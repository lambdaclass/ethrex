--- conflicted
+++ resolved
@@ -7,10 +7,6 @@
 };
 use tokio::try_join;
 
-<<<<<<< HEAD
-use tokio::try_join;
-=======
->>>>>>> b25c4652
 use tracing::Level;
 use tracing_subscriber::FmtSubscriber;
 mod cli;
