--- conflicted
+++ resolved
@@ -30,17 +30,10 @@
 COPY --from=planner /ethrex/recipe.json recipe.json
 RUN cargo chef cook --release --recipe-path recipe.json
 
-<<<<<<< HEAD
 # --- Application Build Stage ---
 # Copy the full, up-to-date source code and build the application.
 # This uses the cached dependencies from the builder stage.
 
-# Install solc for build scripts
-RUN curl -L -o /usr/bin/solc https://github.com/ethereum/solidity/releases/download/v0.8.29/solc-static-linux \
-    && chmod +x /usr/bin/solc
-
-=======
->>>>>>> 8408fe08
 # Optional build flags
 ARG BUILD_FLAGS=""
 COPY crates ./crates
