FROM rust:1.87 AS chef

RUN apt-get update && apt-get install -y \
    build-essential \
    libclang-dev \
    libc6 \
    libssl-dev \
    ca-certificates \
    && rm -rf /var/lib/apt/lists/*
RUN cargo install cargo-chef

WORKDIR /ethrex

<<<<<<< HEAD

=======
# --- Planner Stage ---
# Copy all source code to calculate the dependency recipe.
# This layer is fast and will be invalidated on any source change.
>>>>>>> a3d33473
FROM chef AS planner

COPY crates ./crates
COPY tooling ./tooling
COPY metrics ./metrics
COPY cmd ./cmd
COPY Cargo.* .
<<<<<<< HEAD

# Determine the crates that need to be built from dependencies
RUN cargo chef prepare --recipe-path recipe.json


=======
RUN cargo chef prepare --recipe-path recipe.json

# --- Builder Stage ---
# Build the dependencies. This is the most time-consuming step.
# This layer will be cached and only re-run if the recipe.json from the
# previous stage has changed, which only happens when dependencies change.
>>>>>>> a3d33473
FROM chef AS builder

COPY --from=planner /ethrex/recipe.json recipe.json
RUN cargo chef cook --release --recipe-path recipe.json

<<<<<<< HEAD
=======
# --- Application Build Stage ---
# Copy the full, up-to-date source code and build the application.
# This uses the cached dependencies from the builder stage.

# Optional build flags
ARG BUILD_FLAGS=""
>>>>>>> a3d33473
COPY crates ./crates
COPY cmd ./cmd
COPY metrics ./metrics
COPY Cargo.* ./
COPY fixtures ./fixtures

# Optional build flags
ARG BUILD_FLAGS=""
RUN cargo build --release $BUILD_FLAGS

<<<<<<< HEAD

FROM gcr.io/distroless/cc-debian12

WORKDIR /usr/local/bin

COPY cmd/ethrex/networks ./cmd/ethrex/networks
COPY --from=builder ethrex/target/release/ethrex .

=======
# --- Final Image ---
FROM ubuntu:24.04
WORKDIR /usr/local/bin

COPY cmd/ethrex/networks ./cmd/ethrex/networks
COPY --from=builder /ethrex/target/release/ethrex .
>>>>>>> a3d33473
EXPOSE 8545
EXPOSE 8551
EXPOSE 1729
EXPOSE 3900

ENTRYPOINT [ "./ethrex" ]<|MERGE_RESOLUTION|>--- conflicted
+++ resolved
@@ -11,13 +11,10 @@
 
 WORKDIR /ethrex
 
-<<<<<<< HEAD
 
-=======
 # --- Planner Stage ---
 # Copy all source code to calculate the dependency recipe.
 # This layer is fast and will be invalidated on any source change.
->>>>>>> a3d33473
 FROM chef AS planner
 
 COPY crates ./crates
@@ -25,34 +22,19 @@
 COPY metrics ./metrics
 COPY cmd ./cmd
 COPY Cargo.* .
-<<<<<<< HEAD
 
-# Determine the crates that need to be built from dependencies
 RUN cargo chef prepare --recipe-path recipe.json
 
-
-=======
-RUN cargo chef prepare --recipe-path recipe.json
 
 # --- Builder Stage ---
 # Build the dependencies. This is the most time-consuming step.
 # This layer will be cached and only re-run if the recipe.json from the
 # previous stage has changed, which only happens when dependencies change.
->>>>>>> a3d33473
 FROM chef AS builder
 
 COPY --from=planner /ethrex/recipe.json recipe.json
 RUN cargo chef cook --release --recipe-path recipe.json
 
-<<<<<<< HEAD
-=======
-# --- Application Build Stage ---
-# Copy the full, up-to-date source code and build the application.
-# This uses the cached dependencies from the builder stage.
-
-# Optional build flags
-ARG BUILD_FLAGS=""
->>>>>>> a3d33473
 COPY crates ./crates
 COPY cmd ./cmd
 COPY metrics ./metrics
@@ -63,23 +45,13 @@
 ARG BUILD_FLAGS=""
 RUN cargo build --release $BUILD_FLAGS
 
-<<<<<<< HEAD
-
+# --- Final Image ---
 FROM gcr.io/distroless/cc-debian12
-
-WORKDIR /usr/local/bin
-
-COPY cmd/ethrex/networks ./cmd/ethrex/networks
-COPY --from=builder ethrex/target/release/ethrex .
-
-=======
-# --- Final Image ---
-FROM ubuntu:24.04
 WORKDIR /usr/local/bin
 
 COPY cmd/ethrex/networks ./cmd/ethrex/networks
 COPY --from=builder /ethrex/target/release/ethrex .
->>>>>>> a3d33473
+
 EXPOSE 8545
 EXPOSE 8551
 EXPOSE 1729
