[target.x86_64-unknown-linux-gnu]
<<<<<<< HEAD
rustflags = ["-Ctarget-cpu=x86-64-v2"]

[build]
rustflags = ["--cfg", "tokio_unstable"]
=======
rustflags = [
    "-Ctarget-cpu=x86-64-v3",
    "-Ctarget-feature=+avx2,+sse2,+ssse3,+sse4.1,+sse4.2,+bmi1,+lzcnt,+pclmulqdq",
]
>>>>>>> d280e5bf
<|MERGE_RESOLUTION|>--- conflicted
+++ resolved
@@ -1,12 +1,8 @@
 [target.x86_64-unknown-linux-gnu]
-<<<<<<< HEAD
-rustflags = ["-Ctarget-cpu=x86-64-v2"]
-
-[build]
-rustflags = ["--cfg", "tokio_unstable"]
-=======
 rustflags = [
     "-Ctarget-cpu=x86-64-v3",
     "-Ctarget-feature=+avx2,+sse2,+ssse3,+sse4.1,+sse4.2,+bmi1,+lzcnt,+pclmulqdq",
 ]
->>>>>>> d280e5bf
+
+[build]
+rustflags = ["--cfg", "tokio_unstable"]