{
  "annotations": {
    "list": [
      {
        "builtIn": 1,
        "datasource": {
          "type": "grafana",
          "uid": "-- Grafana --"
        },
        "enable": true,
        "hide": true,
        "iconColor": "rgba(0, 211, 255, 1)",
        "name": "Annotations & Alerts",
        "type": "dashboard"
      }
    ]
  },
  "editable": true,
  "fiscalYearStartMonth": 0,
  "graphTooltip": 0,
  "id": 8,
  "links": [],
  "panels": [
    {
      "datasource": {
        "type": "prometheus",
        "uid": "${DS_PROMETHEUS}"
      },
      "fieldConfig": {
        "defaults": {
          "color": {
            "mode": "thresholds"
          },
          "custom": {
            "align": "left",
            "cellOptions": {
              "type": "auto"
            },
            "filterable": true,
            "footer": {
              "reducers": []
            },
            "inspect": false
          },
          "mappings": [],
          "thresholds": {
            "mode": "absolute",
            "steps": [
              {
                "color": "green",
                "value": 0
              },
              {
                "color": "red",
                "value": 80
              }
            ]
          }
        },
        "overrides": []
      },
      "gridPos": {
        "h": 5,
        "w": 9,
        "x": 0,
        "y": 0
      },
      "id": 13,
      "options": {
        "cellHeight": "sm",
        "showHeader": true
      },
      "pluginVersion": "12.2.0",
      "targets": [
        {
          "datasource": {
            "type": "prometheus",
            "uid": "${DS_PROMETHEUS}"
          },
          "disableTextWrap": false,
          "editorMode": "code",
          "exemplar": false,
          "expr": "max by (instance, client, version)(eth_exe_web3_client_version{instance=~\"$instance(:\\\\d+)?$\"})",
          "format": "table",
          "fullMetaSearch": false,
          "includeNullMetadata": true,
          "instant": true,
          "legendFormat": "__auto",
          "range": false,
          "refId": "A",
          "useBackend": false
        }
      ],
      "title": "Execution Client",
      "transformations": [
        {
          "id": "organize",
          "options": {
            "excludeByName": {
              "Time": true,
              "Value": true
            },
            "includeByName": {},
            "indexByName": {},
            "renameByName": {
              "instance": "Instance",
              "version": "Version"
            }
          }
        }
      ],
      "type": "table"
    },
    {
      "datasource": {
        "type": "prometheus",
        "uid": "${DS_PROMETHEUS}"
      },
      "fieldConfig": {
        "defaults": {
          "color": {
            "mode": "thresholds"
          },
          "custom": {
            "align": "left",
            "cellOptions": {
              "type": "auto"
            },
            "filterable": true,
            "footer": {
              "reducers": []
            },
            "inspect": false
          },
          "mappings": [],
          "thresholds": {
            "mode": "absolute",
            "steps": [
              {
                "color": "green",
                "value": 0
              },
              {
                "color": "red",
                "value": 80
              }
            ]
          },
          "unit": "short"
        },
        "overrides": []
      },
      "gridPos": {
        "h": 5,
        "w": 7,
        "x": 9,
        "y": 0
      },
      "id": 15,
      "options": {
        "cellHeight": "sm",
        "showHeader": true
      },
      "pluginVersion": "12.2.0",
      "targets": [
        {
          "datasource": {
            "type": "prometheus",
            "uid": "${DS_PROMETHEUS}"
          },
          "editorMode": "code",
          "exemplar": false,
          "expr": "eth_con_spec_config_name{instance=~\"$instance(:\\\\d+)?$\"}",
          "format": "table",
          "instant": true,
          "legendFormat": "{{name}}",
          "range": false,
          "refId": "A"
        }
      ],
      "title": "Consensus Config",
      "transformations": [
        {
          "id": "organize",
          "options": {
            "excludeByName": {
              "Time": true,
              "Value": true,
              "__name__": true,
              "instance": false,
              "job": true,
              "module": true,
              "node": true
            },
            "includeByName": {},
            "indexByName": {},
            "renameByName": {
              "__name__": "",
              "instance": "Instance",
              "name": "Config"
            }
          }
        }
      ],
      "type": "table"
    },
    {
      "datasource": {
        "type": "prometheus",
        "uid": "${DS_PROMETHEUS}"
      },
      "fieldConfig": {
        "defaults": {
          "color": {
            "mode": "thresholds"
          },
          "custom": {
            "align": "left",
            "cellOptions": {
              "type": "auto"
            },
            "filterable": true,
            "footer": {
              "reducers": []
            },
            "inspect": false
          },
          "mappings": [],
          "thresholds": {
            "mode": "absolute",
            "steps": [
              {
                "color": "green",
                "value": 0
              },
              {
                "color": "red",
                "value": 80
              }
            ]
          }
        },
        "overrides": []
      },
      "gridPos": {
        "h": 5,
        "w": 8,
        "x": 16,
        "y": 0
      },
      "id": 17,
      "options": {
        "cellHeight": "sm",
        "showHeader": true
      },
      "pluginVersion": "12.2.0",
      "targets": [
        {
          "datasource": {
            "type": "prometheus",
            "uid": "${DS_PROMETHEUS}"
          },
          "editorMode": "code",
          "exemplar": false,
          "expr": "eth_con_fork_current{instance=~\"$instance(:\\\\d+)?$\"}",
          "format": "table",
          "instant": true,
          "legendFormat": "{{fork}}",
          "range": false,
          "refId": "A"
        }
      ],
      "title": "Consensus Fork",
      "transformations": [
        {
          "id": "organize",
          "options": {
            "excludeByName": {
              "Time": true,
              "Value": true,
              "__name__": true,
              "fork": false,
              "job": true,
              "module": true,
              "node": true
            },
            "includeByName": {},
            "indexByName": {
              "Time": 0,
              "Value": 7,
              "__name__": 1,
              "fork": 3,
              "instance": 2,
              "job": 4,
              "module": 5,
              "node": 6
            },
            "renameByName": {
              "fork": "Fork",
              "instance": "Instance"
            }
          }
        }
      ],
      "type": "table"
    },
    {
      "collapsed": false,
      "gridPos": {
        "h": 1,
        "w": 24,
        "x": 0,
        "y": 5
      },
      "id": 50,
      "panels": [],
      "title": "Block Processing",
      "type": "row"
    },
    {
      "datasource": {
        "type": "prometheus",
        "uid": "${DS_PROMETHEUS}"
      },
      "fieldConfig": {
        "defaults": {
          "color": {
            "mode": "palette-classic"
          },
          "custom": {
            "axisBorderShow": false,
            "axisCenteredZero": false,
            "axisColorMode": "text",
            "axisLabel": "",
            "axisPlacement": "auto",
            "barAlignment": 0,
            "barWidthFactor": 0.6,
            "drawStyle": "line",
            "fillOpacity": 0,
            "gradientMode": "none",
            "hideFrom": {
              "legend": false,
              "tooltip": false,
              "viz": false
            },
            "insertNulls": false,
            "lineInterpolation": "linear",
            "lineWidth": 2,
            "pointSize": 5,
            "scaleDistribution": {
              "type": "linear"
            },
            "showPoints": "auto",
            "showValues": false,
            "spanNulls": false,
            "stacking": {
              "group": "A",
              "mode": "none"
            },
            "thresholdsStyle": {
              "mode": "off"
            }
          },
          "mappings": [],
          "thresholds": {
            "mode": "absolute",
            "steps": [
              {
                "color": "green",
                "value": 0
              },
              {
                "color": "red",
                "value": 80
              }
            ]
          },
          "unit": "percentunit"
        },
        "overrides": [
          {
            "matcher": {
              "id": "byName",
              "options": "Value"
            },
            "properties": [
              {
                "id": "custom.axisSoftMin",
                "value": 0.3
              },
              {
                "id": "custom.axisSoftMax",
                "value": 0.7
              }
            ]
          }
        ]
      },
      "gridPos": {
        "h": 8,
        "w": 6,
        "x": 0,
        "y": 6
      },
      "id": 2,
      "interval": "10s",
      "options": {
        "legend": {
          "calcs": [],
          "displayMode": "list",
          "placement": "bottom",
          "showLegend": true
        },
        "tooltip": {
          "hideZeros": false,
          "mode": "single",
          "sort": "none"
        }
      },
      "pluginVersion": "12.2.0",
      "targets": [
        {
          "datasource": {
            "type": "prometheus",
            "uid": "${DS_PROMETHEUS}"
          },
          "editorMode": "code",
          "expr": "sum by (instance)(\n  gas_used{job=\"$job\", instance=~\"$instance(:\\\\d+)?$\"}\n)\n/\non(instance)\n  sum by (instance)(\n    gas_limit{job=\"$job\", instance=~\"$instance(:\\\\d+)?$\"} \n  )",
          "hide": false,
          "instant": false,
          "legendFormat": "{{ instance }}",
          "range": true,
          "refId": "A"
        }
      ],
      "title": "Gas Used %",
      "type": "timeseries"
    },
    {
      "datasource": {
        "type": "prometheus",
        "uid": "${DS_PROMETHEUS}"
      },
      "fieldConfig": {
        "defaults": {
          "color": {
            "mode": "palette-classic"
          },
          "custom": {
            "axisBorderShow": false,
            "axisCenteredZero": false,
            "axisColorMode": "text",
            "axisLabel": "",
            "axisPlacement": "auto",
            "barAlignment": 0,
            "barWidthFactor": 0.6,
            "drawStyle": "line",
            "fillOpacity": 0,
            "gradientMode": "none",
            "hideFrom": {
              "legend": false,
              "tooltip": false,
              "viz": false
            },
            "insertNulls": false,
            "lineInterpolation": "linear",
            "lineWidth": 1,
            "pointSize": 5,
            "scaleDistribution": {
              "type": "linear"
            },
            "showPoints": "auto",
            "showValues": false,
            "spanNulls": false,
            "stacking": {
              "group": "A",
              "mode": "none"
            },
            "thresholdsStyle": {
              "mode": "off"
            }
          },
          "mappings": [],
          "thresholds": {
            "mode": "absolute",
            "steps": [
              {
                "color": "green",
                "value": 0
              },
              {
                "color": "red",
                "value": 80
              }
            ]
          },
          "unit": "Ggas/s"
        },
        "overrides": [
          {
            "matcher": {
              "id": "byName",
              "options": "block_number"
            },
            "properties": [
              {
                "id": "custom.axisPlacement",
                "value": "right"
              },
              {
                "id": "unit"
              }
            ]
          }
        ]
      },
      "gridPos": {
        "h": 8,
        "w": 7,
        "x": 6,
        "y": 6
      },
      "id": 11,
      "interval": "10s",
      "options": {
        "legend": {
          "calcs": [
            "mean",
            "max"
          ],
          "displayMode": "list",
          "placement": "bottom",
          "showLegend": true
        },
        "tooltip": {
          "hideZeros": false,
          "mode": "single",
          "sort": "none"
        }
      },
      "pluginVersion": "12.2.0",
      "targets": [
        {
          "datasource": {
            "type": "prometheus",
            "uid": "${DS_PROMETHEUS}"
          },
          "disableTextWrap": false,
          "editorMode": "code",
          "expr": "gigagas{job=\"$job\", instance=~\"$instance(:\\\\d+)?$\"} - 0",
          "fullMetaSearch": false,
          "includeNullMetadata": true,
          "legendFormat": "{{ instance }} Gigagas/s",
          "range": true,
          "refId": "A",
          "useBackend": false
        },
        {
          "datasource": {
            "type": "prometheus",
            "uid": "${DS_PROMETHEUS}"
          },
          "editorMode": "code",
          "expr": "block_number{job=\"$job\", instance=~\"$instance(:\\\\d+)?$\"}",
          "hide": true,
          "instant": false,
          "legendFormat": "{{instance}} Block Number",
          "range": true,
          "refId": "B"
        }
      ],
      "title": "Ggas/s",
      "type": "timeseries"
    },
    {
      "datasource": {
        "type": "prometheus",
        "uid": "${DS_PROMETHEUS}"
      },
      "fieldConfig": {
        "defaults": {
          "color": {
            "mode": "palette-classic"
          },
          "custom": {
            "axisBorderShow": false,
            "axisCenteredZero": false,
            "axisColorMode": "text",
            "axisLabel": "",
            "axisPlacement": "auto",
            "barAlignment": 0,
            "barWidthFactor": 0.6,
            "drawStyle": "line",
            "fillOpacity": 0,
            "gradientMode": "none",
            "hideFrom": {
              "legend": false,
              "tooltip": false,
              "viz": false
            },
            "insertNulls": false,
            "lineInterpolation": "linear",
            "lineWidth": 1,
            "pointSize": 5,
            "scaleDistribution": {
              "type": "linear"
            },
            "showPoints": "auto",
            "showValues": false,
            "spanNulls": false,
            "stacking": {
              "group": "A",
              "mode": "none"
            },
            "thresholdsStyle": {
              "mode": "off"
            }
          },
          "mappings": [],
          "thresholds": {
            "mode": "absolute",
            "steps": [
              {
                "color": "green",
                "value": 0
              },
              {
                "color": "red",
                "value": 80
              }
            ]
          }
        },
        "overrides": []
      },
      "gridPos": {
        "h": 8,
        "w": 5,
        "x": 13,
        "y": 6
      },
      "id": 1,
      "interval": "10s",
      "options": {
        "legend": {
          "calcs": [],
          "displayMode": "list",
          "placement": "bottom",
          "showLegend": true
        },
        "tooltip": {
          "hideZeros": false,
          "mode": "single",
          "sort": "none"
        }
      },
      "pluginVersion": "12.2.0",
      "targets": [
        {
          "datasource": {
            "type": "prometheus",
            "uid": "${DS_PROMETHEUS}"
          },
          "disableTextWrap": false,
          "editorMode": "builder",
<<<<<<< HEAD
          "expr": "block_number{job=\"$job\", instance=~\"$instance(:\\\\d+)?$\"}",
=======
          "expr": "head_height{job=\"$job\"}",
>>>>>>> 0e63e98a
          "format": "time_series",
          "fullMetaSearch": false,
          "hide": false,
          "includeNullMetadata": true,
          "instant": false,
          "interval": "",
<<<<<<< HEAD
          "legendFormat": "{{ instance }} BlockNumber",
=======
          "legendFormat": "Current head height",
>>>>>>> 0e63e98a
          "range": true,
          "refId": "A",
          "useBackend": false
        }
      ],
      "title": "Block Height",
      "type": "timeseries"
    },
    {
      "datasource": {
        "type": "prometheus",
        "uid": "${DS_PROMETHEUS}"
      },
      "fieldConfig": {
        "defaults": {
          "color": {
            "mode": "palette-classic"
          },
          "custom": {
            "axisBorderShow": false,
            "axisCenteredZero": false,
            "axisColorMode": "text",
<<<<<<< HEAD
=======
            "axisLabel": "",
            "axisPlacement": "auto",
            "barAlignment": 0,
            "barWidthFactor": 0.6,
            "drawStyle": "line",
            "fillOpacity": 0,
            "gradientMode": "none",
            "hideFrom": {
              "legend": false,
              "tooltip": false,
              "viz": false
            },
            "insertNulls": false,
            "lineInterpolation": "linear",
            "lineWidth": 1,
            "pointSize": 5,
            "scaleDistribution": {
              "type": "linear"
            },
            "showPoints": "auto",
            "showValues": false,
            "spanNulls": false,
            "stacking": {
              "group": "A",
              "mode": "none"
            },
            "thresholdsStyle": {
              "mode": "off"
            }
          },
          "mappings": [],
          "thresholds": {
            "mode": "absolute",
            "steps": [
              {
                "color": "green",
                "value": 0
              },
              {
                "color": "red",
                "value": 400
              }
            ]
          },
          "unit": "Gwei"
        },
        "overrides": []
      },
      "gridPos": {
        "h": 8,
        "w": 6,
        "x": 18,
        "y": 3
      },
      "id": 49,
      "options": {
        "legend": {
          "calcs": [
            "mean",
            "max"
          ],
          "displayMode": "list",
          "placement": "bottom",
          "showLegend": true
        },
        "tooltip": {
          "hideZeros": false,
          "mode": "single",
          "sort": "none"
        }
      },
      "pluginVersion": "12.2.0",
      "targets": [
        {
          "datasource": {
            "type": "prometheus",
            "uid": "${DS_PROMETHEUS}"
          },
          "disableTextWrap": false,
          "editorMode": "code",
          "expr": "block_building_base_fee{job=\"$job\"} / 1000000000",
          "fullMetaSearch": false,
          "includeNullMetadata": true,
          "legendFormat": "Base fee",
          "range": true,
          "refId": "A",
          "useBackend": false
        }
      ],
      "title": "Block building base_fee",
      "type": "timeseries"
    },
    {
      "datasource": {
        "type": "prometheus",
        "uid": "${DS_PROMETHEUS}"
      },
      "fieldConfig": {
        "defaults": {
          "color": {
            "mode": "palette-classic"
          },
          "custom": {
            "axisBorderShow": false,
            "axisCenteredZero": false,
            "axisColorMode": "text",
            "axisLabel": "",
            "axisPlacement": "auto",
            "barAlignment": 0,
            "barWidthFactor": 0.6,
            "drawStyle": "line",
            "fillOpacity": 0,
            "gradientMode": "none",
            "hideFrom": {
              "legend": false,
              "tooltip": false,
              "viz": false
            },
            "insertNulls": false,
            "lineInterpolation": "linear",
            "lineWidth": 1,
            "pointSize": 5,
            "scaleDistribution": {
              "type": "linear"
            },
            "showPoints": "auto",
            "showValues": false,
            "spanNulls": false,
            "stacking": {
              "group": "A",
              "mode": "none"
            },
            "thresholdsStyle": {
              "mode": "off"
            }
          },
          "mappings": [],
          "thresholds": {
            "mode": "absolute",
            "steps": [
              {
                "color": "green",
                "value": 0
              },
              {
                "color": "red",
                "value": 80
              }
            ]
          },
          "unit": "Ggas/s"
        },
        "overrides": []
      },
      "gridPos": {
        "h": 8,
        "w": 12,
        "x": 0,
        "y": 11
      },
      "id": 47,
      "options": {
        "legend": {
          "calcs": [
            "mean",
            "max"
          ],
          "displayMode": "list",
          "placement": "bottom",
          "showLegend": true
        },
        "tooltip": {
          "hideZeros": false,
          "mode": "single",
          "sort": "none"
        }
      },
      "pluginVersion": "12.2.0",
      "targets": [
        {
          "datasource": {
            "type": "prometheus",
            "uid": "${DS_PROMETHEUS}"
          },
          "disableTextWrap": false,
          "editorMode": "code",
          "expr": "gigagas_block_building{job=\"$job\"} - 0",
          "fullMetaSearch": false,
          "includeNullMetadata": true,
          "legendFormat": "Gigagas/s",
          "range": true,
          "refId": "A",
          "useBackend": false
        }
      ],
      "title": "Blockbuilding Ggas/s",
      "type": "timeseries"
    },
    {
      "datasource": {
        "type": "prometheus",
        "uid": "${DS_PROMETHEUS}"
      },
      "fieldConfig": {
        "defaults": {
          "color": {
            "mode": "palette-classic"
          },
          "custom": {
            "axisBorderShow": false,
            "axisCenteredZero": false,
            "axisColorMode": "text",
            "axisLabel": "",
            "axisPlacement": "auto",
            "barAlignment": 0,
            "barWidthFactor": 0.6,
            "drawStyle": "line",
            "fillOpacity": 0,
            "gradientMode": "none",
            "hideFrom": {
              "legend": false,
              "tooltip": false,
              "viz": false
            },
            "insertNulls": false,
            "lineInterpolation": "linear",
            "lineWidth": 1,
            "pointSize": 5,
            "scaleDistribution": {
              "type": "linear"
            },
            "showPoints": "auto",
            "showValues": false,
            "spanNulls": false,
            "stacking": {
              "group": "A",
              "mode": "none"
            },
            "thresholdsStyle": {
              "mode": "off"
            }
          },
          "mappings": [],
          "min": 0,
          "thresholds": {
            "mode": "absolute",
            "steps": [
              {
                "color": "green",
                "value": 0
              },
              {
                "color": "red",
                "value": 400
              }
            ]
          },
          "unit": "ms"
        },
        "overrides": []
      },
      "gridPos": {
        "h": 8,
        "w": 12,
        "x": 12,
        "y": 11
      },
      "id": 48,
      "options": {
        "legend": {
          "calcs": [
            "mean",
            "max"
          ],
          "displayMode": "list",
          "placement": "bottom",
          "showLegend": true
        },
        "tooltip": {
          "hideZeros": false,
          "mode": "single",
          "sort": "none"
        }
      },
      "pluginVersion": "12.2.0",
      "targets": [
        {
          "datasource": {
            "type": "prometheus",
            "uid": "${DS_PROMETHEUS}"
          },
          "disableTextWrap": false,
          "editorMode": "code",
          "expr": "block_building_ms{job=\"$job\"}",
          "fullMetaSearch": false,
          "includeNullMetadata": true,
          "legendFormat": "Build time",
          "range": true,
          "refId": "A",
          "useBackend": false
        }
      ],
      "title": "Block building time taken in ms",
      "type": "timeseries"
    },
    {
      "datasource": {
        "type": "prometheus",
        "uid": "${DS_PROMETHEUS}"
      },
      "fieldConfig": {
        "defaults": {
          "color": {
            "mode": "palette-classic"
          },
          "custom": {
            "axisBorderShow": false,
            "axisCenteredZero": false,
            "axisColorMode": "series",
>>>>>>> 0e63e98a
            "axisLabel": "",
            "axisPlacement": "auto",
            "fillOpacity": 50,
            "hideFrom": {
              "legend": false,
              "tooltip": false,
              "viz": false
            },
            "pointShape": "circle",
            "pointSize": {
              "fixed": 7
            },
            "pointStrokeWidth": 1,
            "scaleDistribution": {
              "type": "linear"
            },
            "show": "points+lines"
          },
          "links": [
            {
              "title": "Show on Etherscan",
              "url": "https://etherscan.io/block/${__data.fields[\"Block\"]}"
            }
          ],
          "mappings": [],
          "thresholds": {
            "mode": "absolute",
            "steps": [
              {
                "color": "green",
                "value": 0
              },
              {
                "color": "red",
                "value": 80
              }
            ]
          }
        },
        "overrides": [
          {
            "matcher": {
              "id": "byName",
              "options": "gigagas"
            },
            "properties": [
              {
                "id": "unit",
                "value": "si:Ggas/s"
              }
            ]
          },
          {
            "matcher": {
              "id": "byRegexp",
              "options": "/block.*/"
            },
            "properties": [
              {
                "id": "custom.hideFrom",
                "value": {
                  "legend": false,
                  "tooltip": true,
                  "viz": false
                }
              }
            ]
          }
        ]
      },
      "gridPos": {
        "h": 12,
        "w": 12,
        "x": 0,
<<<<<<< HEAD
        "y": 14
=======
        "y": 19
>>>>>>> 0e63e98a
      },
      "id": 47,
      "interval": "5s",
      "options": {
        "legend": {
          "calcs": [
            "mean",
            "max",
            "last"
          ],
          "displayMode": "list",
          "placement": "bottom",
          "showLegend": true
        },
        "mapping": "auto",
        "series": [
          {
            "frame": {
              "matcher": {
                "id": "byIndex",
                "options": 0
              }
            },
            "x": {
              "matcher": {
                "id": "byName",
                "options": "Block"
              }
            },
            "y": {
              "matcher": {
                "id": "byName",
                "options": "gigagas"
              }
            }
          }
        ],
        "tooltip": {
          "hideZeros": false,
          "mode": "single",
          "sort": "none"
        }
      },
      "pluginVersion": "12.2.0",
      "targets": [
        {
          "datasource": {
            "type": "prometheus",
            "uid": "${DS_PROMETHEUS}"
          },
          "editorMode": "code",
          "expr": "gigagas{job=\"$job\", instance=~\"$instance(:\\\\d+)?$\"}",
          "hide": false,
          "instant": false,
          "legendFormat": "ggas/s {{ instance }}",
          "range": true,
          "refId": "Ggas/s"
        },
        {
          "datasource": {
            "type": "prometheus",
            "uid": "${DS_PROMETHEUS}"
          },
          "editorMode": "code",
          "expr": "max without(instance) (last_over_time(block_number{job=\"$job\", instance=~\"$instance(:\\\\d+)?$\"}[$__rate_interval]))",
          "hide": false,
          "instant": false,
          "legendFormat": "Block",
          "range": true,
          "refId": "Block"
        },
        {
          "datasource": {
            "type": "prometheus",
            "uid": "${DS_PROMETHEUS}"
          },
          "editorMode": "code",
          "expr": "scalar(\n  max(\n    ( max without(instance) (\n        last_over_time(block_number{job=\"$job\", instance=~\"$instance(:\\\\d+)?$\"}[$__rate_interval])\n      )\n      == bool\n      min without(instance) (\n        last_over_time(block_number{job=\"$job\", instance=~\"$instance(:\\\\d+)?$\"}[$__rate_interval])\n      )\n  ))\n)",
          "hide": false,
          "instant": false,
          "legendFormat": "all_same_block",
          "range": true,
          "refId": "all_same_block"
        }
      ],
      "title": "Ggas/s by Block",
      "transformations": [
        {
          "id": "joinByField",
          "options": {
            "mode": "inner"
          }
        },
        {
          "id": "filterByValue",
          "options": {
            "filters": [
              {
                "config": {
                  "id": "equal",
                  "options": {
                    "value": "0"
                  }
                },
                "fieldName": "all_same_block"
              }
            ],
            "match": "any",
            "type": "exclude"
          }
        },
        {
          "id": "groupBy",
          "options": {
            "fields": {
              "Time": {
                "aggregations": [
                  "lastNotNull"
                ],
                "operation": "aggregate"
              },
              "Value": {
                "aggregations": [],
                "operation": "groupby"
              }
            }
          }
        }
      ],
      "type": "xychart"
    },
    {
      "datasource": {
        "type": "prometheus",
        "uid": "${DS_PROMETHEUS}"
      },
      "fieldConfig": {
        "defaults": {
          "color": {
            "mode": "palette-classic"
          },
          "custom": {
            "axisBorderShow": false,
            "axisCenteredZero": false,
            "axisColorMode": "series",
            "axisLabel": "",
            "axisPlacement": "auto",
            "fillOpacity": 50,
            "hideFrom": {
              "legend": false,
              "tooltip": false,
              "viz": false
            },
            "lineWidth": 2,
            "pointShape": "circle",
            "pointSize": {
              "fixed": 7
            },
            "pointStrokeWidth": 1,
            "scaleDistribution": {
              "type": "linear"
            },
            "show": "points+lines"
          },
          "links": [
            {
              "oneClick": false,
              "targetBlank": true,
              "title": "Show on Etherscan",
              "url": "https://${network}.etherscan.io/block/${__data.fields.block_number}"
            }
          ],
          "mappings": [],
          "thresholds": {
            "mode": "absolute",
            "steps": [
              {
                "color": "green",
                "value": 0
              },
              {
                "color": "red",
                "value": 80
              }
            ]
          }
        },
        "overrides": [
          {
            "matcher": {
              "id": "byName",
              "options": "Value"
            },
            "properties": [
              {
                "id": "unit",
                "value": "s"
              },
              {
                "id": "custom.axisPlacement",
                "value": "left"
              }
            ]
          },
          {
            "matcher": {
              "id": "byRegexp",
              "options": "/block.*/"
            },
            "properties": [
              {
                "id": "custom.hideFrom",
                "value": {
                  "legend": false,
                  "tooltip": true,
                  "viz": true
                }
              }
            ]
          },
          {
            "matcher": {
              "id": "byName",
              "options": "Block"
            },
            "properties": [
              {
                "id": "unit",
                "value": "none"
              }
            ]
          }
        ]
      },
      "gridPos": {
<<<<<<< HEAD
        "h": 12,
        "w": 12,
        "x": 12,
        "y": 14
=======
        "h": 3,
        "w": 5,
        "x": 0,
        "y": 31
>>>>>>> 0e63e98a
      },
      "id": 12,
      "interval": "5s",
      "options": {
        "legend": {
          "calcs": [
            "mean",
            "max"
          ],
          "displayMode": "list",
          "placement": "bottom",
          "showLegend": true
        },
        "mapping": "auto",
        "series": [
          {
            "frame": {
              "matcher": {
                "id": "byIndex",
                "options": 0
              }
            },
            "x": {
              "matcher": {
                "id": "byName",
                "options": "Block"
              }
            },
            "y": {
              "matcher": {
                "id": "byName",
                "options": "Value"
              }
            }
          }
        ],
        "tooltip": {
          "hideZeros": false,
          "mode": "single",
          "sort": "none"
        }
      },
      "pluginVersion": "12.2.0",
      "targets": [
        {
          "datasource": {
            "type": "prometheus",
            "uid": "${DS_PROMETHEUS}"
          },
          "editorMode": "code",
          "exemplar": false,
          "expr": "sum by (instance)(\n  gas_used{job=\"$job\", instance=~\"$instance(:\\\\d+)?$\"}\n)\n/\non(instance) ( \n  sum by (instance)(\n    gigagas{job=\"$job\", instance=~\"$instance(:\\\\d+)?$\"} \n  ) * 1000000000\n)",
          "format": "time_series",
          "hide": false,
          "instant": false,
          "legendFormat": "Block time {{ instance }}",
          "range": true,
          "refId": "block_time"
        },
        {
          "datasource": {
            "type": "prometheus",
            "uid": "${DS_PROMETHEUS}"
          },
          "editorMode": "code",
          "expr": "max without(instance) (last_over_time(block_number{job=\"$job\", instance=~\"$instance(:\\\\d+)?$\"}[$__rate_interval]))",
          "hide": false,
          "instant": false,
          "legendFormat": "Block",
          "range": true,
          "refId": "block"
        },
<<<<<<< HEAD
        {
          "datasource": {
            "type": "prometheus",
            "uid": "${DS_PROMETHEUS}"
          },
          "editorMode": "code",
          "expr": "scalar(\n  max(\n    ( max without(instance) (\n        last_over_time(block_number{job=\"$job\", instance=~\"$instance(:\\\\d+)?$\"}[$__rate_interval])\n      )\n      == bool\n      min without(instance) (\n        last_over_time(block_number{job=\"$job\", instance=~\"$instance(:\\\\d+)?$\"}[$__rate_interval])\n      )\n  ))\n)",
          "hide": false,
          "instant": false,
          "legendFormat": "all_same_block",
          "range": true,
          "refId": "all_same_block"
=======
        "overrides": []
      },
      "gridPos": {
        "h": 3,
        "w": 2,
        "x": 5,
        "y": 31
      },
      "id": 33,
      "options": {
        "colorMode": "value",
        "graphMode": "none",
        "justifyMode": "auto",
        "orientation": "auto",
        "percentChangeColorMode": "standard",
        "reduceOptions": {
          "calcs": [
            "lastNotNull"
          ],
          "fields": "",
          "values": false
>>>>>>> 0e63e98a
        },
        {
          "datasource": {
            "type": "prometheus",
            "uid": "${DS_PROMETHEUS}"
          },
          "editorMode": "code",
          "expr": "max without(instance) (\nsum by (instance)(\n  gas_used{job=\"$job\", instance=~\"$instance(:\\\\d+)?$\"}\n)\n/\non(instance)\n  sum by (instance)(\n    gas_limit{job=\"$job\", instance=~\"$instance(:\\\\d+)?$\"} \n  )\n)",
          "hide": true,
          "instant": false,
          "legendFormat": "Gas Used %",
          "range": true,
          "refId": "gas_used"
        }
      ],
      "title": "Block Time",
      "transformations": [
        {
          "id": "joinByField",
          "options": {
            "byField": "Time",
            "mode": "inner"
          }
        },
        {
          "id": "filterByValue",
          "options": {
            "filters": [
              {
                "config": {
                  "id": "equal",
                  "options": {
                    "value": "0"
                  }
                },
                "fieldName": "all_same_block"
              }
            ],
            "match": "any",
            "type": "exclude"
          }
        },
<<<<<<< HEAD
        {
          "id": "filterFieldsByName",
          "options": {
            "include": {
              "names": [
                "Time",
                "Block time ethrex-mainnet-4-0-0-pathbased:3701",
                "Block time ethrex-snapsync-big-12:3701",
                "Block",
                "Block time ethrex-mainnet-3-0-0:3701"
              ]
            }
          }
=======
        "overrides": []
      },
      "gridPos": {
        "h": 3,
        "w": 5,
        "x": 7,
        "y": 31
      },
      "id": 43,
      "options": {
        "colorMode": "value",
        "graphMode": "none",
        "justifyMode": "auto",
        "orientation": "auto",
        "percentChangeColorMode": "standard",
        "reduceOptions": {
          "calcs": [
            "lastNotNull"
          ],
          "fields": "",
          "values": false
>>>>>>> 0e63e98a
        },
        {
          "id": "groupBy",
          "options": {
            "fields": {
              "Block": {
                "aggregations": []
              },
              "Block time ethrex-mainnet-3-0-0:3701": {
                "aggregations": []
              },
              "Block time ethrex-mainnet-4-0-0-pathbased:3701": {
                "aggregations": []
              },
              "Time": {
                "aggregations": [
                  "lastNotNull"
                ],
                "operation": "aggregate"
              },
              "Value": {
                "aggregations": [],
                "operation": "groupby"
              },
              "all_same_block": {
                "aggregations": []
              },
              "remove_duplicate_blocks": {
                "aggregations": []
              }
            }
          }
        }
      ],
      "type": "xychart"
    },
    {
      "collapsed": false,
      "gridPos": {
        "h": 1,
        "w": 24,
        "x": 0,
        "y": 26
      },
      "id": 49,
      "panels": [],
      "title": "Block Execution Breakdown",
      "type": "row"
    },
    {
      "datasource": {
        "type": "prometheus",
        "uid": "${DS_PROMETHEUS}"
      },
      "fieldConfig": {
        "defaults": {
          "color": {
            "mode": "palette-classic"
          },
          "custom": {
            "hideFrom": {
              "legend": false,
              "tooltip": false,
              "viz": false
            }
          },
          "mappings": []
        },
        "overrides": []
      },
      "gridPos": {
        "h": 8,
<<<<<<< HEAD
        "w": 24,
        "x": 0,
        "y": 27
=======
        "w": 12,
        "x": 12,
        "y": 31
>>>>>>> 0e63e98a
      },
      "id": 18,
      "options": {
        "legend": {
          "displayMode": "list",
          "placement": "bottom",
          "showLegend": true,
          "values": [
            "percent"
          ]
        },
        "pieType": "pie",
        "reduceOptions": {
          "calcs": [
            "lastNotNull"
          ],
          "fields": "",
          "values": false
        },
        "sort": "desc",
        "tooltip": {
          "hideZeros": false,
          "mode": "single",
          "sort": "none"
        }
      },
      "pluginVersion": "12.2.0",
      "repeat": "instance",
      "repeatDirection": "h",
      "targets": [
        {
          "disableTextWrap": false,
          "editorMode": "code",
          "expr": "(\n  sum by (function_name) (\n    increase(function_duration_seconds_sum{job=\"$job\", instance=~\"$instance(:\\\\d+)?$\", function_name!=\"Block execution\"}[$__range])\n  )\n)\nor\nlabel_replace(\n  sum( increase(function_duration_seconds_sum{job=\"$job\", instance=~\"$instance(:\\\\d+)?$\", function_name=\"Block execution\"}[$__range]) )\n  - sum( increase(function_duration_seconds_sum{job=\"$job\", instance=~\"$instance(:\\\\d+)?$\", function_name=~\"Storage read|Account read|Account Read\"}[$__range]) ),\n  \"function_name\",\"Block execution (without db)\",\"__name__\",\".*\"\n)",
          "fullMetaSearch": false,
          "includeNullMetadata": false,
          "legendFormat": "__auto",
          "range": true,
          "refId": "A",
          "useBackend": false
        }
      ],
      "title": "Block Execution Breakdown - $instance",
      "type": "piechart"
    },
    {
      "collapsed": false,
      "gridPos": {
        "h": 1,
        "w": 24,
        "x": 0,
        "y": 35
      },
      "id": 48,
      "panels": [],
      "title": "Process & Server Info",
      "type": "row"
    },
    {
      "datasource": {
        "type": "prometheus",
        "uid": "${DS_PROMETHEUS}"
      },
      "fieldConfig": {
        "defaults": {
          "color": {
<<<<<<< HEAD
            "mode": "thresholds"
=======
            "mode": "palette-classic"
          },
          "custom": {
            "axisBorderShow": false,
            "axisCenteredZero": false,
            "axisColorMode": "text",
            "axisLabel": "",
            "axisPlacement": "auto",
            "barAlignment": 0,
            "barWidthFactor": 0.6,
            "drawStyle": "line",
            "fillOpacity": 0,
            "gradientMode": "none",
            "hideFrom": {
              "legend": false,
              "tooltip": false,
              "viz": false
            },
            "insertNulls": false,
            "lineInterpolation": "linear",
            "lineWidth": 1,
            "pointSize": 5,
            "scaleDistribution": {
              "type": "linear"
            },
            "showPoints": "auto",
            "showValues": false,
            "spanNulls": false,
            "stacking": {
              "group": "A",
              "mode": "none"
            },
            "thresholdsStyle": {
              "mode": "off"
            }
>>>>>>> 0e63e98a
          },
          "mappings": [],
          "thresholds": {
            "mode": "absolute",
            "steps": [
              {
                "color": "green",
                "value": 0
              },
              {
                "color": "red",
                "value": 86400
              }
            ]
          },
          "unit": "s"
        },
        "overrides": []
      },
      "gridPos": {
        "h": 3,
        "w": 5,
        "x": 0,
<<<<<<< HEAD
        "y": 36
=======
        "y": 34
>>>>>>> 0e63e98a
      },
      "id": 34,
      "options": {
        "colorMode": "none",
        "graphMode": "none",
        "justifyMode": "auto",
        "orientation": "auto",
        "percentChangeColorMode": "standard",
        "reduceOptions": {
          "calcs": [
            "lastNotNull"
          ],
          "fields": "",
          "values": false
        },
        "showPercentChange": false,
        "textMode": "value",
        "wideLayout": true
      },
      "pluginVersion": "12.2.0",
      "targets": [
        {
          "datasource": {
            "type": "prometheus",
            "uid": "${DS_PROMETHEUS}"
          },
          "editorMode": "code",
          "expr": "time() - process_start_time_seconds{job=\"$job\", instance=~\"$instance(:\\\\d+)?$\"}",
          "legendFormat": "uptime_s",
          "range": true,
          "refId": "A"
        }
      ],
      "title": "Uptime",
      "type": "stat"
    },
    {
      "datasource": {
        "type": "prometheus",
        "uid": "${DS_PROMETHEUS}"
      },
      "fieldConfig": {
        "defaults": {
          "color": {
<<<<<<< HEAD
            "mode": "thresholds"
=======
            "mode": "palette-classic"
          },
          "custom": {
            "axisBorderShow": false,
            "axisCenteredZero": false,
            "axisColorMode": "text",
            "axisLabel": "",
            "axisPlacement": "auto",
            "barAlignment": 0,
            "barWidthFactor": 0.6,
            "drawStyle": "line",
            "fillOpacity": 0,
            "gradientMode": "none",
            "hideFrom": {
              "legend": false,
              "tooltip": false,
              "viz": false
            },
            "insertNulls": false,
            "lineInterpolation": "linear",
            "lineWidth": 1,
            "pointSize": 5,
            "scaleDistribution": {
              "type": "linear"
            },
            "showPoints": "auto",
            "showValues": false,
            "spanNulls": false,
            "stacking": {
              "group": "A",
              "mode": "none"
            },
            "thresholdsStyle": {
              "mode": "off"
            }
>>>>>>> 0e63e98a
          },
          "mappings": [],
          "thresholds": {
            "mode": "absolute",
            "steps": [
              {
                "color": "green",
                "value": 0
              },
              {
                "color": "red",
                "value": 1000
              }
            ]
          },
          "unit": "short"
        },
        "overrides": []
      },
      "gridPos": {
<<<<<<< HEAD
        "h": 3,
        "w": 2,
        "x": 5,
        "y": 36
=======
        "h": 6,
        "w": 24,
        "x": 0,
        "y": 39
>>>>>>> 0e63e98a
      },
      "id": 33,
      "options": {
        "colorMode": "value",
        "graphMode": "none",
        "justifyMode": "auto",
        "orientation": "auto",
        "percentChangeColorMode": "standard",
        "reduceOptions": {
          "calcs": [
            "lastNotNull"
          ],
          "fields": "",
          "values": false
        },
        "showPercentChange": false,
        "textMode": "value",
        "wideLayout": true
      },
      "pluginVersion": "12.2.0",
      "targets": [
        {
          "datasource": {
            "type": "prometheus",
            "uid": "${DS_PROMETHEUS}"
          },
          "editorMode": "code",
          "expr": "process_threads{job=\"$job\", instance=~\"$instance(:\\\\d+)?$\"}",
          "legendFormat": "threads",
          "range": true,
          "refId": "A"
        }
      ],
      "title": "Threads",
      "type": "stat"
    },
    {
      "datasource": {
        "type": "prometheus",
        "uid": "${DS_PROMETHEUS}"
      },
      "fieldConfig": {
        "defaults": {
          "color": {
            "mode": "thresholds"
          },
          "mappings": [],
          "thresholds": {
            "mode": "absolute",
            "steps": [
              {
                "color": "green",
                "value": 0
              },
              {
                "color": "red",
                "value": 1000
              }
            ]
          }
        },
        "overrides": []
      },
      "gridPos": {
        "h": 3,
        "w": 5,
        "x": 7,
        "y": 36
      },
      "id": 43,
      "options": {
        "colorMode": "value",
        "graphMode": "none",
        "justifyMode": "auto",
        "orientation": "auto",
        "percentChangeColorMode": "standard",
        "reduceOptions": {
          "calcs": [
            "lastNotNull"
          ],
          "fields": "",
          "values": false
        },
        "showPercentChange": false,
        "textMode": "value",
        "wideLayout": true
      },
      "pluginVersion": "12.2.0",
      "targets": [
        {
          "datasource": {
            "type": "prometheus",
            "uid": "${DS_PROMETHEUS}"
          },
          "editorMode": "code",
          "expr": "process_open_fds{job=\"$job\", instance=~\"$instance(:\\\\d+)?$\"}",
          "legendFormat": "Open FDs",
          "range": true,
          "refId": "A"
        }
      ],
      "title": "Open FDs",
      "type": "stat"
    },
    {
      "datasource": {
        "type": "prometheus",
        "uid": "${DS_PROMETHEUS}"
      },
      "description": "This calculates the size in bytes of the datadir path where the DB is stored.",
      "fieldConfig": {
        "defaults": {
          "color": {
            "mode": "palette-classic"
          },
          "custom": {
            "axisBorderShow": false,
            "axisCenteredZero": false,
            "axisColorMode": "text",
            "axisLabel": "",
            "axisPlacement": "auto",
            "barAlignment": 0,
            "barWidthFactor": 0.6,
            "drawStyle": "line",
            "fillOpacity": 0,
            "gradientMode": "none",
            "hideFrom": {
              "legend": false,
              "tooltip": false,
              "viz": false
            },
            "insertNulls": false,
            "lineInterpolation": "linear",
            "lineWidth": 1,
            "pointSize": 5,
            "scaleDistribution": {
              "type": "linear"
            },
            "showPoints": "auto",
            "showValues": false,
<<<<<<< HEAD
            "spanNulls": false,
=======
            "spanNulls": true,
>>>>>>> 0e63e98a
            "stacking": {
              "group": "A",
              "mode": "none"
            },
            "thresholdsStyle": {
              "mode": "off"
            }
          },
          "mappings": [],
          "thresholds": {
            "mode": "absolute",
            "steps": [
              {
                "color": "green",
                "value": 0
              },
              {
                "color": "red",
                "value": 80
              }
            ]
          },
          "unit": "decbytes"
        },
        "overrides": []
      },
      "gridPos": {
        "h": 8,
        "w": 12,
<<<<<<< HEAD
        "x": 12,
        "y": 36
=======
        "x": 0,
        "y": 45
>>>>>>> 0e63e98a
      },
      "id": 46,
      "options": {
        "legend": {
          "calcs": [
            "max",
            "mean",
            "last"
          ],
          "displayMode": "list",
          "placement": "bottom",
          "showLegend": true
        },
        "tooltip": {
          "hideZeros": false,
          "mode": "single",
          "sort": "none"
        }
      },
      "pluginVersion": "12.2.0",
      "targets": [
        {
          "disableTextWrap": false,
          "editorMode": "builder",
          "expr": "datadir_size_bytes{job=\"$job\", instance=~\"$instance(:\\\\d+)?$\"}",
          "fullMetaSearch": false,
          "includeNullMetadata": true,
          "legendFormat": "{{ instance }} Datadir Size (GB)",
          "range": true,
          "refId": "A",
          "useBackend": false
        }
      ],
      "title": "Datadir Size",
      "type": "timeseries"
    },
    {
      "datasource": {
        "type": "prometheus",
        "uid": "${DS_PROMETHEUS}"
      },
      "description": "",
      "fieldConfig": {
        "defaults": {
          "color": {
            "mode": "palette-classic"
          },
          "custom": {
            "axisBorderShow": false,
            "axisCenteredZero": false,
            "axisColorMode": "text",
            "axisLabel": "",
            "axisPlacement": "auto",
            "barAlignment": 0,
            "barWidthFactor": 0.6,
            "drawStyle": "line",
            "fillOpacity": 0,
            "gradientMode": "none",
            "hideFrom": {
              "legend": false,
              "tooltip": false,
              "viz": false
            },
            "insertNulls": false,
            "lineInterpolation": "linear",
            "lineWidth": 1,
            "pointSize": 5,
            "scaleDistribution": {
              "type": "linear"
            },
            "showPoints": "auto",
            "showValues": false,
<<<<<<< HEAD
            "spanNulls": false,
=======
            "spanNulls": true,
>>>>>>> 0e63e98a
            "stacking": {
              "group": "A",
              "mode": "none"
            },
            "thresholdsStyle": {
              "mode": "off"
            }
          },
          "mappings": [],
          "thresholds": {
            "mode": "absolute",
            "steps": [
              {
                "color": "green",
                "value": 0
              },
              {
                "color": "yellow",
                "value": 60
              },
              {
                "color": "red",
                "value": 85
              }
            ]
          }
        },
        "overrides": []
      },
      "gridPos": {
        "h": 5,
        "w": 12,
<<<<<<< HEAD
        "x": 0,
        "y": 39
=======
        "x": 12,
        "y": 45
>>>>>>> 0e63e98a
      },
      "id": 32,
      "options": {
        "legend": {
          "calcs": [
            "mean",
            "max"
          ],
          "displayMode": "list",
          "placement": "bottom",
          "showLegend": true
        },
        "tooltip": {
          "hideZeros": false,
          "mode": "single",
          "sort": "none"
        }
      },
      "pluginVersion": "12.2.0",
      "targets": [
        {
          "datasource": {
            "type": "prometheus",
            "uid": "${DS_PROMETHEUS}"
          },
          "editorMode": "code",
          "expr": "process_open_fds{job=\"$job\", instance=~\"$instance(:\\\\d+)?$\"}",
          "legendFormat": "{{ instance }} FDs used",
          "range": true,
          "refId": "A"
        }
      ],
      "title": "Open FDs Historic",
      "type": "timeseries"
    },
    {
      "datasource": {
        "type": "prometheus",
        "uid": "${DS_PROMETHEUS}"
      },
      "description": "This calculates the average numbers of cores used by the ethrex node during the last minute.",
      "fieldConfig": {
        "defaults": {
          "color": {
            "mode": "palette-classic"
          },
          "custom": {
            "axisBorderShow": false,
            "axisCenteredZero": false,
            "axisColorMode": "text",
            "axisLabel": "",
            "axisPlacement": "auto",
            "barAlignment": 0,
            "barWidthFactor": 0.6,
            "drawStyle": "line",
            "fillOpacity": 0,
            "gradientMode": "none",
            "hideFrom": {
              "legend": false,
              "tooltip": false,
              "viz": false
            },
            "insertNulls": false,
            "lineInterpolation": "linear",
            "lineWidth": 2,
            "pointSize": 5,
            "scaleDistribution": {
              "type": "linear"
            },
            "showPoints": "auto",
            "showValues": false,
            "spanNulls": false,
            "stacking": {
              "group": "A",
              "mode": "none"
            },
            "thresholdsStyle": {
              "mode": "off"
            }
          },
          "mappings": [],
          "thresholds": {
            "mode": "absolute",
            "steps": [
              {
                "color": "green",
                "value": 0
              },
              {
                "color": "red",
                "value": 80
              }
            ]
          },
          "unit": "short"
        },
        "overrides": []
      },
      "gridPos": {
        "h": 6,
        "w": 12,
        "x": 0,
<<<<<<< HEAD
        "y": 44
=======
        "y": 53
>>>>>>> 0e63e98a
      },
      "id": 30,
      "options": {
        "legend": {
          "calcs": [
            "mean",
            "max"
          ],
          "displayMode": "list",
          "placement": "bottom",
          "showLegend": true
        },
        "tooltip": {
          "hideZeros": false,
          "mode": "single",
          "sort": "none"
        }
      },
      "pluginVersion": "12.2.0",
      "targets": [
        {
          "datasource": {
            "type": "prometheus",
            "uid": "${DS_PROMETHEUS}"
          },
          "editorMode": "code",
          "expr": "rate(process_cpu_seconds_total{job=\"$job\", instance=~\"$instance(:\\\\d+)?$\"}[1m])",
          "legendFormat": "{{ instance }} CPU cores used",
          "range": true,
          "refId": "A"
        }
      ],
      "title": "Node CPU (avg. cores used)",
      "type": "timeseries"
    },
    {
      "datasource": {
        "type": "prometheus",
        "uid": "${DS_PROMETHEUS}"
      },
      "description": "This calculates the RSS memory for the ethrex node.",
      "fieldConfig": {
        "defaults": {
          "color": {
            "mode": "palette-classic"
          },
          "custom": {
            "axisBorderShow": false,
            "axisCenteredZero": false,
            "axisColorMode": "text",
            "axisLabel": "",
            "axisPlacement": "auto",
            "barAlignment": 0,
            "barWidthFactor": 0.6,
            "drawStyle": "line",
            "fillOpacity": 15,
            "gradientMode": "none",
            "hideFrom": {
              "legend": false,
              "tooltip": false,
              "viz": false
            },
            "insertNulls": false,
            "lineInterpolation": "linear",
            "lineWidth": 2,
            "pointSize": 4,
            "scaleDistribution": {
              "type": "linear"
            },
            "showPoints": "auto",
            "showValues": false,
            "spanNulls": false,
            "stacking": {
              "group": "A",
              "mode": "none"
            },
            "thresholdsStyle": {
              "mode": "off"
            }
          },
          "mappings": [],
          "thresholds": {
            "mode": "absolute",
            "steps": [
              {
                "color": "green",
                "value": 0
              },
              {
                "color": "red",
                "value": 80
              }
            ]
          },
          "unit": "bytes"
        },
        "overrides": [
          {
            "matcher": {
              "id": "byName",
              "options": "VSZ"
            },
            "properties": [
              {
                "id": "custom.axisPlacement",
                "value": "left"
              }
            ]
          },
          {
            "matcher": {
              "id": "byName",
              "options": "RSS"
            },
            "properties": [
              {
                "id": "custom.axisPlacement",
                "value": "right"
              }
            ]
          }
        ]
      },
      "gridPos": {
        "h": 6,
        "w": 12,
        "x": 12,
<<<<<<< HEAD
        "y": 44
=======
        "y": 53
>>>>>>> 0e63e98a
      },
      "id": 31,
      "options": {
        "legend": {
          "calcs": [
            "mean",
            "max"
          ],
          "displayMode": "list",
          "placement": "bottom",
          "showLegend": true
        },
        "tooltip": {
          "hideZeros": false,
          "mode": "single",
          "sort": "none"
        }
      },
      "pluginVersion": "12.2.0",
      "targets": [
        {
          "datasource": {
            "type": "prometheus",
            "uid": "${DS_PROMETHEUS}"
          },
          "editorMode": "code",
          "expr": "process_resident_memory_bytes{job=\"$job\", instance=~\"$instance(:\\\\d+)?$\"}",
          "legendFormat": "{{ instance }} RSS",
          "range": true,
          "refId": "A"
        }
      ],
      "title": "Node Memory (RSS)",
      "type": "timeseries"
<<<<<<< HEAD
    },
    {
      "datasource": {
        "type": "prometheus",
        "uid": "${DS_PROMETHEUS}"
      },
      "description": "This is the CPU utilization % of the host machine where the node is running. This was extracted from node_exporter.",
      "fieldConfig": {
        "defaults": {
          "color": {
            "mode": "palette-classic"
          },
          "custom": {
            "axisBorderShow": false,
            "axisCenteredZero": false,
            "axisColorMode": "text",
            "axisLabel": "% Utilization",
            "axisPlacement": "auto",
            "barAlignment": 0,
            "barWidthFactor": 0.6,
            "drawStyle": "line",
            "fillOpacity": 20,
            "gradientMode": "none",
            "hideFrom": {
              "legend": false,
              "tooltip": false,
              "viz": false
            },
            "insertNulls": false,
            "lineInterpolation": "linear",
            "lineWidth": 2,
            "pointSize": 5,
            "scaleDistribution": {
              "type": "linear"
            },
            "showPoints": "auto",
            "showValues": false,
            "spanNulls": true,
            "stacking": {
              "group": "A",
              "mode": "none"
            },
            "thresholdsStyle": {
              "mode": "off"
            }
          },
          "decimals": 1,
          "mappings": [],
          "thresholds": {
            "mode": "absolute",
            "steps": [
              {
                "color": "green",
                "value": 0
              },
              {
                "color": "red",
                "value": 80
              }
            ]
          },
          "unit": "percent"
        },
        "overrides": []
      },
      "gridPos": {
        "h": 8,
        "w": 12,
        "x": 0,
        "y": 50
      },
      "id": 45,
      "options": {
        "legend": {
          "calcs": [
            "mean",
            "max"
          ],
          "displayMode": "list",
          "placement": "bottom",
          "showLegend": true
        },
        "tooltip": {
          "hideZeros": false,
          "mode": "single",
          "sort": "none"
        }
      },
      "pluginVersion": "12.2.0",
      "targets": [
        {
          "editorMode": "code",
          "expr": "100 * sum by (instance) (rate(node_cpu_seconds_total{mode!=\"idle\", instance=~\"$instance(:\\\\d+)?$\"}[1m])) / sum by (instance) (rate(node_cpu_seconds_total{instance=~\"$instance(:\\\\d+)?$\"}[1m]))",
          "legendFormat": "{{ instance }} CPU Utilization",
          "range": true,
          "refId": "A"
        }
      ],
      "title": "Host CPU Utilization (%)",
      "type": "timeseries"
    },
    {
      "datasource": {
        "type": "prometheus",
        "uid": "${DS_PROMETHEUS}"
      },
      "description": "This is the RAM (used vs Total) of the host machine where the node is running. This was extracted from node_exporter and converted from bytes to GiB",
      "fieldConfig": {
        "defaults": {
          "color": {
            "mode": "palette-classic"
          },
          "custom": {
            "axisBorderShow": false,
            "axisCenteredZero": false,
            "axisColorMode": "text",
            "axisLabel": "",
            "axisPlacement": "right",
            "barAlignment": 0,
            "barWidthFactor": 0.6,
            "drawStyle": "line",
            "fillOpacity": 20,
            "gradientMode": "opacity",
            "hideFrom": {
              "legend": false,
              "tooltip": false,
              "viz": false
            },
            "insertNulls": false,
            "lineInterpolation": "linear",
            "lineWidth": 3,
            "pointSize": 5,
            "scaleDistribution": {
              "type": "linear"
            },
            "showPoints": "auto",
            "showValues": false,
            "spanNulls": true,
            "stacking": {
              "group": "A",
              "mode": "none"
            },
            "thresholdsStyle": {
              "mode": "off"
            }
          },
          "decimals": 2,
          "mappings": [],
          "thresholds": {
            "mode": "absolute",
            "steps": [
              {
                "color": "green",
                "value": 0
              },
              {
                "color": "red",
                "value": 80
              }
            ]
          },
          "unit": "gbytes"
        },
        "overrides": [
          {
            "matcher": {
              "id": "byName",
              "options": "Memory Used"
            },
            "properties": [
              {
                "id": "color",
                "value": {
                  "mode": "continuous-BlYlRd",
                  "seriesBy": "last"
                }
              }
            ]
          },
          {
            "matcher": {
              "id": "byName",
              "options": "Memory Total"
            },
            "properties": [
              {
                "id": "color",
                "value": {
                  "mode": "continuous-greens",
                  "seriesBy": "last"
                }
              },
              {
                "id": "custom.hideFrom",
                "value": {
                  "legend": true,
                  "tooltip": false,
                  "viz": false
                }
              }
            ]
          }
        ]
      },
      "gridPos": {
        "h": 8,
        "w": 12,
        "x": 12,
        "y": 50
      },
      "id": 42,
      "options": {
        "legend": {
          "calcs": [
            "mean",
            "max",
            "last"
          ],
          "displayMode": "list",
          "placement": "bottom",
          "showLegend": true
        },
        "tooltip": {
          "hideZeros": false,
          "mode": "single",
          "sort": "none"
        }
      },
      "pluginVersion": "12.2.0",
      "targets": [
        {
          "editorMode": "code",
          "expr": "(node_memory_MemTotal_bytes{instance=~\"$instance(:\\\\d+)?$\"} - node_memory_MemAvailable_bytes{instance=~\"$instance(:\\\\d+)?$\"}) / (1024*1024*1024)",
          "legendFormat": "{{ instance }} Memory Used",
          "range": true,
          "refId": "A"
        },
        {
          "editorMode": "code",
          "exemplar": false,
          "expr": "node_memory_MemTotal_bytes{instance=~\"$instance(:\\\\d+)?$\"} / (1024*1024*1024)",
          "format": "time_series",
          "hide": true,
          "instant": false,
          "legendFormat": "{{ instance }} Memory Total",
          "range": true,
          "refId": "B"
        }
      ],
      "title": "Host Ram (GiB) — Used vs Total",
      "type": "timeseries"
    },
    {
      "collapsed": true,
      "gridPos": {
        "h": 1,
        "w": 24,
        "x": 0,
        "y": 58
      },
      "id": 55,
      "panels": [
        {
          "datasource": {
            "type": "prometheus",
            "uid": "prom-001"
          },
          "fieldConfig": {
            "defaults": {
              "color": {
                "mode": "palette-classic"
              },
              "custom": {
                "axisBorderShow": false,
                "axisCenteredZero": false,
                "axisColorMode": "text",
                "axisLabel": "",
                "axisPlacement": "auto",
                "barAlignment": 0,
                "barWidthFactor": 0.6,
                "drawStyle": "line",
                "fillOpacity": 0,
                "gradientMode": "none",
                "hideFrom": {
                  "legend": false,
                  "tooltip": false,
                  "viz": false
                },
                "insertNulls": false,
                "lineInterpolation": "linear",
                "lineWidth": 1,
                "pointSize": 5,
                "scaleDistribution": {
                  "type": "linear"
                },
                "showPoints": "auto",
                "showValues": false,
                "spanNulls": false,
                "stacking": {
                  "group": "A",
                  "mode": "none"
                },
                "thresholdsStyle": {
                  "mode": "off"
                }
              },
              "mappings": [],
              "thresholds": {
                "mode": "absolute",
                "steps": [
                  {
                    "color": "green",
                    "value": 0
                  },
                  {
                    "color": "red",
                    "value": 400
                  }
                ]
              },
              "unit": "Gwei"
            },
            "overrides": []
          },
          "gridPos": {
            "h": 8,
            "w": 6,
            "x": 0,
            "y": 95
          },
          "id": 56,
          "options": {
            "legend": {
              "calcs": [
                "mean",
                "max",
                "last"
              ],
              "displayMode": "list",
              "placement": "bottom",
              "showLegend": true
            },
            "tooltip": {
              "hideZeros": false,
              "mode": "single",
              "sort": "none"
            }
          },
          "pluginVersion": "12.2.0",
          "targets": [
            {
              "editorMode": "code",
              "expr": "block_building_base_fee{job=\"$job\", instance=~\"$instance(:\\\\d+)?$\"} / 1000000000",
              "legendFormat": "__auto",
              "range": true,
              "refId": "A"
            }
          ],
          "title": "Block building base_fee",
          "type": "timeseries"
        },
        {
          "datasource": {
            "type": "prometheus",
            "uid": "prom-001"
          },
          "fieldConfig": {
            "defaults": {
              "color": {
                "mode": "palette-classic"
              },
              "custom": {
                "axisBorderShow": false,
                "axisCenteredZero": false,
                "axisColorMode": "text",
                "axisLabel": "",
                "axisPlacement": "auto",
                "barAlignment": 0,
                "barWidthFactor": 0.6,
                "drawStyle": "line",
                "fillOpacity": 0,
                "gradientMode": "none",
                "hideFrom": {
                  "legend": false,
                  "tooltip": false,
                  "viz": false
                },
                "insertNulls": false,
                "lineInterpolation": "linear",
                "lineWidth": 1,
                "pointSize": 5,
                "scaleDistribution": {
                  "type": "linear"
                },
                "showPoints": "auto",
                "showValues": false,
                "spanNulls": false,
                "stacking": {
                  "group": "A",
                  "mode": "none"
                },
                "thresholdsStyle": {
                  "mode": "off"
                }
              },
              "mappings": [],
              "thresholds": {
                "mode": "absolute",
                "steps": [
                  {
                    "color": "green",
                    "value": 0
                  },
                  {
                    "color": "red",
                    "value": 80
                  }
                ]
              },
              "unit": "si:Ggas/s"
            },
            "overrides": []
          },
          "gridPos": {
            "h": 8,
            "w": 9,
            "x": 6,
            "y": 95
          },
          "id": 57,
          "options": {
            "legend": {
              "calcs": [
                "mean",
                "max",
                "last"
              ],
              "displayMode": "list",
              "placement": "bottom",
              "showLegend": true
            },
            "tooltip": {
              "hideZeros": false,
              "mode": "single",
              "sort": "none"
            }
          },
          "pluginVersion": "12.2.0",
          "targets": [
            {
              "editorMode": "code",
              "expr": "gigagas_block_building{job=\"$job\", instance=~\"$instance(:\\\\d+)?$\"} - 0",
              "legendFormat": "__auto",
              "range": true,
              "refId": "A"
            }
          ],
          "title": "Blockbuilding Ggas/s",
          "type": "timeseries"
        },
        {
          "datasource": {
            "type": "prometheus",
            "uid": "prom-001"
          },
          "fieldConfig": {
            "defaults": {
              "color": {
                "mode": "palette-classic"
              },
              "custom": {
                "axisBorderShow": false,
                "axisCenteredZero": false,
                "axisColorMode": "text",
                "axisLabel": "",
                "axisPlacement": "auto",
                "barAlignment": 0,
                "barWidthFactor": 0.6,
                "drawStyle": "line",
                "fillOpacity": 0,
                "gradientMode": "none",
                "hideFrom": {
                  "legend": false,
                  "tooltip": false,
                  "viz": false
                },
                "insertNulls": false,
                "lineInterpolation": "linear",
                "lineWidth": 1,
                "pointSize": 5,
                "scaleDistribution": {
                  "type": "linear"
                },
                "showPoints": "auto",
                "showValues": false,
                "spanNulls": false,
                "stacking": {
                  "group": "A",
                  "mode": "none"
                },
                "thresholdsStyle": {
                  "mode": "off"
                }
              },
              "mappings": [],
              "min": 0,
              "thresholds": {
                "mode": "absolute",
                "steps": [
                  {
                    "color": "green",
                    "value": 0
                  },
                  {
                    "color": "red",
                    "value": 400
                  }
                ]
              },
              "unit": "ms"
            },
            "overrides": []
          },
          "gridPos": {
            "h": 8,
            "w": 9,
            "x": 15,
            "y": 95
          },
          "id": 58,
          "options": {
            "legend": {
              "calcs": [
                "mean",
                "max",
                "last"
              ],
              "displayMode": "list",
              "placement": "bottom",
              "showLegend": true
            },
            "tooltip": {
              "hideZeros": false,
              "mode": "single",
              "sort": "none"
            }
          },
          "pluginVersion": "12.2.0",
          "targets": [
            {
              "editorMode": "code",
              "expr": "block_building_ms{job=\"$job\", instance=~\"$instance(:\\\\d+)?$\"}",
              "legendFormat": "__auto",
              "range": true,
              "refId": "A"
            }
          ],
          "title": "Block building time taken in ms",
          "type": "timeseries"
        }
      ],
      "title": "Block Building (WIP)",
      "type": "row"
    },
    {
      "collapsed": true,
      "gridPos": {
        "h": 1,
        "w": 24,
        "x": 0,
        "y": 59
      },
      "id": 51,
      "panels": [
        {
          "datasource": {
            "type": "prometheus",
            "uid": "${DS_PROMETHEUS}"
          },
          "fieldConfig": {
            "defaults": {
              "color": {
                "mode": "palette-classic"
              },
              "custom": {
                "axisBorderShow": false,
                "axisCenteredZero": false,
                "axisColorMode": "text",
                "axisLabel": "",
                "axisPlacement": "auto",
                "fillOpacity": 50,
                "hideFrom": {
                  "legend": false,
                  "tooltip": false,
                  "viz": false
                },
                "pointShape": "circle",
                "pointSize": {
                  "fixed": 7
                },
                "pointStrokeWidth": 1,
                "scaleDistribution": {
                  "type": "linear"
                },
                "show": "points+lines"
              },
              "links": [
                {
                  "title": "Show on Etherscan",
                  "url": "https://etherscan.io/block/${__data.fields[\"Block\"]}"
                }
              ],
              "mappings": [],
              "thresholds": {
                "mode": "absolute",
                "steps": [
                  {
                    "color": "green",
                    "value": 0
                  },
                  {
                    "color": "red",
                    "value": 80
                  }
                ]
              }
            },
            "overrides": [
              {
                "matcher": {
                  "id": "byRegexp",
                  "options": "/block.*/"
                },
                "properties": [
                  {
                    "id": "custom.hideFrom",
                    "value": {
                      "legend": false,
                      "tooltip": true,
                      "viz": false
                    }
                  }
                ]
              },
              {
                "matcher": {
                  "id": "byRegexp",
                  "options": "/^ggas/s.*/"
                },
                "properties": [
                  {
                    "id": "unit",
                    "value": "si:Ggas/s"
                  }
                ]
              }
            ]
          },
          "gridPos": {
            "h": 12,
            "w": 12,
            "x": 0,
            "y": 160
          },
          "id": 52,
          "interval": "5s",
          "options": {
            "legend": {
              "calcs": [
                "mean",
                "max",
                "last"
              ],
              "displayMode": "list",
              "placement": "bottom",
              "showLegend": true
            },
            "mapping": "manual",
            "series": [
              {
                "frame": {
                  "matcher": {
                    "id": "byIndex",
                    "options": 0
                  }
                },
                "x": {
                  "matcher": {
                    "id": "byName",
                    "options": "Block"
                  }
                },
                "y": {
                  "matcher": {
                    "id": "byName",
                    "options": "ggas/s ethrex-hoodi-rpc:6063 (lastNotNull)"
                  }
                }
              },
              {
                "frame": {
                  "matcher": {
                    "id": "byIndex",
                    "options": 0
                  }
                },
                "x": {
                  "matcher": {
                    "id": "byName",
                    "options": "Block"
                  }
                },
                "y": {
                  "matcher": {
                    "id": "byName",
                    "options": "ggas/s ethrex-l1-devnet-5:3701 (lastNotNull)"
                  }
                }
              },
              {
                "frame": {
                  "matcher": {
                    "id": "byIndex",
                    "options": 0
                  }
                },
                "x": {
                  "matcher": {
                    "id": "byName",
                    "options": "Block"
                  }
                },
                "y": {
                  "matcher": {
                    "id": "byName",
                    "options": "ggas/s ethrex-l1-devnet-6:3701 (lastNotNull)"
                  }
                }
              },
              {
                "frame": {
                  "matcher": {
                    "id": "byIndex",
                    "options": 0
                  }
                },
                "x": {
                  "matcher": {
                    "id": "byName",
                    "options": "Block"
                  }
                },
                "y": {
                  "matcher": {
                    "id": "byName",
                    "options": "ggas/s ethrex-mainnet-3-0-0:3701 (lastNotNull)"
                  }
                }
              },
              {
                "frame": {
                  "matcher": {
                    "id": "byIndex",
                    "options": 0
                  }
                },
                "x": {
                  "matcher": {
                    "id": "byName",
                    "options": "Block"
                  }
                },
                "y": {
                  "matcher": {
                    "id": "byName",
                    "options": "ggas/s ethrex-mainnet-4-0-0-pathbased:3701 (lastNotNull)"
                  }
                }
              },
              {
                "frame": {
                  "matcher": {
                    "id": "byIndex",
                    "options": 0
                  }
                },
                "x": {
                  "matcher": {
                    "id": "byName",
                    "options": "Block"
                  }
                },
                "y": {
                  "matcher": {
                    "id": "byName",
                    "options": "ggas/s ethrex-sepolia-rpc:6063 (lastNotNull)"
                  }
                }
              },
              {
                "frame": {
                  "matcher": {
                    "id": "byIndex",
                    "options": 0
                  }
                },
                "x": {
                  "matcher": {
                    "id": "byName",
                    "options": "Block"
                  }
                },
                "y": {
                  "matcher": {
                    "id": "byName",
                    "options": "ggas/s ethrex-snapsync-2:3701 (lastNotNull)"
                  }
                }
              },
              {
                "frame": {
                  "matcher": {
                    "id": "byIndex",
                    "options": 0
                  }
                },
                "x": {
                  "matcher": {
                    "id": "byName",
                    "options": "Block"
                  }
                },
                "y": {
                  "matcher": {
                    "id": "byName",
                    "options": "ggas/s ethrex-snapsync-3:3701 (lastNotNull)"
                  }
                }
              },
              {
                "frame": {
                  "matcher": {
                    "id": "byIndex",
                    "options": 0
                  }
                },
                "x": {
                  "matcher": {
                    "id": "byName",
                    "options": "Block"
                  }
                },
                "y": {
                  "matcher": {
                    "id": "byName",
                    "options": "ggas/s ethrex-snapsync-big-12:3701 (lastNotNull)"
                  }
                }
              },
              {
                "frame": {
                  "matcher": {
                    "id": "byIndex",
                    "options": 0
                  }
                },
                "x": {
                  "matcher": {
                    "id": "byName",
                    "options": "Block"
                  }
                },
                "y": {
                  "matcher": {
                    "id": "byName",
                    "options": "ggas/s ethrex-snapsync-big-13:3701 (lastNotNull)"
                  }
                }
              },
              {
                "frame": {
                  "matcher": {
                    "id": "byIndex",
                    "options": 0
                  }
                },
                "x": {
                  "matcher": {
                    "id": "byName",
                    "options": "Block"
                  }
                },
                "y": {
                  "matcher": {
                    "id": "byName",
                    "options": "ggas/s ethrex-snapsync-big-15:3701 (lastNotNull)"
                  }
                }
              },
              {
                "frame": {
                  "matcher": {
                    "id": "byIndex",
                    "options": 0
                  }
                },
                "x": {
                  "matcher": {
                    "id": "byName",
                    "options": "Block"
                  }
                },
                "y": {
                  "matcher": {
                    "id": "byName",
                    "options": "ggas/s ethrex-snapsync-big-16:3701 (lastNotNull)"
                  }
                }
              },
              {
                "frame": {
                  "matcher": {
                    "id": "byIndex",
                    "options": 0
                  }
                },
                "x": {
                  "matcher": {
                    "id": "byName",
                    "options": "Block"
                  }
                },
                "y": {
                  "matcher": {
                    "id": "byName",
                    "options": "ggas/s ethrex-snapsync-big-17:3701 (lastNotNull)"
                  }
                }
              },
              {
                "frame": {
                  "matcher": {
                    "id": "byIndex",
                    "options": 0
                  }
                },
                "x": {
                  "matcher": {
                    "id": "byName",
                    "options": "Block"
                  }
                },
                "y": {
                  "matcher": {
                    "id": "byName",
                    "options": "ggas/s ethrex-snapsync-big-19:3701 (lastNotNull)"
                  }
                }
              },
              {
                "frame": {
                  "matcher": {
                    "id": "byIndex",
                    "options": 0
                  }
                },
                "x": {
                  "matcher": {
                    "id": "byName",
                    "options": "Block"
                  }
                },
                "y": {
                  "matcher": {
                    "id": "byName",
                    "options": "ggas/s ethrex-snapsync-big-20:3701 (lastNotNull)"
                  }
                }
              },
              {
                "frame": {
                  "matcher": {
                    "id": "byIndex",
                    "options": 0
                  }
                },
                "x": {
                  "matcher": {
                    "id": "byName",
                    "options": "Block"
                  }
                },
                "y": {
                  "matcher": {
                    "id": "byName",
                    "options": "ggas/s ethrex-snapsync-big-2:3701 (lastNotNull)"
                  }
                }
              },
              {
                "frame": {
                  "matcher": {
                    "id": "byIndex",
                    "options": 0
                  }
                },
                "x": {
                  "matcher": {
                    "id": "byName",
                    "options": "Block"
                  }
                },
                "y": {
                  "matcher": {
                    "id": "byName",
                    "options": "ggas/s ethrex-snapsync-big-4:3701 (lastNotNull)"
                  }
                }
              },
              {
                "frame": {
                  "matcher": {
                    "id": "byIndex",
                    "options": 0
                  }
                },
                "x": {
                  "matcher": {
                    "id": "byName",
                    "options": "Block"
                  }
                },
                "y": {
                  "matcher": {
                    "id": "byName",
                    "options": "ggas/s ethrex-snapsync-big-5:3701 (lastNotNull)"
                  }
                }
              },
              {
                "frame": {
                  "matcher": {
                    "id": "byIndex",
                    "options": 0
                  }
                },
                "x": {
                  "matcher": {
                    "id": "byName",
                    "options": "Block"
                  }
                },
                "y": {
                  "matcher": {
                    "id": "byName",
                    "options": "ggas/s ethrex-snapsync-big-7:3701 (lastNotNull)"
                  }
                }
              },
              {
                "frame": {
                  "matcher": {
                    "id": "byIndex",
                    "options": 0
                  }
                },
                "x": {
                  "matcher": {
                    "id": "byName",
                    "options": "Block"
                  }
                },
                "y": {
                  "matcher": {
                    "id": "byName",
                    "options": "ggas/s ethrex-snapsync-big-9:3701 (lastNotNull)"
                  }
                }
              },
              {
                "frame": {
                  "matcher": {
                    "id": "byIndex",
                    "options": 0
                  }
                },
                "x": {
                  "matcher": {
                    "id": "byName",
                    "options": "Block"
                  }
                },
                "y": {
                  "matcher": {
                    "id": "byName",
                    "options": "ggas/s ethrex-snapsync-notifications-10:3701 (lastNotNull)"
                  }
                }
              },
              {
                "frame": {
                  "matcher": {
                    "id": "byIndex",
                    "options": 0
                  }
                },
                "x": {
                  "matcher": {
                    "id": "byName",
                    "options": "Block"
                  }
                },
                "y": {
                  "matcher": {
                    "id": "byName",
                    "options": "ggas/s ethrex-snapsync-notifications-12:3701 (lastNotNull)"
                  }
                }
              },
              {
                "frame": {
                  "matcher": {
                    "id": "byIndex",
                    "options": 0
                  }
                },
                "x": {
                  "matcher": {
                    "id": "byName",
                    "options": "Block"
                  }
                },
                "y": {
                  "matcher": {
                    "id": "byName",
                    "options": "ggas/s ethrex-snapsync-notifications-13:3701 (lastNotNull)"
                  }
                }
              },
              {
                "frame": {
                  "matcher": {
                    "id": "byIndex",
                    "options": 0
                  }
                },
                "x": {
                  "matcher": {
                    "id": "byName",
                    "options": "Block"
                  }
                },
                "y": {
                  "matcher": {
                    "id": "byName",
                    "options": "ggas/s ethrex-snapsync-notifications-2:3701 (lastNotNull)"
                  }
                }
              },
              {
                "frame": {
                  "matcher": {
                    "id": "byIndex",
                    "options": 0
                  }
                },
                "x": {
                  "matcher": {
                    "id": "byName",
                    "options": "Block"
                  }
                },
                "y": {
                  "matcher": {
                    "id": "byName",
                    "options": "ggas/s ethrex-snapsync-notifications-5:3701 (lastNotNull)"
                  }
                }
              },
              {
                "frame": {
                  "matcher": {
                    "id": "byIndex",
                    "options": 0
                  }
                },
                "x": {
                  "matcher": {
                    "id": "byName",
                    "options": "Block"
                  }
                },
                "y": {
                  "matcher": {
                    "id": "byName",
                    "options": "ggas/s ethrex-snapsync-notifications-6:3701 (lastNotNull)"
                  }
                }
              },
              {
                "frame": {
                  "matcher": {
                    "id": "byIndex",
                    "options": 0
                  }
                },
                "x": {
                  "matcher": {
                    "id": "byName",
                    "options": "Block"
                  }
                },
                "y": {
                  "matcher": {
                    "id": "byName",
                    "options": "ggas/s ethrex-snapsync-notifications-7:3701 (lastNotNull)"
                  }
                }
              },
              {
                "frame": {
                  "matcher": {
                    "id": "byIndex",
                    "options": 0
                  }
                },
                "x": {
                  "matcher": {
                    "id": "byName",
                    "options": "Block"
                  }
                },
                "y": {
                  "matcher": {
                    "id": "byName",
                    "options": "ggas/s ethrex-snapsync-notifications-8:3701 (lastNotNull)"
                  }
                }
              },
              {
                "frame": {
                  "matcher": {
                    "id": "byIndex",
                    "options": 0
                  }
                },
                "x": {
                  "matcher": {
                    "id": "byName",
                    "options": "Block"
                  }
                },
                "y": {
                  "matcher": {
                    "id": "byName",
                    "options": "ggas/s ethrex-snapsync-notifications-9:3701 (lastNotNull)"
                  }
                }
              }
            ],
            "tooltip": {
              "hideZeros": false,
              "mode": "single",
              "sort": "none"
            }
          },
          "pluginVersion": "12.2.0",
          "targets": [
            {
              "datasource": {
                "type": "prometheus",
                "uid": "${DS_PROMETHEUS}"
              },
              "editorMode": "code",
              "expr": "gigagas{job=\"$job\", instance=~\"$instance(:\\\\d+)?$\"}",
              "hide": false,
              "instant": false,
              "legendFormat": "ggas/s {{ instance }}",
              "range": true,
              "refId": "Ggas/s"
            },
            {
              "datasource": {
                "type": "prometheus",
                "uid": "${DS_PROMETHEUS}"
              },
              "editorMode": "code",
              "expr": "max without(instance) (last_over_time(block_number{job=\"$job\", instance=~\"$instance(:\\\\d+)?$\"}[$__rate_interval]))",
              "hide": false,
              "instant": false,
              "legendFormat": "Block",
              "range": true,
              "refId": "Block"
            },
            {
              "datasource": {
                "type": "prometheus",
                "uid": "${DS_PROMETHEUS}"
              },
              "editorMode": "code",
              "expr": "scalar(\n  max(\n    ( max without(instance) (\n        last_over_time(block_number{job=\"$job\", instance=~\"$instance(:\\\\d+)?$\"}[$__rate_interval])\n      )\n      == bool\n      min without(instance) (\n        last_over_time(block_number{job=\"$job\", instance=~\"$instance(:\\\\d+)?$\"}[$__rate_interval])\n      )\n  ))\n)",
              "hide": false,
              "instant": false,
              "legendFormat": "all_same_block",
              "range": true,
              "refId": "all_same_block"
            }
          ],
          "title": "Ggas/s by Block",
          "transformations": [
            {
              "id": "joinByField",
              "options": {
                "mode": "inner"
              }
            },
            {
              "id": "filterByValue",
              "options": {
                "filters": [
                  {
                    "config": {
                      "id": "equal",
                      "options": {
                        "value": "0"
                      }
                    },
                    "fieldName": "all_same_block"
                  }
                ],
                "match": "any",
                "type": "exclude"
              }
            },
            {
              "id": "groupBy",
              "options": {
                "fields": {
                  "Block": {
                    "aggregations": [],
                    "operation": "groupby"
                  },
                  "Time": {
                    "aggregations": [
                      "lastNotNull"
                    ],
                    "operation": "aggregate"
                  },
                  "Value": {
                    "aggregations": []
                  },
                  "ggas/s ethrex-hoodi-rpc:6063": {
                    "aggregations": [
                      "lastNotNull"
                    ],
                    "operation": "aggregate"
                  },
                  "ggas/s ethrex-l1-devnet-5:3701": {
                    "aggregations": [
                      "lastNotNull"
                    ],
                    "operation": "aggregate"
                  },
                  "ggas/s ethrex-l1-devnet-6:3701": {
                    "aggregations": [
                      "lastNotNull"
                    ],
                    "operation": "aggregate"
                  },
                  "ggas/s ethrex-mainnet-3-0-0:3701": {
                    "aggregations": [
                      "lastNotNull"
                    ],
                    "operation": "aggregate"
                  },
                  "ggas/s ethrex-mainnet-4-0-0-pathbased:3701": {
                    "aggregations": [
                      "lastNotNull"
                    ],
                    "operation": "aggregate"
                  },
                  "ggas/s ethrex-sepolia-rpc:6063": {
                    "aggregations": [
                      "lastNotNull"
                    ],
                    "operation": "aggregate"
                  },
                  "ggas/s ethrex-snapsync-2:3701": {
                    "aggregations": [
                      "lastNotNull"
                    ],
                    "operation": "aggregate"
                  },
                  "ggas/s ethrex-snapsync-3:3701": {
                    "aggregations": [
                      "lastNotNull"
                    ],
                    "operation": "aggregate"
                  },
                  "ggas/s ethrex-snapsync-big-12:3701": {
                    "aggregations": [
                      "lastNotNull"
                    ],
                    "operation": "aggregate"
                  },
                  "ggas/s ethrex-snapsync-big-13:3701": {
                    "aggregations": [
                      "lastNotNull"
                    ],
                    "operation": "aggregate"
                  },
                  "ggas/s ethrex-snapsync-big-15:3701": {
                    "aggregations": [
                      "lastNotNull"
                    ],
                    "operation": "aggregate"
                  },
                  "ggas/s ethrex-snapsync-big-16:3701": {
                    "aggregations": [
                      "lastNotNull"
                    ],
                    "operation": "aggregate"
                  },
                  "ggas/s ethrex-snapsync-big-17:3701": {
                    "aggregations": [
                      "lastNotNull"
                    ],
                    "operation": "aggregate"
                  },
                  "ggas/s ethrex-snapsync-big-19:3701": {
                    "aggregations": [
                      "lastNotNull"
                    ],
                    "operation": "aggregate"
                  },
                  "ggas/s ethrex-snapsync-big-20:3701": {
                    "aggregations": [
                      "lastNotNull"
                    ],
                    "operation": "aggregate"
                  },
                  "ggas/s ethrex-snapsync-big-2:3701": {
                    "aggregations": [
                      "lastNotNull"
                    ],
                    "operation": "aggregate"
                  },
                  "ggas/s ethrex-snapsync-big-4:3701": {
                    "aggregations": [
                      "lastNotNull"
                    ],
                    "operation": "aggregate"
                  },
                  "ggas/s ethrex-snapsync-big-5:3701": {
                    "aggregations": [
                      "lastNotNull"
                    ],
                    "operation": "aggregate"
                  },
                  "ggas/s ethrex-snapsync-big-7:3701": {
                    "aggregations": [
                      "lastNotNull"
                    ],
                    "operation": "aggregate"
                  },
                  "ggas/s ethrex-snapsync-big-9:3701": {
                    "aggregations": [
                      "lastNotNull"
                    ],
                    "operation": "aggregate"
                  },
                  "ggas/s ethrex-snapsync-notifications-10:3701": {
                    "aggregations": [
                      "lastNotNull"
                    ],
                    "operation": "aggregate"
                  },
                  "ggas/s ethrex-snapsync-notifications-12:3701": {
                    "aggregations": [
                      "lastNotNull"
                    ],
                    "operation": "aggregate"
                  },
                  "ggas/s ethrex-snapsync-notifications-13:3701": {
                    "aggregations": [
                      "lastNotNull"
                    ],
                    "operation": "aggregate"
                  },
                  "ggas/s ethrex-snapsync-notifications-2:3701": {
                    "aggregations": [
                      "lastNotNull"
                    ],
                    "operation": "aggregate"
                  },
                  "ggas/s ethrex-snapsync-notifications-5:3701": {
                    "aggregations": [
                      "lastNotNull"
                    ],
                    "operation": "aggregate"
                  },
                  "ggas/s ethrex-snapsync-notifications-6:3701": {
                    "aggregations": [
                      "lastNotNull"
                    ],
                    "operation": "aggregate"
                  },
                  "ggas/s ethrex-snapsync-notifications-7:3701": {
                    "aggregations": [
                      "lastNotNull"
                    ],
                    "operation": "aggregate"
                  },
                  "ggas/s ethrex-snapsync-notifications-8:3701": {
                    "aggregations": [
                      "lastNotNull"
                    ],
                    "operation": "aggregate"
                  },
                  "ggas/s ethrex-snapsync-notifications-9:3701": {
                    "aggregations": [
                      "lastNotNull"
                    ],
                    "operation": "aggregate"
                  }
                }
              }
            }
          ],
          "type": "xychart"
        },
        {
          "datasource": {
            "type": "prometheus",
            "uid": "${DS_PROMETHEUS}"
          },
          "fieldConfig": {
            "defaults": {
              "color": {
                "mode": "palette-classic"
              },
              "custom": {
                "axisBorderShow": false,
                "axisCenteredZero": false,
                "axisColorMode": "series",
                "axisLabel": "",
                "axisPlacement": "auto",
                "fillOpacity": 50,
                "hideFrom": {
                  "legend": false,
                  "tooltip": false,
                  "viz": false
                },
                "lineWidth": 2,
                "pointShape": "circle",
                "pointSize": {
                  "fixed": 7
                },
                "pointStrokeWidth": 1,
                "scaleDistribution": {
                  "type": "linear"
                },
                "show": "points+lines"
              },
              "links": [
                {
                  "oneClick": false,
                  "targetBlank": true,
                  "title": "Show on Etherscan",
                  "url": "https://${network}.etherscan.io/block/${__data.fields.block_number}"
                }
              ],
              "mappings": [],
              "thresholds": {
                "mode": "absolute",
                "steps": [
                  {
                    "color": "green",
                    "value": 0
                  },
                  {
                    "color": "red",
                    "value": 80
                  }
                ]
              }
            },
            "overrides": [
              {
                "matcher": {
                  "id": "byName",
                  "options": "Value"
                },
                "properties": [
                  {
                    "id": "unit",
                    "value": "s"
                  },
                  {
                    "id": "custom.axisPlacement",
                    "value": "left"
                  }
                ]
              },
              {
                "matcher": {
                  "id": "byRegexp",
                  "options": "/block.*/"
                },
                "properties": [
                  {
                    "id": "custom.hideFrom",
                    "value": {
                      "legend": false,
                      "tooltip": true,
                      "viz": true
                    }
                  }
                ]
              },
              {
                "matcher": {
                  "id": "byName",
                  "options": "Block"
                },
                "properties": [
                  {
                    "id": "unit",
                    "value": "none"
                  }
                ]
              }
            ]
          },
          "gridPos": {
            "h": 12,
            "w": 12,
            "x": 12,
            "y": 160
          },
          "id": 54,
          "interval": "5s",
          "options": {
            "legend": {
              "calcs": [
                "mean",
                "max"
              ],
              "displayMode": "list",
              "placement": "bottom",
              "showLegend": true
            },
            "mapping": "auto",
            "series": [
              {
                "frame": {
                  "matcher": {
                    "id": "byIndex",
                    "options": 0
                  }
                },
                "x": {
                  "matcher": {
                    "id": "byName",
                    "options": "Block"
                  }
                },
                "y": {
                  "matcher": {
                    "id": "byName",
                    "options": "Value"
                  }
                }
              }
            ],
            "tooltip": {
              "hideZeros": false,
              "mode": "single",
              "sort": "none"
            }
          },
          "pluginVersion": "12.2.0",
          "targets": [
            {
              "datasource": {
                "type": "prometheus",
                "uid": "${DS_PROMETHEUS}"
              },
              "editorMode": "code",
              "exemplar": false,
              "expr": "sum by (instance)(\n  gas_used{job=\"$job\", instance=~\"$instance(:\\\\d+)?$\"}\n)\n/\non(instance) ( \n  sum by (instance)(\n    gigagas{job=\"$job\", instance=~\"$instance(:\\\\d+)?$\"} \n  ) * 1000000000\n)",
              "format": "time_series",
              "hide": false,
              "instant": false,
              "legendFormat": "Block time {{ instance }}",
              "range": true,
              "refId": "block_time"
            },
            {
              "datasource": {
                "type": "prometheus",
                "uid": "${DS_PROMETHEUS}"
              },
              "editorMode": "code",
              "expr": "max without(instance) (last_over_time(block_number{job=\"$job\", instance=~\"$instance(:\\\\d+)?$\"}[$__rate_interval]))",
              "hide": false,
              "instant": false,
              "legendFormat": "Block",
              "range": true,
              "refId": "block"
            },
            {
              "datasource": {
                "type": "prometheus",
                "uid": "${DS_PROMETHEUS}"
              },
              "editorMode": "code",
              "expr": "scalar(\n  max(\n    ( max without(instance) (\n        last_over_time(block_number{job=\"$job\", instance=~\"$instance(:\\\\d+)?$\"}[$__rate_interval])\n      )\n      == bool\n      min without(instance) (\n        last_over_time(block_number{job=\"$job\", instance=~\"$instance(:\\\\d+)?$\"}[$__rate_interval])\n      )\n  ))\n)",
              "hide": false,
              "instant": false,
              "legendFormat": "all_same_block",
              "range": true,
              "refId": "all_same_block"
            },
            {
              "datasource": {
                "type": "prometheus",
                "uid": "${DS_PROMETHEUS}"
              },
              "editorMode": "code",
              "expr": "max without(instance) (\nsum by (instance)(\n  gas_used{job=\"$job\", instance=~\"$instance(:\\\\d+)?$\"}\n)\n/\non(instance)\n  sum by (instance)(\n    gas_limit{job=\"$job\", instance=~\"$instance(:\\\\d+)?$\"} \n  )\n)",
              "hide": true,
              "instant": false,
              "legendFormat": "Gas Used %",
              "range": true,
              "refId": "gas_used"
            }
          ],
          "title": "Block Time",
          "transformations": [
            {
              "id": "joinByField",
              "options": {
                "byField": "Time",
                "mode": "inner"
              }
            },
            {
              "id": "filterByValue",
              "options": {
                "filters": [
                  {
                    "config": {
                      "id": "equal",
                      "options": {
                        "value": "0"
                      }
                    },
                    "fieldName": "all_same_block"
                  }
                ],
                "match": "any",
                "type": "exclude"
              }
            },
            {
              "id": "filterFieldsByName",
              "options": {
                "include": {
                  "names": [
                    "Time",
                    "Block time ethrex-mainnet-4-0-0-pathbased:3701",
                    "Block time ethrex-snapsync-big-12:3701",
                    "Block",
                    "Block time ethrex-mainnet-3-0-0:3701"
                  ]
                }
              }
            },
            {
              "id": "groupBy",
              "options": {
                "fields": {
                  "Block": {
                    "aggregations": []
                  },
                  "Block time ethrex-mainnet-3-0-0:3701": {
                    "aggregations": []
                  },
                  "Block time ethrex-mainnet-4-0-0-pathbased:3701": {
                    "aggregations": []
                  },
                  "Time": {
                    "aggregations": [
                      "lastNotNull"
                    ],
                    "operation": "aggregate"
                  },
                  "Value": {
                    "aggregations": [],
                    "operation": "groupby"
                  },
                  "all_same_block": {
                    "aggregations": []
                  },
                  "remove_duplicate_blocks": {
                    "aggregations": []
                  }
                }
              }
            }
          ],
          "type": "xychart"
        }
      ],
      "title": "Draft (WIP)",
      "type": "row"
=======
>>>>>>> 0e63e98a
    }
  ],
  "preload": false,
  "refresh": "5s",
  "schemaVersion": 42,
  "tags": [],
  "templating": {
    "list": [
      {
        "current": {
          "text": "",
          "value": ""
        },
        "definition": "label_values(eth_con_beacon_slot,instance)",
<<<<<<< HEAD
        "includeAll": true,
        "multi": true,
=======
>>>>>>> 0e63e98a
        "name": "instance",
        "options": [],
        "query": {
          "qryType": 1,
          "query": "label_values(eth_con_beacon_slot,instance)",
          "refId": "PrometheusVariableQueryEditor-VariableQuery"
        },
        "refresh": 1,
<<<<<<< HEAD
        "regex": "/^(?<text>[^:]+)(?::\\d+)?$/",
=======
        "regex": "",
>>>>>>> 0e63e98a
        "type": "query"
      },
      {
        "current": {
          "text": "",
          "value": ""
        },
        "definition": "label_values(eth_con_spec_config_name,name)",
        "name": "network",
        "options": [],
        "query": {
          "qryType": 1,
          "query": "label_values(eth_con_spec_config_name,name)",
          "refId": "PrometheusVariableQueryEditor-VariableQuery"
        },
        "refresh": 1,
        "regex": "",
        "type": "query"
      },
      {
        "current": {
          "text": "Prometheus",
          "value": "${DS_PROMETHEUS}"
        },
        "name": "DS_PROMETHEUS",
        "options": [],
        "query": "prometheus",
        "refresh": 1,
        "type": "datasource"
      },
      {
        "current": {
          "text": "ethrex L1",
          "value": "ethrex L1"
        },
        "definition": "label_values(up, job)",
        "description": "",
        "label": "job",
        "name": "job",
        "options": [],
        "query": {
          "qryType": 5,
          "query": "label_values(up, job)",
          "refId": "PrometheusVariableQueryEditor-VariableQuery"
        },
        "refresh": 1,
        "regex": "",
        "type": "query"
      }
    ]
  },
  "time": {
    "from": "now-30m",
    "to": "now"
  },
  "timepicker": {},
  "timezone": "browser",
  "title": "Ethrex L1 - Perf Dashboard",
  "uid": "beoru4vp59yiof",
<<<<<<< HEAD
  "version": 26
=======
  "version": 1
>>>>>>> 0e63e98a
}<|MERGE_RESOLUTION|>--- conflicted
+++ resolved
@@ -18,7 +18,7 @@
   "editable": true,
   "fiscalYearStartMonth": 0,
   "graphTooltip": 0,
-  "id": 8,
+  "id": 3,
   "links": [],
   "panels": [
     {
@@ -635,7 +635,7 @@
       },
       "gridPos": {
         "h": 8,
-        "w": 5,
+        "w": 11,
         "x": 13,
         "y": 6
       },
@@ -663,22 +663,14 @@
           },
           "disableTextWrap": false,
           "editorMode": "builder",
-<<<<<<< HEAD
-          "expr": "block_number{job=\"$job\", instance=~\"$instance(:\\\\d+)?$\"}",
-=======
-          "expr": "head_height{job=\"$job\"}",
->>>>>>> 0e63e98a
+          "expr": "head_height{job=\"$job\", instance=~\"$instance(:\\\\d+)?$\"}",
           "format": "time_series",
           "fullMetaSearch": false,
           "hide": false,
           "includeNullMetadata": true,
           "instant": false,
           "interval": "",
-<<<<<<< HEAD
-          "legendFormat": "{{ instance }} BlockNumber",
-=======
-          "legendFormat": "Current head height",
->>>>>>> 0e63e98a
+          "legendFormat": "{{ instance }} Head height",
           "range": true,
           "refId": "A",
           "useBackend": false
@@ -701,328 +693,6 @@
             "axisBorderShow": false,
             "axisCenteredZero": false,
             "axisColorMode": "text",
-<<<<<<< HEAD
-=======
-            "axisLabel": "",
-            "axisPlacement": "auto",
-            "barAlignment": 0,
-            "barWidthFactor": 0.6,
-            "drawStyle": "line",
-            "fillOpacity": 0,
-            "gradientMode": "none",
-            "hideFrom": {
-              "legend": false,
-              "tooltip": false,
-              "viz": false
-            },
-            "insertNulls": false,
-            "lineInterpolation": "linear",
-            "lineWidth": 1,
-            "pointSize": 5,
-            "scaleDistribution": {
-              "type": "linear"
-            },
-            "showPoints": "auto",
-            "showValues": false,
-            "spanNulls": false,
-            "stacking": {
-              "group": "A",
-              "mode": "none"
-            },
-            "thresholdsStyle": {
-              "mode": "off"
-            }
-          },
-          "mappings": [],
-          "thresholds": {
-            "mode": "absolute",
-            "steps": [
-              {
-                "color": "green",
-                "value": 0
-              },
-              {
-                "color": "red",
-                "value": 400
-              }
-            ]
-          },
-          "unit": "Gwei"
-        },
-        "overrides": []
-      },
-      "gridPos": {
-        "h": 8,
-        "w": 6,
-        "x": 18,
-        "y": 3
-      },
-      "id": 49,
-      "options": {
-        "legend": {
-          "calcs": [
-            "mean",
-            "max"
-          ],
-          "displayMode": "list",
-          "placement": "bottom",
-          "showLegend": true
-        },
-        "tooltip": {
-          "hideZeros": false,
-          "mode": "single",
-          "sort": "none"
-        }
-      },
-      "pluginVersion": "12.2.0",
-      "targets": [
-        {
-          "datasource": {
-            "type": "prometheus",
-            "uid": "${DS_PROMETHEUS}"
-          },
-          "disableTextWrap": false,
-          "editorMode": "code",
-          "expr": "block_building_base_fee{job=\"$job\"} / 1000000000",
-          "fullMetaSearch": false,
-          "includeNullMetadata": true,
-          "legendFormat": "Base fee",
-          "range": true,
-          "refId": "A",
-          "useBackend": false
-        }
-      ],
-      "title": "Block building base_fee",
-      "type": "timeseries"
-    },
-    {
-      "datasource": {
-        "type": "prometheus",
-        "uid": "${DS_PROMETHEUS}"
-      },
-      "fieldConfig": {
-        "defaults": {
-          "color": {
-            "mode": "palette-classic"
-          },
-          "custom": {
-            "axisBorderShow": false,
-            "axisCenteredZero": false,
-            "axisColorMode": "text",
-            "axisLabel": "",
-            "axisPlacement": "auto",
-            "barAlignment": 0,
-            "barWidthFactor": 0.6,
-            "drawStyle": "line",
-            "fillOpacity": 0,
-            "gradientMode": "none",
-            "hideFrom": {
-              "legend": false,
-              "tooltip": false,
-              "viz": false
-            },
-            "insertNulls": false,
-            "lineInterpolation": "linear",
-            "lineWidth": 1,
-            "pointSize": 5,
-            "scaleDistribution": {
-              "type": "linear"
-            },
-            "showPoints": "auto",
-            "showValues": false,
-            "spanNulls": false,
-            "stacking": {
-              "group": "A",
-              "mode": "none"
-            },
-            "thresholdsStyle": {
-              "mode": "off"
-            }
-          },
-          "mappings": [],
-          "thresholds": {
-            "mode": "absolute",
-            "steps": [
-              {
-                "color": "green",
-                "value": 0
-              },
-              {
-                "color": "red",
-                "value": 80
-              }
-            ]
-          },
-          "unit": "Ggas/s"
-        },
-        "overrides": []
-      },
-      "gridPos": {
-        "h": 8,
-        "w": 12,
-        "x": 0,
-        "y": 11
-      },
-      "id": 47,
-      "options": {
-        "legend": {
-          "calcs": [
-            "mean",
-            "max"
-          ],
-          "displayMode": "list",
-          "placement": "bottom",
-          "showLegend": true
-        },
-        "tooltip": {
-          "hideZeros": false,
-          "mode": "single",
-          "sort": "none"
-        }
-      },
-      "pluginVersion": "12.2.0",
-      "targets": [
-        {
-          "datasource": {
-            "type": "prometheus",
-            "uid": "${DS_PROMETHEUS}"
-          },
-          "disableTextWrap": false,
-          "editorMode": "code",
-          "expr": "gigagas_block_building{job=\"$job\"} - 0",
-          "fullMetaSearch": false,
-          "includeNullMetadata": true,
-          "legendFormat": "Gigagas/s",
-          "range": true,
-          "refId": "A",
-          "useBackend": false
-        }
-      ],
-      "title": "Blockbuilding Ggas/s",
-      "type": "timeseries"
-    },
-    {
-      "datasource": {
-        "type": "prometheus",
-        "uid": "${DS_PROMETHEUS}"
-      },
-      "fieldConfig": {
-        "defaults": {
-          "color": {
-            "mode": "palette-classic"
-          },
-          "custom": {
-            "axisBorderShow": false,
-            "axisCenteredZero": false,
-            "axisColorMode": "text",
-            "axisLabel": "",
-            "axisPlacement": "auto",
-            "barAlignment": 0,
-            "barWidthFactor": 0.6,
-            "drawStyle": "line",
-            "fillOpacity": 0,
-            "gradientMode": "none",
-            "hideFrom": {
-              "legend": false,
-              "tooltip": false,
-              "viz": false
-            },
-            "insertNulls": false,
-            "lineInterpolation": "linear",
-            "lineWidth": 1,
-            "pointSize": 5,
-            "scaleDistribution": {
-              "type": "linear"
-            },
-            "showPoints": "auto",
-            "showValues": false,
-            "spanNulls": false,
-            "stacking": {
-              "group": "A",
-              "mode": "none"
-            },
-            "thresholdsStyle": {
-              "mode": "off"
-            }
-          },
-          "mappings": [],
-          "min": 0,
-          "thresholds": {
-            "mode": "absolute",
-            "steps": [
-              {
-                "color": "green",
-                "value": 0
-              },
-              {
-                "color": "red",
-                "value": 400
-              }
-            ]
-          },
-          "unit": "ms"
-        },
-        "overrides": []
-      },
-      "gridPos": {
-        "h": 8,
-        "w": 12,
-        "x": 12,
-        "y": 11
-      },
-      "id": 48,
-      "options": {
-        "legend": {
-          "calcs": [
-            "mean",
-            "max"
-          ],
-          "displayMode": "list",
-          "placement": "bottom",
-          "showLegend": true
-        },
-        "tooltip": {
-          "hideZeros": false,
-          "mode": "single",
-          "sort": "none"
-        }
-      },
-      "pluginVersion": "12.2.0",
-      "targets": [
-        {
-          "datasource": {
-            "type": "prometheus",
-            "uid": "${DS_PROMETHEUS}"
-          },
-          "disableTextWrap": false,
-          "editorMode": "code",
-          "expr": "block_building_ms{job=\"$job\"}",
-          "fullMetaSearch": false,
-          "includeNullMetadata": true,
-          "legendFormat": "Build time",
-          "range": true,
-          "refId": "A",
-          "useBackend": false
-        }
-      ],
-      "title": "Block building time taken in ms",
-      "type": "timeseries"
-    },
-    {
-      "datasource": {
-        "type": "prometheus",
-        "uid": "${DS_PROMETHEUS}"
-      },
-      "fieldConfig": {
-        "defaults": {
-          "color": {
-            "mode": "palette-classic"
-          },
-          "custom": {
-            "axisBorderShow": false,
-            "axisCenteredZero": false,
-            "axisColorMode": "series",
->>>>>>> 0e63e98a
             "axisLabel": "",
             "axisPlacement": "auto",
             "fillOpacity": 50,
@@ -1097,11 +767,7 @@
         "h": 12,
         "w": 12,
         "x": 0,
-<<<<<<< HEAD
         "y": 14
-=======
-        "y": 19
->>>>>>> 0e63e98a
       },
       "id": 47,
       "interval": "5s",
@@ -1337,17 +1003,10 @@
         ]
       },
       "gridPos": {
-<<<<<<< HEAD
         "h": 12,
         "w": 12,
         "x": 12,
         "y": 14
-=======
-        "h": 3,
-        "w": 5,
-        "x": 0,
-        "y": 31
->>>>>>> 0e63e98a
       },
       "id": 12,
       "interval": "5s",
@@ -1420,7 +1079,6 @@
           "range": true,
           "refId": "block"
         },
-<<<<<<< HEAD
         {
           "datasource": {
             "type": "prometheus",
@@ -1433,29 +1091,6 @@
           "legendFormat": "all_same_block",
           "range": true,
           "refId": "all_same_block"
-=======
-        "overrides": []
-      },
-      "gridPos": {
-        "h": 3,
-        "w": 2,
-        "x": 5,
-        "y": 31
-      },
-      "id": 33,
-      "options": {
-        "colorMode": "value",
-        "graphMode": "none",
-        "justifyMode": "auto",
-        "orientation": "auto",
-        "percentChangeColorMode": "standard",
-        "reduceOptions": {
-          "calcs": [
-            "lastNotNull"
-          ],
-          "fields": "",
-          "values": false
->>>>>>> 0e63e98a
         },
         {
           "datasource": {
@@ -1498,7 +1133,6 @@
             "type": "exclude"
           }
         },
-<<<<<<< HEAD
         {
           "id": "filterFieldsByName",
           "options": {
@@ -1512,29 +1146,6 @@
               ]
             }
           }
-=======
-        "overrides": []
-      },
-      "gridPos": {
-        "h": 3,
-        "w": 5,
-        "x": 7,
-        "y": 31
-      },
-      "id": 43,
-      "options": {
-        "colorMode": "value",
-        "graphMode": "none",
-        "justifyMode": "auto",
-        "orientation": "auto",
-        "percentChangeColorMode": "standard",
-        "reduceOptions": {
-          "calcs": [
-            "lastNotNull"
-          ],
-          "fields": "",
-          "values": false
->>>>>>> 0e63e98a
         },
         {
           "id": "groupBy",
@@ -1607,15 +1218,9 @@
       },
       "gridPos": {
         "h": 8,
-<<<<<<< HEAD
         "w": 24,
         "x": 0,
         "y": 27
-=======
-        "w": 12,
-        "x": 12,
-        "y": 31
->>>>>>> 0e63e98a
       },
       "id": 18,
       "options": {
@@ -1682,9 +1287,213 @@
       "fieldConfig": {
         "defaults": {
           "color": {
-<<<<<<< HEAD
             "mode": "thresholds"
-=======
+          },
+          "mappings": [],
+          "thresholds": {
+            "mode": "absolute",
+            "steps": [
+              {
+                "color": "green",
+                "value": 0
+              },
+              {
+                "color": "red",
+                "value": 86400
+              }
+            ]
+          },
+          "unit": "s"
+        },
+        "overrides": []
+      },
+      "gridPos": {
+        "h": 3,
+        "w": 5,
+        "x": 0,
+        "y": 36
+      },
+      "id": 34,
+      "options": {
+        "colorMode": "none",
+        "graphMode": "none",
+        "justifyMode": "auto",
+        "orientation": "auto",
+        "percentChangeColorMode": "standard",
+        "reduceOptions": {
+          "calcs": [
+            "lastNotNull"
+          ],
+          "fields": "",
+          "values": false
+        },
+        "showPercentChange": false,
+        "textMode": "value",
+        "wideLayout": true
+      },
+      "pluginVersion": "12.2.0",
+      "targets": [
+        {
+          "datasource": {
+            "type": "prometheus",
+            "uid": "${DS_PROMETHEUS}"
+          },
+          "editorMode": "code",
+          "expr": "time() - process_start_time_seconds{job=\"$job\", instance=~\"$instance(:\\\\d+)?$\"}",
+          "legendFormat": "uptime_s",
+          "range": true,
+          "refId": "A"
+        }
+      ],
+      "title": "Uptime",
+      "type": "stat"
+    },
+    {
+      "datasource": {
+        "type": "prometheus",
+        "uid": "${DS_PROMETHEUS}"
+      },
+      "fieldConfig": {
+        "defaults": {
+          "color": {
+            "mode": "thresholds"
+          },
+          "mappings": [],
+          "thresholds": {
+            "mode": "absolute",
+            "steps": [
+              {
+                "color": "green",
+                "value": 0
+              },
+              {
+                "color": "red",
+                "value": 1000
+              }
+            ]
+          },
+          "unit": "short"
+        },
+        "overrides": []
+      },
+      "gridPos": {
+        "h": 3,
+        "w": 2,
+        "x": 5,
+        "y": 36
+      },
+      "id": 33,
+      "options": {
+        "colorMode": "value",
+        "graphMode": "none",
+        "justifyMode": "auto",
+        "orientation": "auto",
+        "percentChangeColorMode": "standard",
+        "reduceOptions": {
+          "calcs": [
+            "lastNotNull"
+          ],
+          "fields": "",
+          "values": false
+        },
+        "showPercentChange": false,
+        "textMode": "value",
+        "wideLayout": true
+      },
+      "pluginVersion": "12.2.0",
+      "targets": [
+        {
+          "datasource": {
+            "type": "prometheus",
+            "uid": "${DS_PROMETHEUS}"
+          },
+          "editorMode": "code",
+          "expr": "process_threads{job=\"$job\", instance=~\"$instance(:\\\\d+)?$\"}",
+          "legendFormat": "threads",
+          "range": true,
+          "refId": "A"
+        }
+      ],
+      "title": "Threads",
+      "type": "stat"
+    },
+    {
+      "datasource": {
+        "type": "prometheus",
+        "uid": "${DS_PROMETHEUS}"
+      },
+      "fieldConfig": {
+        "defaults": {
+          "color": {
+            "mode": "thresholds"
+          },
+          "mappings": [],
+          "thresholds": {
+            "mode": "absolute",
+            "steps": [
+              {
+                "color": "green",
+                "value": 0
+              },
+              {
+                "color": "red",
+                "value": 1000
+              }
+            ]
+          }
+        },
+        "overrides": []
+      },
+      "gridPos": {
+        "h": 3,
+        "w": 5,
+        "x": 7,
+        "y": 36
+      },
+      "id": 43,
+      "options": {
+        "colorMode": "value",
+        "graphMode": "none",
+        "justifyMode": "auto",
+        "orientation": "auto",
+        "percentChangeColorMode": "standard",
+        "reduceOptions": {
+          "calcs": [
+            "lastNotNull"
+          ],
+          "fields": "",
+          "values": false
+        },
+        "showPercentChange": false,
+        "textMode": "value",
+        "wideLayout": true
+      },
+      "pluginVersion": "12.2.0",
+      "targets": [
+        {
+          "datasource": {
+            "type": "prometheus",
+            "uid": "${DS_PROMETHEUS}"
+          },
+          "editorMode": "code",
+          "expr": "process_open_fds{job=\"$job\", instance=~\"$instance(:\\\\d+)?$\"}",
+          "legendFormat": "Open FDs",
+          "range": true,
+          "refId": "A"
+        }
+      ],
+      "title": "Open FDs",
+      "type": "stat"
+    },
+    {
+      "datasource": {
+        "type": "prometheus",
+        "uid": "${DS_PROMETHEUS}"
+      },
+      "description": "This calculates the size in bytes of the datadir path where the DB is stored.",
+      "fieldConfig": {
+        "defaults": {
+          "color": {
             "mode": "palette-classic"
           },
           "custom": {
@@ -1720,7 +1529,6 @@
             "thresholdsStyle": {
               "mode": "off"
             }
->>>>>>> 0e63e98a
           },
           "mappings": [],
           "thresholds": {
@@ -1732,300 +1540,6 @@
               },
               {
                 "color": "red",
-                "value": 86400
-              }
-            ]
-          },
-          "unit": "s"
-        },
-        "overrides": []
-      },
-      "gridPos": {
-        "h": 3,
-        "w": 5,
-        "x": 0,
-<<<<<<< HEAD
-        "y": 36
-=======
-        "y": 34
->>>>>>> 0e63e98a
-      },
-      "id": 34,
-      "options": {
-        "colorMode": "none",
-        "graphMode": "none",
-        "justifyMode": "auto",
-        "orientation": "auto",
-        "percentChangeColorMode": "standard",
-        "reduceOptions": {
-          "calcs": [
-            "lastNotNull"
-          ],
-          "fields": "",
-          "values": false
-        },
-        "showPercentChange": false,
-        "textMode": "value",
-        "wideLayout": true
-      },
-      "pluginVersion": "12.2.0",
-      "targets": [
-        {
-          "datasource": {
-            "type": "prometheus",
-            "uid": "${DS_PROMETHEUS}"
-          },
-          "editorMode": "code",
-          "expr": "time() - process_start_time_seconds{job=\"$job\", instance=~\"$instance(:\\\\d+)?$\"}",
-          "legendFormat": "uptime_s",
-          "range": true,
-          "refId": "A"
-        }
-      ],
-      "title": "Uptime",
-      "type": "stat"
-    },
-    {
-      "datasource": {
-        "type": "prometheus",
-        "uid": "${DS_PROMETHEUS}"
-      },
-      "fieldConfig": {
-        "defaults": {
-          "color": {
-<<<<<<< HEAD
-            "mode": "thresholds"
-=======
-            "mode": "palette-classic"
-          },
-          "custom": {
-            "axisBorderShow": false,
-            "axisCenteredZero": false,
-            "axisColorMode": "text",
-            "axisLabel": "",
-            "axisPlacement": "auto",
-            "barAlignment": 0,
-            "barWidthFactor": 0.6,
-            "drawStyle": "line",
-            "fillOpacity": 0,
-            "gradientMode": "none",
-            "hideFrom": {
-              "legend": false,
-              "tooltip": false,
-              "viz": false
-            },
-            "insertNulls": false,
-            "lineInterpolation": "linear",
-            "lineWidth": 1,
-            "pointSize": 5,
-            "scaleDistribution": {
-              "type": "linear"
-            },
-            "showPoints": "auto",
-            "showValues": false,
-            "spanNulls": false,
-            "stacking": {
-              "group": "A",
-              "mode": "none"
-            },
-            "thresholdsStyle": {
-              "mode": "off"
-            }
->>>>>>> 0e63e98a
-          },
-          "mappings": [],
-          "thresholds": {
-            "mode": "absolute",
-            "steps": [
-              {
-                "color": "green",
-                "value": 0
-              },
-              {
-                "color": "red",
-                "value": 1000
-              }
-            ]
-          },
-          "unit": "short"
-        },
-        "overrides": []
-      },
-      "gridPos": {
-<<<<<<< HEAD
-        "h": 3,
-        "w": 2,
-        "x": 5,
-        "y": 36
-=======
-        "h": 6,
-        "w": 24,
-        "x": 0,
-        "y": 39
->>>>>>> 0e63e98a
-      },
-      "id": 33,
-      "options": {
-        "colorMode": "value",
-        "graphMode": "none",
-        "justifyMode": "auto",
-        "orientation": "auto",
-        "percentChangeColorMode": "standard",
-        "reduceOptions": {
-          "calcs": [
-            "lastNotNull"
-          ],
-          "fields": "",
-          "values": false
-        },
-        "showPercentChange": false,
-        "textMode": "value",
-        "wideLayout": true
-      },
-      "pluginVersion": "12.2.0",
-      "targets": [
-        {
-          "datasource": {
-            "type": "prometheus",
-            "uid": "${DS_PROMETHEUS}"
-          },
-          "editorMode": "code",
-          "expr": "process_threads{job=\"$job\", instance=~\"$instance(:\\\\d+)?$\"}",
-          "legendFormat": "threads",
-          "range": true,
-          "refId": "A"
-        }
-      ],
-      "title": "Threads",
-      "type": "stat"
-    },
-    {
-      "datasource": {
-        "type": "prometheus",
-        "uid": "${DS_PROMETHEUS}"
-      },
-      "fieldConfig": {
-        "defaults": {
-          "color": {
-            "mode": "thresholds"
-          },
-          "mappings": [],
-          "thresholds": {
-            "mode": "absolute",
-            "steps": [
-              {
-                "color": "green",
-                "value": 0
-              },
-              {
-                "color": "red",
-                "value": 1000
-              }
-            ]
-          }
-        },
-        "overrides": []
-      },
-      "gridPos": {
-        "h": 3,
-        "w": 5,
-        "x": 7,
-        "y": 36
-      },
-      "id": 43,
-      "options": {
-        "colorMode": "value",
-        "graphMode": "none",
-        "justifyMode": "auto",
-        "orientation": "auto",
-        "percentChangeColorMode": "standard",
-        "reduceOptions": {
-          "calcs": [
-            "lastNotNull"
-          ],
-          "fields": "",
-          "values": false
-        },
-        "showPercentChange": false,
-        "textMode": "value",
-        "wideLayout": true
-      },
-      "pluginVersion": "12.2.0",
-      "targets": [
-        {
-          "datasource": {
-            "type": "prometheus",
-            "uid": "${DS_PROMETHEUS}"
-          },
-          "editorMode": "code",
-          "expr": "process_open_fds{job=\"$job\", instance=~\"$instance(:\\\\d+)?$\"}",
-          "legendFormat": "Open FDs",
-          "range": true,
-          "refId": "A"
-        }
-      ],
-      "title": "Open FDs",
-      "type": "stat"
-    },
-    {
-      "datasource": {
-        "type": "prometheus",
-        "uid": "${DS_PROMETHEUS}"
-      },
-      "description": "This calculates the size in bytes of the datadir path where the DB is stored.",
-      "fieldConfig": {
-        "defaults": {
-          "color": {
-            "mode": "palette-classic"
-          },
-          "custom": {
-            "axisBorderShow": false,
-            "axisCenteredZero": false,
-            "axisColorMode": "text",
-            "axisLabel": "",
-            "axisPlacement": "auto",
-            "barAlignment": 0,
-            "barWidthFactor": 0.6,
-            "drawStyle": "line",
-            "fillOpacity": 0,
-            "gradientMode": "none",
-            "hideFrom": {
-              "legend": false,
-              "tooltip": false,
-              "viz": false
-            },
-            "insertNulls": false,
-            "lineInterpolation": "linear",
-            "lineWidth": 1,
-            "pointSize": 5,
-            "scaleDistribution": {
-              "type": "linear"
-            },
-            "showPoints": "auto",
-            "showValues": false,
-<<<<<<< HEAD
-            "spanNulls": false,
-=======
-            "spanNulls": true,
->>>>>>> 0e63e98a
-            "stacking": {
-              "group": "A",
-              "mode": "none"
-            },
-            "thresholdsStyle": {
-              "mode": "off"
-            }
-          },
-          "mappings": [],
-          "thresholds": {
-            "mode": "absolute",
-            "steps": [
-              {
-                "color": "green",
-                "value": 0
-              },
-              {
-                "color": "red",
                 "value": 80
               }
             ]
@@ -2037,13 +1551,8 @@
       "gridPos": {
         "h": 8,
         "w": 12,
-<<<<<<< HEAD
         "x": 12,
         "y": 36
-=======
-        "x": 0,
-        "y": 45
->>>>>>> 0e63e98a
       },
       "id": 46,
       "options": {
@@ -2116,11 +1625,7 @@
             },
             "showPoints": "auto",
             "showValues": false,
-<<<<<<< HEAD
             "spanNulls": false,
-=======
-            "spanNulls": true,
->>>>>>> 0e63e98a
             "stacking": {
               "group": "A",
               "mode": "none"
@@ -2153,13 +1658,8 @@
       "gridPos": {
         "h": 5,
         "w": 12,
-<<<<<<< HEAD
         "x": 0,
         "y": 39
-=======
-        "x": 12,
-        "y": 45
->>>>>>> 0e63e98a
       },
       "id": 32,
       "options": {
@@ -2262,11 +1762,7 @@
         "h": 6,
         "w": 12,
         "x": 0,
-<<<<<<< HEAD
         "y": 44
-=======
-        "y": 53
->>>>>>> 0e63e98a
       },
       "id": 30,
       "options": {
@@ -2394,11 +1890,7 @@
         "h": 6,
         "w": 12,
         "x": 12,
-<<<<<<< HEAD
         "y": 44
-=======
-        "y": 53
->>>>>>> 0e63e98a
       },
       "id": 31,
       "options": {
@@ -2433,7 +1925,6 @@
       ],
       "title": "Node Memory (RSS)",
       "type": "timeseries"
-<<<<<<< HEAD
     },
     {
       "datasource": {
@@ -4251,8 +3742,6 @@
       ],
       "title": "Draft (WIP)",
       "type": "row"
-=======
->>>>>>> 0e63e98a
     }
   ],
   "preload": false,
@@ -4267,11 +3756,8 @@
           "value": ""
         },
         "definition": "label_values(eth_con_beacon_slot,instance)",
-<<<<<<< HEAD
         "includeAll": true,
         "multi": true,
-=======
->>>>>>> 0e63e98a
         "name": "instance",
         "options": [],
         "query": {
@@ -4280,11 +3766,7 @@
           "refId": "PrometheusVariableQueryEditor-VariableQuery"
         },
         "refresh": 1,
-<<<<<<< HEAD
         "regex": "/^(?<text>[^:]+)(?::\\d+)?$/",
-=======
-        "regex": "",
->>>>>>> 0e63e98a
         "type": "query"
       },
       {
@@ -4344,9 +3826,5 @@
   "timezone": "browser",
   "title": "Ethrex L1 - Perf Dashboard",
   "uid": "beoru4vp59yiof",
-<<<<<<< HEAD
   "version": 26
-=======
-  "version": 1
->>>>>>> 0e63e98a
 }