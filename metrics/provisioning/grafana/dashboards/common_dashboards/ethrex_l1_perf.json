{
  "annotations": {
    "list": [
      {
        "builtIn": 1,
        "datasource": {
          "type": "grafana",
          "uid": "-- Grafana --"
        },
        "enable": true,
        "hide": true,
        "iconColor": "rgba(0, 211, 255, 1)",
        "name": "Annotations & Alerts",
        "type": "dashboard"
      }
    ]
  },
  "editable": true,
  "fiscalYearStartMonth": 0,
  "graphTooltip": 0,
  "id": 2,
  "links": [],
  "panels": [
    {
      "datasource": {
        "type": "prometheus",
        "uid": "${DS_PROMETHEUS}"
      },
      "fieldConfig": {
        "defaults": {
          "color": {
            "mode": "thresholds"
          },
          "custom": {
            "align": "left",
            "cellOptions": {
              "type": "auto"
            },
            "filterable": true,
            "footer": {
              "reducers": []
            },
            "inspect": false
          },
          "mappings": [],
          "thresholds": {
            "mode": "absolute",
            "steps": [
              {
                "color": "green",
                "value": 0
              },
              {
                "color": "red",
                "value": 80
              }
            ]
          }
        },
        "overrides": []
      },
      "gridPos": {
        "h": 5,
        "w": 9,
        "x": 0,
        "y": 0
      },
      "id": 13,
      "options": {
        "cellHeight": "sm",
        "showHeader": true
      },
      "pluginVersion": "12.2.1",
      "targets": [
        {
          "datasource": {
            "type": "prometheus",
            "uid": "${DS_PROMETHEUS}"
          },
          "disableTextWrap": false,
          "editorMode": "code",
          "exemplar": false,
          "expr": "max by (instance, client, version)(eth_exe_web3_client_version{instance=~\"$instance(:\\\\d+)?$\"})",
          "format": "table",
          "fullMetaSearch": false,
          "includeNullMetadata": true,
          "instant": true,
          "legendFormat": "__auto",
          "range": false,
          "refId": "A",
          "useBackend": false
        }
      ],
      "title": "Execution Client",
      "transformations": [
        {
          "id": "organize",
          "options": {
            "excludeByName": {
              "Time": true,
              "Value": true
            },
            "includeByName": {},
            "indexByName": {},
            "renameByName": {
              "instance": "Instance",
              "version": "Version"
            }
          }
        }
      ],
      "type": "table"
    },
    {
      "datasource": {
        "type": "prometheus",
        "uid": "${DS_PROMETHEUS}"
      },
      "fieldConfig": {
        "defaults": {
          "color": {
            "mode": "thresholds"
          },
          "custom": {
            "align": "left",
            "cellOptions": {
              "type": "auto"
            },
            "filterable": true,
            "footer": {
              "reducers": []
            },
            "inspect": false
          },
          "mappings": [],
          "thresholds": {
            "mode": "absolute",
            "steps": [
              {
                "color": "green",
                "value": 0
              },
              {
                "color": "red",
                "value": 80
              }
            ]
          },
          "unit": "short"
        },
        "overrides": []
      },
      "gridPos": {
        "h": 5,
        "w": 7,
        "x": 9,
        "y": 0
      },
      "id": 15,
      "options": {
        "cellHeight": "sm",
        "showHeader": true
      },
      "pluginVersion": "12.2.1",
      "targets": [
        {
          "datasource": {
            "type": "prometheus",
            "uid": "${DS_PROMETHEUS}"
          },
          "editorMode": "code",
          "exemplar": false,
          "expr": "eth_con_spec_config_name{instance=~\"$instance(:\\\\d+)?$\"}",
          "format": "table",
          "instant": true,
          "legendFormat": "{{name}}",
          "range": false,
          "refId": "A"
        }
      ],
      "title": "Consensus Config",
      "transformations": [
        {
          "id": "organize",
          "options": {
            "excludeByName": {
              "Time": true,
              "Value": true,
              "__name__": true,
              "instance": false,
              "job": true,
              "module": true,
              "node": true
            },
            "includeByName": {},
            "indexByName": {},
            "renameByName": {
              "__name__": "",
              "instance": "Instance",
              "name": "Config"
            }
          }
        }
      ],
      "type": "table"
    },
    {
      "datasource": {
        "type": "prometheus",
        "uid": "${DS_PROMETHEUS}"
      },
      "fieldConfig": {
        "defaults": {
          "color": {
            "mode": "thresholds"
          },
          "custom": {
            "align": "left",
            "cellOptions": {
              "type": "auto"
            },
            "filterable": true,
            "footer": {
              "reducers": []
            },
            "inspect": false
          },
          "mappings": [],
          "thresholds": {
            "mode": "absolute",
            "steps": [
              {
                "color": "green",
                "value": 0
              },
              {
                "color": "red",
                "value": 80
              }
            ]
          }
        },
        "overrides": []
      },
      "gridPos": {
        "h": 5,
        "w": 8,
        "x": 16,
        "y": 0
      },
      "id": 17,
      "options": {
        "cellHeight": "sm",
        "showHeader": true
      },
      "pluginVersion": "12.2.1",
      "targets": [
        {
          "datasource": {
            "type": "prometheus",
            "uid": "${DS_PROMETHEUS}"
          },
          "editorMode": "code",
          "exemplar": false,
          "expr": "eth_con_fork_current{instance=~\"$instance(:\\\\d+)?$\"}",
          "format": "table",
          "instant": true,
          "legendFormat": "{{fork}}",
          "range": false,
          "refId": "A"
        }
      ],
      "title": "Consensus Fork",
      "transformations": [
        {
          "id": "organize",
          "options": {
            "excludeByName": {
              "Time": true,
              "Value": true,
              "__name__": true,
              "fork": false,
              "job": true,
              "module": true,
              "node": true
            },
            "includeByName": {},
            "indexByName": {
              "Time": 0,
              "Value": 7,
              "__name__": 1,
              "fork": 3,
              "instance": 2,
              "job": 4,
              "module": 5,
              "node": 6
            },
            "renameByName": {
              "fork": "Fork",
              "instance": "Instance"
            }
          }
        }
      ],
      "type": "table"
    },
    {
      "collapsed": false,
      "gridPos": {
        "h": 1,
        "w": 24,
        "x": 0,
        "y": 5
      },
      "id": 50,
      "panels": [],
      "title": "Block Processing",
      "type": "row"
    },
    {
      "datasource": {
        "type": "prometheus",
        "uid": "${DS_PROMETHEUS}"
      },
      "fieldConfig": {
        "defaults": {
          "color": {
            "mode": "palette-classic"
          },
          "custom": {
            "axisBorderShow": false,
            "axisCenteredZero": false,
            "axisColorMode": "text",
            "axisLabel": "",
            "axisPlacement": "auto",
            "barAlignment": 0,
            "barWidthFactor": 0.6,
            "drawStyle": "line",
            "fillOpacity": 0,
            "gradientMode": "none",
            "hideFrom": {
              "legend": false,
              "tooltip": false,
              "viz": false
            },
            "insertNulls": false,
            "lineInterpolation": "linear",
            "lineWidth": 2,
            "pointSize": 5,
            "scaleDistribution": {
              "type": "linear"
            },
            "showPoints": "auto",
            "showValues": false,
            "spanNulls": false,
            "stacking": {
              "group": "A",
              "mode": "none"
            },
            "thresholdsStyle": {
              "mode": "off"
            }
          },
          "mappings": [],
          "thresholds": {
            "mode": "absolute",
            "steps": [
              {
                "color": "green",
                "value": 0
              },
              {
                "color": "red",
                "value": 80
              }
            ]
          },
          "unit": "percentunit"
        },
        "overrides": [
          {
            "matcher": {
              "id": "byName",
              "options": "Value"
            },
            "properties": [
              {
                "id": "custom.axisSoftMin",
                "value": 0.3
              },
              {
                "id": "custom.axisSoftMax",
                "value": 0.7
              }
            ]
          }
        ]
      },
      "gridPos": {
        "h": 8,
        "w": 6,
        "x": 0,
        "y": 6
      },
      "id": 2,
      "interval": "10s",
      "options": {
        "legend": {
          "calcs": [],
          "displayMode": "list",
          "placement": "bottom",
          "showLegend": true
        },
        "tooltip": {
          "hideZeros": false,
          "mode": "single",
          "sort": "none"
        }
      },
      "pluginVersion": "12.2.1",
      "targets": [
        {
          "datasource": {
            "type": "prometheus",
            "uid": "${DS_PROMETHEUS}"
          },
          "editorMode": "code",
          "expr": "sum by (instance)(\n  gas_used{job=\"$job\", instance=~\"$instance(:\\\\d+)?$\"}\n)\n/\non(instance)\n  sum by (instance)(\n    gas_limit{job=\"$job\", instance=~\"$instance(:\\\\d+)?$\"} \n  )",
          "hide": false,
          "instant": false,
          "legendFormat": "{{ instance }}",
          "range": true,
          "refId": "A"
        }
      ],
      "title": "Gas Used %",
      "type": "timeseries"
    },
    {
      "datasource": {
        "type": "prometheus",
        "uid": "${DS_PROMETHEUS}"
      },
      "fieldConfig": {
        "defaults": {
          "color": {
            "mode": "palette-classic"
          },
          "custom": {
            "axisBorderShow": false,
            "axisCenteredZero": false,
            "axisColorMode": "text",
            "axisLabel": "",
            "axisPlacement": "auto",
            "barAlignment": 0,
            "barWidthFactor": 0.6,
            "drawStyle": "line",
            "fillOpacity": 0,
            "gradientMode": "none",
            "hideFrom": {
              "legend": false,
              "tooltip": false,
              "viz": false
            },
            "insertNulls": false,
            "lineInterpolation": "linear",
            "lineWidth": 1,
            "pointSize": 5,
            "scaleDistribution": {
              "type": "linear"
            },
            "showPoints": "auto",
            "showValues": false,
            "spanNulls": false,
            "stacking": {
              "group": "A",
              "mode": "none"
            },
            "thresholdsStyle": {
              "mode": "off"
            }
          },
          "mappings": [],
          "thresholds": {
            "mode": "absolute",
            "steps": [
              {
                "color": "green",
                "value": 0
              },
              {
                "color": "red",
                "value": 80
              }
            ]
          },
          "unit": "Ggas/s"
        },
        "overrides": [
          {
            "matcher": {
              "id": "byName",
              "options": "block_number"
            },
            "properties": [
              {
                "id": "custom.axisPlacement",
                "value": "right"
              },
              {
                "id": "unit"
              }
            ]
          }
        ]
      },
      "gridPos": {
        "h": 8,
        "w": 7,
        "x": 6,
        "y": 6
      },
      "id": 11,
      "interval": "10s",
      "options": {
        "legend": {
          "calcs": [
            "mean",
            "max"
          ],
          "displayMode": "list",
          "placement": "bottom",
          "showLegend": true
        },
        "tooltip": {
          "hideZeros": false,
          "mode": "single",
          "sort": "none"
        }
      },
      "pluginVersion": "12.2.1",
      "targets": [
        {
          "datasource": {
            "type": "prometheus",
            "uid": "${DS_PROMETHEUS}"
          },
          "disableTextWrap": false,
          "editorMode": "code",
          "expr": "gigagas{job=\"$job\", instance=~\"$instance(:\\\\d+)?$\"} - 0",
          "fullMetaSearch": false,
          "includeNullMetadata": true,
          "legendFormat": "{{ instance }} Gigagas/s",
          "range": true,
          "refId": "A",
          "useBackend": false
        },
        {
          "datasource": {
            "type": "prometheus",
            "uid": "${DS_PROMETHEUS}"
          },
          "editorMode": "code",
          "expr": "block_number{job=\"$job\", instance=~\"$instance(:\\\\d+)?$\"}",
          "hide": true,
          "instant": false,
          "legendFormat": "{{instance}} Block Number",
          "range": true,
          "refId": "B"
        }
      ],
      "title": "Ggas/s",
      "type": "timeseries"
    },
    {
      "datasource": {
        "type": "prometheus",
        "uid": "${DS_PROMETHEUS}"
      },
      "fieldConfig": {
        "defaults": {
          "color": {
            "mode": "palette-classic"
          },
          "custom": {
            "axisBorderShow": false,
            "axisCenteredZero": false,
            "axisColorMode": "text",
            "axisLabel": "",
            "axisPlacement": "auto",
            "barAlignment": 0,
            "barWidthFactor": 0.6,
            "drawStyle": "line",
            "fillOpacity": 0,
            "gradientMode": "none",
            "hideFrom": {
              "legend": false,
              "tooltip": false,
              "viz": false
            },
            "insertNulls": false,
            "lineInterpolation": "linear",
            "lineWidth": 1,
            "pointSize": 5,
            "scaleDistribution": {
              "type": "linear"
            },
            "showPoints": "auto",
            "showValues": false,
            "spanNulls": false,
            "stacking": {
              "group": "A",
              "mode": "none"
            },
            "thresholdsStyle": {
              "mode": "off"
            }
          },
          "mappings": [],
          "thresholds": {
            "mode": "absolute",
            "steps": [
              {
                "color": "green",
                "value": 0
              },
              {
                "color": "red",
                "value": 80
              }
            ]
          }
        },
        "overrides": []
      },
      "gridPos": {
        "h": 8,
        "w": 11,
        "x": 13,
        "y": 6
      },
      "id": 1,
      "interval": "10s",
      "options": {
        "legend": {
          "calcs": [],
          "displayMode": "list",
          "placement": "bottom",
          "showLegend": true
        },
        "tooltip": {
          "hideZeros": false,
          "mode": "single",
          "sort": "none"
        }
      },
      "pluginVersion": "12.2.1",
      "targets": [
        {
          "datasource": {
            "type": "prometheus",
            "uid": "${DS_PROMETHEUS}"
          },
          "disableTextWrap": false,
          "editorMode": "code",
          "expr": "head_height{job=\"$job\", instance=~\"$instance(:\\\\d+)?$\"}",
          "format": "time_series",
          "fullMetaSearch": false,
          "hide": false,
          "includeNullMetadata": true,
          "instant": false,
          "interval": "",
          "legendFormat": "{{ instance }} Head height",
          "range": true,
          "refId": "A",
          "useBackend": false
        }
      ],
      "title": "Block Height",
      "type": "timeseries"
    },
    {
      "datasource": {
        "type": "prometheus",
        "uid": "${DS_PROMETHEUS}"
      },
      "fieldConfig": {
        "defaults": {
          "color": {
            "mode": "palette-classic"
          },
          "custom": {
            "axisBorderShow": false,
            "axisCenteredZero": false,
            "axisColorMode": "text",
            "axisLabel": "",
            "axisPlacement": "auto",
            "fillOpacity": 50,
            "hideFrom": {
              "legend": false,
              "tooltip": false,
              "viz": false
            },
            "pointShape": "circle",
            "pointSize": {
              "fixed": 7
            },
            "pointStrokeWidth": 1,
            "scaleDistribution": {
              "type": "linear"
            },
            "show": "points+lines"
          },
          "links": [
            {
              "title": "Show on Etherscan",
              "url": "https://etherscan.io/block/${__data.fields[\"Block\"]}"
            }
          ],
          "mappings": [],
          "thresholds": {
            "mode": "absolute",
            "steps": [
              {
                "color": "green",
                "value": 0
              },
              {
                "color": "red",
                "value": 80
              }
            ]
          }
        },
        "overrides": [
          {
            "matcher": {
              "id": "byName",
              "options": "gigagas"
            },
            "properties": [
              {
                "id": "unit",
                "value": "si:Ggas/s"
              }
            ]
          },
          {
            "matcher": {
              "id": "byRegexp",
              "options": "/block.*/"
            },
            "properties": [
              {
                "id": "custom.hideFrom",
                "value": {
                  "legend": false,
                  "tooltip": true,
                  "viz": false
                }
              }
            ]
          }
        ]
      },
      "gridPos": {
        "h": 12,
        "w": 12,
        "x": 0,
        "y": 14
      },
      "id": 47,
      "interval": "5s",
      "options": {
        "legend": {
          "calcs": [
            "mean",
            "max",
            "last"
          ],
          "displayMode": "list",
          "placement": "bottom",
          "showLegend": true
        },
        "mapping": "auto",
        "series": [
          {
            "frame": {
              "matcher": {
                "id": "byIndex",
                "options": 0
              }
            },
            "x": {
              "matcher": {
                "id": "byName",
                "options": "Block"
              }
            },
            "y": {
              "matcher": {
                "id": "byName",
                "options": "gigagas"
              }
            }
          }
        ],
        "tooltip": {
          "hideZeros": false,
          "mode": "single",
          "sort": "none"
        }
      },
      "pluginVersion": "12.2.1",
      "targets": [
        {
          "datasource": {
            "type": "prometheus",
            "uid": "${DS_PROMETHEUS}"
          },
          "editorMode": "code",
          "expr": "gigagas{job=\"$job\", instance=~\"$instance(:\\\\d+)?$\"}",
          "hide": false,
          "instant": false,
          "legendFormat": "ggas/s {{ instance }}",
          "range": true,
          "refId": "Ggas/s"
        },
        {
          "datasource": {
            "type": "prometheus",
            "uid": "${DS_PROMETHEUS}"
          },
          "editorMode": "code",
          "expr": "max without(instance) (last_over_time(block_number{job=\"$job\", instance=~\"$instance(:\\\\d+)?$\"}[$__rate_interval]))",
          "hide": false,
          "instant": false,
          "legendFormat": "Block",
          "range": true,
          "refId": "Block"
        },
        {
          "datasource": {
            "type": "prometheus",
            "uid": "${DS_PROMETHEUS}"
          },
          "editorMode": "code",
          "expr": "scalar(\n  max(\n    ( max without(instance) (\n        last_over_time(block_number{job=\"$job\", instance=~\"$instance(:\\\\d+)?$\"}[$__rate_interval])\n      )\n      == bool\n      min without(instance) (\n        last_over_time(block_number{job=\"$job\", instance=~\"$instance(:\\\\d+)?$\"}[$__rate_interval])\n      )\n  ))\n)",
          "hide": false,
          "instant": false,
          "legendFormat": "all_same_block",
          "range": true,
          "refId": "all_same_block"
        }
      ],
      "title": "Ggas/s by Block",
      "transformations": [
        {
          "id": "joinByField",
          "options": {
            "mode": "inner"
          }
        },
        {
          "id": "filterByValue",
          "options": {
            "filters": [
              {
                "config": {
                  "id": "equal",
                  "options": {
                    "value": "0"
                  }
                },
                "fieldName": "all_same_block"
              }
            ],
            "match": "any",
            "type": "exclude"
          }
        },
        {
          "id": "groupBy",
          "options": {
            "fields": {
              "Time": {
                "aggregations": [
                  "lastNotNull"
                ],
                "operation": "aggregate"
              },
              "Value": {
                "aggregations": [],
                "operation": "groupby"
              }
            }
          }
        }
      ],
      "type": "xychart"
    },
    {
      "datasource": {
        "type": "prometheus",
        "uid": "${DS_PROMETHEUS}"
      },
      "fieldConfig": {
        "defaults": {
          "color": {
            "mode": "palette-classic"
          },
          "custom": {
            "axisBorderShow": false,
            "axisCenteredZero": false,
            "axisColorMode": "series",
            "axisLabel": "",
            "axisPlacement": "auto",
            "fillOpacity": 50,
            "hideFrom": {
              "legend": false,
              "tooltip": false,
              "viz": false
            },
            "lineWidth": 2,
            "pointShape": "circle",
            "pointSize": {
              "fixed": 7
            },
            "pointStrokeWidth": 1,
            "scaleDistribution": {
              "type": "linear"
            },
            "show": "points+lines"
          },
          "links": [
            {
              "oneClick": false,
              "targetBlank": true,
              "title": "Show on Etherscan",
              "url": "https://${network}.etherscan.io/block/${__data.fields.block_number}"
            }
          ],
          "mappings": [],
          "thresholds": {
            "mode": "absolute",
            "steps": [
              {
                "color": "green",
                "value": 0
              },
              {
                "color": "red",
                "value": 80
              }
            ]
          }
        },
        "overrides": [
          {
            "matcher": {
              "id": "byName",
              "options": "Value"
            },
            "properties": [
              {
                "id": "unit",
                "value": "s"
              },
              {
                "id": "custom.axisPlacement",
                "value": "left"
              }
            ]
          },
          {
            "matcher": {
              "id": "byRegexp",
              "options": "/block.*/"
            },
            "properties": [
              {
                "id": "custom.hideFrom",
                "value": {
                  "legend": false,
                  "tooltip": true,
                  "viz": true
                }
              }
            ]
          },
          {
            "matcher": {
              "id": "byName",
              "options": "Block"
            },
            "properties": [
              {
                "id": "unit",
                "value": "none"
              }
            ]
          }
        ]
      },
      "gridPos": {
        "h": 12,
        "w": 12,
        "x": 12,
        "y": 14
      },
      "id": 12,
      "interval": "5s",
      "options": {
        "legend": {
          "calcs": [
            "mean",
            "max"
          ],
          "displayMode": "list",
          "placement": "bottom",
          "showLegend": true
        },
        "mapping": "auto",
        "series": [
          {
            "frame": {
              "matcher": {
                "id": "byIndex",
                "options": 0
              }
            },
            "x": {
              "matcher": {
                "id": "byName",
                "options": "Block"
              }
            },
            "y": {
              "matcher": {
                "id": "byName",
                "options": "Value"
              }
            }
          }
        ],
        "tooltip": {
          "hideZeros": false,
          "mode": "single",
          "sort": "none"
        }
      },
      "pluginVersion": "12.2.1",
      "targets": [
        {
          "datasource": {
            "type": "prometheus",
            "uid": "${DS_PROMETHEUS}"
          },
          "editorMode": "code",
          "exemplar": false,
          "expr": "sum by (instance)(\n  gas_used{job=\"$job\", instance=~\"$instance(:\\\\d+)?$\"}\n)\n/\non(instance) ( \n  sum by (instance)(\n    gigagas{job=\"$job\", instance=~\"$instance(:\\\\d+)?$\"} \n  ) * 1000000000\n)",
          "format": "time_series",
          "hide": false,
          "instant": false,
          "legendFormat": "Block time {{ instance }}",
          "range": true,
          "refId": "block_time"
        },
        {
          "datasource": {
            "type": "prometheus",
            "uid": "${DS_PROMETHEUS}"
          },
          "editorMode": "code",
          "expr": "max without(instance) (last_over_time(block_number{job=\"$job\", instance=~\"$instance(:\\\\d+)?$\"}[$__rate_interval]))",
          "hide": false,
          "instant": false,
          "legendFormat": "Block",
          "range": true,
          "refId": "block"
        },
        {
          "datasource": {
            "type": "prometheus",
            "uid": "${DS_PROMETHEUS}"
          },
          "editorMode": "code",
          "expr": "scalar(\n  max(\n    ( max without(instance) (\n        last_over_time(block_number{job=\"$job\", instance=~\"$instance(:\\\\d+)?$\"}[$__rate_interval])\n      )\n      == bool\n      min without(instance) (\n        last_over_time(block_number{job=\"$job\", instance=~\"$instance(:\\\\d+)?$\"}[$__rate_interval])\n      )\n  ))\n)",
          "hide": false,
          "instant": false,
          "legendFormat": "all_same_block",
          "range": true,
          "refId": "all_same_block"
        },
        {
          "datasource": {
            "type": "prometheus",
            "uid": "${DS_PROMETHEUS}"
          },
          "editorMode": "code",
          "expr": "max without(instance) (\nsum by (instance)(\n  gas_used{job=\"$job\", instance=~\"$instance(:\\\\d+)?$\"}\n)\n/\non(instance)\n  sum by (instance)(\n    gas_limit{job=\"$job\", instance=~\"$instance(:\\\\d+)?$\"} \n  )\n)",
          "hide": true,
          "instant": false,
          "legendFormat": "Gas Used %",
          "range": true,
          "refId": "gas_used"
        }
      ],
      "title": "Block Time",
      "transformations": [
        {
          "id": "joinByField",
          "options": {
            "byField": "Time",
            "mode": "inner"
          }
        },
        {
          "id": "filterByValue",
          "options": {
            "filters": [
              {
                "config": {
                  "id": "equal",
                  "options": {
                    "value": "0"
                  }
                },
                "fieldName": "all_same_block"
              }
            ],
            "match": "any",
            "type": "exclude"
          }
        },
        {
          "id": "filterFieldsByName",
          "options": {
            "byVariable": false,
            "include": {
              "pattern": "^(?!.*all_same_block).*$"
            }
          }
        },
        {
          "id": "groupBy",
          "options": {
            "fields": {
              "Block": {
                "aggregations": []
              },
              "Block time ethrex-mainnet-3-0-0:3701": {
                "aggregations": []
              },
              "Block time ethrex-mainnet-4-0-0-pathbased:3701": {
                "aggregations": []
              },
              "Time": {
                "aggregations": [
                  "lastNotNull"
                ],
                "operation": "aggregate"
              },
              "Value": {
                "aggregations": [],
                "operation": "groupby"
              },
              "all_same_block": {
                "aggregations": []
              },
              "remove_duplicate_blocks": {
                "aggregations": []
              }
            }
          }
        }
      ],
      "type": "xychart"
    },
    {
      "collapsed": true,
      "gridPos": {
        "h": 1,
        "w": 24,
        "x": 0,
        "y": 26
      },
      "id": 49,
      "panels": [
        {
          "datasource": {
            "type": "prometheus",
            "uid": "${DS_PROMETHEUS}"
          },
          "fieldConfig": {
            "defaults": {
              "color": {
                "mode": "palette-classic"
              },
              "custom": {
                "hideFrom": {
                  "legend": false,
                  "tooltip": false,
                  "viz": false
                }
              },
              "mappings": []
            },
            "overrides": []
          },
          "gridPos": {
            "h": 13,
            "w": 6,
            "x": 0,
            "y": 27
          },
          "id": 18,
          "options": {
            "legend": {
              "displayMode": "list",
              "placement": "right",
              "showLegend": true,
              "values": [
                "percent"
              ]
            },
            "pieType": "pie",
            "reduceOptions": {
              "calcs": [
                "lastNotNull"
              ],
              "fields": "",
              "values": false
            },
            "sort": "desc",
            "tooltip": {
              "hideZeros": false,
              "mode": "single",
              "sort": "none"
            }
          },
          "pluginVersion": "12.2.1",
          "repeat": "instance",
          "repeatDirection": "v",
          "targets": [
            {
              "disableTextWrap": false,
              "editorMode": "code",
              "expr": "(\n  sum by (function_name) (\n    increase(function_duration_seconds_sum{job=\"$job\", instance=~\"$instance(:\\\\d+)?$\", namespace!~\"rpc|engine\", function_name!~\"Block execution|Execute Block|Trie update\"}[$__range])\n  )\n)\nor\nlabel_replace(\n  sum( increase(function_duration_seconds_sum{job=\"$job\", instance=~\"$instance(:\\\\d+)?$\", namespace!~\"rpc|engine\", function_name=\"Block execution\"}[$__range]) )\n  - sum( increase(function_duration_seconds_sum{job=\"$job\", instance=~\"$instance(:\\\\d+)?$\", namespace!~\"rpc|engine\", function_name=~\"Storage read|Account read|Account code read|Block hash read\"}[$__range]) ),\n  \"function_name\",\"Block Execution (w/o reads)\",\"__name__\",\".*\"\n)\nor\nlabel_replace(\n  sum( increase(function_duration_seconds_sum{job=\"$job\", instance=~\"$instance(:\\\\d+)?$\", namespace!~\"rpc|engine\", function_name=\"Execute Block\"}[$__range]) )\n  - sum( increase(function_duration_seconds_sum{job=\"$job\", instance=~\"$instance(:\\\\d+)?$\", namespace!~\"rpc|engine\", function_name=\"Block execution\"}[$__range]) ),\n  \"function_name\",\"Merkleization Diff\",\"__name__\",\".*\"\n)",
              "fullMetaSearch": false,
              "includeNullMetadata": false,
              "legendFormat": "__auto",
              "range": true,
              "refId": "A",
              "useBackend": false
            }
          ],
          "title": "Block Execution Breakdown - $instance",
          "type": "piechart"
        },
        {
          "datasource": {
            "type": "prometheus",
            "uid": "${DS_PROMETHEUS}"
          },
          "description": "This panel shows the difference between the Execution vs merkleization in the `execute_block_pipeline` function. It's shown as a percentage of the whole function. If it's negative, execution took more time than merkleization.",
          "fieldConfig": {
            "defaults": {
              "color": {
                "mode": "palette-classic"
              },
              "custom": {
                "axisBorderShow": false,
                "axisCenteredZero": false,
                "axisColorMode": "text",
                "axisLabel": "",
                "axisPlacement": "auto",
                "barAlignment": 0,
                "barWidthFactor": 0.6,
                "drawStyle": "line",
                "fillOpacity": 0,
                "gradientMode": "none",
                "hideFrom": {
                  "legend": false,
                  "tooltip": false,
                  "viz": false
                },
                "insertNulls": false,
                "lineInterpolation": "linear",
                "lineWidth": 1,
                "pointSize": 5,
                "scaleDistribution": {
                  "type": "linear"
                },
                "showPoints": "auto",
                "showValues": false,
                "spanNulls": false,
                "stacking": {
                  "group": "A",
                  "mode": "none"
                },
                "thresholdsStyle": {
                  "mode": "off"
                }
              },
              "mappings": [],
              "thresholds": {
                "mode": "absolute",
                "steps": [
                  {
                    "color": "green",
                    "value": 0
                  },
                  {
                    "color": "red",
                    "value": 80
                  }
                ]
              },
              "unit": "percentunit"
            },
            "overrides": []
          },
          "gridPos": {
            "h": 13,
            "w": 6,
            "x": 6,
            "y": 27
          },
          "id": 63,
          "options": {
            "legend": {
              "calcs": [
                "mean",
                "max"
              ],
              "displayMode": "list",
              "placement": "bottom",
              "showLegend": true
            },
            "tooltip": {
              "hideZeros": false,
              "mode": "single",
              "sort": "none"
            }
          },
          "pluginVersion": "12.2.1",
          "repeat": "instance",
          "repeatDirection": "v",
          "targets": [
            {
              "disableTextWrap": false,
              "editorMode": "code",
              "expr": "label_replace(\n  (sum( increase(function_duration_seconds_sum{job=\"$job\", instance=~\"$instance(:\\\\d+)?$\", namespace!~\"rpc|engine\", function_name=\"Trie update\"}[$__range]) )\n  - sum( increase(function_duration_seconds_sum{job=\"$job\", instance=~\"$instance(:\\\\d+)?$\", namespace!~\"rpc|engine\", function_name=\"Block execution\"}[$__range]) ))\n  / sum( increase(function_duration_seconds_sum{job=\"$job\", instance=~\"$instance(:\\\\d+)?$\", namespace!~\"rpc|engine\", function_name=\"Execute Block\"}[$__range]) ),\n  \"function_name\",\"Execution vs Merkleization Diff %\",\"__name__\",\".*\"\n)",
              "fullMetaSearch": false,
              "includeNullMetadata": false,
              "legendFormat": "__auto",
              "range": true,
              "refId": "A",
              "useBackend": false
            },
            {
              "datasource": {
                "type": "prometheus",
                "uid": "${DS_PROMETHEUS}"
              },
              "editorMode": "code",
              "expr": "label_replace(\n    1 - ( sum( increase(function_duration_seconds_sum{job=\"$job\", instance=~\"$instance(:\\\\d+)?$\", namespace!~\"rpc|engine\", function_name=\"Trie update\"}[$__range]) )\n    / sum( increase(function_duration_seconds_sum{job=\"$job\", instance=~\"$instance(:\\\\d+)?$\", namespace!~\"rpc|engine\", function_name=\"Execute Block\"}[$__range]) )),\n  \"function_name\",\"Merkleization vs Total diff\",\"__name__\",\".*\"\n)",
              "hide": true,
              "instant": false,
              "legendFormat": "__auto",
              "range": true,
              "refId": "B"
            }
          ],
          "title": "Execution vs Merkleization Diff % - $instance",
          "type": "timeseries"
        },
        {
          "datasource": {
            "type": "prometheus",
            "uid": "${DS_PROMETHEUS}"
          },
          "description": "This Panel shows the deaggregated measures of the current instrumentation we have for block processing tied by block.",
          "fieldConfig": {
            "defaults": {
              "color": {
                "mode": "palette-classic"
              },
              "custom": {
                "axisBorderShow": false,
                "axisCenteredZero": false,
                "axisColorMode": "series",
                "axisLabel": "",
                "axisPlacement": "auto",
                "fillOpacity": 50,
                "hideFrom": {
                  "legend": false,
                  "tooltip": false,
                  "viz": false
                },
                "lineWidth": 2,
                "pointShape": "circle",
                "pointSize": {
                  "fixed": 7
                },
                "pointStrokeWidth": 1,
                "scaleDistribution": {
                  "type": "linear"
                },
                "show": "points+lines"
              },
              "links": [
                {
                  "oneClick": false,
                  "targetBlank": true,
                  "title": "Show on Etherscan",
                  "url": "https://${network}.etherscan.io/block/${__data.fields.Block}"
                }
              ],
              "mappings": [],
              "thresholds": {
                "mode": "absolute",
                "steps": [
                  {
                    "color": "green",
                    "value": 0
                  },
                  {
                    "color": "red",
                    "value": 80
                  }
                ]
              },
              "unit": "s"
            },
            "overrides": [
              {
                "matcher": {
                  "id": "byName",
                  "options": "Block"
                },
                "properties": [
                  {
                    "id": "unit",
                    "value": "none"
                  }
                ]
              }
            ]
          },
          "gridPos": {
            "h": 13,
            "w": 12,
            "x": 12,
            "y": 27
          },
          "id": 61,
          "interval": "5s",
          "options": {
            "legend": {
              "calcs": [
                "mean",
                "max"
              ],
              "displayMode": "list",
              "placement": "bottom",
              "showLegend": true
            },
            "mapping": "auto",
            "series": [
              {
                "frame": {
                  "matcher": {
                    "id": "byIndex",
                    "options": 0
                  }
                },
                "x": {
                  "matcher": {
                    "id": "byName",
                    "options": "Block"
                  }
                },
                "y": {
                  "matcher": {
                    "id": "byName",
                    "options": "Value"
                  }
                }
              }
            ],
            "tooltip": {
              "hideZeros": false,
              "mode": "single",
              "sort": "none"
            }
          },
          "pluginVersion": "12.2.1",
          "repeat": "instance",
          "repeatDirection": "v",
          "targets": [
            {
              "datasource": {
                "type": "prometheus",
                "uid": "${DS_PROMETHEUS}"
              },
              "editorMode": "code",
              "expr": "(\n  # Calculates the Execute Block first and removes zeroes generated by idelta to smooth the panel\n  sum by (instance, function_name) (\n    clamp_min(\n      idelta(function_duration_seconds_sum{job=\"$job\", instance=~\"$instance(:\\\\d+)?$\", namespace!~\"rpc|engine\", function_name=\"Execute Block\"}[$__rate_interval]),\n      0\n    )\n  )\n) > 0\nor\n(\n# Calculates the rest of the instruments, except Execute Block, which was calculated before\n  sum by (instance, function_name) (\n    clamp_min(\n      idelta(function_duration_seconds_sum{job=\"$job\", instance=~\"$instance(:\\\\d+)?$\", namespace!~\"rpc|engine\", function_name!~\"Execute Block|Block execution\"}[$__rate_interval]),\n      0\n    )\n  )\n)\nor\nlabel_replace(\n  sum by (instance) (\n    clamp_min(\n      idelta(function_duration_seconds_sum{job=\"$job\", instance=~\"$instance(:\\\\d+)?$\", namespace!~\"rpc|engine\", function_name=\"Block execution\"}[$__rate_interval]),\n      0\n    )\n  )\n  - sum by (instance) (\n    clamp_min(\n      idelta(function_duration_seconds_sum{job=\"$job\", instance=~\"$instance(:\\\\d+)?$\", namespace!~\"rpc|engine\", function_name=~\"Storage read|Account read|Account code read|Block hash read\"}[$__rate_interval]),\n      0\n    )\n  ),\n  \"function_name\",\"Block Execution (w/o reads)\",\"instance\",\".*\"\n)",
              "hide": false,
              "instant": false,
              "legendFormat": "{{instance}} {{function_name}}",
              "range": true,
              "refId": "Function"
            },
            {
              "datasource": {
                "type": "prometheus",
                "uid": "${DS_PROMETHEUS}"
              },
              "editorMode": "code",
              "expr": "max without(instance) (last_over_time(block_number{job=\"$job\", instance=~\"$instance(:\\\\d+)?$\"}[$__rate_interval]))",
              "hide": false,
              "instant": false,
              "legendFormat": "Block",
              "range": true,
              "refId": "Block"
            },
            {
              "datasource": {
                "type": "prometheus",
                "uid": "${DS_PROMETHEUS}"
              },
              "editorMode": "code",
              "expr": "scalar(\n  max(\n    ( max without(instance) (\n        last_over_time(block_number{job=\"$job\", instance=~\"$instance(:\\\\d+)?$\"}[$__rate_interval])\n      )\n      == bool\n      min without(instance) (\n        last_over_time(block_number{job=\"$job\", instance=~\"$instance(:\\\\d+)?$\"}[$__rate_interval])\n      )\n  ))\n)",
              "hide": false,
              "instant": false,
              "legendFormat": "all_same_block",
              "range": true,
              "refId": "all_same_block"
            }
          ],
          "title": "Block Execution Deaggregated by Block - $instance",
          "transformations": [
            {
              "id": "joinByField",
              "options": {
                "mode": "inner"
              }
            },
            {
              "id": "filterByValue",
              "options": {
                "filters": [
                  {
                    "config": {
                      "id": "equal",
                      "options": {
                        "value": "0"
                      }
                    },
                    "fieldName": "all_same_block"
                  }
                ],
                "match": "any",
                "type": "exclude"
              }
            },
            {
              "id": "filterFieldsByName",
              "options": {
                "byVariable": false,
                "include": {
                  "pattern": "^(?!.*all_same_block).*$"
                }
              }
            }
          ],
          "type": "xychart"
        }
      ],
      "title": "Block Execution Breakdown ",
      "type": "row"
    },
    {
      "collapsed": true,
      "gridPos": {
        "h": 1,
        "w": 24,
        "x": 0,
        "y": 27
      },
      "id": 110,
      "panels": [
        {
          "datasource": {
            "type": "prometheus",
            "uid": "${DS_PROMETHEUS}"
          },
          "fieldConfig": {
            "defaults": {
              "color": {
                "mode": "palette-classic"
              },
              "custom": {
                "axisBorderShow": false,
                "axisCenteredZero": false,
                "axisColorMode": "text",
<<<<<<< HEAD
                "axisLabel": "Requests/sec",
=======
                "axisLabel": "",
>>>>>>> ba5b565b
                "axisPlacement": "auto",
                "barAlignment": 0,
                "barWidthFactor": 0.6,
                "drawStyle": "line",
<<<<<<< HEAD
                "fillOpacity": 15,
=======
                "fillOpacity": 0,
>>>>>>> ba5b565b
                "gradientMode": "none",
                "hideFrom": {
                  "legend": false,
                  "tooltip": false,
                  "viz": false
                },
                "insertNulls": false,
                "lineInterpolation": "linear",
                "lineWidth": 2,
<<<<<<< HEAD
                "pointSize": 4,
                "scaleDistribution": {
                  "type": "linear"
                },
                "showPoints": "never",
                "showValues": false,
                "spanNulls": true,
                "stacking": {
                  "group": "A",
                  "mode": "normal"
=======
                "pointSize": 5,
                "scaleDistribution": {
                  "type": "linear"
                },
                "showPoints": "auto",
                "showValues": false,
                "spanNulls": false,
                "stacking": {
                  "group": "A",
                  "mode": "none"
>>>>>>> ba5b565b
                },
                "thresholdsStyle": {
                  "mode": "off"
                }
              },
              "mappings": [],
              "thresholds": {
                "mode": "absolute",
                "steps": [
                  {
                    "color": "green",
                    "value": 0
<<<<<<< HEAD
=======
                  },
                  {
                    "color": "red",
                    "value": 80
>>>>>>> ba5b565b
                  }
                ]
              },
              "unit": "reqps"
            },
            "overrides": []
          },
          "gridPos": {
<<<<<<< HEAD
            "h": 13,
            "w": 4,
            "x": 0,
            "y": 28
          },
          "id": 116,
=======
            "h": 14,
            "w": 7,
            "x": 0,
            "y": 28
          },
          "id": 113,
>>>>>>> ba5b565b
          "options": {
            "legend": {
              "calcs": [
                "mean",
                "max"
              ],
              "displayMode": "table",
              "placement": "bottom",
<<<<<<< HEAD
              "showLegend": true,
              "sortBy": "Mean",
              "sortDesc": true
            },
            "tooltip": {
              "hideZeros": false,
              "mode": "multi",
              "sort": "desc"
=======
              "showLegend": true
            },
            "tooltip": {
              "hideZeros": false,
              "mode": "single",
              "sort": "none"
>>>>>>> ba5b565b
            }
          },
          "pluginVersion": "12.2.1",
          "repeat": "instance",
          "repeatDirection": "v",
          "targets": [
            {
              "datasource": {
                "type": "prometheus",
                "uid": "${DS_PROMETHEUS}"
              },
              "editorMode": "code",
<<<<<<< HEAD
              "expr": "sum by (outcome) (rate(rpc_requests_total{job=\"$job\", instance=~\"$instance(:\\\\d+)?$\", namespace=\"engine\"}[$__range]))",
              "legendFormat": "{{outcome}}",
=======
              "expr": "sum by (function_name) (\n  rate(function_duration_seconds_count{\n    job=\"$job\",\n    instance=~\"$instance(:\\\\d+)?$\",\n    namespace=\"engine\"\n  }[$__range])\n)",
              "instant": false,
              "legendFormat": "{{function_name}}",
>>>>>>> ba5b565b
              "range": true,
              "refId": "A"
            }
          ],
<<<<<<< HEAD
          "title": "Engine Success/Error Rate - $instance",
=======
          "title": "Engine Request Rate by Method - $instance",
>>>>>>> ba5b565b
          "type": "timeseries"
        },
        {
          "datasource": {
            "type": "prometheus",
            "uid": "${DS_PROMETHEUS}"
          },
<<<<<<< HEAD
          "fieldConfig": {
            "defaults": {
              "color": {
                "mode": "palette-classic"
              },
              "custom": {
                "axisBorderShow": false,
                "axisCenteredZero": false,
                "axisColorMode": "text",
                "axisLabel": "",
                "axisPlacement": "auto",
                "barAlignment": 0,
                "barWidthFactor": 0.6,
                "drawStyle": "line",
                "fillOpacity": 0,
                "gradientMode": "none",
                "hideFrom": {
                  "legend": false,
                  "tooltip": false,
                  "viz": false
                },
                "insertNulls": false,
                "lineInterpolation": "linear",
                "lineWidth": 2,
                "pointSize": 5,
                "scaleDistribution": {
                  "type": "linear"
                },
                "showPoints": "auto",
                "showValues": false,
                "spanNulls": false,
                "stacking": {
                  "group": "A",
                  "mode": "none"
                },
                "thresholdsStyle": {
                  "mode": "off"
                }
              },
              "mappings": [],
              "thresholds": {
                "mode": "absolute",
                "steps": [
                  {
                    "color": "green",
                    "value": 0
                  },
                  {
                    "color": "red",
                    "value": 80
                  }
                ]
              },
              "unit": "reqps"
            },
            "overrides": []
          },
          "gridPos": {
            "h": 13,
            "w": 4,
            "x": 4,
            "y": 28
          },
          "id": 113,
          "options": {
            "legend": {
              "calcs": [
                "mean",
                "max"
              ],
              "displayMode": "table",
              "placement": "bottom",
              "showLegend": true
            },
            "tooltip": {
              "hideZeros": false,
              "mode": "single",
              "sort": "none"
            }
          },
          "pluginVersion": "12.2.1",
          "repeat": "instance",
          "repeatDirection": "v",
          "targets": [
            {
              "datasource": {
                "type": "prometheus",
                "uid": "${DS_PROMETHEUS}"
              },
              "editorMode": "code",
              "expr": "sum by (function_name) (\n  rate(function_duration_seconds_count{\n    job=\"$job\",\n    instance=~\"$instance(:\\\\d+)?$\",\n    namespace=\"engine\"\n  }[$__range])\n)",
              "instant": false,
              "legendFormat": "{{function_name}}",
              "range": true,
              "refId": "A"
            }
          ],
          "title": "Engine Request Rate by Method - $instance",
          "type": "timeseries"
        },
        {
          "datasource": {
            "type": "prometheus",
            "uid": "${DS_PROMETHEUS}"
          },
          "description": "Average duration of Engine methods",
          "fieldConfig": {
            "defaults": {
              "color": {
                "mode": "thresholds"
              },
=======
          "description": "",
          "fieldConfig": {
            "defaults": {
              "color": {
                "mode": "thresholds"
              },
>>>>>>> ba5b565b
              "mappings": [],
              "thresholds": {
                "mode": "absolute",
                "steps": [
                  {
                    "color": "green",
                    "value": 0
                  },
                  {
                    "color": "red",
                    "value": 4
                  }
                ]
              },
              "unit": "s"
            },
            "overrides": []
          },
          "gridPos": {
<<<<<<< HEAD
            "h": 13,
            "w": 4,
            "x": 8,
=======
            "h": 14,
            "w": 5,
            "x": 7,
>>>>>>> ba5b565b
            "y": 28
          },
          "id": 115,
          "interval": "10s",
          "options": {
            "displayMode": "gradient",
            "legend": {
              "calcs": [],
              "displayMode": "list",
              "placement": "bottom",
              "showLegend": false
            },
            "maxVizHeight": 300,
            "minVizHeight": 16,
            "minVizWidth": 8,
            "namePlacement": "auto",
            "orientation": "horizontal",
            "reduceOptions": {
              "calcs": [
                "lastNotNull"
              ],
              "fields": "",
              "values": false
            },
            "showUnfilled": true,
            "sizing": "auto",
            "valueMode": "color"
          },
          "pluginVersion": "12.2.1",
          "repeat": "instance",
          "repeatDirection": "v",
          "targets": [
            {
              "datasource": {
                "type": "prometheus",
                "uid": "${DS_PROMETHEUS}"
              },
              "editorMode": "code",
              "exemplar": false,
              "expr": "sum by (function_name) (increase(function_duration_seconds_sum{job=\"$job\", instance=~\"$instance(:\\\\d+)?$\", namespace=\"engine\"}[$__range])) \n/ sum by (function_name) (increase(function_duration_seconds_count{job=\"$job\", instance=~\"$instance(:\\\\d+)?$\", namespace=\"engine\"}[$__range]))",
              "instant": false,
              "interval": "",
              "legendFormat": "__auto",
              "range": true,
              "refId": "A"
            }
          ],
<<<<<<< HEAD
          "title": "Engine Latency by Methods - $instance",
=======
          "title": "Engine Latency by Methods (AVG Duration) - $instance",
>>>>>>> ba5b565b
          "type": "bargauge"
        },
        {
          "datasource": {
            "type": "prometheus",
            "uid": "${DS_PROMETHEUS}"
          },
          "description": "",
          "fieldConfig": {
            "defaults": {
              "color": {
                "mode": "palette-classic"
              },
              "custom": {
                "axisBorderShow": false,
                "axisCenteredZero": false,
                "axisColorMode": "text",
                "axisLabel": "Duration",
                "axisPlacement": "auto",
                "barAlignment": 0,
                "barWidthFactor": 0.6,
                "drawStyle": "line",
                "fillOpacity": 10,
                "gradientMode": "none",
                "hideFrom": {
                  "legend": false,
                  "tooltip": false,
                  "viz": false
                },
                "insertNulls": false,
                "lineInterpolation": "linear",
                "lineStyle": {
                  "fill": "solid"
                },
                "lineWidth": 2,
                "pointSize": 5,
                "scaleDistribution": {
                  "type": "linear"
                },
                "showPoints": "always",
                "showValues": false,
                "spanNulls": true,
                "stacking": {
                  "group": "A",
                  "mode": "none"
                },
                "thresholdsStyle": {
                  "mode": "off"
                }
              },
              "mappings": [],
              "thresholds": {
                "mode": "absolute",
                "steps": [
                  {
                    "color": "green",
                    "value": 0
                  }
                ]
              },
              "unit": "s"
            },
            "overrides": []
          },
          "gridPos": {
<<<<<<< HEAD
            "h": 13,
=======
            "h": 14,
>>>>>>> ba5b565b
            "w": 12,
            "x": 12,
            "y": 28
          },
          "id": 112,
          "interval": "10s",
          "options": {
            "legend": {
              "calcs": [
                "mean",
                "max"
              ],
              "displayMode": "list",
              "placement": "bottom",
              "showLegend": true
            },
            "tooltip": {
              "hideZeros": false,
              "mode": "multi",
              "sort": "desc"
            }
          },
          "pluginVersion": "12.2.1",
          "repeat": "instance",
          "repeatDirection": "v",
          "targets": [
            {
              "datasource": {
                "type": "prometheus",
                "uid": "${DS_PROMETHEUS}"
              },
              "editorMode": "code",
              "exemplar": false,
              "expr": "sum by (function_name) (increase(function_duration_seconds_sum{job=\"$job\", instance=~\"$instance(:\\\\d+)?$\", namespace=\"engine\"}[18s])) \n/ sum by (function_name) (increase(function_duration_seconds_count{job=\"$job\", instance=~\"$instance(:\\\\d+)?$\", namespace=\"engine\"}[18s]))",
              "instant": false,
              "interval": "",
              "legendFormat": "__auto",
              "range": true,
              "refId": "A"
            }
          ],
          "title": "Engine Latency by Method - $instance",
          "type": "timeseries"
        }
      ],
      "title": "Engine API",
      "type": "row"
    },
    {
      "collapsed": true,
      "gridPos": {
        "h": 1,
        "w": 24,
        "x": 0,
        "y": 28
      },
      "id": 100,
      "panels": [
        {
          "datasource": {
            "type": "prometheus",
            "uid": "${DS_PROMETHEUS}"
          },
          "fieldConfig": {
            "defaults": {
              "color": {
                "mode": "palette-classic"
              },
              "custom": {
<<<<<<< HEAD
                "axisBorderShow": false,
                "axisCenteredZero": false,
                "axisColorMode": "text",
                "axisLabel": "Requests/sec",
                "axisPlacement": "auto",
                "barAlignment": 0,
                "barWidthFactor": 0.6,
                "drawStyle": "line",
                "fillOpacity": 15,
                "gradientMode": "none",
                "hideFrom": {
                  "legend": false,
                  "tooltip": false,
                  "viz": false
                },
                "insertNulls": false,
                "lineInterpolation": "linear",
                "lineWidth": 2,
                "pointSize": 4,
                "scaleDistribution": {
                  "type": "linear"
                },
                "showPoints": "never",
                "showValues": false,
                "spanNulls": true,
                "stacking": {
                  "group": "A",
                  "mode": "normal"
                },
                "thresholdsStyle": {
                  "mode": "off"
                }
              },
              "mappings": [],
              "thresholds": {
                "mode": "absolute",
                "steps": [
                  {
                    "color": "green",
                    "value": 0
                  }
                ]
              },
              "unit": "reqps"
            },
            "overrides": []
          },
          "gridPos": {
            "h": 12,
            "w": 4,
            "x": 0,
            "y": 29
          },
          "id": 107,
          "options": {
            "legend": {
              "calcs": [
                "mean",
                "max"
              ],
              "displayMode": "table",
              "placement": "bottom",
              "showLegend": true,
              "sortBy": "Mean",
              "sortDesc": true
            },
            "tooltip": {
              "hideZeros": false,
              "mode": "multi",
              "sort": "desc"
            }
          },
          "pluginVersion": "12.2.1",
          "repeat": "instance",
          "repeatDirection": "v",
          "targets": [
            {
              "datasource": {
                "type": "prometheus",
                "uid": "${DS_PROMETHEUS}"
              },
              "editorMode": "code",
              "expr": "sum by (outcome) (rate(rpc_requests_total{job=\"$job\", instance=~\"$instance(:\\\\d+)?$\", namespace=\"rpc\"}[$__range]))",
              "legendFormat": "{{outcome}}",
              "range": true,
              "refId": "A"
            }
          ],
          "title": "RPC Success/Error Rate - $instance",
          "type": "timeseries"
        },
        {
          "datasource": {
            "type": "prometheus",
            "uid": "${DS_PROMETHEUS}"
          },
          "description": "Average time per method for all RPC endpoints",
          "fieldConfig": {
            "defaults": {
              "color": {
                "mode": "palette-classic"
              },
              "custom": {
=======
>>>>>>> ba5b565b
                "hideFrom": {
                  "legend": false,
                  "tooltip": false,
                  "viz": false
                }
              },
              "mappings": [],
              "unit": "s"
            },
            "overrides": []
          },
          "gridPos": {
<<<<<<< HEAD
            "h": 12,
            "w": 4,
            "x": 4,
=======
            "h": 14,
            "w": 7,
            "x": 0,
>>>>>>> ba5b565b
            "y": 29
          },
          "id": 103,
          "options": {
            "displayLabels": [],
            "legend": {
<<<<<<< HEAD
              "displayMode": "list",
              "placement": "bottom",
=======
              "displayMode": "table",
              "placement": "right",
>>>>>>> ba5b565b
              "showLegend": true,
              "values": [
                "percent"
              ]
            },
            "pieType": "pie",
            "reduceOptions": {
              "calcs": [
                "sum"
              ],
              "fields": "",
              "values": false
            },
            "sort": "desc",
            "tooltip": {
              "hideZeros": false,
              "mode": "multi",
              "sort": "desc"
            }
          },
          "pluginVersion": "12.2.1",
          "repeat": "instance",
          "repeatDirection": "v",
          "targets": [
            {
              "datasource": {
                "type": "prometheus",
                "uid": "${DS_PROMETHEUS}"
              },
              "editorMode": "code",
              "expr": "sum by (function_name) (increase(function_duration_seconds_sum{job=\"$job\", instance=~\"$instance(:\\\\d+)?$\", namespace=\"rpc\"}[$__range]))",
              "instant": true,
              "legendFormat": "{{function_name}}",
              "range": false,
              "refId": "A"
            }
          ],
<<<<<<< HEAD
          "title": "RPC Time per Method - $instance",
=======
          "title": "RPC Average Time per Method - $instance",
>>>>>>> ba5b565b
          "type": "piechart"
        },
        {
          "datasource": {
            "type": "prometheus",
            "uid": "${DS_PROMETHEUS}"
          },
<<<<<<< HEAD
          "description": "Slowest RPC methods by average duration",
=======
>>>>>>> ba5b565b
          "fieldConfig": {
            "defaults": {
              "color": {
                "mode": "thresholds"
              },
              "custom": {
                "align": "left",
                "cellOptions": {
                  "type": "auto"
                },
                "filterable": true,
                "footer": {
                  "reducers": []
                },
                "inspect": false
              },
              "mappings": [],
              "thresholds": {
                "mode": "absolute",
                "steps": [
                  {
                    "color": "green",
                    "value": 0
                  },
                  {
                    "color": "yellow",
                    "value": 0.1
                  },
                  {
                    "color": "red",
                    "value": 1
                  }
                ]
              },
              "unit": "s"
            },
            "overrides": [
              {
                "matcher": {
                  "id": "byName",
                  "options": "Method"
                },
                "properties": [
                  {
                    "id": "custom.width",
                    "value": 300
                  }
                ]
              }
            ]
          },
          "gridPos": {
<<<<<<< HEAD
            "h": 12,
            "w": 5,
            "x": 8,
=======
            "h": 14,
            "w": 5,
            "x": 7,
>>>>>>> ba5b565b
            "y": 29
          },
          "id": 104,
          "options": {
            "cellHeight": "sm",
            "showHeader": true,
            "sortBy": [
              {
                "desc": true,
                "displayName": "Avg Duration"
              }
            ]
          },
          "pluginVersion": "12.2.1",
          "repeat": "instance",
          "repeatDirection": "v",
          "targets": [
            {
              "datasource": {
                "type": "prometheus",
                "uid": "${DS_PROMETHEUS}"
              },
              "editorMode": "code",
              "expr": "rate(function_duration_seconds_sum{job=\"$job\", instance=~\"$instance(:\\\\d+)?$\", namespace=\"rpc\"}[$__range]) / rate(function_duration_seconds_count{job=\"$job\", instance=~\"$instance(:\\\\d+)?$\", namespace=\"rpc\"}[$__range])",
              "format": "table",
              "instant": true,
              "legendFormat": "__auto",
              "range": false,
              "refId": "A"
            }
          ],
<<<<<<< HEAD
          "title": "Slowest RPC Methods - $instance",
=======
          "title": "Slowest RPC Methods (Avg Duration) - $instance",
>>>>>>> ba5b565b
          "transformations": [
            {
              "id": "organize",
              "options": {
                "excludeByName": {
                  "Time": true,
                  "instance": true,
                  "job": true,
                  "namespace": true
                },
                "indexByName": {},
                "renameByName": {
                  "Value": "Avg Duration",
                  "function_name": "Method"
                }
              }
            }
          ],
          "type": "table"
        },
        {
          "datasource": {
            "type": "prometheus",
            "uid": "${DS_PROMETHEUS}"
          },
          "fieldConfig": {
            "defaults": {
              "color": {
                "mode": "palette-classic"
              },
              "custom": {
                "axisBorderShow": false,
                "axisCenteredZero": false,
                "axisColorMode": "text",
                "axisLabel": "Requests/sec",
                "axisPlacement": "auto",
                "barAlignment": 0,
                "barWidthFactor": 0.6,
                "drawStyle": "line",
                "fillOpacity": 10,
                "gradientMode": "none",
                "hideFrom": {
                  "legend": false,
                  "tooltip": false,
                  "viz": false
                },
                "insertNulls": false,
                "lineInterpolation": "linear",
                "lineWidth": 1,
                "pointSize": 5,
                "scaleDistribution": {
                  "type": "linear"
                },
                "showPoints": "never",
                "showValues": false,
                "spanNulls": false,
                "stacking": {
                  "group": "A",
                  "mode": "none"
                },
                "thresholdsStyle": {
                  "mode": "off"
                }
              },
              "mappings": [],
              "thresholds": {
                "mode": "absolute",
                "steps": [
                  {
                    "color": "green",
                    "value": 0
                  }
                ]
              },
              "unit": "reqps"
            },
            "overrides": []
          },
          "gridPos": {
<<<<<<< HEAD
            "h": 12,
            "w": 5,
            "x": 13,
=======
            "h": 14,
            "w": 6,
            "x": 12,
>>>>>>> ba5b565b
            "y": 29
          },
          "id": 101,
          "options": {
            "legend": {
              "calcs": [
                "mean",
                "max"
              ],
              "displayMode": "table",
              "placement": "bottom",
              "showLegend": true,
              "sortBy": "Mean",
              "sortDesc": true
            },
            "tooltip": {
              "hideZeros": false,
              "mode": "multi",
              "sort": "desc"
            }
          },
          "pluginVersion": "12.2.1",
          "repeat": "instance",
          "repeatDirection": "v",
          "targets": [
            {
              "datasource": {
                "type": "prometheus",
                "uid": "${DS_PROMETHEUS}"
              },
              "editorMode": "code",
              "expr": "sum by (function_name) (rate(function_duration_seconds_count{job=\"$job\", instance=~\"$instance(:\\\\d+)?$\", namespace=\"rpc\"}[$__range]))",
              "legendFormat": "{{function_name}}",
              "range": true,
              "refId": "A"
            }
          ],
          "title": "RPC Request Rate by Method - $instance",
          "type": "timeseries"
        },
        {
          "datasource": {
            "type": "prometheus",
            "uid": "${DS_PROMETHEUS}"
          },
          "fieldConfig": {
            "defaults": {
              "color": {
                "mode": "palette-classic"
              },
              "custom": {
                "axisBorderShow": false,
                "axisCenteredZero": false,
                "axisColorMode": "text",
                "axisLabel": "Duration",
                "axisPlacement": "auto",
                "barAlignment": 0,
                "barWidthFactor": 0.6,
                "drawStyle": "line",
                "fillOpacity": 10,
                "gradientMode": "none",
                "hideFrom": {
                  "legend": false,
                  "tooltip": false,
                  "viz": false
                },
                "insertNulls": false,
                "lineInterpolation": "linear",
                "lineWidth": 2,
                "pointSize": 5,
                "scaleDistribution": {
                  "type": "linear"
                },
                "showPoints": "auto",
                "showValues": false,
                "spanNulls": true,
                "stacking": {
                  "group": "A",
                  "mode": "none"
                },
                "thresholdsStyle": {
                  "mode": "off"
                }
              },
              "mappings": [],
              "thresholds": {
                "mode": "absolute",
                "steps": [
                  {
                    "color": "green",
                    "value": 0
                  }
                ]
              },
              "unit": "s"
            },
            "overrides": []
          },
          "gridPos": {
<<<<<<< HEAD
            "h": 12,
=======
            "h": 14,
>>>>>>> ba5b565b
            "w": 6,
            "x": 18,
            "y": 29
          },
          "id": 102,
          "options": {
            "legend": {
              "calcs": [
                "mean",
                "max"
              ],
              "displayMode": "table",
              "placement": "bottom",
              "showLegend": true
            },
            "tooltip": {
              "hideZeros": false,
              "mode": "multi",
              "sort": "desc"
            }
          },
          "pluginVersion": "12.2.1",
          "repeat": "instance",
          "repeatDirection": "v",
          "targets": [
            {
              "datasource": {
                "type": "prometheus",
                "uid": "${DS_PROMETHEUS}"
              },
              "editorMode": "code",
              "expr": "sum by (function_name) (increase(function_duration_seconds_sum{job=\"$job\", instance=~\"$instance(:\\\\d+)?$\", namespace=\"rpc\"}[18s])) \n/ sum by (function_name) (increase(function_duration_seconds_count{job=\"$job\", instance=~\"$instance(:\\\\d+)?$\", namespace=\"rpc\"}[18s]))",
              "legendFormat": "{{ function_name }}",
              "range": true,
              "refId": "A"
            }
          ],
          "title": "RPC Latency by Methods - $instance",
          "type": "timeseries"
        }
      ],
      "title": "RPC API",
      "type": "row"
    },
    {
      "collapsed": false,
      "gridPos": {
        "h": 1,
        "w": 24,
        "x": 0,
        "y": 29
      },
      "id": 48,
      "panels": [],
      "title": "Process & Server Info",
      "type": "row"
    },
    {
      "datasource": {
        "type": "prometheus",
        "uid": "${DS_PROMETHEUS}"
      },
      "fieldConfig": {
        "defaults": {
          "color": {
            "mode": "thresholds"
          },
          "mappings": [],
          "thresholds": {
            "mode": "absolute",
            "steps": [
              {
                "color": "green",
                "value": 0
              },
              {
                "color": "red",
                "value": 86400
              }
            ]
          },
          "unit": "s"
        },
        "overrides": []
      },
      "gridPos": {
        "h": 3,
        "w": 5,
        "x": 0,
        "y": 30
      },
      "id": 34,
      "options": {
        "colorMode": "none",
        "graphMode": "none",
        "justifyMode": "auto",
        "orientation": "auto",
        "percentChangeColorMode": "standard",
        "reduceOptions": {
          "calcs": [
            "lastNotNull"
          ],
          "fields": "",
          "values": false
        },
        "showPercentChange": false,
        "textMode": "value",
        "wideLayout": true
      },
      "pluginVersion": "12.2.1",
      "targets": [
        {
          "datasource": {
            "type": "prometheus",
            "uid": "${DS_PROMETHEUS}"
          },
          "editorMode": "code",
          "expr": "time() - process_start_time_seconds{job=\"$job\", instance=~\"$instance(:\\\\d+)?$\"}",
          "legendFormat": "uptime_s",
          "range": true,
          "refId": "A"
        }
      ],
      "title": "Uptime",
      "type": "stat"
    },
    {
      "datasource": {
        "type": "prometheus",
        "uid": "${DS_PROMETHEUS}"
      },
      "fieldConfig": {
        "defaults": {
          "color": {
            "mode": "thresholds"
          },
          "mappings": [],
          "thresholds": {
            "mode": "absolute",
            "steps": [
              {
                "color": "green",
                "value": 0
              },
              {
                "color": "red",
                "value": 1000
              }
            ]
          },
          "unit": "short"
        },
        "overrides": []
      },
      "gridPos": {
        "h": 3,
        "w": 2,
        "x": 5,
        "y": 30
      },
      "id": 33,
      "options": {
        "colorMode": "value",
        "graphMode": "none",
        "justifyMode": "auto",
        "orientation": "auto",
        "percentChangeColorMode": "standard",
        "reduceOptions": {
          "calcs": [
            "lastNotNull"
          ],
          "fields": "",
          "values": false
        },
        "showPercentChange": false,
        "textMode": "value",
        "wideLayout": true
      },
      "pluginVersion": "12.2.1",
      "targets": [
        {
          "datasource": {
            "type": "prometheus",
            "uid": "${DS_PROMETHEUS}"
          },
          "editorMode": "code",
          "expr": "process_threads{job=\"$job\", instance=~\"$instance(:\\\\d+)?$\"}",
          "legendFormat": "threads",
          "range": true,
          "refId": "A"
        }
      ],
      "title": "Threads",
      "type": "stat"
    },
    {
      "datasource": {
        "type": "prometheus",
        "uid": "${DS_PROMETHEUS}"
      },
      "fieldConfig": {
        "defaults": {
          "color": {
            "mode": "thresholds"
          },
          "mappings": [],
          "thresholds": {
            "mode": "absolute",
            "steps": [
              {
                "color": "green",
                "value": 0
              },
              {
                "color": "red",
                "value": 1000
              }
            ]
          }
        },
        "overrides": []
      },
      "gridPos": {
        "h": 3,
        "w": 5,
        "x": 7,
        "y": 30
      },
      "id": 43,
      "options": {
        "colorMode": "value",
        "graphMode": "none",
        "justifyMode": "auto",
        "orientation": "auto",
        "percentChangeColorMode": "standard",
        "reduceOptions": {
          "calcs": [
            "lastNotNull"
          ],
          "fields": "",
          "values": false
        },
        "showPercentChange": false,
        "textMode": "value",
        "wideLayout": true
      },
      "pluginVersion": "12.2.1",
      "targets": [
        {
          "datasource": {
            "type": "prometheus",
            "uid": "${DS_PROMETHEUS}"
          },
          "editorMode": "code",
          "expr": "process_open_fds{job=\"$job\", instance=~\"$instance(:\\\\d+)?$\"}",
          "legendFormat": "Open FDs",
          "range": true,
          "refId": "A"
        }
      ],
      "title": "Open FDs",
      "type": "stat"
    },
    {
      "datasource": {
        "type": "prometheus",
        "uid": "${DS_PROMETHEUS}"
      },
      "description": "This calculates the size in bytes of the datadir path where the DB is stored.",
      "fieldConfig": {
        "defaults": {
          "color": {
            "mode": "palette-classic"
          },
          "custom": {
            "axisBorderShow": false,
            "axisCenteredZero": false,
            "axisColorMode": "text",
            "axisLabel": "",
            "axisPlacement": "auto",
            "barAlignment": 0,
            "barWidthFactor": 0.6,
            "drawStyle": "line",
            "fillOpacity": 0,
            "gradientMode": "none",
            "hideFrom": {
              "legend": false,
              "tooltip": false,
              "viz": false
            },
            "insertNulls": false,
            "lineInterpolation": "linear",
            "lineWidth": 1,
            "pointSize": 5,
            "scaleDistribution": {
              "type": "linear"
            },
            "showPoints": "auto",
            "showValues": false,
            "spanNulls": false,
            "stacking": {
              "group": "A",
              "mode": "none"
            },
            "thresholdsStyle": {
              "mode": "off"
            }
          },
          "mappings": [],
          "thresholds": {
            "mode": "absolute",
            "steps": [
              {
                "color": "green",
                "value": 0
              },
              {
                "color": "red",
                "value": 80
              }
            ]
          },
          "unit": "decbytes"
        },
        "overrides": []
      },
      "gridPos": {
        "h": 8,
        "w": 12,
        "x": 12,
        "y": 30
      },
      "id": 46,
      "options": {
        "legend": {
          "calcs": [
            "max",
            "mean",
            "last"
          ],
          "displayMode": "list",
          "placement": "bottom",
          "showLegend": true
        },
        "tooltip": {
          "hideZeros": false,
          "mode": "single",
          "sort": "none"
        }
      },
      "pluginVersion": "12.2.1",
      "targets": [
        {
          "disableTextWrap": false,
          "editorMode": "builder",
          "expr": "datadir_size_bytes{job=\"$job\", instance=~\"$instance(:\\\\d+)?$\"}",
          "fullMetaSearch": false,
          "includeNullMetadata": true,
          "legendFormat": "{{ instance }} Datadir Size (GB)",
          "range": true,
          "refId": "A",
          "useBackend": false
        }
      ],
      "title": "Datadir Size",
      "type": "timeseries"
    },
    {
      "datasource": {
        "type": "prometheus",
        "uid": "${DS_PROMETHEUS}"
      },
      "description": "",
      "fieldConfig": {
        "defaults": {
          "color": {
            "mode": "palette-classic"
          },
          "custom": {
            "axisBorderShow": false,
            "axisCenteredZero": false,
            "axisColorMode": "text",
            "axisLabel": "",
            "axisPlacement": "auto",
            "barAlignment": 0,
            "barWidthFactor": 0.6,
            "drawStyle": "line",
            "fillOpacity": 0,
            "gradientMode": "none",
            "hideFrom": {
              "legend": false,
              "tooltip": false,
              "viz": false
            },
            "insertNulls": false,
            "lineInterpolation": "linear",
            "lineWidth": 1,
            "pointSize": 5,
            "scaleDistribution": {
              "type": "linear"
            },
            "showPoints": "auto",
            "showValues": false,
            "spanNulls": false,
            "stacking": {
              "group": "A",
              "mode": "none"
            },
            "thresholdsStyle": {
              "mode": "off"
            }
          },
          "mappings": [],
          "thresholds": {
            "mode": "absolute",
            "steps": [
              {
                "color": "green",
                "value": 0
              },
              {
                "color": "yellow",
                "value": 60
              },
              {
                "color": "red",
                "value": 85
              }
            ]
          }
        },
        "overrides": []
      },
      "gridPos": {
        "h": 5,
        "w": 12,
        "x": 0,
        "y": 33
      },
      "id": 32,
      "options": {
        "legend": {
          "calcs": [
            "mean",
            "max"
          ],
          "displayMode": "list",
          "placement": "bottom",
          "showLegend": true
        },
        "tooltip": {
          "hideZeros": false,
          "mode": "single",
          "sort": "none"
        }
      },
      "pluginVersion": "12.2.1",
      "targets": [
        {
          "datasource": {
            "type": "prometheus",
            "uid": "${DS_PROMETHEUS}"
          },
          "editorMode": "code",
          "expr": "process_open_fds{job=\"$job\", instance=~\"$instance(:\\\\d+)?$\"}",
          "legendFormat": "{{ instance }} FDs used",
          "range": true,
          "refId": "A"
        }
      ],
      "title": "Open FDs Historic",
      "type": "timeseries"
    },
    {
      "datasource": {
        "type": "prometheus",
        "uid": "${DS_PROMETHEUS}"
      },
      "description": "This calculates the average numbers of cores used by the ethrex node during the last minute.",
      "fieldConfig": {
        "defaults": {
          "color": {
            "mode": "palette-classic"
          },
          "custom": {
            "axisBorderShow": false,
            "axisCenteredZero": false,
            "axisColorMode": "text",
            "axisLabel": "",
            "axisPlacement": "auto",
            "barAlignment": 0,
            "barWidthFactor": 0.6,
            "drawStyle": "line",
            "fillOpacity": 0,
            "gradientMode": "none",
            "hideFrom": {
              "legend": false,
              "tooltip": false,
              "viz": false
            },
            "insertNulls": false,
            "lineInterpolation": "linear",
            "lineWidth": 2,
            "pointSize": 5,
            "scaleDistribution": {
              "type": "linear"
            },
            "showPoints": "auto",
            "showValues": false,
            "spanNulls": false,
            "stacking": {
              "group": "A",
              "mode": "none"
            },
            "thresholdsStyle": {
              "mode": "off"
            }
          },
          "mappings": [],
          "thresholds": {
            "mode": "absolute",
            "steps": [
              {
                "color": "green",
                "value": 0
              },
              {
                "color": "red",
                "value": 80
              }
            ]
          },
          "unit": "short"
        },
        "overrides": []
      },
      "gridPos": {
        "h": 6,
        "w": 12,
        "x": 0,
        "y": 38
      },
      "id": 30,
      "options": {
        "legend": {
          "calcs": [
            "mean",
            "max"
          ],
          "displayMode": "list",
          "placement": "bottom",
          "showLegend": true
        },
        "tooltip": {
          "hideZeros": false,
          "mode": "single",
          "sort": "none"
        }
      },
      "pluginVersion": "12.2.1",
      "targets": [
        {
          "datasource": {
            "type": "prometheus",
            "uid": "${DS_PROMETHEUS}"
          },
          "editorMode": "code",
          "expr": "rate(process_cpu_seconds_total{job=\"$job\", instance=~\"$instance(:\\\\d+)?$\"}[1m])",
          "legendFormat": "{{ instance }} CPU cores used",
          "range": true,
          "refId": "A"
        }
      ],
      "title": "Node CPU (avg. cores used)",
      "type": "timeseries"
    },
    {
      "datasource": {
        "type": "prometheus",
        "uid": "${DS_PROMETHEUS}"
      },
      "description": "This calculates the RSS memory for the ethrex node.",
      "fieldConfig": {
        "defaults": {
          "color": {
            "mode": "palette-classic"
          },
          "custom": {
            "axisBorderShow": false,
            "axisCenteredZero": false,
            "axisColorMode": "text",
            "axisLabel": "",
            "axisPlacement": "auto",
            "barAlignment": 0,
            "barWidthFactor": 0.6,
            "drawStyle": "line",
            "fillOpacity": 15,
            "gradientMode": "none",
            "hideFrom": {
              "legend": false,
              "tooltip": false,
              "viz": false
            },
            "insertNulls": false,
            "lineInterpolation": "linear",
            "lineWidth": 2,
            "pointSize": 4,
            "scaleDistribution": {
              "type": "linear"
            },
            "showPoints": "auto",
            "showValues": false,
            "spanNulls": false,
            "stacking": {
              "group": "A",
              "mode": "none"
            },
            "thresholdsStyle": {
              "mode": "off"
            }
          },
          "mappings": [],
          "thresholds": {
            "mode": "absolute",
            "steps": [
              {
                "color": "green",
                "value": 0
              },
              {
                "color": "red",
                "value": 80
              }
            ]
          },
          "unit": "bytes"
        },
        "overrides": [
          {
            "matcher": {
              "id": "byName",
              "options": "VSZ"
            },
            "properties": [
              {
                "id": "custom.axisPlacement",
                "value": "left"
              }
            ]
          },
          {
            "matcher": {
              "id": "byName",
              "options": "RSS"
            },
            "properties": [
              {
                "id": "custom.axisPlacement",
                "value": "right"
              }
            ]
          }
        ]
      },
      "gridPos": {
        "h": 6,
        "w": 12,
        "x": 12,
        "y": 38
      },
      "id": 31,
      "options": {
        "legend": {
          "calcs": [
            "mean",
            "max"
          ],
          "displayMode": "list",
          "placement": "bottom",
          "showLegend": true
        },
        "tooltip": {
          "hideZeros": false,
          "mode": "single",
          "sort": "none"
        }
      },
      "pluginVersion": "12.2.1",
      "targets": [
        {
          "datasource": {
            "type": "prometheus",
            "uid": "${DS_PROMETHEUS}"
          },
          "editorMode": "code",
          "expr": "process_resident_memory_bytes{job=\"$job\", instance=~\"$instance(:\\\\d+)?$\"}",
          "legendFormat": "{{ instance }} RSS",
          "range": true,
          "refId": "A"
        }
      ],
      "title": "Node Memory (RSS)",
      "type": "timeseries"
    },
    {
      "datasource": {
        "type": "prometheus",
        "uid": "${DS_PROMETHEUS}"
      },
      "description": "This is the CPU utilization % of the host machine where the node is running. This was extracted from node_exporter.",
      "fieldConfig": {
        "defaults": {
          "color": {
            "mode": "palette-classic"
          },
          "custom": {
            "axisBorderShow": false,
            "axisCenteredZero": false,
            "axisColorMode": "text",
            "axisLabel": "% Utilization",
            "axisPlacement": "auto",
            "barAlignment": 0,
            "barWidthFactor": 0.6,
            "drawStyle": "line",
            "fillOpacity": 20,
            "gradientMode": "none",
            "hideFrom": {
              "legend": false,
              "tooltip": false,
              "viz": false
            },
            "insertNulls": false,
            "lineInterpolation": "linear",
            "lineWidth": 2,
            "pointSize": 5,
            "scaleDistribution": {
              "type": "linear"
            },
            "showPoints": "auto",
            "showValues": false,
            "spanNulls": true,
            "stacking": {
              "group": "A",
              "mode": "none"
            },
            "thresholdsStyle": {
              "mode": "off"
            }
          },
          "decimals": 1,
          "mappings": [],
          "thresholds": {
            "mode": "absolute",
            "steps": [
              {
                "color": "green",
                "value": 0
              },
              {
                "color": "red",
                "value": 80
              }
            ]
          },
          "unit": "percent"
        },
        "overrides": []
      },
      "gridPos": {
        "h": 8,
        "w": 12,
        "x": 0,
        "y": 44
      },
      "id": 45,
      "options": {
        "legend": {
          "calcs": [
            "mean",
            "max"
          ],
          "displayMode": "list",
          "placement": "bottom",
          "showLegend": true
        },
        "tooltip": {
          "hideZeros": false,
          "mode": "single",
          "sort": "none"
        }
      },
      "pluginVersion": "12.2.1",
      "targets": [
        {
          "editorMode": "code",
          "expr": "100 * sum by (instance) (rate(node_cpu_seconds_total{mode!=\"idle\", instance=~\"$instance(:\\\\d+)?$\"}[1m])) / sum by (instance) (rate(node_cpu_seconds_total{instance=~\"$instance(:\\\\d+)?$\"}[1m]))",
          "legendFormat": "{{ instance }} CPU Utilization",
          "range": true,
          "refId": "A"
        }
      ],
      "title": "Host CPU Utilization (%)",
      "type": "timeseries"
    },
    {
      "datasource": {
        "type": "prometheus",
        "uid": "${DS_PROMETHEUS}"
      },
      "description": "This is the RAM (used vs Total) of the host machine where the node is running. This was extracted from node_exporter and converted from bytes to GiB",
      "fieldConfig": {
        "defaults": {
          "color": {
            "mode": "palette-classic"
          },
          "custom": {
            "axisBorderShow": false,
            "axisCenteredZero": false,
            "axisColorMode": "text",
            "axisLabel": "",
            "axisPlacement": "right",
            "barAlignment": 0,
            "barWidthFactor": 0.6,
            "drawStyle": "line",
            "fillOpacity": 20,
            "gradientMode": "opacity",
            "hideFrom": {
              "legend": false,
              "tooltip": false,
              "viz": false
            },
            "insertNulls": false,
            "lineInterpolation": "linear",
            "lineWidth": 3,
            "pointSize": 5,
            "scaleDistribution": {
              "type": "linear"
            },
            "showPoints": "auto",
            "showValues": false,
            "spanNulls": true,
            "stacking": {
              "group": "A",
              "mode": "none"
            },
            "thresholdsStyle": {
              "mode": "off"
            }
          },
          "decimals": 2,
          "mappings": [],
          "thresholds": {
            "mode": "absolute",
            "steps": [
              {
                "color": "green",
                "value": 0
              },
              {
                "color": "red",
                "value": 80
              }
            ]
          },
          "unit": "gbytes"
        },
        "overrides": [
          {
            "matcher": {
              "id": "byName",
              "options": "Memory Used"
            },
            "properties": [
              {
                "id": "color",
                "value": {
                  "mode": "continuous-BlYlRd",
                  "seriesBy": "last"
                }
              }
            ]
          },
          {
            "matcher": {
              "id": "byName",
              "options": "Memory Total"
            },
            "properties": [
              {
                "id": "color",
                "value": {
                  "mode": "continuous-greens",
                  "seriesBy": "last"
                }
              },
              {
                "id": "custom.hideFrom",
                "value": {
                  "legend": true,
                  "tooltip": false,
                  "viz": false
                }
              }
            ]
          }
        ]
      },
      "gridPos": {
        "h": 8,
        "w": 12,
        "x": 12,
        "y": 44
      },
      "id": 42,
      "options": {
        "legend": {
          "calcs": [
            "mean",
            "max",
            "last"
          ],
          "displayMode": "list",
          "placement": "bottom",
          "showLegend": true
        },
        "tooltip": {
          "hideZeros": false,
          "mode": "single",
          "sort": "none"
        }
      },
      "pluginVersion": "12.2.1",
      "targets": [
        {
          "editorMode": "code",
          "expr": "(node_memory_MemTotal_bytes{instance=~\"$instance(:\\\\d+)?$\"} - node_memory_MemAvailable_bytes{instance=~\"$instance(:\\\\d+)?$\"}) / (1024*1024*1024)",
          "legendFormat": "{{ instance }} Memory Used",
          "range": true,
          "refId": "A"
        },
        {
          "editorMode": "code",
          "exemplar": false,
          "expr": "node_memory_MemTotal_bytes{instance=~\"$instance(:\\\\d+)?$\"} / (1024*1024*1024)",
          "format": "time_series",
          "hide": true,
          "instant": false,
          "legendFormat": "{{ instance }} Memory Total",
          "range": true,
          "refId": "B"
        }
      ],
      "title": "Host Ram (GiB) — Used vs Total",
      "type": "timeseries"
    },
    {
      "collapsed": true,
      "gridPos": {
        "h": 1,
        "w": 24,
        "x": 0,
        "y": 52
      },
      "id": 55,
      "panels": [
        {
          "datasource": {
            "type": "prometheus",
            "uid": "prom-001"
          },
          "fieldConfig": {
            "defaults": {
              "color": {
                "mode": "palette-classic"
              },
              "custom": {
                "axisBorderShow": false,
                "axisCenteredZero": false,
                "axisColorMode": "text",
                "axisLabel": "",
                "axisPlacement": "auto",
                "barAlignment": 0,
                "barWidthFactor": 0.6,
                "drawStyle": "line",
                "fillOpacity": 0,
                "gradientMode": "none",
                "hideFrom": {
                  "legend": false,
                  "tooltip": false,
                  "viz": false
                },
                "insertNulls": false,
                "lineInterpolation": "linear",
                "lineWidth": 1,
                "pointSize": 5,
                "scaleDistribution": {
                  "type": "linear"
                },
                "showPoints": "auto",
                "showValues": false,
                "spanNulls": false,
                "stacking": {
                  "group": "A",
                  "mode": "none"
                },
                "thresholdsStyle": {
                  "mode": "off"
                }
              },
              "mappings": [],
              "thresholds": {
                "mode": "absolute",
                "steps": [
                  {
                    "color": "green",
                    "value": 0
                  },
                  {
                    "color": "red",
                    "value": 400
                  }
                ]
              },
              "unit": "Gwei"
            },
            "overrides": []
          },
          "gridPos": {
            "h": 8,
            "w": 6,
            "x": 0,
<<<<<<< HEAD
            "y": 1575
=======
            "y": 1438
>>>>>>> ba5b565b
          },
          "id": 56,
          "options": {
            "legend": {
              "calcs": [
                "mean",
                "max",
                "last"
              ],
              "displayMode": "list",
              "placement": "bottom",
              "showLegend": true
            },
            "tooltip": {
              "hideZeros": false,
              "mode": "single",
              "sort": "none"
            }
          },
          "pluginVersion": "12.2.0",
          "targets": [
            {
              "editorMode": "code",
              "expr": "block_building_base_fee{job=\"$job\", instance=~\"$instance(:\\\\d+)?$\"} / 1000000000",
              "legendFormat": "{{ instance }}",
              "range": true,
              "refId": "A"
            }
          ],
          "title": "Block building base_fee",
          "type": "timeseries"
        },
        {
          "datasource": {
            "type": "prometheus",
            "uid": "prom-001"
          },
          "fieldConfig": {
            "defaults": {
              "color": {
                "mode": "palette-classic"
              },
              "custom": {
                "axisBorderShow": false,
                "axisCenteredZero": false,
                "axisColorMode": "text",
                "axisLabel": "",
                "axisPlacement": "auto",
                "barAlignment": 0,
                "barWidthFactor": 0.6,
                "drawStyle": "line",
                "fillOpacity": 0,
                "gradientMode": "none",
                "hideFrom": {
                  "legend": false,
                  "tooltip": false,
                  "viz": false
                },
                "insertNulls": false,
                "lineInterpolation": "linear",
                "lineWidth": 1,
                "pointSize": 5,
                "scaleDistribution": {
                  "type": "linear"
                },
                "showPoints": "auto",
                "showValues": false,
                "spanNulls": false,
                "stacking": {
                  "group": "A",
                  "mode": "none"
                },
                "thresholdsStyle": {
                  "mode": "off"
                }
              },
              "mappings": [],
              "thresholds": {
                "mode": "absolute",
                "steps": [
                  {
                    "color": "green",
                    "value": 0
                  },
                  {
                    "color": "red",
                    "value": 80
                  }
                ]
              },
              "unit": "si:Ggas/s"
            },
            "overrides": []
          },
          "gridPos": {
            "h": 8,
            "w": 9,
            "x": 6,
<<<<<<< HEAD
            "y": 1575
=======
            "y": 1438
>>>>>>> ba5b565b
          },
          "id": 57,
          "options": {
            "legend": {
              "calcs": [
                "mean",
                "max",
                "last"
              ],
              "displayMode": "list",
              "placement": "bottom",
              "showLegend": true
            },
            "tooltip": {
              "hideZeros": false,
              "mode": "single",
              "sort": "none"
            }
          },
          "pluginVersion": "12.2.0",
          "targets": [
            {
              "editorMode": "code",
              "expr": "gigagas_block_building{job=\"$job\", instance=~\"$instance(:\\\\d+)?$\"} - 0",
              "legendFormat": "{{instance}}",
              "range": true,
              "refId": "A"
            }
          ],
          "title": "Blockbuilding Ggas/s",
          "type": "timeseries"
        },
        {
          "datasource": {
            "type": "prometheus",
            "uid": "prom-001"
          },
          "fieldConfig": {
            "defaults": {
              "color": {
                "mode": "palette-classic"
              },
              "custom": {
                "axisBorderShow": false,
                "axisCenteredZero": false,
                "axisColorMode": "text",
                "axisLabel": "",
                "axisPlacement": "auto",
                "barAlignment": 0,
                "barWidthFactor": 0.6,
                "drawStyle": "line",
                "fillOpacity": 0,
                "gradientMode": "none",
                "hideFrom": {
                  "legend": false,
                  "tooltip": false,
                  "viz": false
                },
                "insertNulls": false,
                "lineInterpolation": "linear",
                "lineWidth": 1,
                "pointSize": 5,
                "scaleDistribution": {
                  "type": "linear"
                },
                "showPoints": "auto",
                "showValues": false,
                "spanNulls": false,
                "stacking": {
                  "group": "A",
                  "mode": "none"
                },
                "thresholdsStyle": {
                  "mode": "off"
                }
              },
              "mappings": [],
              "min": 0,
              "thresholds": {
                "mode": "absolute",
                "steps": [
                  {
                    "color": "green",
                    "value": 0
                  },
                  {
                    "color": "red",
                    "value": 400
                  }
                ]
              },
              "unit": "ms"
            },
            "overrides": []
          },
          "gridPos": {
            "h": 8,
            "w": 9,
            "x": 15,
<<<<<<< HEAD
            "y": 1575
=======
            "y": 1438
>>>>>>> ba5b565b
          },
          "id": 58,
          "options": {
            "legend": {
              "calcs": [
                "mean",
                "max",
                "last"
              ],
              "displayMode": "list",
              "placement": "bottom",
              "showLegend": true
            },
            "tooltip": {
              "hideZeros": false,
              "mode": "single",
              "sort": "none"
            }
          },
          "pluginVersion": "12.2.0",
          "targets": [
            {
              "editorMode": "code",
              "expr": "block_building_ms{job=\"$job\", instance=~\"$instance(:\\\\d+)?$\"}",
              "legendFormat": "{{instance}}",
              "range": true,
              "refId": "A"
            }
          ],
          "title": "Block building time taken in ms",
          "type": "timeseries"
        }
      ],
      "title": "Block Building (WIP)",
      "type": "row"
    }
  ],
  "preload": false,
  "refresh": "5s",
  "schemaVersion": 42,
  "tags": [],
  "templating": {
    "list": [
      {
        "current": {
          "text": "",
          "value": ""
        },
        "definition": "label_values(eth_con_spec_config_name,name)",
        "includeAll": true,
        "multi": true,
        "name": "network",
        "options": [],
        "query": {
          "qryType": 1,
          "query": "label_values(eth_con_spec_config_name,name)",
          "refId": "PrometheusVariableQueryEditor-VariableQuery"
        },
        "refresh": 1,
        "regex": "",
        "type": "query"
      },
      {
        "current": {
          "text": "",
          "value": ""
        },
        "definition": "label_values(eth_con_spec_config_name{name=~\"$network\"},instance)",
        "includeAll": true,
        "multi": true,
        "name": "instance",
        "options": [],
        "query": {
          "qryType": 1,
          "query": "label_values(eth_con_spec_config_name{name=~\"$network\"},instance)",
          "refId": "PrometheusVariableQueryEditor-VariableQuery"
        },
        "refresh": 1,
        "regex": "/^(?<text>[^:]+)(?::\\d+)?$/",
        "type": "query"
      },
      {
        "current": {
          "text": "Prometheus",
          "value": "${DS_PROMETHEUS}"
        },
        "name": "DS_PROMETHEUS",
        "options": [],
        "query": "prometheus",
        "refresh": 1,
        "type": "datasource"
      },
      {
        "current": {
          "text": "ethrex L1",
          "value": "ethrex L1"
        },
        "definition": "label_values(up, job)",
        "description": "",
        "label": "job",
        "name": "job",
        "options": [],
        "query": {
          "qryType": 5,
          "query": "label_values(up, job)",
          "refId": "PrometheusVariableQueryEditor-VariableQuery"
        },
        "refresh": 1,
        "regex": "",
        "type": "query"
      }
    ]
  },
  "time": {
    "from": "now-30m",
    "to": "now"
  },
  "timepicker": {},
  "timezone": "utc",
  "title": "Ethrex L1 - Perf Dashboard",
  "uid": "beoru4vp59yiof",
<<<<<<< HEAD
  "version": 40
=======
  "version": 39
>>>>>>> ba5b565b
}<|MERGE_RESOLUTION|>--- conflicted
+++ resolved
@@ -1606,165 +1606,6 @@
                 "axisBorderShow": false,
                 "axisCenteredZero": false,
                 "axisColorMode": "text",
-<<<<<<< HEAD
-                "axisLabel": "Requests/sec",
-=======
-                "axisLabel": "",
->>>>>>> ba5b565b
-                "axisPlacement": "auto",
-                "barAlignment": 0,
-                "barWidthFactor": 0.6,
-                "drawStyle": "line",
-<<<<<<< HEAD
-                "fillOpacity": 15,
-=======
-                "fillOpacity": 0,
->>>>>>> ba5b565b
-                "gradientMode": "none",
-                "hideFrom": {
-                  "legend": false,
-                  "tooltip": false,
-                  "viz": false
-                },
-                "insertNulls": false,
-                "lineInterpolation": "linear",
-                "lineWidth": 2,
-<<<<<<< HEAD
-                "pointSize": 4,
-                "scaleDistribution": {
-                  "type": "linear"
-                },
-                "showPoints": "never",
-                "showValues": false,
-                "spanNulls": true,
-                "stacking": {
-                  "group": "A",
-                  "mode": "normal"
-=======
-                "pointSize": 5,
-                "scaleDistribution": {
-                  "type": "linear"
-                },
-                "showPoints": "auto",
-                "showValues": false,
-                "spanNulls": false,
-                "stacking": {
-                  "group": "A",
-                  "mode": "none"
->>>>>>> ba5b565b
-                },
-                "thresholdsStyle": {
-                  "mode": "off"
-                }
-              },
-              "mappings": [],
-              "thresholds": {
-                "mode": "absolute",
-                "steps": [
-                  {
-                    "color": "green",
-                    "value": 0
-<<<<<<< HEAD
-=======
-                  },
-                  {
-                    "color": "red",
-                    "value": 80
->>>>>>> ba5b565b
-                  }
-                ]
-              },
-              "unit": "reqps"
-            },
-            "overrides": []
-          },
-          "gridPos": {
-<<<<<<< HEAD
-            "h": 13,
-            "w": 4,
-            "x": 0,
-            "y": 28
-          },
-          "id": 116,
-=======
-            "h": 14,
-            "w": 7,
-            "x": 0,
-            "y": 28
-          },
-          "id": 113,
->>>>>>> ba5b565b
-          "options": {
-            "legend": {
-              "calcs": [
-                "mean",
-                "max"
-              ],
-              "displayMode": "table",
-              "placement": "bottom",
-<<<<<<< HEAD
-              "showLegend": true,
-              "sortBy": "Mean",
-              "sortDesc": true
-            },
-            "tooltip": {
-              "hideZeros": false,
-              "mode": "multi",
-              "sort": "desc"
-=======
-              "showLegend": true
-            },
-            "tooltip": {
-              "hideZeros": false,
-              "mode": "single",
-              "sort": "none"
->>>>>>> ba5b565b
-            }
-          },
-          "pluginVersion": "12.2.1",
-          "repeat": "instance",
-          "repeatDirection": "v",
-          "targets": [
-            {
-              "datasource": {
-                "type": "prometheus",
-                "uid": "${DS_PROMETHEUS}"
-              },
-              "editorMode": "code",
-<<<<<<< HEAD
-              "expr": "sum by (outcome) (rate(rpc_requests_total{job=\"$job\", instance=~\"$instance(:\\\\d+)?$\", namespace=\"engine\"}[$__range]))",
-              "legendFormat": "{{outcome}}",
-=======
-              "expr": "sum by (function_name) (\n  rate(function_duration_seconds_count{\n    job=\"$job\",\n    instance=~\"$instance(:\\\\d+)?$\",\n    namespace=\"engine\"\n  }[$__range])\n)",
-              "instant": false,
-              "legendFormat": "{{function_name}}",
->>>>>>> ba5b565b
-              "range": true,
-              "refId": "A"
-            }
-          ],
-<<<<<<< HEAD
-          "title": "Engine Success/Error Rate - $instance",
-=======
-          "title": "Engine Request Rate by Method - $instance",
->>>>>>> ba5b565b
-          "type": "timeseries"
-        },
-        {
-          "datasource": {
-            "type": "prometheus",
-            "uid": "${DS_PROMETHEUS}"
-          },
-<<<<<<< HEAD
-          "fieldConfig": {
-            "defaults": {
-              "color": {
-                "mode": "palette-classic"
-              },
-              "custom": {
-                "axisBorderShow": false,
-                "axisCenteredZero": false,
-                "axisColorMode": "text",
                 "axisLabel": "",
                 "axisPlacement": "auto",
                 "barAlignment": 0,
@@ -1814,9 +1655,9 @@
             "overrides": []
           },
           "gridPos": {
-            "h": 13,
-            "w": 4,
-            "x": 4,
+            "h": 14,
+            "w": 7,
+            "x": 0,
             "y": 28
           },
           "id": 113,
@@ -1861,20 +1702,12 @@
             "type": "prometheus",
             "uid": "${DS_PROMETHEUS}"
           },
-          "description": "Average duration of Engine methods",
-          "fieldConfig": {
-            "defaults": {
-              "color": {
-                "mode": "thresholds"
-              },
-=======
           "description": "",
           "fieldConfig": {
             "defaults": {
               "color": {
                 "mode": "thresholds"
               },
->>>>>>> ba5b565b
               "mappings": [],
               "thresholds": {
                 "mode": "absolute",
@@ -1894,15 +1727,9 @@
             "overrides": []
           },
           "gridPos": {
-<<<<<<< HEAD
-            "h": 13,
-            "w": 4,
-            "x": 8,
-=======
             "h": 14,
             "w": 5,
             "x": 7,
->>>>>>> ba5b565b
             "y": 28
           },
           "id": 115,
@@ -1950,11 +1777,7 @@
               "refId": "A"
             }
           ],
-<<<<<<< HEAD
-          "title": "Engine Latency by Methods - $instance",
-=======
           "title": "Engine Latency by Methods (AVG Duration) - $instance",
->>>>>>> ba5b565b
           "type": "bargauge"
         },
         {
@@ -2020,11 +1843,7 @@
             "overrides": []
           },
           "gridPos": {
-<<<<<<< HEAD
-            "h": 13,
-=======
             "h": 14,
->>>>>>> ba5b565b
             "w": 12,
             "x": 12,
             "y": 28
@@ -2094,7 +1913,6 @@
                 "mode": "palette-classic"
               },
               "custom": {
-<<<<<<< HEAD
                 "axisBorderShow": false,
                 "axisCenteredZero": false,
                 "axisColorMode": "text",
@@ -2198,8 +2016,6 @@
                 "mode": "palette-classic"
               },
               "custom": {
-=======
->>>>>>> ba5b565b
                 "hideFrom": {
                   "legend": false,
                   "tooltip": false,
@@ -2212,28 +2028,17 @@
             "overrides": []
           },
           "gridPos": {
-<<<<<<< HEAD
-            "h": 12,
-            "w": 4,
-            "x": 4,
-=======
             "h": 14,
             "w": 7,
             "x": 0,
->>>>>>> ba5b565b
             "y": 29
           },
           "id": 103,
           "options": {
             "displayLabels": [],
             "legend": {
-<<<<<<< HEAD
-              "displayMode": "list",
-              "placement": "bottom",
-=======
               "displayMode": "table",
               "placement": "right",
->>>>>>> ba5b565b
               "showLegend": true,
               "values": [
                 "percent"
@@ -2271,11 +2076,7 @@
               "refId": "A"
             }
           ],
-<<<<<<< HEAD
-          "title": "RPC Time per Method - $instance",
-=======
           "title": "RPC Average Time per Method - $instance",
->>>>>>> ba5b565b
           "type": "piechart"
         },
         {
@@ -2283,10 +2084,6 @@
             "type": "prometheus",
             "uid": "${DS_PROMETHEUS}"
           },
-<<<<<<< HEAD
-          "description": "Slowest RPC methods by average duration",
-=======
->>>>>>> ba5b565b
           "fieldConfig": {
             "defaults": {
               "color": {
@@ -2339,15 +2136,9 @@
             ]
           },
           "gridPos": {
-<<<<<<< HEAD
-            "h": 12,
-            "w": 5,
-            "x": 8,
-=======
             "h": 14,
             "w": 5,
             "x": 7,
->>>>>>> ba5b565b
             "y": 29
           },
           "id": 104,
@@ -2379,11 +2170,7 @@
               "refId": "A"
             }
           ],
-<<<<<<< HEAD
-          "title": "Slowest RPC Methods - $instance",
-=======
           "title": "Slowest RPC Methods (Avg Duration) - $instance",
->>>>>>> ba5b565b
           "transformations": [
             {
               "id": "organize",
@@ -2463,15 +2250,9 @@
             "overrides": []
           },
           "gridPos": {
-<<<<<<< HEAD
-            "h": 12,
-            "w": 5,
-            "x": 13,
-=======
             "h": 14,
             "w": 6,
             "x": 12,
->>>>>>> ba5b565b
             "y": 29
           },
           "id": 101,
@@ -2571,11 +2352,7 @@
             "overrides": []
           },
           "gridPos": {
-<<<<<<< HEAD
-            "h": 12,
-=======
             "h": 14,
->>>>>>> ba5b565b
             "w": 6,
             "x": 18,
             "y": 29
@@ -3607,11 +3384,7 @@
             "h": 8,
             "w": 6,
             "x": 0,
-<<<<<<< HEAD
-            "y": 1575
-=======
             "y": 1438
->>>>>>> ba5b565b
           },
           "id": 56,
           "options": {
@@ -3710,11 +3483,7 @@
             "h": 8,
             "w": 9,
             "x": 6,
-<<<<<<< HEAD
-            "y": 1575
-=======
             "y": 1438
->>>>>>> ba5b565b
           },
           "id": 57,
           "options": {
@@ -3814,11 +3583,7 @@
             "h": 8,
             "w": 9,
             "x": 15,
-<<<<<<< HEAD
-            "y": 1575
-=======
             "y": 1438
->>>>>>> ba5b565b
           },
           "id": 58,
           "options": {
@@ -3940,9 +3705,5 @@
   "timezone": "utc",
   "title": "Ethrex L1 - Perf Dashboard",
   "uid": "beoru4vp59yiof",
-<<<<<<< HEAD
   "version": 40
-=======
-  "version": 39
->>>>>>> ba5b565b
 }