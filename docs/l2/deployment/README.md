--- conflicted
+++ resolved
@@ -8,9 +8,5 @@
 - [Deploying a vanilla ethrex L2](./vanilla.md)
 - [Deploying a validium ethrex L2](./validium.md)
 - [Deploying a based ethrex L2](./based.md)
-<<<<<<< HEAD
 - [Deploying a shared bridge enabled L2](./shared_bridge.md)
-=======
-- [Deploying a shared bridge enabled L2](./shared_bridge.md)
-- [Migrations](./migrations.md)
->>>>>>> b9bca067
+- [Migrations](./migrations.md)