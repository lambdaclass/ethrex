# Running Ethrex in Aligned Mode

This document explains how to run an Ethrex L2 node in **Aligned mode** and highlights the key differences in component behavior compared to the default mode.

## How to Run

> [!IMPORTANT]  
> For this guide we assumed that there is an L1 running with all Aligned environment set.

### 1. Generate the SP1 ELF Program and Verification Key

Run:

```bash
cd ethrex/crates/l2
SP1_PROVER=cuda make build-prover PROVER=sp1 PROVER_CLIENT_ALIGNED=true
```

This will generate the SP1 ELF program and verification key under:
- `crates/l2/prover/zkvm/interface/sp1/out/riscv32im-succinct-zkvm-elf`
- `crates/l2/prover/zkvm/interface/sp1/out/riscv32im-succinct-zkvm-vk`


### 2. Deploying L1 Contracts

In a console with `ethrex/crates/l2` as the current directory, run the following command:

```bash
cargo run --release --bin ethrex_l2_l1_deployer --manifest-path contracts/Cargo.toml -- \
	--eth-rpc-url <L1_RPC_URL> \
	--private-key <L1_PRIVATE_KEY> \
	--genesis-l1-path <GENESIS_L1_PATH> \
	--genesis-l2-path <GENESIS_L2_PATH> \
	--contracts-path contracts \
	--sp1.verifier-address 0x00000000000000000000000000000000000000aa \
	--risc0.verifier-address 0x00000000000000000000000000000000000000aa \
	--tdx.verifier-address 0x00000000000000000000000000000000000000aa \
    --aligned.aggregator-address <ALIGNED_PROOF_AGGREGATOR_SERVICE_ADDRESS> \
    --bridge-owner <ADDRESS> \
    --on-chain-proposer-owner <ADDRESS> \
    --private-keys-file-path <PRIVATE_KEYS_FILE_PATH> \
    --sequencer-registry-owner <ADDRESS> \
    --sp1-vk-path <SP1_VERIFICATION_KEY_PATH>
```

> [!NOTE]
> In this step we are initiallizing the `OnChainProposer` contract with the `ALIGNED_PROOF_AGGREGATOR_SERVICE_ADDRESS` and skipping the rest of verifiers.  
> Save the addresses of the deployed proxy contracts, as you will need them to run the L2 node.

### 3. Deposit funds to the `AlignedBatcherPaymentService` contract from the proof sender

```bash
aligned \
--network <NETWORK> \
--private_key <PROOF_SENDER_PRIVATE_KEY> \
--amount <DEPOSIT_AMOUNT>
```

> [!IMPORTANT]
> Using the [Aligned CLI](https://docs.alignedlayer.com/guides/9_aligned_cli)

### 4. Running a node

In a console with `ethrex/crates/l2` as the current directory, run the following command:

```bash
cargo run --release --manifest-path ../../Cargo.toml --bin ethrex --features "l2" -- \
	l2 init \
	--watcher.block-delay <WATCHER_BLOCK_DELAY> \
	--network <L2_GENESIS_FILE_PATH> \
	--http.port <L2_PORT> \
	--http.addr <L2_RPC_ADDRESS> \
	--evm levm \
	--datadir <ethrex_L2_DEV_LIBMDBX> \
	--l1.bridge-address <BRIDGE_ADDRESS> \
	--l1.on-chain-proposer-address <ON_CHAIN_PROPOSER_ADDRESS> \
	--eth.rpc-url <L1_RPC_URL> \
	--block-producer.coinbase-address <BLOCK_PRODUCER_COINBASE_ADDRESS> \
	--committer.l1-private-key <COMMITTER_PRIVATE_KEY> \
	--proof-coordinator.l1-private-key <PROOF_COORDINATOR_PRIVATE_KEY> \
	--proof-coordinator.addr <PROOF_COORDINATOR_ADDRESS> \
	--aligned \
    --aligned-verifier-interval-ms <ETHREX_ALIGNED_VERIFIER_INTERVAL_MS> \
    --beacon_url <ETHREX_ALIGNED_BEACON_CLIENT_URL> \ 
    --aligned-network <ETHREX_ALIGNED_NETWORK> \
    --fee-estimate <ETHREX_ALIGNED_FEE_ESTIMATE> \
    --aligned-sp1-elf-path <ETHREX_ALIGNED_SP1_ELF_PATH>
```

Aligned params explanation:

- `--aligned`: Enables aligned mode, enforcing all required parameters.
- `ETHREX_ALIGNED_VERIFIER_INTERVAL_MS`: Interval in millisecs, that the `proof_verifier` will sleep between each proof aggregation check.
- `ETHREX_ALIGNED_BEACON_CLIENT_URL`: URL of the beacon client used by the Aligned SDK to verify proof aggregations.
- `ETHREX_ALIGNED_SP1_ELF_PATH`: Path to the SP1 ELF program. This is the same file used for SP1 verification outside of Aligned mode.
- `ETHREX_ALIGNED_NETWORK` and `ETHREX_ALIGNED_FEE_ESTIMATE`: Parameters used by the [Aligned SDK](https://docs.alignedlayer.com/guides/1.2_sdk_api_reference).

### 4. Running the Prover

In a console with `ethrex/crates/l2` as the current directory, run the following command:

```bash
SP1_PROVER=cuda make init-prover PROVER=sp1 PROVER_CLIENT_ALIGNED=true
```

## How to Run Using an Aligned Dev Environment

<<<<<<< HEAD
> [!IMPORTANT]
> This guide asumes you have already generated the SP1 ELF Program and Verification Key. See: [Generate the SP1 ELF Program and Verification Key](#1-generate-the-sp1-elf-program-and-verification-key)


=======
>>>>>>> 47d56b55
### Set Up the Aligned Environment

1. Clone the Aligned repository and checkout the currently supported release:

```bash
git clone git@github.com:yetanotherco/aligned_layer.git
cd aligned_layer
git checkout tags/v0.16.1
```

2. Edit the `aligned_layer/network_params.rs` file to send some funds to the `committer` and `integration_test` addresses:
```
prefunded_accounts: '{
    "0xf39Fd6e51aad88F6F4ce6aB8827279cffFb92266": { "balance": "100000000000000ETH" },
    "0x70997970C51812dc3A010C7d01b50e0d17dc79C8": { "balance": "100000000000000ETH" },
    
    ...
    "0xa0Ee7A142d267C1f36714E4a8F75612F20a79720": { "balance": "100000000000000ETH" },
+   "0x4417092B70a3E5f10Dc504d0947DD256B965fc62": { "balance": "100000000000000ETH" },
+   "0x3d1e15a1a55578f7c920884a9943b3b35d0d885b": { "balance": "100000000000000ETH" },
     }'
```
You can also decrease the seconds per slot in `aligned_layer/network_params.rs`:
```
# Number of seconds per slot on the Beacon chain
  seconds_per_slot: 4
```
3. Make sure you have the latest version of [kurtosis](https://github.com/kurtosis-tech/kurtosis) installed and start the ethereum-package:

```
cd aligned_layer
make ethereum_package_start
```

To stop it run `make ethereum_package_rm` 

4. Start the batcher:

First, increase the `max_proof_size` in `aligned_layer/config-files/config-batcher-ethereum-package.yaml` `max_proof_size: 41943040` for example.

```
cd aligned_layer
make batcher_start_ethereum_package
```
This is the Aligned component that receives the proofs before sending them in a batch.
> [!Warning]
> If you see the following error in the batcher: `[ERROR aligned_batcher] Unexpected error: Space limit exceeded: Message too long: 16940713 > 16777216` modify the file `aligned_layer/batcher/aligned-batcher/src/lib.rs` at line 433 with the following code:
```Rust
use tokio_tungstenite::tungstenite::protocol::WebSocketConfig;

let mut stream_config = WebSocketConfig::default();
stream_config.max_frame_size = None;

let ws_stream_future =
    tokio_tungstenite::accept_async_with_config(raw_stream, Some(stream_config));
```

### Initialize L2 node
1. In another terminal, let's deploy the L1 contracts specifying the `AlignedProofAggregatorService` contract address:
```
cd ethrex/crates/l2
cargo run --release --bin ethrex_l2_l1_deployer --manifest-path contracts/Cargo.toml -- \
	--eth-rpc-url http://localhost:8545 \
	--private-key 0x385c546456b6a603a1cfcaa9ec9494ba4832da08dd6bcf4de9a71e4a01b74924 \
	--contracts-path contracts \
	--risc0.verifier-address 0x00000000000000000000000000000000000000aa \
	--sp1.verifier-address 0x00000000000000000000000000000000000000aa \
	--tdx.verifier-address 0x00000000000000000000000000000000000000aa \
	--aligned.aggregator-address 0xFD471836031dc5108809D173A067e8486B9047A3 \
	--on-chain-proposer-owner 0x03d0a0aee676cc45bf7032649e0871927c947c8e \
	--bridge-owner 0x03d0a0aee676cc45bf7032649e0871927c947c8e \
	--deposit-rich \
	--private-keys-file-path ../../test_data/private_keys_l1.txt \
	--genesis-l1-path ../../test_data/genesis-l1-dev.json \
	--genesis-l2-path ../../test_data/genesis-l2.json
```

You will see that some deposits fail with the following error:
```
2025-06-18T19:19:24.066126Z  WARN ethrex_l2_l1_deployer: Failed to make deposits: Deployer EthClient error: eth_estimateGas request error: execution reverted: CommonBridge: amount to deposit is zero: CommonBridge: amount to deposit is zero
```

This is because not all the accounts are pre-funded from the genesis.

2. Send some funds to the Aligned batcher payment service contract from the proof sender:
```
cd aligned_layer/batcher/aligned
cargo run deposit-to-batcher \
--network devnet \
--private_key 0x39725efee3fb28614de3bacaffe4cc4bd8c436257e2c8bb887c4b5c4be45e76d \
--amount 1ether
```

3. Start our l2 node:

```
cd ethrex/crates/l2
ETHREX_PROOF_COORDINATOR_DEV_MODE=false cargo run --release --manifest-path ../../Cargo.toml --bin ethrex --features "l2,rollup_storage_libmdbx,metrics" -- l2 init --watcher.block-delay 0 --network ../../test_data/genesis-l2.json --http.port 1729 --http.addr 0.0.0.0 --evm levm --datadir dev_ethrex_l2 --l1.bridge-address <BRIDGE_ADDRESS> --l1.on-chain-proposer-address <ON_CHAIN_PROPOSER_ADDRESS> --eth.rpc-url http://localhost:8545 --block-producer.coinbase-address 0x0007a881CD95B1484fca47615B64803dad620C8d --committer.l1-private-key 0x385c546456b6a603a1cfcaa9ec9494ba4832da08dd6bcf4de9a71e4a01b74924 --proof-coordinator.l1-private-key 0x39725efee3fb28614de3bacaffe4cc4bd8c436257e2c8bb887c4b5c4be45e76d --proof-coordinator.addr 127.0.0.1 --aligned --aligned.beacon-url http://127.0.0.1:58801 --aligned-network devnet --aligned-sp1-elf-path prover/zkvm/interface/sp1/out/riscv32im-succinct-zkvm-elf
```

> [!IMPORTANT]  
> Set `BRIDGE_ADDRESS` and `ON_CHAIN_PROPOSER_ADDRESS` with the values printed in step 1.

Suggestion:
When running the integration test, consider increasing the `commit-time-ms` to 2 minutes. This helps avoid having to aggregate the proofs twice. You can do this by adding the following flag to the `init-l2-no-metrics` target:
```
--commit-time-ms 120000
```

4. Start prover:
```
cd ethrex/crates/l2
SP1_PROVER=cuda make init-prover PROVER=sp1 PROVER_CLIENT_ALIGNED=true
```

### Aggregate proofs:

<<<<<<< HEAD
After some time, you will see that the `l1_proof_verifier` is waiting for Aligned to aggregate the proofs:
```
2025-06-18T22:03:53.470356Z  INFO ethrex_l2::sequencer::l1_proof_verifier: Batch 1 has not yet been aggregated by Aligned. Waiting for 5 seconds
```

You can aggregate them by running:
=======
After some time, you will see that the `l1_proof_verifier` is waiting for Aligned to aggregate the proofs. You can aggregate them by running:
>>>>>>> 47d56b55
```
cd aligned_layer
make start_proof_aggregator AGGREGATOR=sp1
```

<<<<<<< HEAD
If successful, the `l1_proof_verifier` will print the following logs:

```
INFO ethrex_l2::sequencer::l1_proof_verifier: Proof for batch 1 aggregated by Aligned with commitment 0xa9a0da5a70098b00f97d96cee43867c7aa8f5812ca5388da7378454580af2fb7 and Merkle root 0xa9a0da5a70098b00f97d96cee43867c7aa8f5812ca5388da7378454580af2fb7
INFO ethrex_l2::sequencer::l1_proof_verifier: Batch 1 verified in AlignedProofAggregatorService, with transaction hash 0x731d27d81b2e0f1bfc0f124fb2dd3f1a67110b7b69473cacb6a61dea95e63321
```

=======
>>>>>>> 47d56b55
## Behavioral Differences in Aligned Mode

### Prover

- Generates `Compressed` proofs instead of `Groth16`.
- Required because Aligned currently only accepts SP1 compressed proofs.

### Proof Sender

- Sends proofs to the **Aligned Batcher** instead of the `OnChainProposer` contract.
- Tracks the last proof sent using the rollup store.

![Proof Sender Aligned Mode](img/aligned_mode_proof_sender.png)

### Proof Verifier

- Only spawned in Aligned mode.
- Monitors whether the next proof has been aggregated by Aligned.
- Once verified, it triggers the advancement of the `OnChainProposer` contract.

![Aligned Mode Proof Verifier](img/aligned_mode_proof_verifier.png)

### OnChainProposer

- Uses `verifyBatchAligned()` instead of `verifyBatch()`.
- Delegates proof verification to the `AlignedProofAggregatorService` contract.
- Currently supports one proof per transaction.
- Future updates aim to support verifying an array of proofs in a single call.<|MERGE_RESOLUTION|>--- conflicted
+++ resolved
@@ -27,6 +27,14 @@
 
 ```bash
 cargo run --release --bin ethrex_l2_l1_deployer --manifest-path contracts/Cargo.toml -- \
+	--eth-rpc-url <L1_RPC_URL> \
+	--private-key <L1_PRIVATE_KEY> \
+	--genesis-l1-path <GENESIS_L1_PATH> \
+	--genesis-l2-path <GENESIS_L2_PATH> \
+	--contracts-path contracts \
+	--sp1.verifier-address 0x00000000000000000000000000000000000000aa \
+	--risc0.verifier-address 0x00000000000000000000000000000000000000aa \
+	--tdx.verifier-address 0x00000000000000000000000000000000000000aa \
 	--eth-rpc-url <L1_RPC_URL> \
 	--private-key <L1_PRIVATE_KEY> \
 	--genesis-l1-path <GENESIS_L1_PATH> \
@@ -105,13 +113,10 @@
 
 ## How to Run Using an Aligned Dev Environment
 
-<<<<<<< HEAD
 > [!IMPORTANT]
 > This guide asumes you have already generated the SP1 ELF Program and Verification Key. See: [Generate the SP1 ELF Program and Verification Key](#1-generate-the-sp1-elf-program-and-verification-key)
 
 
-=======
->>>>>>> 47d56b55
 ### Set Up the Aligned Environment
 
 1. Clone the Aligned repository and checkout the currently supported release:
@@ -229,22 +234,17 @@
 
 ### Aggregate proofs:
 
-<<<<<<< HEAD
 After some time, you will see that the `l1_proof_verifier` is waiting for Aligned to aggregate the proofs:
 ```
 2025-06-18T22:03:53.470356Z  INFO ethrex_l2::sequencer::l1_proof_verifier: Batch 1 has not yet been aggregated by Aligned. Waiting for 5 seconds
 ```
 
 You can aggregate them by running:
-=======
-After some time, you will see that the `l1_proof_verifier` is waiting for Aligned to aggregate the proofs. You can aggregate them by running:
->>>>>>> 47d56b55
 ```
 cd aligned_layer
 make start_proof_aggregator AGGREGATOR=sp1
 ```
 
-<<<<<<< HEAD
 If successful, the `l1_proof_verifier` will print the following logs:
 
 ```
@@ -252,8 +252,6 @@
 INFO ethrex_l2::sequencer::l1_proof_verifier: Batch 1 verified in AlignedProofAggregatorService, with transaction hash 0x731d27d81b2e0f1bfc0f124fb2dd3f1a67110b7b69473cacb6a61dea95e63321
 ```
 
-=======
->>>>>>> 47d56b55
 ## Behavioral Differences in Aligned Mode
 
 ### Prover
