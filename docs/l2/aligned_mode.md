--- conflicted
+++ resolved
@@ -28,7 +28,7 @@
 In a console with `ethrex/crates/l2` as the current directory, run the following command:
 
 ```bash
-COMPILE_CONTRACTS=true \ 
+COMPILE_CONTRACTS=true \
 cargo run --release --bin ethrex_l2_l1_deployer --manifest-path contracts/Cargo.toml -- \
 	--eth-rpc-url <L1_RPC_URL> \
 	--private-key <L1_PRIVATE_KEY> \
@@ -44,14 +44,9 @@
     --sp1-vk-path <SP1_VERIFICATION_KEY_PATH>
 ```
 
-<<<<<<< HEAD
 > [!NOTE]
+> This command requires the COMPILE_CONTRACTS env variable to be set, as the deployer needs the SDK to embed the proxy bytecode.
 > In this step we are initiallizing the `OnChainProposer` contract with the `ALIGNED_PROOF_AGGREGATOR_SERVICE_ADDRESS` and skipping the rest of verifiers.
-=======
-> [!NOTE]  
-> This command requires the COMPILE_CONTRACTS env variable to be set, as the deployer needs the SDK to embed the proxy bytecode.  
-> In this step we are initiallizing the `OnChainProposer` contract with the `ALIGNED_PROOF_AGGREGATOR_SERVICE_ADDRESS` and skipping the rest of verifiers.  
->>>>>>> c0e0ce29
 > Save the addresses of the deployed proxy contracts, as you will need them to run the L2 node.
 
 ### 3. Deposit funds to the `AlignedBatcherPaymentService` contract from the proof sender
@@ -174,39 +169,19 @@
 ```
 
 ### Initialize L2 node
-<<<<<<< HEAD
 1. In another terminal let's deploy the L1 contracts, specifying the `AlignedProofAggregatorService` contract address, and adding the required prover types (Risc0 or SP1):
 ```
 cd ethrex/crates/l2
+COMPILE_CONTRACTS=true \
 ETHREX_L2_ALIGNED=true \
 ETHREX_DEPLOYER_ALIGNED_AGGREGATOR_ADDRESS=0xFD471836031dc5108809D173A067e8486B9047A3 \
 ETHREX_L2_SP1=true \ # optional
 ETHREX_L2_RISC0=true \ # optional
 make deploy-l1
-=======
-1. In another terminal, let's deploy the L1 contracts specifying the `AlignedProofAggregatorService` contract address:
-```bash
-cd ethrex/crates/l2
-COMPILE_CONTRACTS=true \ 
-cargo run --release --bin ethrex_l2_l1_deployer --manifest-path contracts/Cargo.toml -- \
-	--eth-rpc-url http://localhost:8545 \
-	--private-key 0x385c546456b6a603a1cfcaa9ec9494ba4832da08dd6bcf4de9a71e4a01b74924 \
-	--contracts-path contracts \
-	--risc0.verifier-address 0x00000000000000000000000000000000000000aa \
-	--sp1.verifier-address 0x00000000000000000000000000000000000000aa \
-	--tdx.verifier-address 0x00000000000000000000000000000000000000aa \
-	--aligned.aggregator-address 0xFD471836031dc5108809D173A067e8486B9047A3 \
-	--on-chain-proposer-owner 0x4417092b70a3e5f10dc504d0947dd256b965fc62 \
-	--bridge-owner 0x4417092b70a3e5f10dc504d0947dd256b965fc62 \
-	--deposit-rich \
-	--private-keys-file-path ../../fixtures/keys/private_keys_l1.txt \
-	--genesis-l1-path ../../fixtures/genesis/l1-dev.json \
-	--genesis-l2-path ../../fixtures/genesis/l2.json
->>>>>>> c0e0ce29
-```
-
-> [!NOTE]  
-> This command requires the COMPILE_CONTRACTS env variable to be set, as the deployer needs the SDK to embed the proxy bytecode.  
+```
+
+> [!NOTE]
+> This command requires the COMPILE_CONTRACTS env variable to be set, as the deployer needs the SDK to embed the proxy bytecode.
 
 You will see that some deposits fail with the following error:
 ```
