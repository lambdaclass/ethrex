--- conflicted
+++ resolved
@@ -17,6 +17,7 @@
 ```
 
 This will generate the SP1 ELF program and verification key under:
+
 - `crates/l2/prover/src/guest_program/src/sp1/out/riscv32im-succinct-zkvm-elf`
 - `crates/l2/prover/src/guest_program/src/sp1/out/riscv32im-succinct-zkvm-vk`
 
@@ -25,7 +26,7 @@
 In a console with `ethrex/crates/l2` as the current directory, run the following command:
 
 ```bash
-COMPILE_CONTRACTS=true \ 
+COMPILE_CONTRACTS=true \
 cargo run --release --bin ethrex_l2_l1_deployer --manifest-path contracts/Cargo.toml -- \
 	--eth-rpc-url <L1_RPC_URL> \
 	--private-key <L1_PRIVATE_KEY> \
@@ -82,7 +83,7 @@
 	--proof-coordinator.addr <PROOF_COORDINATOR_ADDRESS> \
 	--aligned \
     --aligned-verifier-interval-ms <ETHREX_ALIGNED_VERIFIER_INTERVAL_MS> \
-    --beacon_url <ETHREX_ALIGNED_BEACON_CLIENT_URL> \ 
+    --beacon_url <ETHREX_ALIGNED_BEACON_CLIENT_URL> \
     --aligned-network <ETHREX_ALIGNED_NETWORK> \
     --fee-estimate <ETHREX_ALIGNED_FEE_ESTIMATE> \
     --aligned-sp1-elf-path <ETHREX_ALIGNED_SP1_ELF_PATH>
@@ -109,7 +110,6 @@
 > [!IMPORTANT]
 > This guide asumes you have already generated the SP1 ELF Program and Verification Key. See: [Generate the SP1 ELF Program and Verification Key](#1-generate-the-sp1-elf-program-and-verification-key)
 
-
 ### Set Up the Aligned Environment
 
 1. Clone the Aligned repository and checkout the currently supported release:
@@ -121,22 +121,26 @@
 ```
 
 2. Edit the `aligned_layer/network_params.rs` file to send some funds to the `committer` and `integration_test` addresses:
+
 ```
 prefunded_accounts: '{
     "0xf39Fd6e51aad88F6F4ce6aB8827279cffFb92266": { "balance": "100000000000000ETH" },
     "0x70997970C51812dc3A010C7d01b50e0d17dc79C8": { "balance": "100000000000000ETH" },
-    
+
     ...
     "0xa0Ee7A142d267C1f36714E4a8F75612F20a79720": { "balance": "100000000000000ETH" },
 +   "0x4417092B70a3E5f10Dc504d0947DD256B965fc62": { "balance": "100000000000000ETH" },
 +   "0x3d1e15a1a55578f7c920884a9943b3b35d0d885b": { "balance": "100000000000000ETH" },
      }'
 ```
+
 You can also decrease the seconds per slot in `aligned_layer/network_params.rs`:
+
 ```
 # Number of seconds per slot on the Beacon chain
   seconds_per_slot: 4
 ```
+
 3. Make sure you have the latest version of [kurtosis](https://github.com/kurtosis-tech/kurtosis) installed and start the ethereum-package:
 
 ```
@@ -144,7 +148,7 @@
 make ethereum_package_start
 ```
 
-To stop it run `make ethereum_package_rm` 
+To stop it run `make ethereum_package_rm`
 
 4. Start the batcher:
 
@@ -154,9 +158,12 @@
 cd aligned_layer
 make batcher_start_ethereum_package
 ```
+
 This is the Aligned component that receives the proofs before sending them in a batch.
+
 > [!Warning]
 > If you see the following error in the batcher: `[ERROR aligned_batcher] Unexpected error: Space limit exceeded: Message too long: 16940713 > 16777216` modify the file `aligned_layer/batcher/aligned-batcher/src/lib.rs` at line 433 with the following code:
+
 ```Rust
 use tokio_tungstenite::tungstenite::protocol::WebSocketConfig;
 
@@ -168,10 +175,12 @@
 ```
 
 ### Initialize L2 node
+
 1. In another terminal, let's deploy the L1 contracts specifying the `AlignedProofAggregatorService` contract address:
-```bash
-cd ethrex/crates/l2
-COMPILE_CONTRACTS=true \ 
+
+```bash
+cd ethrex/crates/l2
+COMPILE_CONTRACTS=true \
 cargo run --release --bin ethrex_l2_l1_deployer --manifest-path contracts/Cargo.toml -- \
 	--eth-rpc-url http://localhost:8545 \
 	--private-key 0x385c546456b6a603a1cfcaa9ec9494ba4832da08dd6bcf4de9a71e4a01b74924 \
@@ -189,9 +198,10 @@
 ```
 
 > [!NOTE]  
-> This command requires the COMPILE_CONTRACTS env variable to be set, as the deployer needs the SDK to embed the proxy bytecode.  
+> This command requires the COMPILE_CONTRACTS env variable to be set, as the deployer needs the SDK to embed the proxy bytecode.
 
 You will see that some deposits fail with the following error:
+
 ```
 2025-06-18T19:19:24.066126Z  WARN ethrex_l2_l1_deployer: Failed to make deposits: Deployer EthClient error: eth_estimateGas request error: execution reverted: CommonBridge: amount to deposit is zero: CommonBridge: amount to deposit is zero
 ```
@@ -199,6 +209,7 @@
 This is because not all the accounts are pre-funded from the genesis.
 
 2. Send some funds to the Aligned batcher payment service contract from the proof sender:
+
 ```
 cd aligned_layer/batcher/aligned
 cargo run deposit-to-batcher \
@@ -211,11 +222,7 @@
 
 ```
 cd ethrex/crates/l2
-<<<<<<< HEAD
-ETHREX_PROOF_COORDINATOR_DEV_MODE=false cargo run --release --manifest-path ../../Cargo.toml --bin ethrex --features "l2,rollup_storage_libmdbx,metrics" -- l2 init --watcher.block-delay 0 --network ../../fixtures/genesis/l2.json --http.port 1729 --http.addr 0.0.0.0 --evm levm --datadir dev_ethrex_l2 --l1.bridge-address <BRIDGE_ADDRESS> --l1.on-chain-proposer-address <ON_CHAIN_PROPOSER_ADDRESS> --eth.rpc-url http://localhost:8545 --block-producer.coinbase-address 0x0007a881CD95B1484fca47615B64803dad620C8d --committer.l1-private-key 0x385c546456b6a603a1cfcaa9ec9494ba4832da08dd6bcf4de9a71e4a01b74924 --proof-coordinator.l1-private-key 0x39725efee3fb28614de3bacaffe4cc4bd8c436257e2c8bb887c4b5c4be45e76d --proof-coordinator.addr 127.0.0.1 --aligned --aligned.beacon-url http://127.0.0.1:58801 --aligned-network devnet --aligned-sp1-elf-path prover/src/guest_program/src/sp1/out/riscv32im-succinct-zkvm-elf
-=======
-ETHREX_PROOF_COORDINATOR_DEV_MODE=false cargo run --release --manifest-path ../../Cargo.toml --bin ethrex --features "l2,rollup_storage_libmdbx,metrics" -- l2 --watcher.block-delay 0 --network ../../fixtures/genesis/l2.json --http.port 1729 --http.addr 0.0.0.0 --evm levm --datadir dev_ethrex_l2 --l1.bridge-address <BRIDGE_ADDRESS> --l1.on-chain-proposer-address <ON_CHAIN_PROPOSER_ADDRESS> --eth.rpc-url http://localhost:8545 --block-producer.coinbase-address 0x0007a881CD95B1484fca47615B64803dad620C8d --committer.l1-private-key 0x385c546456b6a603a1cfcaa9ec9494ba4832da08dd6bcf4de9a71e4a01b74924 --proof-coordinator.l1-private-key 0x39725efee3fb28614de3bacaffe4cc4bd8c436257e2c8bb887c4b5c4be45e76d --proof-coordinator.addr 127.0.0.1 --aligned --aligned.beacon-url http://127.0.0.1:58801 --aligned-network devnet --aligned-sp1-elf-path prover/zkvm/interface/sp1/out/riscv32im-succinct-zkvm-elf
->>>>>>> fb1fd37e
+ETHREX_PROOF_COORDINATOR_DEV_MODE=false cargo run --release --manifest-path ../../Cargo.toml --bin ethrex --features "l2,rollup_storage_libmdbx,metrics" -- l2 --watcher.block-delay 0 --network ../../fixtures/genesis/l2.json --http.port 1729 --http.addr 0.0.0.0 --evm levm --datadir dev_ethrex_l2 --l1.bridge-address <BRIDGE_ADDRESS> --l1.on-chain-proposer-address <ON_CHAIN_PROPOSER_ADDRESS> --eth.rpc-url http://localhost:8545 --block-producer.coinbase-address 0x0007a881CD95B1484fca47615B64803dad620C8d --committer.l1-private-key 0x385c546456b6a603a1cfcaa9ec9494ba4832da08dd6bcf4de9a71e4a01b74924 --proof-coordinator.l1-private-key 0x39725efee3fb28614de3bacaffe4cc4bd8c436257e2c8bb887c4b5c4be45e76d --proof-coordinator.addr 127.0.0.1 --aligned --aligned.beacon-url http://127.0.0.1:58801 --aligned-network devnet --aligned-sp1-elf-path prover/src/guest_program/src/sp1/out/riscv32im-succinct-zkvm-elf
 ```
 
 > [!IMPORTANT]  
@@ -223,11 +230,13 @@
 
 Suggestion:
 When running the integration test, consider increasing the `--committer.commit-time` to 2 minutes. This helps avoid having to aggregate the proofs twice. You can do this by adding the following flag to the `init-l2-no-metrics` target:
+
 ```
 --committer.commit-time 120000
 ```
 
 4. Start prover:
+
 ```
 cd ethrex/crates/l2
 SP1_PROVER=cuda make init-prover PROVER=sp1 PROVER_CLIENT_ALIGNED=true
@@ -236,11 +245,13 @@
 ### Aggregate proofs:
 
 After some time, you will see that the `l1_proof_verifier` is waiting for Aligned to aggregate the proofs:
+
 ```
 2025-06-18T22:03:53.470356Z  INFO ethrex_l2::sequencer::l1_proof_verifier: Batch 1 has not yet been aggregated by Aligned. Waiting for 5 seconds
 ```
 
 You can aggregate them by running:
+
 ```
 cd aligned_layer
 make start_proof_aggregator AGGREGATOR=sp1
