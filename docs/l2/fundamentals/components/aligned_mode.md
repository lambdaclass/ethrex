# Running Ethrex in Aligned Mode

This document explains how to run an Ethrex L2 node in **Aligned mode** and highlights the key differences in component behavior compared to the default mode.

- Check [How to Run (local devnet)](#how-to-run-local-devnet) for a development or testing.
- Check [How to Run (testnet)](#how-to-run-testnet) for a prod-like environment.

## How to run (testnet)

> [!IMPORTANT]
> For this guide we assumed that there is an L1 running with all Aligned environment set.

### 1. Generate the prover ELF/VK

Run:

```bash
cd ethrex/crates/l2
make build-prover-<sp1/risc0> # optional: GPU=true
```

This will generate the SP1 ELF program and verification key under:

- `crates/l2/prover/src/guest_program/src/sp1/out/riscv32im-succinct-zkvm-elf`
- `crates/l2/prover/src/guest_program/src/sp1/out/riscv32im-succinct-zkvm-vk`

### 2. Deploying L1 Contracts

In a console with `ethrex/crates/l2` as the current directory, run the following command:

```bash
COMPILE_CONTRACTS=true \
cargo run --release --bin ethrex_l2_l1_deployer --manifest-path contracts/Cargo.toml -- \
	--eth-rpc-url <L1_RPC_URL> \
	--private-key <L1_PRIVATE_KEY> \
	--genesis-l1-path <GENESIS_L1_PATH> \
	--genesis-l2-path <GENESIS_L2_PATH> \
	--contracts-path contracts \
	--aligned \
    --aligned.aggregator-address <ALIGNED_PROOF_AGGREGATOR_SERVICE_ADDRESS> \
    --bridge-owner <ADDRESS> \
    --on-chain-proposer-owner <ADDRESS> \
    --private-keys-file-path <PRIVATE_KEYS_FILE_PATH> \
    --sequencer-registry-owner <ADDRESS> \
    --sp1-vk-path <SP1_VERIFICATION_KEY_PATH>
```

> [!NOTE]
> This command requires the COMPILE_CONTRACTS env variable to be set, as the deployer needs the SDK to embed the proxy bytecode.
> In this step we are initiallizing the `OnChainProposer` contract with the `ALIGNED_PROOF_AGGREGATOR_SERVICE_ADDRESS` and skipping the rest of verifiers.
> Save the addresses of the deployed proxy contracts, as you will need them to run the L2 node.

### 3. Deposit funds to the `AlignedBatcherPaymentService` contract from the proof sender

```bash
aligned \
--network <NETWORK> \
--private_key <PROOF_SENDER_PRIVATE_KEY> \
--amount <DEPOSIT_AMOUNT>
```

> [!IMPORTANT]
> Using the [Aligned CLI](https://docs.alignedlayer.com/guides/9_aligned_cli)

### 4. Running a node

In a console with `ethrex/crates/l2` as the current directory, run the following command:

```bash
cargo run --release --manifest-path ../../Cargo.toml --bin ethrex --features "l2" -- \
	l2 \
	--watcher.block-delay <WATCHER_BLOCK_DELAY> \
	--network <L2_GENESIS_FILE_PATH> \
	--http.port <L2_PORT> \
	--http.addr <L2_RPC_ADDRESS> \
	--evm levm \
	--datadir <ethrex_L2_DEV_DB> \
	--l1.bridge-address <BRIDGE_ADDRESS> \
	--l1.on-chain-proposer-address <ON_CHAIN_PROPOSER_ADDRESS> \
	--eth.rpc-url <L1_RPC_URL> \
	--block-producer.coinbase-address <BLOCK_PRODUCER_COINBASE_ADDRESS> \
	--committer.l1-private-key <COMMITTER_PRIVATE_KEY> \
	--proof-coordinator.l1-private-key <PROOF_COORDINATOR_PRIVATE_KEY> \
	--proof-coordinator.addr <PROOF_COORDINATOR_ADDRESS> \
	--aligned \
    --aligned-verifier-interval-ms <ETHREX_ALIGNED_VERIFIER_INTERVAL_MS> \
    --beacon_url <ETHREX_ALIGNED_BEACON_CLIENT_URL> \
    --aligned-network <ETHREX_ALIGNED_NETWORK> \
    --fee-estimate <ETHREX_ALIGNED_FEE_ESTIMATE> \
```

Aligned params explanation:

- `--aligned`: Enables aligned mode, enforcing all required parameters.
- `ETHREX_ALIGNED_VERIFIER_INTERVAL_MS`: Interval in millisecs, that the `proof_verifier` will sleep between each proof aggregation check.
- `ETHREX_ALIGNED_BEACON_CLIENT_URL`: URL of the beacon client used by the Aligned SDK to verify proof aggregations.
- `ETHREX_ALIGNED_NETWORK` and `ETHREX_ALIGNED_FEE_ESTIMATE`: Parameters used by the [Aligned SDK](https://docs.alignedlayer.com/guides/1.2_sdk_api_reference).

### 4. Running the Prover

In a console with `ethrex/crates/l2` as the current directory, run the following command:

```bash
make init-prover-<sp1/risc0> # optional: GPU=true
```

## How to run (local devnet)

> [!IMPORTANT]
> This guide assumes you have already generated the prover ELF/VK. See: [Generate the prover ELF/VK](#1-generate-the-prover-elfvk)

### Set Up the Aligned Environment

1. Clone the Aligned repository and checkout the currently supported release:

```bash
git clone git@github.com:yetanotherco/aligned_layer.git
cd aligned_layer
git checkout tags/v0.17.0
```

2. Edit the `aligned_layer/network_params.rs` file to send some funds to the `committer` and `integration_test` addresses:

```
prefunded_accounts: '{
    "0xf39Fd6e51aad88F6F4ce6aB8827279cffFb92266": { "balance": "100000000000000ETH" },
    "0x70997970C51812dc3A010C7d01b50e0d17dc79C8": { "balance": "100000000000000ETH" },

    ...
    "0xa0Ee7A142d267C1f36714E4a8F75612F20a79720": { "balance": "100000000000000ETH" },
+   "0x4417092B70a3E5f10Dc504d0947DD256B965fc62": { "balance": "100000000000000ETH" },
+   "0x3d1e15a1a55578f7c920884a9943b3b35d0d885b": { "balance": "100000000000000ETH" },
     }'
```

You can also decrease the seconds per slot in `aligned_layer/network_params.rs`:

```
# Number of seconds per slot on the Beacon chain
  seconds_per_slot: 4
```

3. Make sure you have the latest version of [kurtosis](https://github.com/kurtosis-tech/kurtosis) installed and start the ethereum-package:

```
cd aligned_layer
make ethereum_package_start
```

To stop it run `make ethereum_package_rm`

4. Start the batcher:

First, increase the `max_proof_size` in `aligned_layer/config-files/config-batcher-ethereum-package.yaml` `max_proof_size: 104857600 # 100 MiB` for example.

```
cd aligned_layer
make batcher_start_ethereum_package
```

This is the Aligned component that receives the proofs before sending them in a batch.

> [!Warning]
<<<<<<< HEAD
> > If you see the following error in the batcher: `[ERROR aligned_batcher] Unexpected error: Space limit exceeded: Message too long: 16940713 > 16777216` modify the file `aligned_layer/crates/batcher/src/lib.rs` at line 435 with the following code:
=======
> If you see the following error in the batcher: `[ERROR aligned_batcher] Unexpected error: Space limit exceeded: Message too long: 16940713 > 16777216` modify the file `aligned_layer/batcher/aligned-batcher/src/lib.rs` at line 433 with the following code:

>>>>>>> e5a44ecc
```Rust
use tokio_tungstenite::tungstenite::protocol::WebSocketConfig;

let mut stream_config = WebSocketConfig::default();
stream_config.max_frame_size = None;

let ws_stream_future =
    tokio_tungstenite::accept_async_with_config(raw_stream, Some(stream_config));
```

### Initialize L2 node
<<<<<<< HEAD
1. In another terminal let's deploy the L1 contracts, specifying the `AlignedProofAggregatorService` contract address, and adding the required prover types (Risc0 or SP1):
```
cd ethrex/crates/l2
COMPILE_CONTRACTS=true \
ETHREX_L2_ALIGNED=true \
ETHREX_DEPLOYER_ALIGNED_AGGREGATOR_ADDRESS=0xFD471836031dc5108809D173A067e8486B9047A3 \
ETHREX_L2_SP1=true \ # optional
ETHREX_L2_RISC0=true \ # optional
make deploy-l1
```

> [!NOTE]
=======

1. In another terminal, let's deploy the L1 contracts specifying the `AlignedProofAggregatorService` contract address:

```bash
cd ethrex/crates/l2
COMPILE_CONTRACTS=true \
cargo run --release --bin ethrex_l2_l1_deployer --manifest-path contracts/Cargo.toml -- \
	--eth-rpc-url http://localhost:8545 \
	--private-key 0x385c546456b6a603a1cfcaa9ec9494ba4832da08dd6bcf4de9a71e4a01b74924 \
	--contracts-path contracts \
	--risc0.verifier-address 0x00000000000000000000000000000000000000aa \
	--sp1.verifier-address 0x00000000000000000000000000000000000000aa \
	--tdx.verifier-address 0x00000000000000000000000000000000000000aa \
	--aligned.aggregator-address 0xFD471836031dc5108809D173A067e8486B9047A3 \
	--on-chain-proposer-owner 0x4417092b70a3e5f10dc504d0947dd256b965fc62 \
	--bridge-owner 0x4417092b70a3e5f10dc504d0947dd256b965fc62 \
	--deposit-rich \
	--private-keys-file-path ../../fixtures/keys/private_keys_l1.txt \
	--genesis-l1-path ../../fixtures/genesis/l1-dev.json \
	--genesis-l2-path ../../fixtures/genesis/l2.json
```

> [!NOTE]  
>>>>>>> e5a44ecc
> This command requires the COMPILE_CONTRACTS env variable to be set, as the deployer needs the SDK to embed the proxy bytecode.

You will see that some deposits fail with the following error:

```
2025-06-18T19:19:24.066126Z  WARN ethrex_l2_l1_deployer: Failed to make deposits: Deployer EthClient error: eth_estimateGas request error: execution reverted: CommonBridge: amount to deposit is zero: CommonBridge: amount to deposit is zero
```

This is because not all the accounts are pre-funded from the genesis.

2. Send some funds to the Aligned batcher payment service contract from the proof sender:

```
cd aligned_layer/crates/cli
cargo run deposit-to-batcher \
--network devnet \
--private_key 0x39725efee3fb28614de3bacaffe4cc4bd8c436257e2c8bb887c4b5c4be45e76d \
--amount 1ether
```

3. Start our l2 node:

```
cd ethrex/crates/l2
<<<<<<< HEAD
ETHREX_ALIGNED_MODE=true \
ETHREX_ALIGNED_BEACON_URL=http://127.0.0.1:58801 \
ETHREX_ALIGNED_NETWORK=devnet \
ETHREX_PROOF_COORDINATOR_DEV_MODE=false \
make init-l2-no-metrics
=======
cargo run --release --manifest-path ../../Cargo.toml --bin ethrex --features "l2" -- l2 --watcher.block-delay 0 --network ../../fixtures/genesis/l2.json --http.port 1729 --http.addr 0.0.0.0 --evm levm --datadir dev_ethrex_l2 --l1.bridge-address <BRIDGE_ADDRESS> --l1.on-chain-proposer-address <ON_CHAIN_PROPOSER_ADDRESS> --eth.rpc-url http://localhost:8545 --block-producer.coinbase-address 0x0007a881CD95B1484fca47615B64803dad620C8d --committer.l1-private-key 0x385c546456b6a603a1cfcaa9ec9494ba4832da08dd6bcf4de9a71e4a01b74924 --proof-coordinator.l1-private-key 0x39725efee3fb28614de3bacaffe4cc4bd8c436257e2c8bb887c4b5c4be45e76d --proof-coordinator.addr 127.0.0.1 --aligned --aligned.beacon-url http://127.0.0.1:58801 --aligned-network devnet --aligned-sp1-elf-path prover/src/guest_program/src/sp1/out/riscv32im-succinct-zkvm-elf
>>>>>>> e5a44ecc
```

Suggestion:
When running the integration test, consider increasing the `--committer.commit-time` to 2 minutes. This helps avoid having to aggregate the proofs twice. You can do this by adding the following flag to the `init-l2-no-metrics` target:

```
--committer.commit-time 120000
```

<<<<<<< HEAD
4. Start prover(s) in different terminals:
```bash
=======
4. Start prover:

```
>>>>>>> e5a44ecc
cd ethrex/crates/l2
make init-prover-<sp1/risc0> # optional: GPU=true
```

### Aggregate proofs:

<<<<<<< HEAD
After some time, you will see that the `l1_proof_verifier` is waiting for Aligned to aggregate the proofs. You can trigger an aggregation (for either sp1 or risc0 proofs) by running:

```bash
=======
After some time, you will see that the `l1_proof_verifier` is waiting for Aligned to aggregate the proofs:

```
2025-06-18T22:03:53.470356Z  INFO ethrex_l2::sequencer::l1_proof_verifier: Batch 1 has not yet been aggregated by Aligned. Waiting for 5 seconds
```

You can aggregate them by running:

```
>>>>>>> e5a44ecc
cd aligned_layer
make proof_aggregator_start AGGREGATOR=<sp1/risc0>

# or with gpu acceleration
make proof_aggregator_start_gpu AGGREGATOR=<sp1/risc0>
```

If successful, the `l1_proof_verifier` will print the following logs:

```
INFO ethrex_l2::sequencer::l1_proof_verifier: Proof for batch 1 aggregated by Aligned with commitment 0xa9a0da5a70098b00f97d96cee43867c7aa8f5812ca5388da7378454580af2fb7 and Merkle root 0xa9a0da5a70098b00f97d96cee43867c7aa8f5812ca5388da7378454580af2fb7
INFO ethrex_l2::sequencer::l1_proof_verifier: Batches verified in OnChainProposer, with transaction hash 0x731d27d81b2e0f1bfc0f124fb2dd3f1a67110b7b69473cacb6a61dea95e63321
```

## Behavioral Differences in Aligned Mode

### Prover

- Generates `Compressed` proofs instead of `Groth16`.
- Required because Aligned currently only accepts SP1 compressed proofs.

### Proof Sender

- Sends proofs to the **Aligned Batcher** instead of the `OnChainProposer` contract.
- Tracks the last proof sent using the rollup store.

![Proof Sender Aligned Mode](../../img/aligned_mode_proof_sender.png)

### Proof Verifier

- Spawned only in Aligned mode.
- Monitors whether the next proof has been aggregated by Aligned.
- Once verified, collects all already aggregated proofs and triggers the advancement of the `OnChainProposer` contract by sending a single transaction.

![Aligned Mode Proof Verifier](../../img/aligned_mode_proof_verifier.png)

### OnChainProposer

- Uses `verifyBatchesAligned()` instead of `verifyBatch()`.
- Receives an array of proofs to verify.
- Delegates proof verification to the `AlignedProofAggregatorService` contract.<|MERGE_RESOLUTION|>--- conflicted
+++ resolved
@@ -161,12 +161,8 @@
 This is the Aligned component that receives the proofs before sending them in a batch.
 
 > [!Warning]
-<<<<<<< HEAD
-> > If you see the following error in the batcher: `[ERROR aligned_batcher] Unexpected error: Space limit exceeded: Message too long: 16940713 > 16777216` modify the file `aligned_layer/crates/batcher/src/lib.rs` at line 435 with the following code:
-=======
 > If you see the following error in the batcher: `[ERROR aligned_batcher] Unexpected error: Space limit exceeded: Message too long: 16940713 > 16777216` modify the file `aligned_layer/batcher/aligned-batcher/src/lib.rs` at line 433 with the following code:
 
->>>>>>> e5a44ecc
 ```Rust
 use tokio_tungstenite::tungstenite::protocol::WebSocketConfig;
 
@@ -178,7 +174,6 @@
 ```
 
 ### Initialize L2 node
-<<<<<<< HEAD
 1. In another terminal let's deploy the L1 contracts, specifying the `AlignedProofAggregatorService` contract address, and adding the required prover types (Risc0 or SP1):
 ```
 cd ethrex/crates/l2
@@ -191,31 +186,6 @@
 ```
 
 > [!NOTE]
-=======
-
-1. In another terminal, let's deploy the L1 contracts specifying the `AlignedProofAggregatorService` contract address:
-
-```bash
-cd ethrex/crates/l2
-COMPILE_CONTRACTS=true \
-cargo run --release --bin ethrex_l2_l1_deployer --manifest-path contracts/Cargo.toml -- \
-	--eth-rpc-url http://localhost:8545 \
-	--private-key 0x385c546456b6a603a1cfcaa9ec9494ba4832da08dd6bcf4de9a71e4a01b74924 \
-	--contracts-path contracts \
-	--risc0.verifier-address 0x00000000000000000000000000000000000000aa \
-	--sp1.verifier-address 0x00000000000000000000000000000000000000aa \
-	--tdx.verifier-address 0x00000000000000000000000000000000000000aa \
-	--aligned.aggregator-address 0xFD471836031dc5108809D173A067e8486B9047A3 \
-	--on-chain-proposer-owner 0x4417092b70a3e5f10dc504d0947dd256b965fc62 \
-	--bridge-owner 0x4417092b70a3e5f10dc504d0947dd256b965fc62 \
-	--deposit-rich \
-	--private-keys-file-path ../../fixtures/keys/private_keys_l1.txt \
-	--genesis-l1-path ../../fixtures/genesis/l1-dev.json \
-	--genesis-l2-path ../../fixtures/genesis/l2.json
-```
-
-> [!NOTE]  
->>>>>>> e5a44ecc
 > This command requires the COMPILE_CONTRACTS env variable to be set, as the deployer needs the SDK to embed the proxy bytecode.
 
 You will see that some deposits fail with the following error:
@@ -240,15 +210,11 @@
 
 ```
 cd ethrex/crates/l2
-<<<<<<< HEAD
 ETHREX_ALIGNED_MODE=true \
 ETHREX_ALIGNED_BEACON_URL=http://127.0.0.1:58801 \
 ETHREX_ALIGNED_NETWORK=devnet \
 ETHREX_PROOF_COORDINATOR_DEV_MODE=false \
 make init-l2-no-metrics
-=======
-cargo run --release --manifest-path ../../Cargo.toml --bin ethrex --features "l2" -- l2 --watcher.block-delay 0 --network ../../fixtures/genesis/l2.json --http.port 1729 --http.addr 0.0.0.0 --evm levm --datadir dev_ethrex_l2 --l1.bridge-address <BRIDGE_ADDRESS> --l1.on-chain-proposer-address <ON_CHAIN_PROPOSER_ADDRESS> --eth.rpc-url http://localhost:8545 --block-producer.coinbase-address 0x0007a881CD95B1484fca47615B64803dad620C8d --committer.l1-private-key 0x385c546456b6a603a1cfcaa9ec9494ba4832da08dd6bcf4de9a71e4a01b74924 --proof-coordinator.l1-private-key 0x39725efee3fb28614de3bacaffe4cc4bd8c436257e2c8bb887c4b5c4be45e76d --proof-coordinator.addr 127.0.0.1 --aligned --aligned.beacon-url http://127.0.0.1:58801 --aligned-network devnet --aligned-sp1-elf-path prover/src/guest_program/src/sp1/out/riscv32im-succinct-zkvm-elf
->>>>>>> e5a44ecc
 ```
 
 Suggestion:
@@ -258,35 +224,17 @@
 --committer.commit-time 120000
 ```
 
-<<<<<<< HEAD
 4. Start prover(s) in different terminals:
 ```bash
-=======
-4. Start prover:
-
-```
->>>>>>> e5a44ecc
 cd ethrex/crates/l2
 make init-prover-<sp1/risc0> # optional: GPU=true
 ```
 
 ### Aggregate proofs:
 
-<<<<<<< HEAD
 After some time, you will see that the `l1_proof_verifier` is waiting for Aligned to aggregate the proofs. You can trigger an aggregation (for either sp1 or risc0 proofs) by running:
 
 ```bash
-=======
-After some time, you will see that the `l1_proof_verifier` is waiting for Aligned to aggregate the proofs:
-
-```
-2025-06-18T22:03:53.470356Z  INFO ethrex_l2::sequencer::l1_proof_verifier: Batch 1 has not yet been aggregated by Aligned. Waiting for 5 seconds
-```
-
-You can aggregate them by running:
-
-```
->>>>>>> e5a44ecc
 cd aligned_layer
 make proof_aggregator_start AGGREGATOR=<sp1/risc0>
 
