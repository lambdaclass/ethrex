# Getting started

Ethrex is a minimalist, stable, modular and fast implementation of the Ethereum protocol in [Rust](https://www.rust-lang.org/).
The client supports running in two different modes:

- As a regular Ethereum execution client
- As a multi-prover ZK-Rollup (supporting SP1, RISC Zero and TEEs), where block execution is proven and the proof sent to an L1 network for verification, thus inheriting the L1's security. Support for based sequencing is currently in the works.

We call the first one "ethrex L1" and the second one "ethrex L2".

## Quickstart L1

Follow these steps to sync an ethrex node on the Hoodi testnet.

### MacOS

Install ethrex and lighthouse:

```sh
# install lightouse and ethrex
brew install lambdaclass/tap/ethrex
brew install lighthouse

# create secrets directory and jwt secret
mkdir -p ethereum/secrets/
cd ethereum/
openssl rand -hex 32 | tr -d "\n" | tee ./secrets/jwt.hex
```

On one terminal:

```sh
ethrex --authrpc.jwtsecret ./secrets/jwt.hex --network hoodi
```

and on another one:

```sh
lighthouse bn --network hoodi --execution-endpoint http://localhost:8551 --execution-jwt ./secrets/jwt.hex --checkpoint-sync-url https://hoodi.checkpoint.sigp.io --http
```

### Linux x86

Install ethrex and lighthouse:

```sh
# create secrets directory and jwt secret
mkdir -p ethereum/secrets/
cd ethereum/
openssl rand -hex 32 | tr -d "\n" | tee ./secrets/jwt.hex

# install lightouse and ethrex
curl -L https://github.com/lambdaclass/ethrex/releases/latest/download/ethrex-linux_x86_64 -o ethrex
chmod +x ethrex
curl -LO https://github.com/sigp/lighthouse/releases/download/v7.1.0/lighthouse-v7.1.0-x86_64-unknown-linux-gnu.tar.gz
tar -xvf lighthouse-v7.1.0-x86_64-unknown-linux-gnu.tar.gz
```

On one terminal:

```sh
./ethrex --authrpc.jwtsecret ./secrets/jwt.hex --network hoodi
```

and on another one:

```sh
./lighthouse bn --network hoodi --execution-endpoint http://localhost:8551 --execution-jwt ./secrets/jwt.hex --checkpoint-sync-url https://hoodi.checkpoint.sigp.io --http
```

For other CPU architectures, see the [releases page](https://github.com/lambdaclass/ethrex/releases/).

## Quickstart L2

Follow these steps to quickly launch a local L2 node. For advanced options and real deployments, see the links at the end.

<<<<<<< HEAD
You can also start a Prometheus/Grafana stack for monitoring with:

```sh
ETHREX_NETWORK=mainnet docker compose --profile metrics up
```

### L2: Run an L2 Node
=======
### MacOS

```sh
# install ethrex
brew install lambdaclass/tap/ethrex
ethrex l2 --dev
```
>>>>>>> 7cd19b15

### Linux x86

```sh
# install ethrex
curl -L https://github.com/lambdaclass/ethrex/releases/latest/download/ethrex-linux_x86_64 -o ethrex
chmod +x ethrex
./ethrex l2 --dev
```

For other CPU architectures, see the [releases page](https://github.com/lambdaclass/ethrex/releases/).

## Where to Start

- **Want to run ethrex in production as an execution client?**

  See [Node operation](../l1/running) for setup, configuration, monitoring, and best practices.

- **Interested in deploying your own L2?**

  See [L2 rollup deployment](../l2/deploy.md) for launching your own rollup, deploying contracts, and interacting with your L2.

- **Looking to contribute or develop?**

  Visit the [Developer resources](../developers) for local dev mode, testing, debugging, advanced CLI usage, and the [CLI reference](../CLI.md).

- **Want to understand how ethrex works?**

  Explore [L1 fundamentals](../l1/fundamentals) and [L2 Architecture](../l2/architecture) for deep dives into ethrex's design, sync modes, networking, and more.<|MERGE_RESOLUTION|>--- conflicted
+++ resolved
@@ -74,15 +74,6 @@
 
 Follow these steps to quickly launch a local L2 node. For advanced options and real deployments, see the links at the end.
 
-<<<<<<< HEAD
-You can also start a Prometheus/Grafana stack for monitoring with:
-
-```sh
-ETHREX_NETWORK=mainnet docker compose --profile metrics up
-```
-
-### L2: Run an L2 Node
-=======
 ### MacOS
 
 ```sh
@@ -90,7 +81,6 @@
 brew install lambdaclass/tap/ethrex
 ethrex l2 --dev
 ```
->>>>>>> 7cd19b15
 
 ### Linux x86
 
