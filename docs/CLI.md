--- conflicted
+++ resolved
@@ -57,7 +57,6 @@
 
           [default: INFO]
 
-<<<<<<< HEAD
     --log.filename <LOG_FILENAME>
           Filename for log file (will be created in log.dir)
 
@@ -65,12 +64,11 @@
           Directory where log files will be written
 
           [default: logs]
-=======
-      --mempool.maxsize <MEMPOOL_MAX_SIZE>
+
+    --mempool.maxsize <MEMPOOL_MAX_SIZE>
           Maximum size of the mempool in number of transactions
         
           [default: 10000]
->>>>>>> 7b08d9ea
 
 P2P options:
       --bootnodes <BOOTNODE_LIST>...
