# CLI Commands

## ethrex

<!-- BEGIN_CLI_HELP -->

```
ethrex Execution client

Usage: ethrex [OPTIONS] [COMMAND]

Commands:
  removedb            Remove the database
  import              Import blocks to the database
  export              Export blocks in the current chain into a file in rlp encoding
  compute-state-root  Compute the state root from a genesis file
  l2
  help                Print this message or the help of the given subcommand(s)

Options:
  -h, --help
          Print help (see a summary with '-h')

  -V, --version
          Print version

Node options:
      --network <GENESIS_FILE_PATH>
          Alternatively, the name of a known network can be provided instead to use its preset genesis file and include its preset bootnodes. The networks currently supported include holesky, sepolia, hoodi and mainnet. If not specified, defaults to mainnet.

          [env: ETHREX_NETWORK=]

      --datadir <DATABASE_DIRECTORY>
          If the datadir is the word `memory`, ethrex will use the `InMemory Engine`.

          [env: ETHREX_DATADIR=]
          [default: /home/runner/.local/share/ethrex]

      --force
          Delete the database without confirmation.

      --metrics.addr <ADDRESS>
          [default: 0.0.0.0]

      --metrics.port <PROMETHEUS_METRICS_PORT>
          [env: ETHREX_METRICS_PORT=]
          [default: 9090]

      --metrics
          Enable metrics collection and exposition

      --dev
          If set it will be considered as `true`. If `--network` is not specified, it will default to a custom local devnet. The Binary has to be built with the `dev` feature enabled.

      --log.level <LOG_LEVEL>
          Possible values: info, debug, trace, warn, error

          [default: INFO]

      --mempool.maxsize <MEMPOOL_MAX_SIZE>
          Maximum size of the mempool in number of transactions

          [default: 10000]

P2P options:
      --bootnodes <BOOTNODE_LIST>...
          Comma separated enode URLs for P2P discovery bootstrap.

      --syncmode <SYNC_MODE>
          Can be either "full" or "snap" with "snap" as default value.

          [default: snap]

      --p2p.enabled


      --p2p.port <PORT>
          TCP port for P2P protocol.

          [default: 30303]

      --discovery.port <PORT>
          UDP port for P2P discovery.

          [default: 30303]
    
        --p2p.tx-broadcasting-interval <INTERVAL_MS>
            Transaction Broadcasting Time Interval (ms) for batching transactions before broadcasting them.

            [default: 1000]

RPC options:
      --http.addr <ADDRESS>
          Listening address for the http rpc server.

          [env: ETHREX_HTTP_ADDR=]
          [default: 0.0.0.0]

      --http.port <PORT>
          Listening port for the http rpc server.

          [env: ETHREX_HTTP_PORT=]
          [default: 8545]

      --authrpc.addr <ADDRESS>
          Listening address for the authenticated rpc server.

          [default: 127.0.0.1]

      --authrpc.port <PORT>
          Listening port for the authenticated rpc server.

          [default: 8551]

      --authrpc.jwtsecret <JWTSECRET_PATH>
          Receives the jwt secret used for authenticated rpc requests.

          [default: jwt.hex]

Block producer options:
      --block-producer.extra-data <EXTRA_DATA>
          Block extra data message.

          [default: "ethrex 0.1.0"]
```

<!-- END_CLI_HELP -->

## ethrex l2

```
Usage: ethrex l2 [OPTIONS]
       ethrex l2 <COMMAND>

Commands:
  prover        Initialize an ethrex prover [aliases: p]
  removedb      Remove the database [aliases: rm, clean]
  blobs-saver   Launch a server that listens for Blobs submissions and saves them offline.
  reconstruct   Reconstructs the L2 state from L1 blobs.
  revert-batch  Reverts unverified batches.
  pause         Pause L1 contracts
  unpause       Unpause L1 contracts
  deploy        Deploy in L1 all contracts needed by an L2.
  help          Print this message or the help of the given subcommand(s)

Options:
  -t, --tick-rate <TICK_RATE>
          time in ms between two ticks
          
          [default: 1000]

      --batch-widget-height <BATCH_WIDGET_HEIGHT>
          

  -h, --help
          Print help (see a summary with '-h')

Node options:
      --network <GENESIS_FILE_PATH>
          Alternatively, the name of a known network can be provided instead to use its preset genesis file and include its preset bootnodes. The networks currently supported include holesky, sepolia, hoodi and mainnet. If not specified, defaults to mainnet.
          
          [env: ETHREX_NETWORK=]

      --datadir <DATABASE_DIRECTORY>
          If the datadir is the word `memory`, ethrex will use the `InMemory Engine`.
          
          [env: ETHREX_DATADIR=]
          [default: "/home/runner/.local/share/ethrex"]

      --force
          Delete the database without confirmation.

      --metrics.addr <ADDRESS>
          [default: 0.0.0.0]

      --metrics.port <PROMETHEUS_METRICS_PORT>
          [env: ETHREX_METRICS_PORT=]
          [default: 9090]

      --metrics
          Enable metrics collection and exposition

      --dev
          If set it will be considered as `true`. If `--network` is not specified, it will default to a custom local devnet. The Binary has to be built with the `dev` feature enabled.

      --log.level <LOG_LEVEL>
          Possible values: info, debug, trace, warn, error
          
          [default: INFO]

P2P options:
      --bootnodes <BOOTNODE_LIST>...
          Comma separated enode URLs for P2P discovery bootstrap.

      --syncmode <SYNC_MODE>
          Can be either "full" or "snap" with "full" as default value.
          
          [default: full]

      --p2p.enabled
          

      --p2p.port <PORT>
          TCP port for P2P protocol.
          
          [default: 30303]

      --discovery.port <PORT>
          UDP port for P2P discovery.
          
          [default: 30303]

RPC options:
      --http.addr <ADDRESS>
          Listening address for the http rpc server.
          
          [env: ETHREX_HTTP_ADDR=]
          [default: 0.0.0.0]

      --http.port <PORT>
          Listening port for the http rpc server.
          
          [env: ETHREX_HTTP_PORT=]
          [default: 8545]

      --authrpc.addr <ADDRESS>
          Listening address for the authenticated rpc server.
          
          [default: 127.0.0.1]

      --authrpc.port <PORT>
          Listening port for the authenticated rpc server.
          
          [default: 8551]

      --authrpc.jwtsecret <JWTSECRET_PATH>
          Receives the jwt secret used for authenticated rpc requests.
          
          [default: jwt.hex]

Eth options:
      --eth.rpc-url <RPC_URL>...
          List of rpc urls to use.
          
          [env: ETHREX_ETH_RPC_URL=]

      --eth.maximum-allowed-max-fee-per-gas <UINT64>
          [env: ETHREX_MAXIMUM_ALLOWED_MAX_FEE_PER_GAS=]
          [default: 10000000000]

      --eth.maximum-allowed-max-fee-per-blob-gas <UINT64>
          [env: ETHREX_MAXIMUM_ALLOWED_MAX_FEE_PER_BLOB_GAS=]
          [default: 10000000000]

      --eth.max-number-of-retries <UINT64>
          [env: ETHREX_MAX_NUMBER_OF_RETRIES=]
          [default: 10]

      --eth.backoff-factor <UINT64>
          [env: ETHREX_BACKOFF_FACTOR=]
          [default: 2]

      --eth.min-retry-delay <UINT64>
          [env: ETHREX_MIN_RETRY_DELAY=]
          [default: 96]

      --eth.max-retry-delay <UINT64>
          [env: ETHREX_MAX_RETRY_DELAY=]
          [default: 1800]

L1 Watcher options:
      --l1.bridge-address <ADDRESS>
          [env: ETHREX_WATCHER_BRIDGE_ADDRESS=]

      --watcher.watch-interval <UINT64>
          How often the L1 watcher checks for new blocks in milliseconds.
          
          [env: ETHREX_WATCHER_WATCH_INTERVAL=]
          [default: 12000]

      --watcher.max-block-step <UINT64>
          [env: ETHREX_WATCHER_MAX_BLOCK_STEP=]
          [default: 5000]

      --watcher.block-delay <UINT64>
          Number of blocks the L1 watcher waits before trusting an L1 block.
          
          [env: ETHREX_WATCHER_BLOCK_DELAY=]
          [default: 10]

Block producer options:
      --block-producer.block-time <UINT64>
          How often does the sequencer produce new blocks to the L1 in milliseconds.
          
          [env: ETHREX_BLOCK_PRODUCER_BLOCK_TIME=]
          [default: 5000]

      --block-producer.coinbase-address <ADDRESS>
          [env: ETHREX_BLOCK_PRODUCER_COINBASE_ADDRESS=]

      --block-producer.fee-vault-address <ADDRESS>
          [env: ETHREX_BLOCK_PRODUCER_FEE_VAULT_ADDRESS=]

      --block-producer.block-gas-limit <UINT64>
          Maximum gas limit for the L2 blocks.
          
          [env: ETHREX_BLOCK_PRODUCER_BLOCK_GAS_LIMIT=]
          [default: 30000000]

Proposer options:
      --elasticity-multiplier <UINT64>
          [env: ETHREX_PROPOSER_ELASTICITY_MULTIPLIER=]
          [default: 2]

L1 Committer options:
      --committer.l1-private-key <PRIVATE_KEY>
          Private key of a funded account that the sequencer will use to send commit txs to the L1.
          
          [env: ETHREX_COMMITTER_L1_PRIVATE_KEY=]

      --committer.remote-signer-url <URL>
          URL of a Web3Signer-compatible server to remote sign instead of a local private key.
          
          [env: ETHREX_COMMITTER_REMOTE_SIGNER_URL=]

      --committer.remote-signer-public-key <PUBLIC_KEY>
          Public key to request the remote signature from.
          
          [env: ETHREX_COMMITTER_REMOTE_SIGNER_PUBLIC_KEY=]

      --l1.on-chain-proposer-address <ADDRESS>
          [env: ETHREX_COMMITTER_ON_CHAIN_PROPOSER_ADDRESS=]

      --committer.commit-time <UINT64>
          How often does the sequencer commit new blocks to the L1 in milliseconds.
          
          [env: ETHREX_COMMITTER_COMMIT_TIME=]
          [default: 60000]

      --committer.batch-gas-limit <UINT64>
          Maximum gas limit for the batch
          
          [env: ETHREX_COMMITTER_BATCH_GAS_LIMIT=]

      --committer.first-wake-up-time <UINT64>
          Time to wait before the sequencer seals a batch when started. After committing the first batch, `committer.commit-time` will be used.
          
          [env: ETHREX_COMMITTER_FIRST_WAKE_UP_TIME=]

      --committer.arbitrary-base-blob-gas-price <UINT64>
          [env: ETHREX_COMMITTER_ARBITRARY_BASE_BLOB_GAS_PRICE=]
          [default: 1000000000]

Proof coordinator options:
      --proof-coordinator.l1-private-key <PRIVATE_KEY>
          Private key of of a funded account that the sequencer will use to send verify txs to the L1. Has to be a different account than --committer-l1-private-key.
          
          [env: ETHREX_PROOF_COORDINATOR_L1_PRIVATE_KEY=]

      --proof-coordinator.tdx-private-key <PRIVATE_KEY>
          Private key of of a funded account that the TDX tool that will use to send the tdx attestation to L1.
          
          [env: ETHREX_PROOF_COORDINATOR_TDX_PRIVATE_KEY=]

      --proof-coordinator.remote-signer-url <URL>
          URL of a Web3Signer-compatible server to remote sign instead of a local private key.
          
          [env: ETHREX_PROOF_COORDINATOR_REMOTE_SIGNER_URL=]

      --proof-coordinator.remote-signer-public-key <PUBLIC_KEY>
          Public key to request the remote signature from.
          
          [env: ETHREX_PROOF_COORDINATOR_REMOTE_SIGNER_PUBLIC_KEY=]

      --proof-coordinator.addr <IP_ADDRESS>
          Set it to 0.0.0.0 to allow connections from other machines.
          
          [env: ETHREX_PROOF_COORDINATOR_LISTEN_ADDRESS=]
          [default: 127.0.0.1]

      --proof-coordinator.port <UINT16>
          [env: ETHREX_PROOF_COORDINATOR_LISTEN_PORT=]
          [default: 3900]

      --proof-coordinator.send-interval <UINT64>
          How often does the proof coordinator send proofs to the L1 in milliseconds.
          
          [env: ETHREX_PROOF_COORDINATOR_SEND_INTERVAL=]
          [default: 5000]

Based options:
      --state-updater.sequencer-registry <ADDRESS>
          [env: ETHREX_STATE_UPDATER_SEQUENCER_REGISTRY=]

      --state-updater.check-interval <UINT64>
          [env: ETHREX_STATE_UPDATER_CHECK_INTERVAL=]
          [default: 1000]

      --block-fetcher.fetch_interval_ms <UINT64>
          [env: ETHREX_BLOCK_FETCHER_FETCH_INTERVAL_MS=]
          [default: 5000]

      --fetch-block-step <UINT64>
          [env: ETHREX_BLOCK_FETCHER_FETCH_BLOCK_STEP=]
          [default: 5000]

      --based
          [env: ETHREX_BASED=]

Aligned options:
      --aligned
          [env: ETHREX_ALIGNED_MODE=]

      --aligned-verifier-interval-ms <ETHREX_ALIGNED_VERIFIER_INTERVAL_MS>
          [env: ETHREX_ALIGNED_VERIFIER_INTERVAL_MS=]
          [default: 5000]

      --aligned.beacon-url <BEACON_URL>...
          List of beacon urls to use.
          
          [env: ETHREX_ALIGNED_BEACON_URL=]

      --aligned-network <ETHREX_ALIGNED_NETWORK>
          L1 network name for Aligned sdk
          
          [env: ETHREX_ALIGNED_NETWORK=]
          [default: devnet]

      --aligned.fee-estimate <FEE_ESTIMATE>
          Fee estimate for Aligned sdk
          
          [env: ETHREX_ALIGNED_FEE_ESTIMATE=]
          [default: instant]

<<<<<<< HEAD
=======
      --aligned-sp1-elf-path <ETHREX_ALIGNED_SP1_ELF_PATH>
          Path to the SP1 elf. This is used for proof verification.
          
          [env: ETHREX_ALIGNED_SP1_ELF_PATH=]

Admin server options:
      --admin-server.addr <IP_ADDRESS>
          [env: ETHREX_ADMIN_SERVER_LISTEN_ADDRESS=]
          [default: 127.0.0.1]

      --admin-server.port <UINT16>
          [env: ETHREX_ADMIN_SERVER_LISTEN_PORT=]
          [default: 5555]

>>>>>>> 1b604808
L2 options:
      --validium
          If true, L2 will run on validium mode as opposed to the default rollup mode, meaning it will not publish state diffs to the L1.
          
          [env: ETHREX_L2_VALIDIUM=]

      --sponsorable-addresses <SPONSORABLE_ADDRESSES_PATH>
          Path to a file containing addresses of contracts to which ethrex_SendTransaction should sponsor txs

      --sponsor-private-key <SPONSOR_PRIVATE_KEY>
          The private key of ethrex L2 transactions sponsor.
          
          [env: SPONSOR_PRIVATE_KEY=]
          [default: 0xffd790338a2798b648806fc8635ac7bf14af15425fed0c8f25bcc5febaa9b192]

Monitor options:
      --no-monitor
          [env: ETHREX_NO_MONITOR=]

```

## ethrex l2 prover

```
Initialize an ethrex prover

Usage: ethrex l2 prover [OPTIONS] --proof-coordinators <URL>...

Options:
  -h, --help
          Print help (see a summary with '-h')

Prover client options:
      --backend <BACKEND>
          [env: PROVER_CLIENT_BACKEND=]
          [default: exec]
          [possible values: exec, sp1, risc0]

      --proof-coordinators <URL>...
          URLs of all the sequencers' proof coordinator

          [env: PROVER_CLIENT_PROOF_COORDINATOR_URL=]

      --proving-time <PROVING_TIME>
          Time to wait before requesting new data to prove

          [env: PROVER_CLIENT_PROVING_TIME=]
          [default: 5000]

      --log.level <LOG_LEVEL>
          Possible values: info, debug, trace, warn, error

          [default: INFO]

      --aligned
          Activate aligned proving system

          [env: PROVER_CLIENT_ALIGNED=]

      --sp1-server <URL>
          Url to the moongate server to use when using sp1 backend

          [env: ETHREX_SP1_SERVER=]
```<|MERGE_RESOLUTION|>--- conflicted
+++ resolved
@@ -432,13 +432,6 @@
           [env: ETHREX_ALIGNED_FEE_ESTIMATE=]
           [default: instant]
 
-<<<<<<< HEAD
-=======
-      --aligned-sp1-elf-path <ETHREX_ALIGNED_SP1_ELF_PATH>
-          Path to the SP1 elf. This is used for proof verification.
-          
-          [env: ETHREX_ALIGNED_SP1_ELF_PATH=]
-
 Admin server options:
       --admin-server.addr <IP_ADDRESS>
           [env: ETHREX_ADMIN_SERVER_LISTEN_ADDRESS=]
@@ -448,7 +441,6 @@
           [env: ETHREX_ADMIN_SERVER_LISTEN_PORT=]
           [default: 5555]
 
->>>>>>> 1b604808
 L2 options:
       --validium
           If true, L2 will run on validium mode as opposed to the default rollup mode, meaning it will not publish state diffs to the L1.
