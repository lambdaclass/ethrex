# CLI Commands

## ethrex

<!-- BEGIN_CLI_HELP -->

```
ethrex Execution client

Usage: ethrex [OPTIONS] [COMMAND]

Commands:
  removedb            Remove the database
  import              Import blocks to the database
  export              Export blocks in the current chain into a file in rlp encoding
  compute-state-root  Compute the state root from a genesis file
  l2
  help                Print this message or the help of the given subcommand(s)

Options:
  -h, --help
          Print help (see a summary with '-h')

  -V, --version
          Print version

Node options:
      --network <GENESIS_FILE_PATH>
          Alternatively, the name of a known network can be provided instead to use its preset genesis file and include its preset bootnodes. The networks currently supported include holesky, sepolia, hoodi and mainnet. If not specified, defaults to mainnet.

          [env: ETHREX_NETWORK=]

      --datadir <DATABASE_DIRECTORY>
          If the datadir is the word `memory`, ethrex will use the `InMemory Engine`.

          [env: ETHREX_DATADIR=]
          [default: /home/runner/.local/share/ethrex]

      --force
          Delete the database without confirmation.

      --metrics.addr <ADDRESS>
          [default: 0.0.0.0]

      --metrics.port <PROMETHEUS_METRICS_PORT>
          [env: ETHREX_METRICS_PORT=]
          [default: 9090]

      --metrics
          Enable metrics collection and exposition

      --dev
          If set it will be considered as `true`. If `--network` is not specified, it will default to a custom local devnet. The Binary has to be built with the `dev` feature enabled.

      --log.level <LOG_LEVEL>
          Possible values: info, debug, trace, warn, error

          [default: INFO]

      --mempool.maxsize <MEMPOOL_MAX_SIZE>
          Maximum size of the mempool in number of transactions

          [default: 10000]

P2P options:
      --bootnodes <BOOTNODE_LIST>...
          Comma separated enode URLs for P2P discovery bootstrap.

      --syncmode <SYNC_MODE>
          Can be either "full" or "snap" with "snap" as default value.

          [default: snap]

      --p2p.enabled


      --p2p.port <PORT>
          TCP port for P2P protocol.

          [default: 30303]

      --discovery.port <PORT>
          UDP port for P2P discovery.

          [default: 30303]
    
        --p2p.tx-broadcasting-interval <INTERVAL_MS>
            Transaction Broadcasting Time Interval (ms) for batching transactions before broadcasting them.

            [default: 1000]

RPC options:
      --http.addr <ADDRESS>
          Listening address for the http rpc server.

          [env: ETHREX_HTTP_ADDR=]
          [default: 0.0.0.0]

      --http.port <PORT>
          Listening port for the http rpc server.

          [env: ETHREX_HTTP_PORT=]
          [default: 8545]

      --authrpc.addr <ADDRESS>
          Listening address for the authenticated rpc server.

          [default: 127.0.0.1]

      --authrpc.port <PORT>
          Listening port for the authenticated rpc server.

          [default: 8551]

      --authrpc.jwtsecret <JWTSECRET_PATH>
          Receives the jwt secret used for authenticated rpc requests.

          [default: jwt.hex]

Block producer options:
      --block-producer.extra-data <EXTRA_DATA>
          Block extra data message.

          [default: "ethrex 0.1.0"]
```

<!-- END_CLI_HELP -->

## ethrex l2

```
Usage: ethrex l2 [OPTIONS]
       ethrex l2 <COMMAND>

Commands:
  prover        Initialize an ethrex prover [aliases: p]
  removedb      Remove the database [aliases: rm, clean]
  blobs-saver   Launch a server that listens for Blobs submissions and saves them offline.
  reconstruct   Reconstructs the L2 state from L1 blobs.
  revert-batch  Reverts unverified batches.
  pause         Pause L1 contracts
  unpause       Unpause L1 contracts
  deploy        Deploy in L1 all contracts needed by an L2.
  help          Print this message or the help of the given subcommand(s)

Options:
  -t, --tick-rate <TICK_RATE>
          time in ms between two ticks
          
          [default: 1000]

      --batch-widget-height <BATCH_WIDGET_HEIGHT>
          

  -h, --help
          Print help (see a summary with '-h')

Node options:
      --network <GENESIS_FILE_PATH>
          Alternatively, the name of a known network can be provided instead to use its preset genesis file and include its preset bootnodes. The networks currently supported include holesky, sepolia, hoodi and mainnet. If not specified, defaults to mainnet.
          
          [env: ETHREX_NETWORK=]

      --datadir <DATABASE_DIRECTORY>
          If the datadir is the word `memory`, ethrex will use the `InMemory Engine`.
          
          [env: ETHREX_DATADIR=]
          [default: "/home/runner/.local/share/ethrex"]

      --force
          Delete the database without confirmation.

      --metrics.addr <ADDRESS>
          [default: 0.0.0.0]

      --metrics.port <PROMETHEUS_METRICS_PORT>
          [env: ETHREX_METRICS_PORT=]
          [default: 9090]

      --metrics
          Enable metrics collection and exposition

      --dev
          If set it will be considered as `true`. If `--network` is not specified, it will default to a custom local devnet. The Binary has to be built with the `dev` feature enabled.

      --log.level <LOG_LEVEL>
          Possible values: info, debug, trace, warn, error
          
          [default: INFO]

P2P options:
      --bootnodes <BOOTNODE_LIST>...
          Comma separated enode URLs for P2P discovery bootstrap.

      --syncmode <SYNC_MODE>
          Can be either "full" or "snap" with "full" as default value.
          
          [default: full]

      --p2p.enabled
          

      --p2p.port <PORT>
          TCP port for P2P protocol.
          
          [default: 30303]

      --discovery.port <PORT>
          UDP port for P2P discovery.
          
          [default: 30303]

RPC options:
      --http.addr <ADDRESS>
          Listening address for the http rpc server.
          
          [env: ETHREX_HTTP_ADDR=]
          [default: 0.0.0.0]

      --http.port <PORT>
          Listening port for the http rpc server.
          
          [env: ETHREX_HTTP_PORT=]
          [default: 8545]

      --authrpc.addr <ADDRESS>
          Listening address for the authenticated rpc server.
          
          [default: 127.0.0.1]

      --authrpc.port <PORT>
          Listening port for the authenticated rpc server.
          
          [default: 8551]

      --authrpc.jwtsecret <JWTSECRET_PATH>
          Receives the jwt secret used for authenticated rpc requests.
          
          [default: jwt.hex]

Eth options:
      --eth.rpc-url <RPC_URL>...
          List of rpc urls to use.
          
          [env: ETHREX_ETH_RPC_URL=]

      --eth.maximum-allowed-max-fee-per-gas <UINT64>
          [env: ETHREX_MAXIMUM_ALLOWED_MAX_FEE_PER_GAS=]
          [default: 10000000000]

      --eth.maximum-allowed-max-fee-per-blob-gas <UINT64>
          [env: ETHREX_MAXIMUM_ALLOWED_MAX_FEE_PER_BLOB_GAS=]
          [default: 10000000000]

      --eth.max-number-of-retries <UINT64>
          [env: ETHREX_MAX_NUMBER_OF_RETRIES=]
          [default: 10]

      --eth.backoff-factor <UINT64>
          [env: ETHREX_BACKOFF_FACTOR=]
          [default: 2]

      --eth.min-retry-delay <UINT64>
          [env: ETHREX_MIN_RETRY_DELAY=]
          [default: 96]

      --eth.max-retry-delay <UINT64>
          [env: ETHREX_MAX_RETRY_DELAY=]
          [default: 1800]

L1 Watcher options:
      --l1.bridge-address <ADDRESS>
          [env: ETHREX_WATCHER_BRIDGE_ADDRESS=]

      --watcher.watch-interval <UINT64>
          How often the L1 watcher checks for new blocks in milliseconds.
          
          [env: ETHREX_WATCHER_WATCH_INTERVAL=]
          [default: 12000]

      --watcher.max-block-step <UINT64>
          [env: ETHREX_WATCHER_MAX_BLOCK_STEP=]
          [default: 5000]

      --watcher.block-delay <UINT64>
          Number of blocks the L1 watcher waits before trusting an L1 block.
          
          [env: ETHREX_WATCHER_BLOCK_DELAY=]
          [default: 10]

Block producer options:
      --block-producer.block-time <UINT64>
          How often does the sequencer produce new blocks to the L1 in milliseconds.
          
          [env: ETHREX_BLOCK_PRODUCER_BLOCK_TIME=]
          [default: 5000]

      --block-producer.coinbase-address <ADDRESS>
          [env: ETHREX_BLOCK_PRODUCER_COINBASE_ADDRESS=]

<<<<<<< HEAD
      --block-producer.base-fee-vault-address <ADDRESS>
          [env: ETHREX_BLOCK_PRODUCER_BASE_FEE_VAULT_ADDRESS=]
      
      --block-producer.operator-fee-vault-address <ADDRESS>
          [env: ETHREX_BLOCK_PRODUCER_OPERATOR_FEE_VAULT_ADDRESS=]
=======
      --block-producer.fee-vault-address <ADDRESS>
          [env: ETHREX_BLOCK_PRODUCER_FEE_VAULT_ADDRESS=]
>>>>>>> 1b604808

      --block-producer.block-gas-limit <UINT64>
          Maximum gas limit for the L2 blocks.
          
          [env: ETHREX_BLOCK_PRODUCER_BLOCK_GAS_LIMIT=]
          [default: 30000000]

Proposer options:
      --elasticity-multiplier <UINT64>
          [env: ETHREX_PROPOSER_ELASTICITY_MULTIPLIER=]
          [default: 2]

L1 Committer options:
      --committer.l1-private-key <PRIVATE_KEY>
          Private key of a funded account that the sequencer will use to send commit txs to the L1.
          
          [env: ETHREX_COMMITTER_L1_PRIVATE_KEY=]

      --committer.remote-signer-url <URL>
          URL of a Web3Signer-compatible server to remote sign instead of a local private key.
          
          [env: ETHREX_COMMITTER_REMOTE_SIGNER_URL=]

      --committer.remote-signer-public-key <PUBLIC_KEY>
          Public key to request the remote signature from.
          
          [env: ETHREX_COMMITTER_REMOTE_SIGNER_PUBLIC_KEY=]

      --l1.on-chain-proposer-address <ADDRESS>
          [env: ETHREX_COMMITTER_ON_CHAIN_PROPOSER_ADDRESS=]

      --committer.commit-time <UINT64>
          How often does the sequencer commit new blocks to the L1 in milliseconds.
          
          [env: ETHREX_COMMITTER_COMMIT_TIME=]
          [default: 60000]

      --committer.batch-gas-limit <UINT64>
          Maximum gas limit for the batch
          
          [env: ETHREX_COMMITTER_BATCH_GAS_LIMIT=]

      --committer.first-wake-up-time <UINT64>
          Time to wait before the sequencer seals a batch when started. After committing the first batch, `committer.commit-time` will be used.
          
          [env: ETHREX_COMMITTER_FIRST_WAKE_UP_TIME=]

      --committer.arbitrary-base-blob-gas-price <UINT64>
          [env: ETHREX_COMMITTER_ARBITRARY_BASE_BLOB_GAS_PRICE=]
          [default: 1000000000]

Proof coordinator options:
      --proof-coordinator.l1-private-key <PRIVATE_KEY>
          Private key of of a funded account that the sequencer will use to send verify txs to the L1. Has to be a different account than --committer-l1-private-key.
          
          [env: ETHREX_PROOF_COORDINATOR_L1_PRIVATE_KEY=]

      --proof-coordinator.tdx-private-key <PRIVATE_KEY>
          Private key of of a funded account that the TDX tool that will use to send the tdx attestation to L1.
          
          [env: ETHREX_PROOF_COORDINATOR_TDX_PRIVATE_KEY=]

      --proof-coordinator.remote-signer-url <URL>
          URL of a Web3Signer-compatible server to remote sign instead of a local private key.
          
          [env: ETHREX_PROOF_COORDINATOR_REMOTE_SIGNER_URL=]

      --proof-coordinator.remote-signer-public-key <PUBLIC_KEY>
          Public key to request the remote signature from.
          
          [env: ETHREX_PROOF_COORDINATOR_REMOTE_SIGNER_PUBLIC_KEY=]

      --proof-coordinator.addr <IP_ADDRESS>
          Set it to 0.0.0.0 to allow connections from other machines.
          
          [env: ETHREX_PROOF_COORDINATOR_LISTEN_ADDRESS=]
          [default: 127.0.0.1]

      --proof-coordinator.port <UINT16>
          [env: ETHREX_PROOF_COORDINATOR_LISTEN_PORT=]
          [default: 3900]

      --proof-coordinator.send-interval <UINT64>
          How often does the proof coordinator send proofs to the L1 in milliseconds.
          
          [env: ETHREX_PROOF_COORDINATOR_SEND_INTERVAL=]
          [default: 5000]

Based options:
      --state-updater.sequencer-registry <ADDRESS>
          [env: ETHREX_STATE_UPDATER_SEQUENCER_REGISTRY=]

      --state-updater.check-interval <UINT64>
          [env: ETHREX_STATE_UPDATER_CHECK_INTERVAL=]
          [default: 1000]

      --block-fetcher.fetch_interval_ms <UINT64>
          [env: ETHREX_BLOCK_FETCHER_FETCH_INTERVAL_MS=]
          [default: 5000]

      --fetch-block-step <UINT64>
          [env: ETHREX_BLOCK_FETCHER_FETCH_BLOCK_STEP=]
          [default: 5000]

      --based
          [env: ETHREX_BASED=]

Aligned options:
      --aligned
          [env: ETHREX_ALIGNED_MODE=]

      --aligned-verifier-interval-ms <ETHREX_ALIGNED_VERIFIER_INTERVAL_MS>
          [env: ETHREX_ALIGNED_VERIFIER_INTERVAL_MS=]
          [default: 5000]

      --aligned.beacon-url <BEACON_URL>...
          List of beacon urls to use.
          
          [env: ETHREX_ALIGNED_BEACON_URL=]

      --aligned-network <ETHREX_ALIGNED_NETWORK>
          L1 network name for Aligned sdk
          
          [env: ETHREX_ALIGNED_NETWORK=]
          [default: devnet]

      --aligned.fee-estimate <FEE_ESTIMATE>
          Fee estimate for Aligned sdk
          
          [env: ETHREX_ALIGNED_FEE_ESTIMATE=]
          [default: instant]

      --aligned-sp1-elf-path <ETHREX_ALIGNED_SP1_ELF_PATH>
          Path to the SP1 elf. This is used for proof verification.
          
          [env: ETHREX_ALIGNED_SP1_ELF_PATH=]

Admin server options:
      --admin-server.addr <IP_ADDRESS>
          [env: ETHREX_ADMIN_SERVER_LISTEN_ADDRESS=]
          [default: 127.0.0.1]

      --admin-server.port <UINT16>
          [env: ETHREX_ADMIN_SERVER_LISTEN_PORT=]
          [default: 5555]

L2 options:
      --validium
          If true, L2 will run on validium mode as opposed to the default rollup mode, meaning it will not publish state diffs to the L1.
          
          [env: ETHREX_L2_VALIDIUM=]

      --sponsorable-addresses <SPONSORABLE_ADDRESSES_PATH>
          Path to a file containing addresses of contracts to which ethrex_SendTransaction should sponsor txs

      --sponsor-private-key <SPONSOR_PRIVATE_KEY>
          The private key of ethrex L2 transactions sponsor.
          
          [env: SPONSOR_PRIVATE_KEY=]
          [default: 0xffd790338a2798b648806fc8635ac7bf14af15425fed0c8f25bcc5febaa9b192]

Monitor options:
      --no-monitor
          [env: ETHREX_NO_MONITOR=]

```

## ethrex l2 prover

```
Initialize an ethrex prover

Usage: ethrex l2 prover [OPTIONS] --proof-coordinators <URL>...

Options:
  -h, --help
          Print help (see a summary with '-h')

Prover client options:
      --backend <BACKEND>
          [env: PROVER_CLIENT_BACKEND=]
          [default: exec]
          [possible values: exec, sp1, risc0]

      --proof-coordinators <URL>...
          URLs of all the sequencers' proof coordinator

          [env: PROVER_CLIENT_PROOF_COORDINATOR_URL=]

      --proving-time <PROVING_TIME>
          Time to wait before requesting new data to prove

          [env: PROVER_CLIENT_PROVING_TIME=]
          [default: 5000]

      --log.level <LOG_LEVEL>
          Possible values: info, debug, trace, warn, error

          [default: INFO]

      --aligned
          Activate aligned proving system

          [env: PROVER_CLIENT_ALIGNED=]

      --sp1-server <URL>
          Url to the moongate server to use when using sp1 backend

          [env: ETHREX_SP1_SERVER=]
```<|MERGE_RESOLUTION|>--- conflicted
+++ resolved
@@ -298,16 +298,11 @@
       --block-producer.coinbase-address <ADDRESS>
           [env: ETHREX_BLOCK_PRODUCER_COINBASE_ADDRESS=]
 
-<<<<<<< HEAD
       --block-producer.base-fee-vault-address <ADDRESS>
           [env: ETHREX_BLOCK_PRODUCER_BASE_FEE_VAULT_ADDRESS=]
       
       --block-producer.operator-fee-vault-address <ADDRESS>
           [env: ETHREX_BLOCK_PRODUCER_OPERATOR_FEE_VAULT_ADDRESS=]
-=======
-      --block-producer.fee-vault-address <ADDRESS>
-          [env: ETHREX_BLOCK_PRODUCER_FEE_VAULT_ADDRESS=]
->>>>>>> 1b604808
 
       --block-producer.block-gas-limit <UINT64>
           Maximum gas limit for the L2 blocks.
