.PHONY: build lint test clean run-image build-image clean-vectors \
		setup-hive test-pattern-default run-hive run-hive-debug clean-hive-logs \
		load-test-fibonacci load-test-io

help: ## 📚 Show help for each of the Makefile recipes
	@grep -E '^[a-zA-Z0-9_-]+:.*?## .*$$' $(MAKEFILE_LIST) | sort | awk 'BEGIN {FS = ":.*?## "}; {printf "\033[36m%-30s\033[0m %s\n", $$1, $$2}'

build: ## 🔨 Build the client
	cargo build --workspace

lint: ## 🧹 Linter check
	cargo clippy --all-targets --all-features --workspace --exclude ethrex-prover -- -D warnings

CRATE ?= *
test: ## 🧪 Run each crate's tests
	cargo test -p '$(CRATE)' --workspace --exclude ethrex-prover --exclude ethrex-prover-bench --exclude ethrex-levm --exclude ef_tests-blockchain --exclude ef_tests-state --exclude ethrex-l2 -- --skip test_contract_compilation
	$(MAKE) -C cmd/ef_tests/blockchain test

clean: clean-vectors ## 🧹 Remove build artifacts
	cargo clean
	rm -rf hive

STAMP_FILE := .docker_build_stamp
$(STAMP_FILE): $(shell find crates cmd -type f -name '*.rs') Cargo.toml Dockerfile
	docker build -t ethrex .
	touch $(STAMP_FILE)

build-image: $(STAMP_FILE) ## 🐳 Build the Docker image

run-image: build-image ## 🏃 Run the Docker image
	docker run --rm -p 127.0.0.1:8545:8545 ethrex --http.addr 0.0.0.0

dev: ## 🏃 Run the ethrex client in DEV_MODE with the InMemory Engine
	cargo run --bin ethrex --features dev -- \
			--network ./test_data/genesis-l1.json \
			--http.port 8545 \
			--http.addr 0.0.0.0 \
			--authrpc.port 8551 \
			--evm levm \
			--dev \
			--datadir memory

<<<<<<< HEAD
ETHEREUM_PACKAGE_REVISION := 6472ae3f26647f179816b17961acae579679187d
=======
ETHEREUM_PACKAGE_REVISION := 42963f52f3cfc4eb9deb5248c8529ff97acc709c
>>>>>>> effc5341
# Shallow clones can't specify a single revision, but at least we avoid working
# the whole history by making it shallow since a given date (one day before our
# target revision).
ethereum-package:
	git clone --single-branch --branch ethrex-integration-pectra https://github.com/lambdaclass/ethereum-package

checkout-ethereum-package: ethereum-package ## 📦 Checkout specific Ethereum package revision
	cd ethereum-package && \
		git fetch && \
		git checkout $(ETHEREUM_PACKAGE_REVISION)

ENCLAVE ?= lambdanet

localnet: stop-localnet-silent build-image checkout-ethereum-package ## 🌐 Start local network
	kurtosis run --enclave $(ENCLAVE) ethereum-package --args-file test_data/network_params.yaml
	docker logs -f $$(docker ps -q --filter ancestor=ethrex)

localnet-assertoor-blob: stop-localnet-silent build-image checkout-ethereum-package ## 🌐 Start local network with assertoor test
	kurtosis run --enclave $(ENCLAVE) ethereum-package --args-file .github/config/assertoor/network_params_blob.yaml
	docker logs -f $$(docker ps -q --filter ancestor=ethrex)


localnet-assertoor-tx: stop-localnet-silent build-image checkout-ethereum-package ## 🌐 Start local network with assertoor test
	kurtosis run --enclave $(ENCLAVE) ethereum-package --args-file .github/config/assertoor/network_params_tx.yaml
	docker logs -f $$(docker ps -q --filter ancestor=ethrex)

stop-localnet: ## 🛑 Stop local network
	kurtosis enclave stop $(ENCLAVE)
	kurtosis enclave rm $(ENCLAVE) --force

stop-localnet-silent:
	@echo "Double checking local net is not already started..."
	@kurtosis enclave stop $(ENCLAVE) >/dev/null 2>&1 || true
	@kurtosis enclave rm $(ENCLAVE) --force >/dev/null 2>&1 || true

HIVE_REVISION := d98bcfa37f501f4ea1869d0a79fde35ed472937f
# Shallow clones can't specify a single revision, but at least we avoid working
# the whole history by making it shallow since a given date (one day before our
# target revision).
HIVE_SHALLOW_SINCE := 2024-09-02
QUIET ?= false

hive:
	if [ "$(QUIET)" = "true" ]; then \
		git clone --quiet --single-branch --branch master --shallow-since=$(HIVE_SHALLOW_SINCE) https://github.com/lambdaclass/hive && \
		cd hive && git checkout --quiet --detach $(HIVE_REVISION) && go build .; \
	else \
		git clone --single-branch --branch master --shallow-since=$(HIVE_SHALLOW_SINCE) https://github.com/lambdaclass/hive && \
		cd hive && git checkout --detach $(HIVE_REVISION) && go build .; \
	fi

setup-hive: hive ## 🐝 Set up Hive testing framework
	if [ "$$(cd hive && git rev-parse HEAD)" != "$(HIVE_REVISION)" ]; then \
		if [ "$(QUIET)" = "true" ]; then \
			cd hive && \
			git checkout --quiet master && \
			git fetch --quiet --shallow-since=$(HIVE_SHALLOW_SINCE) && \
			git checkout --quiet --detach $(HIVE_REVISION) && go build .;\
		else \
			cd hive && \
			git checkout master && \
			git fetch --shallow-since=$(HIVE_SHALLOW_SINCE) && \
			git checkout --detach $(HIVE_REVISION) && go build .;\
		fi \
	fi

TEST_PATTERN ?= /
SIM_LOG_LEVEL ?= 4
EVM_BACKEND := revm
SIM_PARALLELISM := 16

L1_CLIENT       ?= ethrex

display-hive-alternatives:
	@echo ""
	@echo "Running L1 with ${L1_CLIENT} as client. Other clients are available in order to compare tests results."
	@echo "In order to use a different client, use the environment variable 'L1_CLIENT' with one of the follwoing values:"
	@echo "   - ethrex: https://github.com/lambdaclass/ethrex"
	@echo "   - go-ethereum: https://github.com/ethereum/go-ethereum"
	@echo ""

# Runs a hive testing suite
# The endpoints tested may be limited by supplying a test pattern in the form "/endpoint_1|enpoint_2|..|enpoint_n"
# For example, to run the rpc-compat suites for eth_chainId & eth_blockNumber you should run:
# `make run-hive SIMULATION=ethereum/rpc-compat TEST_PATTERN="/eth_chainId|eth_blockNumber"`
run-hive: display-hive-alternatives $(if $(filter $(L1_CLIENT),ethrex), build-image) setup-hive ## 🧪 Run Hive testing suite
	cd hive && ./hive --client $(L1_CLIENT) --ethrex.flags "--evm $(EVM_BACKEND)" --sim $(SIMULATION) --sim.limit "$(TEST_PATTERN)" --sim.parallelism "$(SIM_PARALLELISM)"

run-hive-all: display-hive-alternatives $(if $(filter $(L1_CLIENT),ethrex), build-image) setup-hive ## 🧪 Run all Hive testing suites
	cd hive && ./hive --client $(L1_CLIENT) --ethrex.flags "--evm $(EVM_BACKEND)" --sim ".*" --sim.parallelism "$(SIM_PARALLELISM)"

run-hive-debug: display-hive-alternatives $(if $(filter $(L1_CLIENT),ethrex), build-image) setup-hive ## 🐞 Run Hive testing suite in debug mode
	cd hive &&  HIVE_LOGLEVEL=1 ./hive --sim $(SIMULATION) --client $(L1_CLIENT) --ethrex.flags "--evm $(EVM_BACKEND)" --sim.loglevel $(SIM_LOG_LEVEL) --sim.limit "$(TEST_PATTERN)" --sim.parallelism "$(SIM_PARALLELISM)" --docker.output

clean-hive-logs: ## 🧹 Clean Hive logs
	rm -rf ./hive/workspace/logs

install-cli: ## 🛠️ Installs the ethrex-l2 cli
	cargo install --path cmd/ethrex_l2/ --force

start-node-with-flamegraph: rm-test-db ## 🚀🔥 Starts an ethrex client used for testing
	@if [ -z "$$L" ]; then \
		LEVM="revm"; \
		echo "Running the test-node without the LEVM feature"; \
		echo "If you want to use levm, run the target with an L at the end: make <target> L=1"; \
	else \
		LEVM="levm"; \
		echo "Running the test-node with the LEVM feature"; \
	fi; \
	sudo -E CARGO_PROFILE_RELEASE_DEBUG=true cargo flamegraph \
	--bin ethrex \
	--features "dev" \
	--  \
	--evm $$LEVM \
	--network test_data/genesis-l2.json \
	--http.port 1729 \
	--dev \
	--datadir test_ethrex

load-test: install-cli ## 🚧 Runs a load-test. Run make start-node-with-flamegraph and in a new terminal make load-node
	ethrex_l2 test load --path test_data/private_keys.txt -i 1000 -v  --value 100000

load-test-fibonacci:
	ethrex_l2 test load --path test_data/private_keys.txt -i 1000 -v  --value 100000 --fibonacci

load-test-io:
	ethrex_l2 test load --path test_data/private_keys.txt -i 1000 -v  --value 100000 --io

rm-test-db:  ## 🛑 Removes the DB used by the ethrex client used for testing
	sudo cargo run --release --bin ethrex -- removedb --datadir test_ethrex

flamegraph: ## 🚧 Runs a load-test. Run make start-node-with-flamegraph and in a new terminal make flamegraph
	sudo bash scripts/flamegraph.sh<|MERGE_RESOLUTION|>--- conflicted
+++ resolved
@@ -40,11 +40,7 @@
 			--dev \
 			--datadir memory
 
-<<<<<<< HEAD
-ETHEREUM_PACKAGE_REVISION := 6472ae3f26647f179816b17961acae579679187d
-=======
 ETHEREUM_PACKAGE_REVISION := 42963f52f3cfc4eb9deb5248c8529ff97acc709c
->>>>>>> effc5341
 # Shallow clones can't specify a single revision, but at least we avoid working
 # the whole history by making it shallow since a given date (one day before our
 # target revision).
