.PHONY: build lint test clean run-image build-image clean-vectors \
		setup-hive test-pattern-default run-hive run-hive-debug clean-hive-logs \
		load-test-fibonacci load-test-io

help: ## 📚 Show help for each of the Makefile recipes
	@grep -E '^[a-zA-Z0-9_-]+:.*?## .*$$' $(MAKEFILE_LIST) | sort | awk 'BEGIN {FS = ":.*?## "}; {printf "\033[36m%-30s\033[0m %s\n", $$1, $$2}'

build: ## 🔨 Build the client
	cargo build --workspace

lint: ## 🧹 Linter check
	cargo clippy --all-targets --all-features --workspace --exclude ethrex-prover -- -D warnings

CRATE ?= *
test: ## 🧪 Run each crate's tests
	cargo test -p '$(CRATE)' --workspace --exclude ethrex-prover --exclude ethrex-prover-bench --exclude ethrex-levm --exclude ef_tests-blockchain --exclude ef_tests-state --exclude ethrex-l2 -- --skip test_contract_compilation
	$(MAKE) -C cmd/ef_tests/blockchain test

clean: clean-vectors ## 🧹 Remove build artifacts
	cargo clean
	rm -rf hive

STAMP_FILE := .docker_build_stamp
$(STAMP_FILE): $(shell find crates cmd -type f -name '*.rs') Cargo.toml Dockerfile
	docker build -t ethrex .
	touch $(STAMP_FILE)

build-image: $(STAMP_FILE) ## 🐳 Build the Docker image

run-image: build-image ## 🏃 Run the Docker image
	docker run --rm -p 127.0.0.1:8545:8545 ethrex --http.addr 0.0.0.0

dev: ## 🏃 Run the ethrex client in DEV_MODE with the InMemory Engine
	cargo run --bin ethrex --features dev -- \
			--network ./test_data/genesis-l1.json \
			--http.port 8545 \
			--http.addr 0.0.0.0 \
			--authrpc.port 8551 \
			--evm levm \
			--dev \
			--datadir memory

ETHEREUM_PACKAGE_REVISION := 5b49d02ee556232a73ea1e28000ec5b3fca1073f
# Shallow clones can't specify a single revision, but at least we avoid working
# the whole history by making it shallow since a given date (one day before our
# target revision).
ethereum-package:
	git clone --single-branch --branch ethrex-integration https://github.com/lambdaclass/ethereum-package

checkout-ethereum-package: ethereum-package ## 📦 Checkout specific Ethereum package revision
	cd ethereum-package && \
		git fetch && \
		git checkout $(ETHEREUM_PACKAGE_REVISION)

ENCLAVE ?= lambdanet

localnet: stop-localnet-silent build-image checkout-ethereum-package ## 🌐 Start local network
	kurtosis run --enclave $(ENCLAVE) ethereum-package --args-file test_data/network_params.yaml
	docker logs -f $$(docker ps -q --filter ancestor=ethrex)

localnet-assertoor-blob: stop-localnet-silent build-image checkout-ethereum-package ## 🌐 Start local network with assertoor test
	kurtosis run --enclave $(ENCLAVE) ethereum-package --args-file .github/config/assertoor/network_params_blob.yaml
	docker logs -f $$(docker ps -q --filter ancestor=ethrex)


localnet-assertoor-tx: stop-localnet-silent build-image checkout-ethereum-package ## 🌐 Start local network with assertoor test
	kurtosis run --enclave $(ENCLAVE) ethereum-package --args-file .github/config/assertoor/network_params_tx.yaml
	docker logs -f $$(docker ps -q --filter ancestor=ethrex)

stop-localnet: ## 🛑 Stop local network
	kurtosis enclave stop $(ENCLAVE)
	kurtosis enclave rm $(ENCLAVE) --force

stop-localnet-silent:
	@echo "Double checking local net is not already started..."
	@kurtosis enclave stop $(ENCLAVE) >/dev/null 2>&1 || true
	@kurtosis enclave rm $(ENCLAVE) --force >/dev/null 2>&1 || true

HIVE_REVISION := b21c217ba5f48949b6b64ef28f7fb11e40584652
# Shallow clones can't specify a single revision, but at least we avoid working
# the whole history by making it shallow since a given date (one day before our
# target revision).
HIVE_SHALLOW_SINCE := 2024-09-02
QUIET ?= false

hive:
	if [ "$(QUIET)" = "true" ]; then \
		git clone --quiet --single-branch --branch master --shallow-since=$(HIVE_SHALLOW_SINCE) https://github.com/lambdaclass/hive && \
		cd hive && git checkout --quiet --detach $(HIVE_REVISION) && go build .; \
	else \
		git clone --single-branch --branch master --shallow-since=$(HIVE_SHALLOW_SINCE) https://github.com/lambdaclass/hive && \
		cd hive && git checkout --detach $(HIVE_REVISION) && go build .; \
	fi

setup-hive: hive ## 🐝 Set up Hive testing framework
	if [ "$$(cd hive && git rev-parse HEAD)" != "$(HIVE_REVISION)" ]; then \
		if [ "$(QUIET)" = "true" ]; then \
			cd hive && \
			git checkout --quiet master && \
			git fetch --quiet --shallow-since=$(HIVE_SHALLOW_SINCE) && \
			git checkout --quiet --detach $(HIVE_REVISION) && go build .;\
		else \
			cd hive && \
			git checkout master && \
			git fetch --shallow-since=$(HIVE_SHALLOW_SINCE) && \
			git checkout --detach $(HIVE_REVISION) && go build .;\
		fi \
	fi

TEST_PATTERN ?= /
SIM_LOG_LEVEL ?= 4
<<<<<<< HEAD
EVM_BACKEND := revm
=======
SIM_PARALLELISM := 16
>>>>>>> be05a0c5

# Runs a hive testing suite
# The endpoints tested may be limited by supplying a test pattern in the form "/endpoint_1|enpoint_2|..|enpoint_n"
# For example, to run the rpc-compat suites for eth_chainId & eth_blockNumber you should run:
# `make run-hive SIMULATION=ethereum/rpc-compat TEST_PATTERN="/eth_chainId|eth_blockNumber"`
run-hive: build-image setup-hive ## 🧪 Run Hive testing suite
<<<<<<< HEAD
	cd hive && ./hive --client ethrex --ethrex.flags "--evm $(EVM_BACKEND)" --sim $(SIMULATION) --sim.limit "$(TEST_PATTERN)"

run-hive-all: build-image setup-hive ## 🧪 Run all Hive testing suites
	cd hive && ./hive --client ethrex --ethrex.flags "--evm $(EVM_BACKEND)" --sim ".*" --sim.parallelism 4

run-hive-debug: build-image setup-hive ## 🐞 Run Hive testing suite in debug mode
	cd hive && ./hive --sim $(SIMULATION) --client ethrex --ethrex.flags "--evm $(EVM_BACKEND)" --sim.loglevel $(SIM_LOG_LEVEL) --sim.limit "$(TEST_PATTERN)" --docker.output
=======
	cd hive && ./hive --client ethrex --sim $(SIMULATION) --sim.limit "$(TEST_PATTERN)" --sim.parallelism $(SIM_PARALLELISM)

run-hive-levm: build-image setup-hive ## 🧪 Run Hive testing suite with LEVM
	cd hive && ./hive --client ethrex --ethrex.flags "--evm levm" --sim $(SIMULATION) --sim.limit "$(TEST_PATTERN)" --sim.parallelism $(SIM_PARALLELISM)

run-hive-all: build-image setup-hive ## 🧪 Run all Hive testing suites
	cd hive && ./hive --client ethrex --sim ".*" --sim.parallelism $(SIM_PARALLELISM)

run-hive-debug: build-image setup-hive ## 🐞 Run Hive testing suite in debug mode
	cd hive && ./hive --sim $(SIMULATION) --client ethrex --sim.loglevel $(SIM_LOG_LEVEL) --sim.limit "$(TEST_PATTERN)" --sim.parallelism $(SIM_PARALLELISM) --docker.output
>>>>>>> be05a0c5

clean-hive-logs: ## 🧹 Clean Hive logs
	rm -rf ./hive/workspace/logs

<<<<<<< HEAD
SIM_PARALLELISM := 48
# `make run-hive-report SIM_PARALLELISM=24 EVM_BACKEND="levm"`
run-hive-report: build-image setup-hive clean-hive-logs ## 🐝 Run Hive and Build report
	cd hive && ./hive --ethrex.flags "--evm $(EVM_BACKEND)" --sim ethereum/rpc-compat --client ethrex --sim.limit "$(TEST_PATTERN)" --sim.parallelism $(SIM_PARALLELISM) || exit 0
	cd hive && ./hive --ethrex.flags "--evm $(EVM_BACKEND)" --sim devp2p --client ethrex --sim.limit "$(TEST_PATTERN)" --sim.parallelism $(SIM_PARALLELISM) || exit 0
	cd hive && ./hive --ethrex.flags "--evm $(EVM_BACKEND)" --sim ethereum/engine --client ethrex --sim.limit "$(TEST_PATTERN)" --sim.parallelism $(SIM_PARALLELISM) || exit 0
	cd hive && ./hive --ethrex.flags "--evm $(EVM_BACKEND)" --sim ethereum/sync --client ethrex --sim.limit "$(TEST_PATTERN)" --sim.parallelism $(SIM_PARALLELISM) || exit 0
	cargo run --release -p hive_report

hive-stats:
	make hive QUIET=true
	make setup-hive QUIET=true
	rm -rf hive/workspace $(FILE_NAME)_logs
	make run-hive-all SIMULATION=ethereum/rpc-compat || exit 0
	make run-hive-all SIMULATION=devp2p || exit 0
	make run-hive-all SIMULATION=ethereum/engine || exit 0
	make run-hive-all SIMULATION=ethereum/sync || exit 0

stats:
	cd crates/vm/levm && make download-evm-ef-tests
	cd crates/vm/levm && make run-evm-ef-tests QUIET=true && echo
	make hive-stats
	cargo run --quiet --release -p hive_report

=======
>>>>>>> be05a0c5
install-cli: ## 🛠️ Installs the ethrex-l2 cli
	cargo install --path cmd/ethrex_l2/ --force

start-node-with-flamegraph: rm-test-db ## 🚀🔥 Starts an ethrex client used for testing
	@if [ -z "$$L" ]; then \
		LEVM="revm"; \
		echo "Running the test-node without the LEVM feature"; \
		echo "If you want to use levm, run the target with an L at the end: make <target> L=1"; \
	else \
		LEVM="levm"; \
		echo "Running the test-node with the LEVM feature"; \
	fi; \
	sudo -E CARGO_PROFILE_RELEASE_DEBUG=true cargo flamegraph \
	--bin ethrex \
	--features "dev" \
	--  \
	--evm $$LEVM \
	--network test_data/genesis-l2.json \
	--http.port 1729 \
	--dev \
	--datadir test_ethrex

load-test: install-cli ## 🚧 Runs a load-test. Run make start-node-with-flamegraph and in a new terminal make load-node
	ethrex_l2 test load --path test_data/private_keys.txt -i 1000 -v  --value 100000

load-test-fibonacci:
	ethrex_l2 test load --path test_data/private_keys.txt -i 1000 -v  --value 100000 --fibonacci

load-test-io:
	ethrex_l2 test load --path test_data/private_keys.txt -i 1000 -v  --value 100000 --io

rm-test-db:  ## 🛑 Removes the DB used by the ethrex client used for testing
	sudo cargo run --release --bin ethrex -- removedb --datadir test_ethrex

flamegraph: ## 🚧 Runs a load-test. Run make start-node-with-flamegraph and in a new terminal make flamegraph
	sudo bash scripts/flamegraph.sh<|MERGE_RESOLUTION|>--- conflicted
+++ resolved
@@ -109,18 +109,14 @@
 
 TEST_PATTERN ?= /
 SIM_LOG_LEVEL ?= 4
-<<<<<<< HEAD
 EVM_BACKEND := revm
-=======
 SIM_PARALLELISM := 16
->>>>>>> be05a0c5
 
 # Runs a hive testing suite
 # The endpoints tested may be limited by supplying a test pattern in the form "/endpoint_1|enpoint_2|..|enpoint_n"
 # For example, to run the rpc-compat suites for eth_chainId & eth_blockNumber you should run:
 # `make run-hive SIMULATION=ethereum/rpc-compat TEST_PATTERN="/eth_chainId|eth_blockNumber"`
 run-hive: build-image setup-hive ## 🧪 Run Hive testing suite
-<<<<<<< HEAD
 	cd hive && ./hive --client ethrex --ethrex.flags "--evm $(EVM_BACKEND)" --sim $(SIMULATION) --sim.limit "$(TEST_PATTERN)"
 
 run-hive-all: build-image setup-hive ## 🧪 Run all Hive testing suites
@@ -128,49 +124,10 @@
 
 run-hive-debug: build-image setup-hive ## 🐞 Run Hive testing suite in debug mode
 	cd hive && ./hive --sim $(SIMULATION) --client ethrex --ethrex.flags "--evm $(EVM_BACKEND)" --sim.loglevel $(SIM_LOG_LEVEL) --sim.limit "$(TEST_PATTERN)" --docker.output
-=======
-	cd hive && ./hive --client ethrex --sim $(SIMULATION) --sim.limit "$(TEST_PATTERN)" --sim.parallelism $(SIM_PARALLELISM)
-
-run-hive-levm: build-image setup-hive ## 🧪 Run Hive testing suite with LEVM
-	cd hive && ./hive --client ethrex --ethrex.flags "--evm levm" --sim $(SIMULATION) --sim.limit "$(TEST_PATTERN)" --sim.parallelism $(SIM_PARALLELISM)
-
-run-hive-all: build-image setup-hive ## 🧪 Run all Hive testing suites
-	cd hive && ./hive --client ethrex --sim ".*" --sim.parallelism $(SIM_PARALLELISM)
-
-run-hive-debug: build-image setup-hive ## 🐞 Run Hive testing suite in debug mode
-	cd hive && ./hive --sim $(SIMULATION) --client ethrex --sim.loglevel $(SIM_LOG_LEVEL) --sim.limit "$(TEST_PATTERN)" --sim.parallelism $(SIM_PARALLELISM) --docker.output
->>>>>>> be05a0c5
 
 clean-hive-logs: ## 🧹 Clean Hive logs
 	rm -rf ./hive/workspace/logs
 
-<<<<<<< HEAD
-SIM_PARALLELISM := 48
-# `make run-hive-report SIM_PARALLELISM=24 EVM_BACKEND="levm"`
-run-hive-report: build-image setup-hive clean-hive-logs ## 🐝 Run Hive and Build report
-	cd hive && ./hive --ethrex.flags "--evm $(EVM_BACKEND)" --sim ethereum/rpc-compat --client ethrex --sim.limit "$(TEST_PATTERN)" --sim.parallelism $(SIM_PARALLELISM) || exit 0
-	cd hive && ./hive --ethrex.flags "--evm $(EVM_BACKEND)" --sim devp2p --client ethrex --sim.limit "$(TEST_PATTERN)" --sim.parallelism $(SIM_PARALLELISM) || exit 0
-	cd hive && ./hive --ethrex.flags "--evm $(EVM_BACKEND)" --sim ethereum/engine --client ethrex --sim.limit "$(TEST_PATTERN)" --sim.parallelism $(SIM_PARALLELISM) || exit 0
-	cd hive && ./hive --ethrex.flags "--evm $(EVM_BACKEND)" --sim ethereum/sync --client ethrex --sim.limit "$(TEST_PATTERN)" --sim.parallelism $(SIM_PARALLELISM) || exit 0
-	cargo run --release -p hive_report
-
-hive-stats:
-	make hive QUIET=true
-	make setup-hive QUIET=true
-	rm -rf hive/workspace $(FILE_NAME)_logs
-	make run-hive-all SIMULATION=ethereum/rpc-compat || exit 0
-	make run-hive-all SIMULATION=devp2p || exit 0
-	make run-hive-all SIMULATION=ethereum/engine || exit 0
-	make run-hive-all SIMULATION=ethereum/sync || exit 0
-
-stats:
-	cd crates/vm/levm && make download-evm-ef-tests
-	cd crates/vm/levm && make run-evm-ef-tests QUIET=true && echo
-	make hive-stats
-	cargo run --quiet --release -p hive_report
-
-=======
->>>>>>> be05a0c5
 install-cli: ## 🛠️ Installs the ethrex-l2 cli
 	cargo install --path cmd/ethrex_l2/ --force
 
