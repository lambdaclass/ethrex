.PHONY: build lint test clean run-image build-image clean-vectors \
		setup-hive test-pattern-default run-hive run-hive-debug clean-hive-logs \
		load-test-fibonacci load-test-io

help: ## 📚 Show help for each of the Makefile recipes
	@grep -E '^[a-zA-Z0-9_-]+:.*?## .*$$' $(MAKEFILE_LIST) | sort | awk 'BEGIN {FS = ":.*?## "}; {printf "\033[36m%-30s\033[0m %s\n", $$1, $$2}'

build: ## 🔨 Build the client
	cargo build --workspace

lint: ## 🧹 Linter check
	cargo clippy --all-targets --all-features --workspace --exclude ethrex-prover --exclude zkvm_interface --exclude ethrex-prover-bench -- -D warnings

CRATE ?= *
test: ## 🧪 Run each crate's tests
	cargo test -p '$(CRATE)' --workspace --exclude ethrex-prover --exclude ethrex-prover-bench --exclude ethrex-levm --exclude ef_tests-blockchain --exclude ef_tests-state --exclude ethrex-l2 -- --skip test_contract_compilation
	$(MAKE) -C cmd/ef_tests/blockchain test

clean: clean-vectors ## 🧹 Remove build artifacts
	cargo clean
	rm -rf hive

STAMP_FILE := .docker_build_stamp
$(STAMP_FILE): $(shell find crates cmd -type f -name '*.rs') Cargo.toml Dockerfile
	docker build -t ethrex .
	touch $(STAMP_FILE)

build-image: $(STAMP_FILE) ## 🐳 Build the Docker image

run-image: build-image ## 🏃 Run the Docker image
	docker run --rm -p 127.0.0.1:8545:8545 ethrex --http.addr 0.0.0.0

dev: ## 🏃 Run the ethrex client in DEV_MODE with the InMemory Engine
	cargo run --bin ethrex --features dev -- \
			--network ./test_data/genesis-l1.json \
			--http.port 8545 \
			--http.addr 0.0.0.0 \
			--authrpc.port 8551 \
			--evm levm \
			--dev \
			--datadir memory

ETHEREUM_PACKAGE_REVISION := e73f52c34fd785700e9555aa41a78b0d5ca50173
# Shallow clones can't specify a single revision, but at least we avoid working
# the whole history by making it shallow since a given date (one day before our
# target revision).
ethereum-package:
	git clone --single-branch --branch ethrex-integration-pectra https://github.com/lambdaclass/ethereum-package

checkout-ethereum-package: ethereum-package ## 📦 Checkout specific Ethereum package revision
	cd ethereum-package && \
		git fetch && \
		git checkout $(ETHEREUM_PACKAGE_REVISION)

ENCLAVE ?= lambdanet

localnet: stop-localnet-silent build-image checkout-ethereum-package ## 🌐 Start local network
	kurtosis run --enclave $(ENCLAVE) ethereum-package --args-file test_data/network_params.yaml
	docker logs -f $$(docker ps -q --filter ancestor=ethrex)

localnet-assertoor-blob: stop-localnet-silent build-image checkout-ethereum-package ## 🌐 Start local network with assertoor test
	kurtosis run --enclave $(ENCLAVE) ethereum-package --args-file .github/config/assertoor/network_params_blob.yaml
	docker logs -f $$(docker ps -q --filter ancestor=ethrex)


localnet-assertoor-tx: stop-localnet-silent build-image checkout-ethereum-package ## 🌐 Start local network with assertoor test
	kurtosis run --enclave $(ENCLAVE) ethereum-package --args-file .github/config/assertoor/network_params_tx.yaml
	docker logs -f $$(docker ps -q --filter ancestor=ethrex)

stop-localnet: ## 🛑 Stop local network
	kurtosis enclave stop $(ENCLAVE)
	kurtosis enclave rm $(ENCLAVE) --force

stop-localnet-silent:
	@echo "Double checking local net is not already started..."
	@kurtosis enclave stop $(ENCLAVE) >/dev/null 2>&1 || true
	@kurtosis enclave rm $(ENCLAVE) --force >/dev/null 2>&1 || true

<<<<<<< HEAD
# Commit points to branch please update
HIVE_REVISION := 84df640b91670d40e9b361e7987d03a653e600fb
=======
HIVE_REVISION := f9004c7e85de003bbdeb4fbcc4a9dbf8c3c4c9c2
>>>>>>> a44f435b
# Shallow clones can't specify a single revision, but at least we avoid working
# the whole history by making it shallow since a given date (one day before our
# target revision).
HIVE_SHALLOW_SINCE := 2024-09-02
QUIET ?= false

hive:
	if [ "$(QUIET)" = "true" ]; then \
		git clone --quiet --single-branch --branch master --shallow-since=$(HIVE_SHALLOW_SINCE) https://github.com/lambdaclass/hive && \
		cd hive && git checkout --quiet --detach $(HIVE_REVISION) && go build .; \
	else \
		git clone --single-branch --branch master --shallow-since=$(HIVE_SHALLOW_SINCE) https://github.com/lambdaclass/hive && \
		cd hive && git checkout --detach $(HIVE_REVISION) && go build .; \
	fi

setup-hive: hive ## 🐝 Set up Hive testing framework
	if [ "$$(cd hive && git rev-parse HEAD)" != "$(HIVE_REVISION)" ]; then \
		if [ "$(QUIET)" = "true" ]; then \
			cd hive && \
			git checkout --quiet master && \
			git fetch --quiet --shallow-since=$(HIVE_SHALLOW_SINCE) && \
			git checkout --quiet --detach $(HIVE_REVISION) && go build .;\
		else \
			cd hive && \
			git checkout master && \
			git fetch --shallow-since=$(HIVE_SHALLOW_SINCE) && \
			git checkout --detach $(HIVE_REVISION) && go build .;\
		fi \
	fi

TEST_PATTERN ?= /
SIM_LOG_LEVEL ?= 4
EVM_BACKEND := revm
SIM_PARALLELISM := 16
SYNCMODE := full

L1_CLIENT       ?= ethrex

display-hive-alternatives:
	@echo ""
	@echo "Running L1 with ${L1_CLIENT} as client. Other clients are available in order to compare tests results."
	@echo "In order to use a different client, use the environment variable 'L1_CLIENT' with one of the follwoing values:"
	@echo "   - ethrex: https://github.com/lambdaclass/ethrex"
	@echo "   - go-ethereum: https://github.com/ethereum/go-ethereum"
	@echo ""

# Runs a hive testing suite
# The endpoints tested may be limited by supplying a test pattern in the form "/endpoint_1|enpoint_2|..|enpoint_n"
# For example, to run the rpc-compat suites for eth_chainId & eth_blockNumber you should run:
# `make run-hive SIMULATION=ethereum/rpc-compat TEST_PATTERN="/eth_chainId|eth_blockNumber"`
run-hive: display-hive-alternatives build-image setup-hive ## 🧪 Run Hive testing suite
	cd hive && ./hive --client $(L1_CLIENT) --ethrex.flags "--evm $(EVM_BACKEND) --syncmode $(SYNCMODE)" --sim $(SIMULATION) --sim.limit "$(TEST_PATTERN)" --sim.parallelism "$(SIM_PARALLELISM)"

run-hive-all: display-hive-alternatives build-image setup-hive ## 🧪 Run all Hive testing suites
	cd hive && ./hive --client $(L1_CLIENT) --ethrex.flags "--evm $(EVM_BACKEND) --syncmode $(SYNCMODE)" --sim ".*" --sim.parallelism "$(SIM_PARALLELISM)"

run-hive-debug: display-hive-alternatives build-image setup-hive ## 🐞 Run Hive testing suite in debug mode
	cd hive && ./hive --sim $(SIMULATION) --client $(L1_CLIENT) --ethrex.flags "--evm $(EVM_BACKEND) --syncmode $(SYNCMODE)" --sim.loglevel $(SIM_LOG_LEVEL) --sim.limit "$(TEST_PATTERN)" --sim.parallelism "$(SIM_PARALLELISM)" --docker.output

clean-hive-logs: ## 🧹 Clean Hive logs
	rm -rf ./hive/workspace/logs

install-cli: ## 🛠️ Installs the ethrex-l2 cli
	cargo install --path cmd/ethrex_l2/ --force

start-node-with-flamegraph: rm-test-db ## 🚀🔥 Starts an ethrex client used for testing
	@if [ -z "$$L" ]; then \
		LEVM="revm"; \
		echo "Running the test-node without the LEVM feature"; \
		echo "If you want to use levm, run the target with an L at the end: make <target> L=1"; \
	else \
		LEVM="levm"; \
		echo "Running the test-node with the LEVM feature"; \
	fi; \
	sudo -E CARGO_PROFILE_RELEASE_DEBUG=true cargo flamegraph \
	--bin ethrex \
	--features "dev" \
	--  \
	--evm $$LEVM \
	--network test_data/genesis-l2.json \
	--http.port 1729 \
	--dev \
	--datadir test_ethrex

load-test: ## 🚧 Runs a load-test. Run make start-node-with-flamegraph and in a new terminal make load-node
	cargo run --release --manifest-path ./cmd/load_test/Cargo.toml -- -k ./test_data/private_keys.txt -t eth-transfers

load-test-erc20:
	cargo run --release --manifest-path ./cmd/load_test/Cargo.toml -- -k ./test_data/private_keys.txt -t erc20

load-test-fibonacci:
	cargo run --release --manifest-path ./cmd/load_test/Cargo.toml -- -k ./test_data/private_keys.txt -t fibonacci

load-test-io:
	cargo run --release --manifest-path ./cmd/load_test/Cargo.toml -- -k ./test_data/private_keys.txt -t io-heavy

rm-test-db:  ## 🛑 Removes the DB used by the ethrex client used for testing
	sudo cargo run --release --bin ethrex -- removedb --force --datadir test_ethrex

flamegraph: ## 🚧 Runs a load-test. Run make start-node-with-flamegraph and in a new terminal make flamegraph
	sudo bash bench/scripts/flamegraph.sh

test_data/ERC20/ERC20.bin: ## 🔨 Build the ERC20 contract for the load test
	solc ./test_data/ERC20.sol -o $@<|MERGE_RESOLUTION|>--- conflicted
+++ resolved
@@ -76,12 +76,8 @@
 	@kurtosis enclave stop $(ENCLAVE) >/dev/null 2>&1 || true
 	@kurtosis enclave rm $(ENCLAVE) --force >/dev/null 2>&1 || true
 
-<<<<<<< HEAD
 # Commit points to branch please update
 HIVE_REVISION := 84df640b91670d40e9b361e7987d03a653e600fb
-=======
-HIVE_REVISION := f9004c7e85de003bbdeb4fbcc4a9dbf8c3c4c9c2
->>>>>>> a44f435b
 # Shallow clones can't specify a single revision, but at least we avoid working
 # the whole history by making it shallow since a given date (one day before our
 # target revision).
