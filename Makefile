.PHONY: build lint test clean run-image build-image clean-vectors \
		setup-hive test-pattern-default run-hive run-hive-debug clean-hive-logs \
		load-test-fibonacci load-test-io

help: ## 📚 Show help for each of the Makefile recipes
	@grep -E '^[a-zA-Z0-9_-]+:.*?## .*$$' $(MAKEFILE_LIST) | sort | awk 'BEGIN {FS = ":.*?## "}; {printf "\033[36m%-30s\033[0m %s\n", $$1, $$2}'

build: ## 🔨 Build the client
	cargo build --workspace

lint: ## 🧹 Linter check
	cargo clippy --all-targets --all-features --workspace --exclude ethrex-replay --exclude ethrex-prover --exclude zkvm_interface --exclude ef_tests-blockchain -- -D warnings

CRATE ?= *
test: ## 🧪 Run each crate's tests
	cargo test -p '$(CRATE)' --workspace --exclude ethrex-levm --exclude ef_tests-blockchain --exclude ef_tests-state --exclude ethrex-l2 -- --skip test_contract_compilation
	$(MAKE) -C cmd/ef_tests/blockchain test

clean: clean-vectors ## 🧹 Remove build artifacts
	cargo clean
	rm -rf hive

STAMP_FILE := .docker_build_stamp
$(STAMP_FILE): $(shell find crates cmd -type f -name '*.rs') Cargo.toml Dockerfile
	docker build -t ethrex .
	touch $(STAMP_FILE)

build-image: $(STAMP_FILE) ## 🐳 Build the Docker image

run-image: build-image ## 🏃 Run the Docker image
	docker run --rm -p 127.0.0.1:8545:8545 ethrex --http.addr 0.0.0.0

dev: ## 🏃 Run the ethrex client in DEV_MODE with the InMemory Engine
	cargo run --bin ethrex --features dev -- \
			--network ./test_data/genesis-l1.json \
			--http.port 8545 \
			--http.addr 0.0.0.0 \
			--authrpc.port 8551 \
			--evm levm \
			--dev \
			--datadir memory

ETHEREUM_PACKAGE_REVISION := 7d7864cf1cc34138b427c3c7d0e36623efc19300
<<<<<<< HEAD
=======

>>>>>>> a9df0d97
# Shallow clones can't specify a single revision, but at least we avoid working
# the whole history by making it shallow since a given date (one day before our
# target revision).
ethereum-package:
	git clone --single-branch --branch ethrex-integration-pectra https://github.com/lambdaclass/ethereum-package

checkout-ethereum-package: ethereum-package ## 📦 Checkout specific Ethereum package revision
	cd ethereum-package && \
		git fetch && \
		git checkout $(ETHEREUM_PACKAGE_REVISION)

ENCLAVE ?= lambdanet

localnet: stop-localnet-silent build-image checkout-ethereum-package ## 🌐 Start local network
	kurtosis run --enclave $(ENCLAVE) ethereum-package --args-file test_data/fixtures/network/network_params.yaml
	docker logs -f $$(docker ps -q --filter ancestor=ethrex)

localnet-assertoor-blob: stop-localnet-silent build-image checkout-ethereum-package ## 🌐 Start local network with assertoor test
	kurtosis run --enclave $(ENCLAVE) ethereum-package --args-file .github/config/assertoor/network_params_blob.yaml
	docker logs -f $$(docker ps -q --filter ancestor=ethrex)

localnet-assertoor-ethrex-only: stop-localnet-silent build-image checkout-ethereum-package ## 🌐 Start local network with assertoor test
	kurtosis run --enclave $(ENCLAVE) ethereum-package --args-file .github/config/assertoor/network_params_ethrex_only.yaml
	docker logs -f $$(docker ps -q -n 1 --filter ancestor=ethrex)

localnet-assertoor-tx: stop-localnet-silent build-image checkout-ethereum-package ## 🌐 Start local network with assertoor test
	kurtosis run --enclave $(ENCLAVE) ethereum-package --args-file .github/config/assertoor/network_params_tx.yaml
	docker logs -f $$(docker ps -q --filter ancestor=ethrex)

stop-localnet: ## 🛑 Stop local network
	kurtosis enclave stop $(ENCLAVE)
	kurtosis enclave rm $(ENCLAVE) --force

stop-localnet-silent:
	@echo "Double checking local net is not already started..."
	@kurtosis enclave stop $(ENCLAVE) >/dev/null 2>&1 || true
	@kurtosis enclave rm $(ENCLAVE) --force >/dev/null 2>&1 || true

HIVE_BRANCH ?= master

setup-hive: ## 🐝 Set up Hive testing framework
	if [ -d "hive" ]; then \
		cd hive && \
		git fetch origin && \
		git checkout $(HIVE_BRANCH) && \
		git pull origin $(HIVE_BRANCH) && \
		go build .; \
	else \
		git clone --branch $(HIVE_BRANCH) https://github.com/lambdaclass/hive && \
		cd hive && \
		git checkout $(HIVE_BRANCH) && \
		go build .; \
	fi

TEST_PATTERN ?= /
SIM_LOG_LEVEL ?= 1
SIM_PARALLELISM ?= 16

# Runs a hive testing suite and opens an web interface on http://127.0.0.1:8080
# The endpoints tested may be limited by supplying a test pattern in the form "/endpoint_1|enpoint_2|..|enpoint_n"
# For example, to run the rpc-compat suites for eth_chainId & eth_blockNumber you should run:
# `make run-hive SIMULATION=ethereum/rpc-compat TEST_PATTERN="/eth_chainId|eth_blockNumber"`
# The evm can be selected by using seting HIVE_ETHREX_FLAGS='--evm revm' (the default is levm)
# The log level can be selected by switching SIM_LOG_LEVEL from 1 up to 4

HIVE_CLIENT_FILE := ../test_data/fixtures/network/hive_clients/ethrex.yml
HIVE_CLIENT_FILE_GIT := ../test_data/fixtures/network/hive_clients/ethrex_git.yml
HIVE_CLIENT_FILE_LOCAL := ../test_data/fixtures/network/hive_clients/ethrex_local.yml

run-hive: build-image setup-hive ## 🧪 Run Hive testing suite
	- cd hive && ./hive --client-file $(HIVE_CLIENT_FILE) --client ethrex --sim $(SIMULATION) --sim.limit "$(TEST_PATTERN)" --sim.parallelism $(SIM_PARALLELISM) --sim.loglevel $(SIM_LOG_LEVEL)
	$(MAKE) view-hive

run-hive-all: build-image setup-hive ## 🧪 Run all Hive testing suites
	- cd hive && ./hive --client-file $(HIVE_CLIENT_FILE) --client ethrex --sim ".*" --sim.parallelism $(SIM_PARALLELISM) --sim.loglevel $(SIM_LOG_LEVEL) 
	$(MAKE) view-hive

clean-hive-logs: ## 🧹 Clean Hive logs
	rm -rf ./hive/workspace/logs

view-hive: ## 🛠️ Builds hiveview with the logs from the hive execution
	cd hive && go build ./cmd/hiveview && ./hiveview --serve --logdir ./workspace/logs

start-node-with-flamegraph: rm-test-db ## 🚀🔥 Starts an ethrex client used for testing
	@if [ -z "$$L" ]; then \
		LEVM="revm"; \
		echo "Running the test-node without the LEVM feature"; \
		echo "If you want to use levm, run the target with an L at the end: make <target> L=1"; \
	else \
		LEVM="levm"; \
		echo "Running the test-node with the LEVM feature"; \
	fi; \
	sudo -E CARGO_PROFILE_RELEASE_DEBUG=true cargo flamegraph \
	--bin ethrex \
	--features "dev" \
	--  \
	--evm $$LEVM \
	--network test_data/genesis-l2.json \
	--http.port 1729 \
	--dev \
	--datadir test_ethrex

load-test: ## 🚧 Runs a load-test. Run make start-node-with-flamegraph and in a new terminal make load-node
	cargo run --release --manifest-path ./tooling/load_test/Cargo.toml -- -k ./test_data/private_keys.txt -t eth-transfers

load-test-erc20:
	cargo run --release --manifest-path ./tooling/load_test/Cargo.toml -- -k ./test_data/private_keys.txt -t erc20

load-test-fibonacci:
	cargo run --release --manifest-path ./tooling/load_test/Cargo.toml -- -k ./test_data/private_keys.txt -t fibonacci

load-test-io:
	cargo run --release --manifest-path ./tooling/load_test/Cargo.toml -- -k ./test_data/private_keys.txt -t io-heavy

rm-test-db:  ## 🛑 Removes the DB used by the ethrex client used for testing
	sudo cargo run --release --bin ethrex -- removedb --force --datadir test_ethrex

test_data/ERC20/ERC20.bin: ## 🔨 Build the ERC20 contract for the load test
	solc ./test_data/ERC20.sol -o $@

sort-genesis-files:
	cd ./tooling/genesis && cargo run<|MERGE_RESOLUTION|>--- conflicted
+++ resolved
@@ -41,10 +41,7 @@
 			--datadir memory
 
 ETHEREUM_PACKAGE_REVISION := 7d7864cf1cc34138b427c3c7d0e36623efc19300
-<<<<<<< HEAD
-=======
 
->>>>>>> a9df0d97
 # Shallow clones can't specify a single revision, but at least we avoid working
 # the whole history by making it shallow since a given date (one day before our
 # target revision).
