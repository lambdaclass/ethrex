.PHONY: build lint test clean run-image build-image clean-vectors \
		setup-hive test-pattern-default run-hive run-hive-debug clean-hive-logs \
		load-test-fibonacci load-test-io

help: ## 📚 Show help for each of the Makefile recipes
	@grep -E '^[a-zA-Z0-9_-]+:.*?## .*$$' $(MAKEFILE_LIST) | sort | awk 'BEGIN {FS = ":.*?## "}; {printf "\033[36m%-30s\033[0m %s\n", $$1, $$2}'

build: ## 🔨 Build the client
	cargo build --workspace

lint: ## 🧹 Linter check
	cargo clippy --all-targets --all-features --workspace --exclude ethrex-prover -- -D warnings

CRATE ?= *
test: ## 🧪 Run each crate's tests
	cargo test -p '$(CRATE)' --workspace --exclude ethrex-prover --exclude ethrex-prover-bench --exclude ethrex-levm --exclude ef_tests-blockchain --exclude ef_tests-state --exclude ethrex-l2 -- --skip test_contract_compilation
	$(MAKE) -C cmd/ef_tests/blockchain test

clean: clean-vectors ## 🧹 Remove build artifacts
	cargo clean
	rm -rf hive

STAMP_FILE := .docker_build_stamp
$(STAMP_FILE): $(shell find crates cmd -type f -name '*.rs') Cargo.toml Dockerfile
	docker build -t ethrex .
	touch $(STAMP_FILE)

build-image: $(STAMP_FILE) ## 🐳 Build the Docker image

run-image: build-image ## 🏃 Run the Docker image
	docker run --rm -p 127.0.0.1:8545:8545 ethrex --http.addr 0.0.0.0

dev: ## 🏃 Run the ethrex client in DEV_MODE with the InMemory Engine
	cargo run --bin ethrex --features dev -- \
			--network ./test_data/genesis-l1.json \
			--http.port 8545 \
			--http.addr 0.0.0.0 \
			--authrpc.port 8551 \
			--evm levm \
			--dev \
			--datadir memory

ETHEREUM_PACKAGE_REVISION := 5b49d02ee556232a73ea1e28000ec5b3fca1073f
# Shallow clones can't specify a single revision, but at least we avoid working
# the whole history by making it shallow since a given date (one day before our
# target revision).
ethereum-package:
	git clone --single-branch --branch ethrex-integration https://github.com/lambdaclass/ethereum-package

checkout-ethereum-package: ethereum-package ## 📦 Checkout specific Ethereum package revision
	cd ethereum-package && \
		git fetch && \
		git checkout $(ETHEREUM_PACKAGE_REVISION)

ENCLAVE ?= lambdanet

localnet: stop-localnet-silent build-image checkout-ethereum-package ## 🌐 Start local network
	kurtosis run --enclave $(ENCLAVE) ethereum-package --args-file test_data/network_params.yaml
	docker logs -f $$(docker ps -q --filter ancestor=ethrex)

localnet-assertoor-blob: stop-localnet-silent build-image checkout-ethereum-package ## 🌐 Start local network with assertoor test
	kurtosis run --enclave $(ENCLAVE) ethereum-package --args-file .github/config/assertoor/network_params_blob.yaml
	docker logs -f $$(docker ps -q --filter ancestor=ethrex)


localnet-assertoor-tx: stop-localnet-silent build-image checkout-ethereum-package ## 🌐 Start local network with assertoor test
	kurtosis run --enclave $(ENCLAVE) ethereum-package --args-file .github/config/assertoor/network_params_tx.yaml
	docker logs -f $$(docker ps -q --filter ancestor=ethrex)

stop-localnet: ## 🛑 Stop local network
	kurtosis enclave stop $(ENCLAVE)
	kurtosis enclave rm $(ENCLAVE) --force

stop-localnet-silent:
	@echo "Double checking local net is not already started..."
	@kurtosis enclave stop $(ENCLAVE) >/dev/null 2>&1 || true
	@kurtosis enclave rm $(ENCLAVE) --force >/dev/null 2>&1 || true

HIVE_REVISION := b21c217ba5f48949b6b64ef28f7fb11e40584652
# Shallow clones can't specify a single revision, but at least we avoid working
# the whole history by making it shallow since a given date (one day before our
# target revision).
HIVE_SHALLOW_SINCE := 2024-09-02
QUIET ?= false

hive:
	if [ "$(QUIET)" = "true" ]; then \
		git clone --quiet --single-branch --branch master --shallow-since=$(HIVE_SHALLOW_SINCE) https://github.com/lambdaclass/hive && \
		cd hive && git checkout --quiet --detach $(HIVE_REVISION) && go build .; \
	else \
		git clone --single-branch --branch master --shallow-since=$(HIVE_SHALLOW_SINCE) https://github.com/lambdaclass/hive && \
		cd hive && git checkout --detach $(HIVE_REVISION) && go build .; \
	fi

setup-hive: hive ## 🐝 Set up Hive testing framework
	if [ "$$(cd hive && git rev-parse HEAD)" != "$(HIVE_REVISION)" ]; then \
		if [ "$(QUIET)" = "true" ]; then \
			cd hive && \
			git checkout --quiet master && \
			git fetch --quiet --shallow-since=$(HIVE_SHALLOW_SINCE) && \
			git checkout --quiet --detach $(HIVE_REVISION) && go build .;\
		else \
			cd hive && \
			git checkout master && \
			git fetch --shallow-since=$(HIVE_SHALLOW_SINCE) && \
			git checkout --detach $(HIVE_REVISION) && go build .;\
		fi \
	fi

TEST_PATTERN ?= /
SIM_LOG_LEVEL ?= 4
SIM_PARALLELISM := 16

# Runs a hive testing suite
# The endpoints tested may be limited by supplying a test pattern in the form "/endpoint_1|enpoint_2|..|enpoint_n"
# For example, to run the rpc-compat suites for eth_chainId & eth_blockNumber you should run:
# `make run-hive SIMULATION=ethereum/rpc-compat TEST_PATTERN="/eth_chainId|eth_blockNumber"`
run-hive: build-image setup-hive ## 🧪 Run Hive testing suite
	cd hive && ./hive --client ethrex --sim $(SIMULATION) --sim.limit "$(TEST_PATTERN)" --sim.parallelism $(SIM_PARALLELISM)

run-hive-levm: build-image setup-hive ## 🧪 Run Hive testing suite with LEVM
	cd hive && ./hive --client ethrex --ethrex.flags "--evm levm" --sim $(SIMULATION) --sim.limit "$(TEST_PATTERN)" --sim.parallelism $(SIM_PARALLELISM)

run-hive-all: build-image setup-hive ## 🧪 Run all Hive testing suites
	cd hive && ./hive --client ethrex --sim ".*" --sim.parallelism $(SIM_PARALLELISM)

run-hive-debug: build-image setup-hive ## 🐞 Run Hive testing suite in debug mode
	cd hive && ./hive --sim $(SIMULATION) --client ethrex --sim.loglevel $(SIM_LOG_LEVEL) --sim.limit "$(TEST_PATTERN)" --sim.parallelism $(SIM_PARALLELISM) --docker.output

clean-hive-logs: ## 🧹 Clean Hive logs
	rm -rf ./hive/workspace/logs

<<<<<<< HEAD
loc:
	cargo run -p loc

loc-stats:
	if [ "$(QUIET)" = "true" ]; then \
		cargo run --quiet -p loc -- --summary;\
	else \
		cargo run -p loc -- --summary;\
	fi

loc-detailed:
	cargo run --release -p loc --bin loc -- --detailed

loc-compare-detailed:
	cargo run --release -p loc --bin loc -- --compare-detailed
=======
SIM_PARALLELISM := 48
EVM_BACKEND := revm
# `make run-hive-report SIM_PARALLELISM=24 EVM_BACKEND="levm"`
run-hive-report: build-image setup-hive clean-hive-logs ## 🐝 Run Hive and Build report
	cd hive && ./hive --ethrex.flags "--evm $(EVM_BACKEND)" --sim ethereum/rpc-compat --client ethrex --sim.limit "$(TEST_PATTERN)" --sim.parallelism $(SIM_PARALLELISM) || exit 0
	cd hive && ./hive --ethrex.flags "--evm $(EVM_BACKEND)" --sim devp2p --client ethrex --sim.limit "$(TEST_PATTERN)" --sim.parallelism $(SIM_PARALLELISM) || exit 0
	cd hive && ./hive --ethrex.flags "--evm $(EVM_BACKEND)" --sim ethereum/engine --client ethrex --sim.limit "$(TEST_PATTERN)" --sim.parallelism $(SIM_PARALLELISM) || exit 0
	cd hive && ./hive --ethrex.flags "--evm $(EVM_BACKEND)" --sim ethereum/sync --client ethrex --sim.limit "$(TEST_PATTERN)" --sim.parallelism $(SIM_PARALLELISM) || exit 0
	cargo run --release -p hive_report

hive-stats:
	make hive QUIET=true
	make setup-hive QUIET=true
	rm -rf hive/workspace $(FILE_NAME)_logs
	make run-hive-all SIMULATION=ethereum/rpc-compat || exit 0
	make run-hive-all SIMULATION=devp2p || exit 0
	make run-hive-all SIMULATION=ethereum/engine || exit 0
	make run-hive-all SIMULATION=ethereum/sync || exit 0

stats:
	cd crates/vm/levm && make download-evm-ef-tests
	cd crates/vm/levm && make run-evm-ef-tests QUIET=true && echo
	make hive-stats
	cargo run --quiet --release -p hive_report
>>>>>>> 9d8c5515

install-cli: ## 🛠️ Installs the ethrex-l2 cli
	cargo install --path cmd/ethrex_l2/ --force

start-node-with-flamegraph: rm-test-db ## 🚀🔥 Starts an ethrex client used for testing
	@if [ -z "$$L" ]; then \
		LEVM="revm"; \
		echo "Running the test-node without the LEVM feature"; \
		echo "If you want to use levm, run the target with an L at the end: make <target> L=1"; \
	else \
		LEVM="levm"; \
		echo "Running the test-node with the LEVM feature"; \
	fi; \
	sudo -E CARGO_PROFILE_RELEASE_DEBUG=true cargo flamegraph \
	--bin ethrex \
	--features "dev" \
	--  \
	--evm $$LEVM \
	--network test_data/genesis-l2.json \
	--http.port 1729 \
	--dev \
	--datadir test_ethrex

load-test: install-cli ## 🚧 Runs a load-test. Run make start-node-with-flamegraph and in a new terminal make load-node
	ethrex_l2 test load --path test_data/private_keys.txt -i 1000 -v  --value 100000

load-test-fibonacci:
	ethrex_l2 test load --path test_data/private_keys.txt -i 1000 -v  --value 100000 --fibonacci

load-test-io:
	ethrex_l2 test load --path test_data/private_keys.txt -i 1000 -v  --value 100000 --io

rm-test-db:  ## 🛑 Removes the DB used by the ethrex client used for testing
	sudo cargo run --release --bin ethrex -- removedb --datadir test_ethrex

flamegraph: ## 🚧 Runs a load-test. Run make start-node-with-flamegraph and in a new terminal make flamegraph
	sudo bash scripts/flamegraph.sh<|MERGE_RESOLUTION|>--- conflicted
+++ resolved
@@ -130,49 +130,6 @@
 clean-hive-logs: ## 🧹 Clean Hive logs
 	rm -rf ./hive/workspace/logs
 
-<<<<<<< HEAD
-loc:
-	cargo run -p loc
-
-loc-stats:
-	if [ "$(QUIET)" = "true" ]; then \
-		cargo run --quiet -p loc -- --summary;\
-	else \
-		cargo run -p loc -- --summary;\
-	fi
-
-loc-detailed:
-	cargo run --release -p loc --bin loc -- --detailed
-
-loc-compare-detailed:
-	cargo run --release -p loc --bin loc -- --compare-detailed
-=======
-SIM_PARALLELISM := 48
-EVM_BACKEND := revm
-# `make run-hive-report SIM_PARALLELISM=24 EVM_BACKEND="levm"`
-run-hive-report: build-image setup-hive clean-hive-logs ## 🐝 Run Hive and Build report
-	cd hive && ./hive --ethrex.flags "--evm $(EVM_BACKEND)" --sim ethereum/rpc-compat --client ethrex --sim.limit "$(TEST_PATTERN)" --sim.parallelism $(SIM_PARALLELISM) || exit 0
-	cd hive && ./hive --ethrex.flags "--evm $(EVM_BACKEND)" --sim devp2p --client ethrex --sim.limit "$(TEST_PATTERN)" --sim.parallelism $(SIM_PARALLELISM) || exit 0
-	cd hive && ./hive --ethrex.flags "--evm $(EVM_BACKEND)" --sim ethereum/engine --client ethrex --sim.limit "$(TEST_PATTERN)" --sim.parallelism $(SIM_PARALLELISM) || exit 0
-	cd hive && ./hive --ethrex.flags "--evm $(EVM_BACKEND)" --sim ethereum/sync --client ethrex --sim.limit "$(TEST_PATTERN)" --sim.parallelism $(SIM_PARALLELISM) || exit 0
-	cargo run --release -p hive_report
-
-hive-stats:
-	make hive QUIET=true
-	make setup-hive QUIET=true
-	rm -rf hive/workspace $(FILE_NAME)_logs
-	make run-hive-all SIMULATION=ethereum/rpc-compat || exit 0
-	make run-hive-all SIMULATION=devp2p || exit 0
-	make run-hive-all SIMULATION=ethereum/engine || exit 0
-	make run-hive-all SIMULATION=ethereum/sync || exit 0
-
-stats:
-	cd crates/vm/levm && make download-evm-ef-tests
-	cd crates/vm/levm && make run-evm-ef-tests QUIET=true && echo
-	make hive-stats
-	cargo run --quiet --release -p hive_report
->>>>>>> 9d8c5515
-
 install-cli: ## 🛠️ Installs the ethrex-l2 cli
 	cargo install --path cmd/ethrex_l2/ --force
 
