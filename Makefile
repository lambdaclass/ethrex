--- conflicted
+++ resolved
@@ -21,11 +21,7 @@
 
 CRATE ?= *
 test: ## 🧪 Run each crate's tests
-<<<<<<< HEAD
-	cargo test -p '$(CRATE)' --workspace --exclude ethrex-levm --exclude ef_tests-blockchain --exclude ef_tests-state --exclude ethrex-l2 -F l2 -- --skip test_contract_compilation
-=======
-	cargo test -p '$(CRATE)' --workspace --exclude ethrex-levm --exclude ef_tests-blockchain --exclude ethrex-l2 -- --skip test_contract_compilation
->>>>>>> b6c0e4b6
+	cargo test -p '$(CRATE)' --workspace --exclude ethrex-levm --exclude ef_tests-blockchain --exclude ethrex-l2 -F l2 -- --skip test_contract_compilation
 
 clean: clean-vectors ## 🧹 Remove build artifacts
 	cargo clean
