--- conflicted
+++ resolved
@@ -8,24 +8,19 @@
 build: ## 🔨 Build the client
 	cargo build --workspace
 
-<<<<<<< HEAD
-lint: ## 🧹 Linter check
-	# Note that we are compiling without the "gpu" feature (see #4048 for why)
-	# To compile with it you can replace '-F' with '--all-features', but you need to have nvcc installed
-	cargo clippy --all-targets -F debug,sync-test \
-=======
-lint-l1:
+lint-l1: ## 🧹 Linter check L1
 	cargo clippy --lib --bins -F debug,sync-test \
 		--release -- -D warnings
 
-lint-l2:
+lint-l2: ## 🧹 Linter check L2
+	# Note that we are compiling without the "gpu" feature (see #4048 for why)
+	# To compile with it you can replace '-F' with '--all-features', but you need to have nvcc installed
 	cargo clippy --all-targets -F debug,sync-test,l2,l2-sql \
 		--workspace --exclude ethrex-prover --exclude guest_program --exclude ef_tests-blockchain \
 		--release -- -D warnings
 
 lint-gpu:
 	cargo clippy --all-targets -F debug,sync-test,l2,l2-sql,,sp1,risc0,gpu \
->>>>>>> 71920b60
 		--workspace --exclude ethrex-prover --exclude guest_program --exclude ef_tests-blockchain \
 		--release -- -D warnings
 
