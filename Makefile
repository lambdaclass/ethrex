.PHONY: build lint test clean run-image build-image clean-vectors \
		setup-hive test-pattern-default run-hive run-hive-debug clean-hive-logs \
		load-test-fibonacci load-test-io run-hive-eest-blobs

help: ## 📚 Show help for each of the Makefile recipes
	@grep -E '^[a-zA-Z0-9_-]+:.*?## .*$$' $(MAKEFILE_LIST) | sort | awk 'BEGIN {FS = ":.*?## "}; {printf "\033[36m%-30s\033[0m %s\n", $$1, $$2}'

build: ## 🔨 Build the client
	cargo build --workspace

lint: ## 🧹 Linter check
	# Note that we are compiling without the "gpu" feature (see #4048 for why)
	# To compile with it you can replace '-F' with '--all-features', but you need to have nvcc installed
<<<<<<< HEAD
	cargo clippy --all-targets -F debug,l1,sync-test \
		--workspace --exclude ethrex-replay --exclude ethrex-prover --exclude guest_program --exclude ef_tests-blockchain \
		--release -- -D warnings

lint-sp1: ## 🧹 Linter check
	# Note that we are compiling without the "gpu" feature (see #4048 for why)
	# To compile with it you can replace '-F' with '--all-features', but you need to have nvcc installed
	cargo clippy --all-targets -F debug,sp1,sync-test \
		--workspace --exclude ethrex-replay --exclude ethrex-prover --exclude guest_program --exclude ef_tests-blockchain \
		--release -- -D warnings

lint-risc0: ## 🧹 Linter check
	# Note that we are compiling without the "gpu" feature (see #4048 for why)
	# To compile with it you can replace '-F' with '--all-features', but you need to have nvcc installed
	cargo clippy --all-targets -F debug,risc0,sync-test \
		--workspace --exclude ethrex-replay --exclude ethrex-prover --exclude guest_program --exclude ef_tests-blockchain \
=======
	cargo clippy --all-targets -F debug,risc0,sp1,sync-test \
		--workspace --exclude ethrex-prover --exclude guest_program --exclude ef_tests-blockchain \
>>>>>>> 05e0de5a
		--release -- -D warnings

CRATE ?= *
test: ## 🧪 Run each crate's tests
	cargo test -p '$(CRATE)' --workspace --exclude ethrex-levm --exclude ef_tests-blockchain --exclude ef_tests-state --exclude ethrex-l2 -- --skip test_contract_compilation

clean: clean-vectors ## 🧹 Remove build artifacts
	cargo clean
	rm -rf hive

STAMP_FILE := .docker_build_stamp
$(STAMP_FILE): $(shell find crates cmd -type f -name '*.rs') Cargo.toml Dockerfile
	docker build -t ethrex:local .
	touch $(STAMP_FILE)

build-image: $(STAMP_FILE) ## 🐳 Build the Docker image

run-image: build-image ## 🏃 Run the Docker image
	docker run --rm -p 127.0.0.1:8545:8545 ethrex:main --http.addr 0.0.0.0

dev: ## 🏃 Run the ethrex client in DEV_MODE with the InMemory Engine
	cargo run --bin ethrex -- \
			--network ./fixtures/genesis/l1.json \
			--http.port 8545 \
			--http.addr 0.0.0.0 \
			--authrpc.port 8551 \
			--dev \
			--datadir memory

ETHEREUM_PACKAGE_REVISION := 82e5a7178138d892c0c31c3839c89d53ffd42d9a
ETHEREUM_PACKAGE_DIR := ethereum-package

checkout-ethereum-package: ## 📦 Checkout specific Ethereum package revision
	@if [ ! -d "$(ETHEREUM_PACKAGE_DIR)" ]; then \
		echo "Cloning ethereum-package repository..."; \
		git clone --quiet https://github.com/ethpandaops/ethereum-package $(ETHEREUM_PACKAGE_DIR); \
	fi
	@cd $(ETHEREUM_PACKAGE_DIR) && \
	CURRENT_REV=$$(git rev-parse HEAD) && \
	if [ "$$CURRENT_REV" != "$(ETHEREUM_PACKAGE_REVISION)" ]; then \
		echo "Current HEAD ($$CURRENT_REV) is not the target revision. Checking out $(ETHEREUM_PACKAGE_REVISION)..."; \
		git fetch --quiet && \
		git checkout --quiet $(ETHEREUM_PACKAGE_REVISION); \
	else \
		echo "ethereum-package is already at the correct revision."; \
	fi

ENCLAVE ?= lambdanet
KURTOSIS_CONFIG_FILE ?= ./fixtures/networks/default.yaml

# If on a Mac, use OrbStack to run Docker containers because Docker Desktop doesn't work well with Kurtosis
localnet: build-image checkout-ethereum-package ## 🌐 Start kurtosis network
	@set -e; \
	trap 'printf "\nStopping localnet...\n"; $(MAKE) stop-localnet || true; exit 0' INT TERM HUP QUIT; \
	cp metrics/provisioning/grafana/dashboards/common_dashboards/ethrex_l1_perf.json ethereum-package/src/grafana/ethrex_l1_perf.json; \
	kurtosis run --enclave $(ENCLAVE) ethereum-package --args-file $(KURTOSIS_CONFIG_FILE); \
	CID=$$(docker ps -q --filter ancestor=ethrex:local | head -n1); \
	if [ -n "$$CID" ]; then docker logs -f $$CID || true; else echo "No ethrex container found; skipping logs."; fi

stop-localnet: ## 🛑 Stop local network
	kurtosis enclave stop $(ENCLAVE)
	kurtosis enclave rm $(ENCLAVE) --force

HIVE_BRANCH ?= master

setup-hive: ## 🐝 Set up Hive testing framework
	if [ -d "hive" ]; then \
		cd hive && \
		git fetch origin && \
		git checkout $(HIVE_BRANCH) && \
		git pull origin $(HIVE_BRANCH) && \
		go build .; \
	else \
		git clone --branch $(HIVE_BRANCH) https://github.com/lambdaclass/hive && \
		cd hive && \
		git checkout $(HIVE_BRANCH) && \
		go build .; \
	fi

TEST_PATTERN ?= /
SIM_LOG_LEVEL ?= 3
SIM_PARALLELISM ?= 16

# Runs a Hive testing suite. A web interface showing the results is available at http://127.0.0.1:8080 via the `view-hive` target.
# The endpoints tested can be filtered by supplying a test pattern in the form "/endpoint_1|endpoint_2|..|endpoint_n".
# For example, to run the rpc-compat suites for eth_chainId & eth_blockNumber, you should run:
# `make run-hive SIMULATION=ethereum/rpc-compat TEST_PATTERN="/eth_chainId|eth_blockNumber"`
# The simulation log level can be set using SIM_LOG_LEVEL (from 1 up to 4).

HIVE_CLIENT_FILE := ../fixtures/hive/clients.yaml

run-hive: build-image setup-hive ## 🧪 Run Hive testing suite
	- cd hive && ./hive --client-file $(HIVE_CLIENT_FILE) --client ethrex --sim $(SIMULATION) --sim.limit "$(TEST_PATTERN)" --sim.parallelism $(SIM_PARALLELISM) --sim.loglevel $(SIM_LOG_LEVEL)
	$(MAKE) view-hive

run-hive-all: build-image setup-hive ## 🧪 Run all Hive testing suites
	- cd hive && ./hive --client-file $(HIVE_CLIENT_FILE) --client ethrex --sim ".*" --sim.parallelism $(SIM_PARALLELISM) --sim.loglevel $(SIM_LOG_LEVEL)
	$(MAKE) view-hive

run-hive-debug: build-image setup-hive ## 🐞 Run Hive testing suite in debug mode
	cd hive && ./hive --sim $(SIMULATION) --client-file $(HIVE_CLIENT_FILE)  --client ethrex --sim.loglevel 4 --sim.limit "$(TEST_PATTERN)" --sim.parallelism "$(SIM_PARALLELISM)" --docker.output

# EEST Hive
TEST_PATTERN_EEST ?= .*fork_Paris.*|.*fork_Shanghai.*|.*fork_Cancun.*|.*fork_Prague.*
run-hive-eest: build-image setup-hive ## 🧪 Generic command for running Hive EEST tests. Specify EEST_SIM
	- cd hive && ./hive --client-file $(HIVE_CLIENT_FILE) --client ethrex --sim $(EEST_SIM) --sim.limit "$(TEST_PATTERN_EEST)" --sim.parallelism $(SIM_PARALLELISM) --sim.loglevel $(SIM_LOG_LEVEL) --sim.buildarg fixtures=$(shell cat tooling/ef_tests/blockchain/.fixtures_url)

run-hive-eest-engine: ## Run hive EEST Engine tests
	$(MAKE) run-hive-eest EEST_SIM=ethereum/eest/consume-engine

run-hive-eest-rlp: ## Run hive EEST RLP tests
	$(MAKE) run-hive-eest EEST_SIM=ethereum/eest/consume-rlp

run-hive-eest-blobs: ## Run hive EEST Blobs tests
	$(MAKE) run-hive-eest EEST_SIM=ethereum/eest/execute-blobs

clean-hive-logs: ## 🧹 Clean Hive logs
	rm -rf ./hive/workspace/logs

view-hive: ## 🛠️ Builds hiveview with the logs from the hive execution
	cd hive && go build ./cmd/hiveview && ./hiveview --serve --logdir ./workspace/logs

start-node-with-flamegraph: rm-test-db ## 🚀🔥 Starts an ethrex client used for testing
	echo "Running the test-node with LEVM"; \

	sudo -E CARGO_PROFILE_RELEASE_DEBUG=true cargo flamegraph \
	--bin ethrex \
	-- \
	--network fixtures/genesis/l2.json \
	--http.port 1729 \
	--dev \
	--datadir test_ethrex

load-test: ## 🚧 Runs a load-test. Run make start-node-with-flamegraph and in a new terminal make load-node
	cargo run --release --manifest-path ./tooling/load_test/Cargo.toml -- -k ./fixtures/keys/private_keys.txt -t eth-transfers

load-test-erc20:
	cargo run --release --manifest-path ./tooling/load_test/Cargo.toml -- -k ./fixtures/keys/private_keys.txt -t erc20

load-test-fibonacci:
	cargo run --release --manifest-path ./tooling/load_test/Cargo.toml -- -k ./fixtures/keys/private_keys.txt -t fibonacci

load-test-io:
	cargo run --release --manifest-path ./tooling/load_test/Cargo.toml -- -k ./fixtures/keys/private_keys.txt -t io-heavy

rm-test-db:  ## 🛑 Removes the DB used by the ethrex client used for testing
	sudo cargo run --release --bin ethrex -- removedb --force --datadir test_ethrex

fixtures/ERC20/ERC20.bin: ## 🔨 Build the ERC20 contract for the load test
	solc ./fixtures/contracts/ERC20/ERC20.sol -o $@

sort-genesis-files:
	cd ./tooling/genesis && cargo run

# Using & so make calls this recipe only once per run
mermaid-init.js mermaid.min.js &:
	@# Required for mdbook-mermaid to work
	@mdbook-mermaid install . \
		|| (echo "mdbook-mermaid invocation failed, remember to install docs dependencies first with \`make docs-deps\`" \
		&& exit 1)

docs-deps: ## 📦 Install dependencies for generating the documentation
	cargo install mdbook mdbook-alerts mdbook-mermaid mdbook-linkcheck mdbook-katex

docs: mermaid-init.js mermaid.min.js ## 📚 Generate the documentation
	mdbook build

docs-serve: mermaid-init.js mermaid.min.js ## 📚 Generate and serve the documentation
	mdbook serve --open<|MERGE_RESOLUTION|>--- conflicted
+++ resolved
@@ -11,27 +11,8 @@
 lint: ## 🧹 Linter check
 	# Note that we are compiling without the "gpu" feature (see #4048 for why)
 	# To compile with it you can replace '-F' with '--all-features', but you need to have nvcc installed
-<<<<<<< HEAD
-	cargo clippy --all-targets -F debug,l1,sync-test \
-		--workspace --exclude ethrex-replay --exclude ethrex-prover --exclude guest_program --exclude ef_tests-blockchain \
-		--release -- -D warnings
-
-lint-sp1: ## 🧹 Linter check
-	# Note that we are compiling without the "gpu" feature (see #4048 for why)
-	# To compile with it you can replace '-F' with '--all-features', but you need to have nvcc installed
-	cargo clippy --all-targets -F debug,sp1,sync-test \
-		--workspace --exclude ethrex-replay --exclude ethrex-prover --exclude guest_program --exclude ef_tests-blockchain \
-		--release -- -D warnings
-
-lint-risc0: ## 🧹 Linter check
-	# Note that we are compiling without the "gpu" feature (see #4048 for why)
-	# To compile with it you can replace '-F' with '--all-features', but you need to have nvcc installed
-	cargo clippy --all-targets -F debug,risc0,sync-test \
-		--workspace --exclude ethrex-replay --exclude ethrex-prover --exclude guest_program --exclude ef_tests-blockchain \
-=======
-	cargo clippy --all-targets -F debug,risc0,sp1,sync-test \
+	cargo clippy --all-targets -F debug,sync-test \
 		--workspace --exclude ethrex-prover --exclude guest_program --exclude ef_tests-blockchain \
->>>>>>> 05e0de5a
 		--release -- -D warnings
 
 CRATE ?= *
