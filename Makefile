--- conflicted
+++ resolved
@@ -76,11 +76,7 @@
 	@kurtosis enclave stop $(ENCLAVE) >/dev/null 2>&1 || true
 	@kurtosis enclave rm $(ENCLAVE) --force >/dev/null 2>&1 || true
 
-<<<<<<< HEAD
-HIVE_REVISION := 3713dd6ee3ce89593b0002959dfadc5ec935a316
-=======
 HIVE_REVISION := f9004c7e85de003bbdeb4fbcc4a9dbf8c3c4c9c2
->>>>>>> b817a9a7
 # Shallow clones can't specify a single revision, but at least we avoid working
 # the whole history by making it shallow since a given date (one day before our
 # target revision).
