--- conflicted
+++ resolved
@@ -39,7 +39,6 @@
 			--dev \
 			--datadir memory
 
-<<<<<<< HEAD
 ETHEREUM_PACKAGE_REVISION := 82e5a7178138d892c0c31c3839c89d53ffd42d9a
 ETHEREUM_PACKAGE_DIR := ethereum-package
 
@@ -57,20 +56,6 @@
 	else \
 		echo "ethereum-package is already at the correct revision."; \
 	fi
-=======
-ETHEREUM_PACKAGE_REVISION := 6a896a15e6d686b0a60adf4ee97954065bc82435
-
-# Shallow clones can't specify a single revision, but at least we avoid working
-# the whole history by making it shallow since a given date (one day before our
-# target revision).
-ethereum-package:
-	git clone https://github.com/lambdaclass/ethereum-package
-
-checkout-ethereum-package: ethereum-package ## 📦 Checkout specific Ethereum package revision
-	cd ethereum-package && \
-		git fetch && \
-		git checkout $(ETHEREUM_PACKAGE_REVISION)
->>>>>>> f628ff01
 
 ENCLAVE ?= lambdanet
 
