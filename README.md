--- conflicted
+++ resolved
@@ -181,7 +181,6 @@
 
 ### CLI Commands
 
-<<<<<<< HEAD
 ```
 > cargo run --release --bin ethrex -- --help
 
@@ -232,7 +231,7 @@
           [default: INFO]
 
       --network <GENESIS_FILE_PATH>
-          Alternatively, the name of a known network can be provided instead to use its preset genesis file and include its preset bootnodes. The networks currently supported include Holesky, Sepolia and Mekong.
+          Alternatively, the name of a known network can be provided instead to use its preset genesis file and include its preset bootnodes. The networks currently supported include holesky, sepolia and ephemery.
 
       --datadir <DATABASE_DIRECTORY>
           If the datadir is the word `memory`, ethrex will use the `InMemory Engine`.
@@ -278,29 +277,6 @@
 
           [default: full]
 ```
-=======
-ethrex supports the following command line arguments:
-- `--network <FILE>`: Receives a `Genesis` struct in json format. This is the only argument which is required. You can look at some example genesis files at `test_data/genesis*`. Alternatively, the name of a known network can be provided instead to use its preset genesis file and include its preset bootnodes. The networks currenlty supported include Holesky, Sepolia and Ephemery.
-- `--datadir <DIRECTORY>`: Receives the name of the directory where the Database is located.
-  - If the datadir is the word `memory`, ethrex will use the `InMemory Engine`.
-- `--import <FILE>`: Receives an rlp encoded `Chain` object (aka a list of `Block`s). You can look at the example chain file at `test_data/chain.rlp`.
-- `--http.addr <ADDRESS>`: Listening address for the http rpc server. Default value: localhost.
-- `--http.port <PORT>`: Listening port for the http rpc server. Default value: 8545.
-- `--authrpc.addr <ADDRESS>`: Listening address for the authenticated rpc server. Default value: localhost.
-- `--authrpc.port <PORT>`: Listening port for the authenticated rpc server. Default value: 8551.
-- `--authrpc.jwtsecret <FILE>`: Receives the jwt secret used for authenticated rpc requests. Default value: jwt.hex.
-- `--p2p.addr <ADDRESS>`: Default value: 0.0.0.0.
-- `--p2p.port <PORT>`: Default value: 30303.
-- `--discovery.addr <ADDRESS>`: UDP address for P2P discovery. Default value: 0.0.0.0.
-- `--discovery.port <PORT>`: UDP port for P2P discovery. Default value: 30303.
-- `--bootnodes <BOOTNODE_LIST>`: Comma separated enode URLs for P2P discovery bootstrap.
-- `--log.level <LOG_LEVEL>`: The verbosity level used for logs. Default value: info. possible values: info, debug, trace, warn, error
-- `--syncmode <SYNC_MODE>`: The way in which the node will sync its state. Can be either "full" or "snap" with "full" as default value.
-- `--dev`: Used to create blocks without requiring a Consensus Client. Default value: false.
-  - If set it will be considered as `true`.
-  - The Binary has to be built with the `dev` feature enabled.
-- `--evm <EVM_BACKEND>`: Has to be `levm` or `revm`. Default value: `revm`.
->>>>>>> 104ef77a
 
 # ethrex L2
 
