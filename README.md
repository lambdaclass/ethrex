# ethrex

Ethereum Rust Execution L1 and L2 client.

[![Telegram Chat][tg-badge]][tg-url]
[![license](https://img.shields.io/github/license/lambdaclass/ethrex)](/LICENSE)

[tg-badge]: https://img.shields.io/endpoint?url=https%3A%2F%2Ftg.sumanjay.workers.dev%2Fethrex_client%2F&logo=telegram&label=chat&color=neon
[tg-url]: https://t.me/ethrex_client

# L1 and L2 support

This client supports running in two different modes:

- As a regular Ethereum execution client
- As a ZK-Rollup, where block execution is proven and the proof sent to an L1 network for verification, thus inheriting the L1's security.

We call the first one ethrex L1 and the second one ethrex L2.

## Philosophy

Many long-established clients accumulate bloat over time. This often occurs due to the need to support legacy features for existing users or through attempts to implement overly ambitious software. The result is often complex, difficult-to-maintain, and error-prone systems.

In contrast, our philosophy is rooted in simplicity. We strive to write minimal code, prioritize clarity, and embrace simplicity in design. We believe this approach is the best way to build a client that is both fast and resilient. By adhering to these principles, we will be able to iterate fast and explore next-generation features early, either from the Ethereum roadmap or from innovations from the L2s.

Read more about our engineering philosophy [here](https://blog.lambdaclass.com/lambdas-engineering-philosophy/)

## Design Principles

- Ensure effortless setup and execution across all target environments.
- Be vertically integrated. Have the minimal amount of dependencies.
- Be structured in a way that makes it easy to build on top of it, i.e rollups, vms, etc.
- Have a simple type system. Avoid having generics leaking all over the codebase.
- Have few abstractions. Do not generalize until you absolutely need it. Repeating code two or three times can be fine.
- Prioritize code readability and maintainability over premature optimizations.
- Avoid concurrency split all over the codebase. Concurrency adds complexity. Only use where strictly necessary.

# ethrex L1

## Quick Start (L1 localnet)

### Prerequisites
- [Kurtosis](https://docs.kurtosis.com/install/#ii-install-the-cli)
- [Rust](#rust)
- [Docker](https://docs.docker.com/engine/install/)
```shell
make localnet
```

This make target will:
1. Build our node inside a docker image.
2. Fetch our fork [ethereum package](https://github.com/ethpandaops/ethereum-package), a private testnet on which multiple ethereum clients can interact.
3. Start the localnet with kurtosis.

If everything went well, you should be faced with our client's logs (ctrl-c to leave)

To stop everything, simply run:
```shell
make stop-localnet
```

## Dev Setup
### Build

#### Rust
To build the node, you will need the rust toolchain. To do so, use `rustup` following [this link](https://www.rust-lang.org/tools/install)

### Database
Currently, the database is `libmdbx`, it will be set up
when you start the client. The location of the db's files will depend on your OS:
- Mac: `~/Library/Application Support/ethrex`
- Linux: `~/.config/ethrex`

You can delete the db with:
```bash
cargo run --bin ethrex -- removedb
```
### Dev Mode
In order to run `ethrex` without a Consensus Client and with the `InMemory` engine, to start from scratch each time we fire it up, the following make target can be used:

```bash
make dev
```

- RPC endpoint: localhost:8545
- Genesis file: ./test_data/genesis-l1.json

### Test

For testing, we're using three kinds of tests.

#### Ethereum Foundation Tests

These are the official execution spec tests, you can execute them with:

```bash
make test
```

This will download the test cases from the [official execution spec tests repo](https://github.com/ethereum/execution-spec-tests/) and run them with our glue code
under `cmd/ef_tests/tests`.

#### Crate Specific Tests

The second kind are each crate's tests, you can run them like this:

```bash
make test CRATE=<crate>
```
For example:
```bash
make test CRATE="ethrex-blockchain"
```

#### Load tests

More information in the [load test documentation](cmd/load_test/README.md).

#### Hive Tests

Finally, we have End-to-End tests with hive.
Hive is a system which simply sends RPC commands to our node,
and expects a certain response. You can read more about it [here](https://github.com/ethereum/hive/blob/master/docs/overview.md).

##### Prereqs
We need to have go installed for the first time we run hive, an easy way to do this is adding the asdf go plugin:

```shell
asdf plugin add golang https://github.com/asdf-community/asdf-golang.git

# If you need to se GOROOT please follow: https://github.com/asdf-community/asdf-golang?tab=readme-ov-file#goroot
```

And uncommenting the golang line in the asdf `.tool-versions` file:
```
rust 1.82.0
golang 1.23.2
```

##### Running Simulations
Hive tests are categorized by "simulations', and test instances can be filtered with a regex:
```bash
make run-hive-debug SIMULATION=<simulation> TEST_PATTERN=<test-regex>
```
This is an example of a Hive simulation called `ethereum/rpc-compat`, which will specificaly
run chain id and transaction by hash rpc tests:
```bash
make run-hive SIMULATION=ethereum/rpc-compat TEST_PATTERN="/eth_chainId|eth_getTransactionByHash"
```
If you want debug output from hive, use the run-hive-debug instead:
```bash
make run-hive-debug SIMULATION=ethereum/rpc-compat TEST_PATTERN="*"
```
This example runs **every** test under rpc, with debug output

##### Assertoor

We run some assertoot checks on our CI, to execute them locally you can run the following:
```bash
make localnet-assertoor-tx
# or
make localnet-assertoor-blob
```

Those are two different set of assertoor checks the details are as follows:

*assertoor-tx*
- [eoa-transaction-test](https://raw.githubusercontent.com/ethpandaops/assertoor/refs/heads/master/playbooks/stable/eoa-transactions-test.yaml)

*assertoor-blob*
- [blob-transaction-test](https://raw.githubusercontent.com/ethpandaops/assertoor/refs/heads/master/playbooks/stable/blob-transactions-test.yaml)
- _Custom_ [el-stability-check](https://raw.githubusercontent.com/lambdaclass/ethrex/refs/heads/main/.github/config/assertoor/el-stability-check.yaml)

For reference on each individual check see the [assertoor-wiki](https://github.com/ethpandaops/assertoor/wiki#supported-tasks-in-assertoor)

### Run

Example run:
```bash
cargo run --bin ethrex -- --network test_data/genesis-kurtosis.json
```

The `network` argument is mandatory, as it defines the parameters of the chain.
For more information about the different cli arguments check out the next section.

### CLI Commands

<!-- BEGIN_CLI_HELP -->
```
ethrex Execution client

Usage: ethrex [OPTIONS] [COMMAND]

Commands:
  removedb  Remove the database
  import    Import blocks to the database
  help      Print this message or the help of the given subcommand(s)

Options:
  -h, --help
          Print help (see a summary with '-h')

  -V, --version
          Print version

Node options:
      --network <GENESIS_FILE_PATH>
          Alternatively, the name of a known network can be provided instead to use its preset genesis file and include its preset bootnodes. The networks currently supported include holesky, sepolia, hoodi and mainnet.
          
          [env: ETHREX_NETWORK=]

          [env: ETHREX_NETWORK=]

      --datadir <DATABASE_DIRECTORY>
          If the datadir is the word `memory`, ethrex will use the `InMemory Engine`.
<<<<<<< HEAD
          
=======

>>>>>>> b9cb9926
          [env: ETHREX_DATADIR=]
          [default: ethrex]

      --force
          Delete the database without confirmation.

      --metrics.addr <ADDRESS>
          [default: 0.0.0.0]

      --metrics.port <PROMETHEUS_METRICS_PORT>
          [env: ETHREX_METRICS_PORT=]
          [default: 9090]

      --metrics
          Enable metrics collection and exposition

      --dev
          If set it will be considered as `true`. The Binary has to be built with the `dev` feature enabled.

      --evm <EVM_BACKEND>
          Has to be `levm` or `revm`
<<<<<<< HEAD
          
=======

>>>>>>> b9cb9926
          [env: ETHREX_EVM=]
          [default: revm]

      --log.level <LOG_LEVEL>
          Possible values: info, debug, trace, warn, error
          
          [default: INFO]

P2P options:
      --bootnodes <BOOTNODE_LIST>...
          Comma separated enode URLs for P2P discovery bootstrap.

      --syncmode <SYNC_MODE>
          Can be either "full" or "snap" with "full" as default value.
          
          [default: full]

      --p2p.enabled
          

      --p2p.addr <ADDRESS>
          [default: 0.0.0.0]

      --p2p.port <PORT>
          [default: 30303]

      --discovery.addr <ADDRESS>
          UDP address for P2P discovery.
          
          [default: 0.0.0.0]

      --discovery.port <PORT>
          UDP port for P2P discovery.
          
          [default: 30303]

RPC options:
      --http.addr <ADDRESS>
          Listening address for the http rpc server.
<<<<<<< HEAD
          
=======

>>>>>>> b9cb9926
          [env: ETHREX_HTTP_ADDR=]
          [default: localhost]

      --http.port <PORT>
          Listening port for the http rpc server.
<<<<<<< HEAD
          
=======

>>>>>>> b9cb9926
          [env: ETHREX_HTTP_PORT=]
          [default: 8545]

      --authrpc.addr <ADDRESS>
          Listening address for the authenticated rpc server.
          
          [default: localhost]

      --authrpc.port <PORT>
          Listening port for the authenticated rpc server.
          
          [default: 8551]

      --authrpc.jwtsecret <JWTSECRET_PATH>
          Receives the jwt secret used for authenticated rpc requests.
          
          [default: jwt.hex]
```
<!-- END_CLI_HELP -->

### Syncing with Holesky

#### Step 1: Set up a jwt secret for both clients

As an example, we put the secret in a `secrets` directory in the home folder.

```bash
mkdir -p ~/secrets
openssl rand -hex 32 | tr -d "\n" | tee ~/secrets/jwt.hex
```

We will pass this new file’s path as an argument for both clients.

#### Step 2: Launch Ethrex

Pass holesky as a network and the jwt secret we set in the previous step.
This will launch the node in full sync mode, in order to test out snap sync you can add the flag `--syncmode snap`.

```bash
cargo run --release --bin ethrex -- --http.addr 0.0.0.0 --network holesky --authrpc.jwtsecret ~/secrets/jwt.hex
```

#### Step 3: Set up a Consensus Node

For this quick tutorial we will be using lighthouse, but you can learn how to install and run any consensus node by reading their documentation.

You can choose your preferred installation method from [lighthouse's installation guide](https://lighthouse-book.sigmaprime.io/installation.html) and then run the following command to launch the node and sync it from a public endpoint

```bash
lighthouse bn --network holesky --execution-endpoint http://localhost:8551 --execution-jwt ~/secrets/jwt.hex --http --checkpoint-sync-url https://checkpoint-sync.holesky.ethpandaops.io
```

When using lighthouse directly from its repository, replace `lighthouse bn` with `cargo run --bin lighthouse -- bn`

Aside from holesky, these steps can also be used to connect to other supported networks by replacing the `--network` argument by another supported network and looking up a checkpoint sync endpoint for that network [here](https://eth-clients.github.io/checkpoint-sync-endpoints/)

If you have a running execution node that you want to connect to your ethrex node you can do so by passing its enode as a bootnode using the `--bootnodes` flag

Once the node is up and running you will be able to see logs indicating the start of each sync cycle along with from which block hash to which block hash we are syncing. You will also get regular logs with the completion rate and estimated finish time for state sync and state rebuild processes during snap sync. This will look something like this:

```bash
INFO ethrex_p2p::sync: Syncing from current head 0xb5f7…bde4 to sync_head 0xce96…fa5e
INFO ethrex_p2p::sync::state_sync: Downloading state trie, completion rate: 68%, estimated time to finish: 1h20m14s
INFO ethrex_p2p::sync::trie_rebuild: State Trie Rebuild Progress: 68%, estimated time to finish: 1h5m45s
```

If you want to restart the sync from the very start you can do so by wiping the database using the following command:
```bash
cargo run --bin ethrex -- removedb
```

# ethrex L2

In this mode, the ethrex code is repurposed to run a rollup that settles on Ethereum as the L1.

The main differences between this mode and regular ethrex are:

- There is no consensus, the node is turned into a sequencer that proposes blocks for the network.
- Block execution is proven using a RISC-V zkVM and its proofs are sent to L1 for verification.
- A set of Solidity contracts to be deployed to the L1 are included as part of network initialization.
- Two new types of transactions are included: deposits (native token mints) and withdrawals.

At a high level, the following new parts are added to the node:

- A `proposer` component, in charge of continually creating new blocks from the mempool transactions. This replaces the regular flow that an Ethereum L1 node has, where new blocks come from the consensus layer through the `forkChoiceUpdate` -> `getPayload` -> `NewPayload` Engine API flow in communication with the consensus layer.
- A `prover` subsystem, which itself consists of two parts:
  - A `proverClient` that takes new blocks from the node, proves them, then sends the proof back to the node to send to the L1. This is a separate binary running outside the node, as proving has very different (and higher) hardware requirements than the sequencer.
  - A `proverServer` component inside the node that communicates with the prover, sending witness data for proving and receiving proofs for settlement on L1.
- L1 contracts with functions to commit to new state and then verify the state transition function, only advancing the state of the L2 if the proof verifies. It also has functionality to process deposits and withdrawals to/from the L2.
- The EVM is lightly modified with new features to process deposits and withdrawals accordingly.

## Prerequisites

- [Rust (explained in L1 requirements section above)](#build)
- [Docker](https://docs.docker.com/engine/install/) (with [Docker Compose](https://docs.docker.com/compose/install/))
- [The Solidity Compiler](https://docs.soliditylang.org/en/latest/installing-solidity.html) (solc v0.8.29)

## How to run

### Initialize the network

> [!IMPORTANT]
> Before this step:
>
> 1. Make sure you are inside the `crates/l2` directory.
> 2. Make sure the Docker daemon is running.
> 3. Make sure you have created a `sequencer_config.toml` file following the `sequencer_config_example.toml` file.

```
make init
```

This will setup a local Ethereum network as the L1, deploy all the needed contracts on it, then start an ethrex L2 node pointing to it.

### Restarting the network

> [!WARNING]
> This command will cleanup your running L1 and L2 nodes.

```
make restart
```

## Local L1 Rich Wallets

Most of them are [here](https://github.com/ethpandaops/ethereum-package/blob/main/src/prelaunch_data_generator/genesis_constants/genesis_constants.star), but there's an extra one:

```
{
    "address": "0x3d1e15a1a55578f7c920884a9943b3b35d0d885b",
    "private_key": "0x385c546456b6a603a1cfcaa9ec9494ba4832da08dd6bcf4de9a71e4a01b74924"
}
```

## ethrex L2 Docs

- [ethrex L2 Docs](./crates/l2/docs/README.md)
- [ethrex L2 CLI Docs](./cmd/ethrex_l2/README.md)


## 📚 References and acknowledgements

The following links, repos, companies and projects have been important in the development of this repo, we have learned a lot from them and want to thank and acknowledge them.

- [Ethereum](https://ethereum.org/en/)
- [ZKsync](https://zksync.io/)
- [Starkware](https://starkware.co/)
- [Polygon](https://polygon.technology/)
- [Optimism](https://www.optimism.io/)
- [Arbitrum](https://arbitrum.io/)
- [Geth](https://github.com/ethereum/go-ethereum)
- [Taiko](https://taiko.xyz/)
- [RISC Zero](https://risczero.com/)
- [SP1](https://github.com/succinctlabs/sp1)
- [Aleo](https://aleo.org/)
- [Neptune](https://neptune.cash/)
- [Mina](https://minaprotocol.com/)
- [Nethermind](https://www.nethermind.io/)
- [Commonware](https://commonware.xyz/)

If we forgot to include anyone, please file an issue so we can add you. We always strive to reference the inspirations and code we use, but as an organization with multiple people, mistakes can happen, and someone might forget to include a reference.

# Security

We take security seriously. If you discover a vulnerability in this project, please report it responsibly.

- You can report vulnerabilities directly via the **[GitHub "Report a Vulnerability" feature](../../security/advisories/new)**.
- Alternatively, send an email to **[security@lambdaclass.com](mailto:security@lambdaclass.com)**.

For more details, please refer to our [Security Policy](./.github/SECURITY.md).<|MERGE_RESOLUTION|>--- conflicted
+++ resolved
@@ -213,11 +213,7 @@
 
       --datadir <DATABASE_DIRECTORY>
           If the datadir is the word `memory`, ethrex will use the `InMemory Engine`.
-<<<<<<< HEAD
-          
-=======
-
->>>>>>> b9cb9926
+
           [env: ETHREX_DATADIR=]
           [default: ethrex]
 
@@ -239,11 +235,7 @@
 
       --evm <EVM_BACKEND>
           Has to be `levm` or `revm`
-<<<<<<< HEAD
-          
-=======
-
->>>>>>> b9cb9926
+
           [env: ETHREX_EVM=]
           [default: revm]
 
@@ -283,21 +275,13 @@
 RPC options:
       --http.addr <ADDRESS>
           Listening address for the http rpc server.
-<<<<<<< HEAD
-          
-=======
-
->>>>>>> b9cb9926
+
           [env: ETHREX_HTTP_ADDR=]
           [default: localhost]
 
       --http.port <PORT>
           Listening port for the http rpc server.
-<<<<<<< HEAD
-          
-=======
-
->>>>>>> b9cb9926
+
           [env: ETHREX_HTTP_PORT=]
           [default: 8545]
 
