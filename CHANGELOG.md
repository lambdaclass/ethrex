--- conflicted
+++ resolved
@@ -2,15 +2,13 @@
 
 ## Perf
 
-<<<<<<< HEAD
 ### 2025-08-26
 
 - Improve precompiles further: modexp, ecrecover [#4168](https://github.com/lambdaclass/ethrex/pull/4168)
-=======
+
 ### 2025-08-25
 
 - Improve calldatacopy opcode further [#4150](https://github.com/lambdaclass/ethrex/pull/4150)
->>>>>>> 895a6c21
 
 ### 2025-08-22
 
