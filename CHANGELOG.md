--- conflicted
+++ resolved
@@ -2,15 +2,13 @@
 
 ## Perf
 
-<<<<<<< HEAD
 ### 2025-11-27
 
 - Use unchecked swap for stack [#5439](https://github.com/lambdaclass/ethrex/pull/5439)
-=======
+
 ### 2025-11-20
 
 - Improve rlp encoding by avoiding extra loops and remove unneeded array vec, also adding a alloc-less length method the default trait impl [#5350](https://github.com/lambdaclass/ethrex/pull/5350)
->>>>>>> 3e4d1e80
 
 ### 2025-11-19
 
