# Ethrex Changelog

## Perf

<<<<<<< HEAD
### 2025-10-22

- Fetch nodes in batches during merkelization [#4990](https://github.com/lambdaclass/ethrex/pull/4990)
=======
### 2025-10-27

- Reusing FindNode message per lookup loop instead of randomizing the key for each message. [#5047](https://github.com/lambdaclass/ethrex/pull/5047)
>>>>>>> 23c14ec6

### 2025-10-21

- Instead of lazy computation of blocklist, do greedy computation of allowlist and store the result, fetch it with the DB. [#4961](https://github.com/lambdaclass/ethrex/pull/4961)

### 2025-10-17

- Replaces incremental iteration with a one-time precompute method that scans the entire bytecode, building a `BitVec<u8, Msb0>` where bits mark valid `JUMPDEST` positions, skipping `PUSH1..PUSH32` data bytes.
- Updates `is_blacklisted` to O(1) bit lookup.

### 2025-10-14

- Improve get_closest_nodes p2p performance [#4838](https://github.com/lambdaclass/ethrex/pull/4838)

### 2025-10-13


- Remove explicit cache-related options from RocksDB configuration and reverted optimistic transactions to reduce RAM usage [#4853](https://github.com/lambdaclass/ethrex/pull/4853)
- Remove unnecesary mul in ecpairing [#4843](https://github.com/lambdaclass/ethrex/pull/4843)

### 2025-10-06

- Improve block headers vec handling in syncer [#4771](https://github.com/lambdaclass/ethrex/pull/4771)
- Refactor current_step sync metric from a `Mutex<String>` to a simple atomic. [#4772](https://github.com/lambdaclass/ethrex/pull/4772)

### 2025-10-01

- Change remaining_gas to i64, improving performance in gas cost calculations [#4684](https://github.com/lambdaclass/ethrex/pull/4684)

### 2025-09-30

- Downloading all slots of big accounts during the initial leaves download step of snap sync [#4689](https://github.com/lambdaclass/ethrex/pull/4689)
- Downloading and inserting intelligently accounts with the same state root and few (<= slots) [#4689](https://github.com/lambdaclass/ethrex/pull/4689)
- Improving the performance of state trie through an ordered insertion algorithm [#4689](https://github.com/lambdaclass/ethrex/pull/4689)

### 2025-09-29

- Remove `OpcodeResult` to improve tight loops of lightweight opcodes [#4650](https://github.com/lambdaclass/ethrex/pull/4650)

### 2025-09-24

- Avoid dumping empty storage accounts to disk [#4590](https://github.com/lambdaclass/ethrex/pull/4590)

### 2025-09-22

- Improve instruction fetching, dynamic opcode table based on configured fork, specialized push_zero in stack #[4579](https://github.com/lambdaclass/ethrex/pull/4579)

### 2025-09-17

- Refactor `bls12_g1add` to use `lambdaworks` [#4500](https://github.com/lambdaclass/ethrex/pull/4500)
- Refactor `bls12_g2add` to use `lambdaworks` [#4538](https://github.com/lambdaclass/ethrex/pull/4538)

### 2025-09-15

- Fix caching mechanism of the latest block's hash [#4479](https://github.com/lambdaclass/ethrex/pull/4479)
- Add `jemalloc` as an optional global allocator used by default [#4301](https://github.com/lambdaclass/ethrex/pull/4301)

- Improve time when downloading bytecodes from peers [#4487](https://github.com/lambdaclass/ethrex/pull/4487)

### 2025-09-11

- Add `RocksDB` as an optional storage engine [#4272](https://github.com/lambdaclass/ethrex/pull/4272)

### 2025-09-10

- Implement fast partition of `TrieIterator` and use it for quickly responding `GetAccountRanges` and `GetStorageRanges` [#4404](https://github.com/lambdaclass/ethrex/pull/4404)

### 2025-09-09

- Refactor substrate backup mechanism to avoid expensive clones [#4381](https://github.com/lambdaclass/ethrex/pull/4381)

### 2025-09-02

- Use x86-64-v2 cpu target on linux by default, dockerfile will use it too. [#4252](https://github.com/lambdaclass/ethrex/pull/4252)

### 2025-09-01

- Process JUMPDEST gas and pc together with the given JUMP JUMPI opcode, improving performance. #[4220](https://github.com/lambdaclass/ethrex/pull/4220)

### 2025-08-29

- Improve P2P mempool gossip performance [#4205](https://github.com/lambdaclass/ethrex/pull/4205)

### 2025-08-28

- Improve precompiles further: modexp, ecrecover [#4168](https://github.com/lambdaclass/ethrex/pull/4168)

### 2025-08-27

- Improve memory resize performance [#4117](https://github.com/lambdaclass/ethrex/pull/4177)

### 2025-08-25

- Improve calldatacopy opcode further [#4150](https://github.com/lambdaclass/ethrex/pull/4150)

### 2025-08-22

- Improve Memory::load_range by returning a Bytes directly, avoding a vec allocation [#4098](https://github.com/lambdaclass/ethrex/pull/4098)

- Improve ecpairing (bn128) precompile [#4130](https://github.com/lambdaclass/ethrex/pull/4130)

### 2025-08-20

- Improve BLS12 precompile [#4073](https://github.com/lambdaclass/ethrex/pull/4073)

- Improve blobbasefee opcode [#4092](https://github.com/lambdaclass/ethrex/pull/4092)

- Make precompiles use a constant table [#4097](https://github.com/lambdaclass/ethrex/pull/4097)

### 2025-08-19

- Improve addmod and mulmod opcode performance [#4072](https://github.com/lambdaclass/ethrex/pull/4072)

- Improve signextend opcode performance [#4071](https://github.com/lambdaclass/ethrex/pull/4071)

- Improve performance of calldataload, calldatacopy, extcodecopy, codecopy, returndatacopy [#4070](https://github.com/lambdaclass/ethrex/pull/4070)

### 2025-08-14

- Use malachite crate to handle big integers in modexp, improving perfomance [#4045](https://github.com/lambdaclass/ethrex/pull/4045)

### 2025-07-31

- Cache chain config and latest canonical block header [#3878](https://github.com/lambdaclass/ethrex/pull/3878)

- Batching of transaction hashes sent in a single NewPooledTransactionHashes message [#3912](https://github.com/lambdaclass/ethrex/pull/3912)

- Make `JUMPDEST` blacklist lazily generated on-demand [#3812](https://github.com/lambdaclass/ethrex/pull/3812)
- Rewrite Blake2 AVX2 implementation (avoid gather instructions and better loop handling).
- Add Blake2 NEON implementation.

### 2025-07-30

- Add a secondary index keyed by sender+nonce to the mempool to avoid linear lookups [#3865](https://github.com/lambdaclass/ethrex/pull/3865)

### 2025-07-24

- Refactor current callframe to avoid handling avoidable errors, improving performance [#3816](https://github.com/lambdaclass/ethrex/pull/3816)

- Add shortcut to avoid callframe creation on precompile invocations [#3802](https://github.com/lambdaclass/ethrex/pull/3802)

### 2025-07-21

- Use `rayon` to recover the sender address from transactions [#3709](https://github.com/lambdaclass/ethrex/pull/3709)

### 2025-07-18

- Migrate EcAdd and EcMul to Arkworks [#3719](https://github.com/lambdaclass/ethrex/pull/3719)

- Add specialized push1 and pop1 to stack [#3705](https://github.com/lambdaclass/ethrex/pull/3705)

- Improve precompiles by avoiding 0 value transfers [#3715](https://github.com/lambdaclass/ethrex/pull/3715)

- Improve BlobHash [#3704](https://github.com/lambdaclass/ethrex/pull/3704)

  Added push1 and pop1 to avoid using arrays for single variable operations.

  Avoid checking for blob hashes length twice.

### 2025-07-17

- Use a lookup table for opcode execution [#3669](https://github.com/lambdaclass/ethrex/pull/3669)

- Improve CodeCopy perfomance [#3675](https://github.com/lambdaclass/ethrex/pull/3675)

- Improve sstore perfomance further [#3657](https://github.com/lambdaclass/ethrex/pull/3657)

### 2025-07-16

- Improve levm memory model [#3564](https://github.com/lambdaclass/ethrex/pull/3564)

### 2025-07-15

- Add sstore bench [#3552](https://github.com/lambdaclass/ethrex/pull/3552)

### 2025-07-10

- Add AVX256 implementation of BLAKE2 [#3590](https://github.com/lambdaclass/ethrex/pull/3590)

### 2025-07-08

- Improve sstore opcodes [#3555](https://github.com/lambdaclass/ethrex/pull/3555)

### 2025-07-07

- Improve blake2f [#3503](https://github.com/lambdaclass/ethrex/pull/3503)

### 2025-06-30

- Use a stack pool [#3386](https://github.com/lambdaclass/ethrex/pull/3386)

### 2025-06-27

- Reduce handle_debug runtime cost [#3356](https://github.com/lambdaclass/ethrex/pull/3356)
- Improve U256 decoding and PUSHX [#3332](https://github.com/lambdaclass/ethrex/pull/3332)

### 2025-06-26

- Refactor jump opcodes to use a blacklist on invalid targets.

### 2025-06-20

- Use a lookup table for opcode parsing [#3253](https://github.com/lambdaclass/ethrex/pull/3253)
- Use specialized PUSH1 and PUSH2 implementations [#3262](https://github.com/lambdaclass/ethrex/pull/3262)

### 2025-05-27

- Improved the performance of shift instructions. [2933](https://github.com/lambdaclass/ethrex/pull/2933)

- Refactor Patricia Merkle Trie to avoid rehashing the entire path on every insert [2687](https://github.com/lambdaclass/ethrex/pull/2687)

### 2025-05-22

- Add immutable cache to LEVM that stores in memory data read from the Database so that getting account doesn't need to consult the Database again. [2829](https://github.com/lambdaclass/ethrex/pull/2829)

### 2025-05-20

- Reduce account clone overhead when account data is retrieved [2684](https://github.com/lambdaclass/ethrex/pull/2684)

### 2025-04-30

- Reduce transaction clone and Vec grow overhead in mempool [2637](https://github.com/lambdaclass/ethrex/pull/2637)

### 2025-04-28

- Make TrieDb trait use NodeHash as key [2517](https://github.com/lambdaclass/ethrex/pull/2517)

### 2025-04-22

- Avoid calculating state transitions after every block in bulk mode [2519](https://github.com/lambdaclass/ethrex/pull/2519)

- Transform the inlined variant of NodeHash to a constant sized array [2516](https://github.com/lambdaclass/ethrex/pull/2516)

### 2025-04-11

- Removed some unnecessary clones and made some functions const: [2438](https://github.com/lambdaclass/ethrex/pull/2438)

- Asyncify some DB read APIs, as well as its users [#2430](https://github.com/lambdaclass/ethrex/pull/2430)

### 2025-04-09

- Fix an issue where the table was locked for up to 20 sec when performing a ping: [2368](https://github.com/lambdaclass/ethrex/pull/2368)

#### 2025-04-03

- Fix a bug where RLP encoding was being done twice: [#2353](https://github.com/lambdaclass/ethrex/pull/2353), check
  the report under `docs/perf_reports` for more information.

#### 2025-04-01

- Asyncify DB write APIs, as well as its users [#2336](https://github.com/lambdaclass/ethrex/pull/2336)

#### 2025-03-30

- Faster block import, use a slice instead of copy
  [#2097](https://github.com/lambdaclass/ethrex/pull/2097)

#### 2025-02-28

- Don't recompute transaction senders when building blocks [#2097](https://github.com/lambdaclass/ethrex/pull/2097)

#### 2025-03-21

- Process blocks in batches when syncing and importing [#2174](https://github.com/lambdaclass/ethrex/pull/2174)

### 2025-03-27

- Compute tx senders in parallel [#2268](https://github.com/lambdaclass/ethrex/pull/2268)<|MERGE_RESOLUTION|>--- conflicted
+++ resolved
@@ -2,15 +2,13 @@
 
 ## Perf
 
-<<<<<<< HEAD
+### 2025-10-27
+
+- Reusing FindNode message per lookup loop instead of randomizing the key for each message. [#5047](https://github.com/lambdaclass/ethrex/pull/5047)
+
 ### 2025-10-22
 
 - Fetch nodes in batches during merkelization [#4990](https://github.com/lambdaclass/ethrex/pull/4990)
-=======
-### 2025-10-27
-
-- Reusing FindNode message per lookup loop instead of randomizing the key for each message. [#5047](https://github.com/lambdaclass/ethrex/pull/5047)
->>>>>>> 23c14ec6
 
 ### 2025-10-21
 
