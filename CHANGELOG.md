--- conflicted
+++ resolved
@@ -2,11 +2,10 @@
 
 ## Perf
 
-<<<<<<< HEAD
-### 2025-11-26
+### 2025-12-02
 
 - Avoid unnecessary hashing of init codes and already hashed codes [#5397](https://github.com/lambdaclass/ethrex/pull/5397)
-=======
+
 ### 2025-11-28
 
 - Change some calls from `encode_to_vec().len()` to `.length()` when wanting to get the rlp encoded length [#5374](https://github.com/lambdaclass/ethrex/pull/5374)
@@ -15,7 +14,6 @@
 ### 2025-11-27
 
 - Use unchecked swap for stack [#5439](https://github.com/lambdaclass/ethrex/pull/5439)
->>>>>>> 57c98c8a
 
 ### 2025-11-20
 
