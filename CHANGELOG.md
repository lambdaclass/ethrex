# Ethrex Changelog

## Perf

<<<<<<< HEAD
### 2025-10-31
- Reduce overhead of trie opening [#5145](https://github.com/lambdaclass/ethrex/pull/5145)
=======
### 2025-10-30

- Make trusted setup warmup non blocking [#5124](https://github.com/lambdaclass/ethrex/pull/5124)
>>>>>>> 1f422e93

### 2025-10-28

- Batch BlobsBundle::validate [#4993](https://github.com/lambdaclass/ethrex/pull/4993)
- Remove latest_block_header lock [#5050](https://github.com/lambdaclass/ethrex/pull/5050)

### 2025-10-27

- Run "engine_newPayload" block execution in a dedicated worker thread. [#5051](https://github.com/lambdaclass/ethrex/pull/5051)
- Reusing FindNode message per lookup loop instead of randomizing the key for each message. [#5047](https://github.com/lambdaclass/ethrex/pull/5047)

### 2025-10-23

- Move trie updates post block execution to a background thread. [#4989](https://github.com/lambdaclass/ethrex/pull/4989).

### 2025-10-21

- Instead of lazy computation of blocklist, do greedy computation of allowlist and store the result, fetch it with the DB. [#4961](https://github.com/lambdaclass/ethrex/pull/4961)

### 2025-10-20

- Remove duplicate subgroup check in ecpairing precompile [#4960](https://github.com/lambdaclass/ethrex/pull/4960)

### 2025-10-17

- Replaces incremental iteration with a one-time precompute method that scans the entire bytecode, building a `BitVec<u8, Msb0>` where bits mark valid `JUMPDEST` positions, skipping `PUSH1..PUSH32` data bytes.
- Updates `is_blacklisted` to O(1) bit lookup.

### 2025-10-14

- Improve get_closest_nodes p2p performance [#4838](https://github.com/lambdaclass/ethrex/pull/4838)

### 2025-10-13

- Remove explicit cache-related options from RocksDB configuration and reverted optimistic transactions to reduce RAM usage [#4853](https://github.com/lambdaclass/ethrex/pull/4853)
- Remove unnecesary mul in ecpairing [#4843](https://github.com/lambdaclass/ethrex/pull/4843)

### 2025-10-06

- Improve block headers vec handling in syncer [#4771](https://github.com/lambdaclass/ethrex/pull/4771)
- Refactor current_step sync metric from a `Mutex<String>` to a simple atomic. [#4772](https://github.com/lambdaclass/ethrex/pull/4772)

### 2025-10-01

- Change remaining_gas to i64, improving performance in gas cost calculations [#4684](https://github.com/lambdaclass/ethrex/pull/4684)

### 2025-09-30

- Downloading all slots of big accounts during the initial leaves download step of snap sync [#4689](https://github.com/lambdaclass/ethrex/pull/4689)
- Downloading and inserting intelligently accounts with the same state root and few (<= slots) [#4689](https://github.com/lambdaclass/ethrex/pull/4689)
- Improving the performance of state trie through an ordered insertion algorithm [#4689](https://github.com/lambdaclass/ethrex/pull/4689)

### 2025-09-29

- Remove `OpcodeResult` to improve tight loops of lightweight opcodes [#4650](https://github.com/lambdaclass/ethrex/pull/4650)

### 2025-09-24

- Avoid dumping empty storage accounts to disk [#4590](https://github.com/lambdaclass/ethrex/pull/4590)

### 2025-09-22

- Improve instruction fetching, dynamic opcode table based on configured fork, specialized push_zero in stack #[4579](https://github.com/lambdaclass/ethrex/pull/4579)

### 2025-09-17

- Refactor `bls12_g1add` to use `lambdaworks` [#4500](https://github.com/lambdaclass/ethrex/pull/4500)
- Refactor `bls12_g2add` to use `lambdaworks` [#4538](https://github.com/lambdaclass/ethrex/pull/4538)

### 2025-09-15

- Fix caching mechanism of the latest block's hash [#4479](https://github.com/lambdaclass/ethrex/pull/4479)
- Add `jemalloc` as an optional global allocator used by default [#4301](https://github.com/lambdaclass/ethrex/pull/4301)

- Improve time when downloading bytecodes from peers [#4487](https://github.com/lambdaclass/ethrex/pull/4487)

### 2025-09-11

- Add `RocksDB` as an optional storage engine [#4272](https://github.com/lambdaclass/ethrex/pull/4272)

### 2025-09-10

- Implement fast partition of `TrieIterator` and use it for quickly responding `GetAccountRanges` and `GetStorageRanges` [#4404](https://github.com/lambdaclass/ethrex/pull/4404)

### 2025-09-09

- Refactor substrate backup mechanism to avoid expensive clones [#4381](https://github.com/lambdaclass/ethrex/pull/4381)

### 2025-09-02

- Use x86-64-v2 cpu target on linux by default, dockerfile will use it too. [#4252](https://github.com/lambdaclass/ethrex/pull/4252)

### 2025-09-01

- Process JUMPDEST gas and pc together with the given JUMP JUMPI opcode, improving performance. #[4220](https://github.com/lambdaclass/ethrex/pull/4220)

### 2025-08-29

- Improve P2P mempool gossip performance [#4205](https://github.com/lambdaclass/ethrex/pull/4205)

### 2025-08-28

- Improve precompiles further: modexp, ecrecover [#4168](https://github.com/lambdaclass/ethrex/pull/4168)

### 2025-08-27

- Improve memory resize performance [#4117](https://github.com/lambdaclass/ethrex/pull/4177)

### 2025-08-25

- Improve calldatacopy opcode further [#4150](https://github.com/lambdaclass/ethrex/pull/4150)

### 2025-08-22

- Improve Memory::load_range by returning a Bytes directly, avoding a vec allocation [#4098](https://github.com/lambdaclass/ethrex/pull/4098)

- Improve ecpairing (bn128) precompile [#4130](https://github.com/lambdaclass/ethrex/pull/4130)

### 2025-08-20

- Improve BLS12 precompile [#4073](https://github.com/lambdaclass/ethrex/pull/4073)

- Improve blobbasefee opcode [#4092](https://github.com/lambdaclass/ethrex/pull/4092)

- Make precompiles use a constant table [#4097](https://github.com/lambdaclass/ethrex/pull/4097)

### 2025-08-19

- Improve addmod and mulmod opcode performance [#4072](https://github.com/lambdaclass/ethrex/pull/4072)

- Improve signextend opcode performance [#4071](https://github.com/lambdaclass/ethrex/pull/4071)

- Improve performance of calldataload, calldatacopy, extcodecopy, codecopy, returndatacopy [#4070](https://github.com/lambdaclass/ethrex/pull/4070)

### 2025-08-14

- Use malachite crate to handle big integers in modexp, improving perfomance [#4045](https://github.com/lambdaclass/ethrex/pull/4045)

### 2025-07-31

- Cache chain config and latest canonical block header [#3878](https://github.com/lambdaclass/ethrex/pull/3878)

- Batching of transaction hashes sent in a single NewPooledTransactionHashes message [#3912](https://github.com/lambdaclass/ethrex/pull/3912)

- Make `JUMPDEST` blacklist lazily generated on-demand [#3812](https://github.com/lambdaclass/ethrex/pull/3812)
- Rewrite Blake2 AVX2 implementation (avoid gather instructions and better loop handling).
- Add Blake2 NEON implementation.

### 2025-07-30

- Add a secondary index keyed by sender+nonce to the mempool to avoid linear lookups [#3865](https://github.com/lambdaclass/ethrex/pull/3865)

### 2025-07-24

- Refactor current callframe to avoid handling avoidable errors, improving performance [#3816](https://github.com/lambdaclass/ethrex/pull/3816)

- Add shortcut to avoid callframe creation on precompile invocations [#3802](https://github.com/lambdaclass/ethrex/pull/3802)

### 2025-07-21

- Use `rayon` to recover the sender address from transactions [#3709](https://github.com/lambdaclass/ethrex/pull/3709)

### 2025-07-18

- Migrate EcAdd and EcMul to Arkworks [#3719](https://github.com/lambdaclass/ethrex/pull/3719)

- Add specialized push1 and pop1 to stack [#3705](https://github.com/lambdaclass/ethrex/pull/3705)

- Improve precompiles by avoiding 0 value transfers [#3715](https://github.com/lambdaclass/ethrex/pull/3715)

- Improve BlobHash [#3704](https://github.com/lambdaclass/ethrex/pull/3704)

  Added push1 and pop1 to avoid using arrays for single variable operations.

  Avoid checking for blob hashes length twice.

### 2025-07-17

- Use a lookup table for opcode execution [#3669](https://github.com/lambdaclass/ethrex/pull/3669)

- Improve CodeCopy perfomance [#3675](https://github.com/lambdaclass/ethrex/pull/3675)

- Improve sstore perfomance further [#3657](https://github.com/lambdaclass/ethrex/pull/3657)

### 2025-07-16

- Improve levm memory model [#3564](https://github.com/lambdaclass/ethrex/pull/3564)

### 2025-07-15

- Add sstore bench [#3552](https://github.com/lambdaclass/ethrex/pull/3552)

### 2025-07-10

- Add AVX256 implementation of BLAKE2 [#3590](https://github.com/lambdaclass/ethrex/pull/3590)

### 2025-07-08

- Improve sstore opcodes [#3555](https://github.com/lambdaclass/ethrex/pull/3555)

### 2025-07-07

- Improve blake2f [#3503](https://github.com/lambdaclass/ethrex/pull/3503)

### 2025-06-30

- Use a stack pool [#3386](https://github.com/lambdaclass/ethrex/pull/3386)

### 2025-06-27

- Reduce handle_debug runtime cost [#3356](https://github.com/lambdaclass/ethrex/pull/3356)
- Improve U256 decoding and PUSHX [#3332](https://github.com/lambdaclass/ethrex/pull/3332)

### 2025-06-26

- Refactor jump opcodes to use a blacklist on invalid targets.

### 2025-06-20

- Use a lookup table for opcode parsing [#3253](https://github.com/lambdaclass/ethrex/pull/3253)
- Use specialized PUSH1 and PUSH2 implementations [#3262](https://github.com/lambdaclass/ethrex/pull/3262)

### 2025-05-27

- Improved the performance of shift instructions. [2933](https://github.com/lambdaclass/ethrex/pull/2933)

- Refactor Patricia Merkle Trie to avoid rehashing the entire path on every insert [2687](https://github.com/lambdaclass/ethrex/pull/2687)

### 2025-05-22

- Add immutable cache to LEVM that stores in memory data read from the Database so that getting account doesn't need to consult the Database again. [2829](https://github.com/lambdaclass/ethrex/pull/2829)

### 2025-05-20

- Reduce account clone overhead when account data is retrieved [2684](https://github.com/lambdaclass/ethrex/pull/2684)

### 2025-04-30

- Reduce transaction clone and Vec grow overhead in mempool [2637](https://github.com/lambdaclass/ethrex/pull/2637)

### 2025-04-28

- Make TrieDb trait use NodeHash as key [2517](https://github.com/lambdaclass/ethrex/pull/2517)

### 2025-04-22

- Avoid calculating state transitions after every block in bulk mode [2519](https://github.com/lambdaclass/ethrex/pull/2519)

- Transform the inlined variant of NodeHash to a constant sized array [2516](https://github.com/lambdaclass/ethrex/pull/2516)

### 2025-04-11

- Removed some unnecessary clones and made some functions const: [2438](https://github.com/lambdaclass/ethrex/pull/2438)

- Asyncify some DB read APIs, as well as its users [#2430](https://github.com/lambdaclass/ethrex/pull/2430)

### 2025-04-09

- Fix an issue where the table was locked for up to 20 sec when performing a ping: [2368](https://github.com/lambdaclass/ethrex/pull/2368)

#### 2025-04-03

- Fix a bug where RLP encoding was being done twice: [#2353](https://github.com/lambdaclass/ethrex/pull/2353), check
  the report under `docs/perf_reports` for more information.

#### 2025-04-01

- Asyncify DB write APIs, as well as its users [#2336](https://github.com/lambdaclass/ethrex/pull/2336)

#### 2025-03-30

- Faster block import, use a slice instead of copy
  [#2097](https://github.com/lambdaclass/ethrex/pull/2097)

#### 2025-02-28

- Don't recompute transaction senders when building blocks [#2097](https://github.com/lambdaclass/ethrex/pull/2097)

#### 2025-03-21

- Process blocks in batches when syncing and importing [#2174](https://github.com/lambdaclass/ethrex/pull/2174)

### 2025-03-27

- Compute tx senders in parallel [#2268](https://github.com/lambdaclass/ethrex/pull/2268)<|MERGE_RESOLUTION|>--- conflicted
+++ resolved
@@ -2,14 +2,12 @@
 
 ## Perf
 
-<<<<<<< HEAD
 ### 2025-10-31
 - Reduce overhead of trie opening [#5145](https://github.com/lambdaclass/ethrex/pull/5145)
-=======
+
 ### 2025-10-30
 
 - Make trusted setup warmup non blocking [#5124](https://github.com/lambdaclass/ethrex/pull/5124)
->>>>>>> 1f422e93
 
 ### 2025-10-28
 
