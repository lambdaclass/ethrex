--- conflicted
+++ resolved
@@ -2,15 +2,13 @@
 
 ## Perf
 
-<<<<<<< HEAD
 ### 2025-09-11
 
-- Add RocksDB as an optional storage engine [#4272](https://github.com/lambdaclass/ethrex/pull/4272)
-=======
+- Add `RocksDB` as an optional storage engine [#4272](https://github.com/lambdaclass/ethrex/pull/4272)
+
 ### 2025-09-10
 
 - Implement fast partition of `TrieIterator` and use it for quickly responding `GetAccountRanges` and `GetStorageRanges` [#4404](https://github.com/lambdaclass/ethrex/pull/4404)
->>>>>>> 0bb360a9
 
 ### 2025-09-09
 
