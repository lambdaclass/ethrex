--- conflicted
+++ resolved
@@ -2,13 +2,13 @@
 
 ## Perf
 
+### 2025-08-22
+
+- Improve Memory::load_range by returning a Bytes directly, avoding a vec allocation [#4098](https://github.com/lambdaclass/ethrex/pull/4098)
+
 ### 2025-08-20
 
-<<<<<<< HEAD
-- Improve Memory::load_range by returning a Bytes directly, avoding a vec allocation [#4098](https://github.com/lambdaclass/ethrex/pull/4098)
-=======
 - Improve blobbasefee opcode [#4092](https://github.com/lambdaclass/ethrex/pull/4092)
->>>>>>> 6e874c50
 
 ### 2025-08-19
 
