# Ethrex Changelog

## Perf

### 2025-11-12

<<<<<<< HEAD
- Separate Account and storage Column families in rocksdb [#5055](https://github.com/lambdaclass/ethrex/pull/5055)
=======
- Cache `BLOBBASEFEE` opcode value [#5288](https://github.com/lambdaclass/ethrex/pull/5288)
>>>>>>> b31c7a4f

### 2025-11-11

- Insert instead of merge for bloom rebuilds [#5223](https://github.com/lambdaclass/ethrex/pull/5223)
- Replace sha3 keccak to an assembly version using ffi [#5247](https://github.com/lambdaclass/ethrex/pull/5247)
- Fix `FlatKeyValue` generation on fullsync mode [#5274](https://github.com/lambdaclass/ethrex/pull/5274)

### 2025-11-10

- Disable RocksDB compression [#5223](https://github.com/lambdaclass/ethrex/pull/5223)

### 2025-11-07

- Reuse stack pool in LEVM [#5179](https://github.com/lambdaclass/ethrex/pull/5179)

### 2025-11-05

- Merkelization backpressure and batching [#5200](https://github.com/lambdaclass/ethrex/pull/5200)

### 2025-11-03

- Avoid unnecessary hash validations [#5167](https://github.com/lambdaclass/ethrex/pull/5167)
- Merge execution with some post-execution validations [#5170](https://github.com/lambdaclass/ethrex/pull/5170)

### 2025-10-31

- Reduce overhead of trie opening [#5145](https://github.com/lambdaclass/ethrex/pull/5145)
- Improved discovery and peer initialization [#5147](https://github.com/lambdaclass/ethrex/pull/5147)

### 2025-10-30

- Pipeline Merkleization and Execution [#5084](https://github.com/lambdaclass/ethrex/pull/5084)
- Add bloom filters to snapshot layers [#5112](https://github.com/lambdaclass/ethrex/pull/5112)
- Make trusted setup warmup non blocking [#5124](https://github.com/lambdaclass/ethrex/pull/5124)

### 2025-10-28

- Batch BlobsBundle::validate [#4993](https://github.com/lambdaclass/ethrex/pull/4993)
- Remove latest_block_header lock [#5050](https://github.com/lambdaclass/ethrex/pull/5050)

### 2025-10-27

- Run "engine_newPayload" block execution in a dedicated worker thread. [#5051](https://github.com/lambdaclass/ethrex/pull/5051)
- Reusing FindNode message per lookup loop instead of randomizing the key for each message. [#5047](https://github.com/lambdaclass/ethrex/pull/5047)

### 2025-10-23

- Move trie updates post block execution to a background thread. [#4989](https://github.com/lambdaclass/ethrex/pull/4989).

### 2025-10-21

- Instead of lazy computation of blocklist, do greedy computation of allowlist and store the result, fetch it with the DB. [#4961](https://github.com/lambdaclass/ethrex/pull/4961)

### 2025-10-20

- Remove duplicate subgroup check in ecpairing precompile [#4960](https://github.com/lambdaclass/ethrex/pull/4960)

### 2025-10-17

- Replaces incremental iteration with a one-time precompute method that scans the entire bytecode, building a `BitVec<u8, Msb0>` where bits mark valid `JUMPDEST` positions, skipping `PUSH1..PUSH32` data bytes.
- Updates `is_blacklisted` to O(1) bit lookup.

### 2025-10-14

- Improve get_closest_nodes p2p performance [#4838](https://github.com/lambdaclass/ethrex/pull/4838)

### 2025-10-13

- Remove explicit cache-related options from RocksDB configuration and reverted optimistic transactions to reduce RAM usage [#4853](https://github.com/lambdaclass/ethrex/pull/4853)
- Remove unnecesary mul in ecpairing [#4843](https://github.com/lambdaclass/ethrex/pull/4843)

### 2025-10-06

- Improve block headers vec handling in syncer [#4771](https://github.com/lambdaclass/ethrex/pull/4771)
- Refactor current_step sync metric from a `Mutex<String>` to a simple atomic. [#4772](https://github.com/lambdaclass/ethrex/pull/4772)

### 2025-10-01

- Change remaining_gas to i64, improving performance in gas cost calculations [#4684](https://github.com/lambdaclass/ethrex/pull/4684)

### 2025-09-30

- Downloading all slots of big accounts during the initial leaves download step of snap sync [#4689](https://github.com/lambdaclass/ethrex/pull/4689)
- Downloading and inserting intelligently accounts with the same state root and few (<= slots) [#4689](https://github.com/lambdaclass/ethrex/pull/4689)
- Improving the performance of state trie through an ordered insertion algorithm [#4689](https://github.com/lambdaclass/ethrex/pull/4689)

### 2025-09-29

- Remove `OpcodeResult` to improve tight loops of lightweight opcodes [#4650](https://github.com/lambdaclass/ethrex/pull/4650)

### 2025-09-24

- Avoid dumping empty storage accounts to disk [#4590](https://github.com/lambdaclass/ethrex/pull/4590)

### 2025-09-22

- Improve instruction fetching, dynamic opcode table based on configured fork, specialized push_zero in stack #[4579](https://github.com/lambdaclass/ethrex/pull/4579)

### 2025-09-17

- Refactor `bls12_g1add` to use `lambdaworks` [#4500](https://github.com/lambdaclass/ethrex/pull/4500)
- Refactor `bls12_g2add` to use `lambdaworks` [#4538](https://github.com/lambdaclass/ethrex/pull/4538)

### 2025-09-15

- Fix caching mechanism of the latest block's hash [#4479](https://github.com/lambdaclass/ethrex/pull/4479)
- Add `jemalloc` as an optional global allocator used by default [#4301](https://github.com/lambdaclass/ethrex/pull/4301)

- Improve time when downloading bytecodes from peers [#4487](https://github.com/lambdaclass/ethrex/pull/4487)

### 2025-09-11

- Add `RocksDB` as an optional storage engine [#4272](https://github.com/lambdaclass/ethrex/pull/4272)

### 2025-09-10

- Implement fast partition of `TrieIterator` and use it for quickly responding `GetAccountRanges` and `GetStorageRanges` [#4404](https://github.com/lambdaclass/ethrex/pull/4404)

### 2025-09-09

- Refactor substrate backup mechanism to avoid expensive clones [#4381](https://github.com/lambdaclass/ethrex/pull/4381)

### 2025-09-02

- Use x86-64-v2 cpu target on linux by default, dockerfile will use it too. [#4252](https://github.com/lambdaclass/ethrex/pull/4252)

### 2025-09-01

- Process JUMPDEST gas and pc together with the given JUMP JUMPI opcode, improving performance. #[4220](https://github.com/lambdaclass/ethrex/pull/4220)

### 2025-08-29

- Improve P2P mempool gossip performance [#4205](https://github.com/lambdaclass/ethrex/pull/4205)

### 2025-08-28

- Improve precompiles further: modexp, ecrecover [#4168](https://github.com/lambdaclass/ethrex/pull/4168)

### 2025-08-27

- Improve memory resize performance [#4117](https://github.com/lambdaclass/ethrex/pull/4177)

### 2025-08-25

- Improve calldatacopy opcode further [#4150](https://github.com/lambdaclass/ethrex/pull/4150)

### 2025-08-22

- Improve Memory::load_range by returning a Bytes directly, avoding a vec allocation [#4098](https://github.com/lambdaclass/ethrex/pull/4098)

- Improve ecpairing (bn128) precompile [#4130](https://github.com/lambdaclass/ethrex/pull/4130)

### 2025-08-20

- Improve BLS12 precompile [#4073](https://github.com/lambdaclass/ethrex/pull/4073)

- Improve blobbasefee opcode [#4092](https://github.com/lambdaclass/ethrex/pull/4092)

- Make precompiles use a constant table [#4097](https://github.com/lambdaclass/ethrex/pull/4097)

### 2025-08-19

- Improve addmod and mulmod opcode performance [#4072](https://github.com/lambdaclass/ethrex/pull/4072)

- Improve signextend opcode performance [#4071](https://github.com/lambdaclass/ethrex/pull/4071)

- Improve performance of calldataload, calldatacopy, extcodecopy, codecopy, returndatacopy [#4070](https://github.com/lambdaclass/ethrex/pull/4070)

### 2025-08-14

- Use malachite crate to handle big integers in modexp, improving perfomance [#4045](https://github.com/lambdaclass/ethrex/pull/4045)

### 2025-07-31

- Cache chain config and latest canonical block header [#3878](https://github.com/lambdaclass/ethrex/pull/3878)

- Batching of transaction hashes sent in a single NewPooledTransactionHashes message [#3912](https://github.com/lambdaclass/ethrex/pull/3912)

- Make `JUMPDEST` blacklist lazily generated on-demand [#3812](https://github.com/lambdaclass/ethrex/pull/3812)
- Rewrite Blake2 AVX2 implementation (avoid gather instructions and better loop handling).
- Add Blake2 NEON implementation.

### 2025-07-30

- Add a secondary index keyed by sender+nonce to the mempool to avoid linear lookups [#3865](https://github.com/lambdaclass/ethrex/pull/3865)

### 2025-07-24

- Refactor current callframe to avoid handling avoidable errors, improving performance [#3816](https://github.com/lambdaclass/ethrex/pull/3816)

- Add shortcut to avoid callframe creation on precompile invocations [#3802](https://github.com/lambdaclass/ethrex/pull/3802)

### 2025-07-21

- Use `rayon` to recover the sender address from transactions [#3709](https://github.com/lambdaclass/ethrex/pull/3709)

### 2025-07-18

- Migrate EcAdd and EcMul to Arkworks [#3719](https://github.com/lambdaclass/ethrex/pull/3719)

- Add specialized push1 and pop1 to stack [#3705](https://github.com/lambdaclass/ethrex/pull/3705)

- Improve precompiles by avoiding 0 value transfers [#3715](https://github.com/lambdaclass/ethrex/pull/3715)

- Improve BlobHash [#3704](https://github.com/lambdaclass/ethrex/pull/3704)

  Added push1 and pop1 to avoid using arrays for single variable operations.

  Avoid checking for blob hashes length twice.

### 2025-07-17

- Use a lookup table for opcode execution [#3669](https://github.com/lambdaclass/ethrex/pull/3669)

- Improve CodeCopy perfomance [#3675](https://github.com/lambdaclass/ethrex/pull/3675)

- Improve sstore perfomance further [#3657](https://github.com/lambdaclass/ethrex/pull/3657)

### 2025-07-16

- Improve levm memory model [#3564](https://github.com/lambdaclass/ethrex/pull/3564)

### 2025-07-15

- Add sstore bench [#3552](https://github.com/lambdaclass/ethrex/pull/3552)

### 2025-07-10

- Add AVX256 implementation of BLAKE2 [#3590](https://github.com/lambdaclass/ethrex/pull/3590)

### 2025-07-08

- Improve sstore opcodes [#3555](https://github.com/lambdaclass/ethrex/pull/3555)

### 2025-07-07

- Improve blake2f [#3503](https://github.com/lambdaclass/ethrex/pull/3503)

### 2025-06-30

- Use a stack pool [#3386](https://github.com/lambdaclass/ethrex/pull/3386)

### 2025-06-27

- Reduce handle_debug runtime cost [#3356](https://github.com/lambdaclass/ethrex/pull/3356)
- Improve U256 decoding and PUSHX [#3332](https://github.com/lambdaclass/ethrex/pull/3332)

### 2025-06-26

- Refactor jump opcodes to use a blacklist on invalid targets.

### 2025-06-20

- Use a lookup table for opcode parsing [#3253](https://github.com/lambdaclass/ethrex/pull/3253)
- Use specialized PUSH1 and PUSH2 implementations [#3262](https://github.com/lambdaclass/ethrex/pull/3262)

### 2025-05-27

- Improved the performance of shift instructions. [2933](https://github.com/lambdaclass/ethrex/pull/2933)

- Refactor Patricia Merkle Trie to avoid rehashing the entire path on every insert [2687](https://github.com/lambdaclass/ethrex/pull/2687)

### 2025-05-22

- Add immutable cache to LEVM that stores in memory data read from the Database so that getting account doesn't need to consult the Database again. [2829](https://github.com/lambdaclass/ethrex/pull/2829)

### 2025-05-20

- Reduce account clone overhead when account data is retrieved [2684](https://github.com/lambdaclass/ethrex/pull/2684)

### 2025-04-30

- Reduce transaction clone and Vec grow overhead in mempool [2637](https://github.com/lambdaclass/ethrex/pull/2637)

### 2025-04-28

- Make TrieDb trait use NodeHash as key [2517](https://github.com/lambdaclass/ethrex/pull/2517)

### 2025-04-22

- Avoid calculating state transitions after every block in bulk mode [2519](https://github.com/lambdaclass/ethrex/pull/2519)

- Transform the inlined variant of NodeHash to a constant sized array [2516](https://github.com/lambdaclass/ethrex/pull/2516)

### 2025-04-11

- Removed some unnecessary clones and made some functions const: [2438](https://github.com/lambdaclass/ethrex/pull/2438)

- Asyncify some DB read APIs, as well as its users [#2430](https://github.com/lambdaclass/ethrex/pull/2430)

### 2025-04-09

- Fix an issue where the table was locked for up to 20 sec when performing a ping: [2368](https://github.com/lambdaclass/ethrex/pull/2368)

#### 2025-04-03

- Fix a bug where RLP encoding was being done twice: [#2353](https://github.com/lambdaclass/ethrex/pull/2353), check
  the report under `docs/perf_reports` for more information.

#### 2025-04-01

- Asyncify DB write APIs, as well as its users [#2336](https://github.com/lambdaclass/ethrex/pull/2336)

#### 2025-03-30

- Faster block import, use a slice instead of copy
  [#2097](https://github.com/lambdaclass/ethrex/pull/2097)

#### 2025-02-28

- Don't recompute transaction senders when building blocks [#2097](https://github.com/lambdaclass/ethrex/pull/2097)

#### 2025-03-21

- Process blocks in batches when syncing and importing [#2174](https://github.com/lambdaclass/ethrex/pull/2174)

### 2025-03-27

- Compute tx senders in parallel [#2268](https://github.com/lambdaclass/ethrex/pull/2268)<|MERGE_RESOLUTION|>--- conflicted
+++ resolved
@@ -4,11 +4,8 @@
 
 ### 2025-11-12
 
-<<<<<<< HEAD
 - Separate Account and storage Column families in rocksdb [#5055](https://github.com/lambdaclass/ethrex/pull/5055)
-=======
 - Cache `BLOBBASEFEE` opcode value [#5288](https://github.com/lambdaclass/ethrex/pull/5288)
->>>>>>> b31c7a4f
 
 ### 2025-11-11
 
