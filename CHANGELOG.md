# Ethrex Changelog

## Perf

<<<<<<< HEAD
### 2025-11-26

- Avoid unnecessary hashing of init codes and already hashed codes [#5397](https://github.com/lambdaclass/ethrex/pull/5397)
=======
### 2025-11-20

- Improve rlp encoding by avoiding extra loops and remove unneeded array vec, also adding a alloc-less length method the default trait impl [#5350](https://github.com/lambdaclass/ethrex/pull/5350)
>>>>>>> 56c7c35f

### 2025-11-19

- Parallelize merkleization [#5377](https://github.com/lambdaclass/ethrex/pull/5377)

### 2025-11-17

- Avoid temporary allocations when decoding and hashing trie nodes [#5353](https://github.com/lambdaclass/ethrex/pull/5353)

### 2025-11-13

- Use specialized DUP implementation [#5324](https://github.com/lambdaclass/ethrex/pull/5324)
- Avoid recalculating blob base fee while preparing transactions [#5328](https://github.com/lambdaclass/ethrex/pull/5328)
- Use BlobDB for account_codes column family [#5300](https://github.com/lambdaclass/ethrex/pull/5300)

### 2025-11-12

- Only mark individual values as dirty instead of the whole trie [#5282](https://github.com/lambdaclass/ethrex/pull/5282)
- Separate Account and storage Column families in rocksdb [#5055](https://github.com/lambdaclass/ethrex/pull/5055)
- Avoid copying while reading account code [#5289](https://github.com/lambdaclass/ethrex/pull/5289)
- Cache `BLOBBASEFEE` opcode value [#5288](https://github.com/lambdaclass/ethrex/pull/5288)

### 2025-11-11

- Insert instead of merge for bloom rebuilds [#5223](https://github.com/lambdaclass/ethrex/pull/5223)
- Replace sha3 keccak to an assembly version using ffi [#5247](https://github.com/lambdaclass/ethrex/pull/5247)
- Fix `FlatKeyValue` generation on fullsync mode [#5274](https://github.com/lambdaclass/ethrex/pull/5274)

### 2025-11-10

- Disable RocksDB compression [#5223](https://github.com/lambdaclass/ethrex/pull/5223)

### 2025-11-07

- Reuse stack pool in LEVM [#5179](https://github.com/lambdaclass/ethrex/pull/5179)

### 2025-11-05

- Merkelization backpressure and batching [#5200](https://github.com/lambdaclass/ethrex/pull/5200)

### 2025-11-03

- Avoid unnecessary hash validations [#5167](https://github.com/lambdaclass/ethrex/pull/5167)
- Merge execution with some post-execution validations [#5170](https://github.com/lambdaclass/ethrex/pull/5170)

### 2025-10-31

- Reduce overhead of trie opening [#5145](https://github.com/lambdaclass/ethrex/pull/5145)
- Improved discovery and peer initialization [#5147](https://github.com/lambdaclass/ethrex/pull/5147)

### 2025-10-30

- Pipeline Merkleization and Execution [#5084](https://github.com/lambdaclass/ethrex/pull/5084)
- Add bloom filters to snapshot layers [#5112](https://github.com/lambdaclass/ethrex/pull/5112)
- Make trusted setup warmup non blocking [#5124](https://github.com/lambdaclass/ethrex/pull/5124)

### 2025-10-28

- Batch BlobsBundle::validate [#4993](https://github.com/lambdaclass/ethrex/pull/4993)
- Remove latest_block_header lock [#5050](https://github.com/lambdaclass/ethrex/pull/5050)

### 2025-10-27

- Run "engine_newPayload" block execution in a dedicated worker thread. [#5051](https://github.com/lambdaclass/ethrex/pull/5051)
- Reusing FindNode message per lookup loop instead of randomizing the key for each message. [#5047](https://github.com/lambdaclass/ethrex/pull/5047)

### 2025-10-23

- Move trie updates post block execution to a background thread. [#4989](https://github.com/lambdaclass/ethrex/pull/4989).

### 2025-10-21

- Instead of lazy computation of blocklist, do greedy computation of allowlist and store the result, fetch it with the DB. [#4961](https://github.com/lambdaclass/ethrex/pull/4961)

### 2025-10-20

- Remove duplicate subgroup check in ecpairing precompile [#4960](https://github.com/lambdaclass/ethrex/pull/4960)

### 2025-10-17

- Replaces incremental iteration with a one-time precompute method that scans the entire bytecode, building a `BitVec<u8, Msb0>` where bits mark valid `JUMPDEST` positions, skipping `PUSH1..PUSH32` data bytes.
- Updates `is_blacklisted` to O(1) bit lookup.

### 2025-10-14

- Improve get_closest_nodes p2p performance [#4838](https://github.com/lambdaclass/ethrex/pull/4838)

### 2025-10-13

- Remove explicit cache-related options from RocksDB configuration and reverted optimistic transactions to reduce RAM usage [#4853](https://github.com/lambdaclass/ethrex/pull/4853)
- Remove unnecesary mul in ecpairing [#4843](https://github.com/lambdaclass/ethrex/pull/4843)

### 2025-10-06

- Improve block headers vec handling in syncer [#4771](https://github.com/lambdaclass/ethrex/pull/4771)
- Refactor current_step sync metric from a `Mutex<String>` to a simple atomic. [#4772](https://github.com/lambdaclass/ethrex/pull/4772)

### 2025-10-01

- Change remaining_gas to i64, improving performance in gas cost calculations [#4684](https://github.com/lambdaclass/ethrex/pull/4684)

### 2025-09-30

- Downloading all slots of big accounts during the initial leaves download step of snap sync [#4689](https://github.com/lambdaclass/ethrex/pull/4689)
- Downloading and inserting intelligently accounts with the same state root and few (<= slots) [#4689](https://github.com/lambdaclass/ethrex/pull/4689)
- Improving the performance of state trie through an ordered insertion algorithm [#4689](https://github.com/lambdaclass/ethrex/pull/4689)

### 2025-09-29

- Remove `OpcodeResult` to improve tight loops of lightweight opcodes [#4650](https://github.com/lambdaclass/ethrex/pull/4650)

### 2025-09-24

- Avoid dumping empty storage accounts to disk [#4590](https://github.com/lambdaclass/ethrex/pull/4590)

### 2025-09-22

- Improve instruction fetching, dynamic opcode table based on configured fork, specialized push_zero in stack #[4579](https://github.com/lambdaclass/ethrex/pull/4579)

### 2025-09-17

- Refactor `bls12_g1add` to use `lambdaworks` [#4500](https://github.com/lambdaclass/ethrex/pull/4500)
- Refactor `bls12_g2add` to use `lambdaworks` [#4538](https://github.com/lambdaclass/ethrex/pull/4538)

### 2025-09-15

- Fix caching mechanism of the latest block's hash [#4479](https://github.com/lambdaclass/ethrex/pull/4479)
- Add `jemalloc` as an optional global allocator used by default [#4301](https://github.com/lambdaclass/ethrex/pull/4301)

- Improve time when downloading bytecodes from peers [#4487](https://github.com/lambdaclass/ethrex/pull/4487)

### 2025-09-11

- Add `RocksDB` as an optional storage engine [#4272](https://github.com/lambdaclass/ethrex/pull/4272)

### 2025-09-10

- Implement fast partition of `TrieIterator` and use it for quickly responding `GetAccountRanges` and `GetStorageRanges` [#4404](https://github.com/lambdaclass/ethrex/pull/4404)

### 2025-09-09

- Refactor substrate backup mechanism to avoid expensive clones [#4381](https://github.com/lambdaclass/ethrex/pull/4381)

### 2025-09-02

- Use x86-64-v2 cpu target on linux by default, dockerfile will use it too. [#4252](https://github.com/lambdaclass/ethrex/pull/4252)

### 2025-09-01

- Process JUMPDEST gas and pc together with the given JUMP JUMPI opcode, improving performance. #[4220](https://github.com/lambdaclass/ethrex/pull/4220)

### 2025-08-29

- Improve P2P mempool gossip performance [#4205](https://github.com/lambdaclass/ethrex/pull/4205)

### 2025-08-28

- Improve precompiles further: modexp, ecrecover [#4168](https://github.com/lambdaclass/ethrex/pull/4168)

### 2025-08-27

- Improve memory resize performance [#4117](https://github.com/lambdaclass/ethrex/pull/4177)

### 2025-08-25

- Improve calldatacopy opcode further [#4150](https://github.com/lambdaclass/ethrex/pull/4150)

### 2025-08-22

- Improve Memory::load_range by returning a Bytes directly, avoding a vec allocation [#4098](https://github.com/lambdaclass/ethrex/pull/4098)

- Improve ecpairing (bn128) precompile [#4130](https://github.com/lambdaclass/ethrex/pull/4130)

### 2025-08-20

- Improve BLS12 precompile [#4073](https://github.com/lambdaclass/ethrex/pull/4073)

- Improve blobbasefee opcode [#4092](https://github.com/lambdaclass/ethrex/pull/4092)

- Make precompiles use a constant table [#4097](https://github.com/lambdaclass/ethrex/pull/4097)

### 2025-08-19

- Improve addmod and mulmod opcode performance [#4072](https://github.com/lambdaclass/ethrex/pull/4072)

- Improve signextend opcode performance [#4071](https://github.com/lambdaclass/ethrex/pull/4071)

- Improve performance of calldataload, calldatacopy, extcodecopy, codecopy, returndatacopy [#4070](https://github.com/lambdaclass/ethrex/pull/4070)

### 2025-08-14

- Use malachite crate to handle big integers in modexp, improving perfomance [#4045](https://github.com/lambdaclass/ethrex/pull/4045)

### 2025-07-31

- Cache chain config and latest canonical block header [#3878](https://github.com/lambdaclass/ethrex/pull/3878)

- Batching of transaction hashes sent in a single NewPooledTransactionHashes message [#3912](https://github.com/lambdaclass/ethrex/pull/3912)

- Make `JUMPDEST` blacklist lazily generated on-demand [#3812](https://github.com/lambdaclass/ethrex/pull/3812)
- Rewrite Blake2 AVX2 implementation (avoid gather instructions and better loop handling).
- Add Blake2 NEON implementation.

### 2025-07-30

- Add a secondary index keyed by sender+nonce to the mempool to avoid linear lookups [#3865](https://github.com/lambdaclass/ethrex/pull/3865)

### 2025-07-24

- Refactor current callframe to avoid handling avoidable errors, improving performance [#3816](https://github.com/lambdaclass/ethrex/pull/3816)

- Add shortcut to avoid callframe creation on precompile invocations [#3802](https://github.com/lambdaclass/ethrex/pull/3802)

### 2025-07-21

- Use `rayon` to recover the sender address from transactions [#3709](https://github.com/lambdaclass/ethrex/pull/3709)

### 2025-07-18

- Migrate EcAdd and EcMul to Arkworks [#3719](https://github.com/lambdaclass/ethrex/pull/3719)

- Add specialized push1 and pop1 to stack [#3705](https://github.com/lambdaclass/ethrex/pull/3705)

- Improve precompiles by avoiding 0 value transfers [#3715](https://github.com/lambdaclass/ethrex/pull/3715)

- Improve BlobHash [#3704](https://github.com/lambdaclass/ethrex/pull/3704)

  Added push1 and pop1 to avoid using arrays for single variable operations.

  Avoid checking for blob hashes length twice.

### 2025-07-17

- Use a lookup table for opcode execution [#3669](https://github.com/lambdaclass/ethrex/pull/3669)

- Improve CodeCopy perfomance [#3675](https://github.com/lambdaclass/ethrex/pull/3675)

- Improve sstore perfomance further [#3657](https://github.com/lambdaclass/ethrex/pull/3657)

### 2025-07-16

- Improve levm memory model [#3564](https://github.com/lambdaclass/ethrex/pull/3564)

### 2025-07-15

- Add sstore bench [#3552](https://github.com/lambdaclass/ethrex/pull/3552)

### 2025-07-10

- Add AVX256 implementation of BLAKE2 [#3590](https://github.com/lambdaclass/ethrex/pull/3590)

### 2025-07-08

- Improve sstore opcodes [#3555](https://github.com/lambdaclass/ethrex/pull/3555)

### 2025-07-07

- Improve blake2f [#3503](https://github.com/lambdaclass/ethrex/pull/3503)

### 2025-06-30

- Use a stack pool [#3386](https://github.com/lambdaclass/ethrex/pull/3386)

### 2025-06-27

- Reduce handle_debug runtime cost [#3356](https://github.com/lambdaclass/ethrex/pull/3356)
- Improve U256 decoding and PUSHX [#3332](https://github.com/lambdaclass/ethrex/pull/3332)

### 2025-06-26

- Refactor jump opcodes to use a blacklist on invalid targets.

### 2025-06-20

- Use a lookup table for opcode parsing [#3253](https://github.com/lambdaclass/ethrex/pull/3253)
- Use specialized PUSH1 and PUSH2 implementations [#3262](https://github.com/lambdaclass/ethrex/pull/3262)

### 2025-05-27

- Improved the performance of shift instructions. [2933](https://github.com/lambdaclass/ethrex/pull/2933)

- Refactor Patricia Merkle Trie to avoid rehashing the entire path on every insert [2687](https://github.com/lambdaclass/ethrex/pull/2687)

### 2025-05-22

- Add immutable cache to LEVM that stores in memory data read from the Database so that getting account doesn't need to consult the Database again. [2829](https://github.com/lambdaclass/ethrex/pull/2829)

### 2025-05-20

- Reduce account clone overhead when account data is retrieved [2684](https://github.com/lambdaclass/ethrex/pull/2684)

### 2025-04-30

- Reduce transaction clone and Vec grow overhead in mempool [2637](https://github.com/lambdaclass/ethrex/pull/2637)

### 2025-04-28

- Make TrieDb trait use NodeHash as key [2517](https://github.com/lambdaclass/ethrex/pull/2517)

### 2025-04-22

- Avoid calculating state transitions after every block in bulk mode [2519](https://github.com/lambdaclass/ethrex/pull/2519)

- Transform the inlined variant of NodeHash to a constant sized array [2516](https://github.com/lambdaclass/ethrex/pull/2516)

### 2025-04-11

- Removed some unnecessary clones and made some functions const: [2438](https://github.com/lambdaclass/ethrex/pull/2438)

- Asyncify some DB read APIs, as well as its users [#2430](https://github.com/lambdaclass/ethrex/pull/2430)

### 2025-04-09

- Fix an issue where the table was locked for up to 20 sec when performing a ping: [2368](https://github.com/lambdaclass/ethrex/pull/2368)

#### 2025-04-03

- Fix a bug where RLP encoding was being done twice: [#2353](https://github.com/lambdaclass/ethrex/pull/2353), check
  the report under `docs/perf_reports` for more information.

#### 2025-04-01

- Asyncify DB write APIs, as well as its users [#2336](https://github.com/lambdaclass/ethrex/pull/2336)

#### 2025-03-30

- Faster block import, use a slice instead of copy
  [#2097](https://github.com/lambdaclass/ethrex/pull/2097)

#### 2025-02-28

- Don't recompute transaction senders when building blocks [#2097](https://github.com/lambdaclass/ethrex/pull/2097)

#### 2025-03-21

- Process blocks in batches when syncing and importing [#2174](https://github.com/lambdaclass/ethrex/pull/2174)

### 2025-03-27

- Compute tx senders in parallel [#2268](https://github.com/lambdaclass/ethrex/pull/2268)<|MERGE_RESOLUTION|>--- conflicted
+++ resolved
@@ -2,15 +2,13 @@
 
 ## Perf
 
-<<<<<<< HEAD
 ### 2025-11-26
 
 - Avoid unnecessary hashing of init codes and already hashed codes [#5397](https://github.com/lambdaclass/ethrex/pull/5397)
-=======
+
 ### 2025-11-20
 
 - Improve rlp encoding by avoiding extra loops and remove unneeded array vec, also adding a alloc-less length method the default trait impl [#5350](https://github.com/lambdaclass/ethrex/pull/5350)
->>>>>>> 56c7c35f
 
 ### 2025-11-19
 
