# Ethrex Changelog

## Perf

<<<<<<< HEAD
### 2025-08-22

- Improve ecpairing (bn128) precompile [#4130](https://github.com/lambdaclass/ethrex/pull/4130)
=======
### 2025-08-20

- Improve blobbasefee opcode [#4092](https://github.com/lambdaclass/ethrex/pull/4092)
>>>>>>> 6e874c50

### 2025-08-19

- Improve signextend opcode performance [#4071](https://github.com/lambdaclass/ethrex/pull/4071)

- Improve performance of calldataload, calldatacopy, extcodecopy, codecopy, returndatacopy [#4070](https://github.com/lambdaclass/ethrex/pull/4070)


### 2025-08-14

- Use malachite crate to handle big integers in modexp, improving perfomance [#4045](https://github.com/lambdaclass/ethrex/pull/4045)

### 2025-07-31

- Cache chain config and latest canonical block header [#3878](https://github.com/lambdaclass/ethrex/pull/3878)

- Batching of transaction hashes sent in a single NewPooledTransactionHashes message [#3912](https://github.com/lambdaclass/ethrex/pull/3912)

- Make `JUMPDEST` blacklist lazily generated on-demand [#3812](https://github.com/lambdaclass/ethrex/pull/3812)
- Rewrite Blake2 AVX2 implementation (avoid gather instructions and better loop handling).


### 2025-07-30

- Add a secondary index keyed by sender+nonce to the mempool to avoid linear lookups [#3865](https://github.com/lambdaclass/ethrex/pull/3865)

### 2025-07-24

- Refactor current callframe to avoid handling avoidable errors, improving performance [#3816](https://github.com/lambdaclass/ethrex/pull/3816)

- Add shortcut to avoid callframe creation on precompile invocations [#3802](https://github.com/lambdaclass/ethrex/pull/3802)

### 2025-07-21

- Use `rayon` to recover the sender address from transactions [#3709](https://github.com/lambdaclass/ethrex/pull/3709)

### 2025-07-18

- Migrate EcAdd and EcMul to Arkworks [#3719](https://github.com/lambdaclass/ethrex/pull/3719)

- Add specialized push1 and pop1 to stack [#3705](https://github.com/lambdaclass/ethrex/pull/3705)

- Improve precompiles by avoiding 0 value transfers [#3715](https://github.com/lambdaclass/ethrex/pull/3715)

- Improve BlobHash [#3704](https://github.com/lambdaclass/ethrex/pull/3704)

  Added push1 and pop1 to avoid using arrays for single variable operations.

  Avoid checking for blob hashes length twice.

### 2025-07-17

- Use a lookup table for opcode execution [#3669](https://github.com/lambdaclass/ethrex/pull/3669)

- Improve CodeCopy perfomance [#3675](https://github.com/lambdaclass/ethrex/pull/3675)

- Improve sstore perfomance further [#3657](https://github.com/lambdaclass/ethrex/pull/3657)

### 2025-07-16

- Improve levm memory model [#3564](https://github.com/lambdaclass/ethrex/pull/3564)

### 2025-07-15

- Add sstore bench [#3552](https://github.com/lambdaclass/ethrex/pull/3552)

### 2025-07-10

- Add AVX256 implementation of BLAKE2 [#3590](https://github.com/lambdaclass/ethrex/pull/3590)

### 2025-07-08

- Improve sstore opcodes [#3555](https://github.com/lambdaclass/ethrex/pull/3555)

### 2025-07-07

- Improve blake2f [#3503](https://github.com/lambdaclass/ethrex/pull/3503)

### 2025-06-30

- Use a stack pool [#3386](https://github.com/lambdaclass/ethrex/pull/3386)

### 2025-06-27

- Reduce handle_debug runtime cost [#3356](https://github.com/lambdaclass/ethrex/pull/3356)
- Improve U256 decoding and PUSHX [#3332](https://github.com/lambdaclass/ethrex/pull/3332)

### 2025-06-26

- Refactor jump opcodes to use a blacklist on invalid targets.

### 2025-06-20

- Use a lookup table for opcode parsing [#3253](https://github.com/lambdaclass/ethrex/pull/3253)
- Use specialized PUSH1 and PUSH2 implementations [#3262](https://github.com/lambdaclass/ethrex/pull/3262)

### 2025-05-27

- Improved the performance of shift instructions. [2933](https://github.com/lambdaclass/ethrex/pull/2933)

- Refactor Patricia Merkle Trie to avoid rehashing the entire path on every insert [2687](https://github.com/lambdaclass/ethrex/pull/2687)

### 2025-05-22

- Add immutable cache to LEVM that stores in memory data read from the Database so that getting account doesn't need to consult the Database again. [2829](https://github.com/lambdaclass/ethrex/pull/2829)

### 2025-05-20

- Reduce account clone overhead when account data is retrieved [2684](https://github.com/lambdaclass/ethrex/pull/2684)

### 2025-04-30

- Reduce transaction clone and Vec grow overhead in mempool [2637](https://github.com/lambdaclass/ethrex/pull/2637)

### 2025-04-28

- Make TrieDb trait use NodeHash as key [2517](https://github.com/lambdaclass/ethrex/pull/2517)

### 2025-04-22

- Avoid calculating state transitions after every block in bulk mode [2519](https://github.com/lambdaclass/ethrex/pull/2519)

- Transform the inlined variant of NodeHash to a constant sized array [2516](https://github.com/lambdaclass/ethrex/pull/2516)

### 2025-04-11

- Removed some unnecessary clones and made some functions const: [2438](https://github.com/lambdaclass/ethrex/pull/2438)

- Asyncify some DB read APIs, as well as its users [#2430](https://github.com/lambdaclass/ethrex/pull/2430)

### 2025-04-09

- Fix an issue where the table was locked for up to 20 sec when performing a ping: [2368](https://github.com/lambdaclass/ethrex/pull/2368)

#### 2025-04-03

- Fix a bug where RLP encoding was being done twice: [#2353](https://github.com/lambdaclass/ethrex/pull/2353), check
  the report under `docs/perf_reports` for more information.

#### 2025-04-01

- Asyncify DB write APIs, as well as its users [#2336](https://github.com/lambdaclass/ethrex/pull/2336)

#### 2025-03-30

- Faster block import, use a slice instead of copy
  [#2097](https://github.com/lambdaclass/ethrex/pull/2097)

#### 2025-02-28

- Don't recompute transaction senders when building blocks [#2097](https://github.com/lambdaclass/ethrex/pull/2097)

#### 2025-03-21

- Process blocks in batches when syncing and importing [#2174](https://github.com/lambdaclass/ethrex/pull/2174)

### 2025-03-27

- Compute tx senders in parallel [#2268](https://github.com/lambdaclass/ethrex/pull/2268)<|MERGE_RESOLUTION|>--- conflicted
+++ resolved
@@ -2,15 +2,13 @@
 
 ## Perf
 
-<<<<<<< HEAD
 ### 2025-08-22
 
 - Improve ecpairing (bn128) precompile [#4130](https://github.com/lambdaclass/ethrex/pull/4130)
-=======
+
 ### 2025-08-20
 
 - Improve blobbasefee opcode [#4092](https://github.com/lambdaclass/ethrex/pull/4092)
->>>>>>> 6e874c50
 
 ### 2025-08-19
 
