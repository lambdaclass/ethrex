# Ethrex Changelog

## Perf

<<<<<<< HEAD
## 2025-07-10

- Add AVX256 implementation of BLAKE2 [#3590](https://github.com/lambdaclass/ethrex/pull/3590)
=======
### 2025-07-15

- Add sstore bench [#3552](https://github.com/lambdaclass/ethrex/pull/3552)
>>>>>>> ea331e09

### 2025-07-08

- Improve sstore opcodes [#3555](https://github.com/lambdaclass/ethrex/pull/3555)

### 2025-07-07

- Improve blake2f [#3503](https://github.com/lambdaclass/ethrex/pull/3503)

### 2025-06-30

- Use a stack pool [#3386](https://github.com/lambdaclass/ethrex/pull/3386)

### 2025-06-27

- Reduce handle_debug runtime cost [#3356](https://github.com/lambdaclass/ethrex/pull/3356)
- Improve U256 decoding and PUSHX [#3332](https://github.com/lambdaclass/ethrex/pull/3332)

### 2025-06-26

- Refactor jump opcodes to use a blacklist on invalid targets.

### 2025-06-20

- Use a lookup table for opcode parsing [#3253](https://github.com/lambdaclass/ethrex/pull/3253)
- Use specialized PUSH1 and PUSH2 implementations [#3262](https://github.com/lambdaclass/ethrex/pull/3262)

### 2025-05-27

- Improved the performance of shift instructions. [2933](https://github.com/lambdaclass/ethrex/pull/2933)

- Refactor Patricia Merkle Trie to avoid rehashing the entire path on every insert [2687](https://github.com/lambdaclass/ethrex/pull/2687)

### 2025-05-22

- Add immutable cache to LEVM that stores in memory data read from the Database so that getting account doesn't need to consult the Database again. [2829](https://github.com/lambdaclass/ethrex/pull/2829)

### 2025-05-20

- Reduce account clone overhead when account data is retrieved [2684](https://github.com/lambdaclass/ethrex/pull/2684)

### 2025-04-30

- Reduce transaction clone and Vec grow overhead in mempool [2637](https://github.com/lambdaclass/ethrex/pull/2637)

### 2025-04-28

- Make TrieDb trait use NodeHash as key [2517](https://github.com/lambdaclass/ethrex/pull/2517)

### 2025-04-22

- Avoid calculating state transitions after every block in bulk mode [2519](https://github.com/lambdaclass/ethrex/pull/2519)

- Transform the inlined variant of NodeHash to a constant sized array [2516](https://github.com/lambdaclass/ethrex/pull/2516)

### 2025-04-11

- Removed some unnecessary clones and made some functions const: [2438](https://github.com/lambdaclass/ethrex/pull/2438)

- Asyncify some DB read APIs, as well as its users [#2430](https://github.com/lambdaclass/ethrex/pull/2430)

### 2025-04-09

- Fix an issue where the table was locked for up to 20 sec when performing a ping: [2368](https://github.com/lambdaclass/ethrex/pull/2368)

#### 2025-04-03

- Fix a bug where RLP encoding was being done twice: [#2353](https://github.com/lambdaclass/ethrex/pull/2353), check
  the report under `docs/perf_reports` for more information.

#### 2025-04-01

- Asyncify DB write APIs, as well as its users [#2336](https://github.com/lambdaclass/ethrex/pull/2336)

#### 2025-03-30

- Faster block import, use a slice instead of copy
  [#2097](https://github.com/lambdaclass/ethrex/pull/2097)

#### 2025-02-28

- Don't recompute transaction senders when building blocks [#2097](https://github.com/lambdaclass/ethrex/pull/2097)

#### 2025-03-21

- Process blocks in batches when syncing and importing [#2174](https://github.com/lambdaclass/ethrex/pull/2174)

### 2025-03-27

- Compute tx senders in parallel [#2268](https://github.com/lambdaclass/ethrex/pull/2268)<|MERGE_RESOLUTION|>--- conflicted
+++ resolved
@@ -2,15 +2,13 @@
 
 ## Perf
 
-<<<<<<< HEAD
-## 2025-07-10
-
-- Add AVX256 implementation of BLAKE2 [#3590](https://github.com/lambdaclass/ethrex/pull/3590)
-=======
 ### 2025-07-15
 
 - Add sstore bench [#3552](https://github.com/lambdaclass/ethrex/pull/3552)
->>>>>>> ea331e09
+
+### 2025-07-10
+
+- Add AVX256 implementation of BLAKE2 [#3590](https://github.com/lambdaclass/ethrex/pull/3590)
 
 ### 2025-07-08
 
