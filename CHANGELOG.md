--- conflicted
+++ resolved
@@ -2,15 +2,13 @@
 
 ## Perf
 
-<<<<<<< HEAD
+### 2025-10-27
+
+- Reusing FindNode message per lookup loop instead of randomizing the key for each message. [#5047](https://github.com/lambdaclass/ethrex/pull/5047)
+
 ### 2025-10-23
 
 - Move trie updates post block execution to a background thread. [#4989](https://github.com/lambdaclass/ethrex/pull/4989).
-=======
-### 2025-10-27
-
-- Reusing FindNode message per lookup loop instead of randomizing the key for each message. [#5047](https://github.com/lambdaclass/ethrex/pull/5047)
->>>>>>> 23c14ec6
 
 ### 2025-10-21
 
