--- conflicted
+++ resolved
@@ -2,11 +2,10 @@
 
 ## Perf
 
-<<<<<<< HEAD
-### 2025-09-18
+### 2025-12-16
 
 - Fetch receipts for block in single DB transaction for the RCP queries [#xxxx](https://github.com/lambdaclass/ethrex/pull/xxxx)
-=======
+
 ### 2025-12-02
 
 - Avoid unnecessary hashing of init codes and already hashed codes [#5397](https://github.com/lambdaclass/ethrex/pull/5397)
@@ -146,7 +145,6 @@
 
 - Refactor `bls12_g1add` to use `lambdaworks` [#4500](https://github.com/lambdaclass/ethrex/pull/4500)
 - Refactor `bls12_g2add` to use `lambdaworks` [#4538](https://github.com/lambdaclass/ethrex/pull/4538)
->>>>>>> 48b8e3c3
 
 ### 2025-09-15
 
