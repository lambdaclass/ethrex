--- conflicted
+++ resolved
@@ -2,13 +2,11 @@
 
 ## Perf
 
-<<<<<<< HEAD
+### 2025-11-07
+- Reuse stack pool in LEVM [#5179](https://github.com/lambdaclass/ethrex/pull/5179)
+
 ### 2025-11-05
 - Move insertion of receipts and tx locations to the background [#5203](https://github.com/lambdaclass/ethrex/pull/5203)
-=======
-### 2025-11-07
-- Reuse stack pool in LEVM [#5179](https://github.com/lambdaclass/ethrex/pull/5179)
->>>>>>> 66cd9fb4
 
 ### 2025-11-03
 
