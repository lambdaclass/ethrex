--- conflicted
+++ resolved
@@ -2,15 +2,13 @@
 
 ## Perf
 
-<<<<<<< HEAD
+### 2025-11-28
+
+- Change some calls from `encode_to_vec().len()` to `.length()` when wanting to get the rlp encoded length [#5374](https://github.com/lambdaclass/ethrex/pull/5374)
+
 ### 2025-11-27
 
 - Use unchecked swap for stack [#5439](https://github.com/lambdaclass/ethrex/pull/5439)
-=======
-### 2025-11-28
-
-- Change some calls from `encode_to_vec().len()` to `.length()` when wanting to get the rlp encoded length [#5374](https://github.com/lambdaclass/ethrex/pull/5374)
->>>>>>> 3be122c5
 
 ### 2025-11-20
 
