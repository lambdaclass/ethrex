# Ethrex Changelog

## Perf

<<<<<<< HEAD

### 2025-07-31

- Optimize NOP-sliding on JUMP, JUMPI (taken only) and JUMPDEST instructions.
=======
### 2025-07-31

- Cache chain config and latest canonical block header [#3878](https://github.com/lambdaclass/ethrex/pull/3878)

- Batching of transaction hashes sent in a single NewPooledTransactionHashes message [#3912](https://github.com/lambdaclass/ethrex/pull/3912)

- Make `JUMPDEST` blacklist lazily generated on-demand [#3812](https://github.com/lambdaclass/ethrex/pull/3812)
- Rewrite Blake2 AVX2 implementation (avoid gather instructions and better loop handling).


### 2025-07-30

- Add a secondary index keyed by sender+nonce to the mempool to avoid linear lookups [#3865](https://github.com/lambdaclass/ethrex/pull/3865)
>>>>>>> bc75e720

### 2025-07-24

- Refactor current callframe to avoid handling avoidable errors, improving performance [#3816](https://github.com/lambdaclass/ethrex/pull/3816)

- Add shortcut to avoid callframe creation on precompile invocations [#3802](https://github.com/lambdaclass/ethrex/pull/3802)

### 2025-07-21

- Use `rayon` to recover the sender address from transactions [#3709](https://github.com/lambdaclass/ethrex/pull/3709)

### 2025-07-18

- Migrate EcAdd and EcMul to Arkworks [#3719](https://github.com/lambdaclass/ethrex/pull/3719)

- Add specialized push1 and pop1 to stack [#3705](https://github.com/lambdaclass/ethrex/pull/3705)

- Improve precompiles by avoiding 0 value transfers [#3715](https://github.com/lambdaclass/ethrex/pull/3715)

- Improve BlobHash [#3704](https://github.com/lambdaclass/ethrex/pull/3704)

  Added push1 and pop1 to avoid using arrays for single variable operations.

  Avoid checking for blob hashes length twice.

### 2025-07-17

- Use a lookup table for opcode execution [#3669](https://github.com/lambdaclass/ethrex/pull/3669)

- Improve CodeCopy perfomance [#3675](https://github.com/lambdaclass/ethrex/pull/3675)

- Improve sstore perfomance further [#3657](https://github.com/lambdaclass/ethrex/pull/3657)

### 2025-07-16

- Improve levm memory model [#3564](https://github.com/lambdaclass/ethrex/pull/3564)

### 2025-07-15

- Add sstore bench [#3552](https://github.com/lambdaclass/ethrex/pull/3552)

### 2025-07-10

- Add AVX256 implementation of BLAKE2 [#3590](https://github.com/lambdaclass/ethrex/pull/3590)

### 2025-07-08

- Improve sstore opcodes [#3555](https://github.com/lambdaclass/ethrex/pull/3555)

### 2025-07-07

- Improve blake2f [#3503](https://github.com/lambdaclass/ethrex/pull/3503)

### 2025-06-30

- Use a stack pool [#3386](https://github.com/lambdaclass/ethrex/pull/3386)

### 2025-06-27

- Reduce handle_debug runtime cost [#3356](https://github.com/lambdaclass/ethrex/pull/3356)
- Improve U256 decoding and PUSHX [#3332](https://github.com/lambdaclass/ethrex/pull/3332)

### 2025-06-26

- Refactor jump opcodes to use a blacklist on invalid targets.

### 2025-06-20

- Use a lookup table for opcode parsing [#3253](https://github.com/lambdaclass/ethrex/pull/3253)
- Use specialized PUSH1 and PUSH2 implementations [#3262](https://github.com/lambdaclass/ethrex/pull/3262)

### 2025-05-27

- Improved the performance of shift instructions. [2933](https://github.com/lambdaclass/ethrex/pull/2933)

- Refactor Patricia Merkle Trie to avoid rehashing the entire path on every insert [2687](https://github.com/lambdaclass/ethrex/pull/2687)

### 2025-05-22

- Add immutable cache to LEVM that stores in memory data read from the Database so that getting account doesn't need to consult the Database again. [2829](https://github.com/lambdaclass/ethrex/pull/2829)

### 2025-05-20

- Reduce account clone overhead when account data is retrieved [2684](https://github.com/lambdaclass/ethrex/pull/2684)

### 2025-04-30

- Reduce transaction clone and Vec grow overhead in mempool [2637](https://github.com/lambdaclass/ethrex/pull/2637)

### 2025-04-28

- Make TrieDb trait use NodeHash as key [2517](https://github.com/lambdaclass/ethrex/pull/2517)

### 2025-04-22

- Avoid calculating state transitions after every block in bulk mode [2519](https://github.com/lambdaclass/ethrex/pull/2519)

- Transform the inlined variant of NodeHash to a constant sized array [2516](https://github.com/lambdaclass/ethrex/pull/2516)

### 2025-04-11

- Removed some unnecessary clones and made some functions const: [2438](https://github.com/lambdaclass/ethrex/pull/2438)

- Asyncify some DB read APIs, as well as its users [#2430](https://github.com/lambdaclass/ethrex/pull/2430)

### 2025-04-09

- Fix an issue where the table was locked for up to 20 sec when performing a ping: [2368](https://github.com/lambdaclass/ethrex/pull/2368)

#### 2025-04-03

- Fix a bug where RLP encoding was being done twice: [#2353](https://github.com/lambdaclass/ethrex/pull/2353), check
  the report under `docs/perf_reports` for more information.

#### 2025-04-01

- Asyncify DB write APIs, as well as its users [#2336](https://github.com/lambdaclass/ethrex/pull/2336)

#### 2025-03-30

- Faster block import, use a slice instead of copy
  [#2097](https://github.com/lambdaclass/ethrex/pull/2097)

#### 2025-02-28

- Don't recompute transaction senders when building blocks [#2097](https://github.com/lambdaclass/ethrex/pull/2097)

#### 2025-03-21

- Process blocks in batches when syncing and importing [#2174](https://github.com/lambdaclass/ethrex/pull/2174)

### 2025-03-27

- Compute tx senders in parallel [#2268](https://github.com/lambdaclass/ethrex/pull/2268)<|MERGE_RESOLUTION|>--- conflicted
+++ resolved
@@ -2,13 +2,10 @@
 
 ## Perf
 
-<<<<<<< HEAD
 
 ### 2025-07-31
 
 - Optimize NOP-sliding on JUMP, JUMPI (taken only) and JUMPDEST instructions.
-=======
-### 2025-07-31
 
 - Cache chain config and latest canonical block header [#3878](https://github.com/lambdaclass/ethrex/pull/3878)
 
@@ -17,11 +14,9 @@
 - Make `JUMPDEST` blacklist lazily generated on-demand [#3812](https://github.com/lambdaclass/ethrex/pull/3812)
 - Rewrite Blake2 AVX2 implementation (avoid gather instructions and better loop handling).
 
-
 ### 2025-07-30
 
 - Add a secondary index keyed by sender+nonce to the mempool to avoid linear lookups [#3865](https://github.com/lambdaclass/ethrex/pull/3865)
->>>>>>> bc75e720
 
 ### 2025-07-24
 
