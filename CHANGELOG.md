--- conflicted
+++ resolved
@@ -4,11 +4,9 @@
 
 ### 2025-10-13
 
-<<<<<<< HEAD
+
 - Remove explicit cache-related options from RocksDB configuration and reverted optimistic transactions to reduce RAM usage [#4853](https://github.com/lambdaclass/ethrex/pull/4853)
-=======
 - Remove unnecesary mul in ecpairing [#4843](https://github.com/lambdaclass/ethrex/pull/4843)
->>>>>>> 64491a16
 
 ### 2025-10-06
 
