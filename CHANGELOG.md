# Ethrex Changelog

## Perf

<<<<<<< HEAD
### 2025-12-13

- Avoid recalculating blob base fee while preparing transactions [#5328](https://github.com/lambdaclass/ethrex/pull/5328)
=======
### 2025-11-13

- Use BlobDB for account_codes column family [#5300](https://github.com/lambdaclass/ethrex/pull/5300)
>>>>>>> 27be0962

### 2025-11-12

- Only mark individual values as dirty instead of the whole trie [#5282](https://github.com/lambdaclass/ethrex/pull/5282)
- Separate Account and storage Column families in rocksdb [#5055](https://github.com/lambdaclass/ethrex/pull/5055)
- Avoid copying while reading account code [#5289](https://github.com/lambdaclass/ethrex/pull/5289)
- Cache `BLOBBASEFEE` opcode value [#5288](https://github.com/lambdaclass/ethrex/pull/5288)

### 2025-11-11

- Insert instead of merge for bloom rebuilds [#5223](https://github.com/lambdaclass/ethrex/pull/5223)
- Replace sha3 keccak to an assembly version using ffi [#5247](https://github.com/lambdaclass/ethrex/pull/5247)
- Fix `FlatKeyValue` generation on fullsync mode [#5274](https://github.com/lambdaclass/ethrex/pull/5274)

### 2025-11-10

- Disable RocksDB compression [#5223](https://github.com/lambdaclass/ethrex/pull/5223)

### 2025-11-07

- Reuse stack pool in LEVM [#5179](https://github.com/lambdaclass/ethrex/pull/5179)

### 2025-11-05

- Merkelization backpressure and batching [#5200](https://github.com/lambdaclass/ethrex/pull/5200)

### 2025-11-03

- Avoid unnecessary hash validations [#5167](https://github.com/lambdaclass/ethrex/pull/5167)
- Merge execution with some post-execution validations [#5170](https://github.com/lambdaclass/ethrex/pull/5170)

### 2025-10-31

- Reduce overhead of trie opening [#5145](https://github.com/lambdaclass/ethrex/pull/5145)
- Improved discovery and peer initialization [#5147](https://github.com/lambdaclass/ethrex/pull/5147)

### 2025-10-30

- Pipeline Merkleization and Execution [#5084](https://github.com/lambdaclass/ethrex/pull/5084)
- Add bloom filters to snapshot layers [#5112](https://github.com/lambdaclass/ethrex/pull/5112)
- Make trusted setup warmup non blocking [#5124](https://github.com/lambdaclass/ethrex/pull/5124)

### 2025-10-28

- Batch BlobsBundle::validate [#4993](https://github.com/lambdaclass/ethrex/pull/4993)
- Remove latest_block_header lock [#5050](https://github.com/lambdaclass/ethrex/pull/5050)

### 2025-10-27

- Run "engine_newPayload" block execution in a dedicated worker thread. [#5051](https://github.com/lambdaclass/ethrex/pull/5051)
- Reusing FindNode message per lookup loop instead of randomizing the key for each message. [#5047](https://github.com/lambdaclass/ethrex/pull/5047)

### 2025-10-23

- Move trie updates post block execution to a background thread. [#4989](https://github.com/lambdaclass/ethrex/pull/4989).

### 2025-10-21

- Instead of lazy computation of blocklist, do greedy computation of allowlist and store the result, fetch it with the DB. [#4961](https://github.com/lambdaclass/ethrex/pull/4961)

### 2025-10-20

- Remove duplicate subgroup check in ecpairing precompile [#4960](https://github.com/lambdaclass/ethrex/pull/4960)

### 2025-10-17

- Replaces incremental iteration with a one-time precompute method that scans the entire bytecode, building a `BitVec<u8, Msb0>` where bits mark valid `JUMPDEST` positions, skipping `PUSH1..PUSH32` data bytes.
- Updates `is_blacklisted` to O(1) bit lookup.

### 2025-10-14

- Improve get_closest_nodes p2p performance [#4838](https://github.com/lambdaclass/ethrex/pull/4838)

### 2025-10-13

- Remove explicit cache-related options from RocksDB configuration and reverted optimistic transactions to reduce RAM usage [#4853](https://github.com/lambdaclass/ethrex/pull/4853)
- Remove unnecesary mul in ecpairing [#4843](https://github.com/lambdaclass/ethrex/pull/4843)

### 2025-10-06

- Improve block headers vec handling in syncer [#4771](https://github.com/lambdaclass/ethrex/pull/4771)
- Refactor current_step sync metric from a `Mutex<String>` to a simple atomic. [#4772](https://github.com/lambdaclass/ethrex/pull/4772)

### 2025-10-01

- Change remaining_gas to i64, improving performance in gas cost calculations [#4684](https://github.com/lambdaclass/ethrex/pull/4684)

### 2025-09-30

- Downloading all slots of big accounts during the initial leaves download step of snap sync [#4689](https://github.com/lambdaclass/ethrex/pull/4689)
- Downloading and inserting intelligently accounts with the same state root and few (<= slots) [#4689](https://github.com/lambdaclass/ethrex/pull/4689)
- Improving the performance of state trie through an ordered insertion algorithm [#4689](https://github.com/lambdaclass/ethrex/pull/4689)

### 2025-09-29

- Remove `OpcodeResult` to improve tight loops of lightweight opcodes [#4650](https://github.com/lambdaclass/ethrex/pull/4650)

### 2025-09-24

- Avoid dumping empty storage accounts to disk [#4590](https://github.com/lambdaclass/ethrex/pull/4590)

### 2025-09-22

- Improve instruction fetching, dynamic opcode table based on configured fork, specialized push_zero in stack #[4579](https://github.com/lambdaclass/ethrex/pull/4579)

### 2025-09-17

- Refactor `bls12_g1add` to use `lambdaworks` [#4500](https://github.com/lambdaclass/ethrex/pull/4500)
- Refactor `bls12_g2add` to use `lambdaworks` [#4538](https://github.com/lambdaclass/ethrex/pull/4538)

### 2025-09-15

- Fix caching mechanism of the latest block's hash [#4479](https://github.com/lambdaclass/ethrex/pull/4479)
- Add `jemalloc` as an optional global allocator used by default [#4301](https://github.com/lambdaclass/ethrex/pull/4301)

- Improve time when downloading bytecodes from peers [#4487](https://github.com/lambdaclass/ethrex/pull/4487)

### 2025-09-11

- Add `RocksDB` as an optional storage engine [#4272](https://github.com/lambdaclass/ethrex/pull/4272)

### 2025-09-10

- Implement fast partition of `TrieIterator` and use it for quickly responding `GetAccountRanges` and `GetStorageRanges` [#4404](https://github.com/lambdaclass/ethrex/pull/4404)

### 2025-09-09

- Refactor substrate backup mechanism to avoid expensive clones [#4381](https://github.com/lambdaclass/ethrex/pull/4381)

### 2025-09-02

- Use x86-64-v2 cpu target on linux by default, dockerfile will use it too. [#4252](https://github.com/lambdaclass/ethrex/pull/4252)

### 2025-09-01

- Process JUMPDEST gas and pc together with the given JUMP JUMPI opcode, improving performance. #[4220](https://github.com/lambdaclass/ethrex/pull/4220)

### 2025-08-29

- Improve P2P mempool gossip performance [#4205](https://github.com/lambdaclass/ethrex/pull/4205)

### 2025-08-28

- Improve precompiles further: modexp, ecrecover [#4168](https://github.com/lambdaclass/ethrex/pull/4168)

### 2025-08-27

- Improve memory resize performance [#4117](https://github.com/lambdaclass/ethrex/pull/4177)

### 2025-08-25

- Improve calldatacopy opcode further [#4150](https://github.com/lambdaclass/ethrex/pull/4150)

### 2025-08-22

- Improve Memory::load_range by returning a Bytes directly, avoding a vec allocation [#4098](https://github.com/lambdaclass/ethrex/pull/4098)

- Improve ecpairing (bn128) precompile [#4130](https://github.com/lambdaclass/ethrex/pull/4130)

### 2025-08-20

- Improve BLS12 precompile [#4073](https://github.com/lambdaclass/ethrex/pull/4073)

- Improve blobbasefee opcode [#4092](https://github.com/lambdaclass/ethrex/pull/4092)

- Make precompiles use a constant table [#4097](https://github.com/lambdaclass/ethrex/pull/4097)

### 2025-08-19

- Improve addmod and mulmod opcode performance [#4072](https://github.com/lambdaclass/ethrex/pull/4072)

- Improve signextend opcode performance [#4071](https://github.com/lambdaclass/ethrex/pull/4071)

- Improve performance of calldataload, calldatacopy, extcodecopy, codecopy, returndatacopy [#4070](https://github.com/lambdaclass/ethrex/pull/4070)

### 2025-08-14

- Use malachite crate to handle big integers in modexp, improving perfomance [#4045](https://github.com/lambdaclass/ethrex/pull/4045)

### 2025-07-31

- Cache chain config and latest canonical block header [#3878](https://github.com/lambdaclass/ethrex/pull/3878)

- Batching of transaction hashes sent in a single NewPooledTransactionHashes message [#3912](https://github.com/lambdaclass/ethrex/pull/3912)

- Make `JUMPDEST` blacklist lazily generated on-demand [#3812](https://github.com/lambdaclass/ethrex/pull/3812)
- Rewrite Blake2 AVX2 implementation (avoid gather instructions and better loop handling).
- Add Blake2 NEON implementation.

### 2025-07-30

- Add a secondary index keyed by sender+nonce to the mempool to avoid linear lookups [#3865](https://github.com/lambdaclass/ethrex/pull/3865)

### 2025-07-24

- Refactor current callframe to avoid handling avoidable errors, improving performance [#3816](https://github.com/lambdaclass/ethrex/pull/3816)

- Add shortcut to avoid callframe creation on precompile invocations [#3802](https://github.com/lambdaclass/ethrex/pull/3802)

### 2025-07-21

- Use `rayon` to recover the sender address from transactions [#3709](https://github.com/lambdaclass/ethrex/pull/3709)

### 2025-07-18

- Migrate EcAdd and EcMul to Arkworks [#3719](https://github.com/lambdaclass/ethrex/pull/3719)

- Add specialized push1 and pop1 to stack [#3705](https://github.com/lambdaclass/ethrex/pull/3705)

- Improve precompiles by avoiding 0 value transfers [#3715](https://github.com/lambdaclass/ethrex/pull/3715)

- Improve BlobHash [#3704](https://github.com/lambdaclass/ethrex/pull/3704)

  Added push1 and pop1 to avoid using arrays for single variable operations.

  Avoid checking for blob hashes length twice.

### 2025-07-17

- Use a lookup table for opcode execution [#3669](https://github.com/lambdaclass/ethrex/pull/3669)

- Improve CodeCopy perfomance [#3675](https://github.com/lambdaclass/ethrex/pull/3675)

- Improve sstore perfomance further [#3657](https://github.com/lambdaclass/ethrex/pull/3657)

### 2025-07-16

- Improve levm memory model [#3564](https://github.com/lambdaclass/ethrex/pull/3564)

### 2025-07-15

- Add sstore bench [#3552](https://github.com/lambdaclass/ethrex/pull/3552)

### 2025-07-10

- Add AVX256 implementation of BLAKE2 [#3590](https://github.com/lambdaclass/ethrex/pull/3590)

### 2025-07-08

- Improve sstore opcodes [#3555](https://github.com/lambdaclass/ethrex/pull/3555)

### 2025-07-07

- Improve blake2f [#3503](https://github.com/lambdaclass/ethrex/pull/3503)

### 2025-06-30

- Use a stack pool [#3386](https://github.com/lambdaclass/ethrex/pull/3386)

### 2025-06-27

- Reduce handle_debug runtime cost [#3356](https://github.com/lambdaclass/ethrex/pull/3356)
- Improve U256 decoding and PUSHX [#3332](https://github.com/lambdaclass/ethrex/pull/3332)

### 2025-06-26

- Refactor jump opcodes to use a blacklist on invalid targets.

### 2025-06-20

- Use a lookup table for opcode parsing [#3253](https://github.com/lambdaclass/ethrex/pull/3253)
- Use specialized PUSH1 and PUSH2 implementations [#3262](https://github.com/lambdaclass/ethrex/pull/3262)

### 2025-05-27

- Improved the performance of shift instructions. [2933](https://github.com/lambdaclass/ethrex/pull/2933)

- Refactor Patricia Merkle Trie to avoid rehashing the entire path on every insert [2687](https://github.com/lambdaclass/ethrex/pull/2687)

### 2025-05-22

- Add immutable cache to LEVM that stores in memory data read from the Database so that getting account doesn't need to consult the Database again. [2829](https://github.com/lambdaclass/ethrex/pull/2829)

### 2025-05-20

- Reduce account clone overhead when account data is retrieved [2684](https://github.com/lambdaclass/ethrex/pull/2684)

### 2025-04-30

- Reduce transaction clone and Vec grow overhead in mempool [2637](https://github.com/lambdaclass/ethrex/pull/2637)

### 2025-04-28

- Make TrieDb trait use NodeHash as key [2517](https://github.com/lambdaclass/ethrex/pull/2517)

### 2025-04-22

- Avoid calculating state transitions after every block in bulk mode [2519](https://github.com/lambdaclass/ethrex/pull/2519)

- Transform the inlined variant of NodeHash to a constant sized array [2516](https://github.com/lambdaclass/ethrex/pull/2516)

### 2025-04-11

- Removed some unnecessary clones and made some functions const: [2438](https://github.com/lambdaclass/ethrex/pull/2438)

- Asyncify some DB read APIs, as well as its users [#2430](https://github.com/lambdaclass/ethrex/pull/2430)

### 2025-04-09

- Fix an issue where the table was locked for up to 20 sec when performing a ping: [2368](https://github.com/lambdaclass/ethrex/pull/2368)

#### 2025-04-03

- Fix a bug where RLP encoding was being done twice: [#2353](https://github.com/lambdaclass/ethrex/pull/2353), check
  the report under `docs/perf_reports` for more information.

#### 2025-04-01

- Asyncify DB write APIs, as well as its users [#2336](https://github.com/lambdaclass/ethrex/pull/2336)

#### 2025-03-30

- Faster block import, use a slice instead of copy
  [#2097](https://github.com/lambdaclass/ethrex/pull/2097)

#### 2025-02-28

- Don't recompute transaction senders when building blocks [#2097](https://github.com/lambdaclass/ethrex/pull/2097)

#### 2025-03-21

- Process blocks in batches when syncing and importing [#2174](https://github.com/lambdaclass/ethrex/pull/2174)

### 2025-03-27

- Compute tx senders in parallel [#2268](https://github.com/lambdaclass/ethrex/pull/2268)<|MERGE_RESOLUTION|>--- conflicted
+++ resolved
@@ -2,15 +2,10 @@
 
 ## Perf
 
-<<<<<<< HEAD
 ### 2025-12-13
 
 - Avoid recalculating blob base fee while preparing transactions [#5328](https://github.com/lambdaclass/ethrex/pull/5328)
-=======
-### 2025-11-13
-
 - Use BlobDB for account_codes column family [#5300](https://github.com/lambdaclass/ethrex/pull/5300)
->>>>>>> 27be0962
 
 ### 2025-11-12
 
