--- conflicted
+++ resolved
@@ -2,11 +2,6 @@
 
 ## Perf
 
-<<<<<<< HEAD
-### 2025-08-25
-
-- Remove unneeded RLP encoding from key/values in libmdbx / redb storage [#4020](https://github.com/lambdaclass/ethrex/pull/4020)
-=======
 ### 2025-08-27
 
 - Improve memory resize performance [#4117](https://github.com/lambdaclass/ethrex/pull/4177)
@@ -14,7 +9,7 @@
 ### 2025-08-25
 
 - Improve calldatacopy opcode further [#4150](https://github.com/lambdaclass/ethrex/pull/4150)
->>>>>>> dc38e604
+- Remove unneeded RLP encoding from key/values in libmdbx / redb storage [#4020](https://github.com/lambdaclass/ethrex/pull/4020)
 
 ### 2025-08-22
 
