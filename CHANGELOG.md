--- conflicted
+++ resolved
@@ -2,15 +2,13 @@
 
 ## Perf
 
-<<<<<<< HEAD
-### 2025-08-26
+### 2025-08-28
 
 - Improve precompiles further: modexp, ecrecover [#4168](https://github.com/lambdaclass/ethrex/pull/4168)
-=======
+
 ### 2025-08-27
 
 - Improve memory resize performance [#4117](https://github.com/lambdaclass/ethrex/pull/4177)
->>>>>>> dc38e604
 
 ### 2025-08-25
 
