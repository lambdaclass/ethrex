# Ethrex Changelog

## Perf

<<<<<<< HEAD
### 2025-12-23

- Remove needless allocs on store api [#5709](https://github.com/lambdaclass/ethrex/pull/5709)
=======
### 2025-12-22

- Avoid double parsing and extra clones in doc signature formatting [#9285](https://github.com/starkware-libs/cairo/pull/9285)
>>>>>>> 21160821

### 2025-12-19

- Make HashSet use fxhash in discv4 peer_table [#5688](https://github.com/lambdaclass/ethrex/pull/5688)
- Validate tx blobs after checking if it's already in the mempool [#5686](https://github.com/lambdaclass/ethrex/pull/5686)

### 2025-12-02

- Avoid unnecessary hashing of init codes and already hashed codes [#5397](https://github.com/lambdaclass/ethrex/pull/5397)

### 2025-11-28

- Change some calls from `encode_to_vec().len()` to `.length()` when wanting to get the rlp encoded length [#5374](https://github.com/lambdaclass/ethrex/pull/5374)
- Use our keccak implementation for receipts bloom filter calculation [#5454](https://github.com/lambdaclass/ethrex/pull/5454)

### 2025-11-27

- Use unchecked swap for stack [#5439](https://github.com/lambdaclass/ethrex/pull/5439)

### 2025-11-20

- Improve rlp encoding by avoiding extra loops and remove unneeded array vec, also adding a alloc-less length method the default trait impl [#5350](https://github.com/lambdaclass/ethrex/pull/5350)

### 2025-11-19

- Parallelize merkleization [#5377](https://github.com/lambdaclass/ethrex/pull/5377)

### 2025-11-17

- Avoid temporary allocations when decoding and hashing trie nodes [#5353](https://github.com/lambdaclass/ethrex/pull/5353)

### 2025-11-13

- Use specialized DUP implementation [#5324](https://github.com/lambdaclass/ethrex/pull/5324)
- Avoid recalculating blob base fee while preparing transactions [#5328](https://github.com/lambdaclass/ethrex/pull/5328)
- Use BlobDB for account_codes column family [#5300](https://github.com/lambdaclass/ethrex/pull/5300)

### 2025-11-12

- Only mark individual values as dirty instead of the whole trie [#5282](https://github.com/lambdaclass/ethrex/pull/5282)
- Separate Account and storage Column families in rocksdb [#5055](https://github.com/lambdaclass/ethrex/pull/5055)
- Avoid copying while reading account code [#5289](https://github.com/lambdaclass/ethrex/pull/5289)
- Cache `BLOBBASEFEE` opcode value [#5288](https://github.com/lambdaclass/ethrex/pull/5288)

### 2025-11-11

- Insert instead of merge for bloom rebuilds [#5223](https://github.com/lambdaclass/ethrex/pull/5223)
- Replace sha3 keccak to an assembly version using ffi [#5247](https://github.com/lambdaclass/ethrex/pull/5247)
- Fix `FlatKeyValue` generation on fullsync mode [#5274](https://github.com/lambdaclass/ethrex/pull/5274)

### 2025-11-10

- Disable RocksDB compression [#5223](https://github.com/lambdaclass/ethrex/pull/5223)

### 2025-11-07

- Reuse stack pool in LEVM [#5179](https://github.com/lambdaclass/ethrex/pull/5179)

### 2025-11-05

- Merkelization backpressure and batching [#5200](https://github.com/lambdaclass/ethrex/pull/5200)

### 2025-11-03

- Avoid unnecessary hash validations [#5167](https://github.com/lambdaclass/ethrex/pull/5167)
- Merge execution with some post-execution validations [#5170](https://github.com/lambdaclass/ethrex/pull/5170)

### 2025-10-31

- Reduce overhead of trie opening [#5145](https://github.com/lambdaclass/ethrex/pull/5145)
- Improved discovery and peer initialization [#5147](https://github.com/lambdaclass/ethrex/pull/5147)

### 2025-10-30

- Pipeline Merkleization and Execution [#5084](https://github.com/lambdaclass/ethrex/pull/5084)
- Add bloom filters to snapshot layers [#5112](https://github.com/lambdaclass/ethrex/pull/5112)
- Make trusted setup warmup non blocking [#5124](https://github.com/lambdaclass/ethrex/pull/5124)

### 2025-10-28

- Batch BlobsBundle::validate [#4993](https://github.com/lambdaclass/ethrex/pull/4993)
- Remove latest_block_header lock [#5050](https://github.com/lambdaclass/ethrex/pull/5050)

### 2025-10-27

- Run "engine_newPayload" block execution in a dedicated worker thread. [#5051](https://github.com/lambdaclass/ethrex/pull/5051)
- Reusing FindNode message per lookup loop instead of randomizing the key for each message. [#5047](https://github.com/lambdaclass/ethrex/pull/5047)

### 2025-10-23

- Move trie updates post block execution to a background thread. [#4989](https://github.com/lambdaclass/ethrex/pull/4989).

### 2025-10-21

- Instead of lazy computation of blocklist, do greedy computation of allowlist and store the result, fetch it with the DB. [#4961](https://github.com/lambdaclass/ethrex/pull/4961)

### 2025-10-20

- Remove duplicate subgroup check in ecpairing precompile [#4960](https://github.com/lambdaclass/ethrex/pull/4960)

### 2025-10-17

- Replaces incremental iteration with a one-time precompute method that scans the entire bytecode, building a `BitVec<u8, Msb0>` where bits mark valid `JUMPDEST` positions, skipping `PUSH1..PUSH32` data bytes.
- Updates `is_blacklisted` to O(1) bit lookup.

### 2025-10-14

- Improve get_closest_nodes p2p performance [#4838](https://github.com/lambdaclass/ethrex/pull/4838)

### 2025-10-13

- Remove explicit cache-related options from RocksDB configuration and reverted optimistic transactions to reduce RAM usage [#4853](https://github.com/lambdaclass/ethrex/pull/4853)
- Remove unnecesary mul in ecpairing [#4843](https://github.com/lambdaclass/ethrex/pull/4843)

### 2025-10-06

- Improve block headers vec handling in syncer [#4771](https://github.com/lambdaclass/ethrex/pull/4771)
- Refactor current_step sync metric from a `Mutex<String>` to a simple atomic. [#4772](https://github.com/lambdaclass/ethrex/pull/4772)

### 2025-10-01

- Change remaining_gas to i64, improving performance in gas cost calculations [#4684](https://github.com/lambdaclass/ethrex/pull/4684)

### 2025-09-30

- Downloading all slots of big accounts during the initial leaves download step of snap sync [#4689](https://github.com/lambdaclass/ethrex/pull/4689)
- Downloading and inserting intelligently accounts with the same state root and few (<= slots) [#4689](https://github.com/lambdaclass/ethrex/pull/4689)
- Improving the performance of state trie through an ordered insertion algorithm [#4689](https://github.com/lambdaclass/ethrex/pull/4689)

### 2025-09-29

- Remove `OpcodeResult` to improve tight loops of lightweight opcodes [#4650](https://github.com/lambdaclass/ethrex/pull/4650)

### 2025-09-24

- Avoid dumping empty storage accounts to disk [#4590](https://github.com/lambdaclass/ethrex/pull/4590)

### 2025-09-22

- Improve instruction fetching, dynamic opcode table based on configured fork, specialized push_zero in stack #[4579](https://github.com/lambdaclass/ethrex/pull/4579)

### 2025-09-17

- Refactor `bls12_g1add` to use `lambdaworks` [#4500](https://github.com/lambdaclass/ethrex/pull/4500)
- Refactor `bls12_g2add` to use `lambdaworks` [#4538](https://github.com/lambdaclass/ethrex/pull/4538)

### 2025-09-15

- Fix caching mechanism of the latest block's hash [#4479](https://github.com/lambdaclass/ethrex/pull/4479)
- Add `jemalloc` as an optional global allocator used by default [#4301](https://github.com/lambdaclass/ethrex/pull/4301)

- Improve time when downloading bytecodes from peers [#4487](https://github.com/lambdaclass/ethrex/pull/4487)

### 2025-09-11

- Add `RocksDB` as an optional storage engine [#4272](https://github.com/lambdaclass/ethrex/pull/4272)

### 2025-09-10

- Implement fast partition of `TrieIterator` and use it for quickly responding `GetAccountRanges` and `GetStorageRanges` [#4404](https://github.com/lambdaclass/ethrex/pull/4404)

### 2025-09-09

- Refactor substrate backup mechanism to avoid expensive clones [#4381](https://github.com/lambdaclass/ethrex/pull/4381)

### 2025-09-02

- Use x86-64-v2 cpu target on linux by default, dockerfile will use it too. [#4252](https://github.com/lambdaclass/ethrex/pull/4252)

### 2025-09-01

- Process JUMPDEST gas and pc together with the given JUMP JUMPI opcode, improving performance. #[4220](https://github.com/lambdaclass/ethrex/pull/4220)

### 2025-08-29

- Improve P2P mempool gossip performance [#4205](https://github.com/lambdaclass/ethrex/pull/4205)

### 2025-08-28

- Improve precompiles further: modexp, ecrecover [#4168](https://github.com/lambdaclass/ethrex/pull/4168)

### 2025-08-27

- Improve memory resize performance [#4117](https://github.com/lambdaclass/ethrex/pull/4177)

### 2025-08-25

- Improve calldatacopy opcode further [#4150](https://github.com/lambdaclass/ethrex/pull/4150)

### 2025-08-22

- Improve Memory::load_range by returning a Bytes directly, avoding a vec allocation [#4098](https://github.com/lambdaclass/ethrex/pull/4098)

- Improve ecpairing (bn128) precompile [#4130](https://github.com/lambdaclass/ethrex/pull/4130)

### 2025-08-20

- Improve BLS12 precompile [#4073](https://github.com/lambdaclass/ethrex/pull/4073)

- Improve blobbasefee opcode [#4092](https://github.com/lambdaclass/ethrex/pull/4092)

- Make precompiles use a constant table [#4097](https://github.com/lambdaclass/ethrex/pull/4097)

### 2025-08-19

- Improve addmod and mulmod opcode performance [#4072](https://github.com/lambdaclass/ethrex/pull/4072)

- Improve signextend opcode performance [#4071](https://github.com/lambdaclass/ethrex/pull/4071)

- Improve performance of calldataload, calldatacopy, extcodecopy, codecopy, returndatacopy [#4070](https://github.com/lambdaclass/ethrex/pull/4070)

### 2025-08-14

- Use malachite crate to handle big integers in modexp, improving perfomance [#4045](https://github.com/lambdaclass/ethrex/pull/4045)

### 2025-07-31

- Cache chain config and latest canonical block header [#3878](https://github.com/lambdaclass/ethrex/pull/3878)

- Batching of transaction hashes sent in a single NewPooledTransactionHashes message [#3912](https://github.com/lambdaclass/ethrex/pull/3912)

- Make `JUMPDEST` blacklist lazily generated on-demand [#3812](https://github.com/lambdaclass/ethrex/pull/3812)
- Rewrite Blake2 AVX2 implementation (avoid gather instructions and better loop handling).
- Add Blake2 NEON implementation.

### 2025-07-30

- Add a secondary index keyed by sender+nonce to the mempool to avoid linear lookups [#3865](https://github.com/lambdaclass/ethrex/pull/3865)

### 2025-07-24

- Refactor current callframe to avoid handling avoidable errors, improving performance [#3816](https://github.com/lambdaclass/ethrex/pull/3816)

- Add shortcut to avoid callframe creation on precompile invocations [#3802](https://github.com/lambdaclass/ethrex/pull/3802)

### 2025-07-21

- Use `rayon` to recover the sender address from transactions [#3709](https://github.com/lambdaclass/ethrex/pull/3709)

### 2025-07-18

- Migrate EcAdd and EcMul to Arkworks [#3719](https://github.com/lambdaclass/ethrex/pull/3719)

- Add specialized push1 and pop1 to stack [#3705](https://github.com/lambdaclass/ethrex/pull/3705)

- Improve precompiles by avoiding 0 value transfers [#3715](https://github.com/lambdaclass/ethrex/pull/3715)

- Improve BlobHash [#3704](https://github.com/lambdaclass/ethrex/pull/3704)

  Added push1 and pop1 to avoid using arrays for single variable operations.

  Avoid checking for blob hashes length twice.

### 2025-07-17

- Use a lookup table for opcode execution [#3669](https://github.com/lambdaclass/ethrex/pull/3669)

- Improve CodeCopy perfomance [#3675](https://github.com/lambdaclass/ethrex/pull/3675)

- Improve sstore perfomance further [#3657](https://github.com/lambdaclass/ethrex/pull/3657)

### 2025-07-16

- Improve levm memory model [#3564](https://github.com/lambdaclass/ethrex/pull/3564)

### 2025-07-15

- Add sstore bench [#3552](https://github.com/lambdaclass/ethrex/pull/3552)

### 2025-07-10

- Add AVX256 implementation of BLAKE2 [#3590](https://github.com/lambdaclass/ethrex/pull/3590)

### 2025-07-08

- Improve sstore opcodes [#3555](https://github.com/lambdaclass/ethrex/pull/3555)

### 2025-07-07

- Improve blake2f [#3503](https://github.com/lambdaclass/ethrex/pull/3503)

### 2025-06-30

- Use a stack pool [#3386](https://github.com/lambdaclass/ethrex/pull/3386)

### 2025-06-27

- Reduce handle_debug runtime cost [#3356](https://github.com/lambdaclass/ethrex/pull/3356)
- Improve U256 decoding and PUSHX [#3332](https://github.com/lambdaclass/ethrex/pull/3332)

### 2025-06-26

- Refactor jump opcodes to use a blacklist on invalid targets.

### 2025-06-20

- Use a lookup table for opcode parsing [#3253](https://github.com/lambdaclass/ethrex/pull/3253)
- Use specialized PUSH1 and PUSH2 implementations [#3262](https://github.com/lambdaclass/ethrex/pull/3262)

### 2025-05-27

- Improved the performance of shift instructions. [2933](https://github.com/lambdaclass/ethrex/pull/2933)

- Refactor Patricia Merkle Trie to avoid rehashing the entire path on every insert [2687](https://github.com/lambdaclass/ethrex/pull/2687)

### 2025-05-22

- Add immutable cache to LEVM that stores in memory data read from the Database so that getting account doesn't need to consult the Database again. [2829](https://github.com/lambdaclass/ethrex/pull/2829)

### 2025-05-20

- Reduce account clone overhead when account data is retrieved [2684](https://github.com/lambdaclass/ethrex/pull/2684)

### 2025-04-30

- Reduce transaction clone and Vec grow overhead in mempool [2637](https://github.com/lambdaclass/ethrex/pull/2637)

### 2025-04-28

- Make TrieDb trait use NodeHash as key [2517](https://github.com/lambdaclass/ethrex/pull/2517)

### 2025-04-22

- Avoid calculating state transitions after every block in bulk mode [2519](https://github.com/lambdaclass/ethrex/pull/2519)

- Transform the inlined variant of NodeHash to a constant sized array [2516](https://github.com/lambdaclass/ethrex/pull/2516)

### 2025-04-11

- Removed some unnecessary clones and made some functions const: [2438](https://github.com/lambdaclass/ethrex/pull/2438)

- Asyncify some DB read APIs, as well as its users [#2430](https://github.com/lambdaclass/ethrex/pull/2430)

### 2025-04-09

- Fix an issue where the table was locked for up to 20 sec when performing a ping: [2368](https://github.com/lambdaclass/ethrex/pull/2368)

#### 2025-04-03

- Fix a bug where RLP encoding was being done twice: [#2353](https://github.com/lambdaclass/ethrex/pull/2353), check
  the report under `docs/perf_reports` for more information.

#### 2025-04-01

- Asyncify DB write APIs, as well as its users [#2336](https://github.com/lambdaclass/ethrex/pull/2336)

#### 2025-03-30

- Faster block import, use a slice instead of copy
  [#2097](https://github.com/lambdaclass/ethrex/pull/2097)

#### 2025-02-28

- Don't recompute transaction senders when building blocks [#2097](https://github.com/lambdaclass/ethrex/pull/2097)

#### 2025-03-21

- Process blocks in batches when syncing and importing [#2174](https://github.com/lambdaclass/ethrex/pull/2174)

### 2025-03-27

- Compute tx senders in parallel [#2268](https://github.com/lambdaclass/ethrex/pull/2268)<|MERGE_RESOLUTION|>--- conflicted
+++ resolved
@@ -2,15 +2,14 @@
 
 ## Perf
 
-<<<<<<< HEAD
 ### 2025-12-23
 
 - Remove needless allocs on store api [#5709](https://github.com/lambdaclass/ethrex/pull/5709)
-=======
+
 ### 2025-12-22
 
 - Avoid double parsing and extra clones in doc signature formatting [#9285](https://github.com/starkware-libs/cairo/pull/9285)
->>>>>>> 21160821
+
 
 ### 2025-12-19
 
