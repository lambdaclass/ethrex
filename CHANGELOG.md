# Ethrex Changelog

## Perf

<<<<<<< HEAD
### 2025-05-16

- Add block snapshots with diff layers. [2664](https://github.com/lambdaclass/ethrex/pull/2664)
=======
### 2025-05-27

- Add block snapshots with diff layers. [2664](https://github.com/lambdaclass/ethrex/pull/2664)
- Make disk layer in snapshots use the database. [2848](https://github.com/lambdaclass/ethrex/pull/2848)

### 2025-05-22

- Add immutable cache to LEVM that stores in memory data read from the Database so that getting account doesn't need to consult the Database again. [2829](https://github.com/lambdaclass/ethrex/pull/2829)

### 2025-05-20

- Reduce account clone overhead when account data is retrieved [2684](https://github.com/lambdaclass/ethrex/pull/2684)
>>>>>>> bc75e0ac

### 2025-04-30

- Reduce transaction clone and Vec grow overhead in mempool [2637](https://github.com/lambdaclass/ethrex/pull/2637)

### 2025-04-28

- Make TrieDb trait use NodeHash as key [2517](https://github.com/lambdaclass/ethrex/pull/2517)

### 2025-04-22

- Avoid calculating state transitions after every block in bulk mode [2519](https://github.com/lambdaclass/ethrex/pull/2519)

- Transform the inlined variant of NodeHash to a constant sized array [2516](https://github.com/lambdaclass/ethrex/pull/2516)

### 2025-04-11

- Removed some unnecessary clones and made some functions const: [2438](https://github.com/lambdaclass/ethrex/pull/2438)

- Asyncify some DB read APIs, as well as its users [#2430](https://github.com/lambdaclass/ethrex/pull/2430)

### 2025-04-09

- Fix an issue where the table was locked for up to 20 sec when performing a ping: [2368](https://github.com/lambdaclass/ethrex/pull/2368)

#### 2025-04-03

- Fix a bug where RLP encoding was being done twice: [#2353](https://github.com/lambdaclass/ethrex/pull/2353), check
  the report under perf_report for more information.

#### 2025-04-01

- Asyncify DB write APIs, as well as its users [#2336](https://github.com/lambdaclass/ethrex/pull/2336)

#### 2025-03-30

- Faster block import, use a slice instead of copy
  [#2097](https://github.com/lambdaclass/ethrex/pull/2097)

#### 2025-02-28

- Don't recompute transaction senders when building blocks [#2097](https://github.com/lambdaclass/ethrex/pull/2097)

#### 2025-03-21

- Process blocks in batches when syncing and importing [#2174](https://github.com/lambdaclass/ethrex/pull/2174)

### 2025-03-27

- Compute tx senders in parallel [#2268](https://github.com/lambdaclass/ethrex/pull/2268)<|MERGE_RESOLUTION|>--- conflicted
+++ resolved
@@ -2,11 +2,6 @@
 
 ## Perf
 
-<<<<<<< HEAD
-### 2025-05-16
-
-- Add block snapshots with diff layers. [2664](https://github.com/lambdaclass/ethrex/pull/2664)
-=======
 ### 2025-05-27
 
 - Add block snapshots with diff layers. [2664](https://github.com/lambdaclass/ethrex/pull/2664)
@@ -19,7 +14,6 @@
 ### 2025-05-20
 
 - Reduce account clone overhead when account data is retrieved [2684](https://github.com/lambdaclass/ethrex/pull/2684)
->>>>>>> bc75e0ac
 
 ### 2025-04-30
 
