# Ethrex Changelog

## Perf

### 2025-11-11

<<<<<<< HEAD
- Replace sha3 keccak to an assembly version using ffi [#5247](https://github.com/lambdaclass/ethrex/pull/5247)
=======
- Fix `FlatKeyValue` generation on fullsync mode [#5274](https://github.com/lambdaclass/ethrex/pull/5274)

### 2025-11-10

- Disable RocksDB compression [#5223](https://github.com/lambdaclass/ethrex/pull/5223)
>>>>>>> d04bca68

### 2025-11-07

- Reuse stack pool in LEVM [#5179](https://github.com/lambdaclass/ethrex/pull/5179)

### 2025-11-05
- Merkelization backpressure and batching [#5200](https://github.com/lambdaclass/ethrex/pull/5200)

### 2025-11-03

- Avoid unnecessary hash validations [#5167](https://github.com/lambdaclass/ethrex/pull/5167)
- Merge execution with some post-execution validations [#5170](https://github.com/lambdaclass/ethrex/pull/5170)

### 2025-10-31

- Reduce overhead of trie opening [#5145](https://github.com/lambdaclass/ethrex/pull/5145)
- Improved discovery and peer initialization [#5147](https://github.com/lambdaclass/ethrex/pull/5147)

### 2025-10-30

- Pipeline Merkleization and Execution [#5084](https://github.com/lambdaclass/ethrex/pull/5084)
- Add bloom filters to snapshot layers [#5112](https://github.com/lambdaclass/ethrex/pull/5112)
- Make trusted setup warmup non blocking [#5124](https://github.com/lambdaclass/ethrex/pull/5124)

### 2025-10-28

- Batch BlobsBundle::validate [#4993](https://github.com/lambdaclass/ethrex/pull/4993)
- Remove latest_block_header lock [#5050](https://github.com/lambdaclass/ethrex/pull/5050)

### 2025-10-27

- Run "engine_newPayload" block execution in a dedicated worker thread. [#5051](https://github.com/lambdaclass/ethrex/pull/5051)
- Reusing FindNode message per lookup loop instead of randomizing the key for each message. [#5047](https://github.com/lambdaclass/ethrex/pull/5047)

### 2025-10-23

- Move trie updates post block execution to a background thread. [#4989](https://github.com/lambdaclass/ethrex/pull/4989).

### 2025-10-21

- Instead of lazy computation of blocklist, do greedy computation of allowlist and store the result, fetch it with the DB. [#4961](https://github.com/lambdaclass/ethrex/pull/4961)

### 2025-10-20

- Remove duplicate subgroup check in ecpairing precompile [#4960](https://github.com/lambdaclass/ethrex/pull/4960)

### 2025-10-17

- Replaces incremental iteration with a one-time precompute method that scans the entire bytecode, building a `BitVec<u8, Msb0>` where bits mark valid `JUMPDEST` positions, skipping `PUSH1..PUSH32` data bytes.
- Updates `is_blacklisted` to O(1) bit lookup.

### 2025-10-14

- Improve get_closest_nodes p2p performance [#4838](https://github.com/lambdaclass/ethrex/pull/4838)

### 2025-10-13

- Remove explicit cache-related options from RocksDB configuration and reverted optimistic transactions to reduce RAM usage [#4853](https://github.com/lambdaclass/ethrex/pull/4853)
- Remove unnecesary mul in ecpairing [#4843](https://github.com/lambdaclass/ethrex/pull/4843)

### 2025-10-06

- Improve block headers vec handling in syncer [#4771](https://github.com/lambdaclass/ethrex/pull/4771)
- Refactor current_step sync metric from a `Mutex<String>` to a simple atomic. [#4772](https://github.com/lambdaclass/ethrex/pull/4772)

### 2025-10-01

- Change remaining_gas to i64, improving performance in gas cost calculations [#4684](https://github.com/lambdaclass/ethrex/pull/4684)

### 2025-09-30

- Downloading all slots of big accounts during the initial leaves download step of snap sync [#4689](https://github.com/lambdaclass/ethrex/pull/4689)
- Downloading and inserting intelligently accounts with the same state root and few (<= slots) [#4689](https://github.com/lambdaclass/ethrex/pull/4689)
- Improving the performance of state trie through an ordered insertion algorithm [#4689](https://github.com/lambdaclass/ethrex/pull/4689)

### 2025-09-29

- Remove `OpcodeResult` to improve tight loops of lightweight opcodes [#4650](https://github.com/lambdaclass/ethrex/pull/4650)

### 2025-09-24

- Avoid dumping empty storage accounts to disk [#4590](https://github.com/lambdaclass/ethrex/pull/4590)

### 2025-09-22

- Improve instruction fetching, dynamic opcode table based on configured fork, specialized push_zero in stack #[4579](https://github.com/lambdaclass/ethrex/pull/4579)

### 2025-09-17

- Refactor `bls12_g1add` to use `lambdaworks` [#4500](https://github.com/lambdaclass/ethrex/pull/4500)
- Refactor `bls12_g2add` to use `lambdaworks` [#4538](https://github.com/lambdaclass/ethrex/pull/4538)

### 2025-09-15

- Fix caching mechanism of the latest block's hash [#4479](https://github.com/lambdaclass/ethrex/pull/4479)
- Add `jemalloc` as an optional global allocator used by default [#4301](https://github.com/lambdaclass/ethrex/pull/4301)

- Improve time when downloading bytecodes from peers [#4487](https://github.com/lambdaclass/ethrex/pull/4487)

### 2025-09-11

- Add `RocksDB` as an optional storage engine [#4272](https://github.com/lambdaclass/ethrex/pull/4272)

### 2025-09-10

- Implement fast partition of `TrieIterator` and use it for quickly responding `GetAccountRanges` and `GetStorageRanges` [#4404](https://github.com/lambdaclass/ethrex/pull/4404)

### 2025-09-09

- Refactor substrate backup mechanism to avoid expensive clones [#4381](https://github.com/lambdaclass/ethrex/pull/4381)

### 2025-09-02

- Use x86-64-v2 cpu target on linux by default, dockerfile will use it too. [#4252](https://github.com/lambdaclass/ethrex/pull/4252)

### 2025-09-01

- Process JUMPDEST gas and pc together with the given JUMP JUMPI opcode, improving performance. #[4220](https://github.com/lambdaclass/ethrex/pull/4220)

### 2025-08-29

- Improve P2P mempool gossip performance [#4205](https://github.com/lambdaclass/ethrex/pull/4205)

### 2025-08-28

- Improve precompiles further: modexp, ecrecover [#4168](https://github.com/lambdaclass/ethrex/pull/4168)

### 2025-08-27

- Improve memory resize performance [#4117](https://github.com/lambdaclass/ethrex/pull/4177)

### 2025-08-25

- Improve calldatacopy opcode further [#4150](https://github.com/lambdaclass/ethrex/pull/4150)

### 2025-08-22

- Improve Memory::load_range by returning a Bytes directly, avoding a vec allocation [#4098](https://github.com/lambdaclass/ethrex/pull/4098)

- Improve ecpairing (bn128) precompile [#4130](https://github.com/lambdaclass/ethrex/pull/4130)

### 2025-08-20

- Improve BLS12 precompile [#4073](https://github.com/lambdaclass/ethrex/pull/4073)

- Improve blobbasefee opcode [#4092](https://github.com/lambdaclass/ethrex/pull/4092)

- Make precompiles use a constant table [#4097](https://github.com/lambdaclass/ethrex/pull/4097)

### 2025-08-19

- Improve addmod and mulmod opcode performance [#4072](https://github.com/lambdaclass/ethrex/pull/4072)

- Improve signextend opcode performance [#4071](https://github.com/lambdaclass/ethrex/pull/4071)

- Improve performance of calldataload, calldatacopy, extcodecopy, codecopy, returndatacopy [#4070](https://github.com/lambdaclass/ethrex/pull/4070)

### 2025-08-14

- Use malachite crate to handle big integers in modexp, improving perfomance [#4045](https://github.com/lambdaclass/ethrex/pull/4045)

### 2025-07-31

- Cache chain config and latest canonical block header [#3878](https://github.com/lambdaclass/ethrex/pull/3878)

- Batching of transaction hashes sent in a single NewPooledTransactionHashes message [#3912](https://github.com/lambdaclass/ethrex/pull/3912)

- Make `JUMPDEST` blacklist lazily generated on-demand [#3812](https://github.com/lambdaclass/ethrex/pull/3812)
- Rewrite Blake2 AVX2 implementation (avoid gather instructions and better loop handling).
- Add Blake2 NEON implementation.

### 2025-07-30

- Add a secondary index keyed by sender+nonce to the mempool to avoid linear lookups [#3865](https://github.com/lambdaclass/ethrex/pull/3865)

### 2025-07-24

- Refactor current callframe to avoid handling avoidable errors, improving performance [#3816](https://github.com/lambdaclass/ethrex/pull/3816)

- Add shortcut to avoid callframe creation on precompile invocations [#3802](https://github.com/lambdaclass/ethrex/pull/3802)

### 2025-07-21

- Use `rayon` to recover the sender address from transactions [#3709](https://github.com/lambdaclass/ethrex/pull/3709)

### 2025-07-18

- Migrate EcAdd and EcMul to Arkworks [#3719](https://github.com/lambdaclass/ethrex/pull/3719)

- Add specialized push1 and pop1 to stack [#3705](https://github.com/lambdaclass/ethrex/pull/3705)

- Improve precompiles by avoiding 0 value transfers [#3715](https://github.com/lambdaclass/ethrex/pull/3715)

- Improve BlobHash [#3704](https://github.com/lambdaclass/ethrex/pull/3704)

  Added push1 and pop1 to avoid using arrays for single variable operations.

  Avoid checking for blob hashes length twice.

### 2025-07-17

- Use a lookup table for opcode execution [#3669](https://github.com/lambdaclass/ethrex/pull/3669)

- Improve CodeCopy perfomance [#3675](https://github.com/lambdaclass/ethrex/pull/3675)

- Improve sstore perfomance further [#3657](https://github.com/lambdaclass/ethrex/pull/3657)

### 2025-07-16

- Improve levm memory model [#3564](https://github.com/lambdaclass/ethrex/pull/3564)

### 2025-07-15

- Add sstore bench [#3552](https://github.com/lambdaclass/ethrex/pull/3552)

### 2025-07-10

- Add AVX256 implementation of BLAKE2 [#3590](https://github.com/lambdaclass/ethrex/pull/3590)

### 2025-07-08

- Improve sstore opcodes [#3555](https://github.com/lambdaclass/ethrex/pull/3555)

### 2025-07-07

- Improve blake2f [#3503](https://github.com/lambdaclass/ethrex/pull/3503)

### 2025-06-30

- Use a stack pool [#3386](https://github.com/lambdaclass/ethrex/pull/3386)

### 2025-06-27

- Reduce handle_debug runtime cost [#3356](https://github.com/lambdaclass/ethrex/pull/3356)
- Improve U256 decoding and PUSHX [#3332](https://github.com/lambdaclass/ethrex/pull/3332)

### 2025-06-26

- Refactor jump opcodes to use a blacklist on invalid targets.

### 2025-06-20

- Use a lookup table for opcode parsing [#3253](https://github.com/lambdaclass/ethrex/pull/3253)
- Use specialized PUSH1 and PUSH2 implementations [#3262](https://github.com/lambdaclass/ethrex/pull/3262)

### 2025-05-27

- Improved the performance of shift instructions. [2933](https://github.com/lambdaclass/ethrex/pull/2933)

- Refactor Patricia Merkle Trie to avoid rehashing the entire path on every insert [2687](https://github.com/lambdaclass/ethrex/pull/2687)

### 2025-05-22

- Add immutable cache to LEVM that stores in memory data read from the Database so that getting account doesn't need to consult the Database again. [2829](https://github.com/lambdaclass/ethrex/pull/2829)

### 2025-05-20

- Reduce account clone overhead when account data is retrieved [2684](https://github.com/lambdaclass/ethrex/pull/2684)

### 2025-04-30

- Reduce transaction clone and Vec grow overhead in mempool [2637](https://github.com/lambdaclass/ethrex/pull/2637)

### 2025-04-28

- Make TrieDb trait use NodeHash as key [2517](https://github.com/lambdaclass/ethrex/pull/2517)

### 2025-04-22

- Avoid calculating state transitions after every block in bulk mode [2519](https://github.com/lambdaclass/ethrex/pull/2519)

- Transform the inlined variant of NodeHash to a constant sized array [2516](https://github.com/lambdaclass/ethrex/pull/2516)

### 2025-04-11

- Removed some unnecessary clones and made some functions const: [2438](https://github.com/lambdaclass/ethrex/pull/2438)

- Asyncify some DB read APIs, as well as its users [#2430](https://github.com/lambdaclass/ethrex/pull/2430)

### 2025-04-09

- Fix an issue where the table was locked for up to 20 sec when performing a ping: [2368](https://github.com/lambdaclass/ethrex/pull/2368)

#### 2025-04-03

- Fix a bug where RLP encoding was being done twice: [#2353](https://github.com/lambdaclass/ethrex/pull/2353), check
  the report under `docs/perf_reports` for more information.

#### 2025-04-01

- Asyncify DB write APIs, as well as its users [#2336](https://github.com/lambdaclass/ethrex/pull/2336)

#### 2025-03-30

- Faster block import, use a slice instead of copy
  [#2097](https://github.com/lambdaclass/ethrex/pull/2097)

#### 2025-02-28

- Don't recompute transaction senders when building blocks [#2097](https://github.com/lambdaclass/ethrex/pull/2097)

#### 2025-03-21

- Process blocks in batches when syncing and importing [#2174](https://github.com/lambdaclass/ethrex/pull/2174)

### 2025-03-27

- Compute tx senders in parallel [#2268](https://github.com/lambdaclass/ethrex/pull/2268)<|MERGE_RESOLUTION|>--- conflicted
+++ resolved
@@ -4,15 +4,12 @@
 
 ### 2025-11-11
 
-<<<<<<< HEAD
 - Replace sha3 keccak to an assembly version using ffi [#5247](https://github.com/lambdaclass/ethrex/pull/5247)
-=======
 - Fix `FlatKeyValue` generation on fullsync mode [#5274](https://github.com/lambdaclass/ethrex/pull/5274)
 
 ### 2025-11-10
 
 - Disable RocksDB compression [#5223](https://github.com/lambdaclass/ethrex/pull/5223)
->>>>>>> d04bca68
 
 ### 2025-11-07
 
