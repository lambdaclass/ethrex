--- conflicted
+++ resolved
@@ -2,15 +2,14 @@
 
 ## Perf
 
-<<<<<<< HEAD
-### 2025-07-25
 
-- Make `JUMPDEST` blacklist lazily generated on-demand.
-=======
+### 2025-07-31
+
+- Make `JUMPDEST` blacklist lazily generated on-demand [#3812](https://github.com/lambdaclass/ethrex/pull/3812)
+
 ### 2025-07-30
 
 - Add a secondary index keyed by sender+nonce to the mempool to avoid linear lookups [#3865](https://github.com/lambdaclass/ethrex/pull/3865)
->>>>>>> cd6a57df
 
 ### 2025-07-24
 
