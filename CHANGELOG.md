--- conflicted
+++ resolved
@@ -3,12 +3,8 @@
 ## Perf
 
 ### 2025-10-31
-<<<<<<< HEAD
 - Reduce overhead of trie opening [#5145](https://github.com/lambdaclass/ethrex/pull/5145)
-=======
-
 - Improved discovery and peer initialization [#5147](https://github.com/lambdaclass/ethrex/pull/5147)
->>>>>>> db1c71bd
 
 ### 2025-10-30
 
