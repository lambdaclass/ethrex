--- conflicted
+++ resolved
@@ -4,11 +4,8 @@
 
 ### 2025-12-19
 
-<<<<<<< HEAD
 - Make HashSet use fxhash in discv4 peer_table [#5688](https://github.com/lambdaclass/ethrex/pull/5688)
-=======
 - Validate tx blobs after checking if it's already in the mempool [#5686](https://github.com/lambdaclass/ethrex/pull/5686)
->>>>>>> 6dd6b0e9
 
 ### 2025-12-02
 
