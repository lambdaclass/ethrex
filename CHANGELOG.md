# Ethrex Changelog

## Perf

<<<<<<< HEAD
### 2025-10-20

- Remove duplicate subgroup check in ecpairing precompile [#4960](https://github.com/lambdaclass/ethrex/pull/4960)
=======
### 2025-10-17

- Replaces incremental iteration with a one-time precompute method that scans the entire bytecode, building a `BitVec<u8, Msb0>` where bits mark valid `JUMPDEST` positions, skipping `PUSH1..PUSH32` data bytes.
- Updates `is_blacklisted` to O(1) bit lookup.
>>>>>>> 369e817d

### 2025-10-14

- Improve get_closest_nodes p2p performance [#4838](https://github.com/lambdaclass/ethrex/pull/4838)

### 2025-10-13


- Remove explicit cache-related options from RocksDB configuration and reverted optimistic transactions to reduce RAM usage [#4853](https://github.com/lambdaclass/ethrex/pull/4853)
- Remove unnecesary mul in ecpairing [#4843](https://github.com/lambdaclass/ethrex/pull/4843)

### 2025-10-06

- Improve block headers vec handling in syncer [#4771](https://github.com/lambdaclass/ethrex/pull/4771)
- Refactor current_step sync metric from a `Mutex<String>` to a simple atomic. [#4772](https://github.com/lambdaclass/ethrex/pull/4772)

### 2025-10-01

- Change remaining_gas to i64, improving performance in gas cost calculations [#4684](https://github.com/lambdaclass/ethrex/pull/4684)

### 2025-09-30

- Downloading all slots of big accounts during the initial leaves download step of snap sync [#4689](https://github.com/lambdaclass/ethrex/pull/4689)
- Downloading and inserting intelligently accounts with the same state root and few (<= slots) [#4689](https://github.com/lambdaclass/ethrex/pull/4689)
- Improving the performance of state trie through an ordered insertion algorithm [#4689](https://github.com/lambdaclass/ethrex/pull/4689)

### 2025-09-29

- Remove `OpcodeResult` to improve tight loops of lightweight opcodes [#4650](https://github.com/lambdaclass/ethrex/pull/4650)

### 2025-09-24

- Avoid dumping empty storage accounts to disk [#4590](https://github.com/lambdaclass/ethrex/pull/4590)

### 2025-09-22

- Improve instruction fetching, dynamic opcode table based on configured fork, specialized push_zero in stack #[4579](https://github.com/lambdaclass/ethrex/pull/4579)

### 2025-09-17

- Refactor `bls12_g1add` to use `lambdaworks` [#4500](https://github.com/lambdaclass/ethrex/pull/4500)
- Refactor `bls12_g2add` to use `lambdaworks` [#4538](https://github.com/lambdaclass/ethrex/pull/4538)

### 2025-09-15

- Fix caching mechanism of the latest block's hash [#4479](https://github.com/lambdaclass/ethrex/pull/4479)
- Add `jemalloc` as an optional global allocator used by default [#4301](https://github.com/lambdaclass/ethrex/pull/4301)

- Improve time when downloading bytecodes from peers [#4487](https://github.com/lambdaclass/ethrex/pull/4487)

### 2025-09-11

- Add `RocksDB` as an optional storage engine [#4272](https://github.com/lambdaclass/ethrex/pull/4272)

### 2025-09-10

- Implement fast partition of `TrieIterator` and use it for quickly responding `GetAccountRanges` and `GetStorageRanges` [#4404](https://github.com/lambdaclass/ethrex/pull/4404)

### 2025-09-09

- Refactor substrate backup mechanism to avoid expensive clones [#4381](https://github.com/lambdaclass/ethrex/pull/4381)

### 2025-09-02

- Use x86-64-v2 cpu target on linux by default, dockerfile will use it too. [#4252](https://github.com/lambdaclass/ethrex/pull/4252)

### 2025-09-01

- Process JUMPDEST gas and pc together with the given JUMP JUMPI opcode, improving performance. #[4220](https://github.com/lambdaclass/ethrex/pull/4220)

### 2025-08-29

- Improve P2P mempool gossip performance [#4205](https://github.com/lambdaclass/ethrex/pull/4205)

### 2025-08-28

- Improve precompiles further: modexp, ecrecover [#4168](https://github.com/lambdaclass/ethrex/pull/4168)

### 2025-08-27

- Improve memory resize performance [#4117](https://github.com/lambdaclass/ethrex/pull/4177)

### 2025-08-25

- Improve calldatacopy opcode further [#4150](https://github.com/lambdaclass/ethrex/pull/4150)

### 2025-08-22

- Improve Memory::load_range by returning a Bytes directly, avoding a vec allocation [#4098](https://github.com/lambdaclass/ethrex/pull/4098)

- Improve ecpairing (bn128) precompile [#4130](https://github.com/lambdaclass/ethrex/pull/4130)

### 2025-08-20

- Improve BLS12 precompile [#4073](https://github.com/lambdaclass/ethrex/pull/4073)

- Improve blobbasefee opcode [#4092](https://github.com/lambdaclass/ethrex/pull/4092)

- Make precompiles use a constant table [#4097](https://github.com/lambdaclass/ethrex/pull/4097)

### 2025-08-19

- Improve addmod and mulmod opcode performance [#4072](https://github.com/lambdaclass/ethrex/pull/4072)

- Improve signextend opcode performance [#4071](https://github.com/lambdaclass/ethrex/pull/4071)

- Improve performance of calldataload, calldatacopy, extcodecopy, codecopy, returndatacopy [#4070](https://github.com/lambdaclass/ethrex/pull/4070)

### 2025-08-14

- Use malachite crate to handle big integers in modexp, improving perfomance [#4045](https://github.com/lambdaclass/ethrex/pull/4045)

### 2025-07-31

- Cache chain config and latest canonical block header [#3878](https://github.com/lambdaclass/ethrex/pull/3878)

- Batching of transaction hashes sent in a single NewPooledTransactionHashes message [#3912](https://github.com/lambdaclass/ethrex/pull/3912)

- Make `JUMPDEST` blacklist lazily generated on-demand [#3812](https://github.com/lambdaclass/ethrex/pull/3812)
- Rewrite Blake2 AVX2 implementation (avoid gather instructions and better loop handling).
- Add Blake2 NEON implementation.

### 2025-07-30

- Add a secondary index keyed by sender+nonce to the mempool to avoid linear lookups [#3865](https://github.com/lambdaclass/ethrex/pull/3865)

### 2025-07-24

- Refactor current callframe to avoid handling avoidable errors, improving performance [#3816](https://github.com/lambdaclass/ethrex/pull/3816)

- Add shortcut to avoid callframe creation on precompile invocations [#3802](https://github.com/lambdaclass/ethrex/pull/3802)

### 2025-07-21

- Use `rayon` to recover the sender address from transactions [#3709](https://github.com/lambdaclass/ethrex/pull/3709)

### 2025-07-18

- Migrate EcAdd and EcMul to Arkworks [#3719](https://github.com/lambdaclass/ethrex/pull/3719)

- Add specialized push1 and pop1 to stack [#3705](https://github.com/lambdaclass/ethrex/pull/3705)

- Improve precompiles by avoiding 0 value transfers [#3715](https://github.com/lambdaclass/ethrex/pull/3715)

- Improve BlobHash [#3704](https://github.com/lambdaclass/ethrex/pull/3704)

  Added push1 and pop1 to avoid using arrays for single variable operations.

  Avoid checking for blob hashes length twice.

### 2025-07-17

- Use a lookup table for opcode execution [#3669](https://github.com/lambdaclass/ethrex/pull/3669)

- Improve CodeCopy perfomance [#3675](https://github.com/lambdaclass/ethrex/pull/3675)

- Improve sstore perfomance further [#3657](https://github.com/lambdaclass/ethrex/pull/3657)

### 2025-07-16

- Improve levm memory model [#3564](https://github.com/lambdaclass/ethrex/pull/3564)

### 2025-07-15

- Add sstore bench [#3552](https://github.com/lambdaclass/ethrex/pull/3552)

### 2025-07-10

- Add AVX256 implementation of BLAKE2 [#3590](https://github.com/lambdaclass/ethrex/pull/3590)

### 2025-07-08

- Improve sstore opcodes [#3555](https://github.com/lambdaclass/ethrex/pull/3555)

### 2025-07-07

- Improve blake2f [#3503](https://github.com/lambdaclass/ethrex/pull/3503)

### 2025-06-30

- Use a stack pool [#3386](https://github.com/lambdaclass/ethrex/pull/3386)

### 2025-06-27

- Reduce handle_debug runtime cost [#3356](https://github.com/lambdaclass/ethrex/pull/3356)
- Improve U256 decoding and PUSHX [#3332](https://github.com/lambdaclass/ethrex/pull/3332)

### 2025-06-26

- Refactor jump opcodes to use a blacklist on invalid targets.

### 2025-06-20

- Use a lookup table for opcode parsing [#3253](https://github.com/lambdaclass/ethrex/pull/3253)
- Use specialized PUSH1 and PUSH2 implementations [#3262](https://github.com/lambdaclass/ethrex/pull/3262)

### 2025-05-27

- Improved the performance of shift instructions. [2933](https://github.com/lambdaclass/ethrex/pull/2933)

- Refactor Patricia Merkle Trie to avoid rehashing the entire path on every insert [2687](https://github.com/lambdaclass/ethrex/pull/2687)

### 2025-05-22

- Add immutable cache to LEVM that stores in memory data read from the Database so that getting account doesn't need to consult the Database again. [2829](https://github.com/lambdaclass/ethrex/pull/2829)

### 2025-05-20

- Reduce account clone overhead when account data is retrieved [2684](https://github.com/lambdaclass/ethrex/pull/2684)

### 2025-04-30

- Reduce transaction clone and Vec grow overhead in mempool [2637](https://github.com/lambdaclass/ethrex/pull/2637)

### 2025-04-28

- Make TrieDb trait use NodeHash as key [2517](https://github.com/lambdaclass/ethrex/pull/2517)

### 2025-04-22

- Avoid calculating state transitions after every block in bulk mode [2519](https://github.com/lambdaclass/ethrex/pull/2519)

- Transform the inlined variant of NodeHash to a constant sized array [2516](https://github.com/lambdaclass/ethrex/pull/2516)

### 2025-04-11

- Removed some unnecessary clones and made some functions const: [2438](https://github.com/lambdaclass/ethrex/pull/2438)

- Asyncify some DB read APIs, as well as its users [#2430](https://github.com/lambdaclass/ethrex/pull/2430)

### 2025-04-09

- Fix an issue where the table was locked for up to 20 sec when performing a ping: [2368](https://github.com/lambdaclass/ethrex/pull/2368)

#### 2025-04-03

- Fix a bug where RLP encoding was being done twice: [#2353](https://github.com/lambdaclass/ethrex/pull/2353), check
  the report under `docs/perf_reports` for more information.

#### 2025-04-01

- Asyncify DB write APIs, as well as its users [#2336](https://github.com/lambdaclass/ethrex/pull/2336)

#### 2025-03-30

- Faster block import, use a slice instead of copy
  [#2097](https://github.com/lambdaclass/ethrex/pull/2097)

#### 2025-02-28

- Don't recompute transaction senders when building blocks [#2097](https://github.com/lambdaclass/ethrex/pull/2097)

#### 2025-03-21

- Process blocks in batches when syncing and importing [#2174](https://github.com/lambdaclass/ethrex/pull/2174)

### 2025-03-27

- Compute tx senders in parallel [#2268](https://github.com/lambdaclass/ethrex/pull/2268)<|MERGE_RESOLUTION|>--- conflicted
+++ resolved
@@ -2,23 +2,20 @@
 
 ## Perf
 
-<<<<<<< HEAD
 ### 2025-10-20
 
 - Remove duplicate subgroup check in ecpairing precompile [#4960](https://github.com/lambdaclass/ethrex/pull/4960)
-=======
+
 ### 2025-10-17
 
 - Replaces incremental iteration with a one-time precompute method that scans the entire bytecode, building a `BitVec<u8, Msb0>` where bits mark valid `JUMPDEST` positions, skipping `PUSH1..PUSH32` data bytes.
 - Updates `is_blacklisted` to O(1) bit lookup.
->>>>>>> 369e817d
 
 ### 2025-10-14
 
 - Improve get_closest_nodes p2p performance [#4838](https://github.com/lambdaclass/ethrex/pull/4838)
 
 ### 2025-10-13
-
 
 - Remove explicit cache-related options from RocksDB configuration and reverted optimistic transactions to reduce RAM usage [#4853](https://github.com/lambdaclass/ethrex/pull/4853)
 - Remove unnecesary mul in ecpairing [#4843](https://github.com/lambdaclass/ethrex/pull/4843)
