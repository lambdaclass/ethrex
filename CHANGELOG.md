# Ethrex Changelog

## Perf

<<<<<<< HEAD
### 2025-07-31

- Cache chain config and latest canonical block header [#3878](https://github.com/lambdaclass/ethrex/pull/3878)
=======
### 2025-07-30

- Add a secondary index keyed by sender+nonce to the mempool to avoid linear lookups [#3865](https://github.com/lambdaclass/ethrex/pull/3865)
>>>>>>> 37c314ea

### 2025-07-24

- Refactor current callframe to avoid handling avoidable errors, improving performance [#3816](https://github.com/lambdaclass/ethrex/pull/3816)

- Add shortcut to avoid callframe creation on precompile invocations [#3802](https://github.com/lambdaclass/ethrex/pull/3802)

### 2025-07-21

- Use `rayon` to recover the sender address from transactions [#3709](https://github.com/lambdaclass/ethrex/pull/3709)

### 2025-07-18

- Migrate EcAdd and EcMul to Arkworks [#3719](https://github.com/lambdaclass/ethrex/pull/3719)

- Add specialized push1 and pop1 to stack [#3705](https://github.com/lambdaclass/ethrex/pull/3705)

- Improve precompiles by avoiding 0 value transfers [#3715](https://github.com/lambdaclass/ethrex/pull/3715)

- Improve BlobHash [#3704](https://github.com/lambdaclass/ethrex/pull/3704)

  Added push1 and pop1 to avoid using arrays for single variable operations.

  Avoid checking for blob hashes length twice.

### 2025-07-17

- Use a lookup table for opcode execution [#3669](https://github.com/lambdaclass/ethrex/pull/3669)

- Improve CodeCopy perfomance [#3675](https://github.com/lambdaclass/ethrex/pull/3675)

- Improve sstore perfomance further [#3657](https://github.com/lambdaclass/ethrex/pull/3657)

### 2025-07-16

- Improve levm memory model [#3564](https://github.com/lambdaclass/ethrex/pull/3564)

### 2025-07-15

- Add sstore bench [#3552](https://github.com/lambdaclass/ethrex/pull/3552)

### 2025-07-10

- Add AVX256 implementation of BLAKE2 [#3590](https://github.com/lambdaclass/ethrex/pull/3590)

### 2025-07-08

- Improve sstore opcodes [#3555](https://github.com/lambdaclass/ethrex/pull/3555)

### 2025-07-07

- Improve blake2f [#3503](https://github.com/lambdaclass/ethrex/pull/3503)

### 2025-06-30

- Use a stack pool [#3386](https://github.com/lambdaclass/ethrex/pull/3386)

### 2025-06-27

- Reduce handle_debug runtime cost [#3356](https://github.com/lambdaclass/ethrex/pull/3356)
- Improve U256 decoding and PUSHX [#3332](https://github.com/lambdaclass/ethrex/pull/3332)

### 2025-06-26

- Refactor jump opcodes to use a blacklist on invalid targets.

### 2025-06-20

- Use a lookup table for opcode parsing [#3253](https://github.com/lambdaclass/ethrex/pull/3253)
- Use specialized PUSH1 and PUSH2 implementations [#3262](https://github.com/lambdaclass/ethrex/pull/3262)

### 2025-05-27

- Improved the performance of shift instructions. [2933](https://github.com/lambdaclass/ethrex/pull/2933)

- Refactor Patricia Merkle Trie to avoid rehashing the entire path on every insert [2687](https://github.com/lambdaclass/ethrex/pull/2687)

### 2025-05-22

- Add immutable cache to LEVM that stores in memory data read from the Database so that getting account doesn't need to consult the Database again. [2829](https://github.com/lambdaclass/ethrex/pull/2829)

### 2025-05-20

- Reduce account clone overhead when account data is retrieved [2684](https://github.com/lambdaclass/ethrex/pull/2684)

### 2025-04-30

- Reduce transaction clone and Vec grow overhead in mempool [2637](https://github.com/lambdaclass/ethrex/pull/2637)

### 2025-04-28

- Make TrieDb trait use NodeHash as key [2517](https://github.com/lambdaclass/ethrex/pull/2517)

### 2025-04-22

- Avoid calculating state transitions after every block in bulk mode [2519](https://github.com/lambdaclass/ethrex/pull/2519)

- Transform the inlined variant of NodeHash to a constant sized array [2516](https://github.com/lambdaclass/ethrex/pull/2516)

### 2025-04-11

- Removed some unnecessary clones and made some functions const: [2438](https://github.com/lambdaclass/ethrex/pull/2438)

- Asyncify some DB read APIs, as well as its users [#2430](https://github.com/lambdaclass/ethrex/pull/2430)

### 2025-04-09

- Fix an issue where the table was locked for up to 20 sec when performing a ping: [2368](https://github.com/lambdaclass/ethrex/pull/2368)

#### 2025-04-03

- Fix a bug where RLP encoding was being done twice: [#2353](https://github.com/lambdaclass/ethrex/pull/2353), check
  the report under `docs/perf_reports` for more information.

#### 2025-04-01

- Asyncify DB write APIs, as well as its users [#2336](https://github.com/lambdaclass/ethrex/pull/2336)

#### 2025-03-30

- Faster block import, use a slice instead of copy
  [#2097](https://github.com/lambdaclass/ethrex/pull/2097)

#### 2025-02-28

- Don't recompute transaction senders when building blocks [#2097](https://github.com/lambdaclass/ethrex/pull/2097)

#### 2025-03-21

- Process blocks in batches when syncing and importing [#2174](https://github.com/lambdaclass/ethrex/pull/2174)

### 2025-03-27

- Compute tx senders in parallel [#2268](https://github.com/lambdaclass/ethrex/pull/2268)<|MERGE_RESOLUTION|>--- conflicted
+++ resolved
@@ -2,15 +2,13 @@
 
 ## Perf
 
-<<<<<<< HEAD
 ### 2025-07-31
 
 - Cache chain config and latest canonical block header [#3878](https://github.com/lambdaclass/ethrex/pull/3878)
-=======
+
 ### 2025-07-30
 
 - Add a secondary index keyed by sender+nonce to the mempool to avoid linear lookups [#3865](https://github.com/lambdaclass/ethrex/pull/3865)
->>>>>>> 37c314ea
 
 ### 2025-07-24
 
