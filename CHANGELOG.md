--- conflicted
+++ resolved
@@ -2,13 +2,10 @@
 
 ## Perf
 
-<<<<<<< HEAD
-### 2025-11-24
+### 2025-11-28
 
 - Change some calls from `encode_to_vec().len()` to `.length()` when wanting to get the rlp encoded length [#5374](https://github.com/lambdaclass/ethrex/pull/5374)
 
-=======
->>>>>>> f2b20068
 ### 2025-11-20
 
 - Improve rlp encoding by avoiding extra loops and remove unneeded array vec, also adding a alloc-less length method the default trait impl [#5350](https://github.com/lambdaclass/ethrex/pull/5350)
