# Ethrex Changelog

## Perf

<<<<<<< HEAD
### 2025-09-22

- Improve instruction fetching, dynamic opcode table based on configured fork, specialized push_zero in stack #[4579](https://github.com/lambdaclass/ethrex/pull/4579)
=======
### 2025-09-17

- Refactor `bls12_g1add` to use `lambdaworks` [#4500](https://github.com/lambdaclass/ethrex/pull/4500)
>>>>>>> 569783be

### 2025-09-15

- Fix caching mechanism of the latest block's hash [#4479](https://github.com/lambdaclass/ethrex/pull/4479)
- Add `jemalloc` as an optional global allocator used by default [#4301](https://github.com/lambdaclass/ethrex/pull/4301)

- Improve time when downloading bytecodes from peers [#4487](https://github.com/lambdaclass/ethrex/pull/4487)

### 2025-09-11

- Add `RocksDB` as an optional storage engine [#4272](https://github.com/lambdaclass/ethrex/pull/4272)

### 2025-09-10

- Implement fast partition of `TrieIterator` and use it for quickly responding `GetAccountRanges` and `GetStorageRanges` [#4404](https://github.com/lambdaclass/ethrex/pull/4404)

### 2025-09-09

- Refactor substrate backup mechanism to avoid expensive clones [#4381](https://github.com/lambdaclass/ethrex/pull/4381)

### 2025-09-02

- Use x86-64-v2 cpu target on linux by default, dockerfile will use it too. [#4252](https://github.com/lambdaclass/ethrex/pull/4252)

### 2025-09-01

- Process JUMPDEST gas and pc together with the given JUMP JUMPI opcode, improving performance. #[4220](https://github.com/lambdaclass/ethrex/pull/4220)

### 2025-08-29

- Improve P2P mempool gossip performance [#4205](https://github.com/lambdaclass/ethrex/pull/4205)

### 2025-08-28

- Improve precompiles further: modexp, ecrecover [#4168](https://github.com/lambdaclass/ethrex/pull/4168)

### 2025-08-27

- Improve memory resize performance [#4117](https://github.com/lambdaclass/ethrex/pull/4177)

### 2025-08-25

- Improve calldatacopy opcode further [#4150](https://github.com/lambdaclass/ethrex/pull/4150)

### 2025-08-22

- Improve Memory::load_range by returning a Bytes directly, avoding a vec allocation [#4098](https://github.com/lambdaclass/ethrex/pull/4098)

- Improve ecpairing (bn128) precompile [#4130](https://github.com/lambdaclass/ethrex/pull/4130)

### 2025-08-20

- Improve BLS12 precompile [#4073](https://github.com/lambdaclass/ethrex/pull/4073)

- Improve blobbasefee opcode [#4092](https://github.com/lambdaclass/ethrex/pull/4092)

- Make precompiles use a constant table [#4097](https://github.com/lambdaclass/ethrex/pull/4097)

### 2025-08-19

- Improve addmod and mulmod opcode performance [#4072](https://github.com/lambdaclass/ethrex/pull/4072)

- Improve signextend opcode performance [#4071](https://github.com/lambdaclass/ethrex/pull/4071)

- Improve performance of calldataload, calldatacopy, extcodecopy, codecopy, returndatacopy [#4070](https://github.com/lambdaclass/ethrex/pull/4070)

### 2025-08-14

- Use malachite crate to handle big integers in modexp, improving perfomance [#4045](https://github.com/lambdaclass/ethrex/pull/4045)

### 2025-07-31

- Cache chain config and latest canonical block header [#3878](https://github.com/lambdaclass/ethrex/pull/3878)

- Batching of transaction hashes sent in a single NewPooledTransactionHashes message [#3912](https://github.com/lambdaclass/ethrex/pull/3912)

- Make `JUMPDEST` blacklist lazily generated on-demand [#3812](https://github.com/lambdaclass/ethrex/pull/3812)
- Rewrite Blake2 AVX2 implementation (avoid gather instructions and better loop handling).
- Add Blake2 NEON implementation.

### 2025-07-30

- Add a secondary index keyed by sender+nonce to the mempool to avoid linear lookups [#3865](https://github.com/lambdaclass/ethrex/pull/3865)

### 2025-07-24

- Refactor current callframe to avoid handling avoidable errors, improving performance [#3816](https://github.com/lambdaclass/ethrex/pull/3816)

- Add shortcut to avoid callframe creation on precompile invocations [#3802](https://github.com/lambdaclass/ethrex/pull/3802)

### 2025-07-21

- Use `rayon` to recover the sender address from transactions [#3709](https://github.com/lambdaclass/ethrex/pull/3709)

### 2025-07-18

- Migrate EcAdd and EcMul to Arkworks [#3719](https://github.com/lambdaclass/ethrex/pull/3719)

- Add specialized push1 and pop1 to stack [#3705](https://github.com/lambdaclass/ethrex/pull/3705)

- Improve precompiles by avoiding 0 value transfers [#3715](https://github.com/lambdaclass/ethrex/pull/3715)

- Improve BlobHash [#3704](https://github.com/lambdaclass/ethrex/pull/3704)

  Added push1 and pop1 to avoid using arrays for single variable operations.

  Avoid checking for blob hashes length twice.

### 2025-07-17

- Use a lookup table for opcode execution [#3669](https://github.com/lambdaclass/ethrex/pull/3669)

- Improve CodeCopy perfomance [#3675](https://github.com/lambdaclass/ethrex/pull/3675)

- Improve sstore perfomance further [#3657](https://github.com/lambdaclass/ethrex/pull/3657)

### 2025-07-16

- Improve levm memory model [#3564](https://github.com/lambdaclass/ethrex/pull/3564)

### 2025-07-15

- Add sstore bench [#3552](https://github.com/lambdaclass/ethrex/pull/3552)

### 2025-07-10

- Add AVX256 implementation of BLAKE2 [#3590](https://github.com/lambdaclass/ethrex/pull/3590)

### 2025-07-08

- Improve sstore opcodes [#3555](https://github.com/lambdaclass/ethrex/pull/3555)

### 2025-07-07

- Improve blake2f [#3503](https://github.com/lambdaclass/ethrex/pull/3503)

### 2025-06-30

- Use a stack pool [#3386](https://github.com/lambdaclass/ethrex/pull/3386)

### 2025-06-27

- Reduce handle_debug runtime cost [#3356](https://github.com/lambdaclass/ethrex/pull/3356)
- Improve U256 decoding and PUSHX [#3332](https://github.com/lambdaclass/ethrex/pull/3332)

### 2025-06-26

- Refactor jump opcodes to use a blacklist on invalid targets.

### 2025-06-20

- Use a lookup table for opcode parsing [#3253](https://github.com/lambdaclass/ethrex/pull/3253)
- Use specialized PUSH1 and PUSH2 implementations [#3262](https://github.com/lambdaclass/ethrex/pull/3262)

### 2025-05-27

- Improved the performance of shift instructions. [2933](https://github.com/lambdaclass/ethrex/pull/2933)

- Refactor Patricia Merkle Trie to avoid rehashing the entire path on every insert [2687](https://github.com/lambdaclass/ethrex/pull/2687)

### 2025-05-22

- Add immutable cache to LEVM that stores in memory data read from the Database so that getting account doesn't need to consult the Database again. [2829](https://github.com/lambdaclass/ethrex/pull/2829)

### 2025-05-20

- Reduce account clone overhead when account data is retrieved [2684](https://github.com/lambdaclass/ethrex/pull/2684)

### 2025-04-30

- Reduce transaction clone and Vec grow overhead in mempool [2637](https://github.com/lambdaclass/ethrex/pull/2637)

### 2025-04-28

- Make TrieDb trait use NodeHash as key [2517](https://github.com/lambdaclass/ethrex/pull/2517)

### 2025-04-22

- Avoid calculating state transitions after every block in bulk mode [2519](https://github.com/lambdaclass/ethrex/pull/2519)

- Transform the inlined variant of NodeHash to a constant sized array [2516](https://github.com/lambdaclass/ethrex/pull/2516)

### 2025-04-11

- Removed some unnecessary clones and made some functions const: [2438](https://github.com/lambdaclass/ethrex/pull/2438)

- Asyncify some DB read APIs, as well as its users [#2430](https://github.com/lambdaclass/ethrex/pull/2430)

### 2025-04-09

- Fix an issue where the table was locked for up to 20 sec when performing a ping: [2368](https://github.com/lambdaclass/ethrex/pull/2368)

#### 2025-04-03

- Fix a bug where RLP encoding was being done twice: [#2353](https://github.com/lambdaclass/ethrex/pull/2353), check
  the report under `docs/perf_reports` for more information.

#### 2025-04-01

- Asyncify DB write APIs, as well as its users [#2336](https://github.com/lambdaclass/ethrex/pull/2336)

#### 2025-03-30

- Faster block import, use a slice instead of copy
  [#2097](https://github.com/lambdaclass/ethrex/pull/2097)

#### 2025-02-28

- Don't recompute transaction senders when building blocks [#2097](https://github.com/lambdaclass/ethrex/pull/2097)

#### 2025-03-21

- Process blocks in batches when syncing and importing [#2174](https://github.com/lambdaclass/ethrex/pull/2174)

### 2025-03-27

- Compute tx senders in parallel [#2268](https://github.com/lambdaclass/ethrex/pull/2268)<|MERGE_RESOLUTION|>--- conflicted
+++ resolved
@@ -2,15 +2,14 @@
 
 ## Perf
 
-<<<<<<< HEAD
+
 ### 2025-09-22
 
 - Improve instruction fetching, dynamic opcode table based on configured fork, specialized push_zero in stack #[4579](https://github.com/lambdaclass/ethrex/pull/4579)
-=======
+
 ### 2025-09-17
 
 - Refactor `bls12_g1add` to use `lambdaworks` [#4500](https://github.com/lambdaclass/ethrex/pull/4500)
->>>>>>> 569783be
 
 ### 2025-09-15
 
