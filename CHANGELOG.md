# Ethrex Changelog

## Perf

<<<<<<< HEAD
=======
### 2025-08-29

- Improve P2P mempool gossip performance [#4205](https://github.com/lambdaclass/ethrex/pull/4205)

### 2025-08-28

- Improve precompiles further: modexp, ecrecover [#4168](https://github.com/lambdaclass/ethrex/pull/4168)

### 2025-08-27

- Improve memory resize performance [#4117](https://github.com/lambdaclass/ethrex/pull/4177)

### 2025-08-25

- Improve calldatacopy opcode further [#4150](https://github.com/lambdaclass/ethrex/pull/4150)

### 2025-08-22

- Improve Memory::load_range by returning a Bytes directly, avoding a vec allocation [#4098](https://github.com/lambdaclass/ethrex/pull/4098)

- Improve ecpairing (bn128) precompile [#4130](https://github.com/lambdaclass/ethrex/pull/4130)

### 2025-08-20

- Improve BLS12 precompile [#4073](https://github.com/lambdaclass/ethrex/pull/4073)

- Improve blobbasefee opcode [#4092](https://github.com/lambdaclass/ethrex/pull/4092)

- Make precompiles use a constant table [#4097](https://github.com/lambdaclass/ethrex/pull/4097)

### 2025-08-19

- Improve addmod and mulmod opcode performance [#4072](https://github.com/lambdaclass/ethrex/pull/4072)

- Improve signextend opcode performance [#4071](https://github.com/lambdaclass/ethrex/pull/4071)

- Improve performance of calldataload, calldatacopy, extcodecopy, codecopy, returndatacopy [#4070](https://github.com/lambdaclass/ethrex/pull/4070)

### 2025-08-14

- Use malachite crate to handle big integers in modexp, improving perfomance [#4045](https://github.com/lambdaclass/ethrex/pull/4045)
>>>>>>> b5b710b0

### 2025-07-31

- Optimize NOP-sliding on JUMP, JUMPI (taken only) and JUMPDEST instructions.

- Cache chain config and latest canonical block header [#3878](https://github.com/lambdaclass/ethrex/pull/3878)

- Batching of transaction hashes sent in a single NewPooledTransactionHashes message [#3912](https://github.com/lambdaclass/ethrex/pull/3912)

- Make `JUMPDEST` blacklist lazily generated on-demand [#3812](https://github.com/lambdaclass/ethrex/pull/3812)
- Rewrite Blake2 AVX2 implementation (avoid gather instructions and better loop handling).

### 2025-07-30

- Add a secondary index keyed by sender+nonce to the mempool to avoid linear lookups [#3865](https://github.com/lambdaclass/ethrex/pull/3865)

### 2025-07-24

- Refactor current callframe to avoid handling avoidable errors, improving performance [#3816](https://github.com/lambdaclass/ethrex/pull/3816)

- Add shortcut to avoid callframe creation on precompile invocations [#3802](https://github.com/lambdaclass/ethrex/pull/3802)

### 2025-07-21

- Use `rayon` to recover the sender address from transactions [#3709](https://github.com/lambdaclass/ethrex/pull/3709)

### 2025-07-18

- Migrate EcAdd and EcMul to Arkworks [#3719](https://github.com/lambdaclass/ethrex/pull/3719)

- Add specialized push1 and pop1 to stack [#3705](https://github.com/lambdaclass/ethrex/pull/3705)

- Improve precompiles by avoiding 0 value transfers [#3715](https://github.com/lambdaclass/ethrex/pull/3715)

- Improve BlobHash [#3704](https://github.com/lambdaclass/ethrex/pull/3704)

  Added push1 and pop1 to avoid using arrays for single variable operations.

  Avoid checking for blob hashes length twice.

### 2025-07-17

- Use a lookup table for opcode execution [#3669](https://github.com/lambdaclass/ethrex/pull/3669)

- Improve CodeCopy perfomance [#3675](https://github.com/lambdaclass/ethrex/pull/3675)

- Improve sstore perfomance further [#3657](https://github.com/lambdaclass/ethrex/pull/3657)

### 2025-07-16

- Improve levm memory model [#3564](https://github.com/lambdaclass/ethrex/pull/3564)

### 2025-07-15

- Add sstore bench [#3552](https://github.com/lambdaclass/ethrex/pull/3552)

### 2025-07-10

- Add AVX256 implementation of BLAKE2 [#3590](https://github.com/lambdaclass/ethrex/pull/3590)

### 2025-07-08

- Improve sstore opcodes [#3555](https://github.com/lambdaclass/ethrex/pull/3555)

### 2025-07-07

- Improve blake2f [#3503](https://github.com/lambdaclass/ethrex/pull/3503)

### 2025-06-30

- Use a stack pool [#3386](https://github.com/lambdaclass/ethrex/pull/3386)

### 2025-06-27

- Reduce handle_debug runtime cost [#3356](https://github.com/lambdaclass/ethrex/pull/3356)
- Improve U256 decoding and PUSHX [#3332](https://github.com/lambdaclass/ethrex/pull/3332)

### 2025-06-26

- Refactor jump opcodes to use a blacklist on invalid targets.

### 2025-06-20

- Use a lookup table for opcode parsing [#3253](https://github.com/lambdaclass/ethrex/pull/3253)
- Use specialized PUSH1 and PUSH2 implementations [#3262](https://github.com/lambdaclass/ethrex/pull/3262)

### 2025-05-27

- Improved the performance of shift instructions. [2933](https://github.com/lambdaclass/ethrex/pull/2933)

- Refactor Patricia Merkle Trie to avoid rehashing the entire path on every insert [2687](https://github.com/lambdaclass/ethrex/pull/2687)

### 2025-05-22

- Add immutable cache to LEVM that stores in memory data read from the Database so that getting account doesn't need to consult the Database again. [2829](https://github.com/lambdaclass/ethrex/pull/2829)

### 2025-05-20

- Reduce account clone overhead when account data is retrieved [2684](https://github.com/lambdaclass/ethrex/pull/2684)

### 2025-04-30

- Reduce transaction clone and Vec grow overhead in mempool [2637](https://github.com/lambdaclass/ethrex/pull/2637)

### 2025-04-28

- Make TrieDb trait use NodeHash as key [2517](https://github.com/lambdaclass/ethrex/pull/2517)

### 2025-04-22

- Avoid calculating state transitions after every block in bulk mode [2519](https://github.com/lambdaclass/ethrex/pull/2519)

- Transform the inlined variant of NodeHash to a constant sized array [2516](https://github.com/lambdaclass/ethrex/pull/2516)

### 2025-04-11

- Removed some unnecessary clones and made some functions const: [2438](https://github.com/lambdaclass/ethrex/pull/2438)

- Asyncify some DB read APIs, as well as its users [#2430](https://github.com/lambdaclass/ethrex/pull/2430)

### 2025-04-09

- Fix an issue where the table was locked for up to 20 sec when performing a ping: [2368](https://github.com/lambdaclass/ethrex/pull/2368)

#### 2025-04-03

- Fix a bug where RLP encoding was being done twice: [#2353](https://github.com/lambdaclass/ethrex/pull/2353), check
  the report under `docs/perf_reports` for more information.

#### 2025-04-01

- Asyncify DB write APIs, as well as its users [#2336](https://github.com/lambdaclass/ethrex/pull/2336)

#### 2025-03-30

- Faster block import, use a slice instead of copy
  [#2097](https://github.com/lambdaclass/ethrex/pull/2097)

#### 2025-02-28

- Don't recompute transaction senders when building blocks [#2097](https://github.com/lambdaclass/ethrex/pull/2097)

#### 2025-03-21

- Process blocks in batches when syncing and importing [#2174](https://github.com/lambdaclass/ethrex/pull/2174)

### 2025-03-27

- Compute tx senders in parallel [#2268](https://github.com/lambdaclass/ethrex/pull/2268)<|MERGE_RESOLUTION|>--- conflicted
+++ resolved
@@ -2,8 +2,6 @@
 
 ## Perf
 
-<<<<<<< HEAD
-=======
 ### 2025-08-29
 
 - Improve P2P mempool gossip performance [#4205](https://github.com/lambdaclass/ethrex/pull/4205)
@@ -45,7 +43,6 @@
 ### 2025-08-14
 
 - Use malachite crate to handle big integers in modexp, improving perfomance [#4045](https://github.com/lambdaclass/ethrex/pull/4045)
->>>>>>> b5b710b0
 
 ### 2025-07-31
 
