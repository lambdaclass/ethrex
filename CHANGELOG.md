# Ethrex Changelog

## Perf

### 2025-11-12
<<<<<<< HEAD
- Only mark individual values as dirty instead of the whole trie [#5282](https://github.com/lambdaclass/ethrex/pull/5282)
=======

- Cache `BLOBBASEFEE` opcode value [#5288](https://github.com/lambdaclass/ethrex/pull/5288)
>>>>>>> b31c7a4f

### 2025-11-11

- Insert instead of merge for bloom rebuilds [#5223](https://github.com/lambdaclass/ethrex/pull/5223)
- Replace sha3 keccak to an assembly version using ffi [#5247](https://github.com/lambdaclass/ethrex/pull/5247)
- Fix `FlatKeyValue` generation on fullsync mode [#5274](https://github.com/lambdaclass/ethrex/pull/5274)

### 2025-11-10

- Disable RocksDB compression [#5223](https://github.com/lambdaclass/ethrex/pull/5223)

### 2025-11-07

- Reuse stack pool in LEVM [#5179](https://github.com/lambdaclass/ethrex/pull/5179)

### 2025-11-05

- Merkelization backpressure and batching [#5200](https://github.com/lambdaclass/ethrex/pull/5200)

### 2025-11-03

- Avoid unnecessary hash validations [#5167](https://github.com/lambdaclass/ethrex/pull/5167)
- Merge execution with some post-execution validations [#5170](https://github.com/lambdaclass/ethrex/pull/5170)

### 2025-10-31

- Reduce overhead of trie opening [#5145](https://github.com/lambdaclass/ethrex/pull/5145)
- Improved discovery and peer initialization [#5147](https://github.com/lambdaclass/ethrex/pull/5147)

### 2025-10-30

- Pipeline Merkleization and Execution [#5084](https://github.com/lambdaclass/ethrex/pull/5084)
- Add bloom filters to snapshot layers [#5112](https://github.com/lambdaclass/ethrex/pull/5112)
- Make trusted setup warmup non blocking [#5124](https://github.com/lambdaclass/ethrex/pull/5124)

### 2025-10-28

- Batch BlobsBundle::validate [#4993](https://github.com/lambdaclass/ethrex/pull/4993)
- Remove latest_block_header lock [#5050](https://github.com/lambdaclass/ethrex/pull/5050)

### 2025-10-27

- Run "engine_newPayload" block execution in a dedicated worker thread. [#5051](https://github.com/lambdaclass/ethrex/pull/5051)
- Reusing FindNode message per lookup loop instead of randomizing the key for each message. [#5047](https://github.com/lambdaclass/ethrex/pull/5047)

### 2025-10-23

- Move trie updates post block execution to a background thread. [#4989](https://github.com/lambdaclass/ethrex/pull/4989).

### 2025-10-21

- Instead of lazy computation of blocklist, do greedy computation of allowlist and store the result, fetch it with the DB. [#4961](https://github.com/lambdaclass/ethrex/pull/4961)

### 2025-10-20

- Remove duplicate subgroup check in ecpairing precompile [#4960](https://github.com/lambdaclass/ethrex/pull/4960)

### 2025-10-17

- Replaces incremental iteration with a one-time precompute method that scans the entire bytecode, building a `BitVec<u8, Msb0>` where bits mark valid `JUMPDEST` positions, skipping `PUSH1..PUSH32` data bytes.
- Updates `is_blacklisted` to O(1) bit lookup.

### 2025-10-14

- Improve get_closest_nodes p2p performance [#4838](https://github.com/lambdaclass/ethrex/pull/4838)

### 2025-10-13

- Remove explicit cache-related options from RocksDB configuration and reverted optimistic transactions to reduce RAM usage [#4853](https://github.com/lambdaclass/ethrex/pull/4853)
- Remove unnecesary mul in ecpairing [#4843](https://github.com/lambdaclass/ethrex/pull/4843)

### 2025-10-06

- Improve block headers vec handling in syncer [#4771](https://github.com/lambdaclass/ethrex/pull/4771)
- Refactor current_step sync metric from a `Mutex<String>` to a simple atomic. [#4772](https://github.com/lambdaclass/ethrex/pull/4772)

### 2025-10-01

- Change remaining_gas to i64, improving performance in gas cost calculations [#4684](https://github.com/lambdaclass/ethrex/pull/4684)

### 2025-09-30

- Downloading all slots of big accounts during the initial leaves download step of snap sync [#4689](https://github.com/lambdaclass/ethrex/pull/4689)
- Downloading and inserting intelligently accounts with the same state root and few (<= slots) [#4689](https://github.com/lambdaclass/ethrex/pull/4689)
- Improving the performance of state trie through an ordered insertion algorithm [#4689](https://github.com/lambdaclass/ethrex/pull/4689)

### 2025-09-29

- Remove `OpcodeResult` to improve tight loops of lightweight opcodes [#4650](https://github.com/lambdaclass/ethrex/pull/4650)

### 2025-09-24

- Avoid dumping empty storage accounts to disk [#4590](https://github.com/lambdaclass/ethrex/pull/4590)

### 2025-09-22

- Improve instruction fetching, dynamic opcode table based on configured fork, specialized push_zero in stack #[4579](https://github.com/lambdaclass/ethrex/pull/4579)

### 2025-09-17

- Refactor `bls12_g1add` to use `lambdaworks` [#4500](https://github.com/lambdaclass/ethrex/pull/4500)
- Refactor `bls12_g2add` to use `lambdaworks` [#4538](https://github.com/lambdaclass/ethrex/pull/4538)

### 2025-09-15

- Fix caching mechanism of the latest block's hash [#4479](https://github.com/lambdaclass/ethrex/pull/4479)
- Add `jemalloc` as an optional global allocator used by default [#4301](https://github.com/lambdaclass/ethrex/pull/4301)

- Improve time when downloading bytecodes from peers [#4487](https://github.com/lambdaclass/ethrex/pull/4487)

### 2025-09-11

- Add `RocksDB` as an optional storage engine [#4272](https://github.com/lambdaclass/ethrex/pull/4272)

### 2025-09-10

- Implement fast partition of `TrieIterator` and use it for quickly responding `GetAccountRanges` and `GetStorageRanges` [#4404](https://github.com/lambdaclass/ethrex/pull/4404)

### 2025-09-09

- Refactor substrate backup mechanism to avoid expensive clones [#4381](https://github.com/lambdaclass/ethrex/pull/4381)

### 2025-09-02

- Use x86-64-v2 cpu target on linux by default, dockerfile will use it too. [#4252](https://github.com/lambdaclass/ethrex/pull/4252)

### 2025-09-01

- Process JUMPDEST gas and pc together with the given JUMP JUMPI opcode, improving performance. #[4220](https://github.com/lambdaclass/ethrex/pull/4220)

### 2025-08-29

- Improve P2P mempool gossip performance [#4205](https://github.com/lambdaclass/ethrex/pull/4205)

### 2025-08-28

- Improve precompiles further: modexp, ecrecover [#4168](https://github.com/lambdaclass/ethrex/pull/4168)

### 2025-08-27

- Improve memory resize performance [#4117](https://github.com/lambdaclass/ethrex/pull/4177)

### 2025-08-25

- Improve calldatacopy opcode further [#4150](https://github.com/lambdaclass/ethrex/pull/4150)

### 2025-08-22

- Improve Memory::load_range by returning a Bytes directly, avoding a vec allocation [#4098](https://github.com/lambdaclass/ethrex/pull/4098)

- Improve ecpairing (bn128) precompile [#4130](https://github.com/lambdaclass/ethrex/pull/4130)

### 2025-08-20

- Improve BLS12 precompile [#4073](https://github.com/lambdaclass/ethrex/pull/4073)

- Improve blobbasefee opcode [#4092](https://github.com/lambdaclass/ethrex/pull/4092)

- Make precompiles use a constant table [#4097](https://github.com/lambdaclass/ethrex/pull/4097)

### 2025-08-19

- Improve addmod and mulmod opcode performance [#4072](https://github.com/lambdaclass/ethrex/pull/4072)

- Improve signextend opcode performance [#4071](https://github.com/lambdaclass/ethrex/pull/4071)

- Improve performance of calldataload, calldatacopy, extcodecopy, codecopy, returndatacopy [#4070](https://github.com/lambdaclass/ethrex/pull/4070)

### 2025-08-14

- Use malachite crate to handle big integers in modexp, improving perfomance [#4045](https://github.com/lambdaclass/ethrex/pull/4045)

### 2025-07-31

- Cache chain config and latest canonical block header [#3878](https://github.com/lambdaclass/ethrex/pull/3878)

- Batching of transaction hashes sent in a single NewPooledTransactionHashes message [#3912](https://github.com/lambdaclass/ethrex/pull/3912)

- Make `JUMPDEST` blacklist lazily generated on-demand [#3812](https://github.com/lambdaclass/ethrex/pull/3812)
- Rewrite Blake2 AVX2 implementation (avoid gather instructions and better loop handling).
- Add Blake2 NEON implementation.

### 2025-07-30

- Add a secondary index keyed by sender+nonce to the mempool to avoid linear lookups [#3865](https://github.com/lambdaclass/ethrex/pull/3865)

### 2025-07-24

- Refactor current callframe to avoid handling avoidable errors, improving performance [#3816](https://github.com/lambdaclass/ethrex/pull/3816)

- Add shortcut to avoid callframe creation on precompile invocations [#3802](https://github.com/lambdaclass/ethrex/pull/3802)

### 2025-07-21

- Use `rayon` to recover the sender address from transactions [#3709](https://github.com/lambdaclass/ethrex/pull/3709)

### 2025-07-18

- Migrate EcAdd and EcMul to Arkworks [#3719](https://github.com/lambdaclass/ethrex/pull/3719)

- Add specialized push1 and pop1 to stack [#3705](https://github.com/lambdaclass/ethrex/pull/3705)

- Improve precompiles by avoiding 0 value transfers [#3715](https://github.com/lambdaclass/ethrex/pull/3715)

- Improve BlobHash [#3704](https://github.com/lambdaclass/ethrex/pull/3704)

  Added push1 and pop1 to avoid using arrays for single variable operations.

  Avoid checking for blob hashes length twice.

### 2025-07-17

- Use a lookup table for opcode execution [#3669](https://github.com/lambdaclass/ethrex/pull/3669)

- Improve CodeCopy perfomance [#3675](https://github.com/lambdaclass/ethrex/pull/3675)

- Improve sstore perfomance further [#3657](https://github.com/lambdaclass/ethrex/pull/3657)

### 2025-07-16

- Improve levm memory model [#3564](https://github.com/lambdaclass/ethrex/pull/3564)

### 2025-07-15

- Add sstore bench [#3552](https://github.com/lambdaclass/ethrex/pull/3552)

### 2025-07-10

- Add AVX256 implementation of BLAKE2 [#3590](https://github.com/lambdaclass/ethrex/pull/3590)

### 2025-07-08

- Improve sstore opcodes [#3555](https://github.com/lambdaclass/ethrex/pull/3555)

### 2025-07-07

- Improve blake2f [#3503](https://github.com/lambdaclass/ethrex/pull/3503)

### 2025-06-30

- Use a stack pool [#3386](https://github.com/lambdaclass/ethrex/pull/3386)

### 2025-06-27

- Reduce handle_debug runtime cost [#3356](https://github.com/lambdaclass/ethrex/pull/3356)
- Improve U256 decoding and PUSHX [#3332](https://github.com/lambdaclass/ethrex/pull/3332)

### 2025-06-26

- Refactor jump opcodes to use a blacklist on invalid targets.

### 2025-06-20

- Use a lookup table for opcode parsing [#3253](https://github.com/lambdaclass/ethrex/pull/3253)
- Use specialized PUSH1 and PUSH2 implementations [#3262](https://github.com/lambdaclass/ethrex/pull/3262)

### 2025-05-27

- Improved the performance of shift instructions. [2933](https://github.com/lambdaclass/ethrex/pull/2933)

- Refactor Patricia Merkle Trie to avoid rehashing the entire path on every insert [2687](https://github.com/lambdaclass/ethrex/pull/2687)

### 2025-05-22

- Add immutable cache to LEVM that stores in memory data read from the Database so that getting account doesn't need to consult the Database again. [2829](https://github.com/lambdaclass/ethrex/pull/2829)

### 2025-05-20

- Reduce account clone overhead when account data is retrieved [2684](https://github.com/lambdaclass/ethrex/pull/2684)

### 2025-04-30

- Reduce transaction clone and Vec grow overhead in mempool [2637](https://github.com/lambdaclass/ethrex/pull/2637)

### 2025-04-28

- Make TrieDb trait use NodeHash as key [2517](https://github.com/lambdaclass/ethrex/pull/2517)

### 2025-04-22

- Avoid calculating state transitions after every block in bulk mode [2519](https://github.com/lambdaclass/ethrex/pull/2519)

- Transform the inlined variant of NodeHash to a constant sized array [2516](https://github.com/lambdaclass/ethrex/pull/2516)

### 2025-04-11

- Removed some unnecessary clones and made some functions const: [2438](https://github.com/lambdaclass/ethrex/pull/2438)

- Asyncify some DB read APIs, as well as its users [#2430](https://github.com/lambdaclass/ethrex/pull/2430)

### 2025-04-09

- Fix an issue where the table was locked for up to 20 sec when performing a ping: [2368](https://github.com/lambdaclass/ethrex/pull/2368)

#### 2025-04-03

- Fix a bug where RLP encoding was being done twice: [#2353](https://github.com/lambdaclass/ethrex/pull/2353), check
  the report under `docs/perf_reports` for more information.

#### 2025-04-01

- Asyncify DB write APIs, as well as its users [#2336](https://github.com/lambdaclass/ethrex/pull/2336)

#### 2025-03-30

- Faster block import, use a slice instead of copy
  [#2097](https://github.com/lambdaclass/ethrex/pull/2097)

#### 2025-02-28

- Don't recompute transaction senders when building blocks [#2097](https://github.com/lambdaclass/ethrex/pull/2097)

#### 2025-03-21

- Process blocks in batches when syncing and importing [#2174](https://github.com/lambdaclass/ethrex/pull/2174)

### 2025-03-27

- Compute tx senders in parallel [#2268](https://github.com/lambdaclass/ethrex/pull/2268)<|MERGE_RESOLUTION|>--- conflicted
+++ resolved
@@ -3,12 +3,9 @@
 ## Perf
 
 ### 2025-11-12
-<<<<<<< HEAD
+
 - Only mark individual values as dirty instead of the whole trie [#5282](https://github.com/lambdaclass/ethrex/pull/5282)
-=======
-
 - Cache `BLOBBASEFEE` opcode value [#5288](https://github.com/lambdaclass/ethrex/pull/5288)
->>>>>>> b31c7a4f
 
 ### 2025-11-11
 
