# Ethrex Changelog

## Perf

### 2025-05-22

<<<<<<< HEAD
- Refactor Patricia Merkle Trie to avoid rehashing the entire path on every insert [2687](https://github.com/lambdaclass/ethrex/pull/2687)
=======
- Add immutable cache to LEVM that stores in memory data read from the Database so that getting account doesn't need to consult the Database again. [2829](https://github.com/lambdaclass/ethrex/pull/2829)
>>>>>>> ab558461

### 2025-05-20

- Reduce account clone overhead when account data is retrieved [2684](https://github.com/lambdaclass/ethrex/pull/2684)

### 2025-04-30

- Reduce transaction clone and Vec grow overhead in mempool [2637](https://github.com/lambdaclass/ethrex/pull/2637)

### 2025-04-28

- Make TrieDb trait use NodeHash as key [2517](https://github.com/lambdaclass/ethrex/pull/2517)

### 2025-04-22

- Avoid calculating state transitions after every block in bulk mode [2519](https://github.com/lambdaclass/ethrex/pull/2519)

- Transform the inlined variant of NodeHash to a constant sized array [2516](https://github.com/lambdaclass/ethrex/pull/2516)

### 2025-04-11

- Removed some unnecessary clones and made some functions const: [2438](https://github.com/lambdaclass/ethrex/pull/2438)

- Asyncify some DB read APIs, as well as its users [#2430](https://github.com/lambdaclass/ethrex/pull/2430)

### 2025-04-09

- Fix an issue where the table was locked for up to 20 sec when performing a ping: [2368](https://github.com/lambdaclass/ethrex/pull/2368)

#### 2025-04-03

- Fix a bug where RLP encoding was being done twice: [#2353](https://github.com/lambdaclass/ethrex/pull/2353), check
  the report under perf_report for more information.

#### 2025-04-01

- Asyncify DB write APIs, as well as its users [#2336](https://github.com/lambdaclass/ethrex/pull/2336)

#### 2025-03-30

- Faster block import, use a slice instead of copy
  [#2097](https://github.com/lambdaclass/ethrex/pull/2097)

#### 2025-02-28

- Don't recompute transaction senders when building blocks [#2097](https://github.com/lambdaclass/ethrex/pull/2097)

#### 2025-03-21

- Process blocks in batches when syncing and importing [#2174](https://github.com/lambdaclass/ethrex/pull/2174)

### 2025-03-27

- Compute tx senders in parallel [#2268](https://github.com/lambdaclass/ethrex/pull/2268)<|MERGE_RESOLUTION|>--- conflicted
+++ resolved
@@ -2,13 +2,13 @@
 
 ## Perf
 
+### 2025-05-27
+
+- Refactor Patricia Merkle Trie to avoid rehashing the entire path on every insert [2687](https://github.com/lambdaclass/ethrex/pull/2687)
+
 ### 2025-05-22
 
-<<<<<<< HEAD
-- Refactor Patricia Merkle Trie to avoid rehashing the entire path on every insert [2687](https://github.com/lambdaclass/ethrex/pull/2687)
-=======
 - Add immutable cache to LEVM that stores in memory data read from the Database so that getting account doesn't need to consult the Database again. [2829](https://github.com/lambdaclass/ethrex/pull/2829)
->>>>>>> ab558461
 
 ### 2025-05-20
 
