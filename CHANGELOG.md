# Ethrex Changelog

## Perf

### 2025-11-11
<<<<<<< HEAD
- Separate Account and storage Column families in rocksdb [#5055](https://github.com/lambdaclass/ethrex/pull/5055)
=======

- Fix `FlatKeyValue` generation on fullsync mode [#5274](https://github.com/lambdaclass/ethrex/pull/5274)

### 2025-11-10

- Disable RocksDB compression [#5223](https://github.com/lambdaclass/ethrex/pull/5223)
>>>>>>> f27da23f

### 2025-11-07

- Reuse stack pool in LEVM [#5179](https://github.com/lambdaclass/ethrex/pull/5179)

### 2025-11-05
- Merkelization backpressure and batching [#5200](https://github.com/lambdaclass/ethrex/pull/5200)

### 2025-11-03

- Avoid unnecessary hash validations [#5167](https://github.com/lambdaclass/ethrex/pull/5167)
- Merge execution with some post-execution validations [#5170](https://github.com/lambdaclass/ethrex/pull/5170)

### 2025-10-31

- Reduce overhead of trie opening [#5145](https://github.com/lambdaclass/ethrex/pull/5145)
- Improved discovery and peer initialization [#5147](https://github.com/lambdaclass/ethrex/pull/5147)

### 2025-10-30

- Pipeline Merkleization and Execution [#5084](https://github.com/lambdaclass/ethrex/pull/5084)
- Add bloom filters to snapshot layers [#5112](https://github.com/lambdaclass/ethrex/pull/5112)
- Make trusted setup warmup non blocking [#5124](https://github.com/lambdaclass/ethrex/pull/5124)

### 2025-10-28

- Batch BlobsBundle::validate [#4993](https://github.com/lambdaclass/ethrex/pull/4993)
- Remove latest_block_header lock [#5050](https://github.com/lambdaclass/ethrex/pull/5050)

### 2025-10-27

- Run "engine_newPayload" block execution in a dedicated worker thread. [#5051](https://github.com/lambdaclass/ethrex/pull/5051)
- Reusing FindNode message per lookup loop instead of randomizing the key for each message. [#5047](https://github.com/lambdaclass/ethrex/pull/5047)

### 2025-10-23

- Move trie updates post block execution to a background thread. [#4989](https://github.com/lambdaclass/ethrex/pull/4989).

### 2025-10-21

- Instead of lazy computation of blocklist, do greedy computation of allowlist and store the result, fetch it with the DB. [#4961](https://github.com/lambdaclass/ethrex/pull/4961)

### 2025-10-20

- Remove duplicate subgroup check in ecpairing precompile [#4960](https://github.com/lambdaclass/ethrex/pull/4960)

### 2025-10-17

- Replaces incremental iteration with a one-time precompute method that scans the entire bytecode, building a `BitVec<u8, Msb0>` where bits mark valid `JUMPDEST` positions, skipping `PUSH1..PUSH32` data bytes.
- Updates `is_blacklisted` to O(1) bit lookup.

### 2025-10-14

- Improve get_closest_nodes p2p performance [#4838](https://github.com/lambdaclass/ethrex/pull/4838)

### 2025-10-13

- Remove explicit cache-related options from RocksDB configuration and reverted optimistic transactions to reduce RAM usage [#4853](https://github.com/lambdaclass/ethrex/pull/4853)
- Remove unnecesary mul in ecpairing [#4843](https://github.com/lambdaclass/ethrex/pull/4843)

### 2025-10-06

- Improve block headers vec handling in syncer [#4771](https://github.com/lambdaclass/ethrex/pull/4771)
- Refactor current_step sync metric from a `Mutex<String>` to a simple atomic. [#4772](https://github.com/lambdaclass/ethrex/pull/4772)

### 2025-10-01

- Change remaining_gas to i64, improving performance in gas cost calculations [#4684](https://github.com/lambdaclass/ethrex/pull/4684)

### 2025-09-30

- Downloading all slots of big accounts during the initial leaves download step of snap sync [#4689](https://github.com/lambdaclass/ethrex/pull/4689)
- Downloading and inserting intelligently accounts with the same state root and few (<= slots) [#4689](https://github.com/lambdaclass/ethrex/pull/4689)
- Improving the performance of state trie through an ordered insertion algorithm [#4689](https://github.com/lambdaclass/ethrex/pull/4689)

### 2025-09-29

- Remove `OpcodeResult` to improve tight loops of lightweight opcodes [#4650](https://github.com/lambdaclass/ethrex/pull/4650)

### 2025-09-24

- Avoid dumping empty storage accounts to disk [#4590](https://github.com/lambdaclass/ethrex/pull/4590)

### 2025-09-22

- Improve instruction fetching, dynamic opcode table based on configured fork, specialized push_zero in stack #[4579](https://github.com/lambdaclass/ethrex/pull/4579)

### 2025-09-17

- Refactor `bls12_g1add` to use `lambdaworks` [#4500](https://github.com/lambdaclass/ethrex/pull/4500)
- Refactor `bls12_g2add` to use `lambdaworks` [#4538](https://github.com/lambdaclass/ethrex/pull/4538)

### 2025-09-15

- Fix caching mechanism of the latest block's hash [#4479](https://github.com/lambdaclass/ethrex/pull/4479)
- Add `jemalloc` as an optional global allocator used by default [#4301](https://github.com/lambdaclass/ethrex/pull/4301)

- Improve time when downloading bytecodes from peers [#4487](https://github.com/lambdaclass/ethrex/pull/4487)

### 2025-09-11

- Add `RocksDB` as an optional storage engine [#4272](https://github.com/lambdaclass/ethrex/pull/4272)

### 2025-09-10

- Implement fast partition of `TrieIterator` and use it for quickly responding `GetAccountRanges` and `GetStorageRanges` [#4404](https://github.com/lambdaclass/ethrex/pull/4404)

### 2025-09-09

- Refactor substrate backup mechanism to avoid expensive clones [#4381](https://github.com/lambdaclass/ethrex/pull/4381)

### 2025-09-02

- Use x86-64-v2 cpu target on linux by default, dockerfile will use it too. [#4252](https://github.com/lambdaclass/ethrex/pull/4252)

### 2025-09-01

- Process JUMPDEST gas and pc together with the given JUMP JUMPI opcode, improving performance. #[4220](https://github.com/lambdaclass/ethrex/pull/4220)

### 2025-08-29

- Improve P2P mempool gossip performance [#4205](https://github.com/lambdaclass/ethrex/pull/4205)

### 2025-08-28

- Improve precompiles further: modexp, ecrecover [#4168](https://github.com/lambdaclass/ethrex/pull/4168)

### 2025-08-27

- Improve memory resize performance [#4117](https://github.com/lambdaclass/ethrex/pull/4177)

### 2025-08-25

- Improve calldatacopy opcode further [#4150](https://github.com/lambdaclass/ethrex/pull/4150)

### 2025-08-22

- Improve Memory::load_range by returning a Bytes directly, avoding a vec allocation [#4098](https://github.com/lambdaclass/ethrex/pull/4098)

- Improve ecpairing (bn128) precompile [#4130](https://github.com/lambdaclass/ethrex/pull/4130)

### 2025-08-20

- Improve BLS12 precompile [#4073](https://github.com/lambdaclass/ethrex/pull/4073)

- Improve blobbasefee opcode [#4092](https://github.com/lambdaclass/ethrex/pull/4092)

- Make precompiles use a constant table [#4097](https://github.com/lambdaclass/ethrex/pull/4097)

### 2025-08-19

- Improve addmod and mulmod opcode performance [#4072](https://github.com/lambdaclass/ethrex/pull/4072)

- Improve signextend opcode performance [#4071](https://github.com/lambdaclass/ethrex/pull/4071)

- Improve performance of calldataload, calldatacopy, extcodecopy, codecopy, returndatacopy [#4070](https://github.com/lambdaclass/ethrex/pull/4070)

### 2025-08-14

- Use malachite crate to handle big integers in modexp, improving perfomance [#4045](https://github.com/lambdaclass/ethrex/pull/4045)

### 2025-07-31

- Cache chain config and latest canonical block header [#3878](https://github.com/lambdaclass/ethrex/pull/3878)

- Batching of transaction hashes sent in a single NewPooledTransactionHashes message [#3912](https://github.com/lambdaclass/ethrex/pull/3912)

- Make `JUMPDEST` blacklist lazily generated on-demand [#3812](https://github.com/lambdaclass/ethrex/pull/3812)
- Rewrite Blake2 AVX2 implementation (avoid gather instructions and better loop handling).
- Add Blake2 NEON implementation.

### 2025-07-30

- Add a secondary index keyed by sender+nonce to the mempool to avoid linear lookups [#3865](https://github.com/lambdaclass/ethrex/pull/3865)

### 2025-07-24

- Refactor current callframe to avoid handling avoidable errors, improving performance [#3816](https://github.com/lambdaclass/ethrex/pull/3816)

- Add shortcut to avoid callframe creation on precompile invocations [#3802](https://github.com/lambdaclass/ethrex/pull/3802)

### 2025-07-21

- Use `rayon` to recover the sender address from transactions [#3709](https://github.com/lambdaclass/ethrex/pull/3709)

### 2025-07-18

- Migrate EcAdd and EcMul to Arkworks [#3719](https://github.com/lambdaclass/ethrex/pull/3719)

- Add specialized push1 and pop1 to stack [#3705](https://github.com/lambdaclass/ethrex/pull/3705)

- Improve precompiles by avoiding 0 value transfers [#3715](https://github.com/lambdaclass/ethrex/pull/3715)

- Improve BlobHash [#3704](https://github.com/lambdaclass/ethrex/pull/3704)

  Added push1 and pop1 to avoid using arrays for single variable operations.

  Avoid checking for blob hashes length twice.

### 2025-07-17

- Use a lookup table for opcode execution [#3669](https://github.com/lambdaclass/ethrex/pull/3669)

- Improve CodeCopy perfomance [#3675](https://github.com/lambdaclass/ethrex/pull/3675)

- Improve sstore perfomance further [#3657](https://github.com/lambdaclass/ethrex/pull/3657)

### 2025-07-16

- Improve levm memory model [#3564](https://github.com/lambdaclass/ethrex/pull/3564)

### 2025-07-15

- Add sstore bench [#3552](https://github.com/lambdaclass/ethrex/pull/3552)

### 2025-07-10

- Add AVX256 implementation of BLAKE2 [#3590](https://github.com/lambdaclass/ethrex/pull/3590)

### 2025-07-08

- Improve sstore opcodes [#3555](https://github.com/lambdaclass/ethrex/pull/3555)

### 2025-07-07

- Improve blake2f [#3503](https://github.com/lambdaclass/ethrex/pull/3503)

### 2025-06-30

- Use a stack pool [#3386](https://github.com/lambdaclass/ethrex/pull/3386)

### 2025-06-27

- Reduce handle_debug runtime cost [#3356](https://github.com/lambdaclass/ethrex/pull/3356)
- Improve U256 decoding and PUSHX [#3332](https://github.com/lambdaclass/ethrex/pull/3332)

### 2025-06-26

- Refactor jump opcodes to use a blacklist on invalid targets.

### 2025-06-20

- Use a lookup table for opcode parsing [#3253](https://github.com/lambdaclass/ethrex/pull/3253)
- Use specialized PUSH1 and PUSH2 implementations [#3262](https://github.com/lambdaclass/ethrex/pull/3262)

### 2025-05-27

- Improved the performance of shift instructions. [2933](https://github.com/lambdaclass/ethrex/pull/2933)

- Refactor Patricia Merkle Trie to avoid rehashing the entire path on every insert [2687](https://github.com/lambdaclass/ethrex/pull/2687)

### 2025-05-22

- Add immutable cache to LEVM that stores in memory data read from the Database so that getting account doesn't need to consult the Database again. [2829](https://github.com/lambdaclass/ethrex/pull/2829)

### 2025-05-20

- Reduce account clone overhead when account data is retrieved [2684](https://github.com/lambdaclass/ethrex/pull/2684)

### 2025-04-30

- Reduce transaction clone and Vec grow overhead in mempool [2637](https://github.com/lambdaclass/ethrex/pull/2637)

### 2025-04-28

- Make TrieDb trait use NodeHash as key [2517](https://github.com/lambdaclass/ethrex/pull/2517)

### 2025-04-22

- Avoid calculating state transitions after every block in bulk mode [2519](https://github.com/lambdaclass/ethrex/pull/2519)

- Transform the inlined variant of NodeHash to a constant sized array [2516](https://github.com/lambdaclass/ethrex/pull/2516)

### 2025-04-11

- Removed some unnecessary clones and made some functions const: [2438](https://github.com/lambdaclass/ethrex/pull/2438)

- Asyncify some DB read APIs, as well as its users [#2430](https://github.com/lambdaclass/ethrex/pull/2430)

### 2025-04-09

- Fix an issue where the table was locked for up to 20 sec when performing a ping: [2368](https://github.com/lambdaclass/ethrex/pull/2368)

#### 2025-04-03

- Fix a bug where RLP encoding was being done twice: [#2353](https://github.com/lambdaclass/ethrex/pull/2353), check
  the report under `docs/perf_reports` for more information.

#### 2025-04-01

- Asyncify DB write APIs, as well as its users [#2336](https://github.com/lambdaclass/ethrex/pull/2336)

#### 2025-03-30

- Faster block import, use a slice instead of copy
  [#2097](https://github.com/lambdaclass/ethrex/pull/2097)

#### 2025-02-28

- Don't recompute transaction senders when building blocks [#2097](https://github.com/lambdaclass/ethrex/pull/2097)

#### 2025-03-21

- Process blocks in batches when syncing and importing [#2174](https://github.com/lambdaclass/ethrex/pull/2174)

### 2025-03-27

- Compute tx senders in parallel [#2268](https://github.com/lambdaclass/ethrex/pull/2268)<|MERGE_RESOLUTION|>--- conflicted
+++ resolved
@@ -3,16 +3,13 @@
 ## Perf
 
 ### 2025-11-11
-<<<<<<< HEAD
+
 - Separate Account and storage Column families in rocksdb [#5055](https://github.com/lambdaclass/ethrex/pull/5055)
-=======
-
 - Fix `FlatKeyValue` generation on fullsync mode [#5274](https://github.com/lambdaclass/ethrex/pull/5274)
 
 ### 2025-11-10
 
 - Disable RocksDB compression [#5223](https://github.com/lambdaclass/ethrex/pull/5223)
->>>>>>> f27da23f
 
 ### 2025-11-07
 
