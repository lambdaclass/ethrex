--- conflicted
+++ resolved
@@ -2,15 +2,13 @@
 
 ## Perf
 
-<<<<<<< HEAD
-### 2025-07-14
+### 2025-07-16
 
 - Improve levm memory model [#3564](https://github.com/lambdaclass/ethrex/pull/3564)
-=======
+- 
 ### 2025-07-15
 
 - Add sstore bench [#3552](https://github.com/lambdaclass/ethrex/pull/3552)
->>>>>>> ea331e09
 
 ### 2025-07-08
 
