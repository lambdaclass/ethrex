--- conflicted
+++ resolved
@@ -2,15 +2,13 @@
 
 ## Perf
 
-<<<<<<< HEAD
-### 2025-05-19
+### 2025-05-22
 
 - Add block snapshots with diff layers. [2664](https://github.com/lambdaclass/ethrex/pull/2664)
-=======
+
 ### 2025-05-20
 
 - Reduce account clone overhead when account data is retrieved [2684](https://github.com/lambdaclass/ethrex/pull/2684)
->>>>>>> 171076f9
 
 ### 2025-04-30
 
