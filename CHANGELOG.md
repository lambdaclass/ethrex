--- conflicted
+++ resolved
@@ -2,16 +2,13 @@
 
 ## Perf
 
-<<<<<<< HEAD
+
 ### 2025-07-31
 
 - Cache chain config and latest canonical block header [#3878](https://github.com/lambdaclass/ethrex/pull/3878)
-=======
-
-### 2025-07-31
 
 - Make `JUMPDEST` blacklist lazily generated on-demand [#3812](https://github.com/lambdaclass/ethrex/pull/3812)
->>>>>>> df57b3f3
+
 
 ### 2025-07-30
 
