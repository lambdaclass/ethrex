--- conflicted
+++ resolved
@@ -2,11 +2,10 @@
 
 ## Perf
 
-<<<<<<< HEAD
-### 2025-11-27
+### 2025-12-01
 
 - When decoding a `Vec<T>`, count the number of elements to pre allocate [#5400](https://github.com/lambdaclass/ethrex/pull/5400)
-=======
+
 ### 2025-11-28
 
 - Change some calls from `encode_to_vec().len()` to `.length()` when wanting to get the rlp encoded length [#5374](https://github.com/lambdaclass/ethrex/pull/5374)
@@ -15,7 +14,6 @@
 ### 2025-11-27
 
 - Use unchecked swap for stack [#5439](https://github.com/lambdaclass/ethrex/pull/5439)
->>>>>>> ed949d95
 
 ### 2025-11-20
 
