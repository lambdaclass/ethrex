# Ethrex Changelog

## Perf

### 2025-07-31

<<<<<<< HEAD
- Cache chain config and latest canonical block header [#3878](https://github.com/lambdaclass/ethrex/pull/3878)

=======
- Batching of transaction hashes sent in a single NewPooledTransactionHashes message [#3912](https://github.com/lambdaclass/ethrex/pull/3912)
>>>>>>> 54416486
- Make `JUMPDEST` blacklist lazily generated on-demand [#3812](https://github.com/lambdaclass/ethrex/pull/3812)
- Rewrite Blake2 AVX2 implementation (avoid gather instructions and better loop handling).


### 2025-07-30

- Add a secondary index keyed by sender+nonce to the mempool to avoid linear lookups [#3865](https://github.com/lambdaclass/ethrex/pull/3865)

### 2025-07-24

- Refactor current callframe to avoid handling avoidable errors, improving performance [#3816](https://github.com/lambdaclass/ethrex/pull/3816)

- Add shortcut to avoid callframe creation on precompile invocations [#3802](https://github.com/lambdaclass/ethrex/pull/3802)

### 2025-07-21

- Use `rayon` to recover the sender address from transactions [#3709](https://github.com/lambdaclass/ethrex/pull/3709)

### 2025-07-18

- Migrate EcAdd and EcMul to Arkworks [#3719](https://github.com/lambdaclass/ethrex/pull/3719)

- Add specialized push1 and pop1 to stack [#3705](https://github.com/lambdaclass/ethrex/pull/3705)

- Improve precompiles by avoiding 0 value transfers [#3715](https://github.com/lambdaclass/ethrex/pull/3715)

- Improve BlobHash [#3704](https://github.com/lambdaclass/ethrex/pull/3704)

  Added push1 and pop1 to avoid using arrays for single variable operations.

  Avoid checking for blob hashes length twice.

### 2025-07-17

- Use a lookup table for opcode execution [#3669](https://github.com/lambdaclass/ethrex/pull/3669)

- Improve CodeCopy perfomance [#3675](https://github.com/lambdaclass/ethrex/pull/3675)

- Improve sstore perfomance further [#3657](https://github.com/lambdaclass/ethrex/pull/3657)

### 2025-07-16

- Improve levm memory model [#3564](https://github.com/lambdaclass/ethrex/pull/3564)

### 2025-07-15

- Add sstore bench [#3552](https://github.com/lambdaclass/ethrex/pull/3552)

### 2025-07-10

- Add AVX256 implementation of BLAKE2 [#3590](https://github.com/lambdaclass/ethrex/pull/3590)

### 2025-07-08

- Improve sstore opcodes [#3555](https://github.com/lambdaclass/ethrex/pull/3555)

### 2025-07-07

- Improve blake2f [#3503](https://github.com/lambdaclass/ethrex/pull/3503)

### 2025-06-30

- Use a stack pool [#3386](https://github.com/lambdaclass/ethrex/pull/3386)

### 2025-06-27

- Reduce handle_debug runtime cost [#3356](https://github.com/lambdaclass/ethrex/pull/3356)
- Improve U256 decoding and PUSHX [#3332](https://github.com/lambdaclass/ethrex/pull/3332)

### 2025-06-26

- Refactor jump opcodes to use a blacklist on invalid targets.

### 2025-06-20

- Use a lookup table for opcode parsing [#3253](https://github.com/lambdaclass/ethrex/pull/3253)
- Use specialized PUSH1 and PUSH2 implementations [#3262](https://github.com/lambdaclass/ethrex/pull/3262)

### 2025-05-27

- Improved the performance of shift instructions. [2933](https://github.com/lambdaclass/ethrex/pull/2933)

- Refactor Patricia Merkle Trie to avoid rehashing the entire path on every insert [2687](https://github.com/lambdaclass/ethrex/pull/2687)

### 2025-05-22

- Add immutable cache to LEVM that stores in memory data read from the Database so that getting account doesn't need to consult the Database again. [2829](https://github.com/lambdaclass/ethrex/pull/2829)

### 2025-05-20

- Reduce account clone overhead when account data is retrieved [2684](https://github.com/lambdaclass/ethrex/pull/2684)

### 2025-04-30

- Reduce transaction clone and Vec grow overhead in mempool [2637](https://github.com/lambdaclass/ethrex/pull/2637)

### 2025-04-28

- Make TrieDb trait use NodeHash as key [2517](https://github.com/lambdaclass/ethrex/pull/2517)

### 2025-04-22

- Avoid calculating state transitions after every block in bulk mode [2519](https://github.com/lambdaclass/ethrex/pull/2519)

- Transform the inlined variant of NodeHash to a constant sized array [2516](https://github.com/lambdaclass/ethrex/pull/2516)

### 2025-04-11

- Removed some unnecessary clones and made some functions const: [2438](https://github.com/lambdaclass/ethrex/pull/2438)

- Asyncify some DB read APIs, as well as its users [#2430](https://github.com/lambdaclass/ethrex/pull/2430)

### 2025-04-09

- Fix an issue where the table was locked for up to 20 sec when performing a ping: [2368](https://github.com/lambdaclass/ethrex/pull/2368)

#### 2025-04-03

- Fix a bug where RLP encoding was being done twice: [#2353](https://github.com/lambdaclass/ethrex/pull/2353), check
  the report under `docs/perf_reports` for more information.

#### 2025-04-01

- Asyncify DB write APIs, as well as its users [#2336](https://github.com/lambdaclass/ethrex/pull/2336)

#### 2025-03-30

- Faster block import, use a slice instead of copy
  [#2097](https://github.com/lambdaclass/ethrex/pull/2097)

#### 2025-02-28

- Don't recompute transaction senders when building blocks [#2097](https://github.com/lambdaclass/ethrex/pull/2097)

#### 2025-03-21

- Process blocks in batches when syncing and importing [#2174](https://github.com/lambdaclass/ethrex/pull/2174)

### 2025-03-27

- Compute tx senders in parallel [#2268](https://github.com/lambdaclass/ethrex/pull/2268)<|MERGE_RESOLUTION|>--- conflicted
+++ resolved
@@ -4,12 +4,10 @@
 
 ### 2025-07-31
 
-<<<<<<< HEAD
 - Cache chain config and latest canonical block header [#3878](https://github.com/lambdaclass/ethrex/pull/3878)
 
-=======
 - Batching of transaction hashes sent in a single NewPooledTransactionHashes message [#3912](https://github.com/lambdaclass/ethrex/pull/3912)
->>>>>>> 54416486
+
 - Make `JUMPDEST` blacklist lazily generated on-demand [#3812](https://github.com/lambdaclass/ethrex/pull/3812)
 - Rewrite Blake2 AVX2 implementation (avoid gather instructions and better loop handling).
 
