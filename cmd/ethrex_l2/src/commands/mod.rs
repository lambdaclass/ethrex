--- conflicted
+++ resolved
@@ -1,10 +1,7 @@
 pub(crate) mod autocomplete;
 pub(crate) mod config;
-<<<<<<< HEAD
+pub(crate) mod info;
 pub(crate) mod prove;
-=======
-pub(crate) mod info;
->>>>>>> 203ef4a2
 pub(crate) mod stack;
 pub(crate) mod test;
 pub(crate) mod utils;
