use crate::config::EthrexL2Config;
use bytes::Bytes;
use clap::Subcommand;
use ethereum_types::{Address, H256, U256};
use ethrex_l2_sdk::calldata::{encode_calldata, Value};
use ethrex_l2_sdk::{COMMON_BRIDGE_L2_ADDRESS, L2_WITHDRAW_SIGNATURE};
use ethrex_rpc::clients::eth::BlockByNumber;
use ethrex_rpc::clients::eth::{eth_sender::Overrides, EthClient};
use hex::FromHexError;

#[derive(Subcommand)]
pub(crate) enum Command {
    #[clap(about = "Get the balance of the wallet.")]
    Balance {
        #[arg(long = "token")]
        token_address: Option<Address>,
        #[arg(long = "l2", required = false)]
        l2: bool,
        #[arg(long = "l1", required = false)]
        l1: bool,
        #[arg(long = "wei", required = false, default_value_t = false)]
        wei: bool,
    },
    #[clap(about = "Deposit funds into some wallet.")]
    Deposit {
        // TODO: Parse ether instead.
        #[arg(long = "amount", value_parser = U256::from_dec_str)]
        amount: U256,
        #[clap(
            long = "token",
            help = "Specify the token address, the base token is used as default."
        )]
        token_address: Option<Address>,
        #[clap(
            long = "to",
            help = "Specify the wallet in which you want to deposit your funds."
        )]
        to: Option<Address>,
        #[arg(short = 'w', required = false)]
        wait_for_receipt: bool,
        #[arg(long, short = 'e', required = false)]
        explorer_url: bool,
    },
    #[clap(about = "Finalize a pending withdrawal.")]
    ClaimWithdraw {
        l2_withdrawal_tx_hash: H256,
        #[arg(short = 'w', required = false)]
        wait_for_receipt: bool,
    },
    #[clap(about = "Transfer funds to another wallet.")]
    Transfer {
        // TODO: Parse ether instead.
        #[arg(long = "amount", value_parser = U256::from_dec_str)]
        amount: U256,
        #[arg(long = "token")]
        token_address: Option<Address>,
        #[arg(long = "to")]
        to: Address,
        #[arg(long = "nonce")]
        nonce: Option<u64>,
        #[arg(short = 'w', required = false)]
        wait_for_receipt: bool,
        #[clap(
            long = "l1",
            required = false,
            help = "If set it will do an L1 transfer, defaults to an L2 transfer"
        )]
        l1: bool,
        #[arg(long, short = 'e', required = false)]
        explorer_url: bool,
    },
    #[clap(about = "Withdraw funds from the wallet.")]
    Withdraw {
        // TODO: Parse ether instead.
        #[arg(long = "amount", value_parser = U256::from_dec_str)]
        amount: U256,
        #[arg(long = "to")]
        to: Option<Address>,
        #[arg(long = "nonce")]
        nonce: Option<u64>,
        #[clap(
            long = "token",
            help = "Specify the token address, the base token is used as default."
        )]
        token_address: Option<Address>,
        #[arg(short = 'w', required = false)]
        wait_for_receipt: bool,
        #[arg(long, short = 'e', required = false)]
        explorer_url: bool,
    },
    #[clap(about = "Get the withdrawal merkle proof of a transaction.")]
    WithdrawalProof {
        #[arg(long = "hash")]
        tx_hash: H256,
    },
    #[clap(about = "Get the wallet address.")]
    Address,
    #[clap(about = "Get the wallet private key.")]
    PrivateKey,
    #[clap(about = "Send a transaction")]
    Send {
        #[arg(long = "to")]
        to: Address,
        #[clap(
            long = "value",
            value_parser = U256::from_dec_str,
            default_value = "0",
            required = false,
            help = "Value to send in wei"
        )]
        value: U256,
        #[arg(long = "calldata", value_parser = decode_hex, required = false, default_value = "")]
        calldata: Bytes,
        #[clap(
            long = "l1",
            required = false,
            help = "If set it will do an L1 transfer, defaults to an L2 transfer"
        )]
        l1: bool,
        #[arg(long = "chain-id", required = false)]
        chain_id: Option<u64>,
        #[arg(long = "nonce", required = false)]
        nonce: Option<u64>,
        #[arg(long = "gas-limit", required = false)]
        gas_limit: Option<u64>,
        #[arg(long = "gas-price", required = false)]
        max_fee_per_gas: Option<u64>,
        #[arg(long = "priority-gas-price", required = false)]
        max_priority_fee_per_gas: Option<u64>,
        #[arg(short = 'w', required = false)]
        wait_for_receipt: bool,
    },
    #[clap(about = "Make a call to a contract")]
    Call {
        #[arg(long = "to")]
        to: Address,
        #[arg(long = "calldata", value_parser = decode_hex, required = false, default_value = "")]
        calldata: Bytes,
        #[clap(
            long = "l1",
            required = false,
            help = "If set it will do an L1 transfer, defaults to an L2 transfer"
        )]
        l1: bool,
        #[clap(
            long = "value",
            value_parser = U256::from_dec_str,
            default_value = "0",
            required = false,
            help = "Value to send in wei"
        )]
        value: U256,
        #[arg(long = "from", required = false)]
        from: Option<Address>,
        #[arg(long = "gas-limit", required = false)]
        gas_limit: Option<u64>,
        #[arg(long = "gas-price", required = false)]
        max_fee_per_gas: Option<u64>,
    },
    #[clap(about = "Deploy a contract")]
    Deploy {
        #[arg(long = "bytecode", value_parser = decode_hex)]
        bytecode: Bytes,
        #[clap(
            long = "l1",
            required = false,
            help = "If set it will do an L1 transfer, defaults to an L2 transfer"
        )]
        l1: bool,
        #[clap(
            long = "value",
            value_parser = U256::from_dec_str,
            default_value = "0",
            required = false,
            help = "Value to send in wei"
        )]
        value: U256,
        #[arg(long = "chain-id", required = false)]
        chain_id: Option<u64>,
        #[arg(long = "nonce", required = false)]
        nonce: Option<u64>,
        #[arg(long = "gas-limit", required = false)]
        gas_limit: Option<u64>,
        #[arg(long = "gas-price", required = false)]
        max_fee_per_gas: Option<u64>,
        #[arg(long = "priority-gas-price", required = false)]
        max_priority_fee_per_gas: Option<u64>,
        #[arg(short = 'w', required = false)]
        wait_for_receipt: bool,
    },
}

fn decode_hex(s: &str) -> Result<Bytes, FromHexError> {
    match s.strip_prefix("0x") {
        Some(s) => hex::decode(s).map(Into::into),
        None => hex::decode(s).map(Into::into),
    }
}

impl Command {
    pub async fn run(self, cfg: EthrexL2Config) -> eyre::Result<()> {
        let eth_client = EthClient::new(&cfg.network.l1_rpc_url);
        let rollup_client = EthClient::new(&cfg.network.l2_rpc_url);
        let from = cfg.wallet.address;
        match self {
            Command::Balance {
                token_address,
                l2,
                l1,
                wei,
            } => {
                if token_address.is_some() {
                    todo!("Handle ERC20 balances")
                }
                if !l1 || l2 {
                    let account_balance = rollup_client
                        .get_balance(from, BlockByNumber::Latest)
                        .await?;
                    println!(
                        "[L2] Account balance: {}",
                        balance_in_wei(wei, account_balance)
                    );
                }
                if l1 {
                    let account_balance =
                        eth_client.get_balance(from, BlockByNumber::Latest).await?;
                    println!(
                        "[L1] Account balance: {}",
                        balance_in_wei(wei, account_balance)
                    );
                }
            }
            Command::Deposit {
                amount,
                token_address,
                to,
                wait_for_receipt,
                explorer_url: _,
            } => {
                if to.is_some() {
                    // There are two ways of depositing funds into the L2:
                    // 1. Directly transferring funds to the bridge.
                    // 2. Depositing through a contract call to the deposit method of the bridge.
                    // The second method is not handled in the CLI yet.
                    todo!("Handle deposits through contract")
                }
                if token_address.is_some() {
                    todo!("Handle ERC20 deposits")
                }
                Box::pin(async {
                    Self::Transfer {
                        amount,
                        token_address: None,
                        to: cfg.contracts.common_bridge,
                        wait_for_receipt,
                        l1: true,
                        nonce: None,
                        explorer_url: false,
                    }
                    .run(cfg)
                    .await
                })
                .await?;
            }
            Command::ClaimWithdraw {
                l2_withdrawal_tx_hash,
                wait_for_receipt,
            } => {
                let claimed_amount = match rollup_client
                    .get_transaction_by_hash(l2_withdrawal_tx_hash)
                    .await?
                {
                    Some(l2_withdrawal_tx) => l2_withdrawal_tx.value,
                    None => {
                        println!("Withdrawal transaction not found in L2");
                        return Ok(());
                    }
                };

                let withdrawal_proof = match rollup_client
                    .get_withdrawal_proof(l2_withdrawal_tx_hash)
                    .await?
                {
                    Some(withdrawal_proof) => withdrawal_proof,
                    None => {
                        println!("Withdrawal proof not found in L2");
                        return Ok(());
                    }
                };

                let claim_tx = ethrex_l2_sdk::claim_withdraw(
                    claimed_amount,
                    l2_withdrawal_tx_hash,
                    cfg.wallet.address,
                    cfg.wallet.private_key,
                    &eth_client,
                    &withdrawal_proof,
                )
                .await?;

                if wait_for_receipt {
                    wait_for_transaction_receipt(&eth_client, claim_tx).await?;
                }
            }
            Command::Transfer {
                amount,
                token_address,
                to,
                nonce,
                wait_for_receipt,
                l1,
                explorer_url: _,
            } => {
                if token_address.is_some() {
                    todo!("Handle ERC20 transfers")
                }

                let client = if l1 { eth_client } else { rollup_client };

                let transfer_tx = client
                    .build_eip1559_transaction(
                        to,
                        cfg.wallet.address,
                        Bytes::new(),
                        Overrides {
                            value: Some(amount),
                            chain_id: if l1 {
                                Some(cfg.network.l1_chain_id)
                            } else {
                                Some(cfg.network.l2_chain_id)
                            },
                            nonce,
                            from: Some(cfg.wallet.address),
                            ..Default::default()
                        },
                    )
                    .await?;

                let tx_hash = client
                    .send_eip1559_transaction(&transfer_tx, &cfg.wallet.private_key)
                    .await?;

                println!(
                    "[{}] Transfer sent: {tx_hash:#x}",
                    if l1 { "L1" } else { "L2" }
                );

                if wait_for_receipt {
                    wait_for_transaction_receipt(&client, tx_hash).await?;
                }
            }
            Command::Withdraw {
                amount,
                to,
                nonce,
                token_address: _,
                wait_for_receipt,
                explorer_url: _,
            } => {
                let withdraw_transaction = rollup_client
                    .build_privileged_transaction(
                        to.unwrap_or(cfg.wallet.address),
                        to.unwrap_or(cfg.wallet.address),
                        COMMON_BRIDGE_L2_ADDRESS,
                        Bytes::from(encode_calldata(
                            L2_WITHDRAW_SIGNATURE,
                            &[Value::Address(from)],
                        )?),
                        Overrides {
                            nonce,
                            from: Some(cfg.wallet.address),
                            value: Some(amount),
<<<<<<< HEAD
=======
                            max_fee_per_gas: Some(800000000),
>>>>>>> b47623fd
                            ..Default::default()
                        },
                    )
                    .await?;

                let tx_hash = rollup_client
                    .send_privileged_l2_transaction(&withdraw_transaction)
                    .await?;

                println!("Withdrawal sent: {tx_hash:#x}");

                if wait_for_receipt {
                    wait_for_transaction_receipt(&rollup_client, tx_hash).await?;
                }
            }
            Command::WithdrawalProof { tx_hash } => {
                let withdrawal_proof = match rollup_client.get_withdrawal_proof(tx_hash).await? {
                    Some(withdrawal_proof) => withdrawal_proof,
                    None => {
                        println!("Withdrawal proof not found in L2");
                        return Ok(());
                    }
                };
                println!("{:?}", withdrawal_proof.merkle_proof);
            }
            Command::Address => {
                todo!()
            }
            Command::PrivateKey => {
                todo!()
            }
            Command::Send {
                to,
                value,
                calldata,
                l1,
                chain_id,
                nonce,
                gas_limit,
                max_fee_per_gas,
                max_priority_fee_per_gas,
                wait_for_receipt,
            } => {
                let client = match l1 {
                    true => eth_client,
                    false => rollup_client,
                };

                let tx = client
                    .build_eip1559_transaction(
                        to,
                        cfg.wallet.address,
                        calldata,
                        Overrides {
                            value: Some(value),
                            chain_id: if let Some(chain_id) = chain_id {
                                Some(chain_id)
                            } else if l1 {
                                Some(cfg.network.l1_chain_id)
                            } else {
                                Some(cfg.network.l2_chain_id)
                            },
                            nonce,
                            gas_limit,
                            max_fee_per_gas,
                            max_priority_fee_per_gas,
                            from: Some(cfg.wallet.address),
                            ..Default::default()
                        },
                    )
                    .await?;
                let tx_hash = client
                    .send_eip1559_transaction(&tx, &cfg.wallet.private_key)
                    .await?;

                println!(
                    "[{}] Transaction sent: {tx_hash:#x}",
                    if l1 { "L1" } else { "L2" }
                );

                if wait_for_receipt {
                    wait_for_transaction_receipt(&client, tx_hash).await?;
                }
            }
            Command::Call {
                to,
                calldata,
                l1,
                value,
                from,
                gas_limit,
                max_fee_per_gas,
            } => {
                let client = match l1 {
                    true => eth_client,
                    false => rollup_client,
                };

                let result = client
                    .call(
                        to,
                        calldata,
                        Overrides {
                            from,
                            value: value.into(),
                            gas_limit,
                            max_fee_per_gas,
                            ..Default::default()
                        },
                    )
                    .await?;

                println!("{result}");
            }
            Command::Deploy {
                bytecode,
                l1,
                value,
                chain_id,
                nonce,
                gas_limit,
                max_fee_per_gas,
                max_priority_fee_per_gas,
                wait_for_receipt,
            } => {
                let client = match l1 {
                    true => eth_client,
                    false => rollup_client,
                };

                let (deployment_tx_hash, deployed_contract_address) = client
                    .deploy(
                        from,
                        cfg.wallet.private_key,
                        bytecode,
                        Overrides {
                            value: value.into(),
                            nonce,
                            chain_id,
                            gas_limit,
                            max_fee_per_gas,
                            max_priority_fee_per_gas,
                            ..Default::default()
                        },
                    )
                    .await?;

                println!("Contract deployed in tx: {deployment_tx_hash:#x}");
                println!("Contract address: {deployed_contract_address:#x}");

                if wait_for_receipt {
                    wait_for_transaction_receipt(&client, deployment_tx_hash).await?;
                }
            }
        };
        Ok(())
    }
}

pub async fn wait_for_transaction_receipt(client: &EthClient, tx_hash: H256) -> eyre::Result<()> {
    println!("Waiting for transaction receipt...");
    while client.get_transaction_receipt(tx_hash).await?.is_none() {
        tokio::time::sleep(std::time::Duration::from_secs(1)).await;
    }
    println!("Transaction confirmed");
    Ok(())
}

pub fn balance_in_wei(wei: bool, balance: U256) -> String {
    if wei {
        format!("{balance}")
    } else {
        let mut balance = format!("{balance}");
        let len = balance.len();

        balance = match len {
            18 => {
                let mut front = "0.".to_owned();
                front.push_str(&balance);
                front
            }
            0..=17 => {
                let mut front = "0.".to_owned();
                let zeros = "0".repeat(18 - len);
                front.push_str(&zeros);
                front.push_str(&balance);
                front
            }
            19.. => {
                balance.insert(len - 18, '.');
                balance
            }
        };
        balance
    }
}

#[test]
fn test_balance_in_ether() {
    // test more than 1 ether
    assert_eq!(
        "999999999.999003869993631450",
        balance_in_wei(
            false,
            U256::from_dec_str("999999999999003869993631450").unwrap()
        )
    );

    // test 0.5
    assert_eq!(
        "0.509003869993631450",
        balance_in_wei(
            false,
            U256::from_dec_str("000000000509003869993631450").unwrap()
        )
    );

    // test 0.005
    assert_eq!(
        "0.005090038699936314",
        balance_in_wei(
            false,
            U256::from_dec_str("000000000005090038699936314").unwrap()
        )
    );

    // test 0.0
    assert_eq!("0.000000000000000000", balance_in_wei(false, U256::zero()));
}<|MERGE_RESOLUTION|>--- conflicted
+++ resolved
@@ -370,10 +370,6 @@
                             nonce,
                             from: Some(cfg.wallet.address),
                             value: Some(amount),
-<<<<<<< HEAD
-=======
-                            max_fee_per_gas: Some(800000000),
->>>>>>> b47623fd
                             ..Default::default()
                         },
                     )
