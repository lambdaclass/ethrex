use crate::{commands::wallet::wait_for_transaction_receipt, config::EthrexL2Config};
use bytes::Bytes;
use clap::Subcommand;
use ethereum_types::{Address, H256, U256};
use ethrex_blockchain::constants::TX_GAS_COST;
use ethrex_core::H160;
use ethrex_l2_sdk::{
    calldata::{self, Value},
    eth_client::{eth_sender::Overrides, EthClient},
};
use keccak_hash::keccak;
use secp256k1::SecretKey;
use std::{
    fs::File,
    io::{self, BufRead},
    path::Path,
    str::FromStr,
    thread::sleep,
};

#[derive(Subcommand)]
pub(crate) enum Command {
    #[clap(about = "Make a load test sending transactions from a list of private keys.")]
    Load {
        #[clap(
            short = 'p',
            long = "path",
            help = "Path to the file containing private keys."
        )]
        path: String,
        #[clap(
            short = 't',
            long = "to",
            help = "Address to send the transactions. Defaults to random."
        )]
        to: Option<Address>,
        #[clap(
            short = 'a',
            long = "value",
            default_value = "1000",
            help = "Value to send in each transaction."
        )]
        value: U256,
        #[clap(
            short = 'i',
            long = "iterations",
            default_value = "1000",
            help = "Number of transactions per private key."
        )]
        iterations: u64,
        #[clap(
            short = 'v',
            long = "verbose",
            default_value = "false",
            help = "Prints each transaction."
        )]
        verbose: bool,
        #[clap(
            short = 'c',
            long = "contract",
            default_value = "false",
            help = "send value to address with contract"
        )]
        contract: bool,
    },
}

fn read_lines<P>(filename: P) -> io::Result<io::Lines<io::BufReader<File>>>
where
    P: AsRef<Path>,
{
    let file = File::open(filename)?;
    Ok(io::BufReader::new(file).lines())
}

async fn transfer_from(
    pk: String,
    to_address: Address,
    value: U256,
    iterations: u64,
    verbose: bool,
    calldata: Bytes,
    cfg: EthrexL2Config,
) -> u64 {
    let client = EthClient::new(&cfg.network.l2_rpc_url);
    let private_key = SecretKey::from_slice(pk.parse::<H256>().unwrap().as_bytes()).unwrap();

    let public_key = private_key
        .public_key(secp256k1::SECP256K1)
        .serialize_uncompressed();
    let hash = keccak(&public_key[1..]);
<<<<<<< HEAD

    // Get the last 20 bytes of the hash
    let address_bytes: [u8; 20] = hash.as_ref().get(12..32).unwrap().try_into().unwrap();

=======

    // Get the last 20 bytes of the hash
    let address_bytes: [u8; 20] = hash.as_ref().get(12..32).unwrap().try_into().unwrap();

>>>>>>> f629efa3
    let address = Address::from(address_bytes);
    let nonce = client.get_nonce(address).await.unwrap();

    let mut retries = 0;

    for i in nonce..nonce + iterations {
        if verbose {
            println!("transfer {i} from {pk}");
        }

        let tx = client
            .build_eip1559_transaction(
                to_address,
                address,
                calldata.clone(),
                Overrides {
                    chain_id: Some(cfg.network.l2_chain_id),
                    nonce: Some(i),
<<<<<<< HEAD
                    value: if calldata.is_empty() {
                        Some(value)
                    } else {
                        None
                    },
                    gas_price: Some(3121115334),
                    priority_gas_price: Some(3000000000),
                    gas_limit: Some(TX_GAS_COST * 5),
=======
                    value: Some(value),
                    max_fee_per_gas: Some(3121115334),
                    max_priority_fee_per_gas: Some(3000000000),
                    gas_limit: Some(TX_GAS_COST),
>>>>>>> f629efa3
                    ..Default::default()
                },
                10,
            )
            .await
            .unwrap();

        while let Err(e) = client.send_eip1559_transaction(&tx, &private_key).await {
            println!("Transaction failed (PK: {pk} - Nonce: {}): {e}", tx.nonce);
            retries += 1;
            sleep(std::time::Duration::from_secs(2));
        }
    }

    retries
}

impl Command {
    pub async fn run(self, cfg: EthrexL2Config) -> eyre::Result<()> {
        match self {
            Command::Load {
                path,
                to,
                value,
                iterations,
                verbose,
                contract,
            } => {
                if let Ok(lines) = read_lines(path) {
                    let mut to_address = match to {
                        Some(address) => address,
                        None => Address::random(),
                    };
                    let calldata: Bytes = if contract {
                        to_address = deploy_contract_create2(&cfg).await.unwrap_or(
                            H160::from_str("0x51d45f2ddc1b29c6b0f610ced956a78a96d93c08")
                                .unwrap_or_default(),
                        );
                        calldata::encode_calldata(
                            "fibonacci(uint256)",
                            &[Value::Uint(100000000000000_u64.into())],
                        )?
                        .into()
                    } else {
                        Bytes::new()
                    };

                    println!("Sending to: {to_address:#x}");

                    let mut threads = vec![];
                    for pk in lines.map_while(Result::ok) {
                        let thread = tokio::spawn(transfer_from(
                            pk,
                            to_address,
                            value,
                            iterations,
                            verbose,
                            calldata.clone(),
                            cfg.clone(),
                        ));
                        threads.push(thread);
                    }

                    let mut retries = 0;
                    for thread in threads {
                        retries += thread.await?;
                    }

                    println!("Total retries: {retries}");
                }
                Ok(())
            }
        }
    }
}

async fn deploy_contract_create2(cfg: &EthrexL2Config) -> eyre::Result<Address> {
    let client = EthClient::new(&cfg.network.l2_rpc_url);
    let pk = cfg.wallet.private_key;
    let address = cfg.wallet.address;
    // This is the bytecode for the contract with the following functions
    // version() -> always returns 2
    // function fibonacci(uint n) public pure returns (uint) -> returns the nth fib number
    let init_code = hex::decode("6080604052348015600e575f5ffd5b506103198061001c5f395ff3fe608060405234801561000f575f5ffd5b5060043610610034575f3560e01c806354fd4d501461003857806361047ff414610056575b5f5ffd5b610040610086565b60405161004d9190610152565b60405180910390f35b610070600480360381019061006b9190610199565b61008b565b60405161007d9190610152565b60405180910390f35b600281565b5f5f8210156100cf576040517f08c379a00000000000000000000000000000000000000000000000000000000081526004016100c69061021e565b60405180910390fd5b5f82036100de575f9050610135565b600182036100ef5760019050610135565b5f5f90505f600190505f600290505b84811161012e575f82905083836101159190610269565b92508093505080806101269061029c565b9150506100fe565b5080925050505b919050565b5f819050919050565b61014c8161013a565b82525050565b5f6020820190506101655f830184610143565b92915050565b5f5ffd5b6101788161013a565b8114610182575f5ffd5b50565b5f813590506101938161016f565b92915050565b5f602082840312156101ae576101ad61016b565b5b5f6101bb84828501610185565b91505092915050565b5f82825260208201905092915050565b7f496e707574206d757374206265206e6f6e2d6e656761746976650000000000005f82015250565b5f610208601a836101c4565b9150610213826101d4565b602082019050919050565b5f6020820190508181035f830152610235816101fc565b9050919050565b7f4e487b71000000000000000000000000000000000000000000000000000000005f52601160045260245ffd5b5f6102738261013a565b915061027e8361013a565b92508282019050808211156102965761029561023c565b5b92915050565b5f6102a68261013a565b91507fffffffffffffffffffffffffffffffffffffffffffffffffffffffffffffffff82036102d8576102d761023c565b5b60018201905091905056fea264697066735822122021e2c2b56b7e23b9555cc95390dfb2979a8526595038818d133d5bb772c01a6564736f6c634300081c0033")?;
    let code2 = init_code.clone();
    let calldata = [H256::zero().as_bytes(), &Bytes::from(init_code)].concat();
    let deploy_tx = client
        .build_eip1559_transaction(
            H160([
                0x4e, 0x59, 0xb4, 0x48, 0x47, 0xb3, 0x79, 0x57, 0x85, 0x88, 0x92, 0x0c, 0xa7, 0x8f,
                0xbf, 0x26, 0xc0, 0xb4, 0x95, 0x6c,
            ]),
            address,
            calldata.into(),
            Overrides::default(),
            10,
        )
        .await?;
    let deploy_tx_hash = client.send_eip1559_transaction(&deploy_tx, &pk).await?;
    wait_for_transaction_receipt(&client, deploy_tx_hash).await?;
    let addr = Address::from_slice(
        keccak(
            [
                &[0xff],
                H160([
                    0x4e, 0x59, 0xb4, 0x48, 0x47, 0xb3, 0x79, 0x57, 0x85, 0x88, 0x92, 0x0c, 0xa7,
                    0x8f, 0xbf, 0x26, 0xc0, 0xb4, 0x95, 0x6c,
                ])
                .as_bytes(),
                H256::zero().as_bytes(),
                keccak(code2).as_bytes(),
            ]
            .concat(),
        )
        .as_bytes()
        .get(12..)
        .unwrap_or_default(),
    );

    Ok(addr)
}<|MERGE_RESOLUTION|>--- conflicted
+++ resolved
@@ -89,17 +89,10 @@
         .public_key(secp256k1::SECP256K1)
         .serialize_uncompressed();
     let hash = keccak(&public_key[1..]);
-<<<<<<< HEAD
 
     // Get the last 20 bytes of the hash
     let address_bytes: [u8; 20] = hash.as_ref().get(12..32).unwrap().try_into().unwrap();
 
-=======
-
-    // Get the last 20 bytes of the hash
-    let address_bytes: [u8; 20] = hash.as_ref().get(12..32).unwrap().try_into().unwrap();
-
->>>>>>> f629efa3
     let address = Address::from(address_bytes);
     let nonce = client.get_nonce(address).await.unwrap();
 
@@ -118,21 +111,14 @@
                 Overrides {
                     chain_id: Some(cfg.network.l2_chain_id),
                     nonce: Some(i),
-<<<<<<< HEAD
                     value: if calldata.is_empty() {
                         Some(value)
                     } else {
                         None
                     },
-                    gas_price: Some(3121115334),
-                    priority_gas_price: Some(3000000000),
-                    gas_limit: Some(TX_GAS_COST * 5),
-=======
-                    value: Some(value),
                     max_fee_per_gas: Some(3121115334),
                     max_priority_fee_per_gas: Some(3000000000),
-                    gas_limit: Some(TX_GAS_COST),
->>>>>>> f629efa3
+                    gas_limit: Some(TX_GAS_COST * 5),
                     ..Default::default()
                 },
                 10,
