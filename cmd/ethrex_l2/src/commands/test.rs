use crate::config::EthrexL2Config;
use bytes::Bytes;
use clap::Subcommand;
use ethereum_types::{Address, H256, U256};
use ethrex_blockchain::constants::TX_GAS_COST;
use ethrex_common::H160;
use ethrex_l2_sdk::calldata::{self, Value};
<<<<<<< HEAD
use ethrex_rpc::{
    clients::eth::{eth_sender::Overrides, EthClient},
    types::receipt::RpcReceipt,
};
use itertools::Itertools;
use keccak_hash::keccak;
use secp256k1::{PublicKey, SecretKey};
=======
use ethrex_rpc::clients::eth::{eth_sender::Overrides, EthClient};
use ethrex_rpc::clients::EthClientError;
use eyre::bail;
use keccak_hash::keccak;
use secp256k1::SecretKey;
use std::time::Instant;
>>>>>>> d77aed1f
use std::{
    fs::File,
    io::{self, BufRead},
    path::Path,
    sync::{
        atomic::{AtomicU64, Ordering},
        Arc,
    },
    thread::sleep,
    time::Duration,
};
use tokio::task::JoinSet;

// ERC20 compiled artifact generated from this tutorial:
// https://medium.com/@kaishinaw/erc20-using-hardhat-a-comprehensive-guide-3211efba98d4
// If you want to modify the behaviour of the contract, edit the ERC20.sol file,
// and compile it with solc.
const ERC20: &str =
    include_str!("../../../../test_data/ERC20/ERC20.bin/TestToken.bin").trim_ascii();

#[derive(Subcommand)]
pub(crate) enum Command {
    #[clap(about = "Make a load test sending transactions from a list of private keys.")]
    Load {
        #[clap(
            short = 'p',
            long = "path",
            help = "Path to the file containing private keys."
        )]
        path: String,
        #[clap(
            short = 't',
            long = "to",
            help = "Address to send the transactions. Defaults to random."
        )]
        to: Option<Address>,
        #[clap(
            short = 'a',
            long = "value",
            default_value = "1000",
            help = "Value to send in each transaction."
        )]
        value: U256,
        #[clap(
            short = 'i',
            long = "iterations",
            default_value = "1000",
            help = "Number of transactions per private key."
        )]
        iterations: u64,
        #[clap(
            short = 'v',
            long = "verbose",
            default_value = "false",
            help = "Prints each transaction."
        )]
        verbose: bool,
        #[clap(
            long = "fibonacci",
            default_value = "false",
            help = "Run fibonacci load test"
        )]
        fibonacci: bool,
        #[clap(long = "io", default_value = "false", help = "Run I/O-heavy load test")]
        i_o_heavy: bool,
    },
    #[clap(about = "Load test that deploys an ERC20 and runs transactions")]
    ERC20 {
        #[clap(
            short = 't',
            long = "transactions_amount",
            help = "How many transactions each given account will do"
        )]
        transactions: u64,
        #[clap(
            short = 'p',
            long = "path",
            help = "Path to the file containing private keys."
        )]
        path: String,
    },
}

fn read_lines<P>(filename: P) -> io::Result<io::Lines<io::BufReader<File>>>
where
    P: AsRef<Path>,
{
    let file = File::open(filename)?;
    Ok(io::BufReader::new(file).lines())
}

fn address_from_pub_key(public_key: PublicKey) -> H160 {
    let bytes = public_key.serialize_uncompressed();
    let hash = keccak(&bytes[1..]);
    let address_bytes: [u8; 20] = hash.as_ref().get(12..32).unwrap().try_into().unwrap();
    let address = Address::from(address_bytes);

    return address;
}

async fn transfer_from(
    pk: String,
    to_address: Address,
    value: U256,
    iterations: u64,
    verbose: bool,
    calldata: Bytes,
    cfg: EthrexL2Config,
) -> u64 {
    let client = EthClient::new(&cfg.network.l2_rpc_url);
    let private_key = SecretKey::from_slice(pk.parse::<H256>().unwrap().as_bytes()).unwrap();

    let public_key = private_key
        .public_key(secp256k1::SECP256K1)
        .serialize_uncompressed();
    let hash = keccak(&public_key[1..]);

    // Get the last 20 bytes of the hash
    let address_bytes: [u8; 20] = hash.as_ref().get(12..32).unwrap().try_into().unwrap();

    let address = Address::from(address_bytes);
    let nonce = client.get_nonce(address).await.unwrap();

    let mut retries = 0;

    for i in nonce..nonce + iterations {
        if verbose {
            println!("transfer {i} from {pk}");
        }

        let tx = client
            .build_eip1559_transaction(
                to_address,
                address,
                calldata.clone(),
                Overrides {
                    chain_id: Some(cfg.network.l2_chain_id),
                    nonce: Some(i),
                    value: if calldata.is_empty() {
                        Some(value)
                    } else {
                        None
                    },
                    max_fee_per_gas: Some(3121115334),
                    max_priority_fee_per_gas: Some(3000000000),
                    gas_limit: Some(TX_GAS_COST * 100),
                    ..Default::default()
                },
                10,
            )
            .await
            .unwrap();

        while let Err(e) = client.send_eip1559_transaction(&tx, &private_key).await {
            println!("Transaction failed (PK: {pk} - Nonce: {}): {e}", tx.nonce);
            retries += 1;
            sleep(std::time::Duration::from_secs(2));
        }
        sleep(Duration::from_millis(3));
    }

    retries
}

async fn test_connection(cfg: EthrexL2Config) -> Result<(), EthClientError> {
    const RETRIES: usize = 5;

    let client = EthClient::new(&cfg.network.l2_rpc_url);

    let mut retry = 1;
    loop {
        match client.get_chain_id().await {
            Ok(_) => break Ok(()),
            Err(err) if retry == RETRIES => {
                dbg!(retry);
                break Err(err);
            }
            Err(err) => {
                println!("Couldn't establish connection to L2: {err}, retrying {retry}/{RETRIES}");
                tokio::time::sleep(Duration::from_secs(1)).await;
                retry += 1
            }
        }
    }
}

async fn wait_receipt(
    client: EthClient,
    tx_hash: H256,
    retries: Option<u64>,
) -> eyre::Result<RpcReceipt> {
    let retries = retries.unwrap_or_else(|| 10_u64);
    for _ in 0..retries {
        match client.get_transaction_receipt(tx_hash).await {
            Err(_) | Ok(None) => {
                let _ = tokio::time::sleep(Duration::from_secs(1)).await;
            }
            Ok(Some(receipt)) => return Ok(receipt),
        };
    }
    Err(eyre::eyre!(
        "Failed to fetch receipt for tx with hash: {}",
        tx_hash
    ))
}

// Deploy the ERC20 from the raw bytecode.
async fn erc20_deploy(config: &EthrexL2Config) -> eyre::Result<Address> {
    let client = EthClient::new(&config.network.l2_rpc_url);
    let erc20_bytecode = hex::decode(ERC20)?;
    let (tx_hash, contract_address) = client
        .deploy(
            config.wallet.address,
            config.wallet.private_key,
            erc20_bytecode.into(),
            Overrides::default(),
        )
        .await
        .expect("Failed to deploy ERC20 with config: {config}");
    let receipt = wait_receipt(client, tx_hash, None).await?;
    match receipt {
        RpcReceipt { receipt, .. } if receipt.status => Ok(contract_address),
        _ => Err(eyre::eyre!("ERC20 deploy failed: deploy tx failed")),
    }
}

// Given a vector of private keys, derive an address and claim
// ERC20 balance for each one of them.
async fn claim_erc20_balances(
    cfg: &EthrexL2Config,
    contract_address: Address,
    private_keys: &Vec<SecretKey>,
) -> eyre::Result<()> {
    let accounts = private_keys
        .iter()
        .map(|pk| (pk.clone(), pk.public_key(secp256k1::SECP256K1)))
        .collect_vec();
    let mut tasks = JoinSet::new();

    for (sk, pk) in accounts {
        let contract = contract_address.clone();
        let url = cfg.network.l2_rpc_url.clone();
        tasks.spawn(async move {
            let client = EthClient::new(url.as_str());
            let claim_balance_calldata = calldata::encode_calldata("freeMint()", &[]).unwrap();
            let claim_tx = client
                .build_eip1559_transaction(
                    contract,
                    address_from_pub_key(pk),
                    claim_balance_calldata.into(),
                    Default::default(),
                    10,
                )
                .await
                .unwrap();
            let tx_hash = client
                .send_eip1559_transaction(&claim_tx, &sk)
                .await
                .unwrap();
            wait_receipt(client, tx_hash, None).await
        });
    }
    for response in tasks.join_all().await {
        match response {
            Ok(RpcReceipt { receipt, .. }) if !receipt.status => {
                return Err(eyre::eyre!(
                    "Failed to assign balance to an account, tx failed with receipt: {receipt:?}"
                ))
            }
            Err(err) => {
                return Err(eyre::eyre!(
                    "Failed to assign balance to an account, tx failed: {err}"
                ))
            }
            Ok(_)  => {
                continue;
            }
        }
    }
    return Ok(());
}

async fn erc20_load_test(
    config: &EthrexL2Config,
    tx_amount: u64,
    contract_address: Address,
    senders: &Vec<SecretKey>,
) -> eyre::Result<()> {
    let client = EthClient::new(&config.network.l2_rpc_url);
    let mut tasks = JoinSet::new();
    let accounts = senders
        .iter()
        .map(|pk| (pk.clone(), pk.public_key(secp256k1::SECP256K1)))
        .collect_vec();
    for (sk, pk) in accounts {
        let nonce = client.get_nonce(address_from_pub_key(pk)).await.unwrap();
        for i in 0..tx_amount {
            let send_calldata = calldata::encode_calldata(
                "transfer(address,uint256)",
                &[Value::Address(H160::random()), Value::Uint(U256::one())],
            )
            .unwrap();
            let send_tx = client
                .build_eip1559_transaction(
                    contract_address,
                    address_from_pub_key(pk),
                    send_calldata.into(),
                    Overrides {
                        chain_id: Some(config.network.l2_chain_id),
                        nonce: Some(nonce + i),
                        max_fee_per_gas: Some(3121115334),
                        max_priority_fee_per_gas: Some(3000000000),
                        gas_limit: Some(TX_GAS_COST * 100),
                        ..Default::default()
                    },
                    1,
                )
                .await?;
            let client = client.clone();
            tokio::time::sleep(Duration::from_micros(800)).await;
            tasks.spawn(async move {
                let _sent = client.send_eip1559_transaction(&send_tx, &sk).await.unwrap();
                println!("ERC-20 transfer number {} sent!", nonce + i + 1);
            });
        }
    }
    tasks.join_all().await;
    Ok(())
}

impl Command {
    pub async fn run(self, cfg: EthrexL2Config) -> eyre::Result<()> {
        match self {
            Command::Load {
                path,
                to,
                value,
                iterations,
                verbose,
                fibonacci,
                i_o_heavy,
            } => {
                let lines = read_lines(path)?;

                if let Err(err) = test_connection(cfg.clone()).await {
                    bail!("Couldn't establish connection to L2: {err}")
                }

                let mut to_address = match to {
                    Some(address) => address,
                    None => Address::random(),
                };

                let calldata: Bytes = if fibonacci {
                    // This is the bytecode for the contract with the following functions
                    // version() -> always returns 2
                    // function fibonacci(uint n) public pure returns (uint) -> returns the nth fib number
                    let init_code = hex::decode("6080604052348015600e575f5ffd5b506103198061001c5f395ff3fe608060405234801561000f575f5ffd5b5060043610610034575f3560e01c806354fd4d501461003857806361047ff414610056575b5f5ffd5b610040610086565b60405161004d9190610152565b60405180910390f35b610070600480360381019061006b9190610199565b61008b565b60405161007d9190610152565b60405180910390f35b600281565b5f5f8210156100cf576040517f08c379a00000000000000000000000000000000000000000000000000000000081526004016100c69061021e565b60405180910390fd5b5f82036100de575f9050610135565b600182036100ef5760019050610135565b5f5f90505f600190505f600290505b84811161012e575f82905083836101159190610269565b92508093505080806101269061029c565b9150506100fe565b5080925050505b919050565b5f819050919050565b61014c8161013a565b82525050565b5f6020820190506101655f830184610143565b92915050565b5f5ffd5b6101788161013a565b8114610182575f5ffd5b50565b5f813590506101938161016f565b92915050565b5f602082840312156101ae576101ad61016b565b5b5f6101bb84828501610185565b91505092915050565b5f82825260208201905092915050565b7f496e707574206d757374206265206e6f6e2d6e656761746976650000000000005f82015250565b5f610208601a836101c4565b9150610213826101d4565b602082019050919050565b5f6020820190508181035f830152610235816101fc565b9050919050565b7f4e487b71000000000000000000000000000000000000000000000000000000005f52601160045260245ffd5b5f6102738261013a565b915061027e8361013a565b92508282019050808211156102965761029561023c565b5b92915050565b5f6102a68261013a565b91507fffffffffffffffffffffffffffffffffffffffffffffffffffffffffffffffff82036102d8576102d761023c565b5b60018201905091905056fea264697066735822122021e2c2b56b7e23b9555cc95390dfb2979a8526595038818d133d5bb772c01a6564736f6c634300081c0033")?;
                    let client = EthClient::new(&cfg.network.l2_rpc_url);

                    let (_, contract_address) = client
                        .deploy(
                            cfg.wallet.address,
                            cfg.wallet.private_key,
                            init_code.into(),
                            Overrides::default(),
                        )
                        .await?;

                    to_address = contract_address;

                    calldata::encode_calldata(
                        "fibonacci(uint256)",
                        &[Value::Uint(100000000000000_u64.into())],
                    )?
                    .into()
                } else if i_o_heavy {
                    // Contract with a function that touches 100 storage slots on every transaction.
                    // See `test_data/IOHeavyContract.sol` for the code.
                    let init_code = hex::decode("6080604052348015600e575f5ffd5b505f5f90505b6064811015603e57805f8260648110602d57602c6043565b5b018190555080806001019150506014565b506070565b7f4e487b71000000000000000000000000000000000000000000000000000000005f52603260045260245ffd5b6102728061007d5f395ff3fe608060405234801561000f575f5ffd5b506004361061003f575f3560e01c8063431aabc21461004357806358faa02f1461007357806362f8e72a1461007d575b5f5ffd5b61005d6004803603810190610058919061015c565b61009b565b60405161006a9190610196565b60405180910390f35b61007b6100b3565b005b61008561010a565b6040516100929190610196565b60405180910390f35b5f81606481106100a9575f80fd5b015f915090505481565b5f5f90505b60648110156101075760015f82606481106100d6576100d56101af565b5b01546100e29190610209565b5f82606481106100f5576100f46101af565b5b018190555080806001019150506100b8565b50565b5f5f5f6064811061011e5761011d6101af565b5b0154905090565b5f5ffd5b5f819050919050565b61013b81610129565b8114610145575f5ffd5b50565b5f8135905061015681610132565b92915050565b5f6020828403121561017157610170610125565b5b5f61017e84828501610148565b91505092915050565b61019081610129565b82525050565b5f6020820190506101a95f830184610187565b92915050565b7f4e487b71000000000000000000000000000000000000000000000000000000005f52603260045260245ffd5b7f4e487b71000000000000000000000000000000000000000000000000000000005f52601160045260245ffd5b5f61021382610129565b915061021e83610129565b9250828201905080821115610236576102356101dc565b5b9291505056fea264697066735822122055f6d7149afdb56c745a203d432710eaa25a8ccdb030503fb970bf1c964ac03264736f6c634300081b0033")?;
                    let client = EthClient::new(&cfg.network.l2_rpc_url);

                    let (_, contract_address) = client
                        .deploy(
                            cfg.wallet.address,
                            cfg.wallet.private_key,
                            init_code.into(),
                            Overrides::default(),
                        )
                        .await?;

                    to_address = contract_address;

                    calldata::encode_calldata("incrementNumbers()", &[])?.into()
                } else {
                    Bytes::new()
                };

                println!("Sending to: {to_address:#x}");

                let now = Instant::now();
                let mut threads = vec![];
                for pk in lines.map_while(Result::ok) {
                    let thread = tokio::spawn(transfer_from(
                        pk,
                        to_address,
                        value,
                        iterations,
                        verbose,
                        calldata.clone(),
                        cfg.clone(),
                    ));
                    threads.push(thread);
                }

                let mut retries = 0;
                for thread in threads {
                    retries += thread.await?;
                }

                println!("Total retries: {retries}");
                println!("Total time elapsed: {:.2?}", now.elapsed());

                Ok(())
            }
            Command::ERC20 {
                transactions: transaction_count,
                path,
            } => {
                let contract_address = erc20_deploy(&cfg).await?;
                let private_keys: Result<Vec<_>, _> = read_lines(path)?
                    .into_iter()
                    .map(|pk| {
                        pk.unwrap()
                            .parse::<H256>()
                            .expect("One of the private keys is invalid")
                    })
                    .map(|pk| SecretKey::from_slice(pk.as_bytes()))
                    .collect();
                let private_keys = private_keys?;
                claim_erc20_balances(&cfg, contract_address, &private_keys).await?;
                erc20_load_test(&cfg, transaction_count, contract_address, &private_keys).await?;
                Ok(())
            }
        }
    }
}<|MERGE_RESOLUTION|>--- conflicted
+++ resolved
@@ -5,22 +5,13 @@
 use ethrex_blockchain::constants::TX_GAS_COST;
 use ethrex_common::H160;
 use ethrex_l2_sdk::calldata::{self, Value};
-<<<<<<< HEAD
 use ethrex_rpc::{
-    clients::eth::{eth_sender::Overrides, EthClient},
+    clients::{eth::{eth_sender::Overrides, EthClient}, EthClientError},
     types::receipt::RpcReceipt,
 };
 use itertools::Itertools;
 use keccak_hash::keccak;
 use secp256k1::{PublicKey, SecretKey};
-=======
-use ethrex_rpc::clients::eth::{eth_sender::Overrides, EthClient};
-use ethrex_rpc::clients::EthClientError;
-use eyre::bail;
-use keccak_hash::keccak;
-use secp256k1::SecretKey;
-use std::time::Instant;
->>>>>>> d77aed1f
 use std::{
     fs::File,
     io::{self, BufRead},
@@ -30,9 +21,10 @@
         Arc,
     },
     thread::sleep,
-    time::Duration,
+    time::{Duration, Instant},
 };
 use tokio::task::JoinSet;
+use eyre::bail;
 
 // ERC20 compiled artifact generated from this tutorial:
 // https://medium.com/@kaishinaw/erc20-using-hardhat-a-comprehensive-guide-3211efba98d4
