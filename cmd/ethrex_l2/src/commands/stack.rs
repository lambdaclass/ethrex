use crate::{config::EthrexL2Config, utils::config::confirm};
use clap::Subcommand;
use ethrex_common::{
    types::{bytes_from_blob, BlockHeader, BYTES_PER_BLOB},
    Address,
};
use ethrex_l2::sequencer::state_diff::StateDiff;
use ethrex_storage::{EngineType, Store};
use eyre::ContextCompat;
use itertools::Itertools;
use secp256k1::SecretKey;
use std::{
    fs::read_dir,
    path::{Path, PathBuf},
};

pub const CARGO_MANIFEST_DIR: &str = env!("CARGO_MANIFEST_DIR");

#[allow(clippy::large_enum_variant)]
#[derive(Subcommand)]
pub(crate) enum Command {
    #[clap(
        about = "Initializes the L2 network in the provided L1.",
        long_about = "Initializing an L2 involves deploying and setting up the contracts in the L1 and running an L2 node.",
        visible_alias = "i"
    )]
    Init {
        #[arg(
            long = "skip-l1-deployment",
            help = "Skips L1 deployment. Beware that this will only work if the L1 is already set up. L1 contracts must be present in the config."
        )]
        skip_l1_deployment: bool,
        #[arg(
            long = "start-prover",
            help = "Start ZK Prover for the L2 if set.",
            short = 'p',
            default_value_t = false
        )]
        start_prover: bool,
    },
    #[clap(about = "Shutdown the stack.")]
    Shutdown {
        #[arg(long, help = "Shuts down the local L1 node.", default_value_t = true)]
        l1: bool,
        #[arg(long, help = "Shuts down the L2 node.", default_value_t = true)]
        l2: bool,
        #[arg(short = 'y', long, help = "Forces the shutdown without confirmation.")]
        force: bool,
    },
    #[clap(about = "Starts the stack.")]
    Start {
        #[arg(long, help = "Starts a local L1 node.", required = false)]
        l1: bool,
        #[arg(long, help = "Starts the L2 node.", required = false)]
        l2: bool,
        #[arg(short = 'y', long, help = "Forces the start without confirmation.")]
        force: bool,
        #[arg(
            long = "start-prover",
            help = "Start ZK Prover for the L2 if set.",
            short = 'p',
            default_value_t = false
        )]
        start_prover: bool,
    },
    #[clap(about = "Cleans up the stack. Prompts for confirmation.")]
    Purge {
        #[arg(short = 'y', long, help = "Forces the purge without confirmation.")]
        force: bool,
    },
    #[clap(
        about = "Re-initializes the stack. Prompts for confirmation.",
        long_about = "Re-initializing a stack means to shutdown, cleanup, and initialize the stack again. It uses the `shutdown` and `cleanup` commands under the hood."
    )]
    Restart {
        #[arg(short = 'y', long, help = "Forces the restart without confirmation.")]
        force: bool,
    },
<<<<<<< HEAD
=======
    #[clap(about = "Launch a server that listens for Blobs submissions and saves them offline.")]
    BlobsSaver {
        #[clap(
            short = 'c',
            long = "contract",
            help = "The contract address to listen to."
        )]
        contract_address: Address,
        #[arg(short = 'd', long, help = "The directory to save the blobs.")]
        data_dir: PathBuf,
        #[arg(short = 'e', long)]
        l1_eth_rpc: Url,
        #[arg(short = 'b', long)]
        l1_beacon_rpc: Url,
    },
>>>>>>> 8be6e86a
    #[clap(about = "Reconstructs the L2 state from L1 blobs.")]
    Reconstruct {
        #[arg(short = 'g', long, help = "The genesis file for the L2 network.")]
        genesis: PathBuf,
        #[arg(short = 'b', long, help = "The directory to read the blobs from.")]
        blobs_dir: PathBuf,
        #[arg(short = 's', long, help = "The path to the store.")]
        store_path: PathBuf,
        #[arg(short = 'c', long, help = "Address of the L2 proposer coinbase")]
        coinbase: Address,
    },
}

impl Command {
    pub async fn run(self, cfg: EthrexL2Config) -> eyre::Result<()> {
        let root = std::path::Path::new(CARGO_MANIFEST_DIR)
            .parent()
            .map(std::path::Path::parent)
            .context("Failed to get parent")?
            .context("Failed to get grandparent")?;
        let ethrex_dev_path = root.join("crates/blockchain/dev");
        let l2_crate_path = root.join("crates/l2");
        let contracts_path = l2_crate_path.join("contracts");

        let l1_rpc_url = cfg.network.l1_rpc_url.clone();
        let l2_rpc_url = cfg.network.l2_rpc_url.clone();

        match self {
            Command::Init {
                skip_l1_deployment,
                start_prover,
            } => {
                // Delegate the command whether to init in a local environment
                // or in a testnet. If the L1 RPC URL is localhost, then it is
                // a local environment and the local node needs to be started.
                if l1_rpc_url.contains("localhost") {
                    start_l1(&l2_crate_path, &ethrex_dev_path).await?;
                    tokio::time::sleep(std::time::Duration::from_secs(1)).await;
                }
                if !skip_l1_deployment {
                    deploy_l1(&l1_rpc_url, &cfg.wallet.private_key, &contracts_path)?;
                }
                start_l2(root.to_path_buf(), &l2_rpc_url, start_prover).await?;
            }
            Command::Shutdown { l1, l2, force } => {
                if force || (l1 && confirm("Are you sure you want to shutdown the local L1 node?")?)
                {
                    shutdown_l1(&ethrex_dev_path)?;
                }
                if force || (l2 && confirm("Are you sure you want to shutdown the L2 node?")?) {
                    shutdown_l2()?;
                }
            }
            Command::Start {
                l1,
                l2,
                force,
                start_prover,
            } => {
                if force || l1 {
                    start_l1(&l2_crate_path, &ethrex_dev_path).await?;
                }
                if force || l2 {
                    start_l2(root.to_path_buf(), &l2_rpc_url, start_prover).await?;
                }
            }
            Command::Purge { force } => {
                if force || confirm("Are you sure you want to purge the stack?")? {
                    match std::fs::remove_dir_all(root.join("volumes")) {
                        Ok(_) | Err(_) => (),
                    };
                    match std::fs::remove_dir_all(contracts_path.join("out")) {
                        Ok(_) | Err(_) => (),
                    };
                    match std::fs::remove_dir_all(contracts_path.join("lib")) {
                        Ok(_) | Err(_) => (),
                    };
                    match std::fs::remove_dir_all(contracts_path.join("cache")) {
                        Ok(_) | Err(_) => (),
                    };
                } else {
                    println!("Aborted.");
                }
            }
            Command::Restart { force } => {
                if force || confirm("Are you sure you want to restart the stack?")? {
                    Box::pin(async {
                        Self::Shutdown {
                            l1: true,
                            l2: true,
                            force,
                        }
                        .run(cfg.clone())
                        .await
                    })
                    .await?;
                    Box::pin(async { Self::Purge { force }.run(cfg.clone()).await }).await?;
                    Box::pin(async {
                        Self::Init {
                            skip_l1_deployment: false,
                            start_prover: false,
                        }
                        .run(cfg.clone())
                        .await
                    })
                    .await?;
                } else {
                    println!("Aborted.");
                }
            }
            Command::Reconstruct {
                genesis,
                blobs_dir,
                store_path,
                coinbase,
            } => {
                let store = Store::new_from_genesis(
                    store_path.to_str().expect("Invalid store path"),
                    EngineType::Libmdbx,
                    genesis.to_str().expect("Invalid genesis path"),
                )
                .await?;

                let genesis_header = store.get_block_header(0)?.expect("Genesis block not found");
                let genesis_block_hash = genesis_header.compute_block_hash();

                let mut new_trie = store
                    .state_trie(genesis_block_hash)?
                    .expect("Cannot open state trie");
                let mut last_number = 0;
                let mut last_hash = genesis_block_hash;

                let files: Vec<std::fs::DirEntry> = read_dir(blobs_dir)?.try_collect()?;
                for file in files.into_iter().sorted_by_key(|f| f.file_name()) {
                    let blob = std::fs::read(file.path())?;

                    if blob.len() != BYTES_PER_BLOB {
                        panic!("Invalid blob size");
                    }

                    let blob = bytes_from_blob(blob.into());
                    let state_diff = StateDiff::decode(&blob)?;
                    let account_updates = state_diff.to_account_updates(&new_trie)?;

                    new_trie = store
                        .apply_account_updates_from_trie(new_trie, &account_updates)
                        .await
                        .expect("Error applying account updates");

                    let new_block = BlockHeader {
                        coinbase,
                        number: last_number + 1,
                        parent_hash: last_hash,
                        state_root: new_trie.hash().expect("Error committing state"),
                        ..state_diff.header
                    };
                    let new_block_hash = new_block.compute_block_hash();

                    store.add_block_header(new_block_hash, new_block).await?;
                    store
                        .add_block_number(new_block_hash, last_number + 1)
                        .await?;
                    store
                        .set_canonical_block(last_number + 1, new_block_hash)
                        .await?;

                    last_number += 1;
                    last_hash = new_block_hash;
                }

                store.update_latest_block_number(last_number).await?;
            }
        }
        Ok(())
    }
}

fn deploy_l1(
    l1_rpc_url: &str,
    deployer_private_key: &SecretKey,
    contracts_path: &PathBuf,
) -> eyre::Result<()> {
    // Run 'which solc' to get the path of the solc binary
    let solc_path_output = std::process::Command::new("which").arg("solc").output()?;

    let solc_path = String::from_utf8_lossy(&solc_path_output.stdout)
        .trim()
        .to_string();

    let cmd = std::process::Command::new("forge")
        .current_dir(contracts_path)
        .arg("script")
        .arg("script/DeployL1.s.sol:DeployL1Script")
        .arg("--rpc-url")
        .arg(l1_rpc_url)
        .arg("--private-key")
        .arg(hex::encode(deployer_private_key.secret_bytes())) // TODO: In the future this must be the proposer's private key.
        .arg("--broadcast")
        .arg("--use")
        .arg(solc_path)
        .spawn()?
        .wait()?;
    if !cmd.success() {
        eyre::bail!("Failed to run L1 deployer script");
    }
    Ok(())
}

fn shutdown_l1(ethrex_dev_path: &Path) -> eyre::Result<()> {
    let local_l1_docker_compose_path = ethrex_dev_path.join("docker-compose-dev.yaml");
    let cmd = std::process::Command::new("docker")
        .arg("compose")
        .arg("-f")
        .arg(local_l1_docker_compose_path)
        .arg("down")
        .current_dir(ethrex_dev_path)
        .spawn()?
        .wait()?;
    if !cmd.success() {
        eyre::bail!("Failed to shutdown L1");
    }
    Ok(())
}

fn shutdown_l2() -> eyre::Result<()> {
    std::process::Command::new("pkill")
        .arg("-f")
        .arg("ethrex")
        .spawn()?
        .wait()?;
    Ok(())
}

async fn start_l1(l2_crate_path: &Path, ethrex_dev_path: &Path) -> eyre::Result<()> {
    create_volumes(l2_crate_path)?;
    docker_compose_l2_up(ethrex_dev_path)?;
    Ok(())
}

fn create_volumes(l2_crate_path: &Path) -> eyre::Result<()> {
    let volumes_path = l2_crate_path.join("volumes/reth/data");
    std::fs::create_dir_all(volumes_path)?;
    Ok(())
}

fn docker_compose_l2_up(ethrex_dev_path: &Path) -> eyre::Result<()> {
    let local_l1_docker_compose_path = ethrex_dev_path.join("docker-compose-dev.yaml");
    let cmd = std::process::Command::new("docker")
        .arg("compose")
        .arg("-f")
        .arg(local_l1_docker_compose_path)
        .arg("up")
        .arg("-d")
        .current_dir(ethrex_dev_path)
        .spawn()?
        .wait()?;
    if !cmd.success() {
        eyre::bail!("Failed to run local L1");
    }
    Ok(())
}

// The cli is not displaying tracing logs.
async fn start_l2(root: PathBuf, l2_rpc_url: &str, start_prover: bool) -> eyre::Result<()> {
    let l2_genesis_file_path = root.join("test_data/genesis-l2.json");
    let l2_rpc_url_owned = l2_rpc_url.to_owned();
    let root_clone = root.clone();
    let l2_start_cmd = std::thread::spawn(move || {
        let status = std::process::Command::new("cargo")
            .arg("run")
            .arg("--release")
            .arg("--bin")
            .arg("ethrex")
            .arg("--features")
            .arg("l2")
            .arg("--")
            .arg("--network")
            .arg(l2_genesis_file_path)
            .arg("--http.port")
            .arg(l2_rpc_url_owned.split(':').last().unwrap())
            .current_dir(root)
            .status();

        match status {
            Ok(s) if s.success() => Ok(()),
            Ok(_) => Err(eyre::eyre!("Failed to run L2 node")),
            Err(e) => Err(eyre::eyre!(e)),
        }
    });

    let l2_result = l2_start_cmd.join().expect("L2 thread panicked");
    l2_result?;

    if start_prover {
        let prover_start_cmd = std::thread::spawn(|| {
            let status = std::process::Command::new("cargo")
                .arg("run")
                .arg("--release")
                .arg("--features")
                .arg("build_risc0")
                .arg("--bin")
                .arg("ethrex_prover")
                .current_dir(root_clone)
                .status();

            match status {
                Ok(s) if s.success() => Ok(()),
                Ok(_) => Err(eyre::eyre!("Failed to Initialize Prover")),
                Err(e) => Err(eyre::eyre!(e)),
            }
        });
        let prover_result = prover_start_cmd.join().expect("Prover thread panicked");
        prover_result?;
    }

    Ok(())
}<|MERGE_RESOLUTION|>--- conflicted
+++ resolved
@@ -76,24 +76,6 @@
         #[arg(short = 'y', long, help = "Forces the restart without confirmation.")]
         force: bool,
     },
-<<<<<<< HEAD
-=======
-    #[clap(about = "Launch a server that listens for Blobs submissions and saves them offline.")]
-    BlobsSaver {
-        #[clap(
-            short = 'c',
-            long = "contract",
-            help = "The contract address to listen to."
-        )]
-        contract_address: Address,
-        #[arg(short = 'd', long, help = "The directory to save the blobs.")]
-        data_dir: PathBuf,
-        #[arg(short = 'e', long)]
-        l1_eth_rpc: Url,
-        #[arg(short = 'b', long)]
-        l1_beacon_rpc: Url,
-    },
->>>>>>> 8be6e86a
     #[clap(about = "Reconstructs the L2 state from L1 blobs.")]
     Reconstruct {
         #[arg(short = 'g', long, help = "The genesis file for the L2 network.")]
