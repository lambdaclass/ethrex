use bytes::Bytes;
use directories::ProjectDirs;
use ethereum_rust_blockchain::add_block;
use ethereum_rust_blockchain::fork_choice::apply_fork_choice;
use ethereum_rust_core::types::{Block, Genesis};
use ethereum_rust_core::H256;
use ethereum_rust_net::bootnode::BootNode;
use ethereum_rust_net::node_id_from_signing_key;
use ethereum_rust_net::types::Node;
use ethereum_rust_storage::{EngineType, Store};
use k256::ecdsa::SigningKey;
use local_ip_address::local_ip;
use std::future::IntoFuture;
use std::path::Path;
use std::str::FromStr as _;
use std::time::Duration;
use std::{
    fs::File,
    io,
    net::{Ipv4Addr, SocketAddr, ToSocketAddrs},
};
use tokio_util::task::TaskTracker;
use tracing::{error, info, warn};
use tracing_subscriber::filter::Directive;
use tracing_subscriber::{EnvFilter, FmtSubscriber};
mod cli;
mod decode;

const DEFAULT_DATADIR: &str = "ethereum_rust";
#[tokio::main]
async fn main() {
    let matches = cli::cli().get_matches();

    if let Some(matches) = matches.subcommand_matches("removedb") {
        let data_dir = matches
            .get_one::<String>("datadir")
            .map_or(set_datadir(DEFAULT_DATADIR), |datadir| set_datadir(datadir));
        let path = Path::new(&data_dir);
        if path.exists() {
            std::fs::remove_dir_all(path).expect("Failed to remove data directory");
        } else {
            warn!("Data directory does not exist: {}", data_dir);
        }
        return;
    }

    let log_level = matches
        .get_one::<String>("log.level")
        .expect("shouldn't happen, log.level is used with a default value");
    let log_filter = EnvFilter::builder()
        .with_default_directive(
            Directive::from_str(log_level).expect("Not supported log level provided"),
        )
        .from_env_lossy();
    let subscriber = FmtSubscriber::builder()
        .with_env_filter(log_filter)
        .finish();
    tracing::subscriber::set_global_default(subscriber).expect("setting default subscriber failed");

    let http_addr = matches
        .get_one::<String>("http.addr")
        .expect("http.addr is required");
    let http_port = matches
        .get_one::<String>("http.port")
        .expect("http.port is required");
    let authrpc_addr = matches
        .get_one::<String>("authrpc.addr")
        .expect("authrpc.addr is required");
    let authrpc_port = matches
        .get_one::<String>("authrpc.port")
        .expect("authrpc.port is required");
    let authrpc_jwtsecret = matches
        .get_one::<String>("authrpc.jwtsecret")
        .expect("authrpc.jwtsecret is required");

    let tcp_addr = matches
        .get_one::<String>("p2p.addr")
        .expect("addr is required");
    let tcp_port = matches
        .get_one::<String>("p2p.port")
        .expect("port is required");
    let udp_addr = matches
        .get_one::<String>("discovery.addr")
        .expect("discovery.addr is required");
    let udp_port = matches
        .get_one::<String>("discovery.port")
        .expect("discovery.port is required");

    let genesis_file_path = matches
        .get_one::<String>("network")
        .expect("network is required");

    let bootnodes: Vec<BootNode> = matches
        .get_many("bootnodes")
        .map(Iterator::copied)
        .map(Iterator::collect)
        .unwrap_or_default();

    if bootnodes.is_empty() {
        warn!("No bootnodes specified. This node will not be able to connect to the network.");
    }

    let http_socket_addr =
        parse_socket_addr(http_addr, http_port).expect("Failed to parse http address and port");
    let authrpc_socket_addr = parse_socket_addr(authrpc_addr, authrpc_port)
        .expect("Failed to parse authrpc address and port");

    let udp_socket_addr =
        parse_socket_addr(udp_addr, udp_port).expect("Failed to parse discovery address and port");
    let tcp_socket_addr =
        parse_socket_addr(tcp_addr, tcp_port).expect("Failed to parse addr and port");

    let data_dir = matches
        .get_one::<String>("datadir")
<<<<<<< HEAD
        .unwrap_or(&default_datadir);
    // TODO: Use snap as default
    let is_snap_sync = is_snap_sync(&matches);

    let store = Store::new(data_dir, EngineType::Libmdbx).expect("Failed to create Store");
=======
        .map_or(set_datadir(DEFAULT_DATADIR), |datadir| set_datadir(datadir));

    let store = Store::new(&data_dir, EngineType::Libmdbx).expect("Failed to create Store");
>>>>>>> e65a5da8

    let genesis = read_genesis_file(genesis_file_path);
    store
        .add_initial_state(genesis.clone())
        .expect("Failed to create genesis block");

    if let Some(chain_rlp_path) = matches.get_one::<String>("import") {
        let blocks = read_chain_file(chain_rlp_path);
        let size = blocks.len();
        for block in &blocks {
            let hash = block.hash();
            info!(
                "Adding block {} with hash {:#x}.",
                block.header.number, hash
            );
            let result = add_block(block, &store);
            if let Some(error) = result.err() {
                warn!(
                    "Failed to add block {} with hash {:#x}: {}.",
                    block.header.number, hash, error
                );
            }
            if store
                .update_latest_block_number(block.header.number)
                .is_err()
            {
                error!("Fatal: added block {} but could not update the block number -- aborting block import", block.header.number);
                break;
            };
            if store
                .set_canonical_block(block.header.number, hash)
                .is_err()
            {
                error!("Fatal: added block {} but could not set it as canonical -- aborting block import", block.header.number);
                break;
            };
        }
        if let Some(last_block) = blocks.last() {
            let hash = last_block.hash();
            apply_fork_choice(&store, hash, hash, hash).unwrap();
        }
        info!("Added {} blocks to blockchain", size);
    }
    let jwt_secret = read_jwtsecret_file(authrpc_jwtsecret);

    // TODO Learn how should the key be created
    // https://github.com/lambdaclass/lambda_ethereum_rust/issues/836
    //let signer = SigningKey::random(&mut OsRng);
    let key_bytes =
        H256::from_str("577d8278cc7748fad214b5378669b420f8221afb45ce930b7f22da49cbc545f3").unwrap();
    let signer = SigningKey::from_slice(key_bytes.as_bytes()).unwrap();
    let local_node_id = node_id_from_signing_key(&signer);

    // TODO: If hhtp.addr is 0.0.0.0 we get the local ip as the one of the node, otherwise we use the provided one.
    // This is fine for now, but we might need to support more options in the future.
    let p2p_node_ip = if udp_socket_addr.ip() == Ipv4Addr::new(0, 0, 0, 0) {
        local_ip().expect("Failed to get local ip")
    } else {
        udp_socket_addr.ip()
    };

    let local_p2p_node = Node {
        ip: p2p_node_ip,
        udp_port: udp_socket_addr.port(),
        tcp_port: tcp_socket_addr.port(),
        node_id: local_node_id,
    };

    // TODO: Check every module starts properly.
    let tracker = TaskTracker::new();
    let rpc_api = ethereum_rust_rpc::start_api(
        http_socket_addr,
        authrpc_socket_addr,
        store.clone(),
        jwt_secret,
        local_p2p_node,
    )
    .into_future();

    // TODO Find a proper place to show node information
    // https://github.com/lambdaclass/lambda_ethereum_rust/issues/836
    let enode = local_p2p_node.enode_url();
    info!("Node: {enode}");

    tracker.spawn(rpc_api);

    // We do not want to start the networking module if the l2 feature is enabled.
    cfg_if::cfg_if! {
        if #[cfg(feature = "l2")] {
            let l2_proposer = ethereum_rust_l2::start_proposer(store).into_future();
            tracker.spawn(l2_proposer);
        } else if #[cfg(feature = "dev")] {
            use ethereum_rust_dev;

            let authrpc_jwtsecret = std::fs::read(authrpc_jwtsecret).expect("Failed to read JWT secret");
            let head_block_hash = {
                let current_block_number = store.get_latest_block_number().unwrap().unwrap();
                store.get_canonical_block_hash(current_block_number).unwrap().unwrap()
            };
            let max_tries = 3;
            let block_producer_engine = ethereum_rust_dev::block_producer::start_block_producer(authrpc_socket_addr, authrpc_jwtsecret.into(), head_block_hash, max_tries);
            tracker.spawn(block_producer_engine);
        } else {
            let networking = ethereum_rust_net::start_network(
                udp_socket_addr,
                tcp_socket_addr,
                bootnodes,
                signer,
                store,
            )
            .into_future();
            tracker.spawn(networking);
        }
    }

    tokio::select! {
        _ = tokio::signal::ctrl_c() => {
            info!("Server shut down started...");
            tokio::time::sleep(Duration::from_secs(1)).await;
            info!("Server shutting down!");
            return;
        }
    }
}

fn read_jwtsecret_file(jwt_secret_path: &str) -> Bytes {
    match File::open(jwt_secret_path) {
        Ok(mut file) => decode::jwtsecret_file(&mut file),
        Err(_) => write_jwtsecret_file(jwt_secret_path),
    }
}

fn write_jwtsecret_file(jwt_secret_path: &str) -> Bytes {
    info!("JWT secret not found in the provided path, generating JWT secret");
    let secret = generate_jwt_secret();
    std::fs::write(jwt_secret_path, &secret).expect("Unable to write JWT secret file");
    hex::decode(secret).unwrap().into()
}

fn generate_jwt_secret() -> String {
    use rand::Rng;
    let mut rng = rand::thread_rng();
    let mut secret = [0u8; 32];
    rng.fill(&mut secret);
    hex::encode(secret)
}

fn read_chain_file(chain_rlp_path: &str) -> Vec<Block> {
    let chain_file = std::fs::File::open(chain_rlp_path).expect("Failed to open chain rlp file");
    decode::chain_file(chain_file).expect("Failed to decode chain rlp file")
}

fn read_genesis_file(genesis_file_path: &str) -> Genesis {
    let genesis_file = std::fs::File::open(genesis_file_path).expect("Failed to open genesis file");
    decode::genesis_file(genesis_file).expect("Failed to decode genesis file")
}

fn parse_socket_addr(addr: &str, port: &str) -> io::Result<SocketAddr> {
    // NOTE: this blocks until hostname can be resolved
    format!("{addr}:{port}")
        .to_socket_addrs()?
        .next()
        .ok_or(io::Error::new(
            io::ErrorKind::NotFound,
            "Failed to parse socket address",
        ))
}

<<<<<<< HEAD
fn is_snap_sync(matches: &clap::ArgMatches) -> bool {
    let syncmode = matches.get_one::<String>("syncmode");
    if let Some(syncmode) = syncmode {
        match &**syncmode {
            "full" => false,
            "snap" => true,
            other => panic!("Invalid syncmode {other} expected either snap or full"),
        }
    } else {
        false
    }
}

fn get_default_datadir() -> String {
    let project_dir =
        ProjectDirs::from("", "", "ethereum_rust").expect("Couldn't find home directory");
=======
fn set_datadir(datadir: &str) -> String {
    let project_dir = ProjectDirs::from("", "", datadir).expect("Couldn't find home directory");
>>>>>>> e65a5da8
    project_dir
        .data_local_dir()
        .to_str()
        .expect("invalid data directory")
        .to_owned()
}<|MERGE_RESOLUTION|>--- conflicted
+++ resolved
@@ -112,17 +112,12 @@
 
     let data_dir = matches
         .get_one::<String>("datadir")
-<<<<<<< HEAD
-        .unwrap_or(&default_datadir);
+        .map_or(set_datadir(DEFAULT_DATADIR), |datadir| set_datadir(datadir));
+
     // TODO: Use snap as default
     let is_snap_sync = is_snap_sync(&matches);
 
-    let store = Store::new(data_dir, EngineType::Libmdbx).expect("Failed to create Store");
-=======
-        .map_or(set_datadir(DEFAULT_DATADIR), |datadir| set_datadir(datadir));
-
     let store = Store::new(&data_dir, EngineType::Libmdbx).expect("Failed to create Store");
->>>>>>> e65a5da8
 
     let genesis = read_genesis_file(genesis_file_path);
     store
@@ -291,7 +286,6 @@
         ))
 }
 
-<<<<<<< HEAD
 fn is_snap_sync(matches: &clap::ArgMatches) -> bool {
     let syncmode = matches.get_one::<String>("syncmode");
     if let Some(syncmode) = syncmode {
@@ -305,13 +299,8 @@
     }
 }
 
-fn get_default_datadir() -> String {
-    let project_dir =
-        ProjectDirs::from("", "", "ethereum_rust").expect("Couldn't find home directory");
-=======
 fn set_datadir(datadir: &str) -> String {
     let project_dir = ProjectDirs::from("", "", datadir).expect("Couldn't find home directory");
->>>>>>> e65a5da8
     project_dir
         .data_local_dir()
         .to_str()
