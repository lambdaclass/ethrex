--- conflicted
+++ resolved
@@ -24,15 +24,6 @@
 use tracing::{error, info};
 
 #[derive(Serialize, Deserialize)]
-<<<<<<< HEAD
-pub struct ConfigFile {
-    pub known_peers: Vec<Node>,
-    pub enr_seq: u64,
-}
-
-impl ConfigFile {
-    pub async fn new(table: Arc<Mutex<KademliaTable>>, enr_seq: u64) -> Self {
-=======
 pub struct NodeConfigFile {
     pub known_peers: Vec<Node>,
     pub node_record: NodeRecord,
@@ -40,7 +31,6 @@
 
 impl NodeConfigFile {
     pub async fn new(table: Arc<Mutex<KademliaTable>>, node_record: NodeRecord) -> Self {
->>>>>>> 81d887a3
         let mut connected_peers = vec![];
 
         for peer in table.lock().await.iter_peers() {
@@ -48,15 +38,9 @@
                 connected_peers.push(peer.node);
             }
         }
-<<<<<<< HEAD
-        ConfigFile {
-            known_peers: connected_peers,
-            enr_seq,
-=======
         NodeConfigFile {
             known_peers: connected_peers,
             node_record,
->>>>>>> 81d887a3
         }
     }
 }
@@ -136,11 +120,7 @@
         .to_owned()
 }
 
-<<<<<<< HEAD
-pub async fn store_config_file(config: ConfigFile, file_path: PathBuf) {
-=======
 pub async fn store_node_config_file(config: NodeConfigFile, file_path: PathBuf) {
->>>>>>> 81d887a3
     let json = match serde_json::to_string(&config) {
         Ok(json) => json,
         Err(e) => {
@@ -155,23 +135,11 @@
 }
 
 #[allow(dead_code)]
-<<<<<<< HEAD
-pub fn read_config_file(file_path: PathBuf) -> Result<ConfigFile, serde_json::Error> {
-    let Ok(file) = std::fs::File::open(file_path) else {
-        return Ok(ConfigFile {
-            known_peers: vec![],
-            enr_seq: 1,
-        });
-    };
-
-    serde_json::from_reader(file)
-=======
 pub fn read_node_config_file(file_path: PathBuf) -> Result<NodeConfigFile, String> {
     match std::fs::File::open(file_path) {
         Ok(file) => serde_json::from_reader(file).map_err(|e| format!("Invlid config file {}", e)),
         Err(e) => Err(format!("No config file found: {}", e)),
     }
->>>>>>> 81d887a3
 }
 
 #[cfg(feature = "l2")]
