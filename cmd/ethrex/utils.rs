use crate::decode;
use bytes::Bytes;
use directories::ProjectDirs;
use ethrex_common::types::{Block, Genesis};
use ethrex_p2p::{
    kademlia::KademliaTable,
    sync::SyncMode,
    types::{Node, NodeRecord},
};
use ethrex_rlp::decode::RLPDecode;
use ethrex_vm::EvmEngine;
use hex::FromHexError;
#[cfg(feature = "l2")]
use secp256k1::SecretKey;
use serde::{Deserialize, Serialize};
use std::{
    fs::File,
    io,
    net::{SocketAddr, ToSocketAddrs},
    path::PathBuf,
    sync::Arc,
};
use tokio::sync::Mutex;
use tracing::{error, info};

#[derive(Serialize, Deserialize)]
pub struct NodeConfigFile {
    pub known_peers: Vec<Node>,
    pub node_record: NodeRecord,
}

impl NodeConfigFile {
    pub async fn new(table: Arc<Mutex<KademliaTable>>, node_record: NodeRecord) -> Self {
        let mut connected_peers = vec![];

        for peer in table.lock().await.iter_peers() {
            if peer.is_connected {
<<<<<<< HEAD
                connected_peers.push(peer.node);
=======
                connected_peers.push(peer.node.clone());
>>>>>>> 2fcf668a
            }
        }
        NodeConfigFile {
            known_peers: connected_peers,
            node_record,
        }
    }
}

pub fn read_jwtsecret_file(jwt_secret_path: &str) -> Bytes {
    match File::open(jwt_secret_path) {
        Ok(mut file) => decode::jwtsecret_file(&mut file),
        Err(_) => write_jwtsecret_file(jwt_secret_path),
    }
}

pub fn write_jwtsecret_file(jwt_secret_path: &str) -> Bytes {
    info!("JWT secret not found in the provided path, generating JWT secret");
    let secret = generate_jwt_secret();
    std::fs::write(jwt_secret_path, &secret).expect("Unable to write JWT secret file");
    hex::decode(secret)
        .map(Bytes::from)
        .expect("Failed to decode generated JWT secret")
}

pub fn generate_jwt_secret() -> String {
    use rand::Rng;
    let mut rng = rand::thread_rng();
    let mut secret = [0u8; 32];
    rng.fill(&mut secret);
    hex::encode(secret)
}

pub fn read_chain_file(chain_rlp_path: &str) -> Vec<Block> {
    let chain_file = std::fs::File::open(chain_rlp_path).expect("Failed to open chain rlp file");
    decode::chain_file(chain_file).expect("Failed to decode chain rlp file")
}

pub fn read_block_file(block_file_path: &str) -> Block {
    let encoded_block = std::fs::read(block_file_path)
        .unwrap_or_else(|_| panic!("Failed to read block file with path {}", block_file_path));
    Block::decode(&encoded_block)
        .unwrap_or_else(|_| panic!("Failed to decode block file {}", block_file_path))
}

pub fn read_genesis_file(genesis_file_path: &str) -> Genesis {
    let genesis_file = std::fs::File::open(genesis_file_path).expect("Failed to open genesis file");
    decode::genesis_file(genesis_file).expect("Failed to decode genesis file")
}

pub fn parse_evm_engine(s: &str) -> eyre::Result<EvmEngine> {
    EvmEngine::try_from(s.to_owned()).map_err(|e| eyre::eyre!("{e}"))
}

pub fn parse_sync_mode(s: &str) -> eyre::Result<SyncMode> {
    match s {
        "full" => Ok(SyncMode::Full),
        "snap" => Ok(SyncMode::Snap),
        other => Err(eyre::eyre!(
            "Invalid syncmode {other:?} expected either snap or full",
        )),
    }
}

pub fn parse_socket_addr(addr: &str, port: &str) -> io::Result<SocketAddr> {
    // NOTE: this blocks until hostname can be resolved
    format!("{addr}:{port}")
        .to_socket_addrs()?
        .next()
        .ok_or(io::Error::new(
            io::ErrorKind::NotFound,
            "Failed to parse socket address",
        ))
}

pub fn set_datadir(datadir: &str) -> String {
    let project_dir = ProjectDirs::from("", "", datadir).expect("Couldn't find home directory");
    project_dir
        .data_local_dir()
        .to_str()
        .expect("invalid data directory")
        .to_owned()
}

pub async fn store_node_config_file(config: NodeConfigFile, file_path: PathBuf) {
    let json = match serde_json::to_string(&config) {
        Ok(json) => json,
        Err(e) => {
            error!("Could not store config in file: {:?}", e);
            return;
        }
    };

    if let Err(e) = std::fs::write(file_path, json) {
        error!("Could not store config in file: {:?}", e);
    };
}

#[allow(dead_code)]
pub fn read_node_config_file(file_path: PathBuf) -> Result<NodeConfigFile, String> {
    match std::fs::File::open(file_path) {
<<<<<<< HEAD
        Ok(file) => serde_json::from_reader(file).map_err(|e| format!("Invlid config file {}", e)),
=======
        Ok(file) => {
            serde_json::from_reader(file).map_err(|e| format!("Invalid node config file {}", e))
        }
>>>>>>> 2fcf668a
        Err(e) => Err(format!("No config file found: {}", e)),
    }
}

#[cfg(feature = "l2")]
pub fn parse_private_key(s: &str) -> eyre::Result<SecretKey> {
    Ok(SecretKey::from_slice(&parse_hex(s)?)?)
}

pub fn parse_hex(s: &str) -> eyre::Result<Bytes, FromHexError> {
    match s.strip_prefix("0x") {
        Some(s) => hex::decode(s).map(Into::into),
        None => hex::decode(s).map(Into::into),
    }
}

pub fn get_client_version() -> String {
    format!(
        "{}/v{}-develop-{}/{}/rustc-v{}",
        env!("CARGO_PKG_NAME"),
        env!("CARGO_PKG_VERSION"),
        &env!("VERGEN_RUSTC_COMMIT_HASH")[0..6],
        env!("VERGEN_RUSTC_HOST_TRIPLE"),
        env!("VERGEN_RUSTC_SEMVER")
    )
}<|MERGE_RESOLUTION|>--- conflicted
+++ resolved
@@ -35,11 +35,7 @@
 
         for peer in table.lock().await.iter_peers() {
             if peer.is_connected {
-<<<<<<< HEAD
-                connected_peers.push(peer.node);
-=======
                 connected_peers.push(peer.node.clone());
->>>>>>> 2fcf668a
             }
         }
         NodeConfigFile {
@@ -141,13 +137,9 @@
 #[allow(dead_code)]
 pub fn read_node_config_file(file_path: PathBuf) -> Result<NodeConfigFile, String> {
     match std::fs::File::open(file_path) {
-<<<<<<< HEAD
-        Ok(file) => serde_json::from_reader(file).map_err(|e| format!("Invlid config file {}", e)),
-=======
         Ok(file) => {
             serde_json::from_reader(file).map_err(|e| format!("Invalid node config file {}", e))
         }
->>>>>>> 2fcf668a
         Err(e) => Err(format!("No config file found: {}", e)),
     }
 }
