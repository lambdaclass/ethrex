use crate::decode;
use bytes::Bytes;
use directories::ProjectDirs;
use ethrex_common::types::{Block, Genesis};
use ethrex_p2p::{
    kademlia::KademliaTable,
    sync::SyncMode,
    types::{Node, NodeRecord},
};
use ethrex_rlp::decode::RLPDecode;
use ethrex_vm::EvmEngine;
use hex::FromHexError;
#[cfg(feature = "l2")]
<<<<<<< HEAD
use secp256k1::{PublicKey, SecretKey};
=======
use secp256k1::SecretKey;
use serde::{Deserialize, Serialize};
>>>>>>> 9ba8270b
use std::{
    fs::File,
    io,
    net::{SocketAddr, ToSocketAddrs},
    path::PathBuf,
    sync::Arc,
};
use tokio::sync::Mutex;
use tracing::{error, info};

#[derive(Serialize, Deserialize)]
pub struct NodeConfigFile {
    pub known_peers: Vec<Node>,
    pub node_record: NodeRecord,
}

impl NodeConfigFile {
    pub async fn new(table: Arc<Mutex<KademliaTable>>, node_record: NodeRecord) -> Self {
        let mut connected_peers = vec![];

        for peer in table.lock().await.iter_peers() {
            if peer.is_connected {
                connected_peers.push(peer.node.clone());
            }
        }
        NodeConfigFile {
            known_peers: connected_peers,
            node_record,
        }
    }
}

pub fn read_jwtsecret_file(jwt_secret_path: &str) -> Bytes {
    match File::open(jwt_secret_path) {
        Ok(mut file) => decode::jwtsecret_file(&mut file),
        Err(_) => write_jwtsecret_file(jwt_secret_path),
    }
}

pub fn write_jwtsecret_file(jwt_secret_path: &str) -> Bytes {
    info!("JWT secret not found in the provided path, generating JWT secret");
    let secret = generate_jwt_secret();
    std::fs::write(jwt_secret_path, &secret).expect("Unable to write JWT secret file");
    hex::decode(secret)
        .map(Bytes::from)
        .expect("Failed to decode generated JWT secret")
}

pub fn generate_jwt_secret() -> String {
    use rand::Rng;
    let mut rng = rand::thread_rng();
    let mut secret = [0u8; 32];
    rng.fill(&mut secret);
    hex::encode(secret)
}

pub fn read_chain_file(chain_rlp_path: &str) -> Vec<Block> {
    let chain_file = std::fs::File::open(chain_rlp_path).expect("Failed to open chain rlp file");
    decode::chain_file(chain_file).expect("Failed to decode chain rlp file")
}

pub fn read_block_file(block_file_path: &str) -> Block {
    let encoded_block = std::fs::read(block_file_path)
        .unwrap_or_else(|_| panic!("Failed to read block file with path {}", block_file_path));
    Block::decode(&encoded_block)
        .unwrap_or_else(|_| panic!("Failed to decode block file {}", block_file_path))
}

pub fn read_genesis_file(genesis_file_path: &str) -> Genesis {
    let genesis_file = std::fs::File::open(genesis_file_path).expect("Failed to open genesis file");
    decode::genesis_file(genesis_file).expect("Failed to decode genesis file")
}

pub fn parse_evm_engine(s: &str) -> eyre::Result<EvmEngine> {
    EvmEngine::try_from(s.to_owned()).map_err(|e| eyre::eyre!("{e}"))
}

pub fn parse_sync_mode(s: &str) -> eyre::Result<SyncMode> {
    match s {
        "full" => Ok(SyncMode::Full),
        "snap" => Ok(SyncMode::Snap),
        other => Err(eyre::eyre!(
            "Invalid syncmode {other:?} expected either snap or full",
        )),
    }
}

pub fn parse_socket_addr(addr: &str, port: &str) -> io::Result<SocketAddr> {
    // NOTE: this blocks until hostname can be resolved
    format!("{addr}:{port}")
        .to_socket_addrs()?
        .next()
        .ok_or(io::Error::new(
            io::ErrorKind::NotFound,
            "Failed to parse socket address",
        ))
}

pub fn set_datadir(datadir: &str) -> String {
    let project_dir = ProjectDirs::from("", "", datadir).expect("Couldn't find home directory");
    project_dir
        .data_local_dir()
        .to_str()
        .expect("invalid data directory")
        .to_owned()
}

pub async fn store_node_config_file(config: NodeConfigFile, file_path: PathBuf) {
    let json = match serde_json::to_string(&config) {
        Ok(json) => json,
        Err(e) => {
            error!("Could not store config in file: {:?}", e);
            return;
        }
    };

    if let Err(e) = std::fs::write(file_path, json) {
        error!("Could not store config in file: {:?}", e);
    };
}

#[allow(dead_code)]
pub fn read_node_config_file(file_path: PathBuf) -> Result<NodeConfigFile, String> {
    match std::fs::File::open(file_path) {
        Ok(file) => {
            serde_json::from_reader(file).map_err(|e| format!("Invalid node config file {}", e))
        }
        Err(e) => Err(format!("No config file found: {}", e)),
    }
}

#[cfg(feature = "l2")]
pub fn parse_private_key(s: &str) -> eyre::Result<SecretKey> {
    Ok(SecretKey::from_slice(&parse_hex(s)?)?)
}

#[cfg(feature = "l2")]
pub fn parse_public_key(s: &str) -> eyre::Result<PublicKey> {
    Ok(PublicKey::from_slice(&parse_hex(s)?)?)
}

pub fn parse_hex(s: &str) -> eyre::Result<Bytes, FromHexError> {
    match s.strip_prefix("0x") {
        Some(s) => hex::decode(s).map(Into::into),
        None => hex::decode(s).map(Into::into),
    }
}

pub fn get_client_version() -> String {
    format!(
        "{}/v{}-develop-{}/{}/rustc-v{}",
        env!("CARGO_PKG_NAME"),
        env!("CARGO_PKG_VERSION"),
        &env!("VERGEN_RUSTC_COMMIT_HASH")[0..6],
        env!("VERGEN_RUSTC_HOST_TRIPLE"),
        env!("VERGEN_RUSTC_SEMVER")
    )
}<|MERGE_RESOLUTION|>--- conflicted
+++ resolved
@@ -11,12 +11,8 @@
 use ethrex_vm::EvmEngine;
 use hex::FromHexError;
 #[cfg(feature = "l2")]
-<<<<<<< HEAD
 use secp256k1::{PublicKey, SecretKey};
-=======
-use secp256k1::SecretKey;
 use serde::{Deserialize, Serialize};
->>>>>>> 9ba8270b
 use std::{
     fs::File,
     io,
