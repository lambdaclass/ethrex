use crate::decode;
use bytes::Bytes;
use directories::ProjectDirs;
use ethrex_common::types::Block;
use ethrex_p2p::{
    kademlia::KademliaTable,
    sync::SyncMode,
    types::{Node, NodeRecord},
};
use ethrex_rlp::decode::RLPDecode;
use ethrex_vm::EvmEngine;
use hex::FromHexError;
<<<<<<< HEAD
#[cfg(feature = "l2")]
use secp256k1::{PublicKey, SecretKey};
=======
use secp256k1::SecretKey;
>>>>>>> ed8e61f0
use serde::{Deserialize, Serialize};
use std::{
    fs::File,
    io,
    net::{SocketAddr, ToSocketAddrs},
    path::PathBuf,
    sync::Arc,
};
use tokio::sync::Mutex;
use tracing::{error, info};

#[derive(Serialize, Deserialize)]
pub struct NodeConfigFile {
    pub known_peers: Vec<Node>,
    pub node_record: NodeRecord,
}

impl NodeConfigFile {
    pub async fn new(table: Arc<Mutex<KademliaTable>>, node_record: NodeRecord) -> Self {
        let mut connected_peers = vec![];

        for peer in table.lock().await.iter_peers() {
            if peer.is_connected {
                connected_peers.push(peer.node.clone());
            }
        }
        NodeConfigFile {
            known_peers: connected_peers,
            node_record,
        }
    }
}

pub fn read_jwtsecret_file(jwt_secret_path: &str) -> Bytes {
    match File::open(jwt_secret_path) {
        Ok(mut file) => decode::jwtsecret_file(&mut file),
        Err(_) => write_jwtsecret_file(jwt_secret_path),
    }
}

pub fn write_jwtsecret_file(jwt_secret_path: &str) -> Bytes {
    info!("JWT secret not found in the provided path, generating JWT secret");
    let secret = generate_jwt_secret();
    std::fs::write(jwt_secret_path, &secret).expect("Unable to write JWT secret file");
    hex::decode(secret)
        .map(Bytes::from)
        .expect("Failed to decode generated JWT secret")
}

pub fn generate_jwt_secret() -> String {
    use rand::Rng;
    let mut rng = rand::thread_rng();
    let mut secret = [0u8; 32];
    rng.fill(&mut secret);
    hex::encode(secret)
}

pub fn read_chain_file(chain_rlp_path: &str) -> Vec<Block> {
    let chain_file = std::fs::File::open(chain_rlp_path).expect("Failed to open chain rlp file");
    decode::chain_file(chain_file).expect("Failed to decode chain rlp file")
}

pub fn read_block_file(block_file_path: &str) -> Block {
    let encoded_block = std::fs::read(block_file_path)
        .unwrap_or_else(|_| panic!("Failed to read block file with path {block_file_path}"));
    Block::decode(&encoded_block)
        .unwrap_or_else(|_| panic!("Failed to decode block file {block_file_path}"))
}

pub fn parse_evm_engine(s: &str) -> eyre::Result<EvmEngine> {
    EvmEngine::try_from(s.to_owned()).map_err(|e| eyre::eyre!("{e}"))
}

pub fn parse_sync_mode(s: &str) -> eyre::Result<SyncMode> {
    match s {
        "full" => Ok(SyncMode::Full),
        "snap" => Ok(SyncMode::Snap),
        other => Err(eyre::eyre!(
            "Invalid syncmode {other:?} expected either snap or full",
        )),
    }
}

pub fn parse_socket_addr(addr: &str, port: &str) -> io::Result<SocketAddr> {
    // NOTE: this blocks until hostname can be resolved
    format!("{addr}:{port}")
        .to_socket_addrs()?
        .next()
        .ok_or(io::Error::new(
            io::ErrorKind::NotFound,
            "Failed to parse socket address",
        ))
}

pub fn set_datadir(datadir: &str) -> String {
    let project_dir = ProjectDirs::from("", "", datadir).expect("Couldn't find home directory");
    project_dir
        .data_local_dir()
        .to_str()
        .expect("invalid data directory")
        .to_owned()
}

pub async fn store_node_config_file(config: NodeConfigFile, file_path: PathBuf) {
    let json = match serde_json::to_string(&config) {
        Ok(json) => json,
        Err(e) => {
            error!("Could not store config in file: {e:?}");
            return;
        }
    };

    if let Err(e) = std::fs::write(file_path, json) {
        error!("Could not store config in file: {e:?}");
    };
}

#[allow(dead_code)]
pub fn read_node_config_file(file_path: PathBuf) -> Result<NodeConfigFile, String> {
    match std::fs::File::open(file_path) {
        Ok(file) => {
            serde_json::from_reader(file).map_err(|e| format!("Invalid node config file {e}"))
        }
        Err(e) => Err(format!("No config file found: {e}")),
    }
}

pub fn parse_private_key(s: &str) -> eyre::Result<SecretKey> {
    Ok(SecretKey::from_slice(&parse_hex(s)?)?)
}

#[cfg(feature = "l2")]
pub fn parse_public_key(s: &str) -> eyre::Result<PublicKey> {
    Ok(PublicKey::from_slice(&parse_hex(s)?)?)
}

pub fn parse_hex(s: &str) -> eyre::Result<Bytes, FromHexError> {
    match s.strip_prefix("0x") {
        Some(s) => hex::decode(s).map(Into::into),
        None => hex::decode(s).map(Into::into),
    }
}

pub fn get_client_version() -> String {
    format!(
        "{}/v{}-{}-{}/{}/rustc-v{}",
        env!("CARGO_PKG_NAME"),
        env!("CARGO_PKG_VERSION"),
        env!("VERGEN_GIT_BRANCH"),
        env!("VERGEN_GIT_SHA"),
        env!("VERGEN_RUSTC_HOST_TRIPLE"),
        env!("VERGEN_RUSTC_SEMVER")
    )
}<|MERGE_RESOLUTION|>--- conflicted
+++ resolved
@@ -10,12 +10,7 @@
 use ethrex_rlp::decode::RLPDecode;
 use ethrex_vm::EvmEngine;
 use hex::FromHexError;
-<<<<<<< HEAD
-#[cfg(feature = "l2")]
 use secp256k1::{PublicKey, SecretKey};
-=======
-use secp256k1::SecretKey;
->>>>>>> ed8e61f0
 use serde::{Deserialize, Serialize};
 use std::{
     fs::File,
@@ -147,7 +142,6 @@
     Ok(SecretKey::from_slice(&parse_hex(s)?)?)
 }
 
-#[cfg(feature = "l2")]
 pub fn parse_public_key(s: &str) -> eyre::Result<PublicKey> {
     Ok(PublicKey::from_slice(&parse_hex(s)?)?)
 }
