--- conflicted
+++ resolved
@@ -124,11 +124,7 @@
     }
     let genesis_file = include_bytes!("../../../fixtures/genesis/l1-dev.json");
     let mut genesis: Genesis = serde_json::from_slice(genesis_file).unwrap();
-<<<<<<< HEAD
-    let store = Store::new(&storage_path, EngineType::Libmdbx).unwrap();
-=======
     let store = Store::new(storage_path, EngineType::RocksDB).unwrap();
->>>>>>> 38e0ffc4
     for address in accounts {
         let account_info = GenesisAccount {
             code: Bytes::new(),
