--- conflicted
+++ resolved
@@ -16,13 +16,9 @@
 
     let evm_engine = EvmEngine::default();
 
-<<<<<<< HEAD
     let blockchain_type = BlockchainType::default(); // TODO: Should we support L2?
 
     let network = Network::from("../../test_data/genesis-perf-ci.json");
-=======
-    let network = Network::from("../../fixtures/genesis/perf-ci.json");
->>>>>>> 3d375136
     let genesis = network
         .get_genesis()
         .expect("Failed to generate genesis from file");
