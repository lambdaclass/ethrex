use std::fs::read_to_string;
use std::path::PathBuf;
use std::sync::Arc;
use std::time::Duration;

use ethrex_blockchain::{Blockchain, BlockchainType};
<<<<<<< HEAD
use ethrex_common::Address;
use ethrex_l2::SequencerConfig;
=======
>>>>>>> 92a87057
use ethrex_p2p::kademlia::KademliaTable;
use ethrex_p2p::network::peer_table;
use ethrex_p2p::peer_handler::PeerHandler;
use ethrex_p2p::rlpx::l2::l2_connection::P2PBasedContext;
use ethrex_p2p::sync_manager::SyncManager;
use ethrex_p2p::types::{Node, NodeRecord};
use ethrex_storage_rollup::{EngineTypeRollup, StoreRollup};
use ethrex_vm::EvmEngine;
<<<<<<< HEAD
use secp256k1::SecretKey;
use tokio::sync::Mutex;
use tokio::task::JoinSet;
use tokio_util::sync::CancellationToken;
use tokio_util::task::TaskTracker;
use tracing::{error, info, warn};
=======
use tracing::warn;
>>>>>>> 92a87057
use tracing_subscriber::EnvFilter;
use tracing_subscriber::layer::SubscriberExt;
use tui_logger::{LevelFilter, TuiTracingSubscriberLayer};

use crate::cli::Options as L1Options;
use crate::initializers::{
    self, get_authrpc_socket_addr, get_http_socket_addr, get_local_node_record, get_local_p2p_node,
    get_network, get_signer, init_blockchain, init_network, init_store,
};
use crate::l2::L2Options;
<<<<<<< HEAD
use crate::utils::{
    NodeConfigFile, get_client_version, read_jwtsecret_file, set_datadir, store_node_config_file,
};

pub async fn init_l2(opts: L2Options) -> eyre::Result<()> {
    if opts.node_opts.evm == EvmEngine::REVM {
        panic!("L2 Doesn't support REVM, use LEVM instead.");
    }

    init_tracing(&opts);

    let data_dir = set_datadir(&opts.node_opts.datadir);
    let rollup_store_dir = data_dir.clone() + "/rollup_store";

    let network = get_network(&opts.node_opts);

    let genesis = network.get_genesis()?;
    let store = init_store(&data_dir, genesis).await;
    let rollup_store = init_rollup_store(&rollup_store_dir).await;

    let blockchain = init_blockchain(opts.node_opts.evm, store.clone(), BlockchainType::L2);

    let signer = get_signer(&data_dir);

    let local_p2p_node = get_local_p2p_node(&opts.node_opts, &signer);

    let local_node_record = Arc::new(Mutex::new(get_local_node_record(
        &data_dir,
        &local_p2p_node,
        &signer,
    )));

    let peer_table = peer_table(local_p2p_node.node_id());

    // TODO: Check every module starts properly.
    let tracker = TaskTracker::new();
    let mut join_set = JoinSet::new();

    let cancel_token = tokio_util::sync::CancellationToken::new();

    init_rpc_api(
        &opts.node_opts,
        &opts,
        peer_table.clone(),
        local_p2p_node.clone(),
        local_node_record.lock().await.clone(),
        store.clone(),
        blockchain.clone(),
        cancel_token.clone(),
        tracker.clone(),
        rollup_store.clone(),
    )
    .await;

    // Initialize metrics if enabled
    if opts.node_opts.metrics_enabled {
        init_metrics(&opts.node_opts, tracker.clone());
    }

    let l2_sequencer_cfg = SequencerConfig::try_from(opts.sequencer_opts).inspect_err(|err| {
        error!("{err}");
    })?;
    let cancellation_token = CancellationToken::new();

    // TODO: This should be handled differently, the current problem
    // with using opts.node_opts.p2p_enabled is that with the removal
    // of the l2 feature flag, p2p_enabled is set to true by default
    // prioritizing the L1 UX.
    if l2_sequencer_cfg.based.enabled {
        init_network(
            &opts.node_opts,
            &network,
            &data_dir,
            local_p2p_node,
            local_node_record.clone(),
            signer,
            peer_table.clone(),
            store.clone(),
            tracker,
            blockchain.clone(),
            Some(P2PBasedContext {
                store_rollup: rollup_store.clone(),
                // TODO: The Web3Signer refactor introduced a limitation where the committer key cannot be accessed directly because the signer could be either Local or Remote.
                // The Signer enum cannot be used in the P2PBasedContext struct due to cyclic dependencies between the l2-rpc and p2p crates.
                // As a temporary solution, a dummy committer key is used until a proper mechanism to utilize the Signer enum is implemented.
                // This should be replaced with the Signer enum once the refactor is complete.
                committer_key: Arc::new(
                    SecretKey::from_slice(
                        &hex::decode(
                            "385c546456b6a603a1cfcaa9ec9494ba4832da08dd6bcf4de9a71e4a01b74924",
                        )
                        .expect("Invalid committer key"),
                    )
                    .expect("Failed to create committer key"),
                ),
            }),
        )
        .await;
    } else {
        info!("P2P is disabled");
    }

    let l2_sequencer = ethrex_l2::start_l2(
        store,
        rollup_store,
        blockchain,
        l2_sequencer_cfg,
        cancellation_token.clone(),
        #[cfg(feature = "metrics")]
        format!(
            "http://{}:{}",
            opts.node_opts.http_addr, opts.node_opts.http_port
        ),
    )
    .into_future();

    join_set.spawn(l2_sequencer);

    tokio::select! {
        _ = tokio::signal::ctrl_c() => {
            join_set.abort_all();
        }
        _ = cancellation_token.cancelled() => {
        }
    }
    info!("Server shut down started...");
    let node_config_path = PathBuf::from(data_dir + "/node_config.json");
    info!("Storing config at {:?}...", node_config_path);
    cancel_token.cancel();
    let node_config = NodeConfigFile::new(peer_table, local_node_record.lock().await.clone()).await;
    store_node_config_file(node_config, node_config_path).await;
    tokio::time::sleep(Duration::from_secs(1)).await;
    info!("Server shutting down!");
    Ok(())
}
=======
use crate::utils::{NodeConfigFile, store_node_config_file};
use crate::utils::{get_client_version, read_jwtsecret_file, set_datadir};
use ethrex_common::Address;
use ethrex_l2::SequencerConfig;
use ethrex_p2p::rlpx::l2::l2_connection::P2PBasedContext;
use ethrex_storage::Store;
use secp256k1::SecretKey;
use std::{future::IntoFuture, path::PathBuf, time::Duration};
use tokio::{sync::Mutex, task::JoinSet};
use tokio_util::{sync::CancellationToken, task::TaskTracker};
use tracing::{error, info};
>>>>>>> 92a87057

#[allow(clippy::too_many_arguments)]
async fn init_rpc_api(
    opts: &L1Options,
    l2_opts: &L2Options,
    peer_table: Arc<Mutex<KademliaTable>>,
    local_p2p_node: Node,
    local_node_record: NodeRecord,
    store: Store,
    blockchain: Arc<Blockchain>,
    cancel_token: CancellationToken,
    tracker: TaskTracker,
    rollup_store: StoreRollup,
) {
    let peer_handler = PeerHandler::new(peer_table);

    // Create SyncManager
    let syncer = SyncManager::new(
        peer_handler.clone(),
        opts.syncmode.clone(),
        cancel_token,
        blockchain.clone(),
        store.clone(),
    )
    .await;

    let rpc_api = ethrex_l2_rpc::start_api(
        get_http_socket_addr(opts),
        get_authrpc_socket_addr(opts),
        store,
        blockchain,
        read_jwtsecret_file(&opts.authrpc_jwtsecret),
        local_p2p_node,
        local_node_record,
        syncer,
        peer_handler,
        get_client_version(),
        get_valid_delegation_addresses(l2_opts),
        l2_opts.sponsor_private_key,
        rollup_store,
    );

    tracker.spawn(rpc_api);
}

fn get_valid_delegation_addresses(l2_opts: &L2Options) -> Vec<Address> {
    let Some(ref path) = l2_opts.sponsorable_addresses_file_path else {
        warn!("No valid addresses provided, ethrex_SendTransaction will always fail");
        return Vec::new();
    };
    let addresses: Vec<Address> = read_to_string(path)
        .unwrap_or_else(|_| panic!("Failed to load file {path}"))
        .lines()
        .filter(|line| !line.trim().is_empty())
        .map(|line| line.to_string().parse::<Address>())
        .filter_map(Result::ok)
        .collect();
    if addresses.is_empty() {
        warn!("No valid addresses provided, ethrex_SendTransaction will always fail");
    }
    addresses
}

pub async fn init_rollup_store(data_dir: &str) -> StoreRollup {
    cfg_if::cfg_if! {
        if #[cfg(feature = "rollup_storage_sql")] {
            let engine_type = EngineTypeRollup::SQL;
        } else if #[cfg(feature = "rollup_storage_redb")] {
            let engine_type = EngineTypeRollup::RedB;
        } else if #[cfg(feature = "rollup_storage_libmdbx")] {
            let engine_type = EngineTypeRollup::Libmdbx;
        } else {
            let engine_type = EngineTypeRollup::InMemory;
        }
    }
    let rollup_store =
        StoreRollup::new(data_dir, engine_type).expect("Failed to create StoreRollup");
    rollup_store
        .init()
        .await
        .expect("Failed to init rollup store");
    rollup_store
}

fn init_metrics(opts: &L1Options, tracker: TaskTracker) {
    tracing::info!(
        "Starting metrics server on {}:{}",
        opts.metrics_addr,
        opts.metrics_port
    );
    let metrics_api = ethrex_metrics::l2::api::start_prometheus_metrics_api(
        opts.metrics_addr.clone(),
        opts.metrics_port.clone(),
    );
    tracker.spawn(metrics_api);
}

fn init_tracing(opts: &L2Options) {
    if opts.sequencer_opts.monitor {
        let level_filter = EnvFilter::builder()
            .parse_lossy("debug,tower_http::trace=debug,reqwest_tracing=off,hyper=off,libsql=off,ethrex::initializers=off,ethrex::l2::initializers=off,ethrex::l2::command=off");
        let subscriber = tracing_subscriber::registry()
            .with(TuiTracingSubscriberLayer)
            .with(level_filter);
        tracing::subscriber::set_global_default(subscriber)
            .expect("setting default subscriber failed");
        tui_logger::init_logger(LevelFilter::max()).expect("Failed to initialize tui_logger");
    } else {
        initializers::init_tracing(&opts.node_opts);
    }
}

pub async fn init_l2(opts: L2Options) -> eyre::Result<()> {
    if opts.node_opts.evm == EvmEngine::REVM {
        panic!("L2 Doesn't support REVM, use LEVM instead.");
    }

    init_tracing(&opts);

    let data_dir = set_datadir(&opts.node_opts.datadir);
    let rollup_store_dir = data_dir.clone() + "/rollup_store";

    let network = get_network(&opts.node_opts);

    let genesis = network.get_genesis()?;
    let store = init_store(&data_dir, genesis).await;
    let rollup_store = init_rollup_store(&rollup_store_dir).await;

    let blockchain = init_blockchain(opts.node_opts.evm, store.clone(), BlockchainType::L2);

    let signer = get_signer(&data_dir);

    let local_p2p_node = get_local_p2p_node(&opts.node_opts, &signer);

    let local_node_record = Arc::new(Mutex::new(get_local_node_record(
        &data_dir,
        &local_p2p_node,
        &signer,
    )));

    let peer_table = peer_table(local_p2p_node.node_id());

    // TODO: Check every module starts properly.
    let tracker = TaskTracker::new();
    let mut join_set = JoinSet::new();

    let cancel_token = tokio_util::sync::CancellationToken::new();

    init_rpc_api(
        &opts.node_opts,
        &opts,
        peer_table.clone(),
        local_p2p_node.clone(),
        local_node_record.lock().await.clone(),
        store.clone(),
        blockchain.clone(),
        cancel_token.clone(),
        tracker.clone(),
        rollup_store.clone(),
    )
    .await;

    // Initialize metrics if enabled
    if opts.node_opts.metrics_enabled {
        init_metrics(&opts.node_opts, tracker.clone());
    }

    let l2_sequencer_cfg = SequencerConfig::try_from(opts.sequencer_opts).inspect_err(|err| {
        error!("{err}");
    })?;
    let cancellation_token = CancellationToken::new();

    // TODO: This should be handled differently, the current problem
    // with using opts.node_opts.p2p_enabled is that with the removal
    // of the l2 feature flag, p2p_enabled is set to true by default
    // prioritizing the L1 UX.
    if l2_sequencer_cfg.based.enabled {
        init_network(
            &opts.node_opts,
            &network,
            &data_dir,
            local_p2p_node,
            local_node_record.clone(),
            signer,
            peer_table.clone(),
            store.clone(),
            tracker,
            blockchain.clone(),
            Some(P2PBasedContext {
                store_rollup: rollup_store.clone(),
                // TODO: The Web3Signer refactor introduced a limitation where the committer key cannot be accessed directly because the signer could be either Local or Remote.
                // The Signer enum cannot be used in the P2PBasedContext struct due to cyclic dependencies between the l2-rpc and p2p crates.
                // As a temporary solution, a dummy committer key is used until a proper mechanism to utilize the Signer enum is implemented.
                // This should be replaced with the Signer enum once the refactor is complete.
                committer_key: Arc::new(
                    SecretKey::from_slice(
                        &hex::decode(
                            "385c546456b6a603a1cfcaa9ec9494ba4832da08dd6bcf4de9a71e4a01b74924",
                        )
                        .expect("Invalid committer key"),
                    )
                    .expect("Failed to create committer key"),
                ),
            }),
        )
        .await;
    } else {
        info!("P2P is disabled");
    }

    let l2_sequencer = ethrex_l2::start_l2(
        store,
        rollup_store,
        blockchain,
        l2_sequencer_cfg,
        cancellation_token.clone(),
        #[cfg(feature = "metrics")]
        format!(
            "http://{}:{}",
            opts.node_opts.http_addr, opts.node_opts.http_port
        ),
    )
    .into_future();

    join_set.spawn(l2_sequencer);

    tokio::select! {
        _ = tokio::signal::ctrl_c() => {
            join_set.abort_all();
        }
        _ = cancellation_token.cancelled() => {
        }
    }
    info!("Server shut down started...");
    let node_config_path = PathBuf::from(data_dir + "/node_config.json");
    info!("Storing config at {:?}...", node_config_path);
    cancel_token.cancel();
    let node_config = NodeConfigFile::new(peer_table, local_node_record.lock().await.clone()).await;
    store_node_config_file(node_config, node_config_path).await;
    tokio::time::sleep(Duration::from_secs(1)).await;
    info!("Server shutting down!");

    Ok(())
}<|MERGE_RESOLUTION|>--- conflicted
+++ resolved
@@ -4,29 +4,23 @@
 use std::time::Duration;
 
 use ethrex_blockchain::{Blockchain, BlockchainType};
-<<<<<<< HEAD
 use ethrex_common::Address;
 use ethrex_l2::SequencerConfig;
-=======
->>>>>>> 92a87057
 use ethrex_p2p::kademlia::KademliaTable;
 use ethrex_p2p::network::peer_table;
 use ethrex_p2p::peer_handler::PeerHandler;
 use ethrex_p2p::rlpx::l2::l2_connection::P2PBasedContext;
 use ethrex_p2p::sync_manager::SyncManager;
 use ethrex_p2p::types::{Node, NodeRecord};
+use ethrex_storage::Store;
 use ethrex_storage_rollup::{EngineTypeRollup, StoreRollup};
 use ethrex_vm::EvmEngine;
-<<<<<<< HEAD
 use secp256k1::SecretKey;
 use tokio::sync::Mutex;
 use tokio::task::JoinSet;
 use tokio_util::sync::CancellationToken;
 use tokio_util::task::TaskTracker;
 use tracing::{error, info, warn};
-=======
-use tracing::warn;
->>>>>>> 92a87057
 use tracing_subscriber::EnvFilter;
 use tracing_subscriber::layer::SubscriberExt;
 use tui_logger::{LevelFilter, TuiTracingSubscriberLayer};
@@ -37,7 +31,6 @@
     get_network, get_signer, init_blockchain, init_network, init_store,
 };
 use crate::l2::L2Options;
-<<<<<<< HEAD
 use crate::utils::{
     NodeConfigFile, get_client_version, read_jwtsecret_file, set_datadir, store_node_config_file,
 };
@@ -173,19 +166,6 @@
     info!("Server shutting down!");
     Ok(())
 }
-=======
-use crate::utils::{NodeConfigFile, store_node_config_file};
-use crate::utils::{get_client_version, read_jwtsecret_file, set_datadir};
-use ethrex_common::Address;
-use ethrex_l2::SequencerConfig;
-use ethrex_p2p::rlpx::l2::l2_connection::P2PBasedContext;
-use ethrex_storage::Store;
-use secp256k1::SecretKey;
-use std::{future::IntoFuture, path::PathBuf, time::Duration};
-use tokio::{sync::Mutex, task::JoinSet};
-use tokio_util::{sync::CancellationToken, task::TaskTracker};
-use tracing::{error, info};
->>>>>>> 92a87057
 
 #[allow(clippy::too_many_arguments)]
 async fn init_rpc_api(
@@ -296,137 +276,4 @@
     } else {
         initializers::init_tracing(&opts.node_opts);
     }
-}
-
-pub async fn init_l2(opts: L2Options) -> eyre::Result<()> {
-    if opts.node_opts.evm == EvmEngine::REVM {
-        panic!("L2 Doesn't support REVM, use LEVM instead.");
-    }
-
-    init_tracing(&opts);
-
-    let data_dir = set_datadir(&opts.node_opts.datadir);
-    let rollup_store_dir = data_dir.clone() + "/rollup_store";
-
-    let network = get_network(&opts.node_opts);
-
-    let genesis = network.get_genesis()?;
-    let store = init_store(&data_dir, genesis).await;
-    let rollup_store = init_rollup_store(&rollup_store_dir).await;
-
-    let blockchain = init_blockchain(opts.node_opts.evm, store.clone(), BlockchainType::L2);
-
-    let signer = get_signer(&data_dir);
-
-    let local_p2p_node = get_local_p2p_node(&opts.node_opts, &signer);
-
-    let local_node_record = Arc::new(Mutex::new(get_local_node_record(
-        &data_dir,
-        &local_p2p_node,
-        &signer,
-    )));
-
-    let peer_table = peer_table(local_p2p_node.node_id());
-
-    // TODO: Check every module starts properly.
-    let tracker = TaskTracker::new();
-    let mut join_set = JoinSet::new();
-
-    let cancel_token = tokio_util::sync::CancellationToken::new();
-
-    init_rpc_api(
-        &opts.node_opts,
-        &opts,
-        peer_table.clone(),
-        local_p2p_node.clone(),
-        local_node_record.lock().await.clone(),
-        store.clone(),
-        blockchain.clone(),
-        cancel_token.clone(),
-        tracker.clone(),
-        rollup_store.clone(),
-    )
-    .await;
-
-    // Initialize metrics if enabled
-    if opts.node_opts.metrics_enabled {
-        init_metrics(&opts.node_opts, tracker.clone());
-    }
-
-    let l2_sequencer_cfg = SequencerConfig::try_from(opts.sequencer_opts).inspect_err(|err| {
-        error!("{err}");
-    })?;
-    let cancellation_token = CancellationToken::new();
-
-    // TODO: This should be handled differently, the current problem
-    // with using opts.node_opts.p2p_enabled is that with the removal
-    // of the l2 feature flag, p2p_enabled is set to true by default
-    // prioritizing the L1 UX.
-    if l2_sequencer_cfg.based.enabled {
-        init_network(
-            &opts.node_opts,
-            &network,
-            &data_dir,
-            local_p2p_node,
-            local_node_record.clone(),
-            signer,
-            peer_table.clone(),
-            store.clone(),
-            tracker,
-            blockchain.clone(),
-            Some(P2PBasedContext {
-                store_rollup: rollup_store.clone(),
-                // TODO: The Web3Signer refactor introduced a limitation where the committer key cannot be accessed directly because the signer could be either Local or Remote.
-                // The Signer enum cannot be used in the P2PBasedContext struct due to cyclic dependencies between the l2-rpc and p2p crates.
-                // As a temporary solution, a dummy committer key is used until a proper mechanism to utilize the Signer enum is implemented.
-                // This should be replaced with the Signer enum once the refactor is complete.
-                committer_key: Arc::new(
-                    SecretKey::from_slice(
-                        &hex::decode(
-                            "385c546456b6a603a1cfcaa9ec9494ba4832da08dd6bcf4de9a71e4a01b74924",
-                        )
-                        .expect("Invalid committer key"),
-                    )
-                    .expect("Failed to create committer key"),
-                ),
-            }),
-        )
-        .await;
-    } else {
-        info!("P2P is disabled");
-    }
-
-    let l2_sequencer = ethrex_l2::start_l2(
-        store,
-        rollup_store,
-        blockchain,
-        l2_sequencer_cfg,
-        cancellation_token.clone(),
-        #[cfg(feature = "metrics")]
-        format!(
-            "http://{}:{}",
-            opts.node_opts.http_addr, opts.node_opts.http_port
-        ),
-    )
-    .into_future();
-
-    join_set.spawn(l2_sequencer);
-
-    tokio::select! {
-        _ = tokio::signal::ctrl_c() => {
-            join_set.abort_all();
-        }
-        _ = cancellation_token.cancelled() => {
-        }
-    }
-    info!("Server shut down started...");
-    let node_config_path = PathBuf::from(data_dir + "/node_config.json");
-    info!("Storing config at {:?}...", node_config_path);
-    cancel_token.cancel();
-    let node_config = NodeConfigFile::new(peer_table, local_node_record.lock().await.clone()).await;
-    store_node_config_file(node_config, node_config_path).await;
-    tokio::time::sleep(Duration::from_secs(1)).await;
-    info!("Server shutting down!");
-
-    Ok(())
 }