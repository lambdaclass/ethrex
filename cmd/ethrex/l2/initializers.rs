--- conflicted
+++ resolved
@@ -216,7 +216,6 @@
 
     let p2p_context = P2PContext::new(
         local_p2p_node.clone(),
-        local_node_record.clone(),
         tracker.clone(),
         signer,
         peer_table.clone(),
@@ -285,11 +284,6 @@
             &opts.node_opts,
             &network,
             &datadir,
-<<<<<<< HEAD
-=======
-            local_p2p_node,
-            signer,
->>>>>>> d4b20ef1
             peer_handler.clone(),
             tracker,
             blockchain.clone(),
