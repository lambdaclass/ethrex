--- conflicted
+++ resolved
@@ -7,14 +7,9 @@
 use crate::utils::{
     NodeConfigFile, get_client_version, init_datadir, read_jwtsecret_file, store_node_config_file,
 };
-<<<<<<< HEAD
 use ethrex_blockchain::{Blockchain, BlockchainOptions, BlockchainType};
 use ethrex_common::types::Genesis;
-use ethrex_common::types::fee_config::FeeConfig;
-=======
-use ethrex_blockchain::{Blockchain, BlockchainType};
 use ethrex_common::types::fee_config::{FeeConfig, OperatorFeeConfig};
->>>>>>> 433b74f5
 use ethrex_common::{Address, types::DEFAULT_BUILDER_GAS_CEIL};
 use ethrex_l2::SequencerConfig;
 use ethrex_p2p::{
@@ -319,7 +314,32 @@
     Ok(())
 }
 
-<<<<<<< HEAD
+pub async fn get_operator_fee_config(
+    sequencer_opts: &SequencerOptions,
+) -> eyre::Result<Option<OperatorFeeConfig>> {
+    if sequencer_opts.based {
+        // If based is enabled, operator fee is not applicable
+        return Ok(None);
+    }
+
+    let fee = sequencer_opts.block_producer_opts.operator_fee_per_gas;
+
+    let address = sequencer_opts
+        .block_producer_opts
+        .operator_fee_vault_address;
+
+    let operator_fee_config =
+        if let (Some(operator_fee_vault), Some(operator_fee_per_gas)) = (address, fee) {
+            Some(OperatorFeeConfig {
+                operator_fee_vault,
+                operator_fee_per_gas,
+            })
+        } else {
+            None
+        };
+    Ok(operator_fee_config)
+}
+
 /// Initializes a checkpoint of the given store at the specified path.
 ///
 /// If there's no previous checkpoint, it creates one from the current store state.
@@ -407,30 +427,4 @@
     }
 
     Ok((checkpoint_store, checkpoint_blockchain))
-=======
-pub async fn get_operator_fee_config(
-    sequencer_opts: &SequencerOptions,
-) -> eyre::Result<Option<OperatorFeeConfig>> {
-    if sequencer_opts.based {
-        // If based is enabled, operator fee is not applicable
-        return Ok(None);
-    }
-
-    let fee = sequencer_opts.block_producer_opts.operator_fee_per_gas;
-
-    let address = sequencer_opts
-        .block_producer_opts
-        .operator_fee_vault_address;
-
-    let operator_fee_config =
-        if let (Some(operator_fee_vault), Some(operator_fee_per_gas)) = (address, fee) {
-            Some(OperatorFeeConfig {
-                operator_fee_vault,
-                operator_fee_per_gas,
-            })
-        } else {
-            None
-        };
-    Ok(operator_fee_config)
->>>>>>> 433b74f5
 }