--- conflicted
+++ resolved
@@ -170,22 +170,14 @@
     let store = init_store(&datadir, genesis).await;
     let rollup_store = init_rollup_store(&rollup_store_dir).await;
 
-<<<<<<< HEAD
-    let blockchain = init_blockchain(
-        store.clone(),
-        BlockchainType::L2,
-        true,
-        opts.sequencer_opts.block_producer_opts.fee_vault_address,
-    );
-=======
     let blockchain_opts = ethrex_blockchain::BlockchainOptions {
         max_mempool_size: opts.node_opts.mempool_max_size,
         r#type: BlockchainType::L2,
         perf_logs_enabled: true,
+        fee_vault: opts.sequencer_opts.block_producer_opts.fee_vault_address,
     };
 
     let blockchain = init_blockchain(store.clone(), blockchain_opts);
->>>>>>> 24da00b9
 
     let signer = get_signer(&datadir);
 
