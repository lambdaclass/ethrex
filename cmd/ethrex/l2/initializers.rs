--- conflicted
+++ resolved
@@ -148,19 +148,12 @@
     }
 }
 
-<<<<<<< HEAD
-pub async fn init_l2(opts: L2Options) -> eyre::Result<()> {
-    #[cfg(feature = "revm")]
-    panic!("L2 doesn't support REVM");
-=======
 pub async fn init_l2(
     opts: L2Options,
     log_filter_handler: Option<reload::Handle<EnvFilter, Registry>>,
 ) -> eyre::Result<()> {
-    if opts.node_opts.evm == EvmEngine::REVM {
-        panic!("L2 Doesn't support REVM, use LEVM instead.");
-    }
->>>>>>> 5f460384
+    #[cfg(feature = "revm")]
+    panic!("L2 doesn't support REVM");
 
     let data_dir = init_datadir(&opts.node_opts.datadir);
     let rollup_store_dir = data_dir.clone() + "/rollup_store";
