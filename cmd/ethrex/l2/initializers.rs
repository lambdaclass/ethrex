use crate::cli::Options as L1Options;
use crate::initializers::{
    self, get_authrpc_socket_addr, get_http_socket_addr, get_local_node_record, get_local_p2p_node,
    get_network, get_signer, init_blockchain, init_network, init_store,
};
use crate::l2::{L2Options, SequencerOptions};
use crate::utils::{
    NodeConfigFile, get_client_version, init_datadir, read_jwtsecret_file, store_node_config_file,
};
use ethrex_blockchain::{Blockchain, BlockchainType};
<<<<<<< HEAD
use ethrex_common::U256;
use ethrex_common::types::fee_config::{FeeConfig, OperatorFeeConfig};
=======
use ethrex_common::types::fee_config::FeeConfig;
>>>>>>> 1b604808
use ethrex_common::{Address, types::DEFAULT_BUILDER_GAS_CEIL};
use ethrex_l2::SequencerConfig;
use ethrex_l2_sdk::get_operator_fee;
use ethrex_p2p::{
    discv4::peer_table::PeerTable,
    peer_handler::PeerHandler,
    rlpx::l2::l2_connection::P2PBasedContext,
    sync_manager::SyncManager,
    types::{Node, NodeRecord},
};
use ethrex_rpc::EthClient;
use ethrex_rpc::clients::EthClientError;
use ethrex_storage::Store;
use ethrex_storage_rollup::{EngineTypeRollup, StoreRollup};
use secp256k1::SecretKey;
use std::{fs::read_to_string, path::Path, sync::Arc, time::Duration};
use tokio::{sync::Mutex, task::JoinSet};
use tokio_util::{sync::CancellationToken, task::TaskTracker};
use tracing::{error, info, warn};
use tracing_subscriber::{EnvFilter, Registry, layer::SubscriberExt, reload};
use tui_logger::{LevelFilter, TuiTracingSubscriberLayer};

#[allow(clippy::too_many_arguments)]
async fn init_rpc_api(
    opts: &L1Options,
    l2_opts: &L2Options,
    peer_table: PeerTable,
    local_p2p_node: Node,
    local_node_record: NodeRecord,
    store: Store,
    blockchain: Arc<Blockchain>,
    cancel_token: CancellationToken,
    tracker: TaskTracker,
    rollup_store: StoreRollup,
    log_filter_handler: Option<reload::Handle<EnvFilter, Registry>>,
    gas_ceil: Option<u64>,
) {
    let peer_handler = PeerHandler::new(peer_table);

    init_datadir(&opts.datadir);

    // Create SyncManager
    let syncer = SyncManager::new(
        peer_handler.clone(),
        &opts.syncmode,
        cancel_token,
        blockchain.clone(),
        store.clone(),
        opts.datadir.clone(),
    )
    .await;

    let rpc_api = ethrex_l2_rpc::start_api(
        get_http_socket_addr(opts),
        get_authrpc_socket_addr(opts),
        store,
        blockchain,
        read_jwtsecret_file(&opts.authrpc_jwtsecret),
        local_p2p_node,
        local_node_record,
        syncer,
        peer_handler,
        get_client_version(),
        get_valid_delegation_addresses(l2_opts),
        l2_opts.sponsor_private_key,
        rollup_store,
        log_filter_handler,
        gas_ceil.unwrap_or(DEFAULT_BUILDER_GAS_CEIL),
    );

    tracker.spawn(rpc_api);
}

fn get_valid_delegation_addresses(l2_opts: &L2Options) -> Vec<Address> {
    let Some(ref path) = l2_opts.sponsorable_addresses_file_path else {
        warn!("No valid addresses provided, ethrex_SendTransaction will always fail");
        return Vec::new();
    };
    let addresses: Vec<Address> = read_to_string(path)
        .unwrap_or_else(|_| panic!("Failed to load file {path}"))
        .lines()
        .filter(|line| !line.trim().is_empty())
        .map(|line| line.to_string().parse::<Address>())
        .filter_map(Result::ok)
        .collect();
    if addresses.is_empty() {
        warn!("No valid addresses provided, ethrex_SendTransaction will always fail");
    }
    addresses
}

pub async fn init_rollup_store(datadir: &Path) -> StoreRollup {
    #[cfg(feature = "rollup_storage_sql")]
    let engine_type = EngineTypeRollup::SQL;
    #[cfg(not(feature = "rollup_storage_sql"))]
    let engine_type = EngineTypeRollup::InMemory;
    let rollup_store =
        StoreRollup::new(datadir, engine_type).expect("Failed to create StoreRollup");
    rollup_store
        .init()
        .await
        .expect("Failed to init rollup store");
    rollup_store
}

fn init_metrics(opts: &L1Options, tracker: TaskTracker) {
    tracing::info!(
        "Starting metrics server on {}:{}",
        opts.metrics_addr,
        opts.metrics_port
    );
    let metrics_api = ethrex_metrics::l2::api::start_prometheus_metrics_api(
        opts.metrics_addr.clone(),
        opts.metrics_port.clone(),
    );
    tracker.spawn(metrics_api);
}

pub fn init_tracing(opts: &L2Options) -> Option<reload::Handle<EnvFilter, Registry>> {
    if !opts.sequencer_opts.no_monitor {
        let level_filter = EnvFilter::builder()
            .parse_lossy("debug,tower_http::trace=debug,reqwest_tracing=off,hyper=off,libsql=off,ethrex::initializers=off,ethrex::l2::initializers=off,ethrex::l2::command=off");
        let subscriber = tracing_subscriber::registry()
            .with(TuiTracingSubscriberLayer)
            .with(level_filter);
        tracing::subscriber::set_global_default(subscriber)
            .expect("setting default subscriber failed");
        tui_logger::init_logger(LevelFilter::max()).expect("Failed to initialize tui_logger");

        // Monitor already registers all log levels
        None
    } else {
        Some(initializers::init_tracing(&opts.node_opts))
    }
}

pub async fn init_l2(
    opts: L2Options,
    log_filter_handler: Option<reload::Handle<EnvFilter, Registry>>,
) -> eyre::Result<()> {
    let datadir = opts.node_opts.datadir.clone();
    init_datadir(&opts.node_opts.datadir);
    let rollup_store_dir = datadir.join("rollup_store");

    let network = get_network(&opts.node_opts);

    let genesis = network.get_genesis()?;
    let store = init_store(&datadir, genesis).await;
    let rollup_store = init_rollup_store(&rollup_store_dir).await;

<<<<<<< HEAD
    let operator_fee_config = get_operator_fee_config(&opts.sequencer_opts).await?;

    let fee_config = FeeConfig {
        base_fee_vault: opts
            .sequencer_opts
            .block_producer_opts
            .base_fee_vault_address,
        operator_fee_config,
=======
    let fee_config = FeeConfig {
        fee_vault: opts.sequencer_opts.block_producer_opts.fee_vault_address,
        ..Default::default()
>>>>>>> 1b604808
    };

    let blockchain_opts = ethrex_blockchain::BlockchainOptions {
        max_mempool_size: opts.node_opts.mempool_max_size,
        r#type: BlockchainType::L2(fee_config),
        perf_logs_enabled: true,
    };

    let blockchain = init_blockchain(store.clone(), blockchain_opts);

    let signer = get_signer(&datadir);

    let local_p2p_node = get_local_p2p_node(&opts.node_opts, &signer);

    let local_node_record = Arc::new(Mutex::new(get_local_node_record(
        &datadir,
        &local_p2p_node,
        &signer,
    )));

    let peer_handler = PeerHandler::new(PeerTable::spawn());

    // TODO: Check every module starts properly.
    let tracker = TaskTracker::new();
    let mut join_set = JoinSet::new();

    let cancel_token = tokio_util::sync::CancellationToken::new();

    init_rpc_api(
        &opts.node_opts,
        &opts,
        peer_handler.peer_table.clone(),
        local_p2p_node.clone(),
        local_node_record.lock().await.clone(),
        store.clone(),
        blockchain.clone(),
        cancel_token.clone(),
        tracker.clone(),
        rollup_store.clone(),
        log_filter_handler,
        Some(opts.sequencer_opts.block_producer_opts.block_gas_limit),
    )
    .await;

    // Initialize metrics if enabled
    if opts.node_opts.metrics_enabled {
        init_metrics(&opts.node_opts, tracker.clone());
    }

    let l2_sequencer_cfg = SequencerConfig::try_from(opts.sequencer_opts).inspect_err(|err| {
        error!("{err}");
    })?;
    let cancellation_token = CancellationToken::new();

    // TODO: This should be handled differently, the current problem
    // with using opts.node_opts.p2p_enabled is that with the removal
    // of the l2 feature flag, p2p_enabled is set to true by default
    // prioritizing the L1 UX.
    if l2_sequencer_cfg.based.enabled {
        init_network(
            &opts.node_opts,
            &network,
            &datadir,
            local_p2p_node,
            local_node_record.clone(),
            signer,
            peer_handler.clone(),
            store.clone(),
            tracker,
            blockchain.clone(),
            Some(P2PBasedContext {
                store_rollup: rollup_store.clone(),
                // TODO: The Web3Signer refactor introduced a limitation where the committer key cannot be accessed directly because the signer could be either Local or Remote.
                // The Signer enum cannot be used in the P2PBasedContext struct due to cyclic dependencies between the l2-rpc and p2p crates.
                // As a temporary solution, a dummy committer key is used until a proper mechanism to utilize the Signer enum is implemented.
                // This should be replaced with the Signer enum once the refactor is complete.
                committer_key: Arc::new(
                    SecretKey::from_slice(
                        &hex::decode(
                            "385c546456b6a603a1cfcaa9ec9494ba4832da08dd6bcf4de9a71e4a01b74924",
                        )
                        .expect("Invalid committer key"),
                    )
                    .expect("Failed to create committer key"),
                ),
            }),
        )
        .await;
    } else {
        info!("P2P is disabled");
    }

    let l2_sequencer = ethrex_l2::start_l2(
        store,
        rollup_store,
        blockchain,
        l2_sequencer_cfg,
        cancellation_token.clone(),
        #[cfg(feature = "metrics")]
        format!(
            "http://{}:{}",
            opts.node_opts.http_addr, opts.node_opts.http_port
        ),
    )
    .into_future();

    join_set.spawn(l2_sequencer);

    tokio::select! {
        _ = tokio::signal::ctrl_c() => {
            join_set.abort_all();
        }
        _ = cancellation_token.cancelled() => {
        }
    }
    info!("Server shut down started...");
    let node_config_path = datadir.join("node_config.json");
    info!(path = %node_config_path.display(), "Storing node config");
    cancel_token.cancel();
    let node_config = NodeConfigFile::new(
        peer_handler.peer_table,
        local_node_record.lock().await.clone(),
    )
    .await;
    store_node_config_file(node_config, node_config_path).await;
    tokio::time::sleep(Duration::from_secs(1)).await;
    info!("Server shutting down!");
    Ok(())
}

pub async fn get_operator_fee_config(
    sequencer_opts: &SequencerOptions,
) -> eyre::Result<Option<OperatorFeeConfig>> {
    if sequencer_opts.based {
        // If based is enabled, operator fee is not applicable
        return Ok(None);
    }

    // Fetch operator fee from the on-chain proposer contract
    let operator_fee = fetch_operator_fee(
        sequencer_opts.eth_opts.rpc_url.clone(),
        sequencer_opts.committer_opts.on_chain_proposer_address,
    )
    .await?;

    // Check if operator fee vault address is provided in the config
    let operator_address = sequencer_opts
        .block_producer_opts
        .operator_fee_vault_address;

    let operator_fee_config = if let Some(address) = operator_address {
        Some(OperatorFeeConfig {
            operator_fee,
            operator_fee_vault: address,
        })
    } else {
        if !operator_fee.is_zero() {
            error!(
                "The operator fee is set on-chain, but no operator fee vault address is provided in the configuration."
            );
            return Err(eyre::eyre!("Missing operator fee vault address"));
        }
        None
    };
    Ok(operator_fee_config)
}

pub async fn fetch_operator_fee(
    rpc_urls: Vec<String>,
    on_chain_proposer_address: Option<Address>,
) -> Result<U256, EthClientError> {
    let contract_address = on_chain_proposer_address.ok_or(EthClientError::Custom(
        "on_chain_proposer_address not set in config".to_string(),
    ))?;
    let eth_client = EthClient::new_with_multiple_urls(rpc_urls)?;
    get_operator_fee(&eth_client, contract_address).await
}<|MERGE_RESOLUTION|>--- conflicted
+++ resolved
@@ -8,12 +8,8 @@
     NodeConfigFile, get_client_version, init_datadir, read_jwtsecret_file, store_node_config_file,
 };
 use ethrex_blockchain::{Blockchain, BlockchainType};
-<<<<<<< HEAD
 use ethrex_common::U256;
 use ethrex_common::types::fee_config::{FeeConfig, OperatorFeeConfig};
-=======
-use ethrex_common::types::fee_config::FeeConfig;
->>>>>>> 1b604808
 use ethrex_common::{Address, types::DEFAULT_BUILDER_GAS_CEIL};
 use ethrex_l2::SequencerConfig;
 use ethrex_l2_sdk::get_operator_fee;
@@ -164,7 +160,6 @@
     let store = init_store(&datadir, genesis).await;
     let rollup_store = init_rollup_store(&rollup_store_dir).await;
 
-<<<<<<< HEAD
     let operator_fee_config = get_operator_fee_config(&opts.sequencer_opts).await?;
 
     let fee_config = FeeConfig {
@@ -173,11 +168,6 @@
             .block_producer_opts
             .base_fee_vault_address,
         operator_fee_config,
-=======
-    let fee_config = FeeConfig {
-        fee_vault: opts.sequencer_opts.block_producer_opts.fee_vault_address,
-        ..Default::default()
->>>>>>> 1b604808
     };
 
     let blockchain_opts = ethrex_blockchain::BlockchainOptions {
