--- conflicted
+++ resolved
@@ -3,12 +3,8 @@
 pub mod command;
 pub mod options;
 
-<<<<<<< HEAD
-pub use command::CommandL2;
-=======
-pub use command::Command;
+pub use command::L2Command;
 pub use initializers::init_l2;
->>>>>>> 92a87057
 pub use options::{
     BlockProducerOptions, CommitterOptions, EthOptions, Options as L2Options,
     ProofCoordinatorOptions, SequencerOptions, WatcherOptions,
