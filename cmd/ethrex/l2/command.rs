use crate::{
    DEFAULT_L2_DATADIR,
    cli::{self as ethrex_cli, Options as NodeOptions},
    initializers::{
        get_local_node_record, get_local_p2p_node, get_network, get_signer, init_blockchain,
        init_network, init_store,
    },
    l2::{self, options::Options},
    networks::Network,
    utils::{NodeConfigFile, parse_private_key, set_datadir, store_node_config_file},
};
use clap::Subcommand;
use ethrex_blockchain::BlockchainType;
use ethrex_common::{
    Address, U256,
    types::{BYTES_PER_BLOB, BlobsBundle, BlockHeader, batch::Batch, bytes_from_blob},
};
use ethrex_l2::SequencerConfig;
use ethrex_l2_common::calldata::Value;
use ethrex_l2_common::l1_messages::get_l1_message_hash;
use ethrex_l2_common::state_diff::StateDiff;
use ethrex_l2_sdk::call_contract;
use ethrex_p2p::network::peer_table;
use ethrex_p2p::rlpx::l2::l2_connection::P2PBasedContext;
use ethrex_rpc::{
    EthClient, clients::beacon::BeaconClient, types::block_identifier::BlockIdentifier,
};
use ethrex_storage::{EngineType, Store, UpdateBatch};
use ethrex_storage_rollup::{EngineTypeRollup, StoreRollup};
use ethrex_vm::EvmEngine;
use eyre::OptionExt;
use itertools::Itertools;
use keccak_hash::keccak;
use reqwest::Url;
use secp256k1::SecretKey;
use std::{
    fs::{create_dir_all, read_dir},
    future::IntoFuture,
    path::PathBuf,
    sync::Arc,
    time::Duration,
};
use tokio::sync::Mutex;
use tokio_util::task::TaskTracker;
use tracing::{error, info};

#[allow(clippy::large_enum_variant)]
#[derive(Subcommand)]
pub enum Command {
    #[command(about = "Initialize an ethrex L2 node", visible_alias = "i")]
    Init {
        #[command(flatten)]
        opts: Options,
    },
    #[command(name = "removedb", about = "Remove the database", visible_aliases = ["rm", "clean"])]
    RemoveDB {
        #[arg(long = "datadir", value_name = "DATABASE_DIRECTORY", default_value = DEFAULT_L2_DATADIR, required = false)]
        datadir: String,
        #[arg(long = "force", required = false, action = clap::ArgAction::SetTrue)]
        force: bool,
    },
    #[command(about = "Launch a server that listens for Blobs submissions and saves them offline.")]
    BlobsSaver {
        #[arg(
            short = 'c',
            long = "contract",
            help = "The contract address to listen to."
        )]
        contract_address: Address,
        #[arg(short = 'd', long, help = "The directory to save the blobs.")]
        data_dir: PathBuf,
        #[arg(short = 'e', long)]
        l1_eth_rpc: Url,
        #[arg(short = 'b', long)]
        l1_beacon_rpc: Url,
    },
    #[command(about = "Reconstructs the L2 state from L1 blobs.")]
    Reconstruct {
        #[arg(short = 'g', long, help = "The genesis file for the L2 network.")]
        genesis: PathBuf,
        #[arg(short = 'b', long, help = "The directory to read the blobs from.")]
        blobs_dir: PathBuf,
        #[arg(short = 's', long, help = "The path to the store.")]
        store_path: PathBuf,
        #[arg(short = 'c', long, help = "Address of the L2 proposer coinbase")]
        coinbase: Address,
    },
    #[command(about = "Reverts unverified batches.")]
    RevertBatch {
        #[arg(help = "ID of the batch to revert to")]
        batch: u64,
        #[arg(help = "The address of the OnChainProposer contract")]
        contract_address: Address,
        #[arg(long, value_parser = parse_private_key, env = "PRIVATE_KEY", help = "The private key of the owner. Assumed to have sequencing permission.")]
        private_key: Option<SecretKey>,
        #[arg(
            long,
            default_value = "http://localhost:8545",
            env = "RPC_URL",
            help = "URL of the L1 RPC"
        )]
        rpc_url: Url,
        #[arg(
            long = "network",
            default_value_t = Network::default(),
            value_name = "GENESIS_FILE_PATH",
            help = "Receives a `Genesis` struct in json format. This is the only argument which is required. You can look at some example genesis files at `fixtures/genesis*`.",
            env = "ETHREX_NETWORK",
            value_parser = clap::value_parser!(Network),
        )]
        network: Network,
        #[arg(
            long = "datadir",
            value_name = "DATABASE_DIRECTORY",
            default_value = DEFAULT_L2_DATADIR,
            help = "Receives the name of the directory where the Database is located.",
            env = "ETHREX_DATADIR"
        )]
        datadir: String,
    },
}

impl Command {
    pub async fn run(self) -> eyre::Result<()> {
        match self {
            Command::Init { opts } => {
                if opts.node_opts.evm == EvmEngine::REVM {
                    panic!("L2 Doesn't support REVM, use LEVM instead.");
                }

                l2::initializers::init_tracing(&opts);

                let data_dir = set_datadir(&opts.node_opts.datadir);
                let rollup_store_dir = data_dir.clone() + "/rollup_store";

                let network = get_network(&opts.node_opts);

                let genesis = network.get_genesis()?;
                let store = init_store(&data_dir, genesis).await;
                let rollup_store = l2::initializers::init_rollup_store(&rollup_store_dir).await;

                let blockchain =
                    init_blockchain(opts.node_opts.evm, store.clone(), BlockchainType::L2);

                let signer = get_signer(&data_dir);

                let local_p2p_node = get_local_p2p_node(&opts.node_opts, &signer);

                let local_node_record = Arc::new(Mutex::new(get_local_node_record(
                    &data_dir,
                    &local_p2p_node,
                    &signer,
                )));

                let peer_table = peer_table(local_p2p_node.node_id());

                // TODO: Check every module starts properly.
                let tracker = TaskTracker::new();

                let cancel_token = tokio_util::sync::CancellationToken::new();

                l2::initializers::init_rpc_api(
                    &opts.node_opts,
                    &opts,
                    peer_table.clone(),
                    local_p2p_node.clone(),
                    local_node_record.lock().await.clone(),
                    store.clone(),
                    blockchain.clone(),
                    cancel_token.clone(),
                    tracker.clone(),
                    rollup_store.clone(),
                )
                .await;

                // Initialize metrics if enabled
                if opts.node_opts.metrics_enabled {
                    l2::initializers::init_metrics(&opts.node_opts, tracker.clone());
                }

                let l2_sequencer_cfg = SequencerConfig::from(opts.sequencer_opts);

                // TODO: This should be handled differently, the current problem
                // with using opts.node_opts.p2p_enabled is that with the removal
                // of the l2 feature flag, p2p_enabled is set to true by default
                // prioritizing the L1 UX.
                if l2_sequencer_cfg.based.enabled {
                    init_network(
                        &opts.node_opts,
                        &network,
                        &data_dir,
                        local_p2p_node,
                        local_node_record.clone(),
                        signer,
                        peer_table.clone(),
                        store.clone(),
                        tracker.clone(),
                        blockchain.clone(),
                        Some(P2PBasedContext {
                            store_rollup: rollup_store.clone(),
                            committer_key: Arc::new(l2_sequencer_cfg.l1_committer.l1_private_key),
                        }),
                    )
                    .await;
                } else {
                    info!("P2P is disabled");
                }

<<<<<<< HEAD
=======
                let l2_sequencer_cfg =
                    SequencerConfig::try_from(opts.sequencer_opts).inspect_err(|err| {
                        error!("{err}");
                    })?;

>>>>>>> ea331e09
                let l2_sequencer = ethrex_l2::start_l2(
                    store,
                    rollup_store,
                    blockchain,
                    l2_sequencer_cfg,
                    #[cfg(feature = "metrics")]
                    format!(
                        "http://{}:{}",
                        opts.node_opts.http_addr, opts.node_opts.http_port
                    ),
                )
                .into_future();

                tracker.spawn(l2_sequencer);

                tokio::select! {
                    _ = tokio::signal::ctrl_c() => {
                        info!("Server shut down started...");
                        let node_config_path = PathBuf::from(data_dir + "/node_config.json");
                        info!("Storing config at {:?}...", node_config_path);
                        cancel_token.cancel();
                        let node_config = NodeConfigFile::new(peer_table, local_node_record.lock().await.clone()).await;
                        store_node_config_file(node_config, node_config_path).await;
                        tokio::time::sleep(Duration::from_secs(1)).await;
                        info!("Server shutting down!");
                    }
                }
            }
            Self::RemoveDB { datadir, force } => {
                Box::pin(async {
                    ethrex_cli::Subcommand::RemoveDB { datadir, force }
                        .run(&NodeOptions::default()) // This is not used by the RemoveDB command.
                        .await
                })
                .await?
            }
            Command::BlobsSaver {
                l1_eth_rpc,
                l1_beacon_rpc,
                contract_address,
                data_dir,
            } => {
                create_dir_all(data_dir.clone())?;

                let eth_client = EthClient::new(l1_eth_rpc.as_str())?;
                let beacon_client = BeaconClient::new(l1_beacon_rpc);

                // Keep delay for finality
                let mut current_block = U256::zero();
                while current_block < U256::from(64) {
                    current_block = eth_client.get_block_number().await?;
                    tokio::time::sleep(Duration::from_secs(12)).await;
                }
                current_block = current_block
                    .checked_sub(U256::from(64))
                    .ok_or_eyre("Cannot get finalized block")?;

                let event_signature = keccak("BatchCommitted(bytes32)");

                loop {
                    // Wait for a block
                    tokio::time::sleep(Duration::from_secs(12)).await;

                    let logs = eth_client
                        .get_logs(
                            current_block,
                            current_block,
                            contract_address,
                            vec![event_signature],
                        )
                        .await?;

                    if !logs.is_empty() {
                        // Get parent beacon block root hash from block
                        let block = eth_client
                            .get_block_by_number(BlockIdentifier::Number(current_block.as_u64()))
                            .await?;
                        let parent_beacon_hash = block
                            .header
                            .parent_beacon_block_root
                            .ok_or_eyre("Unknown parent beacon root")?;

                        // Get block slot from parent beacon block
                        let parent_beacon_block =
                            beacon_client.get_block_by_hash(parent_beacon_hash).await?;
                        let target_slot = parent_beacon_block.message.slot + 1;

                        // Get versioned hashes from transactions
                        let mut l2_blob_hashes = vec![];
                        for log in logs {
                            let tx = eth_client
                                .get_transaction_by_hash(log.transaction_hash)
                                .await?
                                .ok_or_eyre(format!(
                                    "Transaction {:#x} not found",
                                    log.transaction_hash
                                ))?;
                            l2_blob_hashes.extend(tx.blob_versioned_hashes.ok_or_eyre(format!(
                                "Blobs not found in transaction {:#x}",
                                log.transaction_hash
                            ))?);
                        }

                        // Get blobs from block's slot and only keep L2 commitment's blobs
                        for blob in beacon_client
                            .get_blobs_by_slot(target_slot)
                            .await?
                            .into_iter()
                            .filter(|blob| l2_blob_hashes.contains(&blob.versioned_hash()))
                        {
                            let blob_path =
                                data_dir.join(format!("{target_slot}-{}.blob", blob.index));
                            std::fs::write(blob_path, blob.blob)?;
                        }

                        println!("Saved blobs for slot {target_slot}");
                    }

                    current_block += U256::one();
                }
            }
            Command::Reconstruct {
                genesis,
                blobs_dir,
                store_path,
                coinbase,
            } => {
                cfg_if::cfg_if! {
                    if #[cfg(feature = "libmdbx")] {
                        use ethrex_common::H256;

                        // Init stores
                        let store = Store::new_from_genesis(
                            store_path.to_str().expect("Invalid store path"),
                            EngineType::Libmdbx,
                            genesis.to_str().expect("Invalid genesis path"),
                        )
                        .await?;
                        let rollup_store = StoreRollup::new(
                            store_path
                                .join("./rollup_store")
                                .to_str()
                                .expect("Invalid store path"),
                            EngineTypeRollup::Libmdbx,
                        )?;
                        rollup_store
                            .init()
                            .await
                            .expect("Failed to init rollup store");

                        // Get genesis
                        let genesis_header = store.get_block_header(0)?.expect("Genesis block not found");
                        let genesis_block_hash = genesis_header.hash();

                        let mut new_trie = store
                            .state_trie(genesis_block_hash)?
                            .expect("Cannot open state trie");

                        let mut last_block_number = 0;

                        // Iterate over each blob
                        let files: Vec<std::fs::DirEntry> = read_dir(blobs_dir)?.try_collect()?;
                        for (file_number, file) in files
                            .into_iter()
                            .sorted_by_key(|f| f.file_name())
                            .enumerate()
                        {
                            let batch_number = file_number as u64 + 1;
                            let blob = std::fs::read(file.path())?;

                            if blob.len() != BYTES_PER_BLOB {
                                panic!("Invalid blob size");
                            }

                            // Decode state diff from blob
                            let blob = bytes_from_blob(blob.into());
                            let state_diff = StateDiff::decode(&blob)?;

                            // Apply all account updates to trie
                            let account_updates = state_diff.to_account_updates(&new_trie)?;
                            let account_updates_list = store
                                .apply_account_updates_from_trie_batch(new_trie, account_updates.values())
                                .await
                                .expect("Error applying account updates");

                            let (new_state_root, state_updates, accounts_updates) =
                                (
                                    account_updates_list.state_trie_hash,
                                    account_updates_list.state_updates,
                                    account_updates_list.storage_updates
                                );

                            let pseudo_update_batch = UpdateBatch {
                                account_updates: state_updates,
                                storage_updates: accounts_updates,
                                blocks: vec![],
                                receipts: vec![],
                                code_updates: vec![],
                            };

                            store.store_block_updates(pseudo_update_batch).await.expect("Error storing trie updates");

                            new_trie = store.open_state_trie(new_state_root).expect("Error opening new state trie");

                            // Get withdrawal hashes
                            let message_hashes = state_diff
                                .l1_messages
                                .iter()
                                .map(get_l1_message_hash)
                                .collect();

                            // Get the first block of the batch
                            let first_block_number = last_block_number + 1;

                            // Build the header of the last block.
                            // Note that its state_root is the root of new_trie.
                            let new_block = BlockHeader {
                                coinbase,
                                state_root: new_trie.hash().expect("Error committing state"),
                                ..state_diff.last_header
                            };

                            // Store last block.
                            let new_block_hash = new_block.hash();
                            store
                                .add_block_header(new_block_hash, new_block.clone())
                                .await?;
                            store
                                .add_block_number(new_block_hash, state_diff.last_header.number)
                                .await?;
                            store
                                .set_canonical_block(state_diff.last_header.number, new_block_hash)
                                .await?;
                            println!(
                                "Stored last block of blob. Block {}. State root {}",
                                new_block.number, new_block.state_root
                            );

                            last_block_number = new_block.number;

                            let batch = Batch {
                                number: batch_number,
                                first_block: first_block_number,
                                last_block: new_block.number,
                                state_root: new_block.state_root,
                                privileged_transactions_hash: H256::zero(),
                                message_hashes,
                                blobs_bundle: BlobsBundle::empty(),
                                commit_tx: None,
                                verify_tx: None,
                            };

                            // Store batch info in L2 storage
                            rollup_store
                                .seal_batch(batch)
                                .await
                                .expect("Error storing batch");
                        }
                        store.update_latest_block_number(last_block_number).await?;
                    } else {
                        return Err(eyre::eyre!(
                            "Reconstruction is only supported with the libmdbx feature enabled."
                        ));
                    }
                }
            }
            Command::RevertBatch {
                batch,
                contract_address,
                rpc_url,
                private_key,
                datadir,
                network,
            } => {
                let data_dir = set_datadir(&datadir);
                let rollup_store_dir = data_dir.clone() + "/rollup_store";

                let client = EthClient::new(rpc_url.as_str())?;
                if let Some(private_key) = private_key {
                    info!("Pausing OnChainProposer...");
                    call_contract(&client, &private_key, contract_address, "pause()", vec![])
                        .await?;
                    info!("Doing revert on OnChainProposer...");
                    call_contract(
                        &client,
                        &private_key,
                        contract_address,
                        "revertBatch(uint256)",
                        vec![Value::Uint(batch.into())],
                    )
                    .await?;
                } else {
                    info!("Private key not given, not updating contract.");
                }
                info!("Updating store...");
                let rollup_store = l2::initializers::init_rollup_store(&rollup_store_dir).await;
                let last_kept_block = rollup_store
                    .get_block_numbers_by_batch(batch)
                    .await?
                    .and_then(|kept_blocks| kept_blocks.iter().max().cloned())
                    .unwrap_or(0);

                let genesis = network.get_genesis()?;
                let store = init_store(&data_dir, genesis).await;

                rollup_store.revert_to_batch(batch).await?;
                store.update_latest_block_number(last_kept_block).await?;

                let mut block_to_delete = last_kept_block + 1;
                while store
                    .get_canonical_block_hash(block_to_delete)
                    .await?
                    .is_some()
                {
                    store.remove_block(block_to_delete).await?;
                    block_to_delete += 1;
                }
                if let Some(private_key) = private_key {
                    info!("Unpausing OnChainProposer...");
                    call_contract(&client, &private_key, contract_address, "unpause()", vec![])
                        .await?;
                }
            }
        }
        Ok(())
    }
}<|MERGE_RESOLUTION|>--- conflicted
+++ resolved
@@ -178,7 +178,10 @@
                     l2::initializers::init_metrics(&opts.node_opts, tracker.clone());
                 }
 
-                let l2_sequencer_cfg = SequencerConfig::from(opts.sequencer_opts);
+                let l2_sequencer_cfg =
+                    SequencerConfig::try_from(opts.sequencer_opts).inspect_err(|err| {
+                        error!("{err}");
+                    })?;
 
                 // TODO: This should be handled differently, the current problem
                 // with using opts.node_opts.p2p_enabled is that with the removal
@@ -205,15 +208,7 @@
                 } else {
                     info!("P2P is disabled");
                 }
-
-<<<<<<< HEAD
-=======
-                let l2_sequencer_cfg =
-                    SequencerConfig::try_from(opts.sequencer_opts).inspect_err(|err| {
-                        error!("{err}");
-                    })?;
-
->>>>>>> ea331e09
+              
                 let l2_sequencer = ethrex_l2::start_l2(
                     store,
                     rollup_store,
