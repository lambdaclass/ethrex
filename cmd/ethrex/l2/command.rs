use crate::{
    cli::remove_db,
    initializers::{init_l1, init_store, init_tracing},
    l2::{
        self,
        deployer::{DeployerOptions, deploy_l1_contracts},
        options::{Options, ProverClientOptions},
    },
<<<<<<< HEAD
    utils::{parse_private_key, set_datadir},
=======
    networks::Network,
    utils::{default_datadir, init_datadir, parse_private_key},
>>>>>>> 78d57f4b
};
use clap::{FromArgMatches, Parser, Subcommand};
use ethrex_common::{
    Address, H256, U256,
    types::{BYTES_PER_BLOB, BlobsBundle, BlockHeader, batch::Batch, bytes_from_blob},
};
use ethrex_config::networks::Network;
use ethrex_l2_common::{calldata::Value, l1_messages::get_l1_message_hash, state_diff::StateDiff};
use ethrex_l2_sdk::call_contract;
use ethrex_rpc::{
    EthClient, clients::beacon::BeaconClient, types::block_identifier::BlockIdentifier,
};
use ethrex_storage::{EngineType, Store, UpdateBatch};
use ethrex_storage_rollup::StoreRollup;
use eyre::OptionExt;
use itertools::Itertools;
use keccak_hash::keccak;
use reqwest::Url;
use secp256k1::SecretKey;
use std::{
    fs::{create_dir_all, read_dir},
    path::PathBuf,
    time::Duration,
};
use tracing::info;

pub const DB_ETHREX_DEV_L1: &str = "dev_ethrex_l1";
pub const DB_ETHREX_DEV_L2: &str = "dev_ethrex_l2";

#[derive(Parser)]
#[clap(args_conflicts_with_subcommands = true)]
pub struct L2Command {
    #[clap(subcommand)]
    pub command: Option<Command>,
    #[clap(flatten)]
    pub opts: Option<Options>,
}

impl L2Command {
    pub async fn run(self) -> eyre::Result<()> {
        if let Some(cmd) = self.command {
            return cmd.run().await;
        }
        let mut app = clap::Command::new("init");
        app = <Options as clap::Args>::augment_args(app);

        let args = std::env::args().skip(2).collect::<Vec<_>>();
        let args_with_program = std::iter::once("init".to_string())
            .chain(args.into_iter())
            .collect::<Vec<_>>();

        let matches = app.try_get_matches_from(args_with_program)?;
        let init_options = Options::from_arg_matches(&matches)?;
        l2::init_tracing(&init_options);
        let mut l2_options = init_options;

        if l2_options.node_opts.dev {
            println!("Removing L1 and L2 databases...");
            remove_db(DB_ETHREX_DEV_L1, true);
            remove_db(DB_ETHREX_DEV_L2, true);
            println!("Initializing L1");
            init_l1(crate::cli::Options::default_l1()).await?;
            println!("Deploying contracts...");
            let contract_addresses =
                l2::deployer::deploy_l1_contracts(l2::deployer::DeployerOptions::default()).await?;

            l2_options = l2::options::Options {
                node_opts: crate::cli::Options::default_l2(),
                ..Default::default()
            };
            l2_options
                .sequencer_opts
                .committer_opts
                .on_chain_proposer_address = Some(contract_addresses.on_chain_proposer_address);
            l2_options.sequencer_opts.watcher_opts.bridge_address =
                Some(contract_addresses.bridge_address);
            println!("Initializing L2");
        }
        l2::init_l2(l2_options).await?;
        Ok(())
    }
}

#[allow(clippy::large_enum_variant)]
#[derive(Subcommand)]
pub enum Command {
    #[command(about = "Initialize an ethrex prover", visible_alias = "p")]
    Prover {
        #[command(flatten)]
        prover_client_options: ProverClientOptions,
    },
    #[command(name = "removedb", about = "Remove the database", visible_aliases = ["rm", "clean"])]
    RemoveDB {
        #[arg(long = "datadir", value_name = "DATABASE_DIRECTORY", default_value_t = default_datadir(), required = false)]
        datadir: String,
        #[arg(long = "force", required = false, action = clap::ArgAction::SetTrue)]
        force: bool,
    },
    #[command(about = "Launch a server that listens for Blobs submissions and saves them offline.")]
    BlobsSaver {
        #[arg(
            short = 'c',
            long = "contract",
            help = "The contract address to listen to."
        )]
        contract_address: Address,
        #[arg(short = 'd', long, help = "The directory to save the blobs.")]
        data_dir: PathBuf,
        #[arg(short = 'e', long)]
        l1_eth_rpc: Url,
        #[arg(short = 'b', long)]
        l1_beacon_rpc: Url,
    },
    #[command(about = "Reconstructs the L2 state from L1 blobs.")]
    Reconstruct {
        #[arg(short = 'g', long, help = "The genesis file for the L2 network.")]
        genesis: PathBuf,
        #[arg(short = 'b', long, help = "The directory to read the blobs from.")]
        blobs_dir: PathBuf,
        #[arg(short = 's', long, help = "The path to the store.")]
        store_path: PathBuf,
        #[arg(short = 'c', long, help = "Address of the L2 proposer coinbase")]
        coinbase: Address,
    },
    #[command(about = "Reverts unverified batches.")]
    RevertBatch {
        #[arg(help = "ID of the batch to revert to")]
        batch: u64,
        #[arg(help = "The address of the OnChainProposer contract")]
        contract_address: Address,
        #[arg(long, value_parser = parse_private_key, env = "PRIVATE_KEY", help = "The private key of the owner. Assumed to have sequencing permission.")]
        private_key: Option<SecretKey>,
        #[arg(
            long,
            default_value = "http://localhost:8545",
            env = "RPC_URL",
            help = "URL of the L1 RPC"
        )]
        rpc_url: Url,
        #[arg(
            long = "network",
            default_value_t = Network::default(),
            value_name = "GENESIS_FILE_PATH",
            help = "Receives a `Genesis` struct in json format. This is the only argument which is required. You can look at some example genesis files at `fixtures/genesis*`.",
            env = "ETHREX_NETWORK",
            value_parser = clap::value_parser!(Network),
        )]
        network: Network,
        #[arg(
            long = "datadir",
            value_name = "DATABASE_DIRECTORY",
            default_value_t = default_datadir(),
            help = "Receives the name of the directory where the Database is located.",
            env = "ETHREX_DATADIR"
        )]
        datadir: String,
    },
    #[command(about = "Deploy in L1 all contracts needed by an L2.")]
    Deploy {
        #[command(flatten)]
        options: DeployerOptions,
    },
}

impl Command {
    pub async fn run(self) -> eyre::Result<()> {
        match &self {
            Command::Prover {
                prover_client_options,
            } => init_tracing(&crate::cli::Options {
                log_level: prover_client_options.log_level,
                ..Default::default()
            }),
            _ => init_tracing(&crate::cli::Options::default()),
        }

        match self {
            Command::Prover {
                prover_client_options,
            } => ethrex_prover_lib::init_client(prover_client_options.into()).await,
            Self::RemoveDB { datadir, force } => {
                remove_db(&datadir, force);
            }
            Command::BlobsSaver {
                l1_eth_rpc,
                l1_beacon_rpc,
                contract_address,
                data_dir,
            } => {
                create_dir_all(data_dir.clone())?;

                let eth_client = EthClient::new(l1_eth_rpc.as_str())?;
                let beacon_client = BeaconClient::new(l1_beacon_rpc);

                // Keep delay for finality
                let mut current_block = U256::zero();
                while current_block < U256::from(64) {
                    current_block = eth_client.get_block_number().await?;
                    tokio::time::sleep(Duration::from_secs(12)).await;
                }
                current_block = current_block
                    .checked_sub(U256::from(64))
                    .ok_or_eyre("Cannot get finalized block")?;

                let event_signature = keccak("BatchCommitted(bytes32)");

                loop {
                    // Wait for a block
                    tokio::time::sleep(Duration::from_secs(12)).await;

                    let logs = eth_client
                        .get_logs(
                            current_block,
                            current_block,
                            contract_address,
                            vec![event_signature],
                        )
                        .await?;

                    if !logs.is_empty() {
                        // Get parent beacon block root hash from block
                        let block = eth_client
                            .get_block_by_number(BlockIdentifier::Number(current_block.as_u64()))
                            .await?;
                        let parent_beacon_hash = block
                            .header
                            .parent_beacon_block_root
                            .ok_or_eyre("Unknown parent beacon root")?;

                        // Get block slot from parent beacon block
                        let parent_beacon_block =
                            beacon_client.get_block_by_hash(parent_beacon_hash).await?;
                        let target_slot = parent_beacon_block.message.slot + 1;

                        // Get versioned hashes from transactions
                        let mut l2_blob_hashes = vec![];
                        for log in logs {
                            let tx = eth_client
                                .get_transaction_by_hash(log.transaction_hash)
                                .await?
                                .ok_or_eyre(format!(
                                    "Transaction {:#x} not found",
                                    log.transaction_hash
                                ))?;
                            l2_blob_hashes.extend(tx.blob_versioned_hashes.ok_or_eyre(format!(
                                "Blobs not found in transaction {:#x}",
                                log.transaction_hash
                            ))?);
                        }

                        // Get blobs from block's slot and only keep L2 commitment's blobs
                        for blob in beacon_client
                            .get_blobs_by_slot(target_slot)
                            .await?
                            .into_iter()
                            .filter(|blob| l2_blob_hashes.contains(&blob.versioned_hash()))
                        {
                            let blob_path =
                                data_dir.join(format!("{target_slot}-{}.blob", blob.index));
                            std::fs::write(blob_path, blob.blob)?;
                        }

                        println!("Saved blobs for slot {target_slot}");
                    }

                    current_block += U256::one();
                }
            }
            Command::Reconstruct {
                genesis,
                blobs_dir,
                store_path,
                coinbase,
            } => {
                cfg_if::cfg_if! {
                    if #[cfg(feature = "libmdbx")] {
                        let store_type = EngineType::Libmdbx;
                    } else if #[cfg(feature = "redb")] {
                        let store_type = EngineType::RedB;
                    } else {
                        eyre::bail!("Expected one of libmdbx or redb store engine");
                    }
                };
                cfg_if::cfg_if! {
                    if #[cfg(feature = "rollup_storage_libmdbx")] {
                        let rollup_store_type = ethrex_storage_rollup::EngineTypeRollup::Libmdbx;
                    } else if #[cfg(feature = "rollup_storage_sql")] {
                        let rollup_store_type = ethrex_storage_rollup::EngineTypeRollup::SQL;
                    } else {
                        eyre::bail!("Expected one of libmdbx or sql rollup store engine");
                    }
                };

                // Init stores
                let store = Store::new_from_genesis(
                    store_path.to_str().expect("Invalid store path"),
                    store_type,
                    genesis.to_str().expect("Invalid genesis path"),
                )
                .await?;

                let rollup_store = StoreRollup::new(
                    store_path
                        .join("./rollup_store")
                        .to_str()
                        .expect("Invalid store path"),
                    rollup_store_type,
                )?;
                rollup_store
                    .init()
                    .await
                    .map_err(|e| format!("Failed to init rollup store: {e}"))
                    .unwrap();

                // Get genesis
                let genesis_header = store.get_block_header(0)?.expect("Genesis block not found");
                let genesis_block_hash = genesis_header.hash();

                let mut new_trie = store
                    .state_trie(genesis_block_hash)?
                    .expect("Genesis block not found");

                let mut last_block_number = 0;
                let mut new_canonical_blocks = vec![];

                // Iterate over each blob
                let files: Vec<std::fs::DirEntry> = read_dir(blobs_dir)?.try_collect()?;
                for (file_number, file) in files
                    .into_iter()
                    .sorted_by_key(|f| f.file_name())
                    .enumerate()
                {
                    let batch_number = file_number as u64 + 1;
                    let blob = std::fs::read(file.path())?;

                    if blob.len() != BYTES_PER_BLOB {
                        panic!("Invalid blob size");
                    }

                    // Decode state diff from blob
                    let blob = bytes_from_blob(blob.into());
                    let state_diff = StateDiff::decode(&blob)?;

                    // Apply all account updates to trie
                    let account_updates = state_diff.to_account_updates(&new_trie)?;
                    let account_updates_list = store
                        .apply_account_updates_from_trie_batch(new_trie, account_updates.values())
                        .await
                        .map_err(|e| format!("Error applying account updates: {e}"))
                        .unwrap();

                    let (new_state_root, state_updates, accounts_updates) = (
                        account_updates_list.state_trie_hash,
                        account_updates_list.state_updates,
                        account_updates_list.storage_updates,
                    );

                    let pseudo_update_batch = UpdateBatch {
                        account_updates: state_updates,
                        storage_updates: accounts_updates,
                        blocks: vec![],
                        receipts: vec![],
                        code_updates: vec![],
                    };

                    store
                        .store_block_updates(pseudo_update_batch)
                        .await
                        .map_err(|e| format!("Error storing trie updates: {e}"))
                        .unwrap();

                    new_trie = store
                        .open_state_trie(new_state_root)
                        .map_err(|e| format!("Error opening new state trie: {e}"))
                        .unwrap();

                    // Get withdrawal hashes
                    let message_hashes = state_diff
                        .l1_messages
                        .iter()
                        .map(get_l1_message_hash)
                        .collect();

                    // Get the first block of the batch
                    let first_block_number = last_block_number + 1;

                    // Build the header of the last block.
                    // Note that its state_root is the root of new_trie.
                    let new_block = BlockHeader {
                        coinbase,
                        state_root: new_trie
                            .hash()
                            .map_err(|e| format!("Error committing state: {e}"))
                            .unwrap(),
                        ..state_diff.last_header
                    };

                    // Store last block.
                    let new_block_hash = new_block.hash();
                    store
                        .add_block_header(new_block_hash, new_block.clone())
                        .await?;
                    store
                        .add_block_number(new_block_hash, state_diff.last_header.number)
                        .await?;
                    new_canonical_blocks.push((state_diff.last_header.number, new_block_hash));
                    println!(
                        "Stored last block of blob. Block {}. State root {}",
                        new_block.number, new_block.state_root
                    );

                    last_block_number = new_block.number;

                    let batch = Batch {
                        number: batch_number,
                        first_block: first_block_number,
                        last_block: new_block.number,
                        state_root: new_block.state_root,
                        privileged_transactions_hash: H256::zero(),
                        message_hashes,
                        blobs_bundle: BlobsBundle::empty(),
                        commit_tx: None,
                        verify_tx: None,
                    };

                    // Store batch info in L2 storage
                    rollup_store
                        .seal_batch(batch)
                        .await
                        .map_err(|e| format!("Error storing batch: {e}"))
                        .unwrap();
                }
                let Some((last_number, last_hash)) = new_canonical_blocks.pop() else {
                    return Err(eyre::eyre!("No blocks found in blobs directory"));
                };
                store
                    .forkchoice_update(
                        Some(new_canonical_blocks),
                        last_number,
                        last_hash,
                        None,
                        None,
                    )
                    .await?;
            }
            Command::RevertBatch {
                batch,
                contract_address,
                rpc_url,
                private_key,
                datadir,
                network,
            } => {
                let data_dir = init_datadir(&datadir);
                let rollup_store_dir = data_dir.clone() + "/rollup_store";

                let client = EthClient::new(rpc_url.as_str())?;
                if let Some(private_key) = private_key {
                    info!("Pausing OnChainProposer...");
                    call_contract(&client, &private_key, contract_address, "pause()", vec![])
                        .await?;
                    info!("Doing revert on OnChainProposer...");
                    call_contract(
                        &client,
                        &private_key,
                        contract_address,
                        "revertBatch(uint256)",
                        vec![Value::Uint(batch.into())],
                    )
                    .await?;
                } else {
                    info!("Private key not given, not updating contract.");
                }
                info!("Updating store...");
                let rollup_store = l2::initializers::init_rollup_store(&rollup_store_dir).await;
                let last_kept_block = rollup_store
                    .get_block_numbers_by_batch(batch)
                    .await?
                    .and_then(|kept_blocks| kept_blocks.iter().max().cloned())
                    .unwrap_or(0);

                let genesis = network.get_genesis()?;
                let store = init_store(&data_dir, genesis).await;

                rollup_store.revert_to_batch(batch).await?;

                let mut block_to_delete = last_kept_block + 1;
                while store
                    .get_canonical_block_hash(block_to_delete)
                    .await?
                    .is_some()
                {
                    store.remove_block(block_to_delete).await?;
                    block_to_delete += 1;
                }
                let last_kept_header = store
                    .get_block_header(last_kept_block)?
                    .ok_or_else(|| eyre::eyre!("Block number {} not found", last_kept_block))?;
                store
                    .forkchoice_update(None, last_kept_block, last_kept_header.hash(), None, None)
                    .await?;

                if let Some(private_key) = private_key {
                    info!("Unpausing OnChainProposer...");
                    call_contract(&client, &private_key, contract_address, "unpause()", vec![])
                        .await?;
                }
            }
            Command::Deploy { options } => {
                deploy_l1_contracts(options).await?;
            }
        }
        Ok(())
    }
}<|MERGE_RESOLUTION|>--- conflicted
+++ resolved
@@ -6,12 +6,7 @@
         deployer::{DeployerOptions, deploy_l1_contracts},
         options::{Options, ProverClientOptions},
     },
-<<<<<<< HEAD
-    utils::{parse_private_key, set_datadir},
-=======
-    networks::Network,
     utils::{default_datadir, init_datadir, parse_private_key},
->>>>>>> 78d57f4b
 };
 use clap::{FromArgMatches, Parser, Subcommand};
 use ethrex_common::{
