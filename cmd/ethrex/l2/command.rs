use crate::{
    DEFAULT_L2_DATADIR,
    cli::{self as ethrex_cli, Options as NodeOptions},
    initializers::init_store,
<<<<<<< HEAD
    l2::{self, initializers::init_l2, options::Options},
    networks::Network,
    utils::{parse_private_key, set_datadir},
};
use clap::{FromArgMatches, Parser, Subcommand};
=======
    l2::{self},
    networks::Network,
    utils::{parse_private_key, set_datadir},
};
use clap::Subcommand;
>>>>>>> 92a87057
use ethrex_common::{
    Address, U256,
    types::{BYTES_PER_BLOB, BlobsBundle, BlockHeader, batch::Batch, bytes_from_blob},
};
use ethrex_l2_common::calldata::Value;
use ethrex_l2_common::l1_messages::get_l1_message_hash;
use ethrex_l2_common::state_diff::StateDiff;
use ethrex_l2_sdk::call_contract;
use ethrex_rpc::{
    EthClient, clients::beacon::BeaconClient, types::block_identifier::BlockIdentifier,
};
use ethrex_storage::{EngineType, Store, UpdateBatch};
use ethrex_storage_rollup::{EngineTypeRollup, StoreRollup};
use eyre::OptionExt;
use itertools::Itertools;
use keccak_hash::keccak;
use reqwest::Url;
use secp256k1::SecretKey;
use std::{
    fs::{create_dir_all, read_dir},
    path::PathBuf,
    time::Duration,
};
use tracing::info;
<<<<<<< HEAD

#[derive(Parser)]
#[clap(args_conflicts_with_subcommands = true)]
pub struct CommandL2 {
    #[clap(subcommand)]
    pub command: Option<Command>,
    #[clap(flatten)]
    pub opts: Option<Options>,
}

impl CommandL2 {
    pub async fn run(self) -> eyre::Result<()> {
        if let Some(cmd) = self.command {
            return cmd.run().await;
        }
        let mut app = clap::Command::new("init");
        app = <Options as clap::Args>::augment_args(app);

        let args = std::env::args().skip(2).collect::<Vec<_>>();
        let args_with_program = std::iter::once("init".to_string())
            .chain(args.into_iter())
            .collect::<Vec<_>>();

        let matches = app.try_get_matches_from(args_with_program)?;
        let init_options = Options::from_arg_matches(&matches)?;
        init_l2(init_options).await
    }
}
=======
>>>>>>> 92a87057

#[allow(clippy::large_enum_variant)]
#[derive(Subcommand)]
pub enum Command {
    #[command(name = "removedb", about = "Remove the database", visible_aliases = ["rm", "clean"])]
    RemoveDB {
        #[arg(long = "datadir", value_name = "DATABASE_DIRECTORY", default_value = DEFAULT_L2_DATADIR, required = false)]
        datadir: String,
        #[arg(long = "force", required = false, action = clap::ArgAction::SetTrue)]
        force: bool,
    },
    #[command(about = "Launch a server that listens for Blobs submissions and saves them offline.")]
    BlobsSaver {
        #[arg(
            short = 'c',
            long = "contract",
            help = "The contract address to listen to."
        )]
        contract_address: Address,
        #[arg(short = 'd', long, help = "The directory to save the blobs.")]
        data_dir: PathBuf,
        #[arg(short = 'e', long)]
        l1_eth_rpc: Url,
        #[arg(short = 'b', long)]
        l1_beacon_rpc: Url,
    },
    #[command(about = "Reconstructs the L2 state from L1 blobs.")]
    Reconstruct {
        #[arg(short = 'g', long, help = "The genesis file for the L2 network.")]
        genesis: PathBuf,
        #[arg(short = 'b', long, help = "The directory to read the blobs from.")]
        blobs_dir: PathBuf,
        #[arg(short = 's', long, help = "The path to the store.")]
        store_path: PathBuf,
        #[arg(short = 'c', long, help = "Address of the L2 proposer coinbase")]
        coinbase: Address,
    },
    #[command(about = "Reverts unverified batches.")]
    RevertBatch {
        #[arg(help = "ID of the batch to revert to")]
        batch: u64,
        #[arg(help = "The address of the OnChainProposer contract")]
        contract_address: Address,
        #[arg(long, value_parser = parse_private_key, env = "PRIVATE_KEY", help = "The private key of the owner. Assumed to have sequencing permission.")]
        private_key: Option<SecretKey>,
        #[arg(
            long,
            default_value = "http://localhost:8545",
            env = "RPC_URL",
            help = "URL of the L1 RPC"
        )]
        rpc_url: Url,
        #[arg(
            long = "network",
            default_value_t = Network::default(),
            value_name = "GENESIS_FILE_PATH",
            help = "Receives a `Genesis` struct in json format. This is the only argument which is required. You can look at some example genesis files at `fixtures/genesis*`.",
            env = "ETHREX_NETWORK",
            value_parser = clap::value_parser!(Network),
        )]
        network: Network,
        #[arg(
            long = "datadir",
            value_name = "DATABASE_DIRECTORY",
            default_value = DEFAULT_L2_DATADIR,
            help = "Receives the name of the directory where the Database is located.",
            env = "ETHREX_DATADIR"
        )]
        datadir: String,
    },
}

impl Command {
    pub async fn run(self) -> eyre::Result<()> {
        match self {
            Self::RemoveDB { datadir, force } => {
                Box::pin(async {
                    ethrex_cli::Subcommand::RemoveDB { datadir, force }
                        .run(&NodeOptions::default()) // This is not used by the RemoveDB command.
                        .await
                })
                .await?
            }
            Command::BlobsSaver {
                l1_eth_rpc,
                l1_beacon_rpc,
                contract_address,
                data_dir,
            } => {
                create_dir_all(data_dir.clone())?;

                let eth_client = EthClient::new(l1_eth_rpc.as_str())?;
                let beacon_client = BeaconClient::new(l1_beacon_rpc);

                // Keep delay for finality
                let mut current_block = U256::zero();
                while current_block < U256::from(64) {
                    current_block = eth_client.get_block_number().await?;
                    tokio::time::sleep(Duration::from_secs(12)).await;
                }
                current_block = current_block
                    .checked_sub(U256::from(64))
                    .ok_or_eyre("Cannot get finalized block")?;

                let event_signature = keccak("BatchCommitted(bytes32)");

                loop {
                    // Wait for a block
                    tokio::time::sleep(Duration::from_secs(12)).await;

                    let logs = eth_client
                        .get_logs(
                            current_block,
                            current_block,
                            contract_address,
                            vec![event_signature],
                        )
                        .await?;

                    if !logs.is_empty() {
                        // Get parent beacon block root hash from block
                        let block = eth_client
                            .get_block_by_number(BlockIdentifier::Number(current_block.as_u64()))
                            .await?;
                        let parent_beacon_hash = block
                            .header
                            .parent_beacon_block_root
                            .ok_or_eyre("Unknown parent beacon root")?;

                        // Get block slot from parent beacon block
                        let parent_beacon_block =
                            beacon_client.get_block_by_hash(parent_beacon_hash).await?;
                        let target_slot = parent_beacon_block.message.slot + 1;

                        // Get versioned hashes from transactions
                        let mut l2_blob_hashes = vec![];
                        for log in logs {
                            let tx = eth_client
                                .get_transaction_by_hash(log.transaction_hash)
                                .await?
                                .ok_or_eyre(format!(
                                    "Transaction {:#x} not found",
                                    log.transaction_hash
                                ))?;
                            l2_blob_hashes.extend(tx.blob_versioned_hashes.ok_or_eyre(format!(
                                "Blobs not found in transaction {:#x}",
                                log.transaction_hash
                            ))?);
                        }

                        // Get blobs from block's slot and only keep L2 commitment's blobs
                        for blob in beacon_client
                            .get_blobs_by_slot(target_slot)
                            .await?
                            .into_iter()
                            .filter(|blob| l2_blob_hashes.contains(&blob.versioned_hash()))
                        {
                            let blob_path =
                                data_dir.join(format!("{target_slot}-{}.blob", blob.index));
                            std::fs::write(blob_path, blob.blob)?;
                        }

                        println!("Saved blobs for slot {target_slot}");
                    }

                    current_block += U256::one();
                }
            }
            Command::Reconstruct {
                genesis,
                blobs_dir,
                store_path,
                coinbase,
            } => {
                cfg_if::cfg_if! {
                    if #[cfg(feature = "libmdbx")] {
                        use ethrex_common::H256;

                        // Init stores
                        let store = Store::new_from_genesis(
                            store_path.to_str().expect("Invalid store path"),
                            EngineType::Libmdbx,
                            genesis.to_str().expect("Invalid genesis path"),
                        )
                        .await?;
                        let rollup_store = StoreRollup::new(
                            store_path
                                .join("./rollup_store")
                                .to_str()
                                .expect("Invalid store path"),
                            EngineTypeRollup::Libmdbx,
                        )?;
                        rollup_store
                            .init()
                            .await
                            .expect("Failed to init rollup store");

                        // Get genesis
                        let genesis_header = store.get_block_header(0)?.expect("Genesis block not found");
                        let genesis_block_hash = genesis_header.hash();

                        let mut new_trie = store
                            .state_trie(genesis_block_hash)?
                            .expect("Cannot open state trie");

                        let mut last_block_number = 0;

                        // Iterate over each blob
                        let files: Vec<std::fs::DirEntry> = read_dir(blobs_dir)?.try_collect()?;
                        for (file_number, file) in files
                            .into_iter()
                            .sorted_by_key(|f| f.file_name())
                            .enumerate()
                        {
                            let batch_number = file_number as u64 + 1;
                            let blob = std::fs::read(file.path())?;

                            if blob.len() != BYTES_PER_BLOB {
                                panic!("Invalid blob size");
                            }

                            // Decode state diff from blob
                            let blob = bytes_from_blob(blob.into());
                            let state_diff = StateDiff::decode(&blob)?;

                            // Apply all account updates to trie
                            let account_updates = state_diff.to_account_updates(&new_trie)?;
                            let account_updates_list = store
                                .apply_account_updates_from_trie_batch(new_trie, account_updates.values())
                                .await
                                .expect("Error applying account updates");

                            let (new_state_root, state_updates, accounts_updates) =
                                (
                                    account_updates_list.state_trie_hash,
                                    account_updates_list.state_updates,
                                    account_updates_list.storage_updates
                                );

                            let pseudo_update_batch = UpdateBatch {
                                account_updates: state_updates,
                                storage_updates: accounts_updates,
                                blocks: vec![],
                                receipts: vec![],
                                code_updates: vec![],
                            };

                            store.store_block_updates(pseudo_update_batch).await.expect("Error storing trie updates");

                            new_trie = store.open_state_trie(new_state_root).expect("Error opening new state trie");

                            // Get withdrawal hashes
                            let message_hashes = state_diff
                                .l1_messages
                                .iter()
                                .map(get_l1_message_hash)
                                .collect();

                            // Get the first block of the batch
                            let first_block_number = last_block_number + 1;

                            // Build the header of the last block.
                            // Note that its state_root is the root of new_trie.
                            let new_block = BlockHeader {
                                coinbase,
                                state_root: new_trie.hash().expect("Error committing state"),
                                ..state_diff.last_header
                            };

                            // Store last block.
                            let new_block_hash = new_block.hash();
                            store
                                .add_block_header(new_block_hash, new_block.clone())
                                .await?;
                            store
                                .add_block_number(new_block_hash, state_diff.last_header.number)
                                .await?;
                            store
                                .set_canonical_block(state_diff.last_header.number, new_block_hash)
                                .await?;
                            println!(
                                "Stored last block of blob. Block {}. State root {}",
                                new_block.number, new_block.state_root
                            );

                            last_block_number = new_block.number;

                            let batch = Batch {
                                number: batch_number,
                                first_block: first_block_number,
                                last_block: new_block.number,
                                state_root: new_block.state_root,
                                privileged_transactions_hash: H256::zero(),
                                message_hashes,
                                blobs_bundle: BlobsBundle::empty(),
                                commit_tx: None,
                                verify_tx: None,
                            };

                            // Store batch info in L2 storage
                            rollup_store
                                .seal_batch(batch)
                                .await
                                .expect("Error storing batch");
                        }
                        store.update_latest_block_number(last_block_number).await?;
                    } else {
                        return Err(eyre::eyre!(
                            "Reconstruction is only supported with the libmdbx feature enabled."
                        ));
                    }
                }
            }
            Command::RevertBatch {
                batch,
                contract_address,
                rpc_url,
                private_key,
                datadir,
                network,
            } => {
                let data_dir = set_datadir(&datadir);
                let rollup_store_dir = data_dir.clone() + "/rollup_store";

                let client = EthClient::new(rpc_url.as_str())?;
                if let Some(private_key) = private_key {
                    info!("Pausing OnChainProposer...");
                    call_contract(&client, &private_key, contract_address, "pause()", vec![])
                        .await?;
                    info!("Doing revert on OnChainProposer...");
                    call_contract(
                        &client,
                        &private_key,
                        contract_address,
                        "revertBatch(uint256)",
                        vec![Value::Uint(batch.into())],
                    )
                    .await?;
                } else {
                    info!("Private key not given, not updating contract.");
                }
                info!("Updating store...");
                let rollup_store = l2::initializers::init_rollup_store(&rollup_store_dir).await;
                let last_kept_block = rollup_store
                    .get_block_numbers_by_batch(batch)
                    .await?
                    .and_then(|kept_blocks| kept_blocks.iter().max().cloned())
                    .unwrap_or(0);

                let genesis = network.get_genesis()?;
                let store = init_store(&data_dir, genesis).await;

                rollup_store.revert_to_batch(batch).await?;
                store.update_latest_block_number(last_kept_block).await?;

                let mut block_to_delete = last_kept_block + 1;
                while store
                    .get_canonical_block_hash(block_to_delete)
                    .await?
                    .is_some()
                {
                    store.remove_block(block_to_delete).await?;
                    block_to_delete += 1;
                }
                if let Some(private_key) = private_key {
                    info!("Unpausing OnChainProposer...");
                    call_contract(&client, &private_key, contract_address, "unpause()", vec![])
                        .await?;
                }
            }
        }
        Ok(())
    }
}<|MERGE_RESOLUTION|>--- conflicted
+++ resolved
@@ -2,19 +2,11 @@
     DEFAULT_L2_DATADIR,
     cli::{self as ethrex_cli, Options as NodeOptions},
     initializers::init_store,
-<<<<<<< HEAD
-    l2::{self, initializers::init_l2, options::Options},
+    l2::{self, init_l2, options::Options},
     networks::Network,
     utils::{parse_private_key, set_datadir},
 };
 use clap::{FromArgMatches, Parser, Subcommand};
-=======
-    l2::{self},
-    networks::Network,
-    utils::{parse_private_key, set_datadir},
-};
-use clap::Subcommand;
->>>>>>> 92a87057
 use ethrex_common::{
     Address, U256,
     types::{BYTES_PER_BLOB, BlobsBundle, BlockHeader, batch::Batch, bytes_from_blob},
@@ -39,18 +31,17 @@
     time::Duration,
 };
 use tracing::info;
-<<<<<<< HEAD
 
 #[derive(Parser)]
 #[clap(args_conflicts_with_subcommands = true)]
-pub struct CommandL2 {
+pub struct L2Command {
     #[clap(subcommand)]
     pub command: Option<Command>,
     #[clap(flatten)]
     pub opts: Option<Options>,
 }
 
-impl CommandL2 {
+impl L2Command {
     pub async fn run(self) -> eyre::Result<()> {
         if let Some(cmd) = self.command {
             return cmd.run().await;
@@ -68,8 +59,6 @@
         init_l2(init_options).await
     }
 }
-=======
->>>>>>> 92a87057
 
 #[allow(clippy::large_enum_variant)]
 #[derive(Subcommand)]
