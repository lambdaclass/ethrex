--- conflicted
+++ resolved
@@ -176,28 +176,14 @@
                     l2::initializers::init_metrics(&opts.node_opts, tracker.clone());
                 }
 
-<<<<<<< HEAD
+
                 let l2_sequencer_cfg = SequencerConfig::from(opts.sequencer_opts);
 
-                let p2p_based_context = {
-                    if l2_sequencer_cfg.based.based {
-                        Some(P2PBasedContext {
-                            store_rollup: rollup_store.clone(),
-                            committer_key: Arc::new(l2_sequencer_cfg.l1_committer.l1_private_key),
-                        })
-                    } else {
-                        None
-                    }
-                };
-
-                if opts.node_opts.p2p_enabled {
-=======
                 // TODO: This should be handled differently, the current problem
                 // with using opts.node_opts.p2p_enabled is that with the removal
                 // of the l2 feature flag, p2p_enabled is set to true by default
                 // prioritizing the L1 UX.
-                if opts.sequencer_opts.based {
->>>>>>> 0c4beceb
+                if l2_sequencer_cfg.based.enabled {
                     init_network(
                         &opts.node_opts,
                         &network,
@@ -209,9 +195,12 @@
                         store.clone(),
                         tracker.clone(),
                         blockchain.clone(),
-                        p2p_based_context,
+                        Some(P2PBasedContext {
+                            store_rollup: rollup_store.clone(),
+                            committer_key: Arc::new(l2_sequencer_cfg.l1_committer.l1_private_key),
+                        })
                     )
-                    .await;
+                        .await;
                 } else {
                     info!("P2P is disabled");
                 }
