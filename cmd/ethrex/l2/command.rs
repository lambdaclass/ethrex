--- conflicted
+++ resolved
@@ -6,13 +6,8 @@
         init_metrics, init_network, init_rollup_store, init_rpc_api, init_store,
     },
     l2::options::Options,
-<<<<<<< HEAD
     networks::Network,
-    utils::{parse_private_key, set_datadir, store_node_config_file, NodeConfigFile},
-    DEFAULT_L2_DATADIR,
-=======
-    utils::{NodeConfigFile, set_datadir, store_node_config_file},
->>>>>>> da55a5e0
+    utils::{NodeConfigFile, parse_private_key, set_datadir, store_node_config_file},
 };
 use clap::Subcommand;
 use ethrex_common::{
