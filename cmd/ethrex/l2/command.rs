--- conflicted
+++ resolved
@@ -10,11 +10,8 @@
     utils::{NodeConfigFile, parse_private_key, set_datadir, store_node_config_file},
 };
 use clap::Subcommand;
-<<<<<<< HEAD
+use ethrex_blockchain::BlockchainType;
 use ethrex_blockchain::sequencer_state::{SequencerState, SequencerStatus};
-=======
-use ethrex_blockchain::BlockchainType;
->>>>>>> 18ac128f
 use ethrex_common::{
     Address, U256,
     types::{BYTES_PER_BLOB, BlobsBundle, BlockHeader, batch::Batch, bytes_from_blob},
@@ -23,13 +20,9 @@
 use ethrex_l2_common::calldata::Value;
 use ethrex_l2_common::l1_messages::get_l1_message_hash;
 use ethrex_l2_common::state_diff::StateDiff;
-<<<<<<< HEAD
+use ethrex_l2_sdk::call_contract;
+use ethrex_p2p::rlpx::l2::l2_connection::P2PBasedContext;
 use ethrex_p2p::{network::peer_table, peer_handler::PeerHandler, sync_manager::SyncManager};
-=======
-use ethrex_l2_sdk::call_contract;
-use ethrex_p2p::network::peer_table;
-use ethrex_p2p::rlpx::l2::l2_connection::P2PBasedContext;
->>>>>>> 18ac128f
 use ethrex_rpc::{
     EthClient, clients::beacon::BeaconClient, types::block_identifier::BlockIdentifier,
 };
@@ -186,7 +179,6 @@
 
                 let l2_sequencer_cfg = SequencerConfig::from(opts.sequencer_opts);
 
-<<<<<<< HEAD
                 let initial_status = if l2_sequencer_cfg.based.based {
                     SequencerStatus::default()
                 } else {
@@ -195,14 +187,11 @@
 
                 let shared_state = SequencerState::from(initial_status);
 
-                if opts.node_opts.p2p_enabled {
-=======
                 // TODO: This should be handled differently, the current problem
                 // with using opts.node_opts.p2p_enabled is that with the removal
                 // of the l2 feature flag, p2p_enabled is set to true by default
                 // prioritizing the L1 UX.
                 if l2_sequencer_cfg.based.enabled {
->>>>>>> 18ac128f
                     init_network(
                         &opts.node_opts,
                         &network,
@@ -214,19 +203,11 @@
                         store.clone(),
                         tracker.clone(),
                         blockchain.clone(),
-<<<<<<< HEAD
-                        l2_sequencer_cfg.based.based,
-                        #[cfg(feature = "l2")]
-                        rollup_store.clone(),
-                        Some(l2_sequencer_cfg.l1_committer.l1_private_key),
-                        #[cfg(feature = "l2")]
-                        shared_state.clone(),
-=======
                         Some(P2PBasedContext {
                             store_rollup: rollup_store.clone(),
                             committer_key: Arc::new(l2_sequencer_cfg.l1_committer.l1_private_key),
+                            sequencer_state: shared_state.clone(),
                         }),
->>>>>>> 18ac128f
                     )
                     .await;
                 } else {
@@ -240,7 +221,6 @@
                     cancel_token.clone(),
                     blockchain.clone(),
                     store.clone(),
-                    #[cfg(feature = "l2")]
                     rollup_store.clone(),
                 );
 
