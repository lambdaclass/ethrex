use crate::{
    DEFAULT_L2_DATADIR,
    cli::{self as ethrex_cli, Options as NodeOptions},
    initializers::{
        get_local_node_record, get_local_p2p_node, get_network, get_signer, init_blockchain,
        init_network, init_store,
    },
    l2::{self, options::Options},
    networks::Network,
    utils::{NodeConfigFile, parse_private_key, set_datadir, store_node_config_file},
};
use clap::Subcommand;
use ethrex_blockchain::BlockchainType;
use ethrex_common::{
    Address, U256,
    types::{BYTES_PER_BLOB, BlobsBundle, BlockHeader, batch::Batch, bytes_from_blob},
};
use ethrex_l2::SequencerConfig;
use ethrex_l2_common::calldata::Value;
use ethrex_l2_common::l1_messages::get_l1_message_hash;
use ethrex_l2_common::state_diff::StateDiff;
use ethrex_l2_sdk::call_contract;
use ethrex_p2p::network::peer_table;
use ethrex_p2p::rlpx::l2::l2_connection::P2PBasedContext;
use ethrex_rpc::{
    EthClient, clients::beacon::BeaconClient, types::block_identifier::BlockIdentifier,
};
use ethrex_storage::{EngineType, Store, UpdateBatch};
use ethrex_storage_rollup::{EngineTypeRollup, StoreRollup};
use ethrex_vm::EvmEngine;
use eyre::OptionExt;
use itertools::Itertools;
use keccak_hash::keccak;
use reqwest::Url;
use secp256k1::SecretKey;
use std::{
    fs::{create_dir_all, read_dir},
    future::IntoFuture,
    path::PathBuf,
    sync::Arc,
    time::Duration,
};
use tokio::{sync::Mutex, task::JoinSet};
use tokio_util::{sync::CancellationToken, task::TaskTracker};
use tracing::{error, info};

#[allow(clippy::large_enum_variant)]
#[derive(Subcommand)]
pub enum Command {
    #[command(about = "Initialize an ethrex L2 node", visible_alias = "i")]
    Init {
        #[command(flatten)]
        opts: Options,
    },
    #[command(name = "removedb", about = "Remove the database", visible_aliases = ["rm", "clean"])]
    RemoveDB {
        #[arg(long = "datadir", value_name = "DATABASE_DIRECTORY", default_value = DEFAULT_L2_DATADIR, required = false)]
        datadir: String,
        #[arg(long = "force", required = false, action = clap::ArgAction::SetTrue)]
        force: bool,
    },
    #[command(about = "Launch a server that listens for Blobs submissions and saves them offline.")]
    BlobsSaver {
        #[arg(
            short = 'c',
            long = "contract",
            help = "The contract address to listen to."
        )]
        contract_address: Address,
        #[arg(short = 'd', long, help = "The directory to save the blobs.")]
        data_dir: PathBuf,
        #[arg(short = 'e', long)]
        l1_eth_rpc: Url,
        #[arg(short = 'b', long)]
        l1_beacon_rpc: Url,
    },
    #[command(about = "Reconstructs the L2 state from L1 blobs.")]
    Reconstruct {
        #[arg(short = 'g', long, help = "The genesis file for the L2 network.")]
        genesis: PathBuf,
        #[arg(short = 'b', long, help = "The directory to read the blobs from.")]
        blobs_dir: PathBuf,
        #[arg(short = 's', long, help = "The path to the store.")]
        store_path: PathBuf,
        #[arg(short = 'c', long, help = "Address of the L2 proposer coinbase")]
        coinbase: Address,
    },
    #[command(about = "Reverts unverified batches.")]
    RevertBatch {
        #[arg(help = "ID of the batch to revert to")]
        batch: u64,
        #[arg(help = "The address of the OnChainProposer contract")]
        contract_address: Address,
        #[arg(long, value_parser = parse_private_key, env = "PRIVATE_KEY", help = "The private key of the owner. Assumed to have sequencing permission.")]
        private_key: Option<SecretKey>,
        #[arg(
            long,
            default_value = "http://localhost:8545",
            env = "RPC_URL",
            help = "URL of the L1 RPC"
        )]
        rpc_url: Url,
        #[arg(
            long = "network",
            default_value_t = Network::default(),
            value_name = "GENESIS_FILE_PATH",
            help = "Receives a `Genesis` struct in json format. This is the only argument which is required. You can look at some example genesis files at `fixtures/genesis*`.",
            env = "ETHREX_NETWORK",
            value_parser = clap::value_parser!(Network),
        )]
        network: Network,
        #[arg(
            long = "datadir",
            value_name = "DATABASE_DIRECTORY",
            default_value = DEFAULT_L2_DATADIR,
            help = "Receives the name of the directory where the Database is located.",
            env = "ETHREX_DATADIR"
        )]
        datadir: String,
    },
}

impl Command {
    pub async fn run(self) -> eyre::Result<()> {
        match self {
            Command::Init { opts } => {
                if opts.node_opts.evm == EvmEngine::REVM {
                    panic!("L2 Doesn't support REVM, use LEVM instead.");
                }

                l2::initializers::init_tracing(&opts);

                let data_dir = set_datadir(&opts.node_opts.datadir);
                let rollup_store_dir = data_dir.clone() + "/rollup_store";

                let network = get_network(&opts.node_opts);

                let genesis = network.get_genesis()?;
                let store = init_store(&data_dir, genesis).await;
                let rollup_store = l2::initializers::init_rollup_store(&rollup_store_dir).await;

                let blockchain =
                    init_blockchain(opts.node_opts.evm, store.clone(), BlockchainType::L2);

                let signer = get_signer(&data_dir);

                let local_p2p_node = get_local_p2p_node(&opts.node_opts, &signer);

                let local_node_record = Arc::new(Mutex::new(get_local_node_record(
                    &data_dir,
                    &local_p2p_node,
                    &signer,
                )));

                let peer_table = peer_table(local_p2p_node.node_id());

                // TODO: Check every module starts properly.
                let tracker = TaskTracker::new();
                let mut join_set = JoinSet::new();

                let cancel_token = tokio_util::sync::CancellationToken::new();

                l2::initializers::init_rpc_api(
                    &opts.node_opts,
                    &opts,
                    peer_table.clone(),
                    local_p2p_node.clone(),
                    local_node_record.lock().await.clone(),
                    store.clone(),
                    blockchain.clone(),
                    cancel_token.clone(),
                    tracker.clone(),
                    rollup_store.clone(),
                )
                .await;

                // Initialize metrics if enabled
                if opts.node_opts.metrics_enabled {
                    l2::initializers::init_metrics(&opts.node_opts, tracker.clone());
                }

                let l2_sequencer_cfg =
                    SequencerConfig::try_from(opts.sequencer_opts).inspect_err(|err| {
                        error!("{err}");
                    })?;

                // TODO: This should be handled differently, the current problem
                // with using opts.node_opts.p2p_enabled is that with the removal
                // of the l2 feature flag, p2p_enabled is set to true by default
                // prioritizing the L1 UX.
                if l2_sequencer_cfg.based.enabled {
                    init_network(
                        &opts.node_opts,
                        &network,
                        &data_dir,
                        local_p2p_node,
                        local_node_record.clone(),
                        signer,
                        peer_table.clone(),
                        store.clone(),
                        tracker,
                        blockchain.clone(),
                        Some(P2PBasedContext {
                            store_rollup: rollup_store.clone(),
                            // TODO: The Web3Signer refactor introduced a limitation where the committer key cannot be accessed directly because the signer could be either Local or Remote.
                            // The Signer enum cannot be used in the P2PBasedContext struct due to cyclic dependencies between the l2-rpc and p2p crates.
                            // As a temporary solution, a dummy committer key is used until a proper mechanism to utilize the Signer enum is implemented.
                            // This should be replaced with the Signer enum once the refactor is complete.
                            committer_key: Arc::new(
                                SecretKey::from_slice(&hex::decode("385c546456b6a603a1cfcaa9ec9494ba4832da08dd6bcf4de9a71e4a01b74924").expect("Invalid committer key"))
                                    .expect("Failed to create committer key"),
                            ),
                        }),
                    )
                    .await;
                } else {
                    info!("P2P is disabled");
                }

<<<<<<< HEAD
=======
                let l2_sequencer_cfg =
                    SequencerConfig::try_from(opts.sequencer_opts).inspect_err(|err| {
                        error!("{err}");
                    })?;

                let cancellation_token = CancellationToken::new();

>>>>>>> 4fc03c98
                let l2_sequencer = ethrex_l2::start_l2(
                    store,
                    rollup_store,
                    blockchain,
                    l2_sequencer_cfg,
                    cancellation_token.clone(),
                    #[cfg(feature = "metrics")]
                    format!(
                        "http://{}:{}",
                        opts.node_opts.http_addr, opts.node_opts.http_port
                    ),
                )
                .into_future();

                join_set.spawn(l2_sequencer);

                tokio::select! {
                    _ = tokio::signal::ctrl_c() => {
                        join_set.abort_all();
                    }
                    _ = cancellation_token.cancelled() => {
                    }
                }
                info!("Server shut down started...");
                let node_config_path = PathBuf::from(data_dir + "/node_config.json");
                info!("Storing config at {:?}...", node_config_path);
                cancel_token.cancel();
                let node_config =
                    NodeConfigFile::new(peer_table, local_node_record.lock().await.clone()).await;
                store_node_config_file(node_config, node_config_path).await;
                tokio::time::sleep(Duration::from_secs(1)).await;
                info!("Server shutting down!");
            }
            Self::RemoveDB { datadir, force } => {
                Box::pin(async {
                    ethrex_cli::Subcommand::RemoveDB { datadir, force }
                        .run(&NodeOptions::default()) // This is not used by the RemoveDB command.
                        .await
                })
                .await?
            }
            Command::BlobsSaver {
                l1_eth_rpc,
                l1_beacon_rpc,
                contract_address,
                data_dir,
            } => {
                create_dir_all(data_dir.clone())?;

                let eth_client = EthClient::new(l1_eth_rpc.as_str())?;
                let beacon_client = BeaconClient::new(l1_beacon_rpc);

                // Keep delay for finality
                let mut current_block = U256::zero();
                while current_block < U256::from(64) {
                    current_block = eth_client.get_block_number().await?;
                    tokio::time::sleep(Duration::from_secs(12)).await;
                }
                current_block = current_block
                    .checked_sub(U256::from(64))
                    .ok_or_eyre("Cannot get finalized block")?;

                let event_signature = keccak("BatchCommitted(bytes32)");

                loop {
                    // Wait for a block
                    tokio::time::sleep(Duration::from_secs(12)).await;

                    let logs = eth_client
                        .get_logs(
                            current_block,
                            current_block,
                            contract_address,
                            vec![event_signature],
                        )
                        .await?;

                    if !logs.is_empty() {
                        // Get parent beacon block root hash from block
                        let block = eth_client
                            .get_block_by_number(BlockIdentifier::Number(current_block.as_u64()))
                            .await?;
                        let parent_beacon_hash = block
                            .header
                            .parent_beacon_block_root
                            .ok_or_eyre("Unknown parent beacon root")?;

                        // Get block slot from parent beacon block
                        let parent_beacon_block =
                            beacon_client.get_block_by_hash(parent_beacon_hash).await?;
                        let target_slot = parent_beacon_block.message.slot + 1;

                        // Get versioned hashes from transactions
                        let mut l2_blob_hashes = vec![];
                        for log in logs {
                            let tx = eth_client
                                .get_transaction_by_hash(log.transaction_hash)
                                .await?
                                .ok_or_eyre(format!(
                                    "Transaction {:#x} not found",
                                    log.transaction_hash
                                ))?;
                            l2_blob_hashes.extend(tx.blob_versioned_hashes.ok_or_eyre(format!(
                                "Blobs not found in transaction {:#x}",
                                log.transaction_hash
                            ))?);
                        }

                        // Get blobs from block's slot and only keep L2 commitment's blobs
                        for blob in beacon_client
                            .get_blobs_by_slot(target_slot)
                            .await?
                            .into_iter()
                            .filter(|blob| l2_blob_hashes.contains(&blob.versioned_hash()))
                        {
                            let blob_path =
                                data_dir.join(format!("{target_slot}-{}.blob", blob.index));
                            std::fs::write(blob_path, blob.blob)?;
                        }

                        println!("Saved blobs for slot {target_slot}");
                    }

                    current_block += U256::one();
                }
            }
            Command::Reconstruct {
                genesis,
                blobs_dir,
                store_path,
                coinbase,
            } => {
                cfg_if::cfg_if! {
                    if #[cfg(feature = "libmdbx")] {
                        use ethrex_common::H256;

                        // Init stores
                        let store = Store::new_from_genesis(
                            store_path.to_str().expect("Invalid store path"),
                            EngineType::Libmdbx,
                            genesis.to_str().expect("Invalid genesis path"),
                        )
                        .await?;
                        let rollup_store = StoreRollup::new(
                            store_path
                                .join("./rollup_store")
                                .to_str()
                                .expect("Invalid store path"),
                            EngineTypeRollup::Libmdbx,
                        )?;
                        rollup_store
                            .init()
                            .await
                            .expect("Failed to init rollup store");

                        // Get genesis
                        let genesis_header = store.get_block_header(0)?.expect("Genesis block not found");
                        let genesis_block_hash = genesis_header.hash();

                        let mut new_trie = store
                            .state_trie(genesis_block_hash)?
                            .expect("Cannot open state trie");

                        let mut last_block_number = 0;

                        // Iterate over each blob
                        let files: Vec<std::fs::DirEntry> = read_dir(blobs_dir)?.try_collect()?;
                        for (file_number, file) in files
                            .into_iter()
                            .sorted_by_key(|f| f.file_name())
                            .enumerate()
                        {
                            let batch_number = file_number as u64 + 1;
                            let blob = std::fs::read(file.path())?;

                            if blob.len() != BYTES_PER_BLOB {
                                panic!("Invalid blob size");
                            }

                            // Decode state diff from blob
                            let blob = bytes_from_blob(blob.into());
                            let state_diff = StateDiff::decode(&blob)?;

                            // Apply all account updates to trie
                            let account_updates = state_diff.to_account_updates(&new_trie)?;
                            let account_updates_list = store
                                .apply_account_updates_from_trie_batch(new_trie, account_updates.values())
                                .await
                                .expect("Error applying account updates");

                            let (new_state_root, state_updates, accounts_updates) =
                                (
                                    account_updates_list.state_trie_hash,
                                    account_updates_list.state_updates,
                                    account_updates_list.storage_updates
                                );

                            let pseudo_update_batch = UpdateBatch {
                                account_updates: state_updates,
                                storage_updates: accounts_updates,
                                blocks: vec![],
                                receipts: vec![],
                                code_updates: vec![],
                            };

                            store.store_block_updates(pseudo_update_batch).await.expect("Error storing trie updates");

                            new_trie = store.open_state_trie(new_state_root).expect("Error opening new state trie");

                            // Get withdrawal hashes
                            let message_hashes = state_diff
                                .l1_messages
                                .iter()
                                .map(get_l1_message_hash)
                                .collect();

                            // Get the first block of the batch
                            let first_block_number = last_block_number + 1;

                            // Build the header of the last block.
                            // Note that its state_root is the root of new_trie.
                            let new_block = BlockHeader {
                                coinbase,
                                state_root: new_trie.hash().expect("Error committing state"),
                                ..state_diff.last_header
                            };

                            // Store last block.
                            let new_block_hash = new_block.hash();
                            store
                                .add_block_header(new_block_hash, new_block.clone())
                                .await?;
                            store
                                .add_block_number(new_block_hash, state_diff.last_header.number)
                                .await?;
                            store
                                .set_canonical_block(state_diff.last_header.number, new_block_hash)
                                .await?;
                            println!(
                                "Stored last block of blob. Block {}. State root {}",
                                new_block.number, new_block.state_root
                            );

                            last_block_number = new_block.number;

                            let batch = Batch {
                                number: batch_number,
                                first_block: first_block_number,
                                last_block: new_block.number,
                                state_root: new_block.state_root,
                                privileged_transactions_hash: H256::zero(),
                                message_hashes,
                                blobs_bundle: BlobsBundle::empty(),
                                commit_tx: None,
                                verify_tx: None,
                            };

                            // Store batch info in L2 storage
                            rollup_store
                                .seal_batch(batch)
                                .await
                                .expect("Error storing batch");
                        }
                        store.update_latest_block_number(last_block_number).await?;
                    } else {
                        return Err(eyre::eyre!(
                            "Reconstruction is only supported with the libmdbx feature enabled."
                        ));
                    }
                }
            }
            Command::RevertBatch {
                batch,
                contract_address,
                rpc_url,
                private_key,
                datadir,
                network,
            } => {
                let data_dir = set_datadir(&datadir);
                let rollup_store_dir = data_dir.clone() + "/rollup_store";

                let client = EthClient::new(rpc_url.as_str())?;
                if let Some(private_key) = private_key {
                    info!("Pausing OnChainProposer...");
                    call_contract(&client, &private_key, contract_address, "pause()", vec![])
                        .await?;
                    info!("Doing revert on OnChainProposer...");
                    call_contract(
                        &client,
                        &private_key,
                        contract_address,
                        "revertBatch(uint256)",
                        vec![Value::Uint(batch.into())],
                    )
                    .await?;
                } else {
                    info!("Private key not given, not updating contract.");
                }
                info!("Updating store...");
                let rollup_store = l2::initializers::init_rollup_store(&rollup_store_dir).await;
                let last_kept_block = rollup_store
                    .get_block_numbers_by_batch(batch)
                    .await?
                    .and_then(|kept_blocks| kept_blocks.iter().max().cloned())
                    .unwrap_or(0);

                let genesis = network.get_genesis()?;
                let store = init_store(&data_dir, genesis).await;

                rollup_store.revert_to_batch(batch).await?;
                store.update_latest_block_number(last_kept_block).await?;

                let mut block_to_delete = last_kept_block + 1;
                while store
                    .get_canonical_block_hash(block_to_delete)
                    .await?
                    .is_some()
                {
                    store.remove_block(block_to_delete).await?;
                    block_to_delete += 1;
                }
                if let Some(private_key) = private_key {
                    info!("Unpausing OnChainProposer...");
                    call_contract(&client, &private_key, contract_address, "unpause()", vec![])
                        .await?;
                }
            }
        }
        Ok(())
    }
}<|MERGE_RESOLUTION|>--- conflicted
+++ resolved
@@ -183,6 +183,7 @@
                     SequencerConfig::try_from(opts.sequencer_opts).inspect_err(|err| {
                         error!("{err}");
                     })?;
+                let cancellation_token = CancellationToken::new();
 
                 // TODO: This should be handled differently, the current problem
                 // with using opts.node_opts.p2p_enabled is that with the removal
@@ -217,16 +218,6 @@
                     info!("P2P is disabled");
                 }
 
-<<<<<<< HEAD
-=======
-                let l2_sequencer_cfg =
-                    SequencerConfig::try_from(opts.sequencer_opts).inspect_err(|err| {
-                        error!("{err}");
-                    })?;
-
-                let cancellation_token = CancellationToken::new();
-
->>>>>>> 4fc03c98
                 let l2_sequencer = ethrex_l2::start_l2(
                     store,
                     rollup_store,
