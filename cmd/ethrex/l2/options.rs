use crate::{
    cli::Options as NodeOptions,
    utils::{self},
};
use clap::Parser;
use ethrex_common::Address;
use ethrex_l2::{
    BasedConfig, BlockFetcherConfig, BlockProducerConfig, CommitterConfig, EthConfig,
    L1WatcherConfig, ProofCoordinatorConfig, SequencerConfig, StateUpdaterConfig,
    sequencer::{
        configs::{AlignedConfig, MonitorConfig},
        utils::resolve_aligned_network,
    },
};
use ethrex_l2_rpc::signer::{LocalSigner, RemoteSigner, Signer};
use ethrex_prover_lib::{backends::Backend, config::ProverConfig};
use ethrex_rpc::clients::eth::{
    BACKOFF_FACTOR, MAX_NUMBER_OF_RETRIES, MAX_RETRY_DELAY, MIN_RETRY_DELAY,
};
use reqwest::Url;
use secp256k1::{PublicKey, SecretKey};
use std::{
    net::{IpAddr, Ipv4Addr},
    str::FromStr,
};
use tracing::Level;

#[derive(Parser, Debug)]
#[group(id = "L2Options")]
pub struct Options {
    #[command(flatten)]
    pub node_opts: NodeOptions,
    #[command(flatten)]
    pub sequencer_opts: SequencerOptions,
    #[arg(
        long = "sponsorable-addresses",
        value_name = "SPONSORABLE_ADDRESSES_PATH",
        help = "Path to a file containing addresses of contracts to which ethrex_SendTransaction should sponsor txs",
        help_heading = "L2 options"
    )]
    pub sponsorable_addresses_file_path: Option<String>,
    //TODO: make optional when the the sponsored feature is complete
    #[arg(long, default_value = "0xffd790338a2798b648806fc8635ac7bf14af15425fed0c8f25bcc5febaa9b192", value_parser = utils::parse_private_key, env = "SPONSOR_PRIVATE_KEY", help = "The private key of ethrex L2 transactions sponsor.", help_heading = "L2 options")]
    pub sponsor_private_key: SecretKey,
}

impl Default for Options {
    fn default() -> Self {
        Self {
            node_opts: NodeOptions::default(),
            sequencer_opts: SequencerOptions::default(),
            sponsorable_addresses_file_path: None,
            sponsor_private_key: utils::parse_private_key(
                "0xffd790338a2798b648806fc8635ac7bf14af15425fed0c8f25bcc5febaa9b192",
            )
            .unwrap(),
        }
    }
}

#[derive(Parser, Default, Debug)]
pub struct SequencerOptions {
    #[command(flatten)]
    pub eth_opts: EthOptions,
    #[command(flatten)]
    pub watcher_opts: WatcherOptions,
    #[command(flatten)]
    pub block_producer_opts: BlockProducerOptions,
    #[command(flatten)]
    pub committer_opts: CommitterOptions,
    #[command(flatten)]
    pub proof_coordinator_opts: ProofCoordinatorOptions,
    #[command(flatten)]
    pub based_opts: BasedOptions,
    #[command(flatten)]
    pub aligned_opts: AlignedOptions,
    #[command(flatten)]
    pub monitor_opts: MonitorOptions,
    #[arg(
        long = "validium",
        default_value = "false",
        value_name = "BOOLEAN",
        env = "ETHREX_L2_VALIDIUM",
        help_heading = "L2 options",
        long_help = "If true, L2 will run on validium mode as opposed to the default rollup mode, meaning it will not publish state diffs to the L1."
    )]
    pub validium: bool,
    #[clap(
        long,
        default_value = "false",
        value_name = "BOOLEAN",
        env = "ETHREX_BASED",
        help_heading = "Based options"
    )]
    pub based: bool,
    #[clap(
        long,
        default_value = "false",
        value_name = "BOOLEAN",
<<<<<<< HEAD
        env = "ETHREX_NO_MONITOR",
        help_heading = "Sequencer options"
=======
        env = "ETHREX_MONITOR",
        help_heading = "Monitor options"
>>>>>>> 5acad245
    )]
    pub no_monitor: bool,
}

pub fn parse_signer(
    private_key: Option<SecretKey>,
    url: Option<Url>,
    public_key: Option<PublicKey>,
) -> Result<Signer, SequencerOptionsError> {
    Ok(match url {
        Some(url) => RemoteSigner::new(
            url,
            public_key.ok_or(SequencerOptionsError::RemoteUrlWithoutPubkey)?,
        )
        .into(),
        None => LocalSigner::new(private_key.ok_or(SequencerOptionsError::NoSigner(
            "ProofCoordinator".to_string(),
        ))?)
        .into(),
    })
}

#[derive(Debug, thiserror::Error)]
pub enum SequencerOptionsError {
    #[error("Remote signer URL was provided without a public key")]
    RemoteUrlWithoutPubkey,
    #[error("No signer was set up for {0}")]
    NoSigner(String),
    #[error("No coinbase address was provided")]
    NoCoinbaseAddress,
    #[error("No on-chain proposer address was provided")]
    NoOnChainProposerAddress,
    #[error("No proof coordinator TDX private key was provided")]
    NoProofCoorditanorTdxPrivateKey,
    #[error("No bridge address was provided")]
    NoBridgeAddress,
}

impl TryFrom<SequencerOptions> for SequencerConfig {
    type Error = SequencerOptionsError;

    fn try_from(opts: SequencerOptions) -> Result<Self, Self::Error> {
        let committer_signer = parse_signer(
            opts.committer_opts.committer_l1_private_key,
            opts.committer_opts.committer_remote_signer_url,
            opts.committer_opts.committer_remote_signer_public_key,
        )?;

        let proof_coordinator_signer = parse_signer(
            opts.proof_coordinator_opts.proof_coordinator_l1_private_key,
            opts.proof_coordinator_opts.remote_signer_url,
            opts.proof_coordinator_opts.remote_signer_public_key,
        )?;

        Ok(Self {
            block_producer: BlockProducerConfig {
                block_time_ms: opts.block_producer_opts.block_time_ms,
                coinbase_address: opts
                    .block_producer_opts
                    .coinbase_address
                    .ok_or(SequencerOptionsError::NoCoinbaseAddress)?,
                elasticity_multiplier: opts.block_producer_opts.elasticity_multiplier,
            },
            l1_committer: CommitterConfig {
                on_chain_proposer_address: opts
                    .committer_opts
                    .on_chain_proposer_address
                    .ok_or(SequencerOptionsError::NoOnChainProposerAddress)?,
                commit_time_ms: opts.committer_opts.commit_time_ms,
                arbitrary_base_blob_gas_price: opts.committer_opts.arbitrary_base_blob_gas_price,
                signer: committer_signer,
                validium: opts.validium,
            },
            eth: EthConfig {
                rpc_url: opts.eth_opts.rpc_url,
                max_number_of_retries: opts.eth_opts.max_number_of_retries,
                backoff_factor: opts.eth_opts.backoff_factor,
                min_retry_delay: opts.eth_opts.min_retry_delay,
                max_retry_delay: opts.eth_opts.max_retry_delay,
                maximum_allowed_max_fee_per_gas: opts.eth_opts.maximum_allowed_max_fee_per_gas,
                maximum_allowed_max_fee_per_blob_gas: opts
                    .eth_opts
                    .maximum_allowed_max_fee_per_blob_gas,
            },
            l1_watcher: L1WatcherConfig {
                bridge_address: opts
                    .watcher_opts
                    .bridge_address
                    .ok_or(SequencerOptionsError::NoBridgeAddress)?,
                check_interval_ms: opts.watcher_opts.watch_interval_ms,
                max_block_step: opts.watcher_opts.max_block_step.into(),
                watcher_block_delay: opts.watcher_opts.watcher_block_delay,
            },
            proof_coordinator: ProofCoordinatorConfig {
                listen_ip: opts.proof_coordinator_opts.listen_ip,
                listen_port: opts.proof_coordinator_opts.listen_port,
                proof_send_interval_ms: opts.proof_coordinator_opts.proof_send_interval_ms,
                signer: proof_coordinator_signer,
                tdx_private_key: opts
                    .proof_coordinator_opts
                    .proof_coordinator_tdx_private_key
                    .ok_or(SequencerOptionsError::NoProofCoorditanorTdxPrivateKey)?,
                validium: opts.validium,
            },
            based: BasedConfig {
                enabled: opts.based,
                state_updater: StateUpdaterConfig {
                    sequencer_registry: opts
                        .based_opts
                        .state_updater_opts
                        .sequencer_registry
                        .unwrap_or_default(),
                    check_interval_ms: opts.based_opts.state_updater_opts.check_interval_ms,
                },
                block_fetcher: BlockFetcherConfig {
                    fetch_interval_ms: opts.based_opts.block_fetcher.fetch_interval_ms,
                    fetch_block_step: opts.based_opts.block_fetcher.fetch_block_step,
                },
            },
            aligned: AlignedConfig {
                aligned_mode: opts.aligned_opts.aligned,
                aligned_verifier_interval_ms: opts.aligned_opts.aligned_verifier_interval_ms,
                beacon_urls: opts.aligned_opts.beacon_url.unwrap_or_default(),
                network: resolve_aligned_network(
                    &opts.aligned_opts.aligned_network.unwrap_or_default(),
                ),
                fee_estimate: opts.aligned_opts.fee_estimate,
                aligned_sp1_elf_path: opts.aligned_opts.aligned_sp1_elf_path.unwrap_or_default(),
            },
            monitor: MonitorConfig {
                enabled: !opts.no_monitor,
                tick_rate: opts.monitor_opts.tick_rate,
                batch_widget_height: opts.monitor_opts.batch_widget_height,
            },
        })
    }
}

#[derive(Parser, Debug)]
pub struct EthOptions {
    #[arg(
        long = "eth.rpc-url",
        value_name = "RPC_URL",
        env = "ETHREX_ETH_RPC_URL",
        help = "List of rpc urls to use.",
        help_heading = "Eth options",
        num_args = 1..
    )]
    pub rpc_url: Vec<String>,
    #[arg(
        long = "eth.maximum-allowed-max-fee-per-gas",
        default_value = "10000000000",
        value_name = "UINT64",
        env = "ETHREX_MAXIMUM_ALLOWED_MAX_FEE_PER_GAS",
        help_heading = "Eth options"
    )]
    pub maximum_allowed_max_fee_per_gas: u64,
    #[arg(
        long = "eth.maximum-allowed-max-fee-per-blob-gas",
        default_value = "10000000000",
        value_name = "UINT64",
        env = "ETHREX_MAXIMUM_ALLOWED_MAX_FEE_PER_BLOB_GAS",
        help_heading = "Eth options"
    )]
    pub maximum_allowed_max_fee_per_blob_gas: u64,
    #[arg(
        long = "eth.max-number-of-retries",
        default_value = "10",
        value_name = "UINT64",
        env = "ETHREX_MAX_NUMBER_OF_RETRIES",
        help_heading = "Eth options"
    )]
    pub max_number_of_retries: u64,
    #[arg(
        long = "eth.backoff-factor",
        default_value = "2",
        value_name = "UINT64",
        env = "ETHREX_BACKOFF_FACTOR",
        help_heading = "Eth options"
    )]
    pub backoff_factor: u64,
    #[arg(
        long = "eth.min-retry-delay",
        default_value = "96",
        value_name = "UINT64",
        env = "ETHREX_MIN_RETRY_DELAY",
        help_heading = "Eth options"
    )]
    pub min_retry_delay: u64,
    #[arg(
        long = "eth.max-retry-delay",
        default_value = "1800",
        value_name = "UINT64",
        env = "ETHREX_MAX_RETRY_DELAY",
        help_heading = "Eth options"
    )]
    pub max_retry_delay: u64,
}

impl Default for EthOptions {
    fn default() -> Self {
        Self {
            rpc_url: vec!["http://localhost:8545".to_string()],
            maximum_allowed_max_fee_per_gas: 10000000000,
            maximum_allowed_max_fee_per_blob_gas: 10000000000,
            max_number_of_retries: MAX_NUMBER_OF_RETRIES,
            backoff_factor: BACKOFF_FACTOR,
            min_retry_delay: MIN_RETRY_DELAY,
            max_retry_delay: MAX_RETRY_DELAY,
        }
    }
}

#[derive(Parser, Debug)]
pub struct WatcherOptions {
    #[arg(
        long = "l1.bridge-address",
        value_name = "ADDRESS",
        env = "ETHREX_WATCHER_BRIDGE_ADDRESS",
        help_heading = "L1 Watcher options",
        required_unless_present = "dev"
    )]
    pub bridge_address: Option<Address>,
    #[arg(
        long = "watcher.watch-interval",
        default_value = "1000",
        value_name = "UINT64",
        env = "ETHREX_WATCHER_WATCH_INTERVAL",
        help = "How often the L1 watcher checks for new blocks in milliseconds.",
        help_heading = "L1 Watcher options"
    )]
    pub watch_interval_ms: u64,
    #[arg(
        long = "watcher.max-block-step",
        default_value = "5000",
        value_name = "UINT64",
        env = "ETHREX_WATCHER_MAX_BLOCK_STEP",
        help_heading = "L1 Watcher options"
    )]
    pub max_block_step: u64,
    #[arg(
        long = "watcher.block-delay",
        default_value_t = 10, // Reasonably safe value to account for reorgs
        value_name = "UINT64",
        env = "ETHREX_WATCHER_BLOCK_DELAY",
        help = "Number of blocks the L1 watcher waits before trusting an L1 block.",
        help_heading = "L1 Watcher options"
    )]
    pub watcher_block_delay: u64,
}

impl Default for WatcherOptions {
    fn default() -> Self {
        Self {
            bridge_address: None,
            watch_interval_ms: 1000,
            max_block_step: 5000,
            watcher_block_delay: 0,
        }
    }
}

#[derive(Parser, Debug)]
pub struct BlockProducerOptions {
    #[arg(
        long = "block-producer.block-time",
        default_value = "5000",
        value_name = "UINT64",
        env = "ETHREX_BLOCK_PRODUCER_BLOCK_TIME",
        help = "How often does the sequencer produce new blocks to the L1 in milliseconds.",
        help_heading = "Block producer options"
    )]
    pub block_time_ms: u64,
    #[arg(
        long = "block-producer.coinbase-address",
        value_name = "ADDRESS",
        env = "ETHREX_BLOCK_PRODUCER_COINBASE_ADDRESS",
        help_heading = "Block producer options",
        required_unless_present = "dev"
    )]
    pub coinbase_address: Option<Address>,
    #[arg(
        long,
        default_value = "2",
        value_name = "UINT64",
        env = "ETHREX_PROPOSER_ELASTICITY_MULTIPLIER",
        help_heading = "Proposer options"
    )]
    pub elasticity_multiplier: u64,
}

impl Default for BlockProducerOptions {
    fn default() -> Self {
        Self {
            block_time_ms: 5000,
            coinbase_address: Some(
                "0x0007a881cd95b1484fca47615b64803dad620c8d"
                    .parse()
                    .unwrap(),
            ),
            elasticity_multiplier: 2,
        }
    }
}

#[derive(Parser, Debug)]
pub struct CommitterOptions {
    #[arg(
        long = "committer.l1-private-key",
        value_name = "PRIVATE_KEY",
        value_parser = utils::parse_private_key,
        env = "ETHREX_COMMITTER_L1_PRIVATE_KEY",
        help_heading = "L1 Committer options",
        help = "Private key of a funded account that the sequencer will use to send commit txs to the L1.",
        conflicts_with_all = &["committer_remote_signer_url", "committer_remote_signer_public_key"],
        required_unless_present = "committer_remote_signer_url",
        required_unless_present = "dev"
    )]
    pub committer_l1_private_key: Option<SecretKey>,
    #[arg(
        long = "committer.remote-signer-url",
        value_name = "URL",
        env = "ETHREX_COMMITTER_REMOTE_SIGNER_URL",
        help_heading = "L1 Committer options",
        help = "URL of a Web3Signer-compatible server to remote sign instead of a local private key.",
        requires = "committer_remote_signer_public_key",
        required_unless_present = "committer_l1_private_key",
        required_unless_present = "dev"
    )]
    pub committer_remote_signer_url: Option<Url>,
    #[arg(
        long = "committer.remote-signer-public-key",
        value_name = "PUBLIC_KEY",
        value_parser = utils::parse_public_key,
        env = "ETHREX_COMMITTER_REMOTE_SIGNER_PUBLIC_KEY",
        help_heading = "L1 Committer options",
        help = "Public key to request the remote signature from.",
        requires = "committer_remote_signer_url",
    )]
    pub committer_remote_signer_public_key: Option<PublicKey>,
    #[arg(
        long = "l1.on-chain-proposer-address",
        value_name = "ADDRESS",
        env = "ETHREX_COMMITTER_ON_CHAIN_PROPOSER_ADDRESS",
        help_heading = "L1 Committer options",
        required_unless_present = "dev"
    )]
    pub on_chain_proposer_address: Option<Address>,
    #[arg(
        long = "committer.commit-time",
        default_value = "60000",
        value_name = "UINT64",
        env = "ETHREX_COMMITTER_COMMIT_TIME",
        help_heading = "L1 Committer options",
        help = "How often does the sequencer commit new blocks to the L1 in milliseconds."
    )]
    pub commit_time_ms: u64,
    #[arg(
        long = "committer.arbitrary-base-blob-gas-price",
        default_value = "1000000000", // 1 Gwei
        value_name = "UINT64",
        env = "ETHREX_COMMITTER_ARBITRARY_BASE_BLOB_GAS_PRICE",
        help_heading = "L1 Committer options"
    )]
    pub arbitrary_base_blob_gas_price: u64,
}

impl Default for CommitterOptions {
    fn default() -> Self {
        Self {
            committer_l1_private_key: utils::parse_private_key(
                "0x385c546456b6a603a1cfcaa9ec9494ba4832da08dd6bcf4de9a71e4a01b74924",
            )
            .ok(),
            on_chain_proposer_address: None,
            commit_time_ms: 60000,
            arbitrary_base_blob_gas_price: 1_000_000_000,
            committer_remote_signer_url: None,
            committer_remote_signer_public_key: None,
        }
    }
}

#[derive(Parser, Debug)]
pub struct ProofCoordinatorOptions {
    #[arg(
        long = "proof-coordinator.l1-private-key",
        value_name = "PRIVATE_KEY",
        value_parser = utils::parse_private_key,
        env = "ETHREX_PROOF_COORDINATOR_L1_PRIVATE_KEY",
        help_heading = "Proof coordinator options",
        long_help = "Private key of of a funded account that the sequencer will use to send verify txs to the L1. Has to be a different account than --committer-l1-private-key.",
        conflicts_with_all = &["remote_signer_url", "remote_signer_public_key"],
        required_unless_present = "remote_signer_url",
        required_unless_present = "dev"
    )]
    pub proof_coordinator_l1_private_key: Option<SecretKey>,
    #[arg(
        long = "proof-coordinator.tdx-private-key",
        value_name = "PRIVATE_KEY",
        value_parser = utils::parse_private_key,
        env = "ETHREX_PROOF_COORDINATOR_TDX_PRIVATE_KEY",
        help_heading = "Proof coordinator options",
        long_help = "Private key of of a funded account that the TDX tool that will use to send the tdx attestation to L1.",
        required_unless_present = "dev"
    )]
    pub proof_coordinator_tdx_private_key: Option<SecretKey>,
    #[arg(
        long = "proof-coordinator.remote-signer-url",
        value_name = "URL",
        env = "ETHREX_PROOF_COORDINATOR_REMOTE_SIGNER_URL",
        help_heading = "Proof coordinator options",
        help = "URL of a Web3Signer-compatible server to remote sign instead of a local private key.",
        requires = "remote_signer_public_key",
        required_unless_present = "proof_coordinator_l1_private_key",
        required_unless_present = "dev"
    )]
    pub remote_signer_url: Option<Url>,
    #[arg(
        long = "proof-coordinator.remote-signer-public-key",
        value_name = "PUBLIC_KEY",
        value_parser = utils::parse_public_key,
        env = "ETHREX_PROOF_COORDINATOR_REMOTE_SIGNER_PUBLIC_KEY",
        help_heading = "Proof coordinator options",
        help = "Public key to request the remote signature from.",
        requires = "remote_signer_url",
    )]
    pub remote_signer_public_key: Option<PublicKey>,
    #[arg(
        long = "proof-coordinator.addr",
        default_value = "127.0.0.1",
        value_name = "IP_ADDRESS",
        env = "ETHREX_PROOF_COORDINATOR_LISTEN_ADDRESS",
        help_heading = "Proof coordinator options",
        help = "Set it to 0.0.0.0 to allow connections from other machines."
    )]
    pub listen_ip: IpAddr,
    #[arg(
        long = "proof-coordinator.port",
        default_value = "3900",
        value_name = "UINT16",
        env = "ETHREX_PROOF_COORDINATOR_LISTEN_PORT",
        help_heading = "Proof coordinator options"
    )]
    pub listen_port: u16,
    #[arg(
        long = "proof-coordinator.send-interval",
        default_value = "5000",
        value_name = "UINT64",
        env = "ETHREX_PROOF_COORDINATOR_SEND_INTERVAL",
        help = "How often does the proof coordinator send proofs to the L1 in milliseconds.",
        help_heading = "Proof coordinator options"
    )]
    pub proof_send_interval_ms: u64,
}

impl Default for ProofCoordinatorOptions {
    fn default() -> Self {
        let proof_coordinator_l1_private_key = utils::parse_private_key(
            "0x39725efee3fb28614de3bacaffe4cc4bd8c436257e2c8bb887c4b5c4be45e76d",
        )
        .ok();
        Self {
            remote_signer_url: None,
            remote_signer_public_key: None,
            proof_coordinator_l1_private_key,
            listen_ip: IpAddr::V4(Ipv4Addr::new(127, 0, 0, 1)),
            listen_port: 3900,
            proof_send_interval_ms: 5000,
            proof_coordinator_tdx_private_key: Some(
                utils::parse_private_key(
                    "0x39725efee3fb28614de3bacaffe4cc4bd8c436257e2c8bb887c4b5c4be45e76d",
                )
                .unwrap(),
            ),
        }
    }
}
#[derive(Parser, Debug, Clone)]
pub struct AlignedOptions {
    #[arg(
        long,
        action = clap::ArgAction::SetTrue,
        default_value = "false",
        value_name = "ALIGNED_MODE",
        env = "ETHREX_ALIGNED_MODE",
        help_heading = "Aligned options"
    )]
    pub aligned: bool,
    #[arg(
        long,
        default_value = "5000",
        value_name = "ETHREX_ALIGNED_VERIFIER_INTERVAL_MS",
        env = "ETHREX_ALIGNED_VERIFIER_INTERVAL_MS",
        help_heading = "Aligned options"
    )]
    pub aligned_verifier_interval_ms: u64,
    #[arg(
        long = "aligned.beacon-url",
        value_name = "BEACON_URL",
        required_if_eq("aligned", "true"),
        env = "ETHREX_ALIGNED_BEACON_URL",
        help = "List of beacon urls to use.",
        help_heading = "Aligned options",
        num_args = 1..,
    )]
    pub beacon_url: Option<Vec<Url>>,
    #[arg(
        long,
        value_name = "ETHREX_ALIGNED_NETWORK",
        env = "ETHREX_ALIGNED_NETWORK",
        required_if_eq("aligned", "true"),
        default_value = "devnet",
        help = "L1 network name for Aligned sdk",
        help_heading = "Aligned options"
    )]
    pub aligned_network: Option<String>,

    #[arg(
        long = "aligned.fee-estimate",
        default_value = "instant",
        value_name = "FEE_ESTIMATE",
        env = "ETHREX_ALIGNED_FEE_ESTIMATE",
        help = "Fee estimate for Aligned sdk",
        help_heading = "Aligned options"
    )]
    pub fee_estimate: String,
    #[arg(
        long,
        value_name = "ETHREX_ALIGNED_SP1_ELF_PATH",
        required_if_eq("aligned", "true"),
        env = "ETHREX_ALIGNED_SP1_ELF_PATH",
        help_heading = "Aligned options",
        help = "Path to the SP1 elf. This is used for proof verification."
    )]
    pub aligned_sp1_elf_path: Option<String>,
}

impl Default for AlignedOptions {
    fn default() -> Self {
        Self {
            aligned: false,
            aligned_verifier_interval_ms: 5000,
            beacon_url: None,
            aligned_network: Some("devnet".to_string()),
            fee_estimate: "instant".to_string(),
            aligned_sp1_elf_path: None,
        }
    }
}

#[derive(Parser, Default, Debug)]
pub struct BasedOptions {
    #[clap(flatten)]
    pub state_updater_opts: StateUpdaterOptions,
    #[clap(flatten)]
    pub block_fetcher: BlockFetcherOptions,
}

#[derive(Parser, Debug)]
pub struct StateUpdaterOptions {
    #[arg(
        long = "state-updater.sequencer-registry",
        value_name = "ADDRESS",
        env = "ETHREX_STATE_UPDATER_SEQUENCER_REGISTRY",
        required_if_eq("based", "true"),
        help_heading = "Based options"
    )]
    pub sequencer_registry: Option<Address>,
    #[arg(
        long = "state-updater.check-interval",
        default_value = "1000",
        value_name = "UINT64",
        env = "ETHREX_STATE_UPDATER_CHECK_INTERVAL",
        help_heading = "Based options"
    )]
    pub check_interval_ms: u64,
}

impl Default for StateUpdaterOptions {
    fn default() -> Self {
        Self {
            sequencer_registry: None,
            check_interval_ms: 1000,
        }
    }
}

#[derive(Parser, Debug)]
pub struct BlockFetcherOptions {
    #[arg(
        long = "block-fetcher.fetch_interval_ms",
        default_value = "5000",
        value_name = "UINT64",
        env = "ETHREX_BLOCK_FETCHER_FETCH_INTERVAL_MS",
        help_heading = "Based options"
    )]
    pub fetch_interval_ms: u64,
    #[arg(
        long,
        default_value = "5000",
        value_name = "UINT64",
        env = "ETHREX_BLOCK_FETCHER_FETCH_BLOCK_STEP",
        help_heading = "Based options"
    )]
    pub fetch_block_step: u64,
}

impl Default for BlockFetcherOptions {
    fn default() -> Self {
        Self {
            fetch_interval_ms: 5000,
            fetch_block_step: 5000,
        }
    }
}

#[derive(Parser, Debug)]
pub struct MonitorOptions {
    /// time in ms between two ticks.
    #[arg(short, long, default_value_t = 1000)]
    pub tick_rate: u64,
    #[arg(long)]
    batch_widget_height: Option<u16>,
}

impl Default for MonitorOptions {
    fn default() -> Self {
        Self {
            tick_rate: 1000,
            batch_widget_height: None,
        }
    }
}

#[derive(Parser)]
pub struct ProverClientOptions {
    #[arg(
        long = "backend",
        env = "PROVER_CLIENT_BACKEND",
        default_value = "exec",
        help_heading = "Prover client options",
        value_enum
    )]
    pub backend: Backend,
    #[arg(
        long = "proof-coordinator",
        value_name = "URL",
        env = "PROVER_CLIENT_PROOF_COORDINATOR_URL",
        help_heading = "Prover client options",
        help = "URL of the sequencer's proof coordinator"
    )]
    pub proof_coordinator_endpoint: Url,
    #[arg(
        long = "proving-time",
        value_name = "PROVING_TIME",
        env = "PROVER_CLIENT_PROVING_TIME",
        help = "Time to wait before requesting new data to prove",
        help_heading = "Prover client options",
        default_value_t = 5000
    )]
    pub proving_time_ms: u64,
    #[arg(
        long = "log.level",
        default_value_t = Level::INFO,
        value_name = "LOG_LEVEL",
        help = "The verbosity level used for logs.",
        long_help = "Possible values: info, debug, trace, warn, error",
        help_heading = "Prover client options"
    )]
    pub log_level: Level,
    #[arg(
        long,
        default_value_t = false,
        value_name = "BOOLEAN",
        env = "PROVER_CLIENT_ALIGNED",
        help = "Activate aligned proving system",
        help_heading = "Prover client options"
    )]
    pub aligned: bool,
}

impl From<ProverClientOptions> for ProverConfig {
    fn from(config: ProverClientOptions) -> Self {
        Self {
            backend: config.backend,
            proof_coordinator: config.proof_coordinator_endpoint,
            proving_time_ms: config.proving_time_ms,
            aligned_mode: config.aligned,
        }
    }
}

impl Default for ProverClientOptions {
    fn default() -> Self {
        Self {
            proof_coordinator_endpoint: Url::from_str("127.0.0.1:3900").expect("Invalid URL"),
            proving_time_ms: 5000,
            log_level: Level::INFO,
            aligned: false,
            backend: Backend::Exec,
        }
    }
}<|MERGE_RESOLUTION|>--- conflicted
+++ resolved
@@ -97,13 +97,8 @@
         long,
         default_value = "false",
         value_name = "BOOLEAN",
-<<<<<<< HEAD
-        env = "ETHREX_NO_MONITOR",
-        help_heading = "Sequencer options"
-=======
         env = "ETHREX_MONITOR",
         help_heading = "Monitor options"
->>>>>>> 5acad245
     )]
     pub no_monitor: bool,
 }
