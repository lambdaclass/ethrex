use crate::{
    cli::Options as NodeOptions,
    utils::{self},
};
use clap::Parser;
use ethrex_common::Address;
use ethrex_l2::{
    BasedConfig, BlockFetcherConfig, BlockProducerConfig, CommitterConfig, EthConfig,
    L1WatcherConfig, ProofCoordinatorConfig, SequencerConfig, StateUpdaterConfig,
    sequencer::{
        configs::{AlignedConfig, MonitorConfig},
        utils::resolve_aligned_network,
    },
};
use ethrex_l2_rpc::signer::{LocalSigner, RemoteSigner, Signer};
use ethrex_prover_lib::{backends::Backend, config::ProverConfig};
use ethrex_rpc::clients::eth::{
    BACKOFF_FACTOR, MAX_NUMBER_OF_RETRIES, MAX_RETRY_DELAY, MIN_RETRY_DELAY,
};
use reqwest::Url;
use secp256k1::{PublicKey, SecretKey};
use std::{
    net::{IpAddr, Ipv4Addr},
    str::FromStr,
};
use tracing::Level;

#[derive(Parser, Debug)]
#[group(id = "L2Options")]
pub struct Options {
    #[command(flatten)]
    pub node_opts: NodeOptions,
    #[command(flatten)]
    pub sequencer_opts: SequencerOptions,
    #[arg(
        long = "sponsorable-addresses",
        value_name = "SPONSORABLE_ADDRESSES_PATH",
        help = "Path to a file containing addresses of contracts to which ethrex_SendTransaction should sponsor txs",
        help_heading = "L2 options"
    )]
    pub sponsorable_addresses_file_path: Option<String>,
    //TODO: make optional when the the sponsored feature is complete
    #[arg(long, default_value = "0xffd790338a2798b648806fc8635ac7bf14af15425fed0c8f25bcc5febaa9b192", value_parser = utils::parse_private_key, env = "SPONSOR_PRIVATE_KEY", help = "The private key of ethrex L2 transactions sponsor.", help_heading = "L2 options")]
    pub sponsor_private_key: SecretKey,
}

impl Default for Options {
    fn default() -> Self {
        Self {
            node_opts: NodeOptions::default(),
            sequencer_opts: SequencerOptions::default(),
            sponsorable_addresses_file_path: None,
            sponsor_private_key: utils::parse_private_key(
                "0xffd790338a2798b648806fc8635ac7bf14af15425fed0c8f25bcc5febaa9b192",
            )
            .unwrap(),
        }
    }
}

#[derive(Parser, Default, Debug)]
pub struct SequencerOptions {
    #[command(flatten)]
    pub eth_opts: EthOptions,
    #[command(flatten)]
    pub watcher_opts: WatcherOptions,
    #[command(flatten)]
    pub block_producer_opts: BlockProducerOptions,
    #[command(flatten)]
    pub committer_opts: CommitterOptions,
    #[command(flatten)]
    pub proof_coordinator_opts: ProofCoordinatorOptions,
    #[command(flatten)]
    pub based_opts: BasedOptions,
    #[command(flatten)]
    pub aligned_opts: AlignedOptions,
    #[command(flatten)]
    pub monitor_opts: MonitorOptions,
    #[arg(
        long = "validium",
        default_value = "false",
        value_name = "BOOLEAN",
        env = "ETHREX_L2_VALIDIUM",
        help_heading = "L2 options",
        long_help = "If true, L2 will run on validium mode as opposed to the default rollup mode, meaning it will not publish state diffs to the L1."
    )]
    pub validium: bool,
    #[clap(
        long,
        default_value = "false",
        value_name = "BOOLEAN",
        env = "ETHREX_BASED",
        help_heading = "Based options"
    )]
    pub based: bool,
    #[clap(
        long,
        default_value = "false",
        value_name = "BOOLEAN",
        env = "ETHREX_MONITOR",
        help_heading = "Monitor options"
    )]
    pub no_monitor: bool,
}

pub fn parse_signer(
    private_key: Option<SecretKey>,
    url: Option<Url>,
    public_key: Option<PublicKey>,
) -> Result<Signer, SequencerOptionsError> {
    Ok(match url {
        Some(url) => RemoteSigner::new(
            url,
            public_key.ok_or(SequencerOptionsError::RemoteUrlWithoutPubkey)?,
        )
        .into(),
        None => LocalSigner::new(private_key.ok_or(SequencerOptionsError::NoSigner(
            "ProofCoordinator".to_string(),
        ))?)
        .into(),
    })
}

#[derive(Debug, thiserror::Error)]
pub enum SequencerOptionsError {
    #[error("Remote signer URL was provided without a public key")]
    RemoteUrlWithoutPubkey,
    #[error("No signer was set up for {0}")]
    NoSigner(String),
    #[error("No coinbase address was provided")]
    NoCoinbaseAddress,
    #[error("No on-chain proposer address was provided")]
    NoOnChainProposerAddress,
    #[error("No bridge address was provided")]
    NoBridgeAddress,
}

impl TryFrom<SequencerOptions> for SequencerConfig {
    type Error = SequencerOptionsError;

    fn try_from(opts: SequencerOptions) -> Result<Self, Self::Error> {
        let committer_signer = parse_signer(
            opts.committer_opts.committer_l1_private_key,
            opts.committer_opts.committer_remote_signer_url,
            opts.committer_opts.committer_remote_signer_public_key,
        )?;

        let proof_coordinator_signer = parse_signer(
            opts.proof_coordinator_opts.proof_coordinator_l1_private_key,
            opts.proof_coordinator_opts.remote_signer_url,
            opts.proof_coordinator_opts.remote_signer_public_key,
        )?;

        Ok(Self {
            block_producer: BlockProducerConfig {
                block_time_ms: opts.block_producer_opts.block_time_ms,
                coinbase_address: opts
                    .block_producer_opts
                    .coinbase_address
                    .ok_or(SequencerOptionsError::NoCoinbaseAddress)?,
                elasticity_multiplier: opts.block_producer_opts.elasticity_multiplier,
            },
            l1_committer: CommitterConfig {
                on_chain_proposer_address: opts
                    .committer_opts
                    .on_chain_proposer_address
                    .ok_or(SequencerOptionsError::NoOnChainProposerAddress)?,
                commit_time_ms: opts.committer_opts.commit_time_ms,
                arbitrary_base_blob_gas_price: opts.committer_opts.arbitrary_base_blob_gas_price,
                signer: committer_signer,
                validium: opts.validium,
            },
            eth: EthConfig {
                rpc_url: opts.eth_opts.rpc_url,
                max_number_of_retries: opts.eth_opts.max_number_of_retries,
                backoff_factor: opts.eth_opts.backoff_factor,
                min_retry_delay: opts.eth_opts.min_retry_delay,
                max_retry_delay: opts.eth_opts.max_retry_delay,
                maximum_allowed_max_fee_per_gas: opts.eth_opts.maximum_allowed_max_fee_per_gas,
                maximum_allowed_max_fee_per_blob_gas: opts
                    .eth_opts
                    .maximum_allowed_max_fee_per_blob_gas,
            },
            l1_watcher: L1WatcherConfig {
                bridge_address: opts
                    .watcher_opts
                    .bridge_address
                    .ok_or(SequencerOptionsError::NoBridgeAddress)?,
                check_interval_ms: opts.watcher_opts.watch_interval_ms,
                max_block_step: opts.watcher_opts.max_block_step.into(),
                watcher_block_delay: opts.watcher_opts.watcher_block_delay,
            },
            proof_coordinator: ProofCoordinatorConfig {
                listen_ip: opts.proof_coordinator_opts.listen_ip,
                listen_port: opts.proof_coordinator_opts.listen_port,
                proof_send_interval_ms: opts.proof_coordinator_opts.proof_send_interval_ms,
                signer: proof_coordinator_signer,
                tdx_private_key: opts
                    .proof_coordinator_opts
                    .proof_coordinator_tdx_private_key,
                validium: opts.validium,
            },
            based: BasedConfig {
                enabled: opts.based,
                state_updater: StateUpdaterConfig {
                    sequencer_registry: opts
                        .based_opts
                        .state_updater_opts
                        .sequencer_registry
                        .unwrap_or_default(),
                    check_interval_ms: opts.based_opts.state_updater_opts.check_interval_ms,
                },
                block_fetcher: BlockFetcherConfig {
                    fetch_interval_ms: opts.based_opts.block_fetcher.fetch_interval_ms,
                    fetch_block_step: opts.based_opts.block_fetcher.fetch_block_step,
                },
            },
            aligned: AlignedConfig {
                aligned_mode: opts.aligned_opts.aligned,
                aligned_verifier_interval_ms: opts.aligned_opts.aligned_verifier_interval_ms,
                beacon_urls: opts.aligned_opts.beacon_url.unwrap_or_default(),
                network: resolve_aligned_network(
                    &opts.aligned_opts.aligned_network.unwrap_or_default(),
                ),
                fee_estimate: opts.aligned_opts.fee_estimate,
                aligned_sp1_elf_path: opts.aligned_opts.aligned_sp1_elf_path.unwrap_or_default(),
            },
            monitor: MonitorConfig {
                enabled: !opts.no_monitor,
                tick_rate: opts.monitor_opts.tick_rate,
                batch_widget_height: opts.monitor_opts.batch_widget_height,
            },
        })
    }
}

#[derive(Parser, Debug)]
pub struct EthOptions {
    #[arg(
        long = "eth.rpc-url",
        value_name = "RPC_URL",
        env = "ETHREX_ETH_RPC_URL",
        help = "List of rpc urls to use.",
        help_heading = "Eth options",
        num_args = 1..
    )]
    pub rpc_url: Vec<String>,
    #[arg(
        long = "eth.maximum-allowed-max-fee-per-gas",
        default_value = "10000000000",
        value_name = "UINT64",
        env = "ETHREX_MAXIMUM_ALLOWED_MAX_FEE_PER_GAS",
        help_heading = "Eth options"
    )]
    pub maximum_allowed_max_fee_per_gas: u64,
    #[arg(
        long = "eth.maximum-allowed-max-fee-per-blob-gas",
        default_value = "10000000000",
        value_name = "UINT64",
        env = "ETHREX_MAXIMUM_ALLOWED_MAX_FEE_PER_BLOB_GAS",
        help_heading = "Eth options"
    )]
    pub maximum_allowed_max_fee_per_blob_gas: u64,
    #[arg(
        long = "eth.max-number-of-retries",
        default_value = "10",
        value_name = "UINT64",
        env = "ETHREX_MAX_NUMBER_OF_RETRIES",
        help_heading = "Eth options"
    )]
    pub max_number_of_retries: u64,
    #[arg(
        long = "eth.backoff-factor",
        default_value = "2",
        value_name = "UINT64",
        env = "ETHREX_BACKOFF_FACTOR",
        help_heading = "Eth options"
    )]
    pub backoff_factor: u64,
    #[arg(
        long = "eth.min-retry-delay",
        default_value = "96",
        value_name = "UINT64",
        env = "ETHREX_MIN_RETRY_DELAY",
        help_heading = "Eth options"
    )]
    pub min_retry_delay: u64,
    #[arg(
        long = "eth.max-retry-delay",
        default_value = "1800",
        value_name = "UINT64",
        env = "ETHREX_MAX_RETRY_DELAY",
        help_heading = "Eth options"
    )]
    pub max_retry_delay: u64,
}

impl Default for EthOptions {
    fn default() -> Self {
        Self {
            rpc_url: vec!["http://localhost:8545".to_string()],
            maximum_allowed_max_fee_per_gas: 10000000000,
            maximum_allowed_max_fee_per_blob_gas: 10000000000,
            max_number_of_retries: MAX_NUMBER_OF_RETRIES,
            backoff_factor: BACKOFF_FACTOR,
            min_retry_delay: MIN_RETRY_DELAY,
            max_retry_delay: MAX_RETRY_DELAY,
        }
    }
}

#[derive(Parser, Debug)]
pub struct WatcherOptions {
    #[arg(
        long = "l1.bridge-address",
        value_name = "ADDRESS",
        env = "ETHREX_WATCHER_BRIDGE_ADDRESS",
        help_heading = "L1 Watcher options",
        required_unless_present = "dev"
    )]
    pub bridge_address: Option<Address>,
    #[arg(
        long = "watcher.watch-interval",
        default_value = "1000",
        value_name = "UINT64",
        env = "ETHREX_WATCHER_WATCH_INTERVAL",
        help = "How often the L1 watcher checks for new blocks in milliseconds.",
        help_heading = "L1 Watcher options"
    )]
    pub watch_interval_ms: u64,
    #[arg(
        long = "watcher.max-block-step",
        default_value = "5000",
        value_name = "UINT64",
        env = "ETHREX_WATCHER_MAX_BLOCK_STEP",
        help_heading = "L1 Watcher options"
    )]
    pub max_block_step: u64,
    #[arg(
        long = "watcher.block-delay",
        default_value_t = 10, // Reasonably safe value to account for reorgs
        value_name = "UINT64",
        env = "ETHREX_WATCHER_BLOCK_DELAY",
        help = "Number of blocks the L1 watcher waits before trusting an L1 block.",
        help_heading = "L1 Watcher options"
    )]
    pub watcher_block_delay: u64,
}

impl Default for WatcherOptions {
    fn default() -> Self {
        Self {
            bridge_address: None,
            watch_interval_ms: 1000,
            max_block_step: 5000,
            watcher_block_delay: 0,
        }
    }
}

#[derive(Parser, Debug)]
pub struct BlockProducerOptions {
    #[arg(
        long = "block-producer.block-time",
        default_value = "5000",
        value_name = "UINT64",
        env = "ETHREX_BLOCK_PRODUCER_BLOCK_TIME",
        help = "How often does the sequencer produce new blocks to the L1 in milliseconds.",
        help_heading = "Block producer options"
    )]
    pub block_time_ms: u64,
    #[arg(
        long = "block-producer.coinbase-address",
        value_name = "ADDRESS",
        env = "ETHREX_BLOCK_PRODUCER_COINBASE_ADDRESS",
        help_heading = "Block producer options",
        required_unless_present = "dev"
    )]
    pub coinbase_address: Option<Address>,
    #[arg(
        long,
        default_value = "2",
        value_name = "UINT64",
        env = "ETHREX_PROPOSER_ELASTICITY_MULTIPLIER",
        help_heading = "Proposer options"
    )]
    pub elasticity_multiplier: u64,
}

impl Default for BlockProducerOptions {
    fn default() -> Self {
        Self {
            block_time_ms: 5000,
            coinbase_address: Some(
                "0x0007a881cd95b1484fca47615b64803dad620c8d"
                    .parse()
                    .unwrap(),
            ),
            elasticity_multiplier: 2,
        }
    }
}

#[derive(Parser, Debug)]
pub struct CommitterOptions {
    #[arg(
        long = "committer.l1-private-key",
        value_name = "PRIVATE_KEY",
        value_parser = utils::parse_private_key,
        env = "ETHREX_COMMITTER_L1_PRIVATE_KEY",
        help_heading = "L1 Committer options",
        help = "Private key of a funded account that the sequencer will use to send commit txs to the L1.",
        conflicts_with_all = &["committer_remote_signer_url", "committer_remote_signer_public_key"],
        required_unless_present = "committer_remote_signer_url",
        required_unless_present = "dev"
    )]
    pub committer_l1_private_key: Option<SecretKey>,
    #[arg(
        long = "committer.remote-signer-url",
        value_name = "URL",
        env = "ETHREX_COMMITTER_REMOTE_SIGNER_URL",
        help_heading = "L1 Committer options",
        help = "URL of a Web3Signer-compatible server to remote sign instead of a local private key.",
        requires = "committer_remote_signer_public_key",
        required_unless_present = "committer_l1_private_key",
        required_unless_present = "dev"
    )]
    pub committer_remote_signer_url: Option<Url>,
    #[arg(
        long = "committer.remote-signer-public-key",
        value_name = "PUBLIC_KEY",
        value_parser = utils::parse_public_key,
        env = "ETHREX_COMMITTER_REMOTE_SIGNER_PUBLIC_KEY",
        help_heading = "L1 Committer options",
        help = "Public key to request the remote signature from.",
        requires = "committer_remote_signer_url",
    )]
    pub committer_remote_signer_public_key: Option<PublicKey>,
    #[arg(
        long = "l1.on-chain-proposer-address",
        value_name = "ADDRESS",
        env = "ETHREX_COMMITTER_ON_CHAIN_PROPOSER_ADDRESS",
        help_heading = "L1 Committer options",
        required_unless_present = "dev"
    )]
    pub on_chain_proposer_address: Option<Address>,
    #[arg(
        long = "committer.commit-time",
        default_value = "60000",
        value_name = "UINT64",
        env = "ETHREX_COMMITTER_COMMIT_TIME",
        help_heading = "L1 Committer options",
        help = "How often does the sequencer commit new blocks to the L1 in milliseconds."
    )]
    pub commit_time_ms: u64,
    #[arg(
        long = "committer.arbitrary-base-blob-gas-price",
        default_value = "1000000000", // 1 Gwei
        value_name = "UINT64",
        env = "ETHREX_COMMITTER_ARBITRARY_BASE_BLOB_GAS_PRICE",
        help_heading = "L1 Committer options"
    )]
    pub arbitrary_base_blob_gas_price: u64,
}

impl Default for CommitterOptions {
    fn default() -> Self {
        Self {
            committer_l1_private_key: utils::parse_private_key(
                "0x385c546456b6a603a1cfcaa9ec9494ba4832da08dd6bcf4de9a71e4a01b74924",
            )
            .ok(),
            on_chain_proposer_address: None,
            commit_time_ms: 60000,
            arbitrary_base_blob_gas_price: 1_000_000_000,
            committer_remote_signer_url: None,
            committer_remote_signer_public_key: None,
        }
    }
}

#[derive(Parser, Debug)]
pub struct ProofCoordinatorOptions {
    #[arg(
        long = "proof-coordinator.l1-private-key",
        value_name = "PRIVATE_KEY",
        value_parser = utils::parse_private_key,
        env = "ETHREX_PROOF_COORDINATOR_L1_PRIVATE_KEY",
        help_heading = "Proof coordinator options",
        long_help = "Private key of of a funded account that the sequencer will use to send verify txs to the L1. Has to be a different account than --committer-l1-private-key.",
        conflicts_with_all = &["remote_signer_url", "remote_signer_public_key"],
        required_unless_present = "remote_signer_url",
        required_unless_present = "dev"
    )]
    pub proof_coordinator_l1_private_key: Option<SecretKey>,
    #[arg(
        long = "proof-coordinator.tdx-private-key",
        value_name = "PRIVATE_KEY",
        value_parser = utils::parse_private_key,
        env = "ETHREX_PROOF_COORDINATOR_TDX_PRIVATE_KEY",
        help_heading = "Proof coordinator options",
        long_help = "Private key of of a funded account that the TDX tool that will use to send the tdx attestation to L1.",
    )]
    pub proof_coordinator_tdx_private_key: Option<SecretKey>,
    #[arg(
        long = "proof-coordinator.remote-signer-url",
        value_name = "URL",
        env = "ETHREX_PROOF_COORDINATOR_REMOTE_SIGNER_URL",
        help_heading = "Proof coordinator options",
        help = "URL of a Web3Signer-compatible server to remote sign instead of a local private key.",
        requires = "remote_signer_public_key",
        required_unless_present = "proof_coordinator_l1_private_key",
        required_unless_present = "dev"
    )]
    pub remote_signer_url: Option<Url>,
    #[arg(
        long = "proof-coordinator.remote-signer-public-key",
        value_name = "PUBLIC_KEY",
        value_parser = utils::parse_public_key,
        env = "ETHREX_PROOF_COORDINATOR_REMOTE_SIGNER_PUBLIC_KEY",
        help_heading = "Proof coordinator options",
        help = "Public key to request the remote signature from.",
        requires = "remote_signer_url",
    )]
    pub remote_signer_public_key: Option<PublicKey>,
    #[arg(
        long = "proof-coordinator.addr",
        default_value = "127.0.0.1",
        value_name = "IP_ADDRESS",
        env = "ETHREX_PROOF_COORDINATOR_LISTEN_ADDRESS",
        help_heading = "Proof coordinator options",
        help = "Set it to 0.0.0.0 to allow connections from other machines."
    )]
    pub listen_ip: IpAddr,
    #[arg(
        long = "proof-coordinator.port",
        default_value = "3900",
        value_name = "UINT16",
        env = "ETHREX_PROOF_COORDINATOR_LISTEN_PORT",
        help_heading = "Proof coordinator options"
    )]
    pub listen_port: u16,
    #[arg(
        long = "proof-coordinator.send-interval",
        default_value = "5000",
        value_name = "UINT64",
        env = "ETHREX_PROOF_COORDINATOR_SEND_INTERVAL",
        help = "How often does the proof coordinator send proofs to the L1 in milliseconds.",
        help_heading = "Proof coordinator options"
    )]
    pub proof_send_interval_ms: u64,
}

impl Default for ProofCoordinatorOptions {
    fn default() -> Self {
        let proof_coordinator_l1_private_key = utils::parse_private_key(
            "0x39725efee3fb28614de3bacaffe4cc4bd8c436257e2c8bb887c4b5c4be45e76d",
        )
        .ok();
        Self {
            remote_signer_url: None,
            remote_signer_public_key: None,
            proof_coordinator_l1_private_key,
            listen_ip: IpAddr::V4(Ipv4Addr::new(127, 0, 0, 1)),
            listen_port: 3900,
            proof_send_interval_ms: 5000,
<<<<<<< HEAD
            dev_mode: true,
            proof_coordinator_tdx_private_key: None,
=======
            proof_coordinator_tdx_private_key: Some(
                utils::parse_private_key(
                    "0x39725efee3fb28614de3bacaffe4cc4bd8c436257e2c8bb887c4b5c4be45e76d",
                )
                .unwrap(),
            ),
>>>>>>> 5acad245
        }
    }
}
#[derive(Parser, Debug, Clone)]
pub struct AlignedOptions {
    #[arg(
        long,
        action = clap::ArgAction::SetTrue,
        default_value = "false",
        value_name = "ALIGNED_MODE",
        env = "ETHREX_ALIGNED_MODE",
        help_heading = "Aligned options"
    )]
    pub aligned: bool,
    #[arg(
        long,
        default_value = "5000",
        value_name = "ETHREX_ALIGNED_VERIFIER_INTERVAL_MS",
        env = "ETHREX_ALIGNED_VERIFIER_INTERVAL_MS",
        help_heading = "Aligned options"
    )]
    pub aligned_verifier_interval_ms: u64,
    #[arg(
        long = "aligned.beacon-url",
        value_name = "BEACON_URL",
        required_if_eq("aligned", "true"),
        env = "ETHREX_ALIGNED_BEACON_URL",
        help = "List of beacon urls to use.",
        help_heading = "Aligned options",
        num_args = 1..,
    )]
    pub beacon_url: Option<Vec<Url>>,
    #[arg(
        long,
        value_name = "ETHREX_ALIGNED_NETWORK",
        env = "ETHREX_ALIGNED_NETWORK",
        required_if_eq("aligned", "true"),
        default_value = "devnet",
        help = "L1 network name for Aligned sdk",
        help_heading = "Aligned options"
    )]
    pub aligned_network: Option<String>,

    #[arg(
        long = "aligned.fee-estimate",
        default_value = "instant",
        value_name = "FEE_ESTIMATE",
        env = "ETHREX_ALIGNED_FEE_ESTIMATE",
        help = "Fee estimate for Aligned sdk",
        help_heading = "Aligned options"
    )]
    pub fee_estimate: String,
    #[arg(
        long,
        value_name = "ETHREX_ALIGNED_SP1_ELF_PATH",
        required_if_eq("aligned", "true"),
        env = "ETHREX_ALIGNED_SP1_ELF_PATH",
        help_heading = "Aligned options",
        help = "Path to the SP1 elf. This is used for proof verification."
    )]
    pub aligned_sp1_elf_path: Option<String>,
}

impl Default for AlignedOptions {
    fn default() -> Self {
        Self {
            aligned: false,
            aligned_verifier_interval_ms: 5000,
            beacon_url: None,
            aligned_network: Some("devnet".to_string()),
            fee_estimate: "instant".to_string(),
            aligned_sp1_elf_path: None,
        }
    }
}

#[derive(Parser, Default, Debug)]
pub struct BasedOptions {
    #[clap(flatten)]
    pub state_updater_opts: StateUpdaterOptions,
    #[clap(flatten)]
    pub block_fetcher: BlockFetcherOptions,
}

#[derive(Parser, Debug)]
pub struct StateUpdaterOptions {
    #[arg(
        long = "state-updater.sequencer-registry",
        value_name = "ADDRESS",
        env = "ETHREX_STATE_UPDATER_SEQUENCER_REGISTRY",
        required_if_eq("based", "true"),
        help_heading = "Based options"
    )]
    pub sequencer_registry: Option<Address>,
    #[arg(
        long = "state-updater.check-interval",
        default_value = "1000",
        value_name = "UINT64",
        env = "ETHREX_STATE_UPDATER_CHECK_INTERVAL",
        help_heading = "Based options"
    )]
    pub check_interval_ms: u64,
}

impl Default for StateUpdaterOptions {
    fn default() -> Self {
        Self {
            sequencer_registry: None,
            check_interval_ms: 1000,
        }
    }
}

#[derive(Parser, Debug)]
pub struct BlockFetcherOptions {
    #[arg(
        long = "block-fetcher.fetch_interval_ms",
        default_value = "5000",
        value_name = "UINT64",
        env = "ETHREX_BLOCK_FETCHER_FETCH_INTERVAL_MS",
        help_heading = "Based options"
    )]
    pub fetch_interval_ms: u64,
    #[arg(
        long,
        default_value = "5000",
        value_name = "UINT64",
        env = "ETHREX_BLOCK_FETCHER_FETCH_BLOCK_STEP",
        help_heading = "Based options"
    )]
    pub fetch_block_step: u64,
}

impl Default for BlockFetcherOptions {
    fn default() -> Self {
        Self {
            fetch_interval_ms: 5000,
            fetch_block_step: 5000,
        }
    }
}

#[derive(Parser, Debug)]
pub struct MonitorOptions {
    /// time in ms between two ticks.
    #[arg(short, long, default_value_t = 1000)]
    pub tick_rate: u64,
    #[arg(long)]
    batch_widget_height: Option<u16>,
}

impl Default for MonitorOptions {
    fn default() -> Self {
        Self {
            tick_rate: 1000,
            batch_widget_height: None,
        }
    }
}

#[derive(Parser)]
pub struct ProverClientOptions {
    #[arg(
        long = "backend",
        env = "PROVER_CLIENT_BACKEND",
        default_value = "exec",
        help_heading = "Prover client options",
        value_enum
    )]
    pub backend: Backend,
    #[arg(
        long = "proof-coordinator",
        value_name = "URL",
        env = "PROVER_CLIENT_PROOF_COORDINATOR_URL",
        help_heading = "Prover client options",
        help = "URL of the sequencer's proof coordinator"
    )]
    pub proof_coordinator_endpoint: Url,
    #[arg(
        long = "proving-time",
        value_name = "PROVING_TIME",
        env = "PROVER_CLIENT_PROVING_TIME",
        help = "Time to wait before requesting new data to prove",
        help_heading = "Prover client options",
        default_value_t = 5000
    )]
    pub proving_time_ms: u64,
    #[arg(
        long = "log.level",
        default_value_t = Level::INFO,
        value_name = "LOG_LEVEL",
        help = "The verbosity level used for logs.",
        long_help = "Possible values: info, debug, trace, warn, error",
        help_heading = "Prover client options"
    )]
    pub log_level: Level,
    #[arg(
        long,
        default_value_t = false,
        value_name = "BOOLEAN",
        env = "PROVER_CLIENT_ALIGNED",
        help = "Activate aligned proving system",
        help_heading = "Prover client options"
    )]
    pub aligned: bool,
}

impl From<ProverClientOptions> for ProverConfig {
    fn from(config: ProverClientOptions) -> Self {
        Self {
            backend: config.backend,
            proof_coordinator: config.proof_coordinator_endpoint,
            proving_time_ms: config.proving_time_ms,
            aligned_mode: config.aligned,
        }
    }
}

impl Default for ProverClientOptions {
    fn default() -> Self {
        Self {
            proof_coordinator_endpoint: Url::from_str("127.0.0.1:3900").expect("Invalid URL"),
            proving_time_ms: 5000,
            log_level: Level::INFO,
            aligned: false,
            backend: Backend::Exec,
        }
    }
}<|MERGE_RESOLUTION|>--- conflicted
+++ resolved
@@ -564,17 +564,7 @@
             listen_ip: IpAddr::V4(Ipv4Addr::new(127, 0, 0, 1)),
             listen_port: 3900,
             proof_send_interval_ms: 5000,
-<<<<<<< HEAD
-            dev_mode: true,
             proof_coordinator_tdx_private_key: None,
-=======
-            proof_coordinator_tdx_private_key: Some(
-                utils::parse_private_key(
-                    "0x39725efee3fb28614de3bacaffe4cc4bd8c436257e2c8bb887c4b5c4be45e76d",
-                )
-                .unwrap(),
-            ),
->>>>>>> 5acad245
         }
     }
 }
