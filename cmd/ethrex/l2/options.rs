--- conflicted
+++ resolved
@@ -97,11 +97,7 @@
                 bridge_address: opts.watcher_opts.bridge_address,
                 check_interval_ms: opts.watcher_opts.watch_interval_ms,
                 max_block_step: opts.watcher_opts.max_block_step.into(),
-<<<<<<< HEAD
-=======
-                l2_proposer_private_key: opts.watcher_opts.l2_proposer_private_key,
                 watcher_block_delay: opts.watcher_opts.watcher_block_delay,
->>>>>>> c6a00084
             },
             proof_coordinator: ProofCoordinatorConfig {
                 l1_address: get_address_from_secret_key(
@@ -216,17 +212,6 @@
         help_heading = "L1 Watcher options"
     )]
     pub max_block_step: u64,
-<<<<<<< HEAD
-=======
-    #[arg(
-        long,
-        default_value = "0x385c546456b6a603a1cfcaa9ec9494ba4832da08dd6bcf4de9a71e4a01b74924",
-        value_name = "PRIVATE_KEY",
-        value_parser = utils::parse_private_key,
-        env = "ETHREX_WATCHER_L2_PROPOSER_PRIVATE_KEY",
-        help_heading = "L1 Watcher options",
-    )]
-    pub l2_proposer_private_key: SecretKey,
     #[arg(
         long = "watcher.block-delay",
         default_value_t = 128, // 2 L1 epochs.
@@ -236,7 +221,6 @@
         help_heading = "L1 Watcher options"
     )]
     pub watcher_block_delay: u64,
->>>>>>> c6a00084
 }
 
 impl Default for WatcherOptions {
@@ -247,14 +231,7 @@
                 .unwrap(),
             watch_interval_ms: 1000,
             max_block_step: 5000,
-<<<<<<< HEAD
-=======
-            l2_proposer_private_key: utils::parse_private_key(
-                "0x385c546456b6a603a1cfcaa9ec9494ba4832da08dd6bcf4de9a71e4a01b74924",
-            )
-            .unwrap(),
             watcher_block_delay: 128,
->>>>>>> c6a00084
         }
     }
 }
