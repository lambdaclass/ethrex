--- conflicted
+++ resolved
@@ -161,11 +161,7 @@
                     .coinbase_address
                     .ok_or(SequencerOptionsError::NoCoinbaseAddress)?,
                 elasticity_multiplier: opts.block_producer_opts.elasticity_multiplier,
-<<<<<<< HEAD
-                max_gas_limit: opts.block_producer_opts.max_gas_limit,
-=======
                 block_gas_limit: opts.block_producer_opts.block_gas_limit,
->>>>>>> 5b08631a
             },
             l1_committer: CommitterConfig {
                 on_chain_proposer_address: opts
@@ -399,15 +395,6 @@
     )]
     pub elasticity_multiplier: u64,
     #[arg(
-<<<<<<< HEAD
-        long = "block-producer.max-gas-limit",
-        value_name = "UINT64",
-        env = "ETHREX_BLOCK_PRODUCER_MAX_GAS_LIMIT",
-        help = "Maximum gas limit for the L2 blocks.",
-        help_heading = "Block producer options"
-    )]
-    pub max_gas_limit: Option<u64>,
-=======
         long = "block-producer.block-gas-limit",
         default_value = "30000000",
         value_name = "UINT64",
@@ -416,7 +403,6 @@
         help_heading = "Block producer options"
     )]
     pub block_gas_limit: u64,
->>>>>>> 5b08631a
 }
 
 impl Default for BlockProducerOptions {
@@ -429,11 +415,7 @@
                     .unwrap(),
             ),
             elasticity_multiplier: 2,
-<<<<<<< HEAD
-            max_gas_limit: None,
-=======
             block_gas_limit: DEFAULT_BUILDER_GAS_CEIL,
->>>>>>> 5b08631a
         }
     }
 }
