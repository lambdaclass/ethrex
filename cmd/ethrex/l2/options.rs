--- conflicted
+++ resolved
@@ -675,7 +675,8 @@
     /// time in ms between two ticks.
     #[arg(short, long, default_value_t = 1000, help_heading = "Monitor options")]
     tick_rate: u64,
-<<<<<<< HEAD
+    #[arg(long)]
+    batch_widget_height: Option<u16>,
 }
 
 #[derive(Parser)]
@@ -754,8 +755,4 @@
             backend: Backend::Exec,
         }
     }
-=======
-    #[arg(long)]
-    batch_widget_height: Option<u16>,
->>>>>>> ce813633
 }