use crate::{
    cli::Options as NodeOptions,
    utils::{self},
};
use clap::Parser;
use ethrex_common::Address;
use ethrex_l2::{
    BasedConfig, BlockFetcherConfig, BlockProducerConfig, CommitterConfig, EthConfig,
    L1WatcherConfig, ProofCoordinatorConfig, SequencerConfig, StateUpdaterConfig,
    sequencer::{
        configs::{AlignedConfig, MonitorConfig},
        utils::resolve_aligned_network,
    },
};
use ethrex_l2_rpc::signer::{LocalSigner, RemoteSigner, Signer};
use ethrex_rpc::clients::eth::{
    BACKOFF_FACTOR, MAX_NUMBER_OF_RETRIES, MAX_RETRY_DELAY, MIN_RETRY_DELAY,
};
use reqwest::Url;
use secp256k1::{PublicKey, SecretKey};
use std::net::{IpAddr, Ipv4Addr};

#[derive(Parser, Debug)]
#[group(id = "L2Options")]
pub struct Options {
    #[command(flatten)]
    pub node_opts: NodeOptions,
    #[command(flatten)]
    pub sequencer_opts: SequencerOptions,
    #[arg(
        long = "sponsorable-addresses",
        value_name = "SPONSORABLE_ADDRESSES_PATH",
        help = "Path to a file containing addresses of contracts to which ethrex_SendTransaction should sponsor txs",
        help_heading = "L2 options"
    )]
    pub sponsorable_addresses_file_path: Option<String>,
    //TODO: make optional when the the sponsored feature is complete
    #[arg(long, default_value = "0xffd790338a2798b648806fc8635ac7bf14af15425fed0c8f25bcc5febaa9b192", value_parser = utils::parse_private_key, env = "SPONSOR_PRIVATE_KEY", help = "The private key of ethrex L2 transactions sponsor.", help_heading = "L2 options")]
    pub sponsor_private_key: SecretKey,
}

impl Default for Options {
    fn default() -> Self {
        Self {
            node_opts: NodeOptions::default(),
            sequencer_opts: SequencerOptions::default(),
            sponsorable_addresses_file_path: None,
            sponsor_private_key: utils::parse_private_key(
                "0xffd790338a2798b648806fc8635ac7bf14af15425fed0c8f25bcc5febaa9b192",
            )
            .unwrap(),
        }
    }
}

#[derive(Parser, Default, Debug)]
pub struct SequencerOptions {
    #[command(flatten)]
    pub eth_opts: EthOptions,
    #[command(flatten)]
    pub watcher_opts: WatcherOptions,
    #[command(flatten)]
    pub block_producer_opts: BlockProducerOptions,
    #[command(flatten)]
    pub committer_opts: CommitterOptions,
    #[command(flatten)]
    pub proof_coordinator_opts: ProofCoordinatorOptions,
    #[command(flatten)]
    pub based_opts: BasedOptions,
    #[command(flatten)]
    pub aligned_opts: AlignedOptions,
    #[command(flatten)]
    pub monitor_opts: MonitorOptions,
    #[arg(
        long = "validium",
        default_value = "false",
        value_name = "BOOLEAN",
        env = "ETHREX_L2_VALIDIUM",
        help_heading = "L2 options",
        long_help = "If true, L2 will run on validium mode as opposed to the default rollup mode, meaning it will not publish state diffs to the L1."
    )]
    pub validium: bool,
    #[clap(
        long,
        default_value = "false",
        value_name = "BOOLEAN",
        env = "ETHREX_BASED",
        help_heading = "Based options"
    )]
    pub based: bool,
    #[clap(
        long,
        default_value = "false",
        value_name = "BOOLEAN",
        env = "ETHREX_MONITOR",
        help_heading = "Sequencer options"
    )]
    pub monitor: bool,
}

pub fn parse_signer(
    private_key: Option<SecretKey>,
    url: Option<Url>,
    public_key: Option<PublicKey>,
) -> Result<Signer, SequencerOptionsError> {
    Ok(match url {
        Some(url) => RemoteSigner::new(
            url,
            public_key.ok_or(SequencerOptionsError::RemoteUrlWithoutPubkey)?,
        )
        .into(),
        None => LocalSigner::new(private_key.ok_or(SequencerOptionsError::NoSigner(
            "ProofCoordinator".to_string(),
        ))?)
        .into(),
    })
}

#[derive(Debug, thiserror::Error)]
pub enum SequencerOptionsError {
    #[error("Remote signer URL was provided without a public key")]
    RemoteUrlWithoutPubkey,
    #[error("No signer was set up for {0}")]
    NoSigner(String),
}

impl TryFrom<SequencerOptions> for SequencerConfig {
    type Error = SequencerOptionsError;

    fn try_from(opts: SequencerOptions) -> Result<Self, Self::Error> {
        let committer_signer = parse_signer(
            opts.committer_opts.committer_l1_private_key,
            opts.committer_opts.committer_remote_signer_url,
            opts.committer_opts.committer_remote_signer_public_key,
        )?;

        let proof_coordinator_signer = parse_signer(
            opts.proof_coordinator_opts.proof_coordinator_l1_private_key,
            opts.proof_coordinator_opts.remote_signer_url,
            opts.proof_coordinator_opts.remote_signer_public_key,
        )?;

        Ok(Self {
            block_producer: BlockProducerConfig {
                block_time_ms: opts.block_producer_opts.block_time_ms,
                coinbase_address: opts.block_producer_opts.coinbase_address.unwrap(),
                elasticity_multiplier: opts.block_producer_opts.elasticity_multiplier,
            },
            l1_committer: CommitterConfig {
                on_chain_proposer_address: opts.committer_opts.on_chain_proposer_address.unwrap(),
                commit_time_ms: opts.committer_opts.commit_time_ms,
                arbitrary_base_blob_gas_price: opts.committer_opts.arbitrary_base_blob_gas_price,
                signer: committer_signer,
                validium: opts.validium,
            },
            eth: EthConfig {
                rpc_url: opts.eth_opts.rpc_url,
                max_number_of_retries: opts.eth_opts.max_number_of_retries,
                backoff_factor: opts.eth_opts.backoff_factor,
                min_retry_delay: opts.eth_opts.min_retry_delay,
                max_retry_delay: opts.eth_opts.max_retry_delay,
                maximum_allowed_max_fee_per_gas: opts.eth_opts.maximum_allowed_max_fee_per_gas,
                maximum_allowed_max_fee_per_blob_gas: opts
                    .eth_opts
                    .maximum_allowed_max_fee_per_blob_gas,
            },
            l1_watcher: L1WatcherConfig {
                bridge_address: opts.watcher_opts.bridge_address.unwrap(),
                check_interval_ms: opts.watcher_opts.watch_interval_ms,
                max_block_step: opts.watcher_opts.max_block_step.into(),
                watcher_block_delay: opts.watcher_opts.watcher_block_delay,
            },
            proof_coordinator: ProofCoordinatorConfig {
                listen_ip: opts.proof_coordinator_opts.listen_ip,
                listen_port: opts.proof_coordinator_opts.listen_port,
                proof_send_interval_ms: opts.proof_coordinator_opts.proof_send_interval_ms,
                dev_mode: opts.proof_coordinator_opts.dev_mode,
                signer: proof_coordinator_signer,
                tdx_private_key: opts
                    .proof_coordinator_opts
                    .proof_coordinator_tdx_private_key
                    .unwrap(),
                validium: opts.validium,
            },
            based: BasedConfig {
                enabled: opts.based,
                state_updater: StateUpdaterConfig {
                    sequencer_registry: opts
                        .based_opts
                        .state_updater_opts
                        .sequencer_registry
                        .unwrap_or_default(),
                    check_interval_ms: opts.based_opts.state_updater_opts.check_interval_ms,
                },
                block_fetcher: BlockFetcherConfig {
                    fetch_interval_ms: opts.based_opts.block_fetcher.fetch_interval_ms,
                    fetch_block_step: opts.based_opts.block_fetcher.fetch_block_step,
                },
            },
            aligned: AlignedConfig {
                aligned_mode: opts.aligned_opts.aligned,
                aligned_verifier_interval_ms: opts.aligned_opts.aligned_verifier_interval_ms,
                beacon_urls: opts.aligned_opts.beacon_url.unwrap_or_default(),
                network: resolve_aligned_network(
                    &opts.aligned_opts.aligned_network.unwrap_or_default(),
                ),
                fee_estimate: opts.aligned_opts.fee_estimate,
                aligned_sp1_elf_path: opts.aligned_opts.aligned_sp1_elf_path.unwrap_or_default(),
            },
            monitor: MonitorConfig {
                enabled: opts.monitor,
                tick_rate: opts.monitor_opts.tick_rate,
                batch_widget_height: opts.monitor_opts.batch_widget_height,
            },
        })
    }
}

#[derive(Parser, Debug)]
pub struct EthOptions {
    #[arg(
        long = "eth.rpc-url",
        value_name = "RPC_URL",
        env = "ETHREX_ETH_RPC_URL",
        help = "List of rpc urls to use.",
        help_heading = "Eth options",
        num_args = 1..
    )]
    pub rpc_url: Vec<String>,
    #[arg(
        long = "eth.maximum-allowed-max-fee-per-gas",
        default_value = "10000000000",
        value_name = "UINT64",
        env = "ETHREX_MAXIMUM_ALLOWED_MAX_FEE_PER_GAS",
        help_heading = "Eth options"
    )]
    pub maximum_allowed_max_fee_per_gas: u64,
    #[arg(
        long = "eth.maximum-allowed-max-fee-per-blob-gas",
        default_value = "10000000000",
        value_name = "UINT64",
        env = "ETHREX_MAXIMUM_ALLOWED_MAX_FEE_PER_BLOB_GAS",
        help_heading = "Eth options"
    )]
    pub maximum_allowed_max_fee_per_blob_gas: u64,
    #[arg(
        long = "eth.max-number-of-retries",
        default_value = "10",
        value_name = "UINT64",
        env = "ETHREX_MAX_NUMBER_OF_RETRIES",
        help_heading = "Eth options"
    )]
    pub max_number_of_retries: u64,
    #[arg(
        long = "eth.backoff-factor",
        default_value = "2",
        value_name = "UINT64",
        env = "ETHREX_BACKOFF_FACTOR",
        help_heading = "Eth options"
    )]
    pub backoff_factor: u64,
    #[arg(
        long = "eth.min-retry-delay",
        default_value = "96",
        value_name = "UINT64",
        env = "ETHREX_MIN_RETRY_DELAY",
        help_heading = "Eth options"
    )]
    pub min_retry_delay: u64,
    #[arg(
        long = "eth.max-retry-delay",
        default_value = "1800",
        value_name = "UINT64",
        env = "ETHREX_MAX_RETRY_DELAY",
        help_heading = "Eth options"
    )]
    pub max_retry_delay: u64,
}

impl Default for EthOptions {
    fn default() -> Self {
        Self {
            rpc_url: vec!["http://localhost:8545".to_string()],
            maximum_allowed_max_fee_per_gas: 10000000000,
            maximum_allowed_max_fee_per_blob_gas: 10000000000,
            max_number_of_retries: MAX_NUMBER_OF_RETRIES,
            backoff_factor: BACKOFF_FACTOR,
            min_retry_delay: MIN_RETRY_DELAY,
            max_retry_delay: MAX_RETRY_DELAY,
        }
    }
}

#[derive(Parser, Debug)]
pub struct WatcherOptions {
    #[arg(
        long = "l1.bridge-address",
        value_name = "ADDRESS",
        env = "ETHREX_WATCHER_BRIDGE_ADDRESS",
        help_heading = "L1 Watcher options",
        required_unless_present = "dev"
    )]
    pub bridge_address: Option<Address>,
    #[arg(
        long = "watcher.watch-interval",
        default_value = "1000",
        value_name = "UINT64",
        env = "ETHREX_WATCHER_WATCH_INTERVAL",
        help = "How often the L1 watcher checks for new blocks in milliseconds.",
        help_heading = "L1 Watcher options"
    )]
    pub watch_interval_ms: u64,
    #[arg(
        long = "watcher.max-block-step",
        default_value = "5000",
        value_name = "UINT64",
        env = "ETHREX_WATCHER_MAX_BLOCK_STEP",
        help_heading = "L1 Watcher options"
    )]
    pub max_block_step: u64,
    #[arg(
        long = "watcher.block-delay",
        default_value_t = 10, // Reasonably safe value to account for reorgs
        value_name = "UINT64",
        env = "ETHREX_WATCHER_BLOCK_DELAY",
        help = "Number of blocks the L1 watcher waits before trusting an L1 block.",
        help_heading = "L1 Watcher options"
    )]
    pub watcher_block_delay: u64,
}

impl Default for WatcherOptions {
    fn default() -> Self {
        Self {
            bridge_address: Some(
                "0x266ffef34e21a7c4ce2e0e42dc780c2c273ca440"
                    .parse()
                    .unwrap(),
            ),
            watch_interval_ms: 1000,
            max_block_step: 5000,
            watcher_block_delay: 0,
        }
    }
}

#[derive(Parser, Debug)]
pub struct BlockProducerOptions {
    #[arg(
        long = "block-producer.block-time",
        default_value = "5000",
        value_name = "UINT64",
        env = "ETHREX_BLOCK_PRODUCER_BLOCK_TIME",
        help = "How often does the sequencer produce new blocks to the L1 in milliseconds.",
        help_heading = "Block producer options"
    )]
    pub block_time_ms: u64,
    #[arg(
        long = "block-producer.coinbase-address",
        value_name = "ADDRESS",
        env = "ETHREX_BLOCK_PRODUCER_COINBASE_ADDRESS",
        help_heading = "Block producer options",
        required_unless_present = "dev"
    )]
    pub coinbase_address: Option<Address>,
    #[arg(
        long,
        default_value = "2",
        value_name = "UINT64",
        env = "ETHREX_PROPOSER_ELASTICITY_MULTIPLIER",
        help_heading = "Proposer options"
    )]
    pub elasticity_multiplier: u64,
}

impl Default for BlockProducerOptions {
    fn default() -> Self {
        Self {
            block_time_ms: 5000,
            coinbase_address: Some(
                "0x0007a881cd95b1484fca47615b64803dad620c8d"
                    .parse()
                    .unwrap(),
            ),
            elasticity_multiplier: 2,
        }
    }
}

#[derive(Parser, Debug)]
pub struct CommitterOptions {
    #[arg(
        long = "committer.l1-private-key",
        value_name = "PRIVATE_KEY",
        value_parser = utils::parse_private_key,
        env = "ETHREX_COMMITTER_L1_PRIVATE_KEY",
        help_heading = "L1 Committer options",
        help = "Private key of a funded account that the sequencer will use to send commit txs to the L1.",
        conflicts_with_all = &["committer_remote_signer_url", "committer_remote_signer_public_key"],
        required_unless_present = "committer_remote_signer_url",
        required_unless_present = "dev"
    )]
    pub committer_l1_private_key: Option<SecretKey>,
    #[arg(
        long = "committer.remote-signer-url",
        value_name = "URL",
        env = "ETHREX_COMMITTER_REMOTE_SIGNER_URL",
        help_heading = "L1 Committer options",
        help = "URL of a Web3Signer-compatible server to remote sign instead of a local private key.",
        requires = "committer_remote_signer_public_key",
        required_unless_present = "committer_l1_private_key",
        required_unless_present = "dev"
    )]
    pub committer_remote_signer_url: Option<Url>,
    #[arg(
        long = "committer.remote-signer-public-key",
        value_name = "PUBLIC_KEY",
        value_parser = utils::parse_public_key,
        env = "ETHREX_COMMITTER_REMOTE_SIGNER_PUBLIC_KEY",
        help_heading = "L1 Committer options",
        help = "Public key to request the remote signature from.",
        requires = "committer_remote_signer_url",
    )]
    pub committer_remote_signer_public_key: Option<PublicKey>,
    #[arg(
        long = "l1.on-chain-proposer-address",
        value_name = "ADDRESS",
        env = "ETHREX_COMMITTER_ON_CHAIN_PROPOSER_ADDRESS",
        help_heading = "L1 Committer options",
        required_unless_present = "dev"
    )]
    pub on_chain_proposer_address: Option<Address>,
    #[arg(
        long = "committer.commit-time",
        default_value = "60000",
        value_name = "UINT64",
        env = "ETHREX_COMMITTER_COMMIT_TIME",
        help_heading = "L1 Committer options",
        help = "How often does the sequencer commit new blocks to the L1 in milliseconds."
    )]
    pub commit_time_ms: u64,
    #[arg(
        long = "committer.arbitrary-base-blob-gas-price",
        default_value = "1000000000", // 1 Gwei
        value_name = "UINT64",
        env = "ETHREX_COMMITTER_ARBITRARY_BASE_BLOB_GAS_PRICE",
        help_heading = "L1 Committer options"
    )]
    pub arbitrary_base_blob_gas_price: u64,
}

impl Default for CommitterOptions {
    fn default() -> Self {
        Self {
            committer_l1_private_key: utils::parse_private_key(
                "0x385c546456b6a603a1cfcaa9ec9494ba4832da08dd6bcf4de9a71e4a01b74924",
            )
            .ok(),
            on_chain_proposer_address: Some(
                "0xea6d04861106c1fb69176d49eeb8de6dd14a9cfe"
                    .parse()
                    .unwrap(),
            ),
            commit_time_ms: 60000,
            arbitrary_base_blob_gas_price: 1_000_000_000,
            committer_remote_signer_url: None,
            committer_remote_signer_public_key: None,
        }
    }
}

#[derive(Parser, Debug)]
pub struct ProofCoordinatorOptions {
    #[arg(
        long = "proof-coordinator.l1-private-key",
        value_name = "PRIVATE_KEY",
        value_parser = utils::parse_private_key,
        env = "ETHREX_PROOF_COORDINATOR_L1_PRIVATE_KEY",
        help_heading = "Proof coordinator options",
        long_help = "Private key of of a funded account that the sequencer will use to send verify txs to the L1. Has to be a different account than --committer-l1-private-key.",
        conflicts_with_all = &["remote_signer_url", "remote_signer_public_key"],
        required_unless_present = "remote_signer_url",
        required_unless_present = "dev"
    )]
    pub proof_coordinator_l1_private_key: Option<SecretKey>,
    #[arg(
        long = "proof-coordinator.tdx-private-key",
        value_name = "PRIVATE_KEY",
        value_parser = utils::parse_private_key,
        env = "ETHREX_PROOF_COORDINATOR_TDX_PRIVATE_KEY",
        help_heading = "Proof coordinator options",
        long_help = "Private key of of a funded account that the TDX tool that will use to send the tdx attestation to L1.",
        required_unless_present = "dev"
    )]
    pub proof_coordinator_tdx_private_key: Option<SecretKey>,
    #[arg(
        long = "proof-coordinator.remote-signer-url",
        value_name = "URL",
        env = "ETHREX_PROOF_COORDINATOR_REMOTE_SIGNER_URL",
        help_heading = "Proof coordinator options",
        help = "URL of a Web3Signer-compatible server to remote sign instead of a local private key.",
        requires = "remote_signer_public_key",
        required_unless_present = "proof_coordinator_l1_private_key",
        required_unless_present = "dev"
    )]
    pub remote_signer_url: Option<Url>,
    #[arg(
        long = "proof-coordinator.remote-signer-public-key",
        value_name = "PUBLIC_KEY",
        value_parser = utils::parse_public_key,
        env = "ETHREX_PROOF_COORDINATOR_REMOTE_SIGNER_PUBLIC_KEY",
        help_heading = "Proof coordinator options",
        help = "Public key to request the remote signature from.",
        requires = "remote_signer_url",
    )]
    pub remote_signer_public_key: Option<PublicKey>,
    #[arg(
        long = "proof-coordinator.addr",
        default_value = "127.0.0.1",
        value_name = "IP_ADDRESS",
        env = "ETHREX_PROOF_COORDINATOR_LISTEN_ADDRESS",
        help_heading = "Proof coordinator options",
        help = "Set it to 0.0.0.0 to allow connections from other machines."
    )]
    pub listen_ip: IpAddr,
    #[arg(
        long = "proof-coordinator.port",
        default_value = "3900",
        value_name = "UINT16",
        env = "ETHREX_PROOF_COORDINATOR_LISTEN_PORT",
        help_heading = "Proof coordinator options"
    )]
    pub listen_port: u16,
    #[arg(
        long = "proof-coordinator.send-interval",
        default_value = "5000",
        value_name = "UINT64",
        env = "ETHREX_PROOF_COORDINATOR_SEND_INTERVAL",
        help = "How often does the proof coordinator send proofs to the L1 in milliseconds.",
        help_heading = "Proof coordinator options"
    )]
    pub proof_send_interval_ms: u64,
    #[arg(
        long = "proof-coordinator.dev-mode",
        default_value = "false",
        value_name = "BOOLEAN",
        env = "ETHREX_PROOF_COORDINATOR_DEV_MODE",
        help_heading = "Proof coordinator options"
    )]
    pub dev_mode: bool,
}

impl Default for ProofCoordinatorOptions {
    fn default() -> Self {
        let proof_coordinator_l1_private_key = utils::parse_private_key(
            "0x39725efee3fb28614de3bacaffe4cc4bd8c436257e2c8bb887c4b5c4be45e76d",
        )
        .ok();
        Self {
            remote_signer_url: None,
            remote_signer_public_key: None,
            proof_coordinator_l1_private_key,
            listen_ip: IpAddr::V4(Ipv4Addr::new(127, 0, 0, 1)),
            listen_port: 3900,
            proof_send_interval_ms: 5000,
            dev_mode: true,
            proof_coordinator_tdx_private_key: Some(
                utils::parse_private_key(
                    "0x39725efee3fb28614de3bacaffe4cc4bd8c436257e2c8bb887c4b5c4be45e76d",
                )
                .unwrap(),
            ),
        }
    }
}
#[derive(Parser, Debug, Clone)]
pub struct AlignedOptions {
    #[arg(
        long,
        action = clap::ArgAction::SetTrue,
        default_value = "false",
        value_name = "ALIGNED_MODE",
        env = "ETHREX_ALIGNED_MODE",
        help_heading = "Aligned options"
    )]
    pub aligned: bool,
    #[arg(
        long,
        default_value = "5000",
        value_name = "ETHREX_ALIGNED_VERIFIER_INTERVAL_MS",
        env = "ETHREX_ALIGNED_VERIFIER_INTERVAL_MS",
        help_heading = "Aligned options"
    )]
    pub aligned_verifier_interval_ms: u64,
    #[arg(
        long = "aligned.beacon-url",
        value_name = "BEACON_URL",
        required_if_eq("aligned", "true"),
        env = "ETHREX_ALIGNED_BEACON_URL",
        help = "List of beacon urls to use.",
        help_heading = "Aligned options",
        num_args = 1..,
    )]
    pub beacon_url: Option<Vec<Url>>,
    #[arg(
        long,
        value_name = "ETHREX_ALIGNED_NETWORK",
        env = "ETHREX_ALIGNED_NETWORK",
        required_if_eq("aligned", "true"),
        default_value = "devnet",
        help = "L1 network name for Aligned sdk",
        help_heading = "Aligned options"
    )]
    pub aligned_network: Option<String>,

    #[arg(
        long = "aligned.fee-estimate",
        default_value = "instant",
        value_name = "FEE_ESTIMATE",
        env = "ETHREX_ALIGNED_FEE_ESTIMATE",
        help = "Fee estimate for Aligned sdk",
        help_heading = "Aligned options"
    )]
    pub fee_estimate: String,
    #[arg(
        long,
        value_name = "ETHREX_ALIGNED_SP1_ELF_PATH",
        required_if_eq("aligned", "true"),
        env = "ETHREX_ALIGNED_SP1_ELF_PATH",
        help_heading = "Aligned options",
        help = "Path to the SP1 elf. This is used for proof verification."
    )]
    pub aligned_sp1_elf_path: Option<String>,
}

impl Default for AlignedOptions {
    fn default() -> Self {
        Self {
            aligned: false,
            aligned_verifier_interval_ms: 5000,
            beacon_url: None,
            aligned_network: Some("devnet".to_string()),
            fee_estimate: "instant".to_string(),
            aligned_sp1_elf_path: None,
        }
    }
}

#[derive(Parser, Default, Debug)]
pub struct BasedOptions {
    #[clap(flatten)]
    pub state_updater_opts: StateUpdaterOptions,
    #[clap(flatten)]
    pub block_fetcher: BlockFetcherOptions,
}

#[derive(Parser, Debug)]
pub struct StateUpdaterOptions {
    #[arg(
        long = "state-updater.sequencer-registry",
        value_name = "ADDRESS",
        env = "ETHREX_STATE_UPDATER_SEQUENCER_REGISTRY",
        required_if_eq("based", "true"),
        help_heading = "Based options"
    )]
    pub sequencer_registry: Option<Address>,
    #[arg(
        long = "state-updater.check-interval",
        default_value = "1000",
        value_name = "UINT64",
        env = "ETHREX_STATE_UPDATER_CHECK_INTERVAL",
        help_heading = "Based options"
    )]
    pub check_interval_ms: u64,
}

impl Default for StateUpdaterOptions {
    fn default() -> Self {
        Self {
            sequencer_registry: None,
            check_interval_ms: 1000,
        }
    }
}

#[derive(Parser, Debug)]
pub struct BlockFetcherOptions {
    #[arg(
        long = "block-fetcher.fetch_interval_ms",
        default_value = "5000",
        value_name = "UINT64",
        env = "ETHREX_BLOCK_FETCHER_FETCH_INTERVAL_MS",
        help_heading = "Based options"
    )]
    pub fetch_interval_ms: u64,
    #[arg(
        long,
        default_value = "5000",
        value_name = "UINT64",
        env = "ETHREX_BLOCK_FETCHER_FETCH_BLOCK_STEP",
        help_heading = "Based options"
    )]
    pub fetch_block_step: u64,
}

impl Default for BlockFetcherOptions {
    fn default() -> Self {
        Self {
            fetch_interval_ms: 5000,
            fetch_block_step: 5000,
        }
    }
}

#[derive(Parser, Debug)]
pub struct MonitorOptions {
    /// time in ms between two ticks.
    #[arg(short, long, default_value_t = 1000)]
<<<<<<< HEAD
    pub tick_rate: u64,
}

impl Default for MonitorOptions {
    fn default() -> Self {
        Self { tick_rate: 1000 }
    }
=======
    tick_rate: u64,
    #[arg(long)]
    batch_widget_height: Option<u16>,
>>>>>>> 92a87057
}<|MERGE_RESOLUTION|>--- conflicted
+++ resolved
@@ -716,17 +716,13 @@
 pub struct MonitorOptions {
     /// time in ms between two ticks.
     #[arg(short, long, default_value_t = 1000)]
-<<<<<<< HEAD
     pub tick_rate: u64,
-}
-
-impl Default for MonitorOptions {
-    fn default() -> Self {
-        Self { tick_rate: 1000 }
-    }
-=======
-    tick_rate: u64,
     #[arg(long)]
     batch_widget_height: Option<u16>,
->>>>>>> 92a87057
+}
+
+impl Default for MonitorOptions {
+    fn default() -> Self {
+        Self { tick_rate: 1000, batch_widget_height: None}
+    }
 }