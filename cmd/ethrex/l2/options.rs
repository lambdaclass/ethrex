use crate::{cli::Options as NodeOptions, utils};
use clap::Parser;
use ethrex_common::Address;
use ethrex_l2::{
    BlockProducerConfig, CommitterConfig, EthConfig, L1WatcherConfig, ProofCoordinatorConfig,
    SequencerConfig,
};
use ethrex_rpc::clients::eth::get_address_from_secret_key;
use reqwest::Url;
use secp256k1::SecretKey;
use std::net::{IpAddr, Ipv4Addr};

#[derive(Parser)]
pub struct Options {
    #[command(flatten)]
    pub node_opts: NodeOptions,
    #[command(flatten)]
    pub sequencer_opts: SequencerOptions,
    #[arg(
        long = "sponsorable-addresses",
        value_name = "SPONSORABLE_ADDRESSES_PATH",
        help = "Path to a file containing addresses of contracts to which ethrex_SendTransaction should sponsor txs",
        help_heading = "L2 options"
    )]
    pub sponsorable_addresses_file_path: Option<String>,
    #[arg(long, default_value = "0xffd790338a2798b648806fc8635ac7bf14af15425fed0c8f25bcc5febaa9b192", value_parser = utils::parse_private_key, env = "SPONSOR_PRIVATE_KEY", help = "The private key of ethrex L2 transactions sponsor.", help_heading = "L2 options")]
    pub sponsor_private_key: SecretKey,
    #[cfg(feature = "based")]
    #[command(flatten)]
    pub based_opts: BasedOptions,
}

impl Default for Options {
    fn default() -> Self {
        Self {
            node_opts: NodeOptions::default(),
            sequencer_opts: SequencerOptions::default(),
            sponsorable_addresses_file_path: None,
            sponsor_private_key: utils::parse_private_key(
                "0xffd790338a2798b648806fc8635ac7bf14af15425fed0c8f25bcc5febaa9b192",
            )
            .unwrap(),
            #[cfg(feature = "based")]
            based_opts: BasedOptions::default(),
        }
    }
}

#[derive(Parser, Default)]
pub struct SequencerOptions {
    #[command(flatten)]
    pub eth_opts: EthOptions,
    #[command(flatten)]
    pub watcher_opts: WatcherOptions,
    #[command(flatten)]
    pub block_producer_opts: BlockProducerOptions,
    #[command(flatten)]
    pub committer_opts: CommitterOptions,
    #[command(flatten)]
    pub proof_coordinator_opts: ProofCoordinatorOptions,
}

impl From<SequencerOptions> for SequencerConfig {
    fn from(opts: SequencerOptions) -> Self {
        Self {
            block_producer: BlockProducerConfig {
<<<<<<< HEAD
                block_time_ms: opts.block_producer_opts.block_time_ms,
                coinbase_address: opts.block_producer_opts.coinbase_address,
=======
                block_time_ms: opts.proposer_opts.block_time_ms,
                coinbase_address: opts.proposer_opts.coinbase_address,
                elasticity_multiplier: opts.proposer_opts.elasticity_multiplier,
>>>>>>> ce61df3e
            },
            l1_committer: CommitterConfig {
                on_chain_proposer_address: opts.committer_opts.on_chain_proposer_address,
                l1_address: get_address_from_secret_key(
                    &opts.committer_opts.committer_l1_private_key,
                )
                .unwrap(),
                l1_private_key: opts.committer_opts.committer_l1_private_key,
                commit_time_ms: opts.committer_opts.commit_time_ms,
                arbitrary_base_blob_gas_price: opts.committer_opts.arbitrary_base_blob_gas_price,
                validium: opts.committer_opts.validium,
            },
            eth: EthConfig {
                rpc_url: opts.eth_opts.rpc_url,
                max_number_of_retries: opts.eth_opts.max_number_of_retries,
                backoff_factor: opts.eth_opts.backoff_factor,
                min_retry_delay: opts.eth_opts.min_retry_delay,
                max_retry_delay: opts.eth_opts.max_retry_delay,
                maximum_allowed_max_fee_per_gas: opts.eth_opts.maximum_allowed_max_fee_per_gas,
                maximum_allowed_max_fee_per_blob_gas: opts
                    .eth_opts
                    .maximum_allowed_max_fee_per_blob_gas,
            },
            l1_watcher: L1WatcherConfig {
                bridge_address: opts.watcher_opts.bridge_address,
                check_interval_ms: opts.watcher_opts.watch_interval_ms,
                max_block_step: opts.watcher_opts.max_block_step.into(),
            },
            proof_coordinator: ProofCoordinatorConfig {
                l1_address: get_address_from_secret_key(
                    &opts.proof_coordinator_opts.proof_coordinator_l1_private_key,
                )
                .unwrap(),
                l1_private_key: opts.proof_coordinator_opts.proof_coordinator_l1_private_key,
                listen_ip: opts.proof_coordinator_opts.listen_ip,
                listen_port: opts.proof_coordinator_opts.listen_port,
                proof_send_interval_ms: opts.proof_coordinator_opts.proof_send_interval_ms,
                dev_mode: opts.proof_coordinator_opts.dev_mode,
            },
        }
    }
}

#[derive(Parser)]
pub struct EthOptions {
    #[arg(
        long = "eth.rpc-url",
        value_name = "RPC_URL",
        env = "ETHREX_ETH_RPC_URL",
        help_heading = "Eth options"
    )]
    pub rpc_url: Url,
    #[arg(
        long = "eth.maximum-allowed-max-fee-per-gas",
        default_value = "10000000000",
        value_name = "UINT64",
        env = "ETHREX_MAXIMUM_ALLOWED_MAX_FEE_PER_GAS",
        help_heading = "Eth options"
    )]
    pub maximum_allowed_max_fee_per_gas: u64,
    #[arg(
        long = "eth.maximum-allowed-max-fee-per-blob-gas",
        default_value = "10000000000",
        value_name = "UINT64",
        env = "ETHREX_MAXIMUM_ALLOWED_MAX_FEE_PER_BLOB_GAS",
        help_heading = "Eth options"
    )]
    pub maximum_allowed_max_fee_per_blob_gas: u64,
    #[arg(
        long = "eth-max-number-of-retries",
        default_value = "10",
        value_name = "UINT64",
        env = "ETHREX_MAX_NUMBER_OF_RETRIES",
        help_heading = "Eth options"
    )]
    pub max_number_of_retries: u64,
    #[arg(
        long = "eth-backoff-factor",
        default_value = "2",
        value_name = "UINT64",
        env = "ETHREX_BACKOFF_FACTOR",
        help_heading = "Eth options"
    )]
    pub backoff_factor: u64,
    #[arg(
        long = "eth-min-retry-delay",
        default_value = "96",
        value_name = "UINT64",
        env = "ETHREX_MIN_RETRY_DELAY",
        help_heading = "Eth options"
    )]
    pub min_retry_delay: u64,
    #[arg(
        long = "eth-max-retry-delay",
        default_value = "1800",
        value_name = "UINT64",
        env = "ETHREX_MAX_RETRY_DELAY",
        help_heading = "Eth options"
    )]
    pub max_retry_delay: u64,
}

impl Default for EthOptions {
    fn default() -> Self {
        Self {
            rpc_url: Url::parse("http://localhost:8545").unwrap(),
            maximum_allowed_max_fee_per_gas: Default::default(),
            maximum_allowed_max_fee_per_blob_gas: Default::default(),
        }
    }
}

#[derive(Parser)]
pub struct WatcherOptions {
    #[arg(
        long,
        value_name = "ADDRESS",
        env = "ETHREX_WATCHER_BRIDGE_ADDRESS",
        help_heading = "L1 Watcher options"
    )]
    pub bridge_address: Address,
    #[arg(
        long = "watcher.watch-interval-ms",
        default_value = "1000",
        value_name = "UINT64",
        env = "ETHREX_WATCHER_WATCH_INTERVAL_MS",
        help_heading = "L1 Watcher options"
    )]
    pub watch_interval_ms: u64,
    #[arg(
        long = "watcher.max-block-step",
        default_value = "5000",
        value_name = "UINT64",
        env = "ETHREX_WATCHER_MAX_BLOCK_STEP",
        help_heading = "L1 Watcher options"
    )]
    pub max_block_step: u64,
}

impl Default for WatcherOptions {
    fn default() -> Self {
        Self {
            bridge_address: "0x266ffef34e21a7c4ce2e0e42dc780c2c273ca440"
                .parse()
                .unwrap(),
            watch_interval_ms: 1000,
            max_block_step: 5000,
        }
    }
}

#[derive(Parser, Default)]
pub struct BlockProducerOptions {
    #[arg(
        long = "block-producer.block-time-ms",
        default_value = "5000",
        value_name = "UINT64",
        env = "ETHREX_BLOCK_PRODUCER_BLOCK_TIME_MS",
        help_heading = "L1 Watcher options"
    )]
    pub block_time_ms: u64,
    #[arg(
        long = "block-producer.coinbase-address",
        value_name = "ADDRESS",
        env = "ETHREX_BLOCK_PRODUCER_COINBASE_ADDRESS",
        help_heading = "Block producer options"
    )]
    pub coinbase_address: Address,
    #[arg(
        long,
        default_value = "2",
        value_name = "UINT64",
        env = "ETHREX_PROPOSER_ELASTICITY_MULTIPLIER",
        help_heading = "Proposer options"
    )]
    pub elasticity_multiplier: u64,
}

#[derive(Parser)]
pub struct CommitterOptions {
    #[arg(
        long = "committer.l1-private-key",
        value_name = "PRIVATE_KEY",
        value_parser = utils::parse_private_key,
        env = "ETHREX_COMMITTER_L1_PRIVATE_KEY",
        help_heading = "L1 Committer options",
        help = "Private key of a funded account that the sequencer will use to send commit txs to the L1.",
    )]
    pub committer_l1_private_key: SecretKey,
    #[arg(
        long,
        value_name = "ADDRESS",
        env = "ETHREX_COMMITTER_ON_CHAIN_PROPOSER_ADDRESS",
        help_heading = "L1 Committer options"
    )]
    pub on_chain_proposer_address: Address,
    #[arg(
        long = "committer.commit-time-ms",
        default_value = "60000",
        value_name = "UINT64",
        env = "ETHREX_COMMITTER_COMMIT_TIME_MS",
        help_heading = "L1 Committer options",
        help = "How often does the sequencer commit new blocks to the L1."
    )]
    pub commit_time_ms: u64,
    #[arg(
        long = "committer.arbitrary-base-blob-gas-price",
        default_value = "1000000000", // 1 Gwei
        value_name = "UINT64",
        env = "ETHREX_COMMITTER_ARBITRARY_BASE_BLOB_GAS_PRICE",
        help_heading = "L1 Committer options"
    )]
    pub arbitrary_base_blob_gas_price: u64,
    #[arg(
        long = "committer.validium",
        default_value = "false",
        value_name = "BOOLEAN",
        env = "ETHREX_COMMITTER_VALIDIUM",
        help_heading = "L1 Committer options",
        help = "If set to true, initializes the committer in validium mode."
    )]
    pub validium: bool,
}

impl Default for CommitterOptions {
    fn default() -> Self {
        Self {
            committer_l1_private_key: utils::parse_private_key(
                "0x385c546456b6a603a1cfcaa9ec9494ba4832da08dd6bcf4de9a71e4a01b74924",
            )
            .unwrap(),
            on_chain_proposer_address: "0xea6d04861106c1fb69176d49eeb8de6dd14a9cfe"
                .parse()
                .unwrap(),
            commit_time_ms: 1000,
            arbitrary_base_blob_gas_price: 1_000_000_000,
            validium: false,
        }
    }
}

#[derive(Parser)]
pub struct ProofCoordinatorOptions {
    #[arg(
        long = "proof-coordinator.l1-private-key",
        value_name = "PRIVATE_KEY",
        value_parser = utils::parse_private_key,
        env = "ETHREX_PROOF_COORDINATOR_L1_PRIVATE_KEY",
        help_heading = "Proof coordinator options",
        long_help = "Private key of of a funded account that the sequencer will use to send verify txs to the L1. Has to be a different account than --committer-l1-private-key.",
    )]
    pub proof_coordinator_l1_private_key: SecretKey,
    #[arg(
        long = "proof-coordinator.addr",
        default_value = "127.0.0.1",
        value_name = "IP_ADDRESS",
        env = "ETHREX_PROOF_COORDINATOR_LISTEN_ADDRESS",
        help_heading = "Proof coordinator options",
        help = "Set it to 0.0.0.0 to allow connections from other machines."
    )]
    pub listen_ip: IpAddr,
    #[arg(
        long = "proof-coordinator.port",
        default_value = "3900",
        value_name = "UINT16",
        env = "ETHREX_PROOF_COORDINATOR_LISTEN_PORT",
        help_heading = "Proof coordinator options"
    )]
    pub listen_port: u16,
    #[arg(
        long = "proof-coordinator.send-interval-ms",
        default_value = "5000",
        value_name = "UINT64",
        env = "ETHREX_PROOF_COORDINATOR_SEND_INTERVAL_MS",
        help_heading = "Proof coordinator options"
    )]
    pub proof_send_interval_ms: u64,
    #[clap(
        long = "proof-coordinator.dev-mode",
        default_value = "true",
        value_name = "BOOLEAN",
        env = "ETHREX_PROOF_COORDINATOR_DEV_MODE",
        help_heading = "Proof coordinator options"
    )]
    pub dev_mode: bool,
}

impl Default for ProofCoordinatorOptions {
    fn default() -> Self {
        Self {
            proof_coordinator_l1_private_key:
                "0x39725efee3fb28614de3bacaffe4cc4bd8c436257e2c8bb887c4b5c4be45e76d"
                    .parse()
                    .unwrap(),
            listen_ip: IpAddr::V4(Ipv4Addr::new(127, 0, 0, 1)),
            listen_port: 3900,
            proof_send_interval_ms: 5000,
            dev_mode: true,
        }
    }
}

#[cfg(feature = "based")]
#[derive(Parser, Default)]
pub struct BasedOptions {
    #[arg(
        long = "gateway.addr",
        default_value = "0.0.0.0",
        value_name = "GATEWAY_ADDRESS",
        env = "GATEWAY_ADDRESS",
        help_heading = "Based options"
    )]
    pub gateway_addr: String,
    #[arg(
        long = "gateway.eth_port",
        default_value = "8546",
        value_name = "GATEWAY_ETH_PORT",
        env = "GATEWAY_ETH_PORT",
        help_heading = "Based options"
    )]
    pub gateway_eth_port: String,
    #[arg(
        long = "gateway.auth_port",
        default_value = "8553",
        value_name = "GATEWAY_AUTH_PORT",
        env = "GATEWAY_AUTH_PORT",
        help_heading = "Based options"
    )]
    pub gateway_auth_port: String,
    #[arg(
        long = "gateway.jwtsecret",
        default_value = "jwt.hex",
        value_name = "GATEWAY_JWTSECRET_PATH",
        env = "GATEWAY_JWTSECRET_PATH",
        help_heading = "Based options"
    )]
    pub gateway_jwtsecret: String,
    #[arg(
        long = "gateway.pubkey",
        value_name = "GATEWAY_PUBKEY",
        env = "GATEWAY_PUBKEY",
        help_heading = "Based options"
    )]
    pub gateway_pubkey: String,
}<|MERGE_RESOLUTION|>--- conflicted
+++ resolved
@@ -64,14 +64,9 @@
     fn from(opts: SequencerOptions) -> Self {
         Self {
             block_producer: BlockProducerConfig {
-<<<<<<< HEAD
-                block_time_ms: opts.block_producer_opts.block_time_ms,
-                coinbase_address: opts.block_producer_opts.coinbase_address,
-=======
                 block_time_ms: opts.proposer_opts.block_time_ms,
                 coinbase_address: opts.proposer_opts.coinbase_address,
                 elasticity_multiplier: opts.proposer_opts.elasticity_multiplier,
->>>>>>> ce61df3e
             },
             l1_committer: CommitterConfig {
                 on_chain_proposer_address: opts.committer_opts.on_chain_proposer_address,
