use crate::{
    cli::Options as NodeOptions,
    utils::{self, parse_private_key},
};
use clap::Parser;
use ethrex_common::{
    Address,
    types::signer::{LocalSigner, RemoteSigner, Signer},
};
use ethrex_l2::{
    BasedConfig, BlockFetcherConfig, BlockProducerConfig, CommitterConfig, EthConfig,
    L1WatcherConfig, ProofCoordinatorConfig, SequencerConfig, StateUpdaterConfig,
    sequencer::{configs::AlignedConfig, utils::resolve_aligned_network},
};
use ethrex_rpc::clients::eth::{
    BACKOFF_FACTOR, MAX_NUMBER_OF_RETRIES, MAX_RETRY_DELAY, MIN_RETRY_DELAY,
};
use reqwest::Url;
use secp256k1::{PublicKey, SecretKey};
use std::net::{IpAddr, Ipv4Addr};

#[derive(Parser)]
pub struct Options {
    #[command(flatten)]
    pub node_opts: NodeOptions,
    #[command(flatten)]
    pub sequencer_opts: SequencerOptions,
    #[arg(
        long = "sponsorable-addresses",
        value_name = "SPONSORABLE_ADDRESSES_PATH",
        help = "Path to a file containing addresses of contracts to which ethrex_SendTransaction should sponsor txs",
        help_heading = "L2 options"
    )]
    pub sponsorable_addresses_file_path: Option<String>,
    //TODO: make optional when the the sponsored feature is complete
    #[arg(long, default_value = "0xffd790338a2798b648806fc8635ac7bf14af15425fed0c8f25bcc5febaa9b192", value_parser = utils::parse_private_key, env = "SPONSOR_PRIVATE_KEY", help = "The private key of ethrex L2 transactions sponsor.", help_heading = "L2 options")]
    pub sponsor_private_key: SecretKey,
}

impl Default for Options {
    fn default() -> Self {
        Self {
            node_opts: NodeOptions::default(),
            sequencer_opts: SequencerOptions::default(),
            sponsorable_addresses_file_path: None,
            sponsor_private_key: utils::parse_private_key(
                "0xffd790338a2798b648806fc8635ac7bf14af15425fed0c8f25bcc5febaa9b192",
            )
            .unwrap(),
        }
    }
}

#[derive(Parser, Default)]
pub struct SequencerOptions {
    #[command(flatten)]
    pub eth_opts: EthOptions,
    #[command(flatten)]
    pub watcher_opts: WatcherOptions,
    #[command(flatten)]
    pub block_producer_opts: BlockProducerOptions,
    #[command(flatten)]
    pub committer_opts: CommitterOptions,
    #[command(flatten)]
    pub proof_coordinator_opts: ProofCoordinatorOptions,
    #[command(flatten)]
    pub based_opts: BasedOptions,
    #[command(flatten)]
    pub aligned_opts: AlignedOptions,
    #[arg(
        long = "validium",
        default_value = "false",
        value_name = "BOOLEAN",
        env = "ETHREX_L2_VALIDIUM",
        help_heading = "L2 options",
        long_help = "If true, L2 will run on validium mode as opposed to the default rollup mode, meaning it will not publish state diffs to the L1."
    )]
    pub validium: bool,
    #[clap(
        long,
        default_value = "false",
        value_name = "BOOLEAN",
        env = "ETHREX_BASED",
        help_heading = "Based options"
    )]
    pub based: bool,
}

pub fn parse_signer(
    private_key: Option<SecretKey>,
    url: Option<Url>,
    public_key: Option<PublicKey>,
) -> Result<Signer, SequencerOptionsError> {
    Ok(match url {
        Some(url) => RemoteSigner::new(
            url,
            public_key.ok_or(SequencerOptionsError::RemoteUrlWithoutPubkey)?,
        )
        .into(),
        None => LocalSigner::new(private_key.ok_or(SequencerOptionsError::NoSigner(
            "ProofCoordinator".to_string(),
        ))?)
        .into(),
    })
}

#[derive(Debug, thiserror::Error)]
pub enum SequencerOptionsError {
    #[error("Remote signer URL was provided without a public key")]
    RemoteUrlWithoutPubkey,
    #[error("No signer was set up for {0}")]
    NoSigner(String),
}

impl TryFrom<SequencerOptions> for SequencerConfig {
    type Error = SequencerOptionsError;

    fn try_from(opts: SequencerOptions) -> Result<Self, Self::Error> {
        let committer_signer = parse_signer(
            opts.committer_opts.committer_l1_private_key,
            opts.committer_opts.committer_remote_signer_url,
            opts.committer_opts.committer_remote_signer_public_key,
        )?;

        let proof_coordinator_signer = parse_signer(
            opts.proof_coordinator_opts.proof_coordinator_l1_private_key,
            opts.proof_coordinator_opts.remote_signer_url,
            opts.proof_coordinator_opts.remote_signer_public_key,
        )?;

        Ok(Self {
            block_producer: BlockProducerConfig {
                block_time_ms: opts.block_producer_opts.block_time_ms,
                coinbase_address: opts.block_producer_opts.coinbase_address,
                elasticity_multiplier: opts.block_producer_opts.elasticity_multiplier,
            },
            l1_committer: CommitterConfig {
                on_chain_proposer_address: opts.committer_opts.on_chain_proposer_address,
                commit_time_ms: opts.committer_opts.commit_time_ms,
                arbitrary_base_blob_gas_price: opts.committer_opts.arbitrary_base_blob_gas_price,
                signer: committer_signer,
                validium: opts.validium,
            },
            eth: EthConfig {
                rpc_url: opts.eth_opts.rpc_url,
                max_number_of_retries: opts.eth_opts.max_number_of_retries,
                backoff_factor: opts.eth_opts.backoff_factor,
                min_retry_delay: opts.eth_opts.min_retry_delay,
                max_retry_delay: opts.eth_opts.max_retry_delay,
                maximum_allowed_max_fee_per_gas: opts.eth_opts.maximum_allowed_max_fee_per_gas,
                maximum_allowed_max_fee_per_blob_gas: opts
                    .eth_opts
                    .maximum_allowed_max_fee_per_blob_gas,
            },
            l1_watcher: L1WatcherConfig {
                bridge_address: opts.watcher_opts.bridge_address,
                check_interval_ms: opts.watcher_opts.watch_interval_ms,
                max_block_step: opts.watcher_opts.max_block_step.into(),
                watcher_block_delay: opts.watcher_opts.watcher_block_delay,
            },
            proof_coordinator: ProofCoordinatorConfig {
                listen_ip: opts.proof_coordinator_opts.listen_ip,
                listen_port: opts.proof_coordinator_opts.listen_port,
                proof_send_interval_ms: opts.proof_coordinator_opts.proof_send_interval_ms,
                dev_mode: opts.proof_coordinator_opts.dev_mode,
                signer: proof_coordinator_signer,
                tdx_private_key: opts
                    .proof_coordinator_opts
                    .proof_coordinator_tdx_private_key,
                validium: opts.validium,
            },
            based: BasedConfig {
                based: opts.based,
                state_updater: StateUpdaterConfig {
                    sequencer_registry: opts
                        .based_opts
                        .state_updater_opts
                        .sequencer_registry
                        .unwrap_or_default(),
                    check_interval_ms: opts.based_opts.state_updater_opts.check_interval_ms,
                },
                block_fetcher: BlockFetcherConfig {
                    fetch_interval_ms: opts.based_opts.block_fetcher.fetch_interval_ms,
                    fetch_block_step: opts.based_opts.block_fetcher.fetch_block_step,
                },
            },
            aligned: AlignedConfig {
                aligned_mode: opts.aligned_opts.aligned,
                aligned_verifier_interval_ms: opts.aligned_opts.aligned_verifier_interval_ms,
                beacon_url: opts.aligned_opts.beacon_url.unwrap_or_default(),
                network: resolve_aligned_network(
                    &opts.aligned_opts.aligned_network.unwrap_or_default(),
                ),
                fee_estimate: opts.aligned_opts.fee_estimate,
                aligned_sp1_elf_path: opts.aligned_opts.aligned_sp1_elf_path.unwrap_or_default(),
            },
        })
    }
}

#[derive(Parser)]
pub struct EthOptions {
    #[arg(
        long = "eth.rpc-url",
        value_name = "RPC_URL",
        env = "ETHREX_ETH_RPC_URL",
        help = "List of rpc urls to use.",
        help_heading = "Eth options",
        num_args = 1..10
    )]
    pub rpc_url: Vec<String>,
    #[arg(
        long = "eth.maximum-allowed-max-fee-per-gas",
        default_value = "10000000000",
        value_name = "UINT64",
        env = "ETHREX_MAXIMUM_ALLOWED_MAX_FEE_PER_GAS",
        help_heading = "Eth options"
    )]
    pub maximum_allowed_max_fee_per_gas: u64,
    #[arg(
        long = "eth.maximum-allowed-max-fee-per-blob-gas",
        default_value = "10000000000",
        value_name = "UINT64",
        env = "ETHREX_MAXIMUM_ALLOWED_MAX_FEE_PER_BLOB_GAS",
        help_heading = "Eth options"
    )]
    pub maximum_allowed_max_fee_per_blob_gas: u64,
    #[arg(
        long = "eth.max-number-of-retries",
        default_value = "10",
        value_name = "UINT64",
        env = "ETHREX_MAX_NUMBER_OF_RETRIES",
        help_heading = "Eth options"
    )]
    pub max_number_of_retries: u64,
    #[arg(
        long = "eth.backoff-factor",
        default_value = "2",
        value_name = "UINT64",
        env = "ETHREX_BACKOFF_FACTOR",
        help_heading = "Eth options"
    )]
    pub backoff_factor: u64,
    #[arg(
        long = "eth.min-retry-delay",
        default_value = "96",
        value_name = "UINT64",
        env = "ETHREX_MIN_RETRY_DELAY",
        help_heading = "Eth options"
    )]
    pub min_retry_delay: u64,
    #[arg(
        long = "eth.max-retry-delay",
        default_value = "1800",
        value_name = "UINT64",
        env = "ETHREX_MAX_RETRY_DELAY",
        help_heading = "Eth options"
    )]
    pub max_retry_delay: u64,
}

impl Default for EthOptions {
    fn default() -> Self {
        Self {
            rpc_url: vec!["http://localhost:8545".to_string()],
            maximum_allowed_max_fee_per_gas: Default::default(),
            maximum_allowed_max_fee_per_blob_gas: Default::default(),
            max_number_of_retries: MAX_NUMBER_OF_RETRIES,
            backoff_factor: BACKOFF_FACTOR,
            min_retry_delay: MIN_RETRY_DELAY,
            max_retry_delay: MAX_RETRY_DELAY,
        }
    }
}

#[derive(Parser)]
pub struct WatcherOptions {
    #[arg(
        long = "l1.bridge-address",
        value_name = "ADDRESS",
        env = "ETHREX_WATCHER_BRIDGE_ADDRESS",
        help_heading = "L1 Watcher options"
    )]
    pub bridge_address: Address,
    #[arg(
        long = "watcher.watch-interval",
        default_value = "1000",
        value_name = "UINT64",
        env = "ETHREX_WATCHER_WATCH_INTERVAL",
        help = "How often the L1 watcher checks for new blocks in milliseconds.",
        help_heading = "L1 Watcher options"
    )]
    pub watch_interval_ms: u64,
    #[arg(
        long = "watcher.max-block-step",
        default_value = "5000",
        value_name = "UINT64",
        env = "ETHREX_WATCHER_MAX_BLOCK_STEP",
        help_heading = "L1 Watcher options"
    )]
    pub max_block_step: u64,
    #[arg(
        long = "watcher.block-delay",
        default_value_t = 10, // Reasonably safe value to account for reorgs
        value_name = "UINT64",
        env = "ETHREX_WATCHER_BLOCK_DELAY",
        help = "Number of blocks the L1 watcher waits before trusting an L1 block.",
        help_heading = "L1 Watcher options"
    )]
    pub watcher_block_delay: u64,
}

impl Default for WatcherOptions {
    fn default() -> Self {
        Self {
            bridge_address: "0x266ffef34e21a7c4ce2e0e42dc780c2c273ca440"
                .parse()
                .unwrap(),
            watch_interval_ms: 1000,
            max_block_step: 5000,
            watcher_block_delay: 128,
        }
    }
}

#[derive(Parser, Default)]
pub struct BlockProducerOptions {
    #[arg(
        long = "block-producer.block-time",
        default_value = "5000",
        value_name = "UINT64",
        env = "ETHREX_BLOCK_PRODUCER_BLOCK_TIME",
        help = "How often does the sequencer produce new blocks to the L1 in milliseconds.",
        help_heading = "Block producer options"
    )]
    pub block_time_ms: u64,
    #[arg(
        long = "block-producer.coinbase-address",
        value_name = "ADDRESS",
        env = "ETHREX_BLOCK_PRODUCER_COINBASE_ADDRESS",
        help_heading = "Block producer options"
    )]
    pub coinbase_address: Address,
    #[arg(
        long,
        default_value = "2",
        value_name = "UINT64",
        env = "ETHREX_PROPOSER_ELASTICITY_MULTIPLIER",
        help_heading = "Proposer options"
    )]
    pub elasticity_multiplier: u64,
}

#[derive(Parser)]
pub struct CommitterOptions {
    #[arg(
        long = "committer.l1-private-key",
        value_name = "PRIVATE_KEY",
        value_parser = utils::parse_private_key,
        env = "ETHREX_COMMITTER_L1_PRIVATE_KEY",
        help_heading = "L1 Committer options",
        help = "Private key of a funded account that the sequencer will use to send commit txs to the L1.",
        conflicts_with_all = &["committer_remote_signer_url", "committer_remote_signer_public_key"],
        required_unless_present = "committer_remote_signer_url",
    )]
    pub committer_l1_private_key: Option<SecretKey>,
    #[arg(
        long = "committer.remote-signer-url",
        value_name = "URL",
        env = "ETHREX_COMMITTER_REMOTE_SIGNER_URL",
        help_heading = "L1 Committer options",
        help = "URL of a Web3Signer-compatible server to remote sign instead of a local private key.",
        requires = "committer_remote_signer_public_key",
        required_unless_present = "committer_l1_private_key"
    )]
    pub committer_remote_signer_url: Option<Url>,
    #[arg(
        long = "committer.remote-signer-public-key",
        value_name = "PUBLIC_KEY",
        value_parser = utils::parse_public_key,
        env = "ETHREX_COMMITTER_REMOTE_SIGNER_PUBLIC_KEY",
        help_heading = "L1 Committer options",
        help = "Public key to request the remote signature from.",
        requires = "committer_remote_signer_url",
    )]
    pub committer_remote_signer_public_key: Option<PublicKey>,
    #[arg(
        long = "l1.on-chain-proposer-address",
        value_name = "ADDRESS",
        env = "ETHREX_COMMITTER_ON_CHAIN_PROPOSER_ADDRESS",
        help_heading = "L1 Committer options"
    )]
    pub on_chain_proposer_address: Address,
    #[arg(
        long = "committer.commit-time",
        default_value = "60000",
        value_name = "UINT64",
        env = "ETHREX_COMMITTER_COMMIT_TIME",
        help_heading = "L1 Committer options",
        help = "How often does the sequencer commit new blocks to the L1 in milliseconds."
    )]
    pub commit_time_ms: u64,
    #[arg(
        long = "committer.arbitrary-base-blob-gas-price",
        default_value = "1000000000", // 1 Gwei
        value_name = "UINT64",
        env = "ETHREX_COMMITTER_ARBITRARY_BASE_BLOB_GAS_PRICE",
        help_heading = "L1 Committer options"
    )]
    pub arbitrary_base_blob_gas_price: u64,
}

impl Default for CommitterOptions {
    fn default() -> Self {
        Self {
            committer_l1_private_key: utils::parse_private_key(
                "0x385c546456b6a603a1cfcaa9ec9494ba4832da08dd6bcf4de9a71e4a01b74924",
            )
            .ok(),
            on_chain_proposer_address: "0xea6d04861106c1fb69176d49eeb8de6dd14a9cfe"
                .parse()
                .unwrap(),
            commit_time_ms: 1000,
            arbitrary_base_blob_gas_price: 1_000_000_000,
            committer_remote_signer_url: None,
            committer_remote_signer_public_key: None,
        }
    }
}

#[derive(Parser)]
pub struct ProofCoordinatorOptions {
    #[arg(
        long = "proof-coordinator.l1-private-key",
        value_name = "PRIVATE_KEY",
        value_parser = utils::parse_private_key,
        env = "ETHREX_PROOF_COORDINATOR_L1_PRIVATE_KEY",
        help_heading = "Proof coordinator options",
        long_help = "Private key of of a funded account that the sequencer will use to send verify txs to the L1. Has to be a different account than --committer-l1-private-key.",
        conflicts_with_all = &["remote_signer_url", "remote_signer_public_key"],
        required_unless_present = "remote_signer_url",
    )]
    pub proof_coordinator_l1_private_key: Option<SecretKey>,
    #[arg(
        long = "proof-coordinator.tdx-private-key",
        value_name = "PRIVATE_KEY",
        value_parser = utils::parse_private_key,
        env = "ETHREX_PROOF_COORDINATOR_TDX_PRIVATE_KEY",
        help_heading = "Proof coordinator options",
        long_help = "Private key of of a funded account that the TDX tool that will use to send the tdx attestation to L1.",
    )]
    pub proof_coordinator_tdx_private_key: SecretKey,
    #[arg(
        long = "proof-coordinator.remote-signer-url",
        value_name = "URL",
        env = "ETHREX_PROOF_COORDINATOR_REMOTE_SIGNER_URL",
        help_heading = "L1 Prover Server options",
        help = "URL of a Web3Signer-compatible server to remote sign instead of a local private key.",
        requires = "remote_signer_public_key",
        required_unless_present = "proof_coordinator_l1_private_key"
    )]
    pub remote_signer_url: Option<Url>,
    #[arg(
        long = "proof-coordinator.remote-signer-public-key",
        value_name = "PUBLIC_KEY",
        value_parser = utils::parse_public_key,
        env = "ETHREX_PROOF_COORDINATOR_REMOTE_SIGNER_PUBLIC_KEY",
        help_heading = "L1 Prover Server options",
        help = "Public key to request the remote signature from.",
        requires = "remote_signer_url",
    )]
    pub remote_signer_public_key: Option<PublicKey>,
    #[arg(
        long = "proof-coordinator.addr",
        default_value = "127.0.0.1",
        value_name = "IP_ADDRESS",
        env = "ETHREX_PROOF_COORDINATOR_LISTEN_ADDRESS",
        help_heading = "Proof coordinator options",
        help = "Set it to 0.0.0.0 to allow connections from other machines."
    )]
    pub listen_ip: IpAddr,
    #[arg(
        long = "proof-coordinator.port",
        default_value = "3900",
        value_name = "UINT16",
        env = "ETHREX_PROOF_COORDINATOR_LISTEN_PORT",
        help_heading = "Proof coordinator options"
    )]
    pub listen_port: u16,
    #[arg(
        long = "proof-coordinator.send-interval",
        default_value = "5000",
        value_name = "UINT64",
        env = "ETHREX_PROOF_COORDINATOR_SEND_INTERVAL",
        help = "How often does the proof coordinator send proofs to the L1 in milliseconds.",
        help_heading = "Proof coordinator options"
    )]
    pub proof_send_interval_ms: u64,
    #[arg(
        long = "proof-coordinator.dev-mode",
        default_value = "false",
        value_name = "BOOLEAN",
        env = "ETHREX_PROOF_COORDINATOR_DEV_MODE",
        help_heading = "Proof coordinator options"
    )]
    pub dev_mode: bool,
}

impl Default for ProofCoordinatorOptions {
    fn default() -> Self {
        Self {
            proof_coordinator_l1_private_key: parse_private_key(
                "0x39725efee3fb28614de3bacaffe4cc4bd8c436257e2c8bb887c4b5c4be45e76d",
            )
            .ok(),
            remote_signer_url: None,
            remote_signer_public_key: None,
            listen_ip: IpAddr::V4(Ipv4Addr::new(127, 0, 0, 1)),
            listen_port: 3900,
            proof_send_interval_ms: 5000,
<<<<<<< HEAD
            dev_mode: true,
            proof_coordinator_tdx_private_key:
                "0x39725efee3fb28614de3bacaffe4cc4bd8c436257e2c8bb887c4b5c4be45e76d"
                    .parse()
                    .unwrap(),
=======
            dev_mode: false,
>>>>>>> fd618887
        }
    }
}
#[derive(Parser, Clone)]
pub struct AlignedOptions {
    #[arg(
        long,
        action = clap::ArgAction::SetTrue,
        default_value = "false",
        value_name = "ALIGNED_MODE",
        env = "ETHREX_ALIGNED_MODE",
        help_heading = "Aligned options"
    )]
    pub aligned: bool,
    #[arg(
        long,
        default_value = "5000",
        value_name = "ETHREX_ALIGNED_VERIFIER_INTERVAL_MS",
        env = "ETHREX_ALIGNED_VERIFIER_INTERVAL_MS",
        help_heading = "Aligned options"
    )]
    pub aligned_verifier_interval_ms: u64,
    #[arg(
        long = "aligned.beacon-url",
        value_name = "BEACON_URL",
        required_if_eq("aligned", "true"),
        env = "ETHREX_ALIGNED_BEACON_URL",
        help = "Beacon url to use.",
        help_heading = "Aligned options"
    )]
    pub beacon_url: Option<String>,
    #[arg(
        long,
        value_name = "ETHREX_ALIGNED_NETWORK",
        env = "ETHREX_ALIGNED_NETWORK",
        required_if_eq("aligned", "true"),
        default_value = "devnet",
        help = "L1 network name for Aligned sdk",
        help_heading = "Aligned options"
    )]
    pub aligned_network: Option<String>,

    #[arg(
        long = "aligned.fee-estimate",
        default_value = "instant",
        value_name = "FEE_ESTIMATE",
        env = "ETHREX_ALIGNED_FEE_ESTIMATE",
        help = "Fee estimate for Aligned sdk",
        help_heading = "Aligned options"
    )]
    pub fee_estimate: String,
    #[arg(
        long,
        value_name = "ETHREX_ALIGNED_SP1_ELF_PATH",
        required_if_eq("aligned", "true"),
        env = "ETHREX_ALIGNED_SP1_ELF_PATH",
        help_heading = "Aligned options",
        help = "Path to the SP1 elf. This is used for proof verification."
    )]
    pub aligned_sp1_elf_path: Option<String>,
}

impl Default for AlignedOptions {
    fn default() -> Self {
        Self {
            aligned: false,
            aligned_verifier_interval_ms: 5000,
            beacon_url: Some("http://127.0.0.1:58801".to_string()),
            aligned_network: Some("devnet".to_string()),
            fee_estimate: "instant".to_string(),
            aligned_sp1_elf_path: Some(format!(
                "{}/../../prover/zkvm/interface/sp1/out/riscv32im-succinct-zkvm-elf",
                env!("CARGO_MANIFEST_DIR")
            )),
        }
    }
}

#[derive(Parser, Default)]
pub struct BasedOptions {
    #[clap(flatten)]
    pub state_updater_opts: StateUpdaterOptions,
    #[clap(flatten)]
    pub block_fetcher: BlockFetcherOptions,
}

#[derive(Parser, Default)]
pub struct StateUpdaterOptions {
    #[arg(
        long = "state-updater.sequencer-registry",
        value_name = "ADDRESS",
        env = "ETHREX_STATE_UPDATER_SEQUENCER_REGISTRY",
        required_if_eq("based", "true"),
        help_heading = "Based options"
    )]
    pub sequencer_registry: Option<Address>,
    #[arg(
        long = "state-updater.check-interval",
        default_value = "1000",
        value_name = "UINT64",
        env = "ETHREX_STATE_UPDATER_CHECK_INTERVAL",
        help_heading = "Based options"
    )]
    pub check_interval_ms: u64,
}

#[derive(Parser, Default)]
pub struct BlockFetcherOptions {
    #[arg(
        long = "block-fetcher.fetch_interval_ms",
        default_value = "5000",
        value_name = "UINT64",
        env = "ETHREX_BLOCK_FETCHER_FETCH_INTERVAL_MS",
        help_heading = "Based options"
    )]
    pub fetch_interval_ms: u64,
    #[arg(
        long,
        default_value = "5000",
        value_name = "UINT64",
        env = "ETHREX_BLOCK_FETCHER_FETCH_BLOCK_STEP",
        help_heading = "Based options"
    )]
    pub fetch_block_step: u64,
}<|MERGE_RESOLUTION|>--- conflicted
+++ resolved
@@ -518,15 +518,11 @@
             listen_ip: IpAddr::V4(Ipv4Addr::new(127, 0, 0, 1)),
             listen_port: 3900,
             proof_send_interval_ms: 5000,
-<<<<<<< HEAD
-            dev_mode: true,
+            dev_mode: false,
             proof_coordinator_tdx_private_key:
                 "0x39725efee3fb28614de3bacaffe4cc4bd8c436257e2c8bb887c4b5c4be45e76d"
                     .parse()
                     .unwrap(),
-=======
-            dev_mode: false,
->>>>>>> fd618887
         }
     }
 }
