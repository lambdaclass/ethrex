--- conflicted
+++ resolved
@@ -456,21 +456,6 @@
     )]
     pub operator_fee_vault_address: Option<Address>,
     #[arg(
-        long = "block-producer.l1-fee-vault-address",
-        value_name = "ADDRESS",
-        env = "ETHREX_BLOCK_PRODUCER_L1_FEE_VAULT_ADDRESS",
-        help_heading = "Block producer options"
-    )]
-    pub l1_fee_vault_address: Option<Address>,
-    #[arg(
-        long = "block-producer.l1-fee-update-interval-ms",
-        value_name = "ADDRESS",
-        default_value = "60000",
-        env = "ETHREX_BLOCK_PRODUCER_L1_FEE_UPDATE_INTERVAL_MS",
-        help_heading = "Block producer options"
-    )]
-    pub l1_fee_update_interval_ms: u64,
-    #[arg(
         long,
         value_name = "UINT256",
         env = "ETHREX_BLOCK_PRODUCER_OPERATOR_FEE_PER_GAS",
@@ -479,6 +464,21 @@
         help = "Fee per gas that the operator will receive for each transaction included in a block."
     )]
     pub operator_fee_per_gas: Option<U256>,
+    #[arg(
+        long = "block-producer.l1-fee-vault-address",
+        value_name = "ADDRESS",
+        env = "ETHREX_BLOCK_PRODUCER_L1_FEE_VAULT_ADDRESS",
+        help_heading = "Block producer options"
+    )]
+    pub l1_fee_vault_address: Option<Address>,
+    #[arg(
+        long = "block-producer.l1-fee-update-interval-ms",
+        value_name = "ADDRESS",
+        default_value = "60000",
+        env = "ETHREX_BLOCK_PRODUCER_L1_FEE_UPDATE_INTERVAL_MS",
+        help_heading = "Block producer options"
+    )]
+    pub l1_fee_update_interval_ms: u64,
     #[arg(
         long,
         default_value = "2",
@@ -509,11 +509,8 @@
             ),
             base_fee_vault_address: None,
             operator_fee_vault_address: None,
-<<<<<<< HEAD
+            operator_fee_per_gas: None,
             l1_fee_vault_address: None,
-=======
-            operator_fee_per_gas: None,
->>>>>>> 64be8db5
             elasticity_multiplier: 2,
             block_gas_limit: DEFAULT_BUILDER_GAS_CEIL,
             l1_fee_update_interval_ms: 60000,
