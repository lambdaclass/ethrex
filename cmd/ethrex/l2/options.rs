--- conflicted
+++ resolved
@@ -645,7 +645,6 @@
             beacon_url: None,
             aligned_network: Some("devnet".to_string()),
             fee_estimate: "instant".to_string(),
-<<<<<<< HEAD
             sp1_elf_path: format!(
                 "{}/../../prover/zkvm/interface/sp1/out/riscv32im-succinct-zkvm-elf",
                 env!("CARGO_MANIFEST_DIR")
@@ -654,9 +653,6 @@
                 "{}/../../prover/zkvm/interface/risc0/out/riscv32im-risc0-zkvm-elf",
                 env!("CARGO_MANIFEST_DIR")
             ),
-=======
-            aligned_sp1_elf_path: None,
->>>>>>> 78d57f4b
         }
     }
 }
@@ -781,15 +777,6 @@
         help_heading = "Prover client options"
     )]
     pub log_level: Level,
-    #[arg(
-        long,
-        default_value_t = false,
-        value_name = "BOOLEAN",
-        env = "PROVER_CLIENT_ALIGNED",
-        help = "Activate aligned proving system",
-        help_heading = "Prover client options"
-    )]
-    pub aligned: bool,
 }
 
 impl From<ProverClientOptions> for ProverConfig {
@@ -798,7 +785,6 @@
             backend: config.backend,
             proof_coordinator: config.proof_coordinator_endpoint,
             proving_time_ms: config.proving_time_ms,
-            aligned_mode: config.aligned,
         }
     }
 }
@@ -809,7 +795,6 @@
             proof_coordinator_endpoint: Url::from_str("127.0.0.1:3900").expect("Invalid URL"),
             proving_time_ms: 5000,
             log_level: Level::INFO,
-            aligned: false,
             backend: Backend::Exec,
         }
     }
