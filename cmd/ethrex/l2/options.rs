--- conflicted
+++ resolved
@@ -2,15 +2,9 @@
 use clap::Parser;
 use ethrex_common::Address;
 use ethrex_l2::{
-<<<<<<< HEAD
-    sequencer::{configs::AlignedConfig, utils::resolve_aligned_network},
     BasedConfig, BlockFetcherConfig, BlockProducerConfig, CommitterConfig, EthConfig,
     L1WatcherConfig, ProofCoordinatorConfig, SequencerConfig, StateUpdaterConfig,
-=======
-    BlockProducerConfig, CommitterConfig, EthConfig, L1WatcherConfig, ProofCoordinatorConfig,
-    SequencerConfig,
-    sequencer::{configs::AlignedConfig, utils::resolve_aligned_network},
->>>>>>> 630a39a9
+    sequencer::configs::AlignedConfig,
 };
 use ethrex_rpc::clients::eth::{
     BACKOFF_FACTOR, MAX_NUMBER_OF_RETRIES, MAX_RETRY_DELAY, MIN_RETRY_DELAY,
