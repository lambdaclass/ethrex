use crate::{cli::Options as NodeOptions, utils};
use clap::Parser;
use ethrex_common::Address;
use ethrex_l2::{
    BlockProducerConfig, CommitterConfig, EthConfig, L1WatcherConfig, ProofCoordinatorConfig,
    SequencerConfig,
};
use ethrex_rpc::clients::eth::{
    get_address_from_secret_key, BACKOFF_FACTOR, MAX_NUMBER_OF_RETRIES, MAX_RETRY_DELAY,
    MIN_RETRY_DELAY,
};
use reqwest::Url;
use secp256k1::SecretKey;
use std::net::{IpAddr, Ipv4Addr};

#[derive(Parser)]
pub struct Options {
    #[command(flatten)]
    pub node_opts: NodeOptions,
    #[command(flatten)]
    pub sequencer_opts: SequencerOptions,
    #[arg(
        long = "sponsorable-addresses",
        value_name = "SPONSORABLE_ADDRESSES_PATH",
        help = "Path to a file containing addresses of contracts to which ethrex_SendTransaction should sponsor txs",
        help_heading = "L2 options"
    )]
    pub sponsorable_addresses_file_path: Option<String>,
<<<<<<< HEAD
    #[arg(long, default_value = "0xffd790338a2798b648806fc8635ac7bf14af15425fed0c8f25bcc5febaa9b192", value_parser = utils::parse_private_key, env = "SPONSOR_PRIVATE_KEY", help = "The private key of ethrex L2 transactions sponsor.", help_heading = "L2 options")]
    pub sponsor_private_key: SecretKey,
    #[cfg(feature = "based")]
    #[command(flatten)]
    pub based_opts: BasedOptions,
=======
    #[arg(long, value_parser = utils::parse_private_key, env = "SPONSOR_PRIVATE_KEY", help = "The private key of ethrex L2 transactions sponsor.", help_heading = "L2 options")]
    pub sponsor_private_key: Option<SecretKey>,
>>>>>>> 7e13253f
}

impl Default for Options {
    fn default() -> Self {
        Self {
            node_opts: NodeOptions::default(),
            sequencer_opts: SequencerOptions::default(),
            sponsorable_addresses_file_path: None,
            sponsor_private_key: utils::parse_private_key(
                "0xffd790338a2798b648806fc8635ac7bf14af15425fed0c8f25bcc5febaa9b192",
            )
            .unwrap(),
            #[cfg(feature = "based")]
            based_opts: BasedOptions::default(),
        }
    }
}

#[derive(Parser, Default)]
pub struct SequencerOptions {
    #[command(flatten)]
    pub eth_opts: EthOptions,
    #[command(flatten)]
    pub watcher_opts: WatcherOptions,
    #[command(flatten)]
    pub block_producer_opts: BlockProducerOptions,
    #[command(flatten)]
    pub committer_opts: CommitterOptions,
    #[command(flatten)]
    pub proof_coordinator_opts: ProofCoordinatorOptions,
}

impl From<SequencerOptions> for SequencerConfig {
    fn from(opts: SequencerOptions) -> Self {
        Self {
            block_producer: BlockProducerConfig {
                block_time_ms: opts.block_producer_opts.block_time_ms,
                coinbase_address: opts.block_producer_opts.coinbase_address,
                elasticity_multiplier: opts.block_producer_opts.elasticity_multiplier,
            },
            l1_committer: CommitterConfig {
                on_chain_proposer_address: opts.committer_opts.on_chain_proposer_address,
                l1_address: get_address_from_secret_key(
                    &opts.committer_opts.committer_l1_private_key,
                )
                .unwrap(),
                l1_private_key: opts.committer_opts.committer_l1_private_key,
                commit_time_ms: opts.committer_opts.commit_time_ms,
                arbitrary_base_blob_gas_price: opts.committer_opts.arbitrary_base_blob_gas_price,
                validium: opts.committer_opts.validium,
            },
            eth: EthConfig {
                rpc_url: opts.eth_opts.rpc_url,
                max_number_of_retries: opts.eth_opts.max_number_of_retries,
                backoff_factor: opts.eth_opts.backoff_factor,
                min_retry_delay: opts.eth_opts.min_retry_delay,
                max_retry_delay: opts.eth_opts.max_retry_delay,
                maximum_allowed_max_fee_per_gas: opts.eth_opts.maximum_allowed_max_fee_per_gas,
                maximum_allowed_max_fee_per_blob_gas: opts
                    .eth_opts
                    .maximum_allowed_max_fee_per_blob_gas,
            },
            l1_watcher: L1WatcherConfig {
                bridge_address: opts.watcher_opts.bridge_address,
                check_interval_ms: opts.watcher_opts.watch_interval_ms,
                max_block_step: opts.watcher_opts.max_block_step.into(),
                watcher_block_delay: opts.watcher_opts.watcher_block_delay,
            },
            proof_coordinator: ProofCoordinatorConfig {
                l1_address: get_address_from_secret_key(
                    &opts.proof_coordinator_opts.proof_coordinator_l1_private_key,
                )
                .unwrap(),
                l1_private_key: opts.proof_coordinator_opts.proof_coordinator_l1_private_key,
                listen_ip: opts.proof_coordinator_opts.listen_ip,
                listen_port: opts.proof_coordinator_opts.listen_port,
                proof_send_interval_ms: opts.proof_coordinator_opts.proof_send_interval_ms,
                dev_mode: opts.proof_coordinator_opts.dev_mode,
            },
        }
    }
}

#[derive(Parser)]
pub struct EthOptions {
    #[arg(
        long = "eth.rpc-url",
        value_name = "RPC_URL",
        env = "ETHREX_ETH_RPC_URL",
        help = "List of rpc urls to use.",
        help_heading = "Eth options",
        num_args = 1..10
    )]
<<<<<<< HEAD
    pub rpc_url: Url,
=======
    pub rpc_url: Vec<String>,
>>>>>>> 7e13253f
    #[arg(
        long = "eth.maximum-allowed-max-fee-per-gas",
        default_value = "10000000000",
        value_name = "UINT64",
        env = "ETHREX_MAXIMUM_ALLOWED_MAX_FEE_PER_GAS",
        help_heading = "Eth options"
    )]
    pub maximum_allowed_max_fee_per_gas: u64,
    #[arg(
        long = "eth.maximum-allowed-max-fee-per-blob-gas",
        default_value = "10000000000",
        value_name = "UINT64",
        env = "ETHREX_MAXIMUM_ALLOWED_MAX_FEE_PER_BLOB_GAS",
        help_heading = "Eth options"
    )]
    pub maximum_allowed_max_fee_per_blob_gas: u64,
    #[arg(
        long = "eth.max-number-of-retries",
        default_value = "10",
        value_name = "UINT64",
        env = "ETHREX_MAX_NUMBER_OF_RETRIES",
        help_heading = "Eth options"
    )]
    pub max_number_of_retries: u64,
    #[arg(
        long = "eth.backoff-factor",
        default_value = "2",
        value_name = "UINT64",
        env = "ETHREX_BACKOFF_FACTOR",
        help_heading = "Eth options"
    )]
    pub backoff_factor: u64,
    #[arg(
        long = "eth.min-retry-delay",
        default_value = "96",
        value_name = "UINT64",
        env = "ETHREX_MIN_RETRY_DELAY",
        help_heading = "Eth options"
    )]
    pub min_retry_delay: u64,
    #[arg(
        long = "eth.max-retry-delay",
        default_value = "1800",
        value_name = "UINT64",
        env = "ETHREX_MAX_RETRY_DELAY",
        help_heading = "Eth options"
    )]
    pub max_retry_delay: u64,
}

impl Default for EthOptions {
    fn default() -> Self {
        Self {
            rpc_url: Url::parse("http://localhost:8545").unwrap(),
            maximum_allowed_max_fee_per_gas: Default::default(),
            maximum_allowed_max_fee_per_blob_gas: Default::default(),
            max_number_of_retries: MAX_NUMBER_OF_RETRIES,
            backoff_factor: BACKOFF_FACTOR,
            min_retry_delay: MIN_RETRY_DELAY,
            max_retry_delay: MAX_RETRY_DELAY,
        }
    }
}

#[derive(Parser)]
pub struct WatcherOptions {
    #[arg(
        long = "l1.bridge-address",
        value_name = "ADDRESS",
        env = "ETHREX_WATCHER_BRIDGE_ADDRESS",
        help_heading = "L1 Watcher options"
    )]
    pub bridge_address: Address,
    #[arg(
        long = "watcher.watch-interval",
        default_value = "1000",
        value_name = "UINT64",
        env = "ETHREX_WATCHER_WATCH_INTERVAL",
        help = "How often the L1 watcher checks for new blocks in milliseconds.",
        help_heading = "L1 Watcher options"
    )]
    pub watch_interval_ms: u64,
    #[arg(
        long = "watcher.max-block-step",
        default_value = "5000",
        value_name = "UINT64",
        env = "ETHREX_WATCHER_MAX_BLOCK_STEP",
        help_heading = "L1 Watcher options"
    )]
    pub max_block_step: u64,
    #[arg(
        long = "watcher.block-delay",
        default_value_t = 10, // Reasonably safe value to account for reorgs
        value_name = "UINT64",
        env = "ETHREX_WATCHER_BLOCK_DELAY",
        help = "Number of blocks the L1 watcher waits before trusting an L1 block.",
        help_heading = "L1 Watcher options"
    )]
    pub watcher_block_delay: u64,
}

impl Default for WatcherOptions {
    fn default() -> Self {
        Self {
            bridge_address: "0x266ffef34e21a7c4ce2e0e42dc780c2c273ca440"
                .parse()
                .unwrap(),
            watch_interval_ms: 1000,
            max_block_step: 5000,
            watcher_block_delay: 128,
        }
    }
}

#[derive(Parser, Default)]
pub struct BlockProducerOptions {
    #[arg(
        long = "block-producer.block-time",
        default_value = "5000",
        value_name = "UINT64",
        env = "ETHREX_BLOCK_PRODUCER_BLOCK_TIME",
        help = "How often does the sequencer produce new blocks to the L1 in milliseconds.",
        help_heading = "Block producer options"
    )]
    pub block_time_ms: u64,
    #[arg(
        long = "block-producer.coinbase-address",
        value_name = "ADDRESS",
        env = "ETHREX_BLOCK_PRODUCER_COINBASE_ADDRESS",
        help_heading = "Block producer options"
    )]
    pub coinbase_address: Address,
    #[arg(
        long,
        default_value = "2",
        value_name = "UINT64",
        env = "ETHREX_PROPOSER_ELASTICITY_MULTIPLIER",
        help_heading = "Proposer options"
    )]
    pub elasticity_multiplier: u64,
}

#[derive(Parser)]
pub struct CommitterOptions {
    #[arg(
        long = "committer.l1-private-key",
        value_name = "PRIVATE_KEY",
        value_parser = utils::parse_private_key,
        env = "ETHREX_COMMITTER_L1_PRIVATE_KEY",
        help_heading = "L1 Committer options",
        help = "Private key of a funded account that the sequencer will use to send commit txs to the L1.",
    )]
    pub committer_l1_private_key: SecretKey,
    #[arg(
        long = "l1.on-chain-proposer-address",
        value_name = "ADDRESS",
        env = "ETHREX_COMMITTER_ON_CHAIN_PROPOSER_ADDRESS",
        help_heading = "L1 Committer options"
    )]
    pub on_chain_proposer_address: Address,
    #[arg(
        long = "committer.commit-time",
        default_value = "60000",
        value_name = "UINT64",
        env = "ETHREX_COMMITTER_COMMIT_TIME",
        help_heading = "L1 Committer options",
        help = "How often does the sequencer commit new blocks to the L1 in milliseconds."
    )]
    pub commit_time_ms: u64,
    #[arg(
        long = "committer.arbitrary-base-blob-gas-price",
        default_value = "1000000000", // 1 Gwei
        value_name = "UINT64",
        env = "ETHREX_COMMITTER_ARBITRARY_BASE_BLOB_GAS_PRICE",
        help_heading = "L1 Committer options"
    )]
    pub arbitrary_base_blob_gas_price: u64,
    #[arg(
        long = "committer.validium",
        default_value = "false",
        value_name = "BOOLEAN",
        env = "ETHREX_COMMITTER_VALIDIUM",
        help_heading = "L1 Committer options",
        help = "If set to true, initializes the committer in validium mode."
    )]
    pub validium: bool,
}

impl Default for CommitterOptions {
    fn default() -> Self {
        Self {
            committer_l1_private_key: utils::parse_private_key(
                "0x385c546456b6a603a1cfcaa9ec9494ba4832da08dd6bcf4de9a71e4a01b74924",
            )
            .unwrap(),
            on_chain_proposer_address: "0xea6d04861106c1fb69176d49eeb8de6dd14a9cfe"
                .parse()
                .unwrap(),
            commit_time_ms: 1000,
            arbitrary_base_blob_gas_price: 1_000_000_000,
            validium: false,
        }
    }
}

#[derive(Parser)]
pub struct ProofCoordinatorOptions {
    #[arg(
        long = "proof-coordinator.l1-private-key",
        value_name = "PRIVATE_KEY",
        value_parser = utils::parse_private_key,
        env = "ETHREX_PROOF_COORDINATOR_L1_PRIVATE_KEY",
        help_heading = "Proof coordinator options",
        long_help = "Private key of of a funded account that the sequencer will use to send verify txs to the L1. Has to be a different account than --committer-l1-private-key.",
    )]
    pub proof_coordinator_l1_private_key: SecretKey,
    #[arg(
        long = "proof-coordinator.addr",
        default_value = "127.0.0.1",
        value_name = "IP_ADDRESS",
        env = "ETHREX_PROOF_COORDINATOR_LISTEN_ADDRESS",
        help_heading = "Proof coordinator options",
        help = "Set it to 0.0.0.0 to allow connections from other machines."
    )]
    pub listen_ip: IpAddr,
    #[arg(
        long = "proof-coordinator.port",
        default_value = "3900",
        value_name = "UINT16",
        env = "ETHREX_PROOF_COORDINATOR_LISTEN_PORT",
        help_heading = "Proof coordinator options"
    )]
    pub listen_port: u16,
    #[arg(
        long = "proof-coordinator.send-interval",
        default_value = "5000",
        value_name = "UINT64",
        env = "ETHREX_PROOF_COORDINATOR_SEND_INTERVAL",
        help = "How often does the proof coordinator send proofs to the L1 in milliseconds.",
        help_heading = "Proof coordinator options"
    )]
    pub proof_send_interval_ms: u64,
<<<<<<< HEAD
    #[clap(
        long = "proof-coordinator.dev-mode",
=======
    #[arg(
        long = "proof-coordinator-dev-mode",
>>>>>>> 7e13253f
        default_value = "true",
        value_name = "BOOLEAN",
        env = "ETHREX_PROOF_COORDINATOR_DEV_MODE",
        help_heading = "Proof coordinator options"
    )]
    pub dev_mode: bool,
}

impl Default for ProofCoordinatorOptions {
    fn default() -> Self {
        Self {
            proof_coordinator_l1_private_key:
                "0x39725efee3fb28614de3bacaffe4cc4bd8c436257e2c8bb887c4b5c4be45e76d"
                    .parse()
                    .unwrap(),
            listen_ip: IpAddr::V4(Ipv4Addr::new(127, 0, 0, 1)),
            listen_port: 3900,
            proof_send_interval_ms: 5000,
            dev_mode: true,
        }
    }
}<|MERGE_RESOLUTION|>--- conflicted
+++ resolved
@@ -26,16 +26,8 @@
         help_heading = "L2 options"
     )]
     pub sponsorable_addresses_file_path: Option<String>,
-<<<<<<< HEAD
     #[arg(long, default_value = "0xffd790338a2798b648806fc8635ac7bf14af15425fed0c8f25bcc5febaa9b192", value_parser = utils::parse_private_key, env = "SPONSOR_PRIVATE_KEY", help = "The private key of ethrex L2 transactions sponsor.", help_heading = "L2 options")]
     pub sponsor_private_key: SecretKey,
-    #[cfg(feature = "based")]
-    #[command(flatten)]
-    pub based_opts: BasedOptions,
-=======
-    #[arg(long, value_parser = utils::parse_private_key, env = "SPONSOR_PRIVATE_KEY", help = "The private key of ethrex L2 transactions sponsor.", help_heading = "L2 options")]
-    pub sponsor_private_key: Option<SecretKey>,
->>>>>>> 7e13253f
 }
 
 impl Default for Options {
@@ -129,11 +121,7 @@
         help_heading = "Eth options",
         num_args = 1..10
     )]
-<<<<<<< HEAD
-    pub rpc_url: Url,
-=======
     pub rpc_url: Vec<String>,
->>>>>>> 7e13253f
     #[arg(
         long = "eth.maximum-allowed-max-fee-per-gas",
         default_value = "10000000000",
@@ -376,13 +364,8 @@
         help_heading = "Proof coordinator options"
     )]
     pub proof_send_interval_ms: u64,
-<<<<<<< HEAD
-    #[clap(
+    #[arg(
         long = "proof-coordinator.dev-mode",
-=======
-    #[arg(
-        long = "proof-coordinator-dev-mode",
->>>>>>> 7e13253f
         default_value = "true",
         value_name = "BOOLEAN",
         env = "ETHREX_PROOF_COORDINATOR_DEV_MODE",
