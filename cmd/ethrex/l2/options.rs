use crate::{
    cli::Options as NodeOptions,
    utils::{self},
};
use clap::Parser;
use ethrex_common::Address;
use ethrex_l2::{
    BasedConfig, BlockFetcherConfig, BlockProducerConfig, CommitterConfig, EthConfig,
    L1WatcherConfig, ProofCoordinatorConfig, SequencerConfig, StateUpdaterConfig,
    sequencer::{
        configs::{AlignedConfig, MonitorConfig},
        utils::resolve_aligned_network,
    },
};
use ethrex_l2_rpc::signer::{LocalSigner, RemoteSigner, Signer};
use ethrex_prover_lib::{backends::Backend, config::ProverConfig};
use ethrex_rpc::clients::eth::{
    BACKOFF_FACTOR, MAX_NUMBER_OF_RETRIES, MAX_RETRY_DELAY, MIN_RETRY_DELAY,
};
use reqwest::Url;
use secp256k1::{PublicKey, SecretKey};
use std::{
    net::{IpAddr, Ipv4Addr},
    str::FromStr,
};
use tracing::Level;

#[derive(Parser, Debug)]
#[group(id = "L2Options")]
pub struct Options {
    #[command(flatten)]
    pub node_opts: NodeOptions,
    #[command(flatten)]
    pub sequencer_opts: SequencerOptions,
    #[arg(
        long = "sponsorable-addresses",
        value_name = "SPONSORABLE_ADDRESSES_PATH",
        help = "Path to a file containing addresses of contracts to which ethrex_SendTransaction should sponsor txs",
        help_heading = "L2 options"
    )]
    pub sponsorable_addresses_file_path: Option<String>,
    //TODO: make optional when the the sponsored feature is complete
    #[arg(long, default_value = "0xffd790338a2798b648806fc8635ac7bf14af15425fed0c8f25bcc5febaa9b192", value_parser = utils::parse_private_key, env = "SPONSOR_PRIVATE_KEY", help = "The private key of ethrex L2 transactions sponsor.", help_heading = "L2 options")]
    pub sponsor_private_key: SecretKey,
}

impl Default for Options {
    fn default() -> Self {
        Self {
            node_opts: NodeOptions::default(),
            sequencer_opts: SequencerOptions::default(),
            sponsorable_addresses_file_path: None,
            sponsor_private_key: utils::parse_private_key(
                "0xffd790338a2798b648806fc8635ac7bf14af15425fed0c8f25bcc5febaa9b192",
            )
            .unwrap(),
        }
    }
}

#[derive(Parser, Default, Debug)]
pub struct SequencerOptions {
    #[command(flatten)]
    pub eth_opts: EthOptions,
    #[command(flatten)]
    pub watcher_opts: WatcherOptions,
    #[command(flatten)]
    pub block_producer_opts: BlockProducerOptions,
    #[command(flatten)]
    pub committer_opts: CommitterOptions,
    #[command(flatten)]
    pub proof_coordinator_opts: ProofCoordinatorOptions,
    #[command(flatten)]
    pub based_opts: BasedOptions,
    #[command(flatten)]
    pub aligned_opts: AlignedOptions,
    #[command(flatten)]
    pub monitor_opts: MonitorOptions,
    #[arg(
        long = "validium",
        default_value = "false",
        value_name = "BOOLEAN",
        env = "ETHREX_L2_VALIDIUM",
        help_heading = "L2 options",
        long_help = "If true, L2 will run on validium mode as opposed to the default rollup mode, meaning it will not publish state diffs to the L1."
    )]
    pub validium: bool,
    #[clap(
        long,
        default_value = "false",
        value_name = "BOOLEAN",
        env = "ETHREX_BASED",
        help_heading = "Based options"
    )]
    pub based: bool,
    #[clap(
        long,
        default_value = "false",
        value_name = "BOOLEAN",
        env = "ETHREX_MONITOR",
        help_heading = "Monitor options"
    )]
    pub no_monitor: bool,
}

pub fn parse_signer(
    private_key: Option<SecretKey>,
    url: Option<Url>,
    public_key: Option<PublicKey>,
) -> Result<Signer, SequencerOptionsError> {
    Ok(match url {
        Some(url) => RemoteSigner::new(
            url,
            public_key.ok_or(SequencerOptionsError::RemoteUrlWithoutPubkey)?,
        )
        .into(),
        None => LocalSigner::new(private_key.ok_or(SequencerOptionsError::NoSigner(
            "ProofCoordinator".to_string(),
        ))?)
        .into(),
    })
}

#[derive(Debug, thiserror::Error)]
pub enum SequencerOptionsError {
    #[error("Remote signer URL was provided without a public key")]
    RemoteUrlWithoutPubkey,
    #[error("No signer was set up for {0}")]
    NoSigner(String),
    #[error("No coinbase address was provided")]
    NoCoinbaseAddress,
    #[error("No on-chain proposer address was provided")]
    NoOnChainProposerAddress,
    #[error("No proof coordinator TDX private key was provided")]
    NoProofCoorditanorTdxPrivateKey,
    #[error("No bridge address was provided")]
    NoBridgeAddress,
}

impl TryFrom<SequencerOptions> for SequencerConfig {
    type Error = SequencerOptionsError;

    fn try_from(opts: SequencerOptions) -> Result<Self, Self::Error> {
        let committer_signer = parse_signer(
            opts.committer_opts.committer_l1_private_key,
            opts.committer_opts.committer_remote_signer_url,
            opts.committer_opts.committer_remote_signer_public_key,
        )?;

        let proof_coordinator_signer = parse_signer(
            opts.proof_coordinator_opts.proof_coordinator_l1_private_key,
            opts.proof_coordinator_opts.remote_signer_url,
            opts.proof_coordinator_opts.remote_signer_public_key,
        )?;

        Ok(Self {
            block_producer: BlockProducerConfig {
                block_time_ms: opts.block_producer_opts.block_time_ms,
                coinbase_address: opts
                    .block_producer_opts
                    .coinbase_address
                    .ok_or(SequencerOptionsError::NoCoinbaseAddress)?,
                elasticity_multiplier: opts.block_producer_opts.elasticity_multiplier,
            },
            l1_committer: CommitterConfig {
                on_chain_proposer_address: opts
                    .committer_opts
                    .on_chain_proposer_address
                    .ok_or(SequencerOptionsError::NoOnChainProposerAddress)?,
                commit_time_ms: opts.committer_opts.commit_time_ms,
                arbitrary_base_blob_gas_price: opts.committer_opts.arbitrary_base_blob_gas_price,
                signer: committer_signer,
                validium: opts.validium,
            },
            eth: EthConfig {
                rpc_url: opts.eth_opts.rpc_url,
                max_number_of_retries: opts.eth_opts.max_number_of_retries,
                backoff_factor: opts.eth_opts.backoff_factor,
                min_retry_delay: opts.eth_opts.min_retry_delay,
                max_retry_delay: opts.eth_opts.max_retry_delay,
                maximum_allowed_max_fee_per_gas: opts.eth_opts.maximum_allowed_max_fee_per_gas,
                maximum_allowed_max_fee_per_blob_gas: opts
                    .eth_opts
                    .maximum_allowed_max_fee_per_blob_gas,
            },
            l1_watcher: L1WatcherConfig {
                bridge_address: opts
                    .watcher_opts
                    .bridge_address
                    .ok_or(SequencerOptionsError::NoBridgeAddress)?,
                check_interval_ms: opts.watcher_opts.watch_interval_ms,
                max_block_step: opts.watcher_opts.max_block_step.into(),
                watcher_block_delay: opts.watcher_opts.watcher_block_delay,
            },
            proof_coordinator: ProofCoordinatorConfig {
                listen_ip: opts.proof_coordinator_opts.listen_ip,
                listen_port: opts.proof_coordinator_opts.listen_port,
                proof_send_interval_ms: opts.proof_coordinator_opts.proof_send_interval_ms,
                dev_mode: opts.proof_coordinator_opts.dev_mode,
                signer: proof_coordinator_signer,
                tdx_private_key: opts
                    .proof_coordinator_opts
                    .proof_coordinator_tdx_private_key
                    .ok_or(SequencerOptionsError::NoProofCoorditanorTdxPrivateKey)?,
                validium: opts.validium,
            },
            based: BasedConfig {
                enabled: opts.based,
                state_updater: StateUpdaterConfig {
                    sequencer_registry: opts
                        .based_opts
                        .state_updater_opts
                        .sequencer_registry
                        .unwrap_or_default(),
                    check_interval_ms: opts.based_opts.state_updater_opts.check_interval_ms,
                },
                block_fetcher: BlockFetcherConfig {
                    fetch_interval_ms: opts.based_opts.block_fetcher.fetch_interval_ms,
                    fetch_block_step: opts.based_opts.block_fetcher.fetch_block_step,
                },
            },
            aligned: AlignedConfig {
                aligned_mode: opts.aligned_opts.aligned,
                aligned_verifier_interval_ms: opts.aligned_opts.aligned_verifier_interval_ms,
                beacon_urls: opts.aligned_opts.beacon_url.unwrap_or_default(),
                network: resolve_aligned_network(
                    &opts.aligned_opts.aligned_network.unwrap_or_default(),
                ),
                fee_estimate: opts.aligned_opts.fee_estimate,
                aligned_sp1_elf_path: opts.aligned_opts.aligned_sp1_elf_path.unwrap_or_default(),
            },
            monitor: MonitorConfig {
                enabled: !opts.no_monitor,
                tick_rate: opts.monitor_opts.tick_rate,
                batch_widget_height: opts.monitor_opts.batch_widget_height,
            },
        })
    }
}

#[derive(Parser, Debug)]
pub struct EthOptions {
    #[arg(
        long = "eth.rpc-url",
        value_name = "RPC_URL",
        env = "ETHREX_ETH_RPC_URL",
        help = "List of rpc urls to use.",
        help_heading = "Eth options",
        num_args = 1..
    )]
    pub rpc_url: Vec<String>,
    #[arg(
        long = "eth.maximum-allowed-max-fee-per-gas",
        default_value = "10000000000",
        value_name = "UINT64",
        env = "ETHREX_MAXIMUM_ALLOWED_MAX_FEE_PER_GAS",
        help_heading = "Eth options"
    )]
    pub maximum_allowed_max_fee_per_gas: u64,
    #[arg(
        long = "eth.maximum-allowed-max-fee-per-blob-gas",
        default_value = "10000000000",
        value_name = "UINT64",
        env = "ETHREX_MAXIMUM_ALLOWED_MAX_FEE_PER_BLOB_GAS",
        help_heading = "Eth options"
    )]
    pub maximum_allowed_max_fee_per_blob_gas: u64,
    #[arg(
        long = "eth.max-number-of-retries",
        default_value = "10",
        value_name = "UINT64",
        env = "ETHREX_MAX_NUMBER_OF_RETRIES",
        help_heading = "Eth options"
    )]
    pub max_number_of_retries: u64,
    #[arg(
        long = "eth.backoff-factor",
        default_value = "2",
        value_name = "UINT64",
        env = "ETHREX_BACKOFF_FACTOR",
        help_heading = "Eth options"
    )]
    pub backoff_factor: u64,
    #[arg(
        long = "eth.min-retry-delay",
        default_value = "96",
        value_name = "UINT64",
        env = "ETHREX_MIN_RETRY_DELAY",
        help_heading = "Eth options"
    )]
    pub min_retry_delay: u64,
    #[arg(
        long = "eth.max-retry-delay",
        default_value = "1800",
        value_name = "UINT64",
        env = "ETHREX_MAX_RETRY_DELAY",
        help_heading = "Eth options"
    )]
    pub max_retry_delay: u64,
}

impl Default for EthOptions {
    fn default() -> Self {
        Self {
            rpc_url: vec!["http://localhost:8545".to_string()],
            maximum_allowed_max_fee_per_gas: 10000000000,
            maximum_allowed_max_fee_per_blob_gas: 10000000000,
            max_number_of_retries: MAX_NUMBER_OF_RETRIES,
            backoff_factor: BACKOFF_FACTOR,
            min_retry_delay: MIN_RETRY_DELAY,
            max_retry_delay: MAX_RETRY_DELAY,
        }
    }
}

#[derive(Parser, Debug)]
pub struct WatcherOptions {
    #[arg(
        long = "l1.bridge-address",
        value_name = "ADDRESS",
        env = "ETHREX_WATCHER_BRIDGE_ADDRESS",
        help_heading = "L1 Watcher options",
        required_unless_present = "dev"
    )]
    pub bridge_address: Option<Address>,
    #[arg(
        long = "watcher.watch-interval",
        default_value = "1000",
        value_name = "UINT64",
        env = "ETHREX_WATCHER_WATCH_INTERVAL",
        help = "How often the L1 watcher checks for new blocks in milliseconds.",
        help_heading = "L1 Watcher options"
    )]
    pub watch_interval_ms: u64,
    #[arg(
        long = "watcher.max-block-step",
        default_value = "5000",
        value_name = "UINT64",
        env = "ETHREX_WATCHER_MAX_BLOCK_STEP",
        help_heading = "L1 Watcher options"
    )]
    pub max_block_step: u64,
    #[arg(
        long = "watcher.block-delay",
        default_value_t = 10, // Reasonably safe value to account for reorgs
        value_name = "UINT64",
        env = "ETHREX_WATCHER_BLOCK_DELAY",
        help = "Number of blocks the L1 watcher waits before trusting an L1 block.",
        help_heading = "L1 Watcher options"
    )]
    pub watcher_block_delay: u64,
}

impl Default for WatcherOptions {
    fn default() -> Self {
        Self {
            bridge_address: None,
            watch_interval_ms: 1000,
            max_block_step: 5000,
            watcher_block_delay: 0,
        }
    }
}

#[derive(Parser, Debug)]
pub struct BlockProducerOptions {
    #[arg(
        long = "block-producer.block-time",
        default_value = "5000",
        value_name = "UINT64",
        env = "ETHREX_BLOCK_PRODUCER_BLOCK_TIME",
        help = "How often does the sequencer produce new blocks to the L1 in milliseconds.",
        help_heading = "Block producer options"
    )]
    pub block_time_ms: u64,
    #[arg(
        long = "block-producer.coinbase-address",
        value_name = "ADDRESS",
        env = "ETHREX_BLOCK_PRODUCER_COINBASE_ADDRESS",
        help_heading = "Block producer options",
        required_unless_present = "dev"
    )]
    pub coinbase_address: Option<Address>,
    #[arg(
        long,
        default_value = "2",
        value_name = "UINT64",
        env = "ETHREX_PROPOSER_ELASTICITY_MULTIPLIER",
        help_heading = "Proposer options"
    )]
    pub elasticity_multiplier: u64,
}

impl Default for BlockProducerOptions {
    fn default() -> Self {
        Self {
            block_time_ms: 5000,
            coinbase_address: Some(
                "0x0007a881cd95b1484fca47615b64803dad620c8d"
                    .parse()
                    .unwrap(),
            ),
            elasticity_multiplier: 2,
        }
    }
}

#[derive(Parser, Debug)]
pub struct CommitterOptions {
    #[arg(
        long = "committer.l1-private-key",
        value_name = "PRIVATE_KEY",
        value_parser = utils::parse_private_key,
        env = "ETHREX_COMMITTER_L1_PRIVATE_KEY",
        help_heading = "L1 Committer options",
        help = "Private key of a funded account that the sequencer will use to send commit txs to the L1.",
        conflicts_with_all = &["committer_remote_signer_url", "committer_remote_signer_public_key"],
        required_unless_present = "committer_remote_signer_url",
        required_unless_present = "dev"
    )]
    pub committer_l1_private_key: Option<SecretKey>,
    #[arg(
        long = "committer.remote-signer-url",
        value_name = "URL",
        env = "ETHREX_COMMITTER_REMOTE_SIGNER_URL",
        help_heading = "L1 Committer options",
        help = "URL of a Web3Signer-compatible server to remote sign instead of a local private key.",
        requires = "committer_remote_signer_public_key",
        required_unless_present = "committer_l1_private_key",
        required_unless_present = "dev"
    )]
    pub committer_remote_signer_url: Option<Url>,
    #[arg(
        long = "committer.remote-signer-public-key",
        value_name = "PUBLIC_KEY",
        value_parser = utils::parse_public_key,
        env = "ETHREX_COMMITTER_REMOTE_SIGNER_PUBLIC_KEY",
        help_heading = "L1 Committer options",
        help = "Public key to request the remote signature from.",
        requires = "committer_remote_signer_url",
    )]
    pub committer_remote_signer_public_key: Option<PublicKey>,
    #[arg(
        long = "l1.on-chain-proposer-address",
        value_name = "ADDRESS",
        env = "ETHREX_COMMITTER_ON_CHAIN_PROPOSER_ADDRESS",
        help_heading = "L1 Committer options",
        required_unless_present = "dev"
    )]
    pub on_chain_proposer_address: Option<Address>,
    #[arg(
        long = "committer.commit-time",
        default_value = "60000",
        value_name = "UINT64",
        env = "ETHREX_COMMITTER_COMMIT_TIME",
        help_heading = "L1 Committer options",
        help = "How often does the sequencer commit new blocks to the L1 in milliseconds."
    )]
    pub commit_time_ms: u64,
    #[arg(
        long = "committer.arbitrary-base-blob-gas-price",
        default_value = "1000000000", // 1 Gwei
        value_name = "UINT64",
        env = "ETHREX_COMMITTER_ARBITRARY_BASE_BLOB_GAS_PRICE",
        help_heading = "L1 Committer options"
    )]
    pub arbitrary_base_blob_gas_price: u64,
}

impl Default for CommitterOptions {
    fn default() -> Self {
        Self {
            committer_l1_private_key: utils::parse_private_key(
                "0x385c546456b6a603a1cfcaa9ec9494ba4832da08dd6bcf4de9a71e4a01b74924",
            )
            .ok(),
            on_chain_proposer_address: None,
            commit_time_ms: 60000,
            arbitrary_base_blob_gas_price: 1_000_000_000,
            committer_remote_signer_url: None,
            committer_remote_signer_public_key: None,
        }
    }
}

#[derive(Parser, Debug)]
pub struct ProofCoordinatorOptions {
    #[arg(
        long = "proof-coordinator.l1-private-key",
        value_name = "PRIVATE_KEY",
        value_parser = utils::parse_private_key,
        env = "ETHREX_PROOF_COORDINATOR_L1_PRIVATE_KEY",
        help_heading = "Proof coordinator options",
        long_help = "Private key of of a funded account that the sequencer will use to send verify txs to the L1. Has to be a different account than --committer-l1-private-key.",
        conflicts_with_all = &["remote_signer_url", "remote_signer_public_key"],
        required_unless_present = "remote_signer_url",
        required_unless_present = "dev"
    )]
    pub proof_coordinator_l1_private_key: Option<SecretKey>,
    #[arg(
        long = "proof-coordinator.tdx-private-key",
        value_name = "PRIVATE_KEY",
        value_parser = utils::parse_private_key,
        env = "ETHREX_PROOF_COORDINATOR_TDX_PRIVATE_KEY",
        help_heading = "Proof coordinator options",
        long_help = "Private key of of a funded account that the TDX tool that will use to send the tdx attestation to L1.",
        required_unless_present = "dev"
    )]
    pub proof_coordinator_tdx_private_key: Option<SecretKey>,
    #[arg(
        long = "proof-coordinator.remote-signer-url",
        value_name = "URL",
        env = "ETHREX_PROOF_COORDINATOR_REMOTE_SIGNER_URL",
        help_heading = "Proof coordinator options",
        help = "URL of a Web3Signer-compatible server to remote sign instead of a local private key.",
        requires = "remote_signer_public_key",
        required_unless_present = "proof_coordinator_l1_private_key",
        required_unless_present = "dev"
    )]
    pub remote_signer_url: Option<Url>,
    #[arg(
        long = "proof-coordinator.remote-signer-public-key",
        value_name = "PUBLIC_KEY",
        value_parser = utils::parse_public_key,
        env = "ETHREX_PROOF_COORDINATOR_REMOTE_SIGNER_PUBLIC_KEY",
        help_heading = "Proof coordinator options",
        help = "Public key to request the remote signature from.",
        requires = "remote_signer_url",
    )]
    pub remote_signer_public_key: Option<PublicKey>,
    #[arg(
        long = "proof-coordinator.addr",
        default_value = "127.0.0.1",
        value_name = "IP_ADDRESS",
        env = "ETHREX_PROOF_COORDINATOR_LISTEN_ADDRESS",
        help_heading = "Proof coordinator options",
        help = "Set it to 0.0.0.0 to allow connections from other machines."
    )]
    pub listen_ip: IpAddr,
    #[arg(
        long = "proof-coordinator.port",
        default_value = "3900",
        value_name = "UINT16",
        env = "ETHREX_PROOF_COORDINATOR_LISTEN_PORT",
        help_heading = "Proof coordinator options"
    )]
    pub listen_port: u16,
    #[arg(
        long = "proof-coordinator.send-interval",
        default_value = "5000",
        value_name = "UINT64",
        env = "ETHREX_PROOF_COORDINATOR_SEND_INTERVAL",
        help = "How often does the proof coordinator send proofs to the L1 in milliseconds.",
        help_heading = "Proof coordinator options"
    )]
    pub proof_send_interval_ms: u64,
    #[arg(
        long = "proof-coordinator.dev-mode",
        default_value = "false",
        value_name = "BOOLEAN",
        env = "ETHREX_PROOF_COORDINATOR_DEV_MODE",
        help_heading = "Proof coordinator options"
    )]
    pub dev_mode: bool,
}

impl Default for ProofCoordinatorOptions {
    fn default() -> Self {
        let proof_coordinator_l1_private_key = utils::parse_private_key(
            "0x39725efee3fb28614de3bacaffe4cc4bd8c436257e2c8bb887c4b5c4be45e76d",
        )
        .ok();
        Self {
            remote_signer_url: None,
            remote_signer_public_key: None,
            proof_coordinator_l1_private_key,
            listen_ip: IpAddr::V4(Ipv4Addr::new(127, 0, 0, 1)),
            listen_port: 3900,
            proof_send_interval_ms: 5000,
            dev_mode: true,
            proof_coordinator_tdx_private_key: Some(
                utils::parse_private_key(
                    "0x39725efee3fb28614de3bacaffe4cc4bd8c436257e2c8bb887c4b5c4be45e76d",
                )
                .unwrap(),
            ),
        }
    }
}
#[derive(Parser, Debug, Clone)]
pub struct AlignedOptions {
    #[arg(
        long,
        action = clap::ArgAction::SetTrue,
        default_value = "false",
        value_name = "ALIGNED_MODE",
        env = "ETHREX_ALIGNED_MODE",
        help_heading = "Aligned options"
    )]
    pub aligned: bool,
    #[arg(
        long,
        default_value = "5000",
        value_name = "ETHREX_ALIGNED_VERIFIER_INTERVAL_MS",
        env = "ETHREX_ALIGNED_VERIFIER_INTERVAL_MS",
        help_heading = "Aligned options"
    )]
    pub aligned_verifier_interval_ms: u64,
    #[arg(
        long = "aligned.beacon-url",
        value_name = "BEACON_URL",
        required_if_eq("aligned", "true"),
        env = "ETHREX_ALIGNED_BEACON_URL",
        help = "List of beacon urls to use.",
        help_heading = "Aligned options",
        num_args = 1..,
    )]
    pub beacon_url: Option<Vec<Url>>,
    #[arg(
        long,
        value_name = "ETHREX_ALIGNED_NETWORK",
        env = "ETHREX_ALIGNED_NETWORK",
        required_if_eq("aligned", "true"),
        default_value = "devnet",
        help = "L1 network name for Aligned sdk",
        help_heading = "Aligned options"
    )]
    pub aligned_network: Option<String>,

    #[arg(
        long = "aligned.fee-estimate",
        default_value = "instant",
        value_name = "FEE_ESTIMATE",
        env = "ETHREX_ALIGNED_FEE_ESTIMATE",
        help = "Fee estimate for Aligned sdk",
        help_heading = "Aligned options"
    )]
    pub fee_estimate: String,
    #[arg(
        long,
        value_name = "ETHREX_ALIGNED_SP1_ELF_PATH",
        required_if_eq("aligned", "true"),
        env = "ETHREX_ALIGNED_SP1_ELF_PATH",
        help_heading = "Aligned options",
        help = "Path to the SP1 elf. This is used for proof verification."
    )]
    pub aligned_sp1_elf_path: Option<String>,
}

impl Default for AlignedOptions {
    fn default() -> Self {
        Self {
            aligned: false,
            aligned_verifier_interval_ms: 5000,
            beacon_url: None,
            aligned_network: Some("devnet".to_string()),
            fee_estimate: "instant".to_string(),
            aligned_sp1_elf_path: None,
        }
    }
}

#[derive(Parser, Default, Debug)]
pub struct BasedOptions {
    #[clap(flatten)]
    pub state_updater_opts: StateUpdaterOptions,
    #[clap(flatten)]
    pub block_fetcher: BlockFetcherOptions,
}

#[derive(Parser, Debug)]
pub struct StateUpdaterOptions {
    #[arg(
        long = "state-updater.sequencer-registry",
        value_name = "ADDRESS",
        env = "ETHREX_STATE_UPDATER_SEQUENCER_REGISTRY",
        required_if_eq("based", "true"),
        help_heading = "Based options"
    )]
    pub sequencer_registry: Option<Address>,
    #[arg(
        long = "state-updater.check-interval",
        default_value = "1000",
        value_name = "UINT64",
        env = "ETHREX_STATE_UPDATER_CHECK_INTERVAL",
        help_heading = "Based options"
    )]
    pub check_interval_ms: u64,
}

impl Default for StateUpdaterOptions {
    fn default() -> Self {
        Self {
            sequencer_registry: None,
            check_interval_ms: 1000,
        }
    }
}

#[derive(Parser, Debug)]
pub struct BlockFetcherOptions {
    #[arg(
        long = "block-fetcher.fetch_interval_ms",
        default_value = "5000",
        value_name = "UINT64",
        env = "ETHREX_BLOCK_FETCHER_FETCH_INTERVAL_MS",
        help_heading = "Based options"
    )]
    pub fetch_interval_ms: u64,
    #[arg(
        long,
        default_value = "5000",
        value_name = "UINT64",
        env = "ETHREX_BLOCK_FETCHER_FETCH_BLOCK_STEP",
        help_heading = "Based options"
    )]
    pub fetch_block_step: u64,
}

impl Default for BlockFetcherOptions {
    fn default() -> Self {
        Self {
            fetch_interval_ms: 5000,
            fetch_block_step: 5000,
        }
    }
}

#[derive(Parser, Debug)]
pub struct MonitorOptions {
    /// time in ms between two ticks.
<<<<<<< HEAD
    #[arg(short, long, default_value_t = 1000, help_heading = "Monitor options")]
    tick_rate: u64,
=======
    #[arg(short, long, default_value_t = 1000)]
    pub tick_rate: u64,
>>>>>>> 2775a126
    #[arg(long)]
    batch_widget_height: Option<u16>,
}

<<<<<<< HEAD
#[derive(Parser)]
pub struct ProverClientOptions {
    #[arg(
        long = "backend",
        env = "PROVER_CLIENT_BACKEND",
        default_value = "exec",
        help_heading = "Prover client options",
        value_enum
    )]
    pub backend: Backend,
    #[arg(
        long = "proof-coordinator",
        value_name = "URL",
        env = "PROVER_CLIENT_PROOF_COORDINATOR_URL",
        help_heading = "Prover client options",
        help = "URL of the sequencer's proof coordintor"
    )]
    pub proof_coordinator_endpoint: Url,
    #[arg(
        long = "proving-time",
        value_name = "PROVING_TIME",
        env = "PROVER_CLIENT_PROVING_TIME",
        help = "Time to wait before requesting new data to prove",
        help_heading = "Prover client options",
        default_value_t = 5000
    )]
    pub proving_time_ms: u64,
    #[arg(
        long = "log.level",
        default_value_t = Level::INFO,
        value_name = "LOG_LEVEL",
        help = "The verbosity level used for logs.",
        long_help = "Possible values: info, debug, trace, warn, error",
        help_heading = "Prover client options"
    )]
    pub log_level: Level,
    #[arg(
        long,
        default_value_t = false,
        value_name = "BOOLEAN",
        env = "PROVER_CLIENT_ALIGNED",
        help = "Activate aligned proving system",
        help_heading = "Prover client options"
    )]
    pub aligned: bool,
}

impl From<ProverClientOptions> for ProverConfig {
    fn from(config: ProverClientOptions) -> Self {
        Self {
            backend: config.backend,
            proof_coordinator: config.proof_coordinator_endpoint,
            proving_time_ms: config.proving_time_ms,
            aligned_mode: config.aligned,
        }
    }
}

impl Default for ProverClientOptions {
    fn default() -> Self {
        Self {
            proof_coordinator_endpoint: Url::from_str("127.0.0.1:3900").expect("Invalid URL"),
            proving_time_ms: 5000,
            log_level: Level::INFO,
            aligned: false,
            backend: Backend::Exec,
=======
impl Default for MonitorOptions {
    fn default() -> Self {
        Self {
            tick_rate: 1000,
            batch_widget_height: None,
>>>>>>> 2775a126
        }
    }
}<|MERGE_RESOLUTION|>--- conflicted
+++ resolved
@@ -729,18 +729,21 @@
 #[derive(Parser, Debug)]
 pub struct MonitorOptions {
     /// time in ms between two ticks.
-<<<<<<< HEAD
-    #[arg(short, long, default_value_t = 1000, help_heading = "Monitor options")]
-    tick_rate: u64,
-=======
     #[arg(short, long, default_value_t = 1000)]
     pub tick_rate: u64,
->>>>>>> 2775a126
     #[arg(long)]
     batch_widget_height: Option<u16>,
 }
 
-<<<<<<< HEAD
+impl Default for MonitorOptions {
+    fn default() -> Self {
+        Self {
+            tick_rate: 1000,
+            batch_widget_height: None,
+        }
+    }
+}
+
 #[derive(Parser)]
 pub struct ProverClientOptions {
     #[arg(
@@ -807,13 +810,6 @@
             log_level: Level::INFO,
             aligned: false,
             backend: Backend::Exec,
-=======
-impl Default for MonitorOptions {
-    fn default() -> Self {
-        Self {
-            tick_rate: 1000,
-            batch_widget_height: None,
->>>>>>> 2775a126
         }
     }
 }