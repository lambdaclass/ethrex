--- conflicted
+++ resolved
@@ -16,11 +16,7 @@
     BACKOFF_FACTOR, MAX_NUMBER_OF_RETRIES, MAX_RETRY_DELAY, MIN_RETRY_DELAY,
 };
 use reqwest::Url;
-<<<<<<< HEAD
 use secp256k1::{PublicKey, SecretKey};
-=======
-use secp256k1::SecretKey;
->>>>>>> ed8e61f0
 use std::net::{IpAddr, Ipv4Addr};
 
 #[derive(Parser)]
@@ -515,18 +511,11 @@
         let proof_coordinator_l1_private_key = utils::parse_private_key(
             "0x39725efee3fb28614de3bacaffe4cc4bd8c436257e2c8bb887c4b5c4be45e76d",
         )
-        .unwrap();
+        .ok();
         Self {
-<<<<<<< HEAD
-            proof_coordinator_l1_private_key: parse_private_key(
-                "0x39725efee3fb28614de3bacaffe4cc4bd8c436257e2c8bb887c4b5c4be45e76d",
-            )
-            .ok(),
             remote_signer_url: None,
             remote_signer_public_key: None,
-=======
             proof_coordinator_l1_private_key,
->>>>>>> ed8e61f0
             listen_ip: IpAddr::V4(Ipv4Addr::new(127, 0, 0, 1)),
             listen_port: 3900,
             proof_send_interval_ms: 5000,
