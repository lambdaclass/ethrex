use std::{
    fs::{File, OpenOptions, read_to_string},
    io::{BufWriter, Write},
    path::PathBuf,
    process::{Command, Stdio},
    str::FromStr,
};

use bytes::Bytes;
use clap::Parser;
use ethrex_common::H256;
use ethrex_common::{
    Address, U256,
    types::{Genesis, TxType},
};
use ethrex_l2::utils::test_data_io::read_genesis_file;
use ethrex_l2_common::{calldata::Value, prover::ProverType, utils::get_address_from_secret_key};
use ethrex_l2_rpc::signer::{LocalSigner, Signer};
use ethrex_l2_sdk::{
    build_generic_tx, calldata::encode_calldata, create2_deploy_from_bytecode_no_wait,
    initialize_contract_no_wait, send_generic_transaction, wait_for_transaction_receipt,
};
use ethrex_l2_sdk::{deploy_with_proxy_from_bytecode_no_wait, register_fee_token_no_wait};
use ethrex_rpc::{
    EthClient,
    clients::Overrides,
    types::block_identifier::{BlockIdentifier, BlockTag},
};
use tracing::{debug, error, info, trace, warn};

use ethrex_l2_sdk::DeployError;
use ethrex_rpc::clients::{EthClientError, eth::errors::CalldataEncodeError};

use clap::ArgAction;
use ethrex_common::H160;
use hex::FromHexError;
use secp256k1::SecretKey;
use url::Url;

use ethrex_config::networks::{
    LOCAL_DEVNET_GENESIS_CONTENTS, LOCAL_DEVNET_PRIVATE_KEYS, LOCAL_DEVNETL2_GENESIS_CONTENTS,
};

#[derive(Parser)]
pub struct DeployerOptions {
    #[arg(
        long = "eth-rpc-url",
        value_name = "RPC_URL",
        env = "ETHREX_ETH_RPC_URL",
        help_heading = "Eth options"
    )]
    pub rpc_url: Url,
    #[arg(
        long,
        default_value = "10000000000",
        value_name = "UINT64",
        env = "ETHREX_MAXIMUM_ALLOWED_MAX_FEE_PER_GAS",
        help_heading = "Eth options"
    )]
    pub maximum_allowed_max_fee_per_gas: u64,
    #[arg(
        long,
        default_value = "10000000000",
        value_name = "UINT64",
        env = "ETHREX_MAXIMUM_ALLOWED_MAX_FEE_PER_BLOB_GAS",
        help_heading = "Eth options"
    )]
    pub maximum_allowed_max_fee_per_blob_gas: u64,
    #[arg(
        long,
        value_name = "PRIVATE_KEY",
        value_parser = parse_private_key,
        env = "ETHREX_DEPLOYER_L1_PRIVATE_KEY",
        help_heading = "Deployer options",
        help = "Private key corresponding of a funded account that will be used for L1 contract deployment.",
    )]
    pub private_key: SecretKey,
    #[arg(
        long,
        default_value = "10",
        value_name = "UINT64",
        env = "ETHREX_ETH_MAX_NUMBER_OF_RETRIES",
        help_heading = "Eth options"
    )]
    pub max_number_of_retries: u64,
    #[arg(
        long,
        default_value = "2",
        value_name = "UINT64",
        env = "ETHREX_ETH_BACKOFF_FACTOR",
        help_heading = "Eth options"
    )]
    pub backoff_factor: u64,
    #[arg(
        long,
        default_value = "96",
        value_name = "UINT64",
        env = "ETHREX_ETH_MIN_RETRY_DELAY",
        help_heading = "Eth options"
    )]
    pub min_retry_delay: u64,
    #[arg(
        long,
        default_value = "1800",
        value_name = "UINT64",
        env = "ETHREX_ETH_MAX_RETRY_DELAY",
        help_heading = "Eth options"
    )]
    pub max_retry_delay: u64,
    #[arg(
        long,
        value_name = "PATH",
        env = "ETHREX_DEPLOYER_ENV_FILE_PATH",
        help_heading = "Deployer options",
        help = "Path to the .env file."
    )]
    pub env_file_path: Option<PathBuf>,
    #[arg(
        long,
        default_value = "false",
        value_name = "BOOLEAN",
        env = "ETHREX_DEPLOYER_DEPLOY_RICH",
        action = ArgAction::SetTrue,
        help_heading = "Deployer options",
        help = "If set to true, it will deposit ETH from L1 rich wallets to L2 accounts."
    )]
    pub deposit_rich: bool,
    #[arg(
        long,
        value_name = "PATH",
        env = "ETHREX_DEPLOYER_PRIVATE_KEYS_FILE_PATH",
        required_if_eq("deposit_rich", "true"),
        help_heading = "Deployer options",
        help = "Path to the file containing the private keys of the rich accounts. The default is ../../fixtures/keys/private_keys_l1.txt"
    )]
    pub private_keys_file_path: Option<PathBuf>,
    #[arg(
        long,
        value_name = "PATH",
        env = "ETHREX_DEPLOYER_GENESIS_L1_PATH",
        required_if_eq("deposit_rich", "true"),
        help_heading = "Deployer options",
        help = "Path to the genesis file. The default is ../../fixtures/genesis/l1-dev.json"
    )]
    pub genesis_l1_path: Option<PathBuf>,
    #[arg(
        long,
        value_name = "PATH",
        env = "ETHREX_DEPLOYER_GENESIS_L2_PATH",
        help_heading = "Deployer options",
        help = "Path to the l2 genesis file. The default is ../../fixtures/genesis/l2.json"
    )]
    pub genesis_l2_path: PathBuf,
    #[arg(
        long = "committer.l1-address",
        default_value = "0x3d1e15a1a55578f7c920884a9943b3b35d0d885b",
        value_name = "ADDRESS",
        env = "ETHREX_DEPLOYER_COMMITTER_L1_ADDRESS",
        help_heading = "Deployer options",
        help = "Address of the L1 committer account. This is the address of the account that commits the batches in L1."
    )]
    pub committer_l1_address: Address,
    #[arg(
        long = "proof-sender.l1-address",
        default_value = "0xE25583099BA105D9ec0A67f5Ae86D90e50036425",
        value_name = "ADDRESS",
        env = "ETHREX_DEPLOYER_PROOF_SENDER_L1_ADDRESS",
        help_heading = "Deployer options",
        help = "Address of the L1 proof sender account. This is the address of the account that sends the proofs to be verified in L1."
    )]
    pub proof_sender_l1_address: Address,
    #[arg(
        long,
        default_value = "false",
        value_name = "BOOLEAN",
        env = "ETHREX_L2_RISC0",
        action = ArgAction::Set,
        help_heading = "Deployer options",
        help = "If true, L2 will require Risc0 proofs to validate batch proofs and settle state."
    )]
    pub risc0: bool,
    #[arg(
        long = "risc0.verifier-address",
        value_name = "ADDRESS",
        env = "ETHREX_DEPLOYER_RISC0_VERIFIER_ADDRESS",
        help_heading = "Deployer options"
    )]
    pub risc0_verifier_address: Option<Address>,
    #[arg(
        long,
        default_value = "false",
        value_name = "BOOLEAN",
        env = "ETHREX_L2_SP1",
        action = ArgAction::Set,
        help_heading = "Deployer options",
        help = "If true, L2 will require SP1 proofs to validate batch proofs and settle state."
    )]
    pub sp1: bool,
    #[arg(
        long = "sp1.verifier-address",
        value_name = "ADDRESS",
        env = "ETHREX_DEPLOYER_SP1_VERIFIER_ADDRESS",
        help_heading = "Deployer options",
        help = "If no verifier address is provided, contract deployer will deploy the SP1 verifier"
    )]
    pub sp1_verifier_address: Option<Address>,
    #[arg(
        long,
        default_value = "false",
        value_name = "BOOLEAN",
        env = "ETHREX_L2_TDX",
        action = ArgAction::Set,
        help_heading = "Deployer options",
        help = "If true, L2 will require TDX proofs to validate batch proofs and settle state."
    )]
    pub tdx: bool,
    #[arg(
        long = "tdx.verifier-address",
        value_name = "ADDRESS",
        env = "ETHREX_DEPLOYER_TDX_VERIFIER_ADDRESS",
        help_heading = "Deployer options",
        help = "If no verifier address is provided, contract deployer will deploy the TDX verifier"
    )]
    pub tdx_verifier_address: Option<Address>,
    #[arg(
        long,
        default_value = "false",
        value_name = "BOOLEAN",
        env = "ETHREX_L2_ALIGNED",
        action = ArgAction::Set,
        help_heading = "Deployer options",
        help = "If true, L2 will verify proofs using Aligned Layer instead of smart contract verifiers."
    )]
    pub aligned: bool,
    #[arg(
        long = "aligned.aggregator-address",
        value_name = "ADDRESS",
        env = "ETHREX_DEPLOYER_ALIGNED_AGGREGATOR_ADDRESS",
        help_heading = "Deployer options"
    )]
    pub aligned_aggregator_address: Option<Address>,
    #[arg(
        long,
        default_value = "false",
        value_name = "BOOLEAN",
        action = ArgAction::SetTrue,
        env = "ETHREX_DEPLOYER_RANDOMIZE_CONTRACT_DEPLOYMENT",
        help_heading = "Deployer options",
        help = "If set to false, the deployed contract addresses will be deterministic."
    )]
    pub randomize_contract_deployment: bool,
    #[arg(
        long,
        default_value = "false",
        value_name = "BOOLEAN",
        env = "ETHREX_L2_VALIDIUM",
        action = ArgAction::Set,
        help_heading = "Deployer options",
        help = "If true, L2 will run on validium mode as opposed to the default rollup mode, meaning it will not publish blobs to the L1."
    )]
    pub validium: bool,
    #[arg(
        long,
        value_name = "ADDRESS",
        env = "ETHREX_ON_CHAIN_PROPOSER_OWNER",
        help_heading = "Deployer options",
        help = "Address of the owner of the OnChainProposer contract, who can upgrade the contract."
    )]
    pub on_chain_proposer_owner: Address,
    #[arg(
        long,
        value_name = "ADDRESS",
        env = "ETHREX_BRIDGE_OWNER",
        help_heading = "Deployer options",
        help = "Address of the owner of the CommonBridge contract, who can upgrade the contract."
    )]
    pub bridge_owner: Address,
    #[arg(
        long,
        value_name = "PRIVATE_KEY",
        value_parser = parse_private_key,
        env = "ETHREX_BRIDGE_OWNER_PK",
        help_heading = "Deployer options",
        help = "Private key of the owner of the CommonBridge contract. If set, the deployer will send a transaction to accept the ownership.",
        requires = "bridge_owner"
    )]
    pub bridge_owner_pk: Option<SecretKey>,
    #[arg(
        long,
        value_name = "PRIVATE_KEY",
        env = "ETHREX_ON_CHAIN_PROPOSER_OWNER_PK",
        help_heading = "Deployer options",
        help = "Private key of the owner of the OnChainProposer contract. If set, the deployer will send a transaction to accept the ownership.",
        requires = "on_chain_proposer_owner"
    )]
    pub on_chain_proposer_owner_pk: Option<SecretKey>,
    #[arg(
        long,
        value_name = "PATH",
        env = "ETHREX_SP1_VERIFICATION_KEY_PATH",
        help_heading = "Deployer options",
        help = "Path to the SP1 verification key. This is used for proof verification."
    )]
    pub sp1_vk_path: Option<String>,
    #[arg(
        long,
        value_name = "PATH",
        env = "ETHREX_RISC0_VERIFICATION_KEY_PATH",
        help_heading = "Deployer options",
        help = "Path to the Risc0 image id / verification key. This is used for proof verification."
    )]
    pub risc0_vk_path: Option<String>,
    #[arg(
        long,
        default_value = "false",
        value_name = "BOOLEAN",
        env = "ETHREX_DEPLOYER_DEPLOY_BASED_CONTRACTS",
        action = ArgAction::SetTrue,
        help_heading = "Deployer options",
        help = "If set to true, it will deploy the SequencerRegistry contract and a modified OnChainProposer contract."
    )]
    pub deploy_based_contracts: bool,
    #[arg(
        long,
        value_name = "ADDRESS",
        env = "ETHREX_DEPLOYER_SEQUENCER_REGISTRY_OWNER",
        required_if_eq("deploy_based_contracts", "true"),
        help_heading = "Deployer options",
        help = "Address of the owner of the SequencerRegistry contract, who can upgrade the contract."
    )]
    pub sequencer_registry_owner: Option<Address>,
    #[arg(
        long,
        default_value = "3000",
        env = "ETHREX_ON_CHAIN_PROPOSER_INCUSION_MAX_WAIT",
        help_heading = "Deployer options",
        help = "Deadline in seconds for the sequencer to process a privileged transaction."
    )]
    pub inclusion_max_wait: u64,
    #[arg(
        long,
        default_value = "false",
        env = "ETHREX_USE_COMPILED_GENESIS",
        action = ArgAction::Set,
        help_heading = "Deployer options",
        help = "Genesis data is extracted at compile time, used for development"
    )]
    pub use_compiled_genesis: bool,
    #[arg(
        long = "router.deploy",
        default_value = "false",
        env = "ETHREX_SHARED_BRIDGE_DEPLOY_ROUTER",
        help_heading = "Deployer options",
        help = "If set, the deployer will deploy the shared bridge router contract. Default to false",
        conflicts_with = "router"
    )]
    pub deploy_router: bool,
    #[arg(
        long = "router.address",
        value_name = "ADDRESS",
        env = "ETHREX_SHARED_BRIDGE_ROUTER_ADDRESS",
        help_heading = "Deployer options",
        help = "The address of the shared bridge router"
    )]
    pub router: Option<Address>,
    #[arg(
        long,
        value_name = "ADDRESS",
        env = "ETHREX_DEPLOYER_INITIAL_FEE_TOKEN",
        help_heading = "Deployer options",
        help = "This address will be registered as an initial fee token"
    )]
    pub initial_fee_token: Option<Address>,
}

impl Default for DeployerOptions {
    fn default() -> Self {
        Self {
            rpc_url: Url::parse("http://localhost:8545")
                .expect("Unreachable error. URL is hardcoded"),
            maximum_allowed_max_fee_per_gas: 10_000_000_000,
            maximum_allowed_max_fee_per_blob_gas: 10_000_000_000,
            max_number_of_retries: 10,
            backoff_factor: 2,
            min_retry_delay: 96,
            max_retry_delay: 1800,
            #[allow(clippy::unwrap_used)]
            private_key: SecretKey::from_slice(
                H256([
                    0x38, 0x5c, 0x54, 0x64, 0x56, 0xb6, 0xa6, 0x03, 0xa1, 0xcf, 0xca, 0xa9, 0xec,
                    0x94, 0x94, 0xba, 0x48, 0x32, 0xda, 0x08, 0xdd, 0x6b, 0xcf, 0x4d, 0xe9, 0xa7,
                    0x1e, 0x4a, 0x01, 0xb7, 0x49, 0x24,
                ])
                .as_bytes(),
            )
            .unwrap(),
            env_file_path: Some(PathBuf::from(".env")),
            deposit_rich: true,
            private_keys_file_path: None,
            genesis_l1_path: Some("../../fixtures/genesis/l1-dev.json".into()),
            genesis_l2_path: "../../fixtures/genesis/l2.json".into(),
            // 0x3d1e15a1a55578f7c920884a9943b3b35d0d885b
            committer_l1_address: H160([
                0x3d, 0x1e, 0x15, 0xa1, 0xa5, 0x55, 0x78, 0xf7, 0xc9, 0x20, 0x88, 0x4a, 0x99, 0x43,
                0xb3, 0xb3, 0x5d, 0x0d, 0x88, 0x5b,
            ]),
            // 0xE25583099BA105D9ec0A67f5Ae86D90e50036425
            proof_sender_l1_address: H160([
                0xe2, 0x55, 0x83, 0x09, 0x9b, 0xa1, 0x05, 0xd9, 0xec, 0x0a, 0x67, 0xf5, 0xae, 0x86,
                0xd9, 0x0e, 0x50, 0x03, 0x64, 0x25,
            ]),
            risc0: false,
            risc0_verifier_address: None,
            sp1: false,
            sp1_verifier_address: None,
            tdx: false,
            tdx_verifier_address: None,
            aligned: false,
            aligned_aggregator_address: None,
            randomize_contract_deployment: false,
            validium: false,
            // 0x4417092b70a3e5f10dc504d0947dd256b965fc62
            // Private Key: 0x941e103320615d394a55708be13e45994c7d93b932b064dbcb2b511fe3254e2e
            // (also found on fixtures/keys/private_keys_l1.txt)
            on_chain_proposer_owner: H160([
                0x44, 0x17, 0x09, 0x2b, 0x70, 0xa3, 0xe5, 0xf1, 0x0d, 0xc5, 0x04, 0xd0, 0x94, 0x7d,
                0xd2, 0x56, 0xb9, 0x65, 0xfc, 0x62,
            ]),
            // 0x4417092b70a3e5f10dc504d0947dd256b965fc62
            bridge_owner: H160([
                0x44, 0x17, 0x09, 0x2b, 0x70, 0xa3, 0xe5, 0xf1, 0x0d, 0xc5, 0x04, 0xd0, 0x94, 0x7d,
                0xd2, 0x56, 0xb9, 0x65, 0xfc, 0x62,
            ]),
            // Private Key: 0x941e103320615d394a55708be13e45994c7d93b932b064dbcb2b511fe3254e2e
            bridge_owner_pk: Some(
                SecretKey::from_slice(
                    H256::from_str(
                        "941e103320615d394a55708be13e45994c7d93b932b064dbcb2b511fe3254e2e",
                    )
                    .expect("Bridge owner private key is a valid hex string")
                    .as_bytes(),
                )
                .expect("Bridge owner private key is valid"),
            ),
            on_chain_proposer_owner_pk: None,
            sp1_vk_path: None,
            risc0_vk_path: None,
            deploy_based_contracts: false,
            sequencer_registry_owner: None,
            inclusion_max_wait: 3000,
            use_compiled_genesis: true,
            router: None,
            deploy_router: false,
            initial_fee_token: None,
        }
    }
}

pub fn parse_private_key(s: &str) -> eyre::Result<SecretKey> {
    Ok(SecretKey::from_slice(&parse_hex(s)?)?)
}

pub fn parse_hex(s: &str) -> eyre::Result<Bytes, FromHexError> {
    match s.strip_prefix("0x") {
        Some(s) => hex::decode(s).map(Into::into),
        None => hex::decode(s).map(Into::into),
    }
}

#[derive(Debug, thiserror::Error)]
pub enum DeployerError {
    #[error("The path is not a valid utf-8 string")]
    FailedToGetStringFromPath,
    #[error("Deployer setup error: {0} not set")]
    ConfigValueNotSet(String),
    #[error("Deployer EthClient error: {0}")]
    EthClientError(#[from] EthClientError),
    #[error("Deployer decoding error: {0}")]
    DecodingError(String),
    #[error("Failed to encode calldata: {0}")]
    CalldataEncodeError(#[from] CalldataEncodeError),
    #[error("Failed to deploy contract: {0}")]
    FailedToDeployContract(#[from] DeployError),
    #[error("Deployment subtask failed: {0}")]
    DeploymentSubtaskFailed(String),
    #[error("Internal error: {0}")]
    InternalError(String),
    #[error("IO error: {0}")]
    IO(#[from] std::io::Error),
    #[error(
        "Contract bytecode not found. Make sure to compile the deployer with `COMPILE_CONTRACTS` set."
    )]
    BytecodeNotFound,
    #[error("Failed to parse genesis")]
    Genesis,
    #[error("Transaction receipt error")]
    TransactionReceiptError,
}

/// Bytecode of the Router contract.
/// This is generated by the [build script](./build.rs).
const ROUTER_BYTECODE: &[u8] = include_bytes!(concat!(
    env!("OUT_DIR"),
    "/contracts/solc_out/Router.bytecode"
));

/// Bytecode of the OnChainProposer contract.
/// This is generated by the [build script](./build.rs).
const ON_CHAIN_PROPOSER_BYTECODE: &[u8] = include_bytes!(concat!(
    env!("OUT_DIR"),
    "/contracts/solc_out/OnChainProposer.bytecode"
));

/// Bytecode of the CommonBridge contract.
/// This is generated by the [build script](./build.rs).
const COMMON_BRIDGE_BYTECODE: &[u8] = include_bytes!(concat!(
    env!("OUT_DIR"),
    "/contracts/solc_out/CommonBridge.bytecode"
));

/// Bytecode of the based OnChainProposer contract.
/// This is generated by the [build script](./build.rs).
const ON_CHAIN_PROPOSER_BASED_BYTECODE: &[u8] = include_bytes!(concat!(
    env!("OUT_DIR"),
    "/contracts/solc_out/OnChainProposerBased.bytecode"
));

/// Bytecode of the SequencerRegistry contract.
/// This is generated by the [build script](./build.rs).
const SEQUENCER_REGISTRY_BYTECODE: &[u8] = include_bytes!(concat!(
    env!("OUT_DIR"),
    "/contracts/solc_out/SequencerRegistry.bytecode"
));

/// Bytecode of the SP1Verifier contract.
/// This is generated by the [build script](./build.rs).
const SP1_VERIFIER_BYTECODE: &[u8] = include_bytes!(concat!(
    env!("OUT_DIR"),
    "/contracts/solc_out/SP1Verifier.bytecode"
));

const INITIALIZE_ON_CHAIN_PROPOSER_SIGNATURE_BASED: &str = "initialize(bool,address,bool,bool,bool,bool,address,address,address,address,bytes32,bytes32,bytes32,address,uint256)";
const INITIALIZE_ON_CHAIN_PROPOSER_SIGNATURE: &str = "initialize(bool,address,bool,bool,bool,bool,address,address,address,address,bytes32,bytes32,bytes32,address[],uint256)";

const INITIALIZE_BRIDGE_ADDRESS_SIGNATURE: &str = "initializeBridgeAddress(address)";
const TRANSFER_OWNERSHIP_SIGNATURE: &str = "transferOwnership(address)";
const ACCEPT_OWNERSHIP_SIGNATURE: &str = "acceptOwnership()";
const BRIDGE_INITIALIZER_SIGNATURE: &str = "initialize(address,address,uint256,address)";
const ROUTER_INITIALIZER_SIGNATURE: &str = "initialize(address)";
const ROUTER_REGISTER_SIGNATURE: &str = "register(uint256,address)";

// Gas limit for deploying and initializing contracts
// Needed to avoid estimating gas of initializations when the
// deploy transaction is still pending
const TRANSACTION_GAS_LIMIT: u64 = 10_000_000;

#[derive(Clone)]
pub struct ContractAddresses {
    pub on_chain_proposer_address: Address,
    pub bridge_address: Address,
    pub sp1_verifier_address: Address,
    pub risc0_verifier_address: Address,
    pub tdx_verifier_address: Address,
    pub sequencer_registry_address: Address,
    pub aligned_aggregator_address: Address,
    pub router: Option<Address>,
}

pub async fn deploy_l1_contracts(
    opts: DeployerOptions,
) -> Result<ContractAddresses, DeployerError> {
    info!("Starting deployer binary");
    let signer: Signer = LocalSigner::new(opts.private_key).into();

    let eth_client = EthClient::new_with_config(
        vec![opts.rpc_url.clone()],
        opts.max_number_of_retries,
        opts.backoff_factor,
        opts.min_retry_delay,
        opts.max_retry_delay,
        Some(opts.maximum_allowed_max_fee_per_gas),
        Some(opts.maximum_allowed_max_fee_per_blob_gas),
    )?;

    info!("Deploying contracts");

<<<<<<< HEAD
    let genesis: Genesis = if opts.use_compiled_genesis {
        serde_json::from_str(LOCAL_DEVNETL2_GENESIS_CONTENTS).map_err(|_| DeployerError::Genesis)?
    } else {
        read_genesis_file(
            opts.genesis_l2_path
                .to_str()
                .ok_or(DeployerError::FailedToGetStringFromPath)?,
        )
    };

    let contract_addresses = deploy_contracts(&eth_client, &opts, &signer).await?;

    info!("Initializing contracts");

    initialize_contracts(
        contract_addresses.clone(),
        &eth_client,
        &opts,
        &genesis,
        &signer,
    )
    .await?;

    if contract_addresses.router.is_some() {
        let _ = register_chain(
            &eth_client,
            contract_addresses.clone(),
            genesis.config.chain_id,
            &signer,
        )
        .await
        .inspect_err(|err| {
            warn!(%err, "Could not register chain in shared bridge router");
        });
=======
    let (contract_addresses, deploy_tx_hashes) =
        deploy_contracts(&eth_client, &opts, &signer).await?;

    info!("Initializing contracts");

    let initialize_tx_hashes =
        initialize_contracts(contract_addresses.clone(), &eth_client, &opts, &signer).await?;

    info!("Waiting for transactions receipts");

    for tx_hash in deploy_tx_hashes.iter().chain(initialize_tx_hashes.iter()) {
        if *tx_hash == H256::default() {
            continue;
        }
        let receipt = wait_for_transaction_receipt(*tx_hash, &eth_client, 100).await?;
        if !receipt.receipt.status {
            error!("Receipt status is false for tx_hash: {tx_hash:#x}");
            return Err(DeployerError::TransactionReceiptError);
        }
>>>>>>> fcbbbb3a
    }

    if opts.deposit_rich {
        let _ = make_deposits(contract_addresses.bridge_address, &eth_client, &opts)
            .await
            .inspect_err(|err| {
                warn!("Failed to make deposits: {err}");
            });
    }

    write_contract_addresses_to_env(contract_addresses.clone(), opts.env_file_path)?;
    info!("Deployer binary finished successfully");
    Ok(contract_addresses)
}

lazy_static::lazy_static! {
    static ref SALT: std::sync::Mutex<H256>  = std::sync::Mutex::new(H256::zero());
}

async fn deploy_contracts(
    eth_client: &EthClient,
    opts: &DeployerOptions,
    deployer: &Signer,
) -> Result<(ContractAddresses, Vec<H256>), DeployerError> {
    trace!("Deploying contracts");

<<<<<<< HEAD
=======
    info!("Deploying OnChainProposer");

    let gas_price = eth_client
        .get_gas_price_with_extra(20)
        .await?
        .try_into()
        .map_err(|_| {
            EthClientError::InternalError("Failed to convert gas_price to a u64".to_owned())
        })?;

    let mut nonce = eth_client
        .get_nonce(deployer.address(), BlockIdentifier::Tag(BlockTag::Latest))
        .await?;

>>>>>>> fcbbbb3a
    let salt = if opts.randomize_contract_deployment {
        H256::random().as_bytes().to_vec()
    } else {
        SALT.lock()
            .map_err(|_| DeployerError::InternalError("failed unwrapping salt lock".to_string()))?
            .as_bytes()
            .to_vec()
    };

    let deployed_router = if opts.deploy_router {
        info!("Deploying Router");

        let bytecode = ROUTER_BYTECODE.to_vec();
        if bytecode.is_empty() {
            return Err(DeployerError::BytecodeNotFound);
        }

        let router_deployment =
            deploy_with_proxy_from_bytecode(deployer, eth_client, &bytecode, &salt).await?;
        info!(
            "Router deployed:\n  Proxy -> address={:#x}, tx_hash={:#x}\n  Impl  -> address={:#x}, tx_hash={:#x}",
            router_deployment.proxy_address,
            router_deployment.proxy_tx_hash,
            router_deployment.implementation_address,
            router_deployment.implementation_tx_hash,
        );

        Some(router_deployment.proxy_address)
    } else {
        None
    };

    info!("Deploying OnChainProposer");

    trace!("Attempting to deploy OnChainProposer contract");
    let bytecode = if opts.deploy_based_contracts {
        ON_CHAIN_PROPOSER_BASED_BYTECODE.to_vec()
    } else {
        ON_CHAIN_PROPOSER_BYTECODE.to_vec()
    };

    if bytecode.is_empty() {
        return Err(DeployerError::BytecodeNotFound);
    }

    let on_chain_proposer_deployment = deploy_with_proxy_from_bytecode_no_wait(
        deployer,
        eth_client,
        &bytecode,
        &salt,
        Overrides {
            nonce: Some(nonce),
            gas_limit: Some(TRANSACTION_GAS_LIMIT),
            max_fee_per_gas: Some(gas_price),
            max_priority_fee_per_gas: Some(gas_price),
            ..Default::default()
        },
    )
    .await?;

    // We can increase the nonce after each deployment since the deployer is the same
    nonce += 2;

    info!(
        "OnChainProposer deployed:\n  Proxy -> address={:#x}, tx_hash={:#x}\n  Impl  -> address={:#x}, tx_hash={:#x}",
        on_chain_proposer_deployment.proxy_address,
        on_chain_proposer_deployment.proxy_tx_hash,
        on_chain_proposer_deployment.implementation_address,
        on_chain_proposer_deployment.implementation_tx_hash,
    );

    info!("Deploying CommonBridge");

    let bridge_deployment = deploy_with_proxy_from_bytecode_no_wait(
        deployer,
        eth_client,
        COMMON_BRIDGE_BYTECODE,
        &salt,
        Overrides {
            nonce: Some(nonce),
            gas_limit: Some(TRANSACTION_GAS_LIMIT),
            max_fee_per_gas: Some(gas_price),
            max_priority_fee_per_gas: Some(gas_price),
            ..Default::default()
        },
    )
    .await?;

    info!(
        "CommonBridge deployed:\n  Proxy -> address={:#x}, tx_hash={:#x}\n  Impl  -> address={:#x}, tx_hash={:#x}",
        bridge_deployment.proxy_address,
        bridge_deployment.proxy_tx_hash,
        bridge_deployment.implementation_address,
        bridge_deployment.implementation_tx_hash,
    );

    nonce += 2;

    let sequencer_registry_deployment = if opts.deploy_based_contracts {
        info!("Deploying SequencerRegistry");

        let sequencer_registry_deployment = deploy_with_proxy_from_bytecode_no_wait(
            deployer,
            eth_client,
            SEQUENCER_REGISTRY_BYTECODE,
            &salt,
            Overrides {
                nonce: Some(nonce),
                gas_limit: Some(TRANSACTION_GAS_LIMIT),
                max_fee_per_gas: Some(gas_price),
                max_priority_fee_per_gas: Some(gas_price),
                ..Default::default()
            },
        )
        .await?;

        nonce += 2;

        info!(
            "SequencerRegistry deployed:\n  Proxy -> address={:#x}, tx_hash={:#x}\n  Impl  -> address={:#x}, tx_hash={:#x}",
            sequencer_registry_deployment.proxy_address,
            sequencer_registry_deployment.proxy_tx_hash,
            sequencer_registry_deployment.implementation_address,
            sequencer_registry_deployment.implementation_tx_hash,
        );
        sequencer_registry_deployment
    } else {
        Default::default()
    };

    // if it's a required proof type, but no address has been specified, deploy it.
    let (sp1_verifier_deployment_tx_hash, sp1_verifier_address) = match opts.sp1_verifier_address {
        _ if opts.aligned => (H256::default(), Address::zero()),
        Some(addr) if opts.sp1 => (H256::default(), addr),
        None if opts.sp1 => {
            info!("Deploying SP1Verifier");
            let (verifier_deployment_tx_hash, sp1_verifier_address) =
                create2_deploy_from_bytecode_no_wait(
                    &[],
                    SP1_VERIFIER_BYTECODE,
                    deployer,
                    &salt,
                    eth_client,
                    Overrides {
                        nonce: Some(nonce),
                        gas_limit: Some(TRANSACTION_GAS_LIMIT),
                        max_fee_per_gas: Some(gas_price),
                        max_priority_fee_per_gas: Some(gas_price),
                        ..Default::default()
                    },
                )
                .await?;
            info!(address = %format!("{sp1_verifier_address:#x}"), tx_hash = %format!("{verifier_deployment_tx_hash:#x}"), "SP1Verifier deployed");
            (verifier_deployment_tx_hash, sp1_verifier_address)
        }
        _ => (H256::default(), Address::zero()),
    };

    // we can't deploy the risc0 contract because of uncompatible licenses
    let risc0_verifier_address = match opts.risc0_verifier_address {
        _ if opts.aligned => Address::zero(),
        Some(addr) if opts.risc0 => addr,
        None if opts.risc0 => {
            return Err(DeployerError::InternalError(
                "Risc0Verifier address is not set and risc0 is a required prover".to_string(),
            ));
        }
        _ => Address::zero(),
    };

    // if it's a required proof type, but no address has been specified, deploy it.
    let tdx_verifier_address = match opts.tdx_verifier_address {
        Some(addr) if opts.tdx => addr,
        None if opts.tdx => {
            info!("Deploying TDXVerifier (if tdx_deploy_verifier is true)");
            let tdx_verifier_address =
                deploy_tdx_contracts(opts, on_chain_proposer_deployment.proxy_address)?;

            info!(address = %format!("{tdx_verifier_address:#x}"), "TDXVerifier deployed");
            tdx_verifier_address
        }
        _ => Address::zero(),
    };

    // return error if no address was specified but verification with aligned is required.
    let aligned_aggregator_address = match opts.aligned_aggregator_address {
        Some(addr) if opts.aligned => addr,
        None if opts.aligned => return Err(DeployerError::InternalError(
            "Verification with Aligned Layer is required but no aggregator address was provided"
                .to_string(),
        )),
        _ => Address::zero(),
    };

    trace!(
        on_chain_proposer_proxy_address = ?on_chain_proposer_deployment.proxy_address,
        bridge_proxy_address = ?bridge_deployment.proxy_address,
        on_chain_proposer_implementation_address = ?on_chain_proposer_deployment.implementation_address,
        bridge_implementation_address = ?bridge_deployment.implementation_address,
        sp1_verifier_address = ?sp1_verifier_address,
        risc0_verifier_address = ?risc0_verifier_address,
        tdx_verifier_address = ?tdx_verifier_address,
        "Contracts deployed"
    );
<<<<<<< HEAD
    Ok(ContractAddresses {
        on_chain_proposer_address: on_chain_proposer_deployment.proxy_address,
        bridge_address: bridge_deployment.proxy_address,
        sp1_verifier_address,
        risc0_verifier_address,
        tdx_verifier_address,
        sequencer_registry_address: sequencer_registry_deployment.proxy_address,
        aligned_aggregator_address,
        router: opts.router.or(deployed_router),
    })
=======

    let receipts = vec![
        on_chain_proposer_deployment.implementation_tx_hash,
        on_chain_proposer_deployment.proxy_tx_hash,
        bridge_deployment.implementation_tx_hash,
        bridge_deployment.proxy_tx_hash,
        sequencer_registry_deployment.implementation_tx_hash,
        sequencer_registry_deployment.proxy_tx_hash,
        sp1_verifier_deployment_tx_hash,
    ];
    Ok((
        ContractAddresses {
            on_chain_proposer_address: on_chain_proposer_deployment.proxy_address,
            bridge_address: bridge_deployment.proxy_address,
            sp1_verifier_address,
            risc0_verifier_address,
            tdx_verifier_address,
            sequencer_registry_address: sequencer_registry_deployment.proxy_address,
            aligned_aggregator_address,
        },
        receipts,
    ))
>>>>>>> fcbbbb3a
}

fn deploy_tdx_contracts(
    opts: &DeployerOptions,
    on_chain_proposer: Address,
) -> Result<Address, DeployerError> {
    Command::new("make")
        .arg("deploy-all")
        .env("PRIVATE_KEY", hex::encode(opts.private_key.as_ref()))
        .env("RPC_URL", opts.rpc_url.as_str())
        .env("ON_CHAIN_PROPOSER", format!("{on_chain_proposer:#x}"))
        .current_dir("tee/contracts")
        .stdout(Stdio::null())
        .spawn()
        .map_err(|err| {
            DeployerError::DeploymentSubtaskFailed(format!("Failed to spawn make: {err}"))
        })?
        .wait()
        .map_err(|err| {
            DeployerError::DeploymentSubtaskFailed(format!("Failed to wait for make: {err}"))
        })?;

    let address = read_tdx_deployment_address("TDXVerifier");
    Ok(address)
}

fn read_tdx_deployment_address(name: &str) -> Address {
    let path = format!("tee/contracts/deploydeps/automata-dcap-attestation/evm/deployment/{name}");
    let Ok(contents) = read_to_string(path) else {
        return Address::zero();
    };
    Address::from_str(&contents).unwrap_or(Address::zero())
}

fn get_vk(prover_type: ProverType, opts: &DeployerOptions) -> Result<Bytes, DeployerError> {
    let (required_type, vk_path) = match prover_type {
        ProverType::SP1 => (opts.sp1, &opts.sp1_vk_path),
        ProverType::RISC0 => (opts.risc0, &opts.risc0_vk_path),
        _ => unimplemented!("{prover_type}"),
    };

    info!("Reading vk in path {vk_path:?}");
    if !required_type {
        Ok(Bytes::new())
    } else if let Some(vk_path) = vk_path {
        read_vk(vk_path)
    } else {
        info!(?prover_type, "Using vk from local repo");
        let vk_path = {
            let path = match &prover_type {
                ProverType::RISC0 => format!(
                    "{}/../../crates/l2/prover/src/guest_program/src/risc0/out/riscv32im-risc0-vk",
                    env!("CARGO_MANIFEST_DIR")
                ),
                // Aligned requires the vk's 32 bytes hash, while the L1 verifier requires
                // the hash as a bn254 F_r element.
                ProverType::SP1 if opts.aligned => format!(
                    "{}/../../crates/l2/prover/src/guest_program/src/sp1/out/riscv32im-succinct-zkvm-vk-u32",
                    env!("CARGO_MANIFEST_DIR")
                ),
                ProverType::SP1 if !opts.aligned => format!(
                    "{}/../../crates/l2/prover/src/guest_program/src/sp1/out/riscv32im-succinct-zkvm-vk-bn254",
                    env!("CARGO_MANIFEST_DIR")
                ),
                // other types don't have a verification key
                _other => {
                    return Err(DeployerError::InternalError(format!(
                        "missing {prover_type} vk"
                    )));
                }
            };
            std::fs::canonicalize(path)?
        };
        read_vk(
            vk_path
                .to_str()
                .ok_or(DeployerError::FailedToGetStringFromPath)?,
        )
    }
}

fn read_vk(path: &str) -> Result<Bytes, DeployerError> {
    let string = std::fs::read_to_string(path)?;
    let trimmed = string.trim_start_matches("0x").trim();
    let decoded = hex::decode(trimmed)
        .map_err(|_| DeployerError::InternalError("failed to decode vk".to_string()))?;
    Ok(Bytes::from(decoded))
}

async fn initialize_contracts(
    contract_addresses: ContractAddresses,
    eth_client: &EthClient,
    opts: &DeployerOptions,
    genesis: &Genesis,
    initializer: &Signer,
) -> Result<Vec<H256>, DeployerError> {
    trace!("Initializing contracts");
    let mut tx_hashes = vec![];
    let gas_price = eth_client
        .get_gas_price_with_extra(20)
        .await?
        .try_into()
        .map_err(|_| {
            EthClientError::InternalError("Failed to convert gas_price to a u64".to_owned())
        })?;

    trace!(committer_l1_address = %opts.committer_l1_address, "Using committer L1 address for OnChainProposer initialization");

    info!("Reading verification keys for OnChainProposer initialization");

    let sp1_vk = get_vk(ProverType::SP1, opts)?;
    info!("SP1 VK read");
    let risc0_vk = get_vk(ProverType::RISC0, opts)?;

    info!("Risc0 vk read");

    let deployer_address = get_address_from_secret_key(&opts.private_key.secret_bytes())
        .map_err(DeployerError::InternalError)?;

    info!("Initializing OnChainProposer");

    if opts.deploy_based_contracts {
        // Initialize OnChainProposer with Based config and SequencerRegistry
        let calldata_values = vec![
            Value::Bool(opts.validium),
            Value::Address(deployer_address),
            Value::Bool(opts.risc0),
            Value::Bool(opts.sp1),
            Value::Bool(opts.tdx),
            Value::Bool(opts.aligned),
            Value::Address(contract_addresses.risc0_verifier_address),
            Value::Address(contract_addresses.sp1_verifier_address),
            Value::Address(contract_addresses.tdx_verifier_address),
            Value::Address(contract_addresses.aligned_aggregator_address),
            Value::FixedBytes(sp1_vk),
            Value::FixedBytes(risc0_vk),
            Value::FixedBytes(genesis.compute_state_root().0.to_vec().into()),
            Value::Address(contract_addresses.sequencer_registry_address),
            Value::Uint(genesis.config.chain_id.into()),
        ];

        trace!(calldata_values = ?calldata_values, "OnChainProposer initialization calldata values");
        let on_chain_proposer_initialization_calldata = encode_calldata(
            INITIALIZE_ON_CHAIN_PROPOSER_SIGNATURE_BASED,
            &calldata_values,
        )?;

        let deployer = Signer::Local(LocalSigner::new(opts.private_key));
        let deployer_nonce = eth_client
            .get_nonce(deployer.address(), BlockIdentifier::Tag(BlockTag::Pending))
            .await?;

        let initialize_tx_hash = initialize_contract_no_wait(
            contract_addresses.on_chain_proposer_address,
            on_chain_proposer_initialization_calldata,
            &deployer,
            eth_client,
            Overrides {
                nonce: Some(deployer_nonce),
                gas_limit: Some(TRANSACTION_GAS_LIMIT),
                max_fee_per_gas: Some(gas_price),
                max_priority_fee_per_gas: Some(gas_price),
                ..Default::default()
            },
        )
        .await?;

        info!(tx_hash = %format!("{initialize_tx_hash:#x}"), "OnChainProposer initialized");

        tx_hashes.push(initialize_tx_hash);

        info!("Initializing SequencerRegistry");
        let initialize_tx_hash = {
            let deployer_nonce = eth_client
                .get_nonce(deployer.address(), BlockIdentifier::Tag(BlockTag::Pending))
                .await?;
            let calldata_values = vec![
                Value::Address(opts.sequencer_registry_owner.ok_or(
                    DeployerError::ConfigValueNotSet("--sequencer-registry-owner".to_string()),
                )?),
                Value::Address(contract_addresses.on_chain_proposer_address),
            ];
            let sequencer_registry_initialization_calldata =
                encode_calldata("initialize(address,address)", &calldata_values)?;

            initialize_contract_no_wait(
                contract_addresses.sequencer_registry_address,
                sequencer_registry_initialization_calldata,
                &deployer,
                eth_client,
                Overrides {
                    nonce: Some(deployer_nonce),
                    gas_limit: Some(TRANSACTION_GAS_LIMIT),
                    max_fee_per_gas: Some(gas_price),
                    max_priority_fee_per_gas: Some(gas_price),
                    ..Default::default()
                },
            )
            .await?
        };
        info!(tx_hash = %format!("{initialize_tx_hash:#x}"), "SequencerRegistry initialized");
        tx_hashes.push(initialize_tx_hash);
    } else {
        if let Some(router) = contract_addresses.router
            && opts.deploy_router
        {
            let calldata_values = vec![Value::Address(deployer_address)];
            let router_initialization_calldata =
                encode_calldata(ROUTER_INITIALIZER_SIGNATURE, &calldata_values)?;
            let initialize_tx_hash = initialize_contract(
                router,
                router_initialization_calldata,
                initializer,
                eth_client,
            )
            .await?;
            info!(tx_hash = %format!("{initialize_tx_hash:#x}"), "Router initialized");
        }
        // Initialize only OnChainProposer without Based config
        let calldata_values = vec![
            Value::Bool(opts.validium),
            Value::Address(deployer_address),
            Value::Bool(opts.risc0),
            Value::Bool(opts.sp1),
            Value::Bool(opts.tdx),
            Value::Bool(opts.aligned),
            Value::Address(contract_addresses.risc0_verifier_address),
            Value::Address(contract_addresses.sp1_verifier_address),
            Value::Address(contract_addresses.tdx_verifier_address),
            Value::Address(contract_addresses.aligned_aggregator_address),
            Value::FixedBytes(sp1_vk),
            Value::FixedBytes(risc0_vk),
            Value::FixedBytes(genesis.compute_state_root().0.to_vec().into()),
            Value::Array(vec![
                Value::Address(opts.committer_l1_address),
                Value::Address(opts.proof_sender_l1_address),
            ]),
            Value::Uint(genesis.config.chain_id.into()),
        ];
        trace!(calldata_values = ?calldata_values, "OnChainProposer initialization calldata values");
        let on_chain_proposer_initialization_calldata =
            encode_calldata(INITIALIZE_ON_CHAIN_PROPOSER_SIGNATURE, &calldata_values)?;
        let initializer_nonce = eth_client
            .get_nonce(
                initializer.address(),
                BlockIdentifier::Tag(BlockTag::Pending),
            )
            .await?;

        let initialize_tx_hash = initialize_contract_no_wait(
            contract_addresses.on_chain_proposer_address,
            on_chain_proposer_initialization_calldata,
            initializer,
            eth_client,
            Overrides {
                nonce: Some(initializer_nonce),
                gas_limit: Some(TRANSACTION_GAS_LIMIT),
                max_fee_per_gas: Some(gas_price),
                max_priority_fee_per_gas: Some(gas_price),
                ..Default::default()
            },
        )
        .await?;
        info!(tx_hash = %format!("{initialize_tx_hash:#x}"), "OnChainProposer initialized");
        tx_hashes.push(initialize_tx_hash);
    }

    let initialize_bridge_address_tx_hash = {
        let initializer_nonce = eth_client
            .get_nonce(
                initializer.address(),
                BlockIdentifier::Tag(BlockTag::Pending),
            )
            .await?;
        let calldata_values = vec![Value::Address(contract_addresses.bridge_address)];
        let on_chain_proposer_initialization_calldata =
            encode_calldata(INITIALIZE_BRIDGE_ADDRESS_SIGNATURE, &calldata_values)?;

        initialize_contract_no_wait(
            contract_addresses.on_chain_proposer_address,
            on_chain_proposer_initialization_calldata,
            initializer,
            eth_client,
            Overrides {
                nonce: Some(initializer_nonce),
                gas_limit: Some(TRANSACTION_GAS_LIMIT),
                max_fee_per_gas: Some(gas_price),
                max_priority_fee_per_gas: Some(gas_price),
                ..Default::default()
            },
        )
        .await?
    };

    info!(
        tx_hash = %format!("{initialize_bridge_address_tx_hash:#x}"),
        "OnChainProposer bridge address initialized"
    );

    tx_hashes.push(initialize_bridge_address_tx_hash);

    if opts.on_chain_proposer_owner != initializer.address() {
        let initializer_nonce = eth_client
            .get_nonce(
                initializer.address(),
                BlockIdentifier::Tag(BlockTag::Pending),
            )
            .await?;
        let transfer_ownership_tx_hash = {
            let owner_transfer_calldata = encode_calldata(
                TRANSFER_OWNERSHIP_SIGNATURE,
                &[Value::Address(opts.on_chain_proposer_owner)],
            )?;

            initialize_contract_no_wait(
                contract_addresses.on_chain_proposer_address,
                owner_transfer_calldata,
                initializer,
                eth_client,
                Overrides {
                    nonce: Some(initializer_nonce),
                    gas_limit: Some(TRANSACTION_GAS_LIMIT),
                    max_fee_per_gas: Some(gas_price),
                    max_priority_fee_per_gas: Some(gas_price),
                    ..Default::default()
                },
            )
            .await?
        };

        tx_hashes.push(transfer_ownership_tx_hash);

        if let Some(owner_pk) = opts.on_chain_proposer_owner_pk {
            let signer = Signer::Local(LocalSigner::new(owner_pk));
            let owner_nonce = eth_client
                .get_nonce(signer.address(), BlockIdentifier::Tag(BlockTag::Pending))
                .await?;
            let accept_ownership_calldata = encode_calldata(ACCEPT_OWNERSHIP_SIGNATURE, &[])?;
            let accept_tx = build_generic_tx(
                eth_client,
                TxType::EIP1559,
                contract_addresses.on_chain_proposer_address,
                opts.on_chain_proposer_owner,
                accept_ownership_calldata.into(),
                Overrides {
                    nonce: Some(owner_nonce),
                    gas_limit: Some(TRANSACTION_GAS_LIMIT),
                    max_fee_per_gas: Some(gas_price),
                    max_priority_fee_per_gas: Some(gas_price),
                    ..Default::default()
                },
            )
            .await?;
            let accept_tx_hash = send_generic_transaction(eth_client, accept_tx, &signer).await?;
            tx_hashes.push(accept_tx_hash);

            info!(
                transfer_tx_hash = %format!("{transfer_ownership_tx_hash:#x}"),
                accept_tx_hash = %format!("{accept_tx_hash:#x}"),
                "OnChainProposer ownership transfered"
            );
        } else {
            info!(
                transfer_tx_hash = %format!("{transfer_ownership_tx_hash:#x}"),
                "OnChainProposer ownership transfered but not accepted yet"
            );
        }
    }

    info!("Initializing CommonBridge");
    let initialize_tx_hash = {
        let initializer_nonce = eth_client
            .get_nonce(
                initializer.address(),
                BlockIdentifier::Tag(BlockTag::Pending),
            )
            .await?;
        let calldata_values = vec![
            Value::Address(initializer.address()),
            Value::Address(contract_addresses.on_chain_proposer_address),
            Value::Uint(opts.inclusion_max_wait.into()),
            Value::Address(contract_addresses.router.unwrap_or_default()),
        ];
        let bridge_initialization_calldata =
            encode_calldata(BRIDGE_INITIALIZER_SIGNATURE, &calldata_values)?;

        initialize_contract_no_wait(
            contract_addresses.bridge_address,
            bridge_initialization_calldata,
            initializer,
            eth_client,
            Overrides {
                nonce: Some(initializer_nonce),
                gas_limit: Some(TRANSACTION_GAS_LIMIT),
                max_fee_per_gas: Some(gas_price),
                max_priority_fee_per_gas: Some(gas_price),
                ..Default::default()
            },
        )
        .await?
    };
    info!(tx_hash = %format!("{initialize_tx_hash:#x}"), "CommonBridge initialized");
    tx_hashes.push(initialize_tx_hash);

    if let Some(fee_token) = opts.initial_fee_token {
        let initializer_nonce = eth_client
            .get_nonce(
                initializer.address(),
                BlockIdentifier::Tag(BlockTag::Pending),
            )
            .await?;
        let register_tx_hash = register_fee_token_no_wait(
            eth_client,
            contract_addresses.bridge_address,
            fee_token,
            initializer,
            Overrides {
                nonce: Some(initializer_nonce),
                gas_limit: Some(TRANSACTION_GAS_LIMIT),
                max_fee_per_gas: Some(gas_price),
                max_priority_fee_per_gas: Some(gas_price),
                ..Default::default()
            },
        )
        .await?;
        info!(?fee_token, "CommonBridge initial fee token registered");
        info!(tx_hash = %format!("{register_tx_hash:#x}"), "Initial fee token registration transaction sent");
        tx_hashes.push(register_tx_hash);
    }

    if opts.bridge_owner != initializer.address() {
        let initializer_nonce = eth_client
            .get_nonce(
                initializer.address(),
                BlockIdentifier::Tag(BlockTag::Pending),
            )
            .await?;
        let transfer_calldata = encode_calldata(
            TRANSFER_OWNERSHIP_SIGNATURE,
            &[Value::Address(opts.bridge_owner)],
        )?;
        let transfer_tx_hash = initialize_contract_no_wait(
            contract_addresses.bridge_address,
            transfer_calldata,
            initializer,
            eth_client,
            Overrides {
                nonce: Some(initializer_nonce),
                gas_limit: Some(TRANSACTION_GAS_LIMIT),
                max_fee_per_gas: Some(gas_price),
                max_priority_fee_per_gas: Some(gas_price),
                ..Default::default()
            },
        )
        .await?;

        tx_hashes.push(transfer_tx_hash);

        if let Some(owner_pk) = opts.bridge_owner_pk {
            let signer = Signer::Local(LocalSigner::new(owner_pk));
            let owner_nonce = eth_client
                .get_nonce(signer.address(), BlockIdentifier::Tag(BlockTag::Pending))
                .await?;
            let accept_calldata = encode_calldata(ACCEPT_OWNERSHIP_SIGNATURE, &[])?;
            let accept_tx = build_generic_tx(
                eth_client,
                TxType::EIP1559,
                contract_addresses.bridge_address,
                opts.bridge_owner,
                accept_calldata.into(),
                Overrides {
                    gas_limit: Some(TRANSACTION_GAS_LIMIT),
                    nonce: Some(owner_nonce),
                    max_fee_per_gas: Some(gas_price),
                    max_priority_fee_per_gas: Some(gas_price),
                    ..Default::default()
                },
            )
            .await?;

            let accept_tx_hash = send_generic_transaction(eth_client, accept_tx, &signer).await?;

            tx_hashes.push(accept_tx_hash);
            info!(
                transfer_tx_hash = %format!("{transfer_tx_hash:#x}"),
                accept_tx_hash = %format!("{accept_tx_hash:#x}"),
                "CommonBridge ownership transferred and accepted"
            );
        } else {
            info!(
                transfer_tx_hash = %format!("{transfer_tx_hash:#x}"),
                "CommonBridge ownership transfer pending acceptance"
            );
        }
    }

    trace!("Contracts initialized");
    Ok(tx_hashes)
}

async fn register_chain(
    eth_client: &EthClient,
    contract_addresses: ContractAddresses,
    chain_id: u64,
    deployer: &Signer,
) -> Result<(), DeployerError> {
    let params = vec![
        Value::Uint(U256::from(chain_id)),
        Value::Address(contract_addresses.bridge_address),
    ];

    ethrex_l2_sdk::call_contract(
        eth_client,
        deployer,
        contract_addresses
            .router
            .ok_or(DeployerError::InternalError(
                "Router address is None. This is a bug.".to_string(),
            ))?,
        ROUTER_REGISTER_SIGNATURE,
        params,
    )
    .await?;

    info!(chain_id, "Chain registered");

    Ok(())
}

async fn make_deposits(
    bridge: Address,
    eth_client: &EthClient,
    opts: &DeployerOptions,
) -> Result<(), DeployerError> {
    trace!("Making deposits");

    let genesis: Genesis = if opts.use_compiled_genesis {
        serde_json::from_str(LOCAL_DEVNET_GENESIS_CONTENTS).map_err(|_| DeployerError::Genesis)?
    } else {
        read_genesis_file(
            opts.genesis_l1_path
                .clone()
                .ok_or(DeployerError::ConfigValueNotSet(
                    "--genesis-l1-path".to_string(),
                ))?
                .to_str()
                .ok_or(DeployerError::FailedToGetStringFromPath)?,
        )
    };

    let pks = if let Some(path) = &opts.private_keys_file_path {
        &read_to_string(path).map_err(|_| DeployerError::FailedToGetStringFromPath)?
    } else {
        LOCAL_DEVNET_PRIVATE_KEYS
    };

    let private_keys: Vec<String> = pks
        .lines()
        .filter(|line| !line.trim().is_empty())
        .map(|line| line.trim().to_string())
        .collect();

    let mut last_hash = None;

    for pk in private_keys.iter() {
        let secret_key = parse_private_key(pk).map_err(|_| {
            DeployerError::DecodingError("Error while parsing private key".to_string())
        })?;
        let signer = Signer::Local(LocalSigner::new(secret_key));

        let Some(_) = genesis.alloc.get(&signer.address()) else {
            debug!(
                address =? signer.address(),
                "Skipping deposit for address as it is not in the genesis file"
            );
            continue;
        };

        let get_balance = eth_client
            .get_balance(signer.address(), BlockIdentifier::Tag(BlockTag::Latest))
            .await?;
        let value_to_deposit = get_balance
            .checked_div(U256::from_str("2").unwrap_or(U256::zero()))
            .unwrap_or(U256::zero());

        let overrides = Overrides {
            value: Some(value_to_deposit),
            from: Some(signer.address()),
            ..Overrides::default()
        };

        let build = build_generic_tx(
            eth_client,
            TxType::EIP1559,
            bridge,
            signer.address(),
            Bytes::new(),
            overrides,
        )
        .await?;

        match send_generic_transaction(eth_client, build, &signer).await {
            Ok(hash) => {
                last_hash = Some(hash);
                info!(
                    address =? signer.address(),
                    ?value_to_deposit,
                    ?hash,
                    "Deposit transaction sent to L1"
                );
            }
            Err(e) => {
                error!(address =? signer.address(), ?value_to_deposit, "Failed to deposit");
                return Err(DeployerError::EthClientError(e));
            }
        }
    }
    trace!("Deposits finished");
    if let Some(hash) = last_hash {
        wait_for_transaction_receipt(hash, eth_client, 100).await?;
    }
    Ok(())
}

fn write_contract_addresses_to_env(
    contract_addresses: ContractAddresses,
    env_file_path: Option<PathBuf>,
) -> Result<(), DeployerError> {
    trace!("Writing contract addresses to .env file");
    let env_file_path =
        env_file_path.unwrap_or_else(|| PathBuf::from(env!("CARGO_MANIFEST_DIR")).join("../.env")); // ethrex/cmd/.env

    if !env_file_path.exists() {
        File::create(&env_file_path).map_err(|err| {
            DeployerError::InternalError(format!(
                "Failed to create .env file at {}: {err}",
                env_file_path.display()
            ))
        })?;
    }

    let env_file = OpenOptions::new()
        .write(true)
        .truncate(true)
        .open(&env_file_path)?; // ethrex/crates/l2/.env
    let mut writer = BufWriter::new(env_file);
    writeln!(
        writer,
        "ETHREX_COMMITTER_ON_CHAIN_PROPOSER_ADDRESS={:#x}",
        contract_addresses.on_chain_proposer_address
    )?;
    writeln!(
        writer,
        "ETHREX_WATCHER_BRIDGE_ADDRESS={:#x}",
        contract_addresses.bridge_address
    )?;
    writeln!(
        writer,
        "ETHREX_DEPLOYER_SP1_VERIFIER_ADDRESS={:#x}",
        contract_addresses.sp1_verifier_address
    )?;

    writeln!(
        writer,
        "ETHREX_DEPLOYER_RISC0_VERIFIER_ADDRESS={:#x}",
        contract_addresses.risc0_verifier_address
    )?;
    writeln!(
        writer,
        "ETHREX_DEPLOYER_ALIGNED_AGGREGATOR_ADDRESS={:#x}",
        contract_addresses.aligned_aggregator_address
    )?;
    writeln!(
        writer,
        "ETHREX_DEPLOYER_TDX_VERIFIER_ADDRESS={:#x}",
        contract_addresses.tdx_verifier_address
    )?;
    // TDX aux contracts, qpl-tool depends on exact env var naming
    writeln!(
        writer,
        "ENCLAVE_ID_DAO={:#x}",
        read_tdx_deployment_address("AutomataEnclaveIdentityDao")
    )?;
    writeln!(
        writer,
        "FMSPC_TCB_DAO={:#x}",
        read_tdx_deployment_address("AutomataFmspcTcbDao")
    )?;
    writeln!(
        writer,
        "PCK_DAO={:#x}",
        read_tdx_deployment_address("AutomataPckDao")
    )?;
    writeln!(
        writer,
        "PCS_DAO={:#x}",
        read_tdx_deployment_address("AutomataPcsDao")
    )?;
    writeln!(
        writer,
        "ETHREX_DEPLOYER_SEQUENCER_REGISTRY_ADDRESS={:#x}",
        contract_addresses.sequencer_registry_address
    )?;
    writeln!(
        writer,
        "ETHREX_SHARED_BRIDGE_ROUTER_ADDRESS={:#x}",
        contract_addresses.router.unwrap_or_default()
    )?;
    trace!(?env_file_path, "Contract addresses written to .env");
    Ok(())
}<|MERGE_RESOLUTION|>--- conflicted
+++ resolved
@@ -584,7 +584,6 @@
 
     info!("Deploying contracts");
 
-<<<<<<< HEAD
     let genesis: Genesis = if opts.use_compiled_genesis {
         serde_json::from_str(LOCAL_DEVNETL2_GENESIS_CONTENTS).map_err(|_| DeployerError::Genesis)?
     } else {
@@ -595,11 +594,12 @@
         )
     };
 
-    let contract_addresses = deploy_contracts(&eth_client, &opts, &signer).await?;
+    let (contract_addresses, deploy_tx_hashes) =
+        deploy_contracts(&eth_client, &opts, &signer).await?;
 
     info!("Initializing contracts");
 
-    initialize_contracts(
+    let initialize_tx_hashes = initialize_contracts(
         contract_addresses.clone(),
         &eth_client,
         &opts,
@@ -607,6 +607,19 @@
         &signer,
     )
     .await?;
+
+    info!("Waiting for transactions receipts");
+
+    for tx_hash in deploy_tx_hashes.iter().chain(initialize_tx_hashes.iter()) {
+        if *tx_hash == H256::default() {
+            continue;
+        }
+        let receipt = wait_for_transaction_receipt(*tx_hash, &eth_client, 100).await?;
+        if !receipt.receipt.status {
+            error!("Receipt status is false for tx_hash: {tx_hash:#x}");
+            return Err(DeployerError::TransactionReceiptError);
+        }
+    }
 
     if contract_addresses.router.is_some() {
         let _ = register_chain(
@@ -619,27 +632,6 @@
         .inspect_err(|err| {
             warn!(%err, "Could not register chain in shared bridge router");
         });
-=======
-    let (contract_addresses, deploy_tx_hashes) =
-        deploy_contracts(&eth_client, &opts, &signer).await?;
-
-    info!("Initializing contracts");
-
-    let initialize_tx_hashes =
-        initialize_contracts(contract_addresses.clone(), &eth_client, &opts, &signer).await?;
-
-    info!("Waiting for transactions receipts");
-
-    for tx_hash in deploy_tx_hashes.iter().chain(initialize_tx_hashes.iter()) {
-        if *tx_hash == H256::default() {
-            continue;
-        }
-        let receipt = wait_for_transaction_receipt(*tx_hash, &eth_client, 100).await?;
-        if !receipt.receipt.status {
-            error!("Receipt status is false for tx_hash: {tx_hash:#x}");
-            return Err(DeployerError::TransactionReceiptError);
-        }
->>>>>>> fcbbbb3a
     }
 
     if opts.deposit_rich {
@@ -666,10 +658,6 @@
 ) -> Result<(ContractAddresses, Vec<H256>), DeployerError> {
     trace!("Deploying contracts");
 
-<<<<<<< HEAD
-=======
-    info!("Deploying OnChainProposer");
-
     let gas_price = eth_client
         .get_gas_price_with_extra(20)
         .await?
@@ -682,7 +670,6 @@
         .get_nonce(deployer.address(), BlockIdentifier::Tag(BlockTag::Latest))
         .await?;
 
->>>>>>> fcbbbb3a
     let salt = if opts.randomize_contract_deployment {
         H256::random().as_bytes().to_vec()
     } else {
@@ -692,7 +679,7 @@
             .to_vec()
     };
 
-    let deployed_router = if opts.deploy_router {
+    let router_deployment = if opts.deploy_router {
         info!("Deploying Router");
 
         let bytecode = ROUTER_BYTECODE.to_vec();
@@ -700,8 +687,20 @@
             return Err(DeployerError::BytecodeNotFound);
         }
 
-        let router_deployment =
-            deploy_with_proxy_from_bytecode(deployer, eth_client, &bytecode, &salt).await?;
+        let router_deployment = deploy_with_proxy_from_bytecode_no_wait(
+            deployer,
+            eth_client,
+            &bytecode,
+            &salt,
+            Overrides {
+                nonce: Some(nonce),
+                gas_limit: Some(TRANSACTION_GAS_LIMIT),
+                max_fee_per_gas: Some(gas_price),
+                max_priority_fee_per_gas: Some(gas_price),
+                ..Default::default()
+            },
+        )
+        .await?;
         info!(
             "Router deployed:\n  Proxy -> address={:#x}, tx_hash={:#x}\n  Impl  -> address={:#x}, tx_hash={:#x}",
             router_deployment.proxy_address,
@@ -709,10 +708,11 @@
             router_deployment.implementation_address,
             router_deployment.implementation_tx_hash,
         );
-
-        Some(router_deployment.proxy_address)
+        nonce += 2;
+
+        router_deployment
     } else {
-        None
+        Default::default()
     };
 
     info!("Deploying OnChainProposer");
@@ -887,19 +887,6 @@
         tdx_verifier_address = ?tdx_verifier_address,
         "Contracts deployed"
     );
-<<<<<<< HEAD
-    Ok(ContractAddresses {
-        on_chain_proposer_address: on_chain_proposer_deployment.proxy_address,
-        bridge_address: bridge_deployment.proxy_address,
-        sp1_verifier_address,
-        risc0_verifier_address,
-        tdx_verifier_address,
-        sequencer_registry_address: sequencer_registry_deployment.proxy_address,
-        aligned_aggregator_address,
-        router: opts.router.or(deployed_router),
-    })
-=======
-
     let receipts = vec![
         on_chain_proposer_deployment.implementation_tx_hash,
         on_chain_proposer_deployment.proxy_tx_hash,
@@ -908,7 +895,10 @@
         sequencer_registry_deployment.implementation_tx_hash,
         sequencer_registry_deployment.proxy_tx_hash,
         sp1_verifier_deployment_tx_hash,
+        router_deployment.implementation_tx_hash,
+        router_deployment.proxy_tx_hash,
     ];
+
     Ok((
         ContractAddresses {
             on_chain_proposer_address: on_chain_proposer_deployment.proxy_address,
@@ -918,10 +908,10 @@
             tdx_verifier_address,
             sequencer_registry_address: sequencer_registry_deployment.proxy_address,
             aligned_aggregator_address,
+            router: opts.router.or(Some(router_deployment.proxy_address)),
         },
         receipts,
     ))
->>>>>>> fcbbbb3a
 }
 
 fn deploy_tdx_contracts(
@@ -1128,14 +1118,27 @@
         if let Some(router) = contract_addresses.router
             && opts.deploy_router
         {
+            let initializer_nonce = eth_client
+                .get_nonce(
+                    initializer.address(),
+                    BlockIdentifier::Tag(BlockTag::Pending),
+                )
+                .await?;
             let calldata_values = vec![Value::Address(deployer_address)];
             let router_initialization_calldata =
                 encode_calldata(ROUTER_INITIALIZER_SIGNATURE, &calldata_values)?;
-            let initialize_tx_hash = initialize_contract(
+            let initialize_tx_hash = initialize_contract_no_wait(
                 router,
                 router_initialization_calldata,
                 initializer,
                 eth_client,
+                Overrides {
+                    nonce: Some(initializer_nonce),
+                    gas_limit: Some(TRANSACTION_GAS_LIMIT),
+                    max_fee_per_gas: Some(gas_price),
+                    max_priority_fee_per_gas: Some(gas_price),
+                    ..Default::default()
+                },
             )
             .await?;
             info!(tx_hash = %format!("{initialize_tx_hash:#x}"), "Router initialized");
