--- conflicted
+++ resolved
@@ -13,16 +13,8 @@
     types::{Genesis, TxType},
 };
 use ethrex_l2::utils::test_data_io::read_genesis_file;
-<<<<<<< HEAD
-use ethrex_l2_common::{calldata::Value, prover::ProverType};
-use ethrex_l2_rpc::{
-    clients::send_generic_transaction,
-    signer::{LocalSigner, Signer},
-};
-=======
-use ethrex_l2_common::{calldata::Value, utils::get_address_from_secret_key};
+use ethrex_l2_common::{calldata::Value, prover::ProverType, utils::get_address_from_secret_key};
 use ethrex_l2_rpc::signer::{LocalSigner, Signer};
->>>>>>> e5a44ecc
 use ethrex_l2_sdk::{
     build_generic_tx, calldata::encode_calldata, create2_deploy_from_bytecode,
     deploy_with_proxy_from_bytecode, initialize_contract, send_generic_transaction,
@@ -288,10 +280,6 @@
     pub on_chain_proposer_owner_pk: Option<SecretKey>,
     #[arg(
         long,
-<<<<<<< HEAD
-=======
-        default_value_t = format!("{}/../../crates/l2/prover/src/guest_program/src/sp1/out/riscv32im-succinct-zkvm-vk", env!("CARGO_MANIFEST_DIR")),
->>>>>>> e5a44ecc
         value_name = "PATH",
         env = "ETHREX_SP1_VERIFICATION_KEY_PATH",
         help_heading = "Deployer options",
@@ -300,10 +288,6 @@
     pub sp1_vk_path: Option<String>,
     #[arg(
         long,
-<<<<<<< HEAD
-=======
-        default_value_t = format!("{}/../../crates/l2/prover/src/guest_program/src/risc0/out/riscv32im-risc0-vk", env!("CARGO_MANIFEST_DIR")),
->>>>>>> e5a44ecc
         value_name = "PATH",
         env = "ETHREX_RISC0_VERIFICATION_KEY_PATH",
         help_heading = "Deployer options",
@@ -405,19 +389,8 @@
                 0xd2, 0x56, 0xb9, 0x65, 0xfc, 0x62,
             ]),
             on_chain_proposer_owner_pk: None,
-<<<<<<< HEAD
             sp1_vk_path: None,
             risc0_vk_path: None,
-=======
-            sp1_vk_path: format!(
-                "{}/../prover/src/guest_program/src/sp1/out/riscv32im-succinct-zkvm-vk",
-                env!("CARGO_MANIFEST_DIR")
-            ),
-            risc0_vk_path: format!(
-                "{}/../prover/src/guest_program/src/risc0/out/riscv32im-risc0-vk",
-                env!("CARGO_MANIFEST_DIR")
-            ),
->>>>>>> e5a44ecc
             deploy_based_contracts: false,
             sequencer_registry_owner: None,
             inclusion_max_wait: 3000,
@@ -632,28 +605,20 @@
         Default::default()
     };
 
-<<<<<<< HEAD
     // if it's a required proof type, but no address has been specified, deploy it.
     let sp1_verifier_address = match opts.sp1_verifier_address {
         _ if opts.aligned => Address::zero(),
         Some(addr) if opts.sp1 => addr,
         None if opts.sp1 => {
             info!("Deploying SP1Verifier");
-            let (verifier_deployment_tx_hash, sp1_verifier_address) =
-                deploy_contract_from_bytecode(
-                    &[],
-                    SP1_VERIFIER_BYTECODE,
-                    deployer,
-                    &salt,
-                    eth_client,
-                )
-=======
-    let sp1_verifier_address = if opts.sp1_deploy_verifier {
-        info!("Deploying SP1Verifier (if sp1_deploy_verifier is true)");
-        let (verifier_deployment_tx_hash, sp1_verifier_address) =
-            create2_deploy_from_bytecode(&[], SP1_VERIFIER_BYTECODE, deployer, &salt, eth_client)
->>>>>>> e5a44ecc
-                .await?;
+            let (verifier_deployment_tx_hash, sp1_verifier_address) = create2_deploy_from_bytecode(
+                &[],
+                SP1_VERIFIER_BYTECODE,
+                deployer,
+                &salt,
+                eth_client,
+            )
+            .await?;
             info!(address = %format!("{sp1_verifier_address:#x}"), tx_hash = %format!("{verifier_deployment_tx_hash:#x}"), "SP1Verifier deployed");
             sp1_verifier_address
         }
