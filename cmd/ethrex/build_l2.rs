--- conflicted
+++ resolved
@@ -171,33 +171,6 @@
     decode_to_bytecode(&file_path, &output_file_path);
 }
 
-<<<<<<< HEAD
-=======
-fn write_empty_bytecode_files(output_contracts_path: &Path) {
-    let bytecode_dir = output_contracts_path.join("solc_out");
-    fs::create_dir_all(&bytecode_dir).expect("Failed to create solc_out directory");
-
-    let contract_names = [
-        "ERC1967Proxy",
-        "SP1Verifier",
-        "OnChainProposer",
-        "CommonBridge",
-        "Router",
-        "CommonBridgeL2",
-        "Messenger",
-        "UpgradeableSystemContract",
-        "SequencerRegistry",
-        "OnChainProposerBased",
-    ];
-
-    for name in &contract_names {
-        let filename = format!("{name}.bytecode");
-        let path = bytecode_dir.join(filename);
-        fs::write(&path, []).expect("Failed to write empty bytecode.");
-    }
-}
-
->>>>>>> aa566b30
 /// Clones OpenZeppelin, SP1 contracts and create2deployer into the specified path.
 fn download_contract_deps(contracts_path: &Path) {
     fs::create_dir_all(contracts_path.join("lib")).expect("Failed to create contracts/lib dir");
