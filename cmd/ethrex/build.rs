#![allow(clippy::unwrap_used, clippy::expect_used)]
use std::error::Error;
use std::fs::File;
use std::io::BufReader;
use std::{
    env, fs,
    path::{Path, PathBuf},
};
use vergen_git2::{Emitter, Git2Builder, RustcBuilder};
// This build code is needed to add some env vars in order to construct the node client version
// VERGEN_RUSTC_HOST_TRIPLE to get the build OS
// VERGEN_RUSTC_SEMVER to get the rustc version
// VERGEN_GIT_BRANCH to get the git branch name
// VERGEN_GIT_SHA to get the git commit hash

// This script downloads dependencies and compiles contracts to be embedded as constants in the deployer.

const L2_GENESIS_PATH: &str = "../../fixtures/genesis/l2.json";

const DETERMINISTIC_DEPLOYMENT_CODE: [u8; 69] = [
    0x7f, 0xff, 0xff, 0xff, 0xff, 0xff, 0xff, 0xff, 0xff, 0xff, 0xff, 0xff, 0xff, 0xff, 0xff, 0xff,
    0xff, 0xff, 0xff, 0xff, 0xff, 0xff, 0xff, 0xff, 0xff, 0xff, 0xff, 0xff, 0xff, 0xff, 0xff, 0xff,
    0xe0, 0x36, 0x01, 0x60, 0x00, 0x81, 0x60, 0x20, 0x82, 0x37, 0x80, 0x35, 0x82, 0x82, 0x34, 0xf5,
    0x80, 0x15, 0x15, 0x60, 0x39, 0x57, 0x81, 0x82, 0xfd, 0x5b, 0x80, 0x82, 0x52, 0x50, 0x50, 0x50,
    0x60, 0x14, 0x60, 0x0c, 0xf3,
];

fn main() -> Result<(), Box<dyn Error>> {
    println!("cargo::rerun-if-changed=build.rs");
    println!("cargo:rerun-if-env-changed=COMPILE_CONTRACTS");
    println!("cargo:rerun-if-changed=../../crates/l2/contracts/src");

    // Export build OS and rustc version as environment variables
    let rustc = RustcBuilder::default()
        .semver(true)
        .host_triple(true)
        .build()?;

    // Export git commit hash and branch name as environment variables
    let git2 = Git2Builder::default().branch(true).sha(true).build()?;

    Emitter::default()
        .add_instructions(&rustc)?
        .add_instructions(&git2)?
        .emit()?;

    download_script();

    // If COMPILE_CONTRACTS is not set, skip
    if env::var_os("COMPILE_CONTRACTS").is_some() {
        let out_dir = env::var_os("OUT_DIR").unwrap();
        update_genesis_file(L2_GENESIS_PATH.as_ref(), Path::new(&out_dir))?;
    }

    Ok(())
}

fn download_script() {
    let out_dir = env::var_os("OUT_DIR").unwrap();
    let output_contracts_path = Path::new(&out_dir).join("contracts");
    println!(
        "Compiling contracts to: {}",
        output_contracts_path.display()
    );
    let contracts_path = Path::new("../../crates/l2/contracts/src");

    // If COMPILE_CONTRACTS is not set, skip and write empty files
    if env::var_os("COMPILE_CONTRACTS").is_none() {
        write_empty_bytecode_files(&output_contracts_path);
        return;
    }

    download_contract_deps(&output_contracts_path);

    // ERC1967Proxy contract.
    compile_contract_to_bytecode(
        &output_contracts_path,
        &output_contracts_path.join("lib/openzeppelin-contracts-upgradeable/lib/openzeppelin-contracts/contracts/proxy/ERC1967/ERC1967Proxy.sol"),
        "ERC1967Proxy",
        false,
        None,
        &[&output_contracts_path]
    );

    // SP1VerifierGroth16 contract
    compile_contract_to_bytecode(
        &output_contracts_path,
        &output_contracts_path
            .join("lib/sp1-contracts/contracts/src/v5.0.0/SP1VerifierGroth16.sol"),
        "SP1Verifier",
        false,
        None,
        &[&output_contracts_path],
    );

    let remappings = [(
        "@openzeppelin/contracts",
        output_contracts_path.join("lib/openzeppelin-contracts/contracts"),
    )];

    compile_contract_to_bytecode(
        &output_contracts_path,
        &output_contracts_path.join("lib/create2deployer/contracts/Create2Deployer.sol"),
        "Create2Deployer",
        true,
        Some(&remappings),
        &[contracts_path],
    );

    // Get the openzeppelin contracts remappings
    let remappings = [
        (
            "@openzeppelin/contracts",
            output_contracts_path.join(
                "lib/openzeppelin-contracts-upgradeable/lib/openzeppelin-contracts/contracts",
            ),
        ),
        (
            "@openzeppelin/contracts-upgradeable",
            output_contracts_path.join("lib/openzeppelin-contracts-upgradeable/contracts"),
        ),
    ];

    // L1 contracts
    let l1_contracts = [
        (
            &Path::new("../../crates/l2/contracts/src/l1/OnChainProposer.sol"),
            "OnChainProposer",
        ),
        (
            &Path::new("../../crates/l2/contracts/src/l1/CommonBridge.sol"),
            "CommonBridge",
        ),
    ];
    for (path, name) in l1_contracts {
        compile_contract_to_bytecode(
            &output_contracts_path,
            path,
            name,
            false,
            Some(&remappings),
            &[contracts_path],
        );
    }
    // L2 contracts
    let l2_contracts = [
        (
            &Path::new("../../crates/l2/contracts/src/l2/CommonBridgeL2.sol"),
            "CommonBridgeL2",
        ),
        (
            &Path::new("../../crates/l2/contracts/src/l2/L2ToL1Messenger.sol"),
            "L2ToL1Messenger",
        ),
        (
            &Path::new("../../crates/l2/contracts/src/l2/L2Upgradeable.sol"),
            "UpgradeableSystemContract",
        ),
    ];
    for (path, name) in l2_contracts {
        compile_contract_to_bytecode(
            &output_contracts_path,
            path,
            name,
            true,
            Some(&remappings),
            &[contracts_path],
        );
    }

    // Based contracts
    compile_contract_to_bytecode(
        &output_contracts_path,
        Path::new("../../crates/l2/contracts/src/l1/based/SequencerRegistry.sol"),
        "SequencerRegistry",
        false,
        Some(&remappings),
        &[contracts_path],
    );
    ethrex_l2_sdk::compile_contract(
        &output_contracts_path,
        Path::new("../../crates/l2/contracts/src/l1/based/OnChainProposer.sol"),
        false,
        Some(&remappings),
        &[contracts_path],
    )
    .unwrap();

    // To avoid colision with the original OnChainProposer bytecode, we rename it to OnChainProposerBased
    let file_path = output_contracts_path.join("solc_out/OnChainProposer.bin");
    let output_file_path = output_contracts_path.join("solc_out/OnChainProposerBased.bytecode");
    decode_to_bytecode(&file_path, &output_file_path);
}

fn write_empty_bytecode_files(output_contracts_path: &Path) {
    let bytecode_dir = output_contracts_path.join("solc_out");
    fs::create_dir_all(&bytecode_dir).expect("Failed to create solc_out directory");

    let contract_names = [
        "ERC1967Proxy",
        "SP1Verifier",
        "OnChainProposer",
        "CommonBridge",
        "CommonBridgeL2",
        "L2ToL1Messenger",
        "UpgradeableSystemContract",
        "SequencerRegistry",
        "OnChainProposerBased",
    ];

    for name in &contract_names {
        let filename = format!("{name}.bytecode");
        let path = bytecode_dir.join(filename);
        fs::write(&path, []).expect("Failed to write empty bytecode.");
    }
}

/// Clones OpenZeppelin, SP1 contracts and create2deployer into the specified path.
fn download_contract_deps(contracts_path: &Path) {
    fs::create_dir_all(contracts_path.join("lib")).expect("Failed to create contracts/lib dir");

    ethrex_l2_sdk::git_clone(
        "https://github.com/OpenZeppelin/openzeppelin-contracts-upgradeable.git",
        &contracts_path
            .join("lib/openzeppelin-contracts-upgradeable")
            .to_string_lossy(),
<<<<<<< HEAD
        None,
        Some("70f61a9e4af328a8f8f6cfa109055cac117570fe"),
=======
        Some("release-v5.4"),
>>>>>>> 65c96855
        true,
    )
    .expect("Failed to clone openzeppelin-contracts-upgradeable");

    // Using version 4.9 for create2deployer
    ethrex_l2_sdk::git_clone(
        "https://github.com/OpenZeppelin/openzeppelin-contracts.git",
        &contracts_path
            .join("lib/openzeppelin-contracts")
            .to_string_lossy(),
        Some("release-v4.9"),
        None,
        true,
    )
    .expect("Failed to clone openzeppelin-contracts");

    ethrex_l2_sdk::git_clone(
        "https://github.com/succinctlabs/sp1-contracts.git",
        &contracts_path.join("lib/sp1-contracts").to_string_lossy(),
        None,
        None,
        false,
    )
    .expect("Failed to clone sp1-contracts");

    ethrex_l2_sdk::git_clone(
        "https://github.com/pcaversaccio/create2deployer",
        &contracts_path.join("lib/create2deployer").to_string_lossy(),
        None,
        None,
        true,
    )
    .expect("Failed to clone create2deployer");
}

fn compile_contract_to_bytecode(
    output_dir: &Path,
    contract_path: &Path,
    contract_name: &str,
    runtime_bin: bool,
    remappings: Option<&[(&str, PathBuf)]>,
    allow_paths: &[&Path],
) {
    println!("Compiling {contract_name} contract");
    ethrex_l2_sdk::compile_contract(
        output_dir,
        contract_path,
        runtime_bin,
        remappings,
        allow_paths,
    )
    .expect("Failed to compile contract");
    println!("Successfully compiled {contract_name} contract");

    // Resolve the resulted file path
    let filename = if runtime_bin {
        format!("{contract_name}.bin-runtime")
    } else {
        format!("{contract_name}.bin")
    };
    let file_path = output_dir.join("solc_out").join(&filename);

    // Get the output file path
    let output_file_path = output_dir
        .join("solc_out")
        .join(format!("{contract_name}.bytecode"));

    decode_to_bytecode(&file_path, &output_file_path);

    println!("Successfully generated {contract_name} bytecode");
}

fn decode_to_bytecode(input_file_path: &Path, output_file_path: &Path) {
    let bytecode_hex = fs::read_to_string(input_file_path).expect("Failed to read file");

    let bytecode = hex::decode(bytecode_hex.trim()).expect("Failed to decode bytecode");

    fs::write(output_file_path, bytecode).expect("Failed to write bytecode");
}

use std::collections::HashMap;

use bytes::Bytes;
use ethrex_common::types::{Genesis, GenesisAccount};
use ethrex_common::{Address, H160, U256};
use ethrex_l2_sdk::{
    COMMON_BRIDGE_L2_ADDRESS, CREATE2DEPLOYER_ADDRESS, DETERMINISTIC_DEPLOYMENT_PROXY_ADDRESS,
    L2_TO_L1_MESSENGER_ADDRESS, SAFE_SINGLETON_FACTORY_ADDRESS, address_to_word, get_erc1967_slot,
};
use genesis_tool::genesis::write_genesis_as_json;

#[allow(clippy::enum_variant_names)]
#[derive(Debug, thiserror::Error)]
pub enum SystemContractsUpdaterError {
    #[error("Failed to deploy contract: {0}")]
    FailedToDecodeRuntimeCode(#[from] hex::FromHexError),
    #[error("Failed to serialize modified genesis: {0}")]
    FailedToSerializeModifiedGenesis(#[from] serde_json::Error),
    #[error("Failed to write modified genesis file: {0}")]
    FailedToWriteModifiedGenesisFile(#[from] std::io::Error),
    #[error("Failed to read path: {0}")]
    InvalidPath(String),
    #[error(
        "Contract bytecode not found. Make sure to compile the updater with `COMPILE_CONTRACTS` set."
    )]
    BytecodeNotFound,
}

/// Bytecode of the CommonBridgeL2 contract.
fn common_bridge_l2_runtime(out_dir: &Path) -> Vec<u8> {
    let path = out_dir.join("contracts/solc_out/CommonBridgeL2.bytecode");
    fs::read(path).expect("Failed to read bytecode file")
}

/// Bytecode of the L2ToL1Messenger contract.
fn l2_to_l1_messenger_runtime(out_dir: &Path) -> Vec<u8> {
    let path = out_dir.join("contracts/solc_out/L2ToL1Messenger.bytecode");
    fs::read(path).expect("Failed to read bytecode file")
}
/// Bytecode of the Create2Deployer contract.
fn create2deployer_runtime(out_dir: &Path) -> Vec<u8> {
    let path = out_dir.join("contracts/solc_out/Create2Deployer.bytecode");
    fs::read(path).expect("Failedto read bytecode file")
}

/// Bytecode of the L2Upgradeable contract.
fn l2_upgradeable_runtime(out_dir: &Path) -> Vec<u8> {
    let path = out_dir.join("contracts/solc_out/UpgradeableSystemContract.bytecode");
    fs::read(path).expect("Failed to read bytecode file")
}

/// Address authorized to perform system contract upgrades
/// 0x000000000000000000000000000000000000f000
pub const ADMIN_ADDRESS: Address = H160([
    0x00, 0x00, 0x00, 0x00, 0x00, 0x00, 0x00, 0x00, 0x00, 0x00, 0x00, 0x00, 0x00, 0x00, 0x00, 0x00,
    0x00, 0x00, 0xf0, 0x00,
]);

/// Mask used to derive the initial implementation address
/// 0x0000000000000000000000000000000000001000
pub const IMPL_MASK: Address = H160([
    0x00, 0x00, 0x00, 0x00, 0x00, 0x00, 0x00, 0x00, 0x00, 0x00, 0x00, 0x00, 0x00, 0x00, 0x00, 0x00,
    0x00, 0x00, 0x10, 0x00,
]);

fn add_with_proxy(
    genesis: &mut Genesis,
    address: Address,
    code: Vec<u8>,
    out_dir: &Path,
) -> Result<(), SystemContractsUpdaterError> {
    let impl_address = address ^ IMPL_MASK;

    if code.is_empty() {
        return Err(SystemContractsUpdaterError::BytecodeNotFound);
    }

    genesis.alloc.insert(
        impl_address,
        GenesisAccount {
            code: Bytes::from(code),
            storage: HashMap::new(),
            balance: U256::zero(),
            nonce: 1,
        },
    );

    let mut storage = HashMap::new();
    storage.insert(
        get_erc1967_slot("eip1967.proxy.implementation"),
        address_to_word(impl_address),
    );
    storage.insert(
        get_erc1967_slot("eip1967.proxy.admin"),
        address_to_word(ADMIN_ADDRESS),
    );
    genesis.alloc.insert(
        address,
        GenesisAccount {
            code: Bytes::from(l2_upgradeable_runtime(out_dir)),
            storage,
            balance: U256::zero(),
            nonce: 1,
        },
    );
    Ok(())
}

pub fn update_genesis_file(
    l2_genesis_path: &Path,
    out_dir: &Path,
) -> Result<(), SystemContractsUpdaterError> {
    let mut genesis = read_genesis_file(l2_genesis_path.to_str().ok_or(
        SystemContractsUpdaterError::InvalidPath(
            "Failed to convert l2 genesis path to string".to_string(),
        ),
    )?);

    add_with_proxy(
        &mut genesis,
        COMMON_BRIDGE_L2_ADDRESS,
        common_bridge_l2_runtime(out_dir),
        out_dir,
    )?;

    add_with_proxy(
        &mut genesis,
        L2_TO_L1_MESSENGER_ADDRESS,
        l2_to_l1_messenger_runtime(out_dir),
        out_dir,
    )?;

    add_deterministic_deployers(&mut genesis, out_dir);

    write_genesis_as_json(genesis, Path::new(l2_genesis_path)).map_err(std::io::Error::other)?;

    Ok(())
}

fn add_deterministic_deployers(genesis: &mut Genesis, out_dir: &Path) {
    genesis.alloc.insert(
        DETERMINISTIC_DEPLOYMENT_PROXY_ADDRESS,
        GenesisAccount {
            code: Bytes::from_static(&DETERMINISTIC_DEPLOYMENT_CODE),
            storage: HashMap::new(),
            balance: U256::zero(),
            nonce: 1,
        },
    );

    genesis.alloc.insert(
        SAFE_SINGLETON_FACTORY_ADDRESS,
        GenesisAccount {
            code: Bytes::from_static(&DETERMINISTIC_DEPLOYMENT_CODE),
            storage: HashMap::new(),
            balance: U256::zero(),
            nonce: 1,
        },
    );

    genesis.alloc.insert(
        CREATE2DEPLOYER_ADDRESS,
        GenesisAccount {
            code: Bytes::from(create2deployer_runtime(out_dir)),
            storage: HashMap::new(),
            balance: U256::zero(),
            nonce: 1,
        },
    );
}

// From cmd/ethrex
pub fn read_genesis_file(genesis_file_path: &str) -> Genesis {
    let genesis_file = std::fs::File::open(genesis_file_path).expect("Failed to open genesis file");
    _genesis_file(genesis_file).expect("Failed to decode genesis file")
}

// From cmd/ethrex/decode.rs
fn _genesis_file(file: File) -> Result<Genesis, serde_json::Error> {
    let genesis_reader = BufReader::new(file);
    serde_json::from_reader(genesis_reader)
}<|MERGE_RESOLUTION|>--- conflicted
+++ resolved
@@ -224,12 +224,7 @@
         &contracts_path
             .join("lib/openzeppelin-contracts-upgradeable")
             .to_string_lossy(),
-<<<<<<< HEAD
-        None,
-        Some("70f61a9e4af328a8f8f6cfa109055cac117570fe"),
-=======
         Some("release-v5.4"),
->>>>>>> 65c96855
         true,
     )
     .expect("Failed to clone openzeppelin-contracts-upgradeable");
