--- conflicted
+++ resolved
@@ -46,381 +46,5 @@
         }
     }
 
-<<<<<<< HEAD
-    download_contract_deps(&output_contracts_path);
-
-    // ERC1967Proxy contract.
-    compile_contract_to_bytecode(
-        &output_contracts_path,
-        &output_contracts_path.join("lib/openzeppelin-contracts-upgradeable/lib/openzeppelin-contracts/contracts/proxy/ERC1967/ERC1967Proxy.sol"),
-        "ERC1967Proxy",
-        false,
-        None,
-        &[&output_contracts_path]
-    );
-
-    // SP1VerifierGroth16 contract
-    compile_contract_to_bytecode(
-        &output_contracts_path,
-        &output_contracts_path
-            .join("lib/sp1-contracts/contracts/src/v5.0.0/SP1VerifierGroth16.sol"),
-        "SP1Verifier",
-        false,
-        None,
-        &[&output_contracts_path],
-    );
-
-    let remappings = [(
-        "@openzeppelin/contracts",
-        output_contracts_path.join("lib/openzeppelin-contracts/contracts"),
-    )];
-
-    compile_contract_to_bytecode(
-        &output_contracts_path,
-        &output_contracts_path.join("lib/create2deployer/contracts/Create2Deployer.sol"),
-        "Create2Deployer",
-        true,
-        Some(&remappings),
-        &[contracts_path],
-    );
-
-    // Get the openzeppelin contracts remappings
-    let remappings = [
-        (
-            "@openzeppelin/contracts",
-            output_contracts_path.join(
-                "lib/openzeppelin-contracts-upgradeable/lib/openzeppelin-contracts/contracts",
-            ),
-        ),
-        (
-            "@openzeppelin/contracts-upgradeable",
-            output_contracts_path.join("lib/openzeppelin-contracts-upgradeable/contracts"),
-        ),
-    ];
-
-    // L1 contracts
-    let l1_contracts = [
-        (
-            &Path::new("../../crates/l2/contracts/src/l1/Router.sol"),
-            "Router",
-        ),
-        (
-            &Path::new("../../crates/l2/contracts/src/l1/OnChainProposer.sol"),
-            "OnChainProposer",
-        ),
-        (
-            &Path::new("../../crates/l2/contracts/src/l1/CommonBridge.sol"),
-            "CommonBridge",
-        ),
-    ];
-    for (path, name) in l1_contracts {
-        compile_contract_to_bytecode(
-            &output_contracts_path,
-            path,
-            name,
-            false,
-            Some(&remappings),
-            &[contracts_path],
-        );
-    }
-    // L2 contracts
-    let l2_contracts = [
-        (
-            &Path::new("../../crates/l2/contracts/src/l2/CommonBridgeL2.sol"),
-            "CommonBridgeL2",
-        ),
-        (
-            &Path::new("../../crates/l2/contracts/src/l2/L2ToL1Messenger.sol"),
-            "L2ToL1Messenger",
-        ),
-        (
-            &Path::new("../../crates/l2/contracts/src/l2/L2Upgradeable.sol"),
-            "UpgradeableSystemContract",
-        ),
-    ];
-    for (path, name) in l2_contracts {
-        compile_contract_to_bytecode(
-            &output_contracts_path,
-            path,
-            name,
-            true,
-            Some(&remappings),
-            &[contracts_path],
-        );
-    }
-
-    // Based contracts
-    compile_contract_to_bytecode(
-        &output_contracts_path,
-        Path::new("../../crates/l2/contracts/src/l1/based/SequencerRegistry.sol"),
-        "SequencerRegistry",
-        false,
-        Some(&remappings),
-        &[contracts_path],
-    );
-    ethrex_l2_sdk::compile_contract(
-        &output_contracts_path,
-        Path::new("../../crates/l2/contracts/src/l1/based/OnChainProposer.sol"),
-        false,
-        Some(&remappings),
-        &[contracts_path],
-    )
-    .unwrap();
-
-    // To avoid colision with the original OnChainProposer bytecode, we rename it to OnChainProposerBased
-    let file_path = output_contracts_path.join("solc_out/OnChainProposer.bin");
-    let output_file_path = output_contracts_path.join("solc_out/OnChainProposerBased.bytecode");
-    decode_to_bytecode(&file_path, &output_file_path);
-}
-
-fn write_empty_bytecode_files(output_contracts_path: &Path) {
-    let bytecode_dir = output_contracts_path.join("solc_out");
-    fs::create_dir_all(&bytecode_dir).expect("Failed to create solc_out directory");
-
-    let contract_names = [
-        "ERC1967Proxy",
-        "SP1Verifier",
-        "Router",
-        "OnChainProposer",
-        "CommonBridge",
-        "CommonBridgeL2",
-        "L2ToL1Messenger",
-        "UpgradeableSystemContract",
-        "SequencerRegistry",
-        "OnChainProposerBased",
-    ];
-
-    for name in &contract_names {
-        let filename = format!("{name}.bytecode");
-        let path = bytecode_dir.join(filename);
-        fs::write(&path, []).expect("Failed to write empty bytecode.");
-    }
-}
-
-/// Clones OpenZeppelin, SP1 contracts and create2deployer into the specified path.
-fn download_contract_deps(contracts_path: &Path) {
-    fs::create_dir_all(contracts_path.join("lib")).expect("Failed to create contracts/lib dir");
-
-    ethrex_l2_sdk::git_clone(
-        "https://github.com/OpenZeppelin/openzeppelin-contracts-upgradeable.git",
-        &contracts_path
-            .join("lib/openzeppelin-contracts-upgradeable")
-            .to_string_lossy(),
-        Some("release-v5.4"),
-        true,
-    )
-    .expect("Failed to clone openzeppelin-contracts-upgradeable");
-
-    // Using version 4.9 for create2deployer
-    ethrex_l2_sdk::git_clone(
-        "https://github.com/OpenZeppelin/openzeppelin-contracts.git",
-        &contracts_path
-            .join("lib/openzeppelin-contracts")
-            .to_string_lossy(),
-        Some("release-v4.9"),
-        true,
-    )
-    .expect("Failed to clone openzeppelin-contracts");
-
-    ethrex_l2_sdk::git_clone(
-        "https://github.com/succinctlabs/sp1-contracts.git",
-        &contracts_path.join("lib/sp1-contracts").to_string_lossy(),
-        None,
-        false,
-    )
-    .expect("Failed to clone sp1-contracts");
-
-    ethrex_l2_sdk::git_clone(
-        "https://github.com/pcaversaccio/create2deployer",
-        &contracts_path.join("lib/create2deployer").to_string_lossy(),
-        None,
-        true,
-    )
-    .expect("Failed to clone create2deployer");
-}
-
-fn compile_contract_to_bytecode(
-    output_dir: &Path,
-    contract_path: &Path,
-    contract_name: &str,
-    runtime_bin: bool,
-    remappings: Option<&[(&str, PathBuf)]>,
-    allow_paths: &[&Path],
-) {
-    println!("Compiling {contract_name} contract");
-    ethrex_l2_sdk::compile_contract(
-        output_dir,
-        contract_path,
-        runtime_bin,
-        remappings,
-        allow_paths,
-    )
-    .expect("Failed to compile contract");
-    println!("Successfully compiled {contract_name} contract");
-
-    // Resolve the resulted file path
-    let filename = if runtime_bin {
-        format!("{contract_name}.bin-runtime")
-    } else {
-        format!("{contract_name}.bin")
-    };
-    let file_path = output_dir.join("solc_out").join(&filename);
-
-    // Get the output file path
-    let output_file_path = output_dir
-        .join("solc_out")
-        .join(format!("{contract_name}.bytecode"));
-
-    decode_to_bytecode(&file_path, &output_file_path);
-
-    println!("Successfully generated {contract_name} bytecode");
-}
-
-fn decode_to_bytecode(input_file_path: &Path, output_file_path: &Path) {
-    let bytecode_hex = fs::read_to_string(input_file_path).expect("Failed to read file");
-
-    let bytecode = hex::decode(bytecode_hex.trim()).expect("Failed to decode bytecode");
-
-    fs::write(output_file_path, bytecode).expect("Failed to write bytecode");
-}
-
-use std::collections::HashMap;
-
-use bytes::Bytes;
-use ethrex_common::types::{Genesis, GenesisAccount};
-use ethrex_common::{Address, H160, U256};
-use ethrex_l2_sdk::{
-    COMMON_BRIDGE_L2_ADDRESS, CREATE2DEPLOYER_ADDRESS, DETERMINISTIC_DEPLOYMENT_PROXY_ADDRESS,
-    L2_TO_L1_MESSENGER_ADDRESS, SAFE_SINGLETON_FACTORY_ADDRESS, address_to_word, get_erc1967_slot,
-};
-use genesis_tool::genesis::write_genesis_as_json;
-
-#[allow(clippy::enum_variant_names)]
-#[derive(Debug, thiserror::Error)]
-pub enum SystemContractsUpdaterError {
-    #[error("Failed to deploy contract: {0}")]
-    FailedToDecodeRuntimeCode(#[from] hex::FromHexError),
-    #[error("Failed to serialize modified genesis: {0}")]
-    FailedToSerializeModifiedGenesis(#[from] serde_json::Error),
-    #[error("Failed to write modified genesis file: {0}")]
-    FailedToWriteModifiedGenesisFile(#[from] std::io::Error),
-    #[error("Failed to read path: {0}")]
-    InvalidPath(String),
-    #[error(
-        "Contract bytecode not found. Make sure to compile the updater with `COMPILE_CONTRACTS` set."
-    )]
-    BytecodeNotFound,
-}
-
-/// Bytecode of the CommonBridgeL2 contract.
-fn common_bridge_l2_runtime(out_dir: &Path) -> Vec<u8> {
-    let path = out_dir.join("contracts/solc_out/CommonBridgeL2.bytecode");
-    fs::read(path).expect("Failed to read bytecode file")
-}
-
-/// Bytecode of the L2ToL1Messenger contract.
-fn l2_to_l1_messenger_runtime(out_dir: &Path) -> Vec<u8> {
-    let path = out_dir.join("contracts/solc_out/L2ToL1Messenger.bytecode");
-    fs::read(path).expect("Failed to read bytecode file")
-}
-/// Bytecode of the Create2Deployer contract.
-fn create2deployer_runtime(out_dir: &Path) -> Vec<u8> {
-    let path = out_dir.join("contracts/solc_out/Create2Deployer.bytecode");
-    fs::read(path).expect("Failedto read bytecode file")
-}
-
-/// Bytecode of the L2Upgradeable contract.
-fn l2_upgradeable_runtime(out_dir: &Path) -> Vec<u8> {
-    let path = out_dir.join("contracts/solc_out/UpgradeableSystemContract.bytecode");
-    fs::read(path).expect("Failed to read bytecode file")
-}
-
-/// Address authorized to perform system contract upgrades
-/// 0x000000000000000000000000000000000000f000
-pub const ADMIN_ADDRESS: Address = H160([
-    0x00, 0x00, 0x00, 0x00, 0x00, 0x00, 0x00, 0x00, 0x00, 0x00, 0x00, 0x00, 0x00, 0x00, 0x00, 0x00,
-    0x00, 0x00, 0xf0, 0x00,
-]);
-
-/// Mask used to derive the initial implementation address
-/// 0x0000000000000000000000000000000000001000
-pub const IMPL_MASK: Address = H160([
-    0x00, 0x00, 0x00, 0x00, 0x00, 0x00, 0x00, 0x00, 0x00, 0x00, 0x00, 0x00, 0x00, 0x00, 0x00, 0x00,
-    0x00, 0x00, 0x10, 0x00,
-]);
-
-fn add_with_proxy(
-    genesis: &mut Genesis,
-    address: Address,
-    code: Vec<u8>,
-    out_dir: &Path,
-) -> Result<(), SystemContractsUpdaterError> {
-    let impl_address = address ^ IMPL_MASK;
-
-    if code.is_empty() {
-        return Err(SystemContractsUpdaterError::BytecodeNotFound);
-    }
-
-    genesis.alloc.insert(
-        impl_address,
-        GenesisAccount {
-            code: Bytes::from(code),
-            storage: HashMap::new(),
-            balance: U256::zero(),
-            nonce: 1,
-        },
-    );
-
-    let mut storage = HashMap::new();
-    storage.insert(
-        get_erc1967_slot("eip1967.proxy.implementation"),
-        address_to_word(impl_address),
-    );
-    storage.insert(
-        get_erc1967_slot("eip1967.proxy.admin"),
-        address_to_word(ADMIN_ADDRESS),
-    );
-    genesis.alloc.insert(
-        address,
-        GenesisAccount {
-            code: Bytes::from(l2_upgradeable_runtime(out_dir)),
-            storage,
-            balance: U256::zero(),
-            nonce: 1,
-        },
-    );
-    Ok(())
-}
-
-pub fn update_genesis_file(
-    l2_genesis_path: &Path,
-    out_dir: &Path,
-) -> Result<(), SystemContractsUpdaterError> {
-    let mut genesis = read_genesis_file(l2_genesis_path.to_str().ok_or(
-        SystemContractsUpdaterError::InvalidPath(
-            "Failed to convert l2 genesis path to string".to_string(),
-        ),
-    )?);
-
-    add_with_proxy(
-        &mut genesis,
-        COMMON_BRIDGE_L2_ADDRESS,
-        common_bridge_l2_runtime(out_dir),
-        out_dir,
-    )?;
-
-    add_with_proxy(
-        &mut genesis,
-        L2_TO_L1_MESSENGER_ADDRESS,
-        l2_to_l1_messenger_runtime(out_dir),
-        out_dir,
-    )?;
-
-    add_deterministic_deployers(&mut genesis, out_dir);
-
-    write_genesis_as_json(genesis, Path::new(l2_genesis_path)).map_err(std::io::Error::other)?;
-
-=======
->>>>>>> 71920b60
     Ok(())
 }