use bytes::Bytes;
use directories::ProjectDirs;
use ethrex_blockchain::{add_block, fork_choice::apply_fork_choice};
use ethrex_core::{
    types::{Block, Genesis},
    H256,
};
use ethrex_net::{
    bootnode::BootNode,
    node_id_from_signing_key, peer_table,
    sync::{SyncManager, SyncMode},
    types::Node,
};
use ethrex_rlp::decode::RLPDecode;
use ethrex_storage::{EngineType, Store};
use k256::ecdsa::SigningKey;
use local_ip_address::local_ip;
use std::{
    fs::{self, File},
    future::IntoFuture,
    io,
    net::{Ipv4Addr, SocketAddr, ToSocketAddrs},
    path::Path,
    str::FromStr as _,
    time::Duration,
};
use tokio_util::task::TaskTracker;
use tracing::{error, info, warn};
use tracing_subscriber::{filter::Directive, EnvFilter, FmtSubscriber};
mod cli;
mod decode;

const DEFAULT_DATADIR: &str = "ethrex";
#[tokio::main]
async fn main() {
    let matches = cli::cli().get_matches();

    if let Some(matches) = matches.subcommand_matches("removedb") {
        let data_dir = matches
            .get_one::<String>("datadir")
            .map_or(set_datadir(DEFAULT_DATADIR), |datadir| set_datadir(datadir));
        let path = Path::new(&data_dir);
        if path.exists() {
            std::fs::remove_dir_all(path).expect("Failed to remove data directory");
        } else {
            warn!("Data directory does not exist: {}", data_dir);
        }
        return;
    }

    let log_level = matches
        .get_one::<String>("log.level")
        .expect("shouldn't happen, log.level is used with a default value");
    let log_filter = EnvFilter::builder()
        .with_default_directive(
            Directive::from_str(log_level).expect("Not supported log level provided"),
        )
        .from_env_lossy();
    let subscriber = FmtSubscriber::builder()
        .with_env_filter(log_filter)
        .finish();
    tracing::subscriber::set_global_default(subscriber).expect("setting default subscriber failed");

    let http_addr = matches
        .get_one::<String>("http.addr")
        .expect("http.addr is required");
    let http_port = matches
        .get_one::<String>("http.port")
        .expect("http.port is required");
    let authrpc_addr = matches
        .get_one::<String>("authrpc.addr")
        .expect("authrpc.addr is required");
    let authrpc_port = matches
        .get_one::<String>("authrpc.port")
        .expect("authrpc.port is required");
    let authrpc_jwtsecret = matches
        .get_one::<String>("authrpc.jwtsecret")
        .expect("authrpc.jwtsecret is required");

    let tcp_addr = matches
        .get_one::<String>("p2p.addr")
        .expect("addr is required");
    let tcp_port = matches
        .get_one::<String>("p2p.port")
        .expect("port is required");
    let udp_addr = matches
        .get_one::<String>("discovery.addr")
        .expect("discovery.addr is required");
    let udp_port = matches
        .get_one::<String>("discovery.port")
        .expect("discovery.port is required");

    let genesis_file_path = matches
        .get_one::<String>("network")
        .expect("network is required");

    let bootnodes: Vec<BootNode> = matches
        .get_many("bootnodes")
        .map(Iterator::copied)
        .map(Iterator::collect)
        .unwrap_or_default();

    if bootnodes.is_empty() {
        warn!("No bootnodes specified. This node will not be able to connect to the network.");
    }

    let http_socket_addr =
        parse_socket_addr(http_addr, http_port).expect("Failed to parse http address and port");
    let authrpc_socket_addr = parse_socket_addr(authrpc_addr, authrpc_port)
        .expect("Failed to parse authrpc address and port");

    let udp_socket_addr =
        parse_socket_addr(udp_addr, udp_port).expect("Failed to parse discovery address and port");
    let tcp_socket_addr =
        parse_socket_addr(tcp_addr, tcp_port).expect("Failed to parse addr and port");

    let data_dir = matches
        .get_one::<String>("datadir")
        .map_or(set_datadir(DEFAULT_DATADIR), |datadir| set_datadir(datadir));

    let sync_mode = sync_mode(&matches);

    cfg_if::cfg_if! {
        if #[cfg(feature = "redb")] {
            let store = Store::new(&data_dir, EngineType::RedB).expect("Failed to create Store");
        } else if #[cfg(feature = "libmdbx")] {
            let store = Store::new(&data_dir, EngineType::Libmdbx).expect("Failed to create Store");
        } else {
            let store = Store::new(&data_dir, EngineType::InMemory).expect("Failed to create Store");
        }
    }

    let genesis = read_genesis_file(genesis_file_path);
    store
        .add_initial_state(genesis.clone())
        .expect("Failed to create genesis block");

    if let Some(chain_rlp_path) = matches.get_one::<String>("import") {
        info!("Importing blocks from chain file: {}", chain_rlp_path);
        let blocks = read_chain_file(chain_rlp_path);
        import_blocks(&store, &blocks);
    }

    if let Some(blocks_path) = matches.get_one::<String>("import_dir") {
        info!(
            "Importing blocks from individual block files in directory: {}",
            blocks_path
        );
        let mut blocks = vec![];
        let dir_reader = fs::read_dir(blocks_path).expect("Failed to read blocks directory");
        for file_res in dir_reader {
            let file = file_res.expect("Failed to open file in directory");
            let path = file.path();
            let s = path
                .to_str()
                .expect("Path could not be converted into string");
            blocks.push(read_block_file(s));
        }

        import_blocks(&store, &blocks);
    }

    let jwt_secret = read_jwtsecret_file(authrpc_jwtsecret);

    // TODO Learn how should the key be created
    // https://github.com/lambdaclass/ethrex/issues/836
    //let signer = SigningKey::random(&mut OsRng);
    let key_bytes =
        H256::from_str("577d8278cc7748fad214b5378669b420f8221afb45ce930b7f22da49cbc545f3").unwrap();
    let signer = SigningKey::from_slice(key_bytes.as_bytes()).unwrap();
    let local_node_id = node_id_from_signing_key(&signer);

    // TODO: If hhtp.addr is 0.0.0.0 we get the local ip as the one of the node, otherwise we use the provided one.
    // This is fine for now, but we might need to support more options in the future.
    let p2p_node_ip = if udp_socket_addr.ip() == Ipv4Addr::new(0, 0, 0, 0) {
        local_ip().expect("Failed to get local ip")
    } else {
        udp_socket_addr.ip()
    };

    let local_p2p_node = Node {
        ip: p2p_node_ip,
        udp_port: udp_socket_addr.port(),
        tcp_port: tcp_socket_addr.port(),
        node_id: local_node_id,
    };
    // Create Kademlia Table here so we can access it from rpc server (for syncing)
    let peer_table = peer_table(signer.clone());
    // Create SyncManager
    let syncer = SyncManager::new(peer_table.clone(), sync_mode);

    // TODO: Check every module starts properly.
    let tracker = TaskTracker::new();
    let rpc_api = ethrex_rpc::start_api(
        http_socket_addr,
        authrpc_socket_addr,
        store.clone(),
        jwt_secret,
        local_p2p_node,
        syncer,
    )
    .into_future();

    // TODO Find a proper place to show node information
    // https://github.com/lambdaclass/ethrex/issues/836
    let enode = local_p2p_node.enode_url();
    info!("Node: {enode}");

    tracker.spawn(rpc_api);

    // Check if the metrics.port is present, else set it to 0
    let metrics_port = matches
        .get_one::<String>("metrics.port")
<<<<<<< HEAD
        .map_or("0".to_string(), |v| v.clone());
=======
        .map_or("0".to_owned(), |v| v.clone());
>>>>>>> c5dee108

    // Start the metrics_api with the given metrics.port if it's != 0
    if metrics_port != *"0" {
        let metrics_api = ethrex_metrics::api::start_prometheus_metrics_api(metrics_port);
        tracker.spawn(metrics_api);
    }

    // We do not want to start the networking module if the l2 feature is enabled.
    cfg_if::cfg_if! {
        if #[cfg(feature = "l2")] {
            let l2_proposer = ethrex_l2::start_proposer(store).into_future();
            tracker.spawn(l2_proposer);
        } else if #[cfg(feature = "dev")] {
            use ethrex_dev;

            let authrpc_jwtsecret = std::fs::read(authrpc_jwtsecret).expect("Failed to read JWT secret");
            let head_block_hash = {
                let current_block_number = store.get_latest_block_number().unwrap();
                store.get_canonical_block_hash(current_block_number).unwrap().unwrap()
            };
            let max_tries = 3;
            let url = format!("http://{authrpc_socket_addr}");
            let block_producer_engine = ethrex_dev::block_producer::start_block_producer(url, authrpc_jwtsecret.into(), head_block_hash, max_tries, 1000, ethrex_core::Address::default());
            tracker.spawn(block_producer_engine);
        } else {
            let networking = ethrex_net::start_network(
                udp_socket_addr,
                tcp_socket_addr,
                bootnodes,
                signer,
                peer_table,
                store,
            )
            .into_future();
            tracker.spawn(networking);
        }
    }

    tokio::select! {
        _ = tokio::signal::ctrl_c() => {
            info!("Server shut down started...");
            tokio::time::sleep(Duration::from_secs(1)).await;
            info!("Server shutting down!");
            return;
        }
    }
}

fn read_jwtsecret_file(jwt_secret_path: &str) -> Bytes {
    match File::open(jwt_secret_path) {
        Ok(mut file) => decode::jwtsecret_file(&mut file),
        Err(_) => write_jwtsecret_file(jwt_secret_path),
    }
}

fn write_jwtsecret_file(jwt_secret_path: &str) -> Bytes {
    info!("JWT secret not found in the provided path, generating JWT secret");
    let secret = generate_jwt_secret();
    std::fs::write(jwt_secret_path, &secret).expect("Unable to write JWT secret file");
    hex::decode(secret).unwrap().into()
}

fn generate_jwt_secret() -> String {
    use rand::Rng;
    let mut rng = rand::thread_rng();
    let mut secret = [0u8; 32];
    rng.fill(&mut secret);
    hex::encode(secret)
}

fn read_chain_file(chain_rlp_path: &str) -> Vec<Block> {
    let chain_file = std::fs::File::open(chain_rlp_path).expect("Failed to open chain rlp file");
    decode::chain_file(chain_file).expect("Failed to decode chain rlp file")
}

fn read_block_file(block_file_path: &str) -> Block {
    let encoded_block = std::fs::read(block_file_path)
        .unwrap_or_else(|_| panic!("Failed to read block file with path {}", block_file_path));
    Block::decode(&encoded_block)
        .unwrap_or_else(|_| panic!("Failed to decode block file {}", block_file_path))
}

fn read_genesis_file(genesis_file_path: &str) -> Genesis {
    let genesis_file = std::fs::File::open(genesis_file_path).expect("Failed to open genesis file");
    decode::genesis_file(genesis_file).expect("Failed to decode genesis file")
}

fn parse_socket_addr(addr: &str, port: &str) -> io::Result<SocketAddr> {
    // NOTE: this blocks until hostname can be resolved
    format!("{addr}:{port}")
        .to_socket_addrs()?
        .next()
        .ok_or(io::Error::new(
            io::ErrorKind::NotFound,
            "Failed to parse socket address",
        ))
}

fn sync_mode(matches: &clap::ArgMatches) -> SyncMode {
    let syncmode = matches.get_one::<String>("syncmode");
    if let Some(syncmode) = syncmode {
        match &**syncmode {
            "full" => SyncMode::Full,
            "snap" => SyncMode::Snap,
            other => panic!("Invalid syncmode {other} expected either snap or full"),
        }
    } else {
        SyncMode::Snap
    }
}

fn set_datadir(datadir: &str) -> String {
    let project_dir = ProjectDirs::from("", "", datadir).expect("Couldn't find home directory");
    project_dir
        .data_local_dir()
        .to_str()
        .expect("invalid data directory")
        .to_owned()
}

fn import_blocks(store: &Store, blocks: &Vec<Block>) {
    let size = blocks.len();
    for block in blocks {
        let hash = block.hash();
        info!(
            "Adding block {} with hash {:#x}.",
            block.header.number, hash
        );
        let result = add_block(block, store);
        if let Some(error) = result.err() {
            warn!(
                "Failed to add block {} with hash {:#x}: {}.",
                block.header.number, hash, error
            );
        }
        if store
            .update_latest_block_number(block.header.number)
            .is_err()
        {
            error!("Fatal: added block {} but could not update the block number -- aborting block import", block.header.number);
            break;
        };
        if store
            .set_canonical_block(block.header.number, hash)
            .is_err()
        {
            error!(
                "Fatal: added block {} but could not set it as canonical -- aborting block import",
                block.header.number
            );
            break;
        };
    }
    if let Some(last_block) = blocks.last() {
        let hash = last_block.hash();
        cfg_if::cfg_if! {
            if #[cfg(feature = "levm")] {
                // We are allowing this not to unwrap so that tests can run even if block execution results in the wrong root hash with LEVM.
                let _ = apply_fork_choice(store, hash, hash, hash);
            }
            else {
                apply_fork_choice(store, hash, hash, hash).unwrap();
            }
        }
    }
    info!("Added {} blocks to blockchain", size);
}<|MERGE_RESOLUTION|>--- conflicted
+++ resolved
@@ -211,11 +211,7 @@
     // Check if the metrics.port is present, else set it to 0
     let metrics_port = matches
         .get_one::<String>("metrics.port")
-<<<<<<< HEAD
-        .map_or("0".to_string(), |v| v.clone());
-=======
         .map_or("0".to_owned(), |v| v.clone());
->>>>>>> c5dee108
 
     // Start the metrics_api with the given metrics.port if it's != 0
     if metrics_port != *"0" {
