use clap::Parser;
use ethrex::{
    cli::CLI,
    initializers::{
        get_local_node_record, get_local_p2p_node, get_network, get_signer, init_blockchain,
        init_metrics, init_rpc_api, init_store, init_tracing,
    },
    utils::{NodeConfigFile, set_datadir, store_node_config_file},
};
use ethrex_blockchain::BlockchainType;
use ethrex_p2p::{kademlia::KademliaTable, network::peer_table, types::NodeRecord};
#[cfg(feature = "sync-test")]
use ethrex_storage::Store;
#[cfg(feature = "sync-test")]
use std::env;
use std::{path::PathBuf, sync::Arc, time::Duration};
use tokio::{
    signal::unix::{SignalKind, signal},
    sync::Mutex,
};
use tokio_util::{sync::CancellationToken, task::TaskTracker};
use tracing::info;

#[cfg(feature = "sync-test")]
async fn set_sync_block(store: &Store) {
    if let Ok(block_number) = env::var("SYNC_BLOCK_NUM") {
        let block_number = block_number
            .parse()
            .expect("Block number provided by environment is not numeric");
        let block_hash = store
            .get_canonical_block_hash(block_number)
            .await
            .expect("Could not get hash for block number provided by env variable")
            .expect("Could not get hash for block number provided by env variable");
        store
            .update_latest_block_number(block_number)
            .await
            .expect("Failed to update latest block number");
        store
            .set_canonical_block(block_number, block_hash)
            .await
            .expect("Failed to set latest canonical block");
    }
}

async fn server_shutdown(
    data_dir: String,
    cancel_token: &CancellationToken,
    peer_table: Arc<Mutex<KademliaTable>>,
    local_node_record: Arc<Mutex<NodeRecord>>,
) {
    info!("Server shut down started...");
    let node_config_path = PathBuf::from(data_dir + "/node_config.json");
    info!("Storing config at {:?}...", node_config_path);
    cancel_token.cancel();
    let node_config = NodeConfigFile::new(peer_table, local_node_record.lock().await.clone()).await;
    store_node_config_file(node_config, node_config_path).await;
    tokio::time::sleep(Duration::from_secs(1)).await;
    info!("Server shutting down!");
}

#[tokio::main]
async fn main() -> eyre::Result<()> {
    let CLI { opts, command } = CLI::parse();

<<<<<<< HEAD
    init_tracing(&opts);

    // TODO: Check every module starts properly.
    let tracker = TaskTracker::new();

    if opts.metrics_enabled {
        init_metrics(&opts, tracker.clone());
    }

=======
>>>>>>> ce5c47df
    if let Some(subcommand) = command {
        return subcommand.run(&opts).await;
    }

    init_tracing(&opts);

    let data_dir = set_datadir(&opts.datadir);

    let network = get_network(&opts);

    let genesis = network.get_genesis()?;
    let store = init_store(&data_dir, genesis).await;

    #[cfg(feature = "sync-test")]
    set_sync_block(&store).await;

    let blockchain = init_blockchain(opts.evm, store.clone(), BlockchainType::L1);

    let signer = get_signer(&data_dir);

    let local_p2p_node = get_local_p2p_node(&opts, &signer);

    let local_node_record = Arc::new(Mutex::new(get_local_node_record(
        &data_dir,
        &local_p2p_node,
        &signer,
    )));

    let peer_table = peer_table(local_p2p_node.node_id());

    let cancel_token = tokio_util::sync::CancellationToken::new();

    init_rpc_api(
        &opts,
        peer_table.clone(),
        local_p2p_node.clone(),
        local_node_record.lock().await.clone(),
        store.clone(),
        blockchain.clone(),
        cancel_token.clone(),
        tracker.clone(),
    )
    .await;

    cfg_if::cfg_if! {
        if #[cfg(feature = "dev")] {
            use ethrex::initializers::init_dev_network;

            init_dev_network(&opts, &store, tracker.clone()).await;
        } else {
            use ethrex::initializers::init_network;

            if opts.p2p_enabled {
                init_network(
                    &opts,
                    &network,
                    &data_dir,
                    local_p2p_node,
                    local_node_record.clone(),
                    signer,
                    peer_table.clone(),
                    store.clone(),
                    tracker.clone(),
                    blockchain.clone(),
                )
                .await;
            } else {
                info!("P2P is disabled");
            }
        }
    }

    let mut signal_terminate = signal(SignalKind::terminate())?;

    tokio::select! {
        _ = tokio::signal::ctrl_c() => {
            server_shutdown(data_dir, &cancel_token, peer_table, local_node_record).await;
        }
        _ = signal_terminate.recv() => {
            server_shutdown(data_dir, &cancel_token, peer_table, local_node_record).await;
        }
    }

    Ok(())
}<|MERGE_RESOLUTION|>--- conflicted
+++ resolved
@@ -63,18 +63,13 @@
 async fn main() -> eyre::Result<()> {
     let CLI { opts, command } = CLI::parse();
 
-<<<<<<< HEAD
-    init_tracing(&opts);
+    if opts.metrics_enabled {
+        init_metrics(&opts, tracker.clone());
+    }
 
     // TODO: Check every module starts properly.
     let tracker = TaskTracker::new();
 
-    if opts.metrics_enabled {
-        init_metrics(&opts, tracker.clone());
-    }
-
-=======
->>>>>>> ce5c47df
     if let Some(subcommand) = command {
         return subcommand.run(&opts).await;
     }
