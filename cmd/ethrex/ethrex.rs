use clap::Parser;
use ethrex::{
    cli::CLI,
    initializers::{
        get_local_node_record, get_local_p2p_node, get_network, get_signer, init_blockchain,
        init_metrics, init_rpc_api, init_store, init_tracing,
    },
<<<<<<< HEAD
    utils::{set_datadir, store_config_file, ConfigFile},
=======
    utils::{set_datadir, store_node_config_file, NodeConfigFile},
>>>>>>> 81d887a3
};
use ethrex_p2p::network::peer_table;
use std::{path::PathBuf, sync::Arc, time::Duration};
use tokio::sync::Mutex;
use tokio_util::task::TaskTracker;
use tracing::info;

#[cfg(any(feature = "l2", feature = "based"))]
use ethrex::l2::L2Options;
#[cfg(feature = "l2")]
use ethrex_storage_rollup::StoreRollup;

#[tokio::main]
async fn main() -> eyre::Result<()> {
    let CLI { opts, command } = CLI::parse();

    init_tracing(&opts);

    if let Some(subcommand) = command {
        return subcommand.run(&opts).await;
    }

    let data_dir = set_datadir(&opts.datadir);

    let network = get_network(&opts);

    let store = init_store(&data_dir, &network).await;

    let blockchain = init_blockchain(opts.evm, store.clone());

    let signer = get_signer(&data_dir);

    let local_p2p_node = get_local_p2p_node(&opts, &signer);

    let local_node_record = Arc::new(Mutex::new(get_local_node_record(
        &data_dir,
        &local_p2p_node,
        &signer,
    )));

    let peer_table = peer_table(signer.clone());

    // TODO: Check every module starts properly.
    let tracker = TaskTracker::new();

    let cancel_token = tokio_util::sync::CancellationToken::new();

    init_rpc_api(
        &opts,
        #[cfg(any(feature = "l2", feature = "based"))]
        &L2Options::default(),
        peer_table.clone(),
        local_p2p_node,
<<<<<<< HEAD
        local_node_record.clone(),
=======
        local_node_record.lock().await.clone(),
>>>>>>> 81d887a3
        store.clone(),
        blockchain.clone(),
        cancel_token.clone(),
        tracker.clone(),
        #[cfg(feature = "l2")]
        StoreRollup::default(),
    )
    .await;

    if opts.metrics_enabled {
        init_metrics(&opts, tracker.clone());
    }

    cfg_if::cfg_if! {
        if #[cfg(feature = "dev")] {
            use ethrex::initializers::init_dev_network;

            init_dev_network(&opts, &store, tracker.clone()).await;
        } else {
            use ethrex::initializers::init_network;

            if opts.p2p_enabled {
                init_network(
                    &opts,
                    &network,
                    &data_dir,
                    local_p2p_node,
                    local_node_record.clone(),
                    signer,
                    peer_table.clone(),
                    store.clone(),
                    tracker.clone(),
                    blockchain.clone(),
                )
                .await;
            } else {
                info!("P2P is disabled");
            }
        }
    }

    tokio::select! {
        _ = tokio::signal::ctrl_c() => {
            info!("Server shut down started...");
<<<<<<< HEAD
            let config_path = PathBuf::from(data_dir + "/config.json");
            info!("Storing config at {:?}...", config_path);
            cancel_token.cancel();
            let config = ConfigFile::new(peer_table, local_node_record.lock().await.seq).await;
            store_config_file(config, config_path).await;
=======
            let node_config_path = PathBuf::from(data_dir + "/node_config.json");
            info!("Storing config at {:?}...", node_config_path);
            cancel_token.cancel();
            let node_config = NodeConfigFile::new(peer_table, local_node_record.lock().await.clone()).await;
            store_node_config_file(node_config, node_config_path).await;
>>>>>>> 81d887a3
            tokio::time::sleep(Duration::from_secs(1)).await;
            info!("Server shutting down!");
        }
    }

    Ok(())
}<|MERGE_RESOLUTION|>--- conflicted
+++ resolved
@@ -5,11 +5,7 @@
         get_local_node_record, get_local_p2p_node, get_network, get_signer, init_blockchain,
         init_metrics, init_rpc_api, init_store, init_tracing,
     },
-<<<<<<< HEAD
-    utils::{set_datadir, store_config_file, ConfigFile},
-=======
     utils::{set_datadir, store_node_config_file, NodeConfigFile},
->>>>>>> 81d887a3
 };
 use ethrex_p2p::network::peer_table;
 use std::{path::PathBuf, sync::Arc, time::Duration};
@@ -63,11 +59,7 @@
         &L2Options::default(),
         peer_table.clone(),
         local_p2p_node,
-<<<<<<< HEAD
-        local_node_record.clone(),
-=======
         local_node_record.lock().await.clone(),
->>>>>>> 81d887a3
         store.clone(),
         blockchain.clone(),
         cancel_token.clone(),
@@ -112,19 +104,11 @@
     tokio::select! {
         _ = tokio::signal::ctrl_c() => {
             info!("Server shut down started...");
-<<<<<<< HEAD
-            let config_path = PathBuf::from(data_dir + "/config.json");
-            info!("Storing config at {:?}...", config_path);
-            cancel_token.cancel();
-            let config = ConfigFile::new(peer_table, local_node_record.lock().await.seq).await;
-            store_config_file(config, config_path).await;
-=======
             let node_config_path = PathBuf::from(data_dir + "/node_config.json");
             info!("Storing config at {:?}...", node_config_path);
             cancel_token.cancel();
             let node_config = NodeConfigFile::new(peer_table, local_node_record.lock().await.clone()).await;
             store_node_config_file(node_config, node_config_path).await;
->>>>>>> 81d887a3
             tokio::time::sleep(Duration::from_secs(1)).await;
             info!("Server shutting down!");
         }
