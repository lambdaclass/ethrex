--- conflicted
+++ resolved
@@ -57,14 +57,10 @@
         blockchain.clone(),
         cancel_token.clone(),
         tracker.clone(),
-<<<<<<< HEAD
         #[cfg(feature = "l2")]
         StoreL2::default(),
-    );
-=======
     )
     .await;
->>>>>>> 5b5c66ca
 
     init_metrics(&opts, tracker.clone());
 
