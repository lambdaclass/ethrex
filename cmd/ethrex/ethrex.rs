use crate::{
    initializers::{
        get_local_p2p_node, get_network, get_signer, init_blockchain, init_metrics, init_rpc_api,
        init_store, init_tracing,
    },
    utils::{set_datadir, store_known_peers},
};
use ethrex_p2p::network::peer_table;
use std::{
    path::{Path, PathBuf},
    time::Duration,
};
use tokio_util::task::TaskTracker;
use tracing::{info, warn};

mod cli;
mod decode;
mod initializers;
mod networks;
mod utils;

pub const DEFAULT_DATADIR: &str = "ethrex";

#[tokio::main]
async fn main() {
    let matches = cli::cli().get_matches();

    let data_dir = matches
        .get_one::<String>("datadir")
        .map_or(set_datadir(DEFAULT_DATADIR), |datadir| set_datadir(datadir));

    if matches.subcommand_matches("removedb").is_some() {
        let path = Path::new(&data_dir);
        if path.exists() {
            std::fs::remove_dir_all(path).expect("Failed to remove data directory");
        } else {
            warn!("Data directory does not exist: {}", data_dir);
        }
        return;
    }

    init_tracing(&matches);

    let network = get_network(&matches);

    let store = init_store(&data_dir, &network);

    let blockchain = init_blockchain(&matches, store.clone());

    let signer = get_signer(&data_dir);

    let local_p2p_node = get_local_p2p_node(&matches, &signer);

<<<<<<< HEAD
    let evm = matches.get_one::<EVM>("evm").unwrap_or(&EVM::REVM);

    let path = path::PathBuf::from(data_dir.clone());
    let store: Store = if path.ends_with("memory") {
        Store::new(&data_dir, EngineType::InMemory).expect("Failed to create Store")
    } else {
        cfg_if::cfg_if! {
            if #[cfg(feature = "redb")] {
                let engine_type = EngineType::RedB;
            } else if #[cfg(feature = "libmdbx")] {
                let engine_type = EngineType::Libmdbx;
            } else {
                let engine_type = EngineType::InMemory;
                error!("No database specified. The feature flag `redb` or `libmdbx` should've been set while building.");
                panic!("Specify the desired database engine.");
            }
        }
        Store::new(&data_dir, engine_type).expect("Failed to create Store")
    };
    let blockchain = Arc::new(Blockchain::new(evm.clone(), store.clone()));

    let genesis = read_genesis_file(&network);
    store
        .add_initial_state(genesis.clone())
        .expect("Failed to create genesis block");

    if let Some(chain_rlp_path) = matches.get_one::<String>("import") {
        info!("Importing blocks from chain file: {}", chain_rlp_path);
        let blocks = read_chain_file(chain_rlp_path);
        blockchain.import_blocks(&blocks);
    }

    let only_import = *matches.get_one::<bool>("only_import").unwrap_or(&false);
    if only_import {
        return;
    }

    if let Some(blocks_path) = matches.get_one::<String>("import_dir") {
        info!(
            "Importing blocks from individual block files in directory: {}",
            blocks_path
        );
        let mut blocks = vec![];
        let dir_reader = fs::read_dir(blocks_path).expect("Failed to read blocks directory");
        for file_res in dir_reader {
            let file = file_res.expect("Failed to open file in directory");
            let path = file.path();
            let s = path
                .to_str()
                .expect("Path could not be converted into string");
            blocks.push(read_block_file(s));
        }

        blockchain.import_blocks(&blocks);
    }

    let jwt_secret = read_jwtsecret_file(authrpc_jwtsecret);

    // Get the signer from the default directory, create one if the key file is not present.
    let key_path = Path::new(&data_dir).join("node.key");
    let signer = match fs::read(key_path.clone()) {
        Ok(content) => SigningKey::from_slice(&content).expect("Signing key could not be created."),
        Err(_) => {
            info!(
                "Key file not found, creating a new key and saving to {:?}",
                key_path
            );
            if let Some(parent) = key_path.parent() {
                fs::create_dir_all(parent).expect("Key file path could not be created.")
            }
            let signer = SigningKey::random(&mut OsRng);
            fs::write(key_path, signer.to_bytes())
                .expect("Newly created signer could not be saved to disk.");
            signer
        }
    };

    let local_node_id = node_id_from_signing_key(&signer);
=======
    let peer_table = peer_table(signer.clone());
>>>>>>> 7a506355

    // TODO: Check every module starts properly.
    let tracker = TaskTracker::new();

    let cancel_token = tokio_util::sync::CancellationToken::new();

    init_rpc_api(
        &matches,
        &signer,
        peer_table.clone(),
        local_p2p_node,
        store.clone(),
        blockchain.clone(),
        cancel_token.clone(),
        tracker.clone(),
    );

    init_metrics(&matches, tracker.clone());

    cfg_if::cfg_if! {
        if #[cfg(feature = "dev")] {
            use crate::initializers::init_dev_network;

            init_dev_network(&matches, &store, tracker.clone());
        } else {
            use crate::initializers::{init_network};

            init_network(
                &matches,
                &network,
                &data_dir,
                local_p2p_node,
                signer,
                peer_table.clone(),
                store.clone(),
                tracker.clone(),
                blockchain.clone(),
            )
            .await;
        }
    }

    cfg_if::cfg_if! {
        if #[cfg(all(feature = "l2", not(feature = "dev")))] {
            use std::future::IntoFuture;

            let l2_proposer = ethrex_l2::start_proposer(store, blockchain).into_future();

            tracker.spawn(l2_proposer);
        }
    }

    tokio::select! {
        _ = tokio::signal::ctrl_c() => {
            info!("Server shut down started...");
            let peers_file = PathBuf::from(data_dir + "/peers.json");
            info!("Storing known peers at {:?}...", peers_file);
            cancel_token.cancel();
            store_known_peers(peer_table, peers_file).await;
            tokio::time::sleep(Duration::from_secs(1)).await;
            info!("Server shutting down!");
        }
    }
}<|MERGE_RESOLUTION|>--- conflicted
+++ resolved
@@ -51,88 +51,7 @@
 
     let local_p2p_node = get_local_p2p_node(&matches, &signer);
 
-<<<<<<< HEAD
-    let evm = matches.get_one::<EVM>("evm").unwrap_or(&EVM::REVM);
-
-    let path = path::PathBuf::from(data_dir.clone());
-    let store: Store = if path.ends_with("memory") {
-        Store::new(&data_dir, EngineType::InMemory).expect("Failed to create Store")
-    } else {
-        cfg_if::cfg_if! {
-            if #[cfg(feature = "redb")] {
-                let engine_type = EngineType::RedB;
-            } else if #[cfg(feature = "libmdbx")] {
-                let engine_type = EngineType::Libmdbx;
-            } else {
-                let engine_type = EngineType::InMemory;
-                error!("No database specified. The feature flag `redb` or `libmdbx` should've been set while building.");
-                panic!("Specify the desired database engine.");
-            }
-        }
-        Store::new(&data_dir, engine_type).expect("Failed to create Store")
-    };
-    let blockchain = Arc::new(Blockchain::new(evm.clone(), store.clone()));
-
-    let genesis = read_genesis_file(&network);
-    store
-        .add_initial_state(genesis.clone())
-        .expect("Failed to create genesis block");
-
-    if let Some(chain_rlp_path) = matches.get_one::<String>("import") {
-        info!("Importing blocks from chain file: {}", chain_rlp_path);
-        let blocks = read_chain_file(chain_rlp_path);
-        blockchain.import_blocks(&blocks);
-    }
-
-    let only_import = *matches.get_one::<bool>("only_import").unwrap_or(&false);
-    if only_import {
-        return;
-    }
-
-    if let Some(blocks_path) = matches.get_one::<String>("import_dir") {
-        info!(
-            "Importing blocks from individual block files in directory: {}",
-            blocks_path
-        );
-        let mut blocks = vec![];
-        let dir_reader = fs::read_dir(blocks_path).expect("Failed to read blocks directory");
-        for file_res in dir_reader {
-            let file = file_res.expect("Failed to open file in directory");
-            let path = file.path();
-            let s = path
-                .to_str()
-                .expect("Path could not be converted into string");
-            blocks.push(read_block_file(s));
-        }
-
-        blockchain.import_blocks(&blocks);
-    }
-
-    let jwt_secret = read_jwtsecret_file(authrpc_jwtsecret);
-
-    // Get the signer from the default directory, create one if the key file is not present.
-    let key_path = Path::new(&data_dir).join("node.key");
-    let signer = match fs::read(key_path.clone()) {
-        Ok(content) => SigningKey::from_slice(&content).expect("Signing key could not be created."),
-        Err(_) => {
-            info!(
-                "Key file not found, creating a new key and saving to {:?}",
-                key_path
-            );
-            if let Some(parent) = key_path.parent() {
-                fs::create_dir_all(parent).expect("Key file path could not be created.")
-            }
-            let signer = SigningKey::random(&mut OsRng);
-            fs::write(key_path, signer.to_bytes())
-                .expect("Newly created signer could not be saved to disk.");
-            signer
-        }
-    };
-
-    let local_node_id = node_id_from_signing_key(&signer);
-=======
     let peer_table = peer_table(signer.clone());
->>>>>>> 7a506355
 
     // TODO: Check every module starts properly.
     let tracker = TaskTracker::new();
