use clap::Parser;
use ethrex::{
    cli::CLI,
    initializers::{
        get_local_p2p_node, get_network, get_signer, init_blockchain, init_metrics, init_rpc_api,
        init_store, init_tracing,
    },
    utils::{set_datadir, store_known_peers},
};
<<<<<<< HEAD
use ethrex_rlp::decode::RLPDecode;
use ethrex_storage::{EngineType, Store};
use ethrex_vm::backends::EVM;
use k256::ecdsa::SigningKey;
use local_ip_address::local_ip;
use rand::rngs::OsRng;
use std::{
    fs::{self, File},
    future::IntoFuture,
    io::{self, Write},
    net::{Ipv4Addr, SocketAddr, ToSocketAddrs},
    path::{self, Path, PathBuf},
    str::FromStr as _,
    sync::Arc,
    time::Duration,
};
use tokio::sync::Mutex;
use tokio_util::task::TaskTracker;
use tracing::{error, info, warn};
use tracing_subscriber::{filter::Directive, EnvFilter, FmtSubscriber};
mod cli;
mod decode;
mod networks;

const DEFAULT_DATADIR: &str = "ethrex";
#[tokio::main]
async fn main() {
    let matches = cli::cli().get_matches();
    if let Some(matches) = matches.subcommand_matches("removedb") {
        let data_dir = matches
            .get_one::<String>("datadir")
            .map_or(set_datadir(DEFAULT_DATADIR), |datadir| set_datadir(datadir));
        let path = Path::new(&data_dir);

        if !path.exists() {
            if matches.get_flag("force") {
                std::fs::remove_dir_all(path).expect("Failed to remove data directory");
                println!("Database removed successfully.");
            } else {
                print!("Are you sure you want to remove the database? (y/n): ");
                io::stdout().flush().unwrap();

                let mut input = String::new();
                io::stdin().read_line(&mut input).unwrap();

                if input.trim().eq_ignore_ascii_case("y") {
                    std::fs::remove_dir_all(path).expect("Failed to remove data directory");
                    println!("Database removed successfully.");
                } else {
                    println!("Operation canceled.");
                }
            }
        } else {
            warn!("Data directory does not exist: {}", data_dir);
        }
        return;
    }

    let log_level = matches
        .get_one::<String>("log.level")
        .expect("shouldn't happen, log.level is used with a default value");
    let log_filter = EnvFilter::builder()
        .with_default_directive(
            Directive::from_str(log_level).expect("Not supported log level provided"),
        )
        .from_env_lossy();
    let subscriber = FmtSubscriber::builder()
        .with_env_filter(log_filter)
        .finish();
    tracing::subscriber::set_global_default(subscriber).expect("setting default subscriber failed");

    let http_addr = matches
        .get_one::<String>("http.addr")
        .expect("http.addr is required");
    let http_port = matches
        .get_one::<String>("http.port")
        .expect("http.port is required");
    let authrpc_addr = matches
        .get_one::<String>("authrpc.addr")
        .expect("authrpc.addr is required");
    let authrpc_port = matches
        .get_one::<String>("authrpc.port")
        .expect("authrpc.port is required");
    let authrpc_jwtsecret = matches
        .get_one::<String>("authrpc.jwtsecret")
        .expect("authrpc.jwtsecret is required");

    let tcp_addr = matches
        .get_one::<String>("p2p.addr")
        .expect("addr is required");
    let tcp_port = matches
        .get_one::<String>("p2p.port")
        .expect("port is required");
    let udp_addr = matches
        .get_one::<String>("discovery.addr")
        .expect("discovery.addr is required");
    let udp_port = matches
        .get_one::<String>("discovery.port")
        .expect("discovery.port is required");

    let mut network = matches
        .get_one::<String>("network")
        .expect("network is required")
        .clone();

    let mut bootnodes: Vec<Node> = matches
        .get_many("bootnodes")
        .map(Iterator::copied)
        .map(Iterator::collect)
        .unwrap_or_default();

    if network == "holesky" {
        info!("Adding holesky preset bootnodes");
        // Set holesky presets
        network = String::from(networks::HOLESKY_GENESIS_PATH);
        bootnodes.extend(networks::HOLESKY_BOOTNODES.iter());
    }

    if network == "sepolia" {
        info!("Adding sepolia preset bootnodes");
        // Set sepolia presets
        network = String::from(networks::SEPOLIA_GENESIS_PATH);
        bootnodes.extend(networks::SEPOLIA_BOOTNODES.iter());
    }

    if network == "mekong" {
        info!("Adding mekong preset bootnodes");
        // Set mekong presets
        network = String::from(networks::MEKONG_GENESIS_PATH);
        bootnodes.extend(networks::MEKONG_BOOTNODES.iter());
    }

    if network == "ephemery" {
        info!("Adding ephemery preset bootnodes");
        // Set ephemery presets
        network = String::from(networks::EPHEMERY_GENESIS_PATH);
        bootnodes.extend(networks::EPHEMERY_BOOTNODES.iter());
    }
=======
use ethrex_p2p::network::peer_table;
use std::{path::PathBuf, time::Duration};
use tokio_util::task::TaskTracker;
use tracing::info;
>>>>>>> 27232155

#[cfg(any(feature = "l2", feature = "based"))]
use ethrex::l2::L2Options;

#[tokio::main]
async fn main() -> eyre::Result<()> {
    let CLI { opts, command } = CLI::parse();

    init_tracing(&opts);

    if let Some(subcommand) = command {
        return subcommand.run(&opts).await;
    }

    let data_dir = set_datadir(&opts.datadir);

    let network = get_network(&opts);

    let store = init_store(&data_dir, &network);

    let blockchain = init_blockchain(opts.evm, store.clone());

    let signer = get_signer(&data_dir);

    let local_p2p_node = get_local_p2p_node(&opts, &signer);

    let peer_table = peer_table(signer.clone());

    // TODO: Check every module starts properly.
    let tracker = TaskTracker::new();

    let cancel_token = tokio_util::sync::CancellationToken::new();

    init_rpc_api(
        &opts,
        #[cfg(any(feature = "l2", feature = "based"))]
        &L2Options::default(),
        &signer,
        peer_table.clone(),
        local_p2p_node,
        store.clone(),
        blockchain.clone(),
        cancel_token.clone(),
        tracker.clone(),
    );

    init_metrics(&opts, tracker.clone());

    cfg_if::cfg_if! {
        if #[cfg(feature = "dev")] {
            use ethrex::initializers::init_dev_network;

            init_dev_network(&opts, &store, tracker.clone());
        } else {
            use ethrex::initializers::init_network;

            if opts.p2p_enabled {
                init_network(
                    &opts,
                    &network,
                    &data_dir,
                    local_p2p_node,
                    signer,
                    peer_table.clone(),
                    store.clone(),
                    tracker.clone(),
                    blockchain.clone(),
                )
                .await;
            } else {
                info!("P2P is disabled");
            }
        }
    }

    tokio::select! {
        _ = tokio::signal::ctrl_c() => {
            info!("Server shut down started...");
            let peers_file = PathBuf::from(data_dir + "/peers.json");
            info!("Storing known peers at {:?}...", peers_file);
            cancel_token.cancel();
            store_known_peers(peer_table, peers_file).await;
            tokio::time::sleep(Duration::from_secs(1)).await;
            info!("Server shutting down!");
        }
    }

    Ok(())
}<|MERGE_RESOLUTION|>--- conflicted
+++ resolved
@@ -7,151 +7,10 @@
     },
     utils::{set_datadir, store_known_peers},
 };
-<<<<<<< HEAD
-use ethrex_rlp::decode::RLPDecode;
-use ethrex_storage::{EngineType, Store};
-use ethrex_vm::backends::EVM;
-use k256::ecdsa::SigningKey;
-use local_ip_address::local_ip;
-use rand::rngs::OsRng;
-use std::{
-    fs::{self, File},
-    future::IntoFuture,
-    io::{self, Write},
-    net::{Ipv4Addr, SocketAddr, ToSocketAddrs},
-    path::{self, Path, PathBuf},
-    str::FromStr as _,
-    sync::Arc,
-    time::Duration,
-};
-use tokio::sync::Mutex;
-use tokio_util::task::TaskTracker;
-use tracing::{error, info, warn};
-use tracing_subscriber::{filter::Directive, EnvFilter, FmtSubscriber};
-mod cli;
-mod decode;
-mod networks;
-
-const DEFAULT_DATADIR: &str = "ethrex";
-#[tokio::main]
-async fn main() {
-    let matches = cli::cli().get_matches();
-    if let Some(matches) = matches.subcommand_matches("removedb") {
-        let data_dir = matches
-            .get_one::<String>("datadir")
-            .map_or(set_datadir(DEFAULT_DATADIR), |datadir| set_datadir(datadir));
-        let path = Path::new(&data_dir);
-
-        if !path.exists() {
-            if matches.get_flag("force") {
-                std::fs::remove_dir_all(path).expect("Failed to remove data directory");
-                println!("Database removed successfully.");
-            } else {
-                print!("Are you sure you want to remove the database? (y/n): ");
-                io::stdout().flush().unwrap();
-
-                let mut input = String::new();
-                io::stdin().read_line(&mut input).unwrap();
-
-                if input.trim().eq_ignore_ascii_case("y") {
-                    std::fs::remove_dir_all(path).expect("Failed to remove data directory");
-                    println!("Database removed successfully.");
-                } else {
-                    println!("Operation canceled.");
-                }
-            }
-        } else {
-            warn!("Data directory does not exist: {}", data_dir);
-        }
-        return;
-    }
-
-    let log_level = matches
-        .get_one::<String>("log.level")
-        .expect("shouldn't happen, log.level is used with a default value");
-    let log_filter = EnvFilter::builder()
-        .with_default_directive(
-            Directive::from_str(log_level).expect("Not supported log level provided"),
-        )
-        .from_env_lossy();
-    let subscriber = FmtSubscriber::builder()
-        .with_env_filter(log_filter)
-        .finish();
-    tracing::subscriber::set_global_default(subscriber).expect("setting default subscriber failed");
-
-    let http_addr = matches
-        .get_one::<String>("http.addr")
-        .expect("http.addr is required");
-    let http_port = matches
-        .get_one::<String>("http.port")
-        .expect("http.port is required");
-    let authrpc_addr = matches
-        .get_one::<String>("authrpc.addr")
-        .expect("authrpc.addr is required");
-    let authrpc_port = matches
-        .get_one::<String>("authrpc.port")
-        .expect("authrpc.port is required");
-    let authrpc_jwtsecret = matches
-        .get_one::<String>("authrpc.jwtsecret")
-        .expect("authrpc.jwtsecret is required");
-
-    let tcp_addr = matches
-        .get_one::<String>("p2p.addr")
-        .expect("addr is required");
-    let tcp_port = matches
-        .get_one::<String>("p2p.port")
-        .expect("port is required");
-    let udp_addr = matches
-        .get_one::<String>("discovery.addr")
-        .expect("discovery.addr is required");
-    let udp_port = matches
-        .get_one::<String>("discovery.port")
-        .expect("discovery.port is required");
-
-    let mut network = matches
-        .get_one::<String>("network")
-        .expect("network is required")
-        .clone();
-
-    let mut bootnodes: Vec<Node> = matches
-        .get_many("bootnodes")
-        .map(Iterator::copied)
-        .map(Iterator::collect)
-        .unwrap_or_default();
-
-    if network == "holesky" {
-        info!("Adding holesky preset bootnodes");
-        // Set holesky presets
-        network = String::from(networks::HOLESKY_GENESIS_PATH);
-        bootnodes.extend(networks::HOLESKY_BOOTNODES.iter());
-    }
-
-    if network == "sepolia" {
-        info!("Adding sepolia preset bootnodes");
-        // Set sepolia presets
-        network = String::from(networks::SEPOLIA_GENESIS_PATH);
-        bootnodes.extend(networks::SEPOLIA_BOOTNODES.iter());
-    }
-
-    if network == "mekong" {
-        info!("Adding mekong preset bootnodes");
-        // Set mekong presets
-        network = String::from(networks::MEKONG_GENESIS_PATH);
-        bootnodes.extend(networks::MEKONG_BOOTNODES.iter());
-    }
-
-    if network == "ephemery" {
-        info!("Adding ephemery preset bootnodes");
-        // Set ephemery presets
-        network = String::from(networks::EPHEMERY_GENESIS_PATH);
-        bootnodes.extend(networks::EPHEMERY_BOOTNODES.iter());
-    }
-=======
 use ethrex_p2p::network::peer_table;
 use std::{path::PathBuf, time::Duration};
 use tokio_util::task::TaskTracker;
 use tracing::info;
->>>>>>> 27232155
 
 #[cfg(any(feature = "l2", feature = "based"))]
 use ethrex::l2::L2Options;
