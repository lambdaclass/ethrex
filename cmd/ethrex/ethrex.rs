--- conflicted
+++ resolved
@@ -40,19 +40,13 @@
 ) {
     info!("Server shut down started...");
     cancel_token.cancel();
-<<<<<<< HEAD
     if !is_memory_datadir(datadir) {
         let node_config_path = datadir.join("node_config.json");
         info!("Storing config at {:?}...", node_config_path);
         let node_config = NodeConfigFile::new(peer_table, local_node_record).await;
-        store_node_config_file(node_config, node_config_path).await;
+        store_node_config_file(node_config, node_config_path);
         tokio::time::sleep(Duration::from_secs(1)).await;
     }
-=======
-    let node_config = NodeConfigFile::new(peer_table, local_node_record).await;
-    store_node_config_file(node_config, node_config_path);
-    tokio::time::sleep(Duration::from_secs(1)).await;
->>>>>>> 1aa9fbcc
     info!("Server shutting down!");
 }
 
