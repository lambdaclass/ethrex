use clap::Parser;
use ethrex::{
    cli::CLI,
    initializers::{
        get_local_node_record, get_local_p2p_node, get_network, get_signer, init_blockchain,
        init_metrics, init_rpc_api, init_store, init_tracing,
    },
    utils::{set_datadir, store_config_file, ConfigFile},
};
use ethrex_p2p::network::peer_table;
use std::{path::PathBuf, sync::Arc, time::Duration};
use tokio::sync::Mutex;
use tokio_util::task::TaskTracker;
use tracing::info;

#[cfg(any(feature = "l2", feature = "based"))]
use ethrex::l2::L2Options;
#[cfg(feature = "l2")]
use ethrex_storage_rollup::StoreRollup;

#[tokio::main]
async fn main() -> eyre::Result<()> {
    let CLI { opts, command } = CLI::parse();

    init_tracing(&opts);

    if let Some(subcommand) = command {
        return subcommand.run(&opts).await;
    }

    let data_dir = set_datadir(&opts.datadir);

    let network = get_network(&opts);

    let store = init_store(&data_dir, &network).await;

    let blockchain = init_blockchain(opts.evm, store.clone());

    let signer = get_signer(&data_dir);

    let local_p2p_node = get_local_p2p_node(&opts, &signer);

<<<<<<< HEAD
    let local_node_record = get_local_node_record(&data_dir, &local_p2p_node, &signer);
=======
    let local_node_record = Arc::new(Mutex::new(get_local_node_record(
        &data_dir,
        &local_p2p_node,
        &signer,
    )));
>>>>>>> dec4aaee

    let peer_table = peer_table(signer.clone());

    // TODO: Check every module starts properly.
    let tracker = TaskTracker::new();

    let cancel_token = tokio_util::sync::CancellationToken::new();

    init_rpc_api(
        &opts,
        #[cfg(any(feature = "l2", feature = "based"))]
        &L2Options::default(),
        peer_table.clone(),
        local_p2p_node,
        local_node_record.clone(),
        store.clone(),
        blockchain.clone(),
        cancel_token.clone(),
        tracker.clone(),
        #[cfg(feature = "l2")]
        StoreRollup::default(),
    )
    .await;

    if opts.metrics_enabled {
        init_metrics(&opts, tracker.clone());
    }

    cfg_if::cfg_if! {
        if #[cfg(feature = "dev")] {
            use ethrex::initializers::init_dev_network;

            init_dev_network(&opts, &store, tracker.clone()).await;
        } else {
            use ethrex::initializers::init_network;

            if opts.p2p_enabled {
                init_network(
                    &opts,
                    &network,
                    &data_dir,
                    local_p2p_node,
                    local_node_record.clone(),
                    signer,
                    peer_table.clone(),
                    store.clone(),
                    tracker.clone(),
                    blockchain.clone(),
                )
                .await;
            } else {
                info!("P2P is disabled");
            }
        }
    }

    tokio::select! {
        _ = tokio::signal::ctrl_c() => {
            info!("Server shut down started...");
            let config_path = PathBuf::from(data_dir + "/config.json");
            info!("Storing config at {:?}...", config_path);
            cancel_token.cancel();
            let config = ConfigFile::new(peer_table, local_node_record.lock().await.seq).await;
            store_config_file(config, config_path).await;
            tokio::time::sleep(Duration::from_secs(1)).await;
            info!("Server shutting down!");
        }
    }

    Ok(())
}<|MERGE_RESOLUTION|>--- conflicted
+++ resolved
@@ -40,15 +40,11 @@
 
     let local_p2p_node = get_local_p2p_node(&opts, &signer);
 
-<<<<<<< HEAD
-    let local_node_record = get_local_node_record(&data_dir, &local_p2p_node, &signer);
-=======
     let local_node_record = Arc::new(Mutex::new(get_local_node_record(
         &data_dir,
         &local_p2p_node,
         &signer,
     )));
->>>>>>> dec4aaee
 
     let peer_table = peer_table(signer.clone());
 
