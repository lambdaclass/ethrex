use clap::Parser;
use ethrex::{
    cli::CLI,
<<<<<<< HEAD
    initializers::{
        get_local_node_record, get_local_p2p_node, get_network, get_signer, init_blockchain,
        init_metrics, init_rpc_api, init_store, init_tracing,
    },
    utils::{NodeConfigFile, set_datadir, start_pruner_task, store_node_config_file},
=======
    initializers::{init_l1, init_tracing},
    utils::{NodeConfigFile, store_node_config_file},
>>>>>>> 06fb6396
};
use ethrex_p2p::kademlia::KademliaTable;
use ethrex_p2p::types::NodeRecord;
use std::{path::PathBuf, sync::Arc, time::Duration};
use tokio::{
    signal::unix::{SignalKind, signal},
    sync::Mutex,
};
use tokio_util::sync::CancellationToken;
use tracing::info;

async fn server_shutdown(
    data_dir: String,
    cancel_token: &CancellationToken,
    peer_table: Arc<Mutex<KademliaTable>>,
    local_node_record: Arc<Mutex<NodeRecord>>,
) {
    info!("Server shut down started...");
    let node_config_path = PathBuf::from(data_dir + "/node_config.json");
    info!("Storing config at {:?}...", node_config_path);
    cancel_token.cancel();
    let node_config = NodeConfigFile::new(peer_table, local_node_record.lock().await.clone()).await;
    store_node_config_file(node_config, node_config_path).await;
    tokio::time::sleep(Duration::from_secs(1)).await;
    info!("Server shutting down!");
}

#[tokio::main]
async fn main() -> eyre::Result<()> {
    let CLI { opts, command } = CLI::parse();

    if let Some(subcommand) = command {
        return subcommand.run(&opts).await;
    }

    init_tracing(&opts);

<<<<<<< HEAD
    let data_dir = set_datadir(&opts.datadir);

    let network = get_network(&opts);

    let genesis = network.get_genesis()?;

    let cancel_token = tokio_util::sync::CancellationToken::new();
    let store = init_store(&data_dir, genesis).await;

    #[cfg(feature = "sync-test")]
    set_sync_block(&store).await;

    let blockchain = init_blockchain(opts.evm, store.clone(), BlockchainType::L1);
    start_pruner_task(store.clone(), cancel_token.clone());

    let signer = get_signer(&data_dir);

    let local_p2p_node = get_local_p2p_node(&opts, &signer);

    let local_node_record = Arc::new(Mutex::new(get_local_node_record(
        &data_dir,
        &local_p2p_node,
        &signer,
    )));

    let peer_table = peer_table(local_p2p_node.node_id());

    // TODO: Check every module starts properly.
    let tracker = TaskTracker::new();

    init_rpc_api(
        &opts,
        peer_table.clone(),
        local_p2p_node.clone(),
        local_node_record.lock().await.clone(),
        store.clone(),
        blockchain.clone(),
        cancel_token.clone(),
        tracker.clone(),
    )
    .await;

    if opts.metrics_enabled {
        init_metrics(&opts, tracker.clone());
    }

    cfg_if::cfg_if! {
        if #[cfg(feature = "dev")] {
            use ethrex::initializers::init_dev_network;

            init_dev_network(&opts, &store, tracker.clone()).await;
        } else {
            use ethrex::initializers::init_network;

            if opts.p2p_enabled {
                init_network(
                    &opts,
                    &network,
                    &data_dir,
                    local_p2p_node,
                    local_node_record.clone(),
                    signer,
                    peer_table.clone(),
                    store.clone(),
                    tracker.clone(),
                    blockchain.clone(),
                )
                .await;
            } else {
                info!("P2P is disabled");
            }
        }
    }
=======
    let (data_dir, cancel_token, peer_table, local_node_record) = init_l1(opts).await?;
>>>>>>> 06fb6396

    let mut signal_terminate = signal(SignalKind::terminate())?;

    tokio::select! {
        _ = tokio::signal::ctrl_c() => {
            server_shutdown(data_dir, &cancel_token, peer_table, local_node_record).await;
        }
        _ = signal_terminate.recv() => {
            server_shutdown(data_dir, &cancel_token, peer_table, local_node_record).await;
        }
    }

    Ok(())
}<|MERGE_RESOLUTION|>--- conflicted
+++ resolved
@@ -1,16 +1,8 @@
 use clap::Parser;
 use ethrex::{
     cli::CLI,
-<<<<<<< HEAD
-    initializers::{
-        get_local_node_record, get_local_p2p_node, get_network, get_signer, init_blockchain,
-        init_metrics, init_rpc_api, init_store, init_tracing,
-    },
-    utils::{NodeConfigFile, set_datadir, start_pruner_task, store_node_config_file},
-=======
     initializers::{init_l1, init_tracing},
     utils::{NodeConfigFile, store_node_config_file},
->>>>>>> 06fb6396
 };
 use ethrex_p2p::kademlia::KademliaTable;
 use ethrex_p2p::types::NodeRecord;
@@ -48,83 +40,7 @@
 
     init_tracing(&opts);
 
-<<<<<<< HEAD
-    let data_dir = set_datadir(&opts.datadir);
-
-    let network = get_network(&opts);
-
-    let genesis = network.get_genesis()?;
-
-    let cancel_token = tokio_util::sync::CancellationToken::new();
-    let store = init_store(&data_dir, genesis).await;
-
-    #[cfg(feature = "sync-test")]
-    set_sync_block(&store).await;
-
-    let blockchain = init_blockchain(opts.evm, store.clone(), BlockchainType::L1);
-    start_pruner_task(store.clone(), cancel_token.clone());
-
-    let signer = get_signer(&data_dir);
-
-    let local_p2p_node = get_local_p2p_node(&opts, &signer);
-
-    let local_node_record = Arc::new(Mutex::new(get_local_node_record(
-        &data_dir,
-        &local_p2p_node,
-        &signer,
-    )));
-
-    let peer_table = peer_table(local_p2p_node.node_id());
-
-    // TODO: Check every module starts properly.
-    let tracker = TaskTracker::new();
-
-    init_rpc_api(
-        &opts,
-        peer_table.clone(),
-        local_p2p_node.clone(),
-        local_node_record.lock().await.clone(),
-        store.clone(),
-        blockchain.clone(),
-        cancel_token.clone(),
-        tracker.clone(),
-    )
-    .await;
-
-    if opts.metrics_enabled {
-        init_metrics(&opts, tracker.clone());
-    }
-
-    cfg_if::cfg_if! {
-        if #[cfg(feature = "dev")] {
-            use ethrex::initializers::init_dev_network;
-
-            init_dev_network(&opts, &store, tracker.clone()).await;
-        } else {
-            use ethrex::initializers::init_network;
-
-            if opts.p2p_enabled {
-                init_network(
-                    &opts,
-                    &network,
-                    &data_dir,
-                    local_p2p_node,
-                    local_node_record.clone(),
-                    signer,
-                    peer_table.clone(),
-                    store.clone(),
-                    tracker.clone(),
-                    blockchain.clone(),
-                )
-                .await;
-            } else {
-                info!("P2P is disabled");
-            }
-        }
-    }
-=======
     let (data_dir, cancel_token, peer_table, local_node_record) = init_l1(opts).await?;
->>>>>>> 06fb6396
 
     let mut signal_terminate = signal(SignalKind::terminate())?;
 
