--- conflicted
+++ resolved
@@ -159,21 +159,18 @@
     let store: Store = if path.ends_with("memory") {
         Store::new(&data_dir, EngineType::InMemory).expect("Failed to create Store")
     } else {
+        let engine_type;
         cfg_if::cfg_if! {
             if #[cfg(feature = "redb")] {
-                let engine_type = EngineType::RedB;
+                engine_type = EngineType::RedB;
             } else if #[cfg(feature = "libmdbx")] {
-                let engine_type = EngineType::Libmdbx;
+                engine_type = EngineType::Libmdbx;
             } else {
-                let engine_type = EngineType::InMemory;
-            }
-        }
-        if engine_type == EngineType::InMemory {
-            error!("No database specified. The feature flag `redb` or `libmdbx` should've been set while building.");
-            panic!("Specify the desired database engine.");
-        } else {
-            Store::new(&data_dir, engine_type).expect("Failed to create Store")
-        }
+                error!("No database specified. The feature flag `redb` or `libmdbx` should've been set while building.");
+                panic!("Specify the desired database engine.");
+            }
+        }
+        Store::new(&data_dir, engine_type).expect("Failed to create Store")
     };
 
     let genesis = read_genesis_file(&network);
@@ -297,7 +294,6 @@
             tracker.spawn(l2_proposer);
         } else if #[cfg(feature = "dev")] {
             use ethrex_dev;
-<<<<<<< HEAD
             // Start the block_producer module if devmode was set
             if dev_mode {
                 info!("Runnning in DEV_MODE");
@@ -318,29 +314,10 @@
                     head_block_hash,
                     max_tries,
                     1000,
-                    ethrex_core::Address::default(),
+                    ethrex_common::Address::default(),
                 );
                 tracker.spawn(block_producer_engine);
             }
-=======
-
-            let authrpc_jwtsecret = std::fs::read(authrpc_jwtsecret).expect("Failed to read JWT secret");
-            let head_block_hash = {
-                let current_block_number = store.get_latest_block_number().unwrap();
-                store.get_canonical_block_hash(current_block_number).unwrap().unwrap()
-            };
-            let max_tries = 3;
-            let url = format!("http://{authrpc_socket_addr}");
-            let block_producer_engine = ethrex_dev::block_producer::start_block_producer(
-                url,
-                authrpc_jwtsecret.into(),
-                head_block_hash,
-                max_tries,
-                1000,
-                ethrex_common::Address::default(),
-            );
-            tracker.spawn(block_producer_engine);
->>>>>>> c4f6fe43
         } else {
             if dev_mode {
                 error!("Binary wasn't built with The feature flag `dev` enabled.");
