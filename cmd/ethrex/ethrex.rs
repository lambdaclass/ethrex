use bytes::Bytes;
use directories::ProjectDirs;
use ethrex_blockchain::Blockchain;
use ethrex_common::types::{Block, Genesis};
use ethrex_p2p::{
    kademlia::KademliaTable,
    network::{node_id_from_signing_key, peer_table},
    sync::{SyncManager, SyncMode},
    types::{Node, NodeRecord},
};
use ethrex_rlp::decode::RLPDecode;
use ethrex_storage::{EngineType, Store};
use ethrex_vm::backends::EvmEngine;
use k256::ecdsa::SigningKey;
use local_ip_address::local_ip;
use rand::rngs::OsRng;
use std::{
    fs::{self, File},
    future::IntoFuture,
    io,
    net::{Ipv4Addr, SocketAddr, ToSocketAddrs},
    path::{self, Path, PathBuf},
    str::FromStr as _,
    sync::Arc,
    time::Duration,
};
use tokio::sync::Mutex;
use tokio_util::task::TaskTracker;
use tracing::{error, info, warn};
use tracing_subscriber::{filter::Directive, EnvFilter, FmtSubscriber};
mod cli;
mod decode;
mod networks;

const DEFAULT_DATADIR: &str = "ethrex";
#[tokio::main]
async fn main() {
    let matches = cli::cli().get_matches();

    if let Some(matches) = matches.subcommand_matches("removedb") {
        let data_dir = matches
            .get_one::<String>("datadir")
            .map_or(set_datadir(DEFAULT_DATADIR), |datadir| set_datadir(datadir));
        let path = Path::new(&data_dir);
        if path.exists() {
            std::fs::remove_dir_all(path).expect("Failed to remove data directory");
        } else {
            warn!("Data directory does not exist: {}", data_dir);
        }
        return;
    }

    let log_level = matches
        .get_one::<String>("log.level")
        .expect("shouldn't happen, log.level is used with a default value");
    let log_filter = EnvFilter::builder()
        .with_default_directive(
            Directive::from_str(log_level).expect("Not supported log level provided"),
        )
        .from_env_lossy();
    let subscriber = FmtSubscriber::builder()
        .with_env_filter(log_filter)
        .finish();
    tracing::subscriber::set_global_default(subscriber).expect("setting default subscriber failed");

    let http_addr = matches
        .get_one::<String>("http.addr")
        .expect("http.addr is required");
    let http_port = matches
        .get_one::<String>("http.port")
        .expect("http.port is required");
    let authrpc_addr = matches
        .get_one::<String>("authrpc.addr")
        .expect("authrpc.addr is required");
    let authrpc_port = matches
        .get_one::<String>("authrpc.port")
        .expect("authrpc.port is required");
    let authrpc_jwtsecret = matches
        .get_one::<String>("authrpc.jwtsecret")
        .expect("authrpc.jwtsecret is required");

    let tcp_addr = matches
        .get_one::<String>("p2p.addr")
        .expect("addr is required");
    let tcp_port = matches
        .get_one::<String>("p2p.port")
        .expect("port is required");
    let udp_addr = matches
        .get_one::<String>("discovery.addr")
        .expect("discovery.addr is required");
    let udp_port = matches
        .get_one::<String>("discovery.port")
        .expect("discovery.port is required");

    let mut network = matches
        .get_one::<String>("network")
        .expect("network is required")
        .clone();

    let mut bootnodes: Vec<Node> = matches
        .get_many("bootnodes")
        .map(Iterator::copied)
        .map(Iterator::collect)
        .unwrap_or_default();

    if network == "holesky" {
        info!("Adding holesky preset bootnodes");
        // Set holesky presets
        network = String::from(networks::HOLESKY_GENESIS_PATH);
        bootnodes.extend(networks::HOLESKY_BOOTNODES.iter());
    }

    if network == "sepolia" {
        info!("Adding sepolia preset bootnodes");
        // Set sepolia presets
        network = String::from(networks::SEPOLIA_GENESIS_PATH);
        bootnodes.extend(networks::SEPOLIA_BOOTNODES.iter());
    }

    if network == "mekong" {
        info!("Adding mekong preset bootnodes");
        // Set mekong presets
        network = String::from(networks::MEKONG_GENESIS_PATH);
        bootnodes.extend(networks::MEKONG_BOOTNODES.iter());
    }

    if network == "ephemery" {
        info!("Adding ephemery preset bootnodes");
        // Set ephemery presets
        network = String::from(networks::EPHEMERY_GENESIS_PATH);
        bootnodes.extend(networks::EPHEMERY_BOOTNODES.iter());
    }

    if bootnodes.is_empty() {
        warn!("No bootnodes specified. This node will not be able to connect to the network.");
    }

    let http_socket_addr =
        parse_socket_addr(http_addr, http_port).expect("Failed to parse http address and port");
    let authrpc_socket_addr = parse_socket_addr(authrpc_addr, authrpc_port)
        .expect("Failed to parse authrpc address and port");

    let udp_socket_addr =
        parse_socket_addr(udp_addr, udp_port).expect("Failed to parse discovery address and port");
    let tcp_socket_addr =
        parse_socket_addr(tcp_addr, tcp_port).expect("Failed to parse addr and port");

    let data_dir = matches
        .get_one::<String>("datadir")
        .map_or(set_datadir(DEFAULT_DATADIR), |datadir| set_datadir(datadir));

    let peers_file = PathBuf::from(data_dir.clone() + "/peers.json");
    info!("Reading known peers from {:?}", peers_file);
    match read_known_peers(peers_file.clone()) {
        Ok(ref mut known_peers) => bootnodes.append(known_peers),
        Err(e) => error!("Could not read from peers file: {}", e),
    };

    let sync_mode = sync_mode(&matches);

    let path = path::PathBuf::from(data_dir.clone());
    let store: Store = if path.ends_with("memory") {
        Store::new(&data_dir, EngineType::InMemory).expect("Failed to create Store")
    } else {
        cfg_if::cfg_if! {
            if #[cfg(feature = "redb")] {
                let engine_type = EngineType::RedB;
            } else if #[cfg(feature = "libmdbx")] {
                let engine_type = EngineType::Libmdbx;
            } else {
                let engine_type = EngineType::InMemory;
                error!("No database specified. The feature flag `redb` or `libmdbx` should've been set while building.");
                panic!("Specify the desired database engine.");
            }
        }
        Store::new(&data_dir, engine_type).expect("Failed to create Store")
    };

<<<<<<< HEAD
    let evm_engine = matches
=======
    let evm_engine: EvmEngine = matches
>>>>>>> 63c296e8
        .get_one::<String>("evm")
        .unwrap_or(&"".to_string())
        .clone()
        .try_into()
        .unwrap_or_default();

    let blockchain = Arc::new(Blockchain::new(evm_engine, store.clone()));

    let genesis = read_genesis_file(&network);
    store
        .add_initial_state(genesis.clone())
        .expect("Failed to create genesis block");

    if let Some(chain_rlp_path) = matches.get_one::<String>("import") {
        info!("Importing blocks from chain file: {}", chain_rlp_path);
        let blocks = read_chain_file(chain_rlp_path);
        blockchain.import_blocks(&blocks);
    }

    if let Some(blocks_path) = matches.get_one::<String>("import_dir") {
        info!(
            "Importing blocks from individual block files in directory: {}",
            blocks_path
        );
        let mut blocks = vec![];
        let dir_reader = fs::read_dir(blocks_path).expect("Failed to read blocks directory");
        for file_res in dir_reader {
            let file = file_res.expect("Failed to open file in directory");
            let path = file.path();
            let s = path
                .to_str()
                .expect("Path could not be converted into string");
            blocks.push(read_block_file(s));
        }

        blockchain.import_blocks(&blocks);
    }

    let jwt_secret = read_jwtsecret_file(authrpc_jwtsecret);

    // Get the signer from the default directory, create one if the key file is not present.
    let key_path = Path::new(&data_dir).join("node.key");
    let signer = match fs::read(key_path.clone()) {
        Ok(content) => SigningKey::from_slice(&content).expect("Signing key could not be created."),
        Err(_) => {
            info!(
                "Key file not found, creating a new key and saving to {:?}",
                key_path
            );
            if let Some(parent) = key_path.parent() {
                fs::create_dir_all(parent).expect("Key file path could not be created.")
            }
            let signer = SigningKey::random(&mut OsRng);
            fs::write(key_path, signer.to_bytes())
                .expect("Newly created signer could not be saved to disk.");
            signer
        }
    };

    let local_node_id = node_id_from_signing_key(&signer);

    // TODO: If hhtp.addr is 0.0.0.0 we get the local ip as the one of the node, otherwise we use the provided one.
    // This is fine for now, but we might need to support more options in the future.
    let p2p_node_ip = if udp_socket_addr.ip() == Ipv4Addr::new(0, 0, 0, 0) {
        local_ip().expect("Failed to get local ip")
    } else {
        udp_socket_addr.ip()
    };

    let local_p2p_node = Node {
        ip: p2p_node_ip,
        udp_port: udp_socket_addr.port(),
        tcp_port: tcp_socket_addr.port(),
        node_id: local_node_id,
    };
    let enr_seq = std::time::SystemTime::now()
        .duration_since(std::time::UNIX_EPOCH)
        .unwrap_or_default()
        .as_secs();
    let local_node_record = NodeRecord::from_node(local_p2p_node, enr_seq, &signer)
        .expect("Node record could not be created from local node");
    // Create Kademlia Table here so we can access it from rpc server (for syncing)
    let peer_table = peer_table(signer.clone());
    // Create a cancellation_token for long_living tasks
    let cancel_token = tokio_util::sync::CancellationToken::new();
    // Create SyncManager
    let syncer = SyncManager::new(
        peer_table.clone(),
        sync_mode,
        cancel_token.clone(),
        blockchain.clone(),
    );

    // TODO: Check every module starts properly.
    let tracker = TaskTracker::new();
    let jwt_secret_clone = jwt_secret.clone();
    cfg_if::cfg_if! {
        if #[cfg(feature = "based")] {
            use ethrex_rpc::{EngineClient, EthClient};

            let gateway_addr = matches
                .get_one::<String>("gateway.addr")
                .expect("gateway.addr is required");
            let gateway_eth_port = matches
                .get_one::<String>("gateway.eth_port")
                .expect("gateway.eth_port is required");
            let gateway_auth_port = matches
                .get_one::<String>("gateway.auth_port")
                .expect("gateway.auth_port is required");
            let gateway_authrpc_jwtsecret = matches
                .get_one::<String>("gateway.jwtsecret")
                .expect("gateway.jwtsecret is required");

            let gateway_http_socket_addr =
                parse_socket_addr(gateway_addr, gateway_eth_port).expect("Failed to parse gateway http address and port");
            let gateway_authrpc_socket_addr = parse_socket_addr(gateway_addr, gateway_auth_port)
                .expect("Failed to parse gateway authrpc address and port");

            let gateway_eth_client = EthClient::new(&gateway_http_socket_addr.to_string());

            let gateway_jwtsecret = read_jwtsecret_file(gateway_authrpc_jwtsecret);
            let gateway_auth_client = EngineClient::new(&gateway_authrpc_socket_addr.to_string(), gateway_jwtsecret);

            let rpc_api = ethrex_rpc::start_api(
                http_socket_addr,
                authrpc_socket_addr,
                store.clone(),
                blockchain.clone(),
                jwt_secret_clone,
                local_p2p_node,
                local_node_record,
                syncer,
                gateway_eth_client,
                gateway_auth_client,
            )
            .into_future();

            tracker.spawn(rpc_api);
        } else {
            let rpc_api = ethrex_rpc::start_api(
                http_socket_addr,
                authrpc_socket_addr,
                store.clone(),
                blockchain.clone(),
                jwt_secret_clone,
                local_p2p_node,
                local_node_record,
                syncer,
            )
            .into_future();

            tracker.spawn(rpc_api);
        }
    }

    // TODO Find a proper place to show node information
    // https://github.com/lambdaclass/ethrex/issues/836
    let enode = local_p2p_node.enode_url();
    info!("Node: {enode}");

    // Check if the metrics.port is present, else set it to 0
    let metrics_port = matches
        .get_one::<String>("metrics.port")
        .map_or("0".to_owned(), |v| v.clone());

    // Start the metrics_api with the given metrics.port if it's != 0
    if metrics_port != *"0" {
        let metrics_api = ethrex_metrics::api::start_prometheus_metrics_api(metrics_port);
        tracker.spawn(metrics_api);
    }

    let dev_mode = *matches.get_one::<bool>("dev").unwrap_or(&false);
    // We do not want to start the networking module if the l2 feature is enabled.
    cfg_if::cfg_if! {
        if #[cfg(feature = "l2")] {
            if dev_mode {
                error!("Cannot run with DEV_MODE if the `l2` feature is enabled.");
                panic!("Run without the --dev argument.");
            }
            let l2_proposer = ethrex_l2::start_proposer(store.clone(), blockchain.clone()).into_future();
            tracker.spawn(l2_proposer);
        } else if #[cfg(feature = "dev")] {
            use ethrex_dev;
            // Start the block_producer module if devmode was set
            if dev_mode {
                info!("Runnning in DEV_MODE");
                let head_block_hash = {
                    let current_block_number = store.get_latest_block_number().unwrap();
                    store
                        .get_canonical_block_hash(current_block_number)
                        .unwrap()
                        .unwrap()
                };
                let max_tries = 3;
                let url = format!("http://{authrpc_socket_addr}");
                let block_producer_engine = ethrex_dev::block_producer::start_block_producer(
                    url,
                    jwt_secret,
                    head_block_hash,
                    max_tries,
                    1000,
                    ethrex_common::Address::default(),
                );
                tracker.spawn(block_producer_engine);
            }
        } else {
            if dev_mode {
                error!("Binary wasn't built with The feature flag `dev` enabled.");
                panic!("Build the binary with the `dev` feature in order to use the `--dev` cli's argument.");
            }
            ethrex_p2p::start_network(
                local_p2p_node,
                tracker.clone(),
                bootnodes,
                signer,
                peer_table.clone(),
                store,
                blockchain,
            )
            .await.expect("Network starts");
            tracker.spawn(ethrex_p2p::periodically_show_peer_stats(peer_table.clone()));
        }
    }

    tokio::select! {
        _ = tokio::signal::ctrl_c() => {
            info!("Server shut down started...");
            info!("Storing known peers at {:?}...", peers_file);
            cancel_token.cancel();
            store_known_peers(peer_table, peers_file).await;
            tokio::time::sleep(Duration::from_secs(1)).await;
            info!("Server shutting down!");
            return;
        }
    }
}

fn read_jwtsecret_file(jwt_secret_path: &str) -> Bytes {
    match File::open(jwt_secret_path) {
        Ok(mut file) => decode::jwtsecret_file(&mut file),
        Err(_) => write_jwtsecret_file(jwt_secret_path),
    }
}

fn write_jwtsecret_file(jwt_secret_path: &str) -> Bytes {
    info!("JWT secret not found in the provided path, generating JWT secret");
    let secret = generate_jwt_secret();
    std::fs::write(jwt_secret_path, &secret).expect("Unable to write JWT secret file");
    hex::decode(secret).unwrap().into()
}

fn generate_jwt_secret() -> String {
    use rand::Rng;
    let mut rng = rand::thread_rng();
    let mut secret = [0u8; 32];
    rng.fill(&mut secret);
    hex::encode(secret)
}

fn read_chain_file(chain_rlp_path: &str) -> Vec<Block> {
    let chain_file = std::fs::File::open(chain_rlp_path).expect("Failed to open chain rlp file");
    decode::chain_file(chain_file).expect("Failed to decode chain rlp file")
}

fn read_block_file(block_file_path: &str) -> Block {
    let encoded_block = std::fs::read(block_file_path)
        .unwrap_or_else(|_| panic!("Failed to read block file with path {}", block_file_path));
    Block::decode(&encoded_block)
        .unwrap_or_else(|_| panic!("Failed to decode block file {}", block_file_path))
}

fn read_genesis_file(genesis_file_path: &str) -> Genesis {
    let genesis_file = std::fs::File::open(genesis_file_path).expect("Failed to open genesis file");
    decode::genesis_file(genesis_file).expect("Failed to decode genesis file")
}

fn parse_socket_addr(addr: &str, port: &str) -> io::Result<SocketAddr> {
    // NOTE: this blocks until hostname can be resolved
    format!("{addr}:{port}")
        .to_socket_addrs()?
        .next()
        .ok_or(io::Error::new(
            io::ErrorKind::NotFound,
            "Failed to parse socket address",
        ))
}

fn sync_mode(matches: &clap::ArgMatches) -> SyncMode {
    let syncmode = matches.get_one::<String>("syncmode");
    match syncmode {
        Some(mode) if mode == "full" => SyncMode::Full,
        Some(mode) if mode == "snap" => SyncMode::Snap,
        other => panic!("Invalid syncmode {:?} expected either snap or full", other),
    }
}

fn set_datadir(datadir: &str) -> String {
    let project_dir = ProjectDirs::from("", "", datadir).expect("Couldn't find home directory");
    project_dir
        .data_local_dir()
        .to_str()
        .expect("invalid data directory")
        .to_owned()
}

async fn store_known_peers(table: Arc<Mutex<KademliaTable>>, file_path: PathBuf) {
    let mut connected_peers = vec![];

    for peer in table.lock().await.iter_peers() {
        if peer.is_connected {
            connected_peers.push(peer.node.enode_url());
        }
    }

    let json = match serde_json::to_string(&connected_peers) {
        Ok(json) => json,
        Err(e) => {
            error!("Could not store peers in file: {:?}", e);
            return;
        }
    };

    if let Err(e) = std::fs::write(file_path, json) {
        error!("Could not store peers in file: {:?}", e);
    };
}

fn read_known_peers(file_path: PathBuf) -> Result<Vec<Node>, serde_json::Error> {
    let Ok(file) = std::fs::File::open(file_path) else {
        return Ok(vec![]);
    };

    serde_json::from_reader(file)
}<|MERGE_RESOLUTION|>--- conflicted
+++ resolved
@@ -176,11 +176,7 @@
         Store::new(&data_dir, engine_type).expect("Failed to create Store")
     };
 
-<<<<<<< HEAD
-    let evm_engine = matches
-=======
     let evm_engine: EvmEngine = matches
->>>>>>> 63c296e8
         .get_one::<String>("evm")
         .unwrap_or(&"".to_string())
         .clone()
