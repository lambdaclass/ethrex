--- conflicted
+++ resolved
@@ -7,14 +7,10 @@
     },
     utils::{NodeConfigFile, set_datadir, store_node_config_file},
 };
-<<<<<<< HEAD
-#[cfg(feature = "l2")]
+use ethrex_blockchain::BlockchainType;
 use ethrex_blockchain::sequencer_state::{SequencerState, SequencerStatus};
 use ethrex_p2p::network::peer_table;
-=======
-use ethrex_blockchain::BlockchainType;
 use ethrex_p2p::{kademlia::KademliaTable, network::peer_table, types::NodeRecord};
->>>>>>> 18ac128f
 #[cfg(feature = "sync-test")]
 use ethrex_storage::Store;
 #[cfg(feature = "sync-test")]
@@ -140,16 +136,7 @@
                     store.clone(),
                     tracker.clone(),
                     blockchain.clone(),
-<<<<<<< HEAD
-                    false,
-                    #[cfg(feature = "l2")]
-                    StoreRollup::default(),
                     None,
-                    #[cfg(feature = "l2")]
-                    SequencerState::from(SequencerStatus::default()),
-=======
-                    None
->>>>>>> 18ac128f
                 )
                 .await;
             } else {
