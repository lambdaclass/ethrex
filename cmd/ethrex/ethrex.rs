--- conflicted
+++ resolved
@@ -40,17 +40,13 @@
 
     let local_p2p_node = get_local_p2p_node(&opts, &signer);
 
-<<<<<<< HEAD
     let local_node_record = Arc::new(Mutex::new(get_local_node_record(
         &data_dir,
         &local_p2p_node,
         &signer,
     )));
 
-    let peer_table = peer_table(signer.clone());
-=======
     let peer_table = peer_table(local_p2p_node.node_id());
->>>>>>> 8c3408d1
 
     // TODO: Check every module starts properly.
     let tracker = TaskTracker::new();
@@ -62,12 +58,8 @@
         #[cfg(any(feature = "l2", feature = "based"))]
         &L2Options::default(),
         peer_table.clone(),
-<<<<<<< HEAD
-        local_p2p_node,
+        local_p2p_node.clone(),
         local_node_record.lock().await.clone(),
-=======
-        local_p2p_node.clone(),
->>>>>>> 8c3408d1
         store.clone(),
         blockchain.clone(),
         cancel_token.clone(),
