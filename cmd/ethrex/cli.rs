use std::{
    fs::{File, metadata, read_dir},
    io::{self, Write},
    path::{Path, PathBuf},
    time::{Duration, Instant},
};

use clap::{ArgAction, Parser as ClapParser, Subcommand as ClapSubcommand};
use ethrex_blockchain::{BlockchainType, error::ChainError};
use ethrex_common::types::{Block, Genesis};
use ethrex_p2p::{sync::SyncMode, types::Node};
use ethrex_rlp::encode::RLPEncode;
use ethrex_storage::error::StoreError;
use ethrex_vm::EvmEngine;
use tracing::{Level, info, warn};

use crate::{
    initializers::{get_network, init_blockchain, init_store, init_tracing, open_store},
    l2,
    networks::Network,
    utils::{self, get_client_version, init_datadir},
};

#[allow(clippy::upper_case_acronyms)]
#[derive(ClapParser)]
#[command(name="ethrex", author = "Lambdaclass", version=get_client_version(), about = "ethrex Execution client")]
pub struct CLI {
    #[command(flatten)]
    pub opts: Options,
    #[command(subcommand)]
    pub command: Option<Subcommand>,
}

#[derive(ClapParser)]
pub struct Options {
    #[arg(
        long = "network",
        value_name = "GENESIS_FILE_PATH",
        help = "Receives a `Genesis` struct in json format. You can look at some example genesis files at `fixtures/genesis/*`.",
        long_help = "Alternatively, the name of a known network can be provided instead to use its preset genesis file and include its preset bootnodes. The networks currently supported include holesky, sepolia, hoodi and mainnet. If not specified, defaults to mainnet.",
        help_heading = "Node options",
        env = "ETHREX_NETWORK",
        value_parser = clap::value_parser!(Network),
    )]
    pub network: Option<Network>,
    #[arg(long = "bootnodes", value_parser = clap::value_parser!(Node), value_name = "BOOTNODE_LIST", value_delimiter = ',', num_args = 1.., help = "Comma separated enode URLs for P2P discovery bootstrap.", help_heading = "P2P options")]
    pub bootnodes: Vec<Node>,
    #[arg(
        long = "datadir",
        value_name = "DATABASE_DIRECTORY",
        help = "If the datadir is the word `memory`, ethrex will use the InMemory Engine",
        help = "Receives the name of the directory where the Database is located.",
        long_help = "If the datadir is the word `memory`, ethrex will use the `InMemory Engine`.",
        help_heading = "Node options",
        env = "ETHREX_DATADIR"
    )]
    pub datadir: Option<PathBuf>,
    #[arg(
        long = "force",
        help = "Force remove the database",
        long_help = "Delete the database without confirmation.",
        action = clap::ArgAction::SetTrue,
        help_heading = "Node options"
    )]
    pub force: bool,
    #[arg(long = "syncmode", default_value = "full", value_name = "SYNC_MODE", value_parser = utils::parse_sync_mode, help = "The way in which the node will sync its state.", long_help = "Can be either \"full\" or \"snap\" with \"full\" as default value.", help_heading = "P2P options")]
    pub syncmode: SyncMode,
    #[arg(
        long = "metrics.addr",
        value_name = "ADDRESS",
        default_value = "0.0.0.0",
        help_heading = "Node options"
    )]
    pub metrics_addr: String,
    #[arg(
        long = "metrics.port",
        value_name = "PROMETHEUS_METRICS_PORT",
        default_value = "9090", // Default Prometheus port (https://prometheus.io/docs/tutorials/getting_started/#show-me-how-it-is-done).
        help_heading = "Node options",
        env = "ETHREX_METRICS_PORT"
    )]
    pub metrics_port: String,
    #[arg(
        long = "metrics",
        action = ArgAction::SetTrue,
        help = "Enable metrics collection and exposition",
        help_heading = "Node options"
    )]
    pub metrics_enabled: bool,
    #[arg(
        long = "dev",
        action = ArgAction::SetTrue,
        help = "Used to create blocks without requiring a Consensus Client",
        long_help = "If set it will be considered as `true`. If `--network` is not specified, it will default to a custom local devnet. The Binary has to be built with the `dev` feature enabled.",
        help_heading = "Node options"
    )]
    pub dev: bool,
    #[arg(
        long = "evm",
        default_value_t = EvmEngine::default(),
        value_name = "EVM_BACKEND",
        help = "Has to be `levm` or `revm`",
        value_parser = utils::parse_evm_engine,
        help_heading = "Node options",
        env = "ETHREX_EVM")]
    pub evm: EvmEngine,
    #[arg(
        long = "log.level",
        default_value_t = Level::INFO,
        value_name = "LOG_LEVEL",
        help = "The verbosity level used for logs.",
        long_help = "Possible values: info, debug, trace, warn, error",
        help_heading = "Node options")]
    pub log_level: Level,
    #[arg(
        long = "http.addr",
        default_value = "localhost",
        value_name = "ADDRESS",
        help = "Listening address for the http rpc server.",
        help_heading = "RPC options",
        env = "ETHREX_HTTP_ADDR"
    )]
    pub http_addr: String,
    #[arg(
        long = "http.port",
        default_value = "8545",
        value_name = "PORT",
        help = "Listening port for the http rpc server.",
        help_heading = "RPC options",
        env = "ETHREX_HTTP_PORT"
    )]
    pub http_port: String,
    #[arg(
        long = "authrpc.addr",
        default_value = "localhost",
        value_name = "ADDRESS",
        help = "Listening address for the authenticated rpc server.",
        help_heading = "RPC options"
    )]
    pub authrpc_addr: String,
    #[arg(
        long = "authrpc.port",
        default_value = "8551",
        value_name = "PORT",
        help = "Listening port for the authenticated rpc server.",
        help_heading = "RPC options"
    )]
    pub authrpc_port: String,
    #[arg(
        long = "authrpc.jwtsecret",
        default_value = "jwt.hex",
        value_name = "JWTSECRET_PATH",
        help = "Receives the jwt secret used for authenticated rpc requests.",
        help_heading = "RPC options"
    )]
    pub authrpc_jwtsecret: String,
    #[arg(long = "p2p.enabled", default_value = "true", value_name = "P2P_ENABLED", action = ArgAction::SetTrue, help_heading = "P2P options")]
    pub p2p_enabled: bool,
    #[arg(
        long = "p2p.addr",
        default_value = "0.0.0.0",
        value_name = "ADDRESS",
        help_heading = "P2P options"
    )]
    pub p2p_addr: String,
    #[arg(
        long = "p2p.port",
        default_value = "30303",
        value_name = "PORT",
        help_heading = "P2P options"
    )]
    pub p2p_port: String,
    #[arg(
        long = "discovery.addr",
        default_value = "0.0.0.0",
        value_name = "ADDRESS",
        help = "UDP address for P2P discovery.",
        help_heading = "P2P options"
    )]
    pub discovery_addr: String,
    #[arg(
        long = "discovery.port",
        default_value = "30303",
        value_name = "PORT",
        help = "UDP port for P2P discovery.",
        help_heading = "P2P options"
    )]
    pub discovery_port: String,
}

impl Default for Options {
    fn default() -> Self {
        Self {
            http_addr: Default::default(),
            http_port: Default::default(),
            log_level: Level::INFO,
            authrpc_addr: Default::default(),
            authrpc_port: Default::default(),
            authrpc_jwtsecret: Default::default(),
            p2p_enabled: Default::default(),
            p2p_addr: Default::default(),
            p2p_port: Default::default(),
            discovery_addr: Default::default(),
            discovery_port: Default::default(),
            network: Default::default(),
            bootnodes: Default::default(),
            datadir: Default::default(),
            syncmode: Default::default(),
            metrics_addr: "0.0.0.0".to_owned(),
            metrics_port: Default::default(),
            metrics_enabled: Default::default(),
            dev: Default::default(),
            evm: Default::default(),
            force: false,
        }
    }
}

#[allow(clippy::large_enum_variant)]
#[derive(ClapSubcommand)]
pub enum Subcommand {
    #[command(name = "removedb", about = "Remove the database")]
    RemoveDB,
    #[command(name = "import", about = "Import blocks to the database")]
    Import {
        #[arg(
            required = true,
            value_name = "FILE_PATH/FOLDER",
            help = "Path to a RLP chain file or a folder containing files with individual Blocks"
        )]
        path: PathBuf,
        #[arg(long = "removedb", action = ArgAction::SetTrue)]
        removedb: bool,
        #[arg(long, action = ArgAction::SetTrue)]
        l2: bool,
    },
    #[command(
        name = "export",
        about = "Export blocks in the current chain into a file in rlp encoding"
    )]
    Export {
        #[arg(
            required = true,
            value_name = "FILE_PATH",
            help = "Path to the file where the rlp blocks will be written to"
        )]
        path: String,
        #[arg(
            long = "first",
            value_name = "NUMBER",
            help = "First block number to export"
        )]
        first: Option<u64>,
        #[arg(
            long = "last",
            value_name = "NUMBER",
            help = "Last block number to export"
        )]
        last: Option<u64>,
    },
    #[command(
        name = "compute-state-root",
        about = "Compute the state root from a genesis file"
    )]
    ComputeStateRoot {
        #[arg(
            required = true,
            long = "path",
            value_name = "GENESIS_FILE_PATH",
            help = "Path to the genesis json file"
        )]
        genesis_path: PathBuf,
    },
    #[command(subcommand)]
    L2(l2::Command),
}

impl Subcommand {
    pub async fn run(self, opts: &Options) -> eyre::Result<()> {
        // L2 has its own init_tracing because of the ethrex monitor
        if !matches!(self, Self::L2(_)) {
            init_tracing(opts);
        }
        match self {
            Subcommand::RemoveDB => {
                let network = get_network(opts);
                let datadir = init_datadir(opts.datadir.clone(), None, Some(&network));
                remove_db(&datadir, opts.force);
            }
            Subcommand::Import { path, removedb, l2 } => {
                if removedb {
<<<<<<< HEAD
                    Box::pin(async { Self::RemoveDB.run(opts).await }).await?;
=======
                    remove_db(&opts.datadir.clone(), opts.force);
>>>>>>> ce5c47df
                }

                let network = get_network(opts);
                let genesis = network.get_genesis()?;
                let datadir = init_datadir(opts.datadir.clone(), None, Some(&network));
                let blockchain_type = if l2 {
                    BlockchainType::L2
                } else {
                    BlockchainType::L1
                };
                import_blocks(
                    &path,
                    &datadir,
                    genesis,
                    opts.evm,
                    blockchain_type,
                )
                .await?;
            }
            Subcommand::Export { path, first, last } => {
                let network = get_network(opts);
                let datadir = init_datadir(opts.datadir.clone(), None, Some(&network));
                export_blocks(Path::new(&path), &datadir, first, last).await
            }
            Subcommand::ComputeStateRoot { genesis_path } => {
                let genesis = Network::from(genesis_path).get_genesis()?;
                let state_root = genesis.compute_state_root();
                println!("{state_root:#x}");
            }
            Subcommand::L2(command) => command.run(opts).await?,
        }
        Ok(())
    }
}

pub fn remove_db(datadir: &Path, force: bool) {
    if datadir.exists() {
        if force {
            std::fs::remove_dir_all(datadir).expect("Failed to remove data directory");
            info!("Database removed successfully.");
        } else {
            print!("Are you sure you want to remove the database? (y/n): ");
            io::stdout().flush().unwrap();

            let mut input = String::new();
            io::stdin().read_line(&mut input).unwrap();

            if input.trim().eq_ignore_ascii_case("y") {
                std::fs::remove_dir_all(datadir).expect("Failed to remove data directory");
                println!("Database removed successfully.");
            } else {
                println!("Operation canceled.");
            }
        }
    } else {
        warn!("Data directory does not exist: {:?}", datadir);
    }
}

pub async fn import_blocks(
    path: &Path,
    data_dir: &Path,
    genesis: Genesis,
    evm: EvmEngine,
    blockchain_type: BlockchainType,
) -> Result<(), ChainError> {
    let store = init_store(data_dir, genesis).await;
    let blockchain = init_blockchain(evm, store.clone(), blockchain_type);
    let path_metadata = metadata(path).expect("Failed to read path");

    // If it's an .rlp file it will be just one chain, but if it's a directory there can be multiple chains.
    let chains: Vec<Vec<Block>> = if path_metadata.is_dir() {
        info!("Importing blocks from directory: {:?}", path);
        let mut entries: Vec<_> = read_dir(path)
            .expect("Failed to read blocks directory")
            .map(|res| res.expect("Failed to open file in directory").path())
            .collect();

        // Sort entries to process files in order (e.g., 1.rlp, 2.rlp, ...)
        entries.sort();

        entries
            .iter()
            .map(|entry| {
                info!("Importing blocks from chain file: {:?}", entry);
                utils::read_chain_file(entry)
            })
            .collect()
    } else {
        info!("Importing blocks from chain file: {:?}", path);
        vec![utils::read_chain_file(path)]
    };

    for blocks in chains {
        let size = blocks.len();
        let numbers_and_hashes = blocks
            .iter()
            .map(|b| (b.header.number, b.hash()))
            .collect::<Vec<_>>();
        // Execute block by block
        for block in &blocks {
            let hash = block.hash();
            let number = block.header.number;
            info!("Adding block {number} with hash {hash:#x}.");
            // Check if the block is already in the blockchain, if it is do nothing, if not add it
            let block_number = store.get_block_number(hash).await.map_err(|_e| {
                ChainError::Custom(String::from(
                    "Couldn't check if block is already in the blockchain",
                ))
            })?;

            if block_number.is_some() {
                info!("Block {} is already in the blockchain", block.hash());
                continue;
            }

            blockchain
                .add_block(block)
                .await
                .inspect_err(|_| warn!("Failed to add block {number} with hash {hash:#x}",))?;
        }

        _ = store
            .mark_chain_as_canonical(&numbers_and_hashes)
            .await
            .inspect_err(|error| warn!("Failed to apply fork choice: {}", error));

        // Make head canonical and label all special blocks correctly.
        if let Some(block) = blocks.last() {
            store
                .update_finalized_block_number(block.header.number)
                .await?;
            store.update_safe_block_number(block.header.number).await?;
            store
                .update_latest_block_number(block.header.number)
                .await?;
        }

        info!("Added {size} blocks to blockchain");
    }
    Ok(())
}

pub async fn export_blocks(
    path: &Path,
    data_dir: &Path,
    first_number: Option<u64>,
    last_number: Option<u64>,
) {
    let store = open_store(data_dir);
    let start = first_number.unwrap_or_default();
    // If we have no latest block then we don\'t have any blocks to export
    let latest_number = match store.get_latest_block_number().await {
        Ok(number) => number,
        Err(StoreError::MissingLatestBlockNumber) => {
            warn!("No blocks in the current chain, nothing to export!");
            return;
        }
        Err(_) => panic!("Internal DB Error"),
    };
    // Check that the requested range doesn\'t exceed our current chain length
    if last_number.is_some_and(|number| number > latest_number) {
        warn!(
            "The requested block range exceeds the current amount of blocks in the chain {latest_number}"
        );
        return;
    }
    let end = last_number.unwrap_or(latest_number);
    // Check that the requested range makes sense
    if start > end {
        warn!("Cannot export block range [{start}..{end}], please input a valid range");
        return;
    }
    // Fetch blocks from the store and export them to the file
    let mut file = File::create(path).expect("Failed to open file");
    let mut buffer = vec![];
    let mut last_output = Instant::now();
    for n in start..=end {
        let block = store
            .get_block_by_number(n)
            .await
            .ok()
            .flatten()
            .expect("Failed to read block from DB");
        block.encode(&mut buffer);
        // Exporting the whole chain can take a while, so we need to show some output in the meantime
        if last_output.elapsed() > Duration::from_secs(5) {
            info!("Exporting block {n}/{end}, {}% done", n * 100 / end);
            last_output = Instant::now();
        }
        file.write_all(&buffer).expect("Failed to write to file");
        buffer.clear();
    }
    info!("Exported {} blocks to file {:?}", end - start, path);
}<|MERGE_RESOLUTION|>--- conflicted
+++ resolved
@@ -289,11 +289,7 @@
             }
             Subcommand::Import { path, removedb, l2 } => {
                 if removedb {
-<<<<<<< HEAD
                     Box::pin(async { Self::RemoveDB.run(opts).await }).await?;
-=======
-                    remove_db(&opts.datadir.clone(), opts.force);
->>>>>>> ce5c47df
                 }
 
                 let network = get_network(opts);
