use std::{
    fs::{File, metadata, read_dir},
    io::{self, Write},
    path::{Path, PathBuf},
    time::{Duration, Instant},
};

use clap::{ArgAction, Parser as ClapParser, Subcommand as ClapSubcommand};
use ethrex_blockchain::{BlockchainType, error::ChainError};
use ethrex_common::types::{Block, Genesis};
use ethrex_p2p::{sync::SyncMode, types::Node};
use ethrex_rlp::encode::RLPEncode;
use ethrex_storage::error::StoreError;
use ethrex_vm::EvmEngine;
use tracing::{Level, info, warn};

use crate::{
    DEFAULT_DATADIR,
    initializers::{get_network, init_blockchain, init_store, init_tracing, open_store},
    l2,
    networks::Network,
    utils::{self, get_client_version, set_datadir},
};

#[allow(clippy::upper_case_acronyms)]
#[derive(ClapParser)]
#[command(name="ethrex", author = "Lambdaclass", version=get_client_version(), about = "ethrex Execution client")]
pub struct CLI {
    #[command(flatten)]
    pub opts: Options,
    #[command(subcommand)]
    pub command: Option<Subcommand>,
}

#[derive(ClapParser)]
pub struct Options {
    #[arg(
        long = "network",
        value_name = "GENESIS_FILE_PATH",
        help = "Receives a `Genesis` struct in json format. You can look at some example genesis files at `fixtures/genesis/*`.",
        long_help = "Alternatively, the name of a known network can be provided instead to use its preset genesis file and include its preset bootnodes. The networks currently supported include holesky, sepolia, hoodi and mainnet. If not specified, defaults to mainnet.",
        help_heading = "Node options",
        env = "ETHREX_NETWORK",
        value_parser = clap::value_parser!(Network),
    )]
    pub network: Option<Network>,
    #[arg(long = "bootnodes", value_parser = clap::value_parser!(Node), value_name = "BOOTNODE_LIST", value_delimiter = ',', num_args = 1.., help = "Comma separated enode URLs for P2P discovery bootstrap.", help_heading = "P2P options")]
    pub bootnodes: Vec<Node>,
    #[arg(
        long = "datadir",
        value_name = "DATABASE_DIRECTORY",
        help = "If the datadir is the word `memory`, ethrex will use the InMemory Engine",
        default_value = DEFAULT_DATADIR,
        help = "Receives the name of the directory where the Database is located.",
        long_help = "If the datadir is the word `memory`, ethrex will use the `InMemory Engine`.",
        help_heading = "Node options",
        env = "ETHREX_DATADIR"
    )]
    pub datadir: String,
    #[arg(
        long = "force",
        help = "Force remove the database",
        long_help = "Delete the database without confirmation.",
        action = clap::ArgAction::SetTrue,
        help_heading = "Node options"
    )]
    pub force: bool,
    #[arg(long = "syncmode", default_value = "full", value_name = "SYNC_MODE", value_parser = utils::parse_sync_mode, help = "The way in which the node will sync its state.", long_help = "Can be either \"full\" or \"snap\" with \"full\" as default value.", help_heading = "P2P options")]
    pub syncmode: SyncMode,
    #[arg(
        long = "metrics.addr",
        value_name = "ADDRESS",
        default_value = "0.0.0.0",
        help_heading = "Node options"
    )]
    pub metrics_addr: String,
    #[arg(
        long = "metrics.port",
        value_name = "PROMETHEUS_METRICS_PORT",
        default_value = "9090", // Default Prometheus port (https://prometheus.io/docs/tutorials/getting_started/#show-me-how-it-is-done).
        help_heading = "Node options",
        env = "ETHREX_METRICS_PORT"
    )]
    pub metrics_port: String,
    #[arg(
        long = "metrics",
        action = ArgAction::SetTrue,
        help = "Enable metrics collection and exposition",
        help_heading = "Node options"
    )]
    pub metrics_enabled: bool,
    #[arg(
        long = "dev",
        action = ArgAction::SetTrue,
        help = "Used to create blocks without requiring a Consensus Client",
        long_help = "If set it will be considered as `true`. If `--network` is not specified, it will default to a custom local devnet. The Binary has to be built with the `dev` feature enabled.",
        help_heading = "Node options"
    )]
    pub dev: bool,
    #[arg(
        long = "evm",
        default_value_t = EvmEngine::default(),
        value_name = "EVM_BACKEND",
        help = "Has to be `levm` or `revm`",
        value_parser = utils::parse_evm_engine,
        help_heading = "Node options",
        env = "ETHREX_EVM")]
    pub evm: EvmEngine,
    #[arg(
        long = "log.level",
        default_value_t = Level::INFO,
        value_name = "LOG_LEVEL",
        help = "The verbosity level used for logs.",
        long_help = "Possible values: info, debug, trace, warn, error",
        help_heading = "Node options")]
    pub log_level: Level,
    #[arg(
        long = "http.addr",
        default_value = "localhost",
        value_name = "ADDRESS",
        help = "Listening address for the http rpc server.",
        help_heading = "RPC options",
        env = "ETHREX_HTTP_ADDR"
    )]
    pub http_addr: String,
    #[arg(
        long = "http.port",
        default_value = "8545",
        value_name = "PORT",
        help = "Listening port for the http rpc server.",
        help_heading = "RPC options",
        env = "ETHREX_HTTP_PORT"
    )]
    pub http_port: String,
    #[arg(
        long = "authrpc.addr",
        default_value = "localhost",
        value_name = "ADDRESS",
        help = "Listening address for the authenticated rpc server.",
        help_heading = "RPC options"
    )]
    pub authrpc_addr: String,
    #[arg(
        long = "authrpc.port",
        default_value = "8551",
        value_name = "PORT",
        help = "Listening port for the authenticated rpc server.",
        help_heading = "RPC options"
    )]
    pub authrpc_port: String,
    #[arg(
        long = "authrpc.jwtsecret",
        default_value = "jwt.hex",
        value_name = "JWTSECRET_PATH",
        help = "Receives the jwt secret used for authenticated rpc requests.",
        help_heading = "RPC options"
    )]
    pub authrpc_jwtsecret: String,
    #[arg(long = "p2p.enabled", default_value = "true", value_name = "P2P_ENABLED", action = ArgAction::SetTrue, help_heading = "P2P options")]
    pub p2p_enabled: bool,
    #[arg(
        long = "p2p.addr",
        default_value = "0.0.0.0",
        value_name = "ADDRESS",
        help_heading = "P2P options"
    )]
    pub p2p_addr: String,
    #[arg(
        long = "p2p.port",
        default_value = "30303",
        value_name = "PORT",
        help_heading = "P2P options"
    )]
    pub p2p_port: String,
    #[arg(
        long = "discovery.addr",
        default_value = "0.0.0.0",
        value_name = "ADDRESS",
        help = "UDP address for P2P discovery.",
        help_heading = "P2P options"
    )]
    pub discovery_addr: String,
    #[arg(
        long = "discovery.port",
        default_value = "30303",
        value_name = "PORT",
        help = "UDP port for P2P discovery.",
        help_heading = "P2P options"
    )]
    pub discovery_port: String,
}

impl Default for Options {
    fn default() -> Self {
        Self {
            http_addr: Default::default(),
            http_port: Default::default(),
            log_level: Level::INFO,
            authrpc_addr: Default::default(),
            authrpc_port: Default::default(),
            authrpc_jwtsecret: Default::default(),
            p2p_enabled: Default::default(),
            p2p_addr: Default::default(),
            p2p_port: Default::default(),
            discovery_addr: Default::default(),
            discovery_port: Default::default(),
            network: Default::default(),
            bootnodes: Default::default(),
            datadir: Default::default(),
            syncmode: Default::default(),
            metrics_addr: "0.0.0.0".to_owned(),
            metrics_port: Default::default(),
            metrics_enabled: Default::default(),
            dev: Default::default(),
            evm: Default::default(),
            force: false,
        }
    }
}

#[allow(clippy::large_enum_variant)]
#[derive(ClapSubcommand)]
pub enum Subcommand {
    #[command(name = "removedb", about = "Remove the database")]
    RemoveDB,
    #[command(name = "import", about = "Import blocks to the database")]
    Import {
        #[arg(
            required = true,
            value_name = "FILE_PATH/FOLDER",
            help = "Path to a RLP chain file or a folder containing files with individual Blocks"
        )]
        path: String,
        #[arg(long = "removedb", action = ArgAction::SetTrue)]
        removedb: bool,
        #[arg(long, action = ArgAction::SetTrue)]
        l2: bool,
    },
    #[command(
        name = "export",
        about = "Export blocks in the current chain into a file in rlp encoding"
    )]
    Export {
        #[arg(
            required = true,
            value_name = "FILE_PATH",
            help = "Path to the file where the rlp blocks will be written to"
        )]
        path: String,
        #[arg(
            long = "first",
            value_name = "NUMBER",
            help = "First block number to export"
        )]
        first: Option<u64>,
        #[arg(
            long = "last",
            value_name = "NUMBER",
            help = "Last block number to export"
        )]
        last: Option<u64>,
    },
    #[command(
        name = "compute-state-root",
        about = "Compute the state root from a genesis file"
    )]
    ComputeStateRoot {
        #[arg(
            required = true,
            long = "path",
            value_name = "GENESIS_FILE_PATH",
            help = "Path to the genesis json file"
        )]
        genesis_path: PathBuf,
    },
    #[command(subcommand)]
    L2(l2::Command),
}

impl Subcommand {
    pub async fn run(self, opts: &Options) -> eyre::Result<()> {
        // L2 has its own init_tracing because of the ethrex monitor
        match self {
            Self::L2(_) => {}
            _ => init_tracing(opts),
        }
        match self {
            Subcommand::RemoveDB => {
                remove_db(Path::new(&opts.datadir), opts.force);
            }
            Subcommand::Import { path, removedb, l2 } => {
                if removedb {
                    Box::pin(async { Self::RemoveDB.run(opts).await }).await?;
                }

                let network = get_network(opts);
                let genesis = network.get_genesis()?;
<<<<<<< HEAD
                import_blocks(
                    Path::new(&path),
                    Path::new(&opts.datadir),
                    genesis,
                    opts.evm,
                )
                .await?;
=======
                let blockchain_type = if l2 {
                    BlockchainType::L2
                } else {
                    BlockchainType::L1
                };
                import_blocks(&path, &opts.datadir, genesis, opts.evm, blockchain_type).await?;
>>>>>>> bc82ed12
            }
            Subcommand::Export { path, first, last } => {
                export_blocks(Path::new(&path), Path::new(&opts.datadir), first, last).await
            }
            Subcommand::ComputeStateRoot { genesis_path } => {
                let genesis = Network::from(genesis_path).get_genesis()?;
                let state_root = genesis.compute_state_root();
                println!("{state_root:#x}");
            }
            Subcommand::L2(command) => command.run().await?,
        }
        Ok(())
    }
}

pub fn remove_db(datadir: &Path, force: bool) {
    let data_dir = set_datadir(Some(datadir), None);

    if data_dir.exists() {
        if force {
            std::fs::remove_dir_all(&data_dir).expect("Failed to remove data directory");
            info!("Database removed successfully.");
        } else {
            print!("Are you sure you want to remove the database? (y/n): ");
            io::stdout().flush().unwrap();

            let mut input = String::new();
            io::stdin().read_line(&mut input).unwrap();

            if input.trim().eq_ignore_ascii_case("y") {
                std::fs::remove_dir_all(&data_dir).expect("Failed to remove data directory");
                println!("Database removed successfully.");
            } else {
                println!("Operation canceled.");
            }
        }
    } else {
        warn!("Data directory does not exist: {:?}", data_dir);
    }
}

pub async fn import_blocks(
    path: &Path,
    data_dir: &Path,
    genesis: Genesis,
    evm: EvmEngine,
    blockchain_type: BlockchainType,
) -> Result<(), ChainError> {
<<<<<<< HEAD
    let data_dir_actual = set_datadir(Some(data_dir), None);
    let store = init_store(&data_dir_actual, genesis).await;
    let blockchain = init_blockchain(evm, store.clone());
    let path_metadata = metadata(path).expect("Failed to read path");
    let blocks = if path_metadata.is_dir() {
        let mut blocks = vec![];
        let dir_reader = read_dir(path).expect("Failed to read blocks directory");
        for file_res in dir_reader {
            let file = file_res.expect("Failed to open file in directory");
            let block_file_path = file.path();
            blocks.push(utils::read_block_file(&block_file_path));
        }
        blocks
    } else {
        info!("Importing blocks from chain file: {:?}", path);
        utils::read_chain_file(path)
=======
    let data_dir = set_datadir(data_dir);
    let store = init_store(&data_dir, genesis).await;
    let blockchain = init_blockchain(evm, store.clone(), blockchain_type);
    let path_metadata = metadata(path).expect("Failed to read path");

    // If it's an .rlp file it will be just one chain, but if it's a directory there can be multiple chains.
    let chains: Vec<Vec<Block>> = if path_metadata.is_dir() {
        info!("Importing blocks from directory: {path}");
        let mut entries: Vec<_> = read_dir(path)
            .expect("Failed to read blocks directory")
            .map(|res| res.expect("Failed to open file in directory").path())
            .collect();

        // Sort entries to process files in order (e.g., 1.rlp, 2.rlp, ...)
        entries.sort();

        entries
            .iter()
            .map(|entry| {
                let path_str = entry.to_str().expect("Couldn't convert path to string");
                info!("Importing blocks from chain file: {path_str}");
                utils::read_chain_file(path_str)
            })
            .collect()
    } else {
        info!("Importing blocks from chain file: {path}");
        vec![utils::read_chain_file(path)]
>>>>>>> bc82ed12
    };

    for blocks in chains {
        let size = blocks.len();
        let numbers_and_hashes = blocks
            .iter()
            .map(|b| (b.header.number, b.hash()))
            .collect::<Vec<_>>();
        // Execute block by block
        for block in &blocks {
            let hash = block.hash();
            let number = block.header.number;
            info!("Adding block {number} with hash {hash:#x}.");
            // Check if the block is already in the blockchain, if it is do nothing, if not add it
            let block_number = store.get_block_number(hash).await.map_err(|_e| {
                ChainError::Custom(String::from(
                    "Couldn't check if block is already in the blockchain",
                ))
            })?;

            if block_number.is_some() {
                info!("Block {} is already in the blockchain", block.hash());
                continue;
            }

            blockchain
                .add_block(block)
                .await
                .inspect_err(|_| warn!("Failed to add block {number} with hash {hash:#x}",))?;
        }

        _ = store
            .mark_chain_as_canonical(&numbers_and_hashes)
            .await
            .inspect_err(|error| warn!("Failed to apply fork choice: {}", error));

        // Make head canonical and label all special blocks correctly.
        if let Some(block) = blocks.last() {
            store
                .update_finalized_block_number(block.header.number)
                .await?;
            store.update_safe_block_number(block.header.number).await?;
            store
                .update_latest_block_number(block.header.number)
                .await?;
        }

        info!("Added {size} blocks to blockchain");
    }
    Ok(())
}

pub async fn export_blocks(
    path: &Path,
    data_dir: &Path,
    first_number: Option<u64>,
    last_number: Option<u64>,
) {
    let data_dir_actual = set_datadir(Some(data_dir), None);
    let store = open_store(&data_dir_actual);
    let start = first_number.unwrap_or_default();
    // If we have no latest block then we don\'t have any blocks to export
    let latest_number = match store.get_latest_block_number().await {
        Ok(number) => number,
        Err(StoreError::MissingLatestBlockNumber) => {
            warn!("No blocks in the current chain, nothing to export!");
            return;
        }
        Err(_) => panic!("Internal DB Error"),
    };
    // Check that the requested range doesn\'t exceed our current chain length
    if last_number.is_some_and(|number| number > latest_number) {
        warn!(
            "The requested block range exceeds the current amount of blocks in the chain {latest_number}"
        );
        return;
    }
    let end = last_number.unwrap_or(latest_number);
    // Check that the requested range makes sense
    if start > end {
        warn!("Cannot export block range [{start}..{end}], please input a valid range");
        return;
    }
    // Fetch blocks from the store and export them to the file
    let mut file = File::create(path).expect("Failed to open file");
    let mut buffer = vec![];
    let mut last_output = Instant::now();
    for n in start..=end {
        let block = store
            .get_block_by_number(n)
            .await
            .ok()
            .flatten()
            .expect("Failed to read block from DB");
        block.encode(&mut buffer);
        // Exporting the whole chain can take a while, so we need to show some output in the meantime
        if last_output.elapsed() > Duration::from_secs(5) {
            info!("Exporting block {n}/{end}, {}% done", n * 100 / end);
            last_output = Instant::now();
        }
        file.write_all(&buffer).expect("Failed to write to file");
        buffer.clear();
    }
    info!("Exported {} blocks to file {:?}", end - start, path);
}<|MERGE_RESOLUTION|>--- conflicted
+++ resolved
@@ -15,11 +15,10 @@
 use tracing::{Level, info, warn};
 
 use crate::{
-    DEFAULT_DATADIR,
     initializers::{get_network, init_blockchain, init_store, init_tracing, open_store},
     l2,
     networks::Network,
-    utils::{self, get_client_version, set_datadir},
+    utils::{self, get_client_version, init_datadir},
 };
 
 #[allow(clippy::upper_case_acronyms)]
@@ -50,13 +49,22 @@
         long = "datadir",
         value_name = "DATABASE_DIRECTORY",
         help = "If the datadir is the word `memory`, ethrex will use the InMemory Engine",
-        default_value = DEFAULT_DATADIR,
         help = "Receives the name of the directory where the Database is located.",
         long_help = "If the datadir is the word `memory`, ethrex will use the `InMemory Engine`.",
         help_heading = "Node options",
         env = "ETHREX_DATADIR"
     )]
-    pub datadir: String,
+    pub datadir: Option<PathBuf>,
+    #[arg(
+        long = "chain",
+        value_name = "CHAIN_NAME",
+        help = "If the datadir is the word `memory`, ethrex will use the InMemory Engine",
+        help = "Receives the name of the directory where the Database is located.",
+        long_help = "If the datadir is the word `memory`, ethrex will use the `InMemory Engine`.",
+        help_heading = "Node options",
+        env = "ETHREX_CHAIN"
+    )]
+    pub chain: Option<String>,
     #[arg(
         long = "force",
         help = "Force remove the database",
@@ -207,6 +215,7 @@
             network: Default::default(),
             bootnodes: Default::default(),
             datadir: Default::default(),
+            chain: Default::default(),
             syncmode: Default::default(),
             metrics_addr: "0.0.0.0".to_owned(),
             metrics_port: Default::default(),
@@ -230,7 +239,7 @@
             value_name = "FILE_PATH/FOLDER",
             help = "Path to a RLP chain file or a folder containing files with individual Blocks"
         )]
-        path: String,
+        path: PathBuf,
         #[arg(long = "removedb", action = ArgAction::SetTrue)]
         removedb: bool,
         #[arg(long, action = ArgAction::SetTrue)]
@@ -280,13 +289,13 @@
 impl Subcommand {
     pub async fn run(self, opts: &Options) -> eyre::Result<()> {
         // L2 has its own init_tracing because of the ethrex monitor
-        match self {
-            Self::L2(_) => {}
-            _ => init_tracing(opts),
+        if !matches!(self, Self::L2(_)) {
+            init_tracing(opts);
         }
         match self {
             Subcommand::RemoveDB => {
-                remove_db(Path::new(&opts.datadir), opts.force);
+                let datadir = init_datadir(opts.datadir.clone(), opts.chain.clone());
+                remove_db(&datadir, opts.force);
             }
             Subcommand::Import { path, removedb, l2 } => {
                 if removedb {
@@ -295,43 +304,40 @@
 
                 let network = get_network(opts);
                 let genesis = network.get_genesis()?;
-<<<<<<< HEAD
-                import_blocks(
-                    Path::new(&path),
-                    Path::new(&opts.datadir),
-                    genesis,
-                    opts.evm,
-                )
-                .await?;
-=======
+                let datadir = init_datadir(opts.datadir.clone(), opts.chain.clone());
                 let blockchain_type = if l2 {
                     BlockchainType::L2
                 } else {
                     BlockchainType::L1
                 };
-                import_blocks(&path, &opts.datadir, genesis, opts.evm, blockchain_type).await?;
->>>>>>> bc82ed12
+                import_blocks(
+                    &path,
+                    &datadir,
+                    genesis,
+                    opts.evm,
+                    blockchain_type,
+                )
+                .await?;
             }
             Subcommand::Export { path, first, last } => {
-                export_blocks(Path::new(&path), Path::new(&opts.datadir), first, last).await
+                let datadir = init_datadir(opts.datadir.clone(), opts.chain.clone());
+                export_blocks(Path::new(&path), &datadir, first, last).await
             }
             Subcommand::ComputeStateRoot { genesis_path } => {
                 let genesis = Network::from(genesis_path).get_genesis()?;
                 let state_root = genesis.compute_state_root();
                 println!("{state_root:#x}");
             }
-            Subcommand::L2(command) => command.run().await?,
+            Subcommand::L2(command) => command.run(opts).await?,
         }
         Ok(())
     }
 }
 
 pub fn remove_db(datadir: &Path, force: bool) {
-    let data_dir = set_datadir(Some(datadir), None);
-
-    if data_dir.exists() {
+    if datadir.exists() {
         if force {
-            std::fs::remove_dir_all(&data_dir).expect("Failed to remove data directory");
+            std::fs::remove_dir_all(datadir).expect("Failed to remove data directory");
             info!("Database removed successfully.");
         } else {
             print!("Are you sure you want to remove the database? (y/n): ");
@@ -341,14 +347,14 @@
             io::stdin().read_line(&mut input).unwrap();
 
             if input.trim().eq_ignore_ascii_case("y") {
-                std::fs::remove_dir_all(&data_dir).expect("Failed to remove data directory");
+                std::fs::remove_dir_all(datadir).expect("Failed to remove data directory");
                 println!("Database removed successfully.");
             } else {
                 println!("Operation canceled.");
             }
         }
     } else {
-        warn!("Data directory does not exist: {:?}", data_dir);
+        warn!("Data directory does not exist: {:?}", datadir);
     }
 }
 
@@ -359,32 +365,13 @@
     evm: EvmEngine,
     blockchain_type: BlockchainType,
 ) -> Result<(), ChainError> {
-<<<<<<< HEAD
-    let data_dir_actual = set_datadir(Some(data_dir), None);
-    let store = init_store(&data_dir_actual, genesis).await;
-    let blockchain = init_blockchain(evm, store.clone());
-    let path_metadata = metadata(path).expect("Failed to read path");
-    let blocks = if path_metadata.is_dir() {
-        let mut blocks = vec![];
-        let dir_reader = read_dir(path).expect("Failed to read blocks directory");
-        for file_res in dir_reader {
-            let file = file_res.expect("Failed to open file in directory");
-            let block_file_path = file.path();
-            blocks.push(utils::read_block_file(&block_file_path));
-        }
-        blocks
-    } else {
-        info!("Importing blocks from chain file: {:?}", path);
-        utils::read_chain_file(path)
-=======
-    let data_dir = set_datadir(data_dir);
-    let store = init_store(&data_dir, genesis).await;
+    let store = init_store(data_dir, genesis).await;
     let blockchain = init_blockchain(evm, store.clone(), blockchain_type);
     let path_metadata = metadata(path).expect("Failed to read path");
 
     // If it's an .rlp file it will be just one chain, but if it's a directory there can be multiple chains.
     let chains: Vec<Vec<Block>> = if path_metadata.is_dir() {
-        info!("Importing blocks from directory: {path}");
+        info!("Importing blocks from directory: {:?}", path);
         let mut entries: Vec<_> = read_dir(path)
             .expect("Failed to read blocks directory")
             .map(|res| res.expect("Failed to open file in directory").path())
@@ -396,15 +383,13 @@
         entries
             .iter()
             .map(|entry| {
-                let path_str = entry.to_str().expect("Couldn't convert path to string");
-                info!("Importing blocks from chain file: {path_str}");
-                utils::read_chain_file(path_str)
+                info!("Importing blocks from chain file: {:?}", entry);
+                utils::read_chain_file(entry)
             })
             .collect()
     } else {
-        info!("Importing blocks from chain file: {path}");
+        info!("Importing blocks from chain file: {:?}", path);
         vec![utils::read_chain_file(path)]
->>>>>>> bc82ed12
     };
 
     for blocks in chains {
@@ -463,8 +448,7 @@
     first_number: Option<u64>,
     last_number: Option<u64>,
 ) {
-    let data_dir_actual = set_datadir(Some(data_dir), None);
-    let store = open_store(&data_dir_actual);
+    let store = open_store(data_dir);
     let start = first_number.unwrap_or_default();
     // If we have no latest block then we don\'t have any blocks to export
     let latest_number = match store.get_latest_block_number().await {
