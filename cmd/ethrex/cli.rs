--- conflicted
+++ resolved
@@ -3,7 +3,6 @@
     path::Path,
 };
 
-<<<<<<< HEAD
 use clap::{ArgAction, Parser as ClapParser, Subcommand as ClapSubcommand};
 use ethrex_p2p::{sync::SyncMode, types::Node};
 use ethrex_vm::backends::EvmEngine;
@@ -19,10 +18,13 @@
 
 #[allow(clippy::upper_case_acronyms)]
 #[derive(ClapParser)]
-#[command(name="ethrex", author, version=VERSION_STRING, about, long_about = None)]
+#[command(name="ethrex", author = "Lambdaclass", version=VERSION_STRING, about, about = "ethrex Execution client")]
 pub struct CLI {
     #[clap(flatten)]
     pub opts: Options,
+    #[cfg(feature = "l2")]
+    #[clap(flatten)]
+    pub l2_opts: L2Options,
     #[cfg(feature = "based")]
     #[clap(flatten)]
     pub based_opts: BasedOptions,
@@ -178,6 +180,17 @@
     }
 }
 
+#[derive(ClapParser)]
+pub struct L2Options {
+    #[arg(
+        long = "sponsorable-addresses",
+        value_name = "SPONSORABLE_ADDRESSES_PATH",
+        help = "Path to a file containing addresses of contracts to which ethrex_SendTransaction should sponsor txs",
+        help_heading = "L2 options"
+    )]
+    pub sponsorable_addresses_file_path: Option<String>,
+}
+
 #[cfg(feature = "based")]
 #[derive(ClapParser)]
 pub struct BasedOptions {
@@ -285,205 +298,4 @@
         }
         Ok(())
     }
-=======
-pub fn cli() -> Command {
-    let cmd = Command::new("ethrex")
-        .about("ethrex Execution client")
-        .author("Lambdaclass")
-        .arg(
-            Arg::new("http.addr")
-                .long("http.addr")
-                .default_value("localhost")
-                .value_name("ADDRESS")
-                .action(ArgAction::Set),
-        )
-        .arg(
-            Arg::new("http.port")
-                .long("http.port")
-                .default_value("8545")
-                .value_name("PORT")
-                .action(ArgAction::Set),
-        )
-        .arg(
-            Arg::new("log.level")
-                .long("log.level")
-                .default_value(Level::INFO.as_str())
-                .value_name("LOG_LEVEL")
-                .required(false)
-                .action(ArgAction::Set),
-        )
-        .arg(
-            Arg::new("authrpc.addr")
-                .long("authrpc.addr")
-                .default_value("localhost")
-                .value_name("ADDRESS")
-                .action(ArgAction::Set),
-        )
-        .arg(
-            Arg::new("authrpc.port")
-                .long("authrpc.port")
-                .default_value("8551")
-                .value_name("PORT")
-                .action(ArgAction::Set),
-        )
-        .arg(
-            Arg::new("authrpc.jwtsecret")
-                .long("authrpc.jwtsecret")
-                .default_value("jwt.hex")
-                .value_name("JWTSECRET_PATH")
-                .action(ArgAction::Set),
-        )
-        .arg(
-            Arg::new("p2p.enabled")
-                .long("p2p.enabled")
-                .required(false)
-                .default_value(if cfg!(feature = "l2") { "false" } else { "true" })
-                .value_name("P2P_ENABLED")
-                .action(clap::ArgAction::SetTrue),
-        )
-        .arg(
-            Arg::new("p2p.addr")
-                .long("p2p.addr")
-                .default_value("0.0.0.0")
-                .value_name("ADDRESS")
-                .action(ArgAction::Set),
-        )
-        .arg(
-            Arg::new("p2p.port")
-                .long("p2p.port")
-                .default_value("30303")
-                .value_name("PORT")
-                .action(ArgAction::Set),
-        )
-        .arg(
-            Arg::new("discovery.addr")
-                .long("discovery.addr")
-                .default_value("0.0.0.0")
-                .value_name("ADDRESS")
-                .action(ArgAction::Set),
-        )
-        .arg(
-            Arg::new("discovery.port")
-                .long("discovery.port")
-                .default_value("30303")
-                .value_name("PORT")
-                .action(ArgAction::Set),
-        )
-        .arg(
-            Arg::new("network")
-                .long("network")
-                .value_name("GENESIS_FILE_PATH")
-                .action(ArgAction::Set),
-        )
-        .arg(
-            Arg::new("bootnodes")
-                .long("bootnodes")
-                .value_name("BOOTNODE_LIST")
-                .value_parser(clap::value_parser!(Node))
-                .value_delimiter(',')
-                .num_args(1..)
-                .action(ArgAction::Set),
-        )
-        .arg(
-            Arg::new("datadir")
-                .long("datadir")
-                .value_name("DATABASE_DIRECTORY")
-                .action(ArgAction::Set)
-                .help("If the datadir is the word `memory`, ethrex will use the InMemory Engine"),
-        )
-        .arg(
-            Arg::new("syncmode")
-                .long("syncmode")
-                .required(false)
-                .default_value("full")
-                .value_name("SYNC_MODE"),
-        )
-        .arg(
-            Arg::new("metrics.port")
-                .long("metrics.port")
-                .required(false)
-                .value_name("PROMETHEUS_METRICS_PORT"),
-        )
-        .arg(
-            Arg::new("dev")
-                .long("dev")
-                .required(false)
-                .action(clap::ArgAction::SetTrue) // This turns the flag into a boolean
-                .help("Used to create blocks without requiring a Consensus Client"),
-        )
-        .arg(
-            Arg::new("evm")
-                .long("evm")
-                .required(false)
-                .default_value("revm")
-                .value_name("EVM_BACKEND")
-                .help("Has to be `levm` or `revm`"),
-        )
-        .subcommand(
-            Command::new("removedb").about("Remove the database").arg(
-                Arg::new("datadir")
-                    .long("datadir")
-                    .value_name("DATABASE_DIRECTORY")
-                    .action(ArgAction::Set),
-            ),
-        )
-        .subcommand(
-            Command::new("import")
-                .about("Import blocks to the database") 
-                .arg(
-                    Arg::new("path")
-                        .required(true)
-                        .value_name("FILE_PATH/FOLDER")
-                        .help("Path to a RLP chain file or a folder containing files with individual Blocks")
-                        .action(ArgAction::Set),
-                )
-                .arg(
-                    Arg::new("removedb")
-                        .long("removedb")
-                        .required(false)
-                        .action(clap::ArgAction::SetTrue)
-                )
-        );
-    #[cfg(feature = "based")]
-    let cmd = cmd
-        .arg(
-            Arg::new("gateway.addr")
-                .long("gateway.addr")
-                .default_value("0.0.0.0")
-                .value_name("GATEWAY_ADDRESS")
-                .action(ArgAction::Set),
-        )
-        .arg(
-            Arg::new("gateway.eth_port")
-                .long("gateway.eth_port")
-                .default_value("8546")
-                .value_name("GATEWAY_ETH_PORT")
-                .action(ArgAction::Set),
-        )
-        .arg(
-            Arg::new("gateway.auth_port")
-                .long("gateway.auth_port")
-                .default_value("8553")
-                .value_name("GATEWAY_AUTH_PORT")
-                .action(ArgAction::Set),
-        )
-        .arg(
-            Arg::new("gateway.jwtsecret")
-                .long("gateway.jwtsecret")
-                .default_value("jwt.hex")
-                .value_name("GATEWAY_JWTSECRET_PATH")
-                .action(ArgAction::Set),
-        );
-    #[cfg(feature="l2")]
-    let cmd = cmd.arg(
-        Arg::new("sponsorable_addresses")
-            .long("sponsorable_addresses")
-            .value_name("SPONSORABLE_ADDRESSES_PATH")
-            .action(ArgAction::Set)
-            .required(false)
-            .help("Path to a file containing addresses of contracts to wich ethrex_SendTransaction should sponsor txs"),
-    );
-
-    cmd
->>>>>>> 0b51b10a
 }