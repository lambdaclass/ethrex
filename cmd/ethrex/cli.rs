--- conflicted
+++ resolved
@@ -386,27 +386,13 @@
         info!("Importing blocks from chain file: {path}");
         vec![utils::read_chain_file(path)]
     };
-<<<<<<< HEAD
-    let size = blocks.len();
-    let numbers_and_hashes = blocks
-        .iter()
-        .map(|b| (b.header.number, b.hash()))
-        .collect::<Vec<_>>();
-    for block in &blocks {
-        let hash = block.hash();
-        let number = block.header.number;
-        info!("Adding block {number} with hash {hash:#x}.");
-        // Check if the block is already in the blockchain, if it is do nothing, if not add it
-        let block_number = store.get_block_number(hash).await.map_err(|_e| {
-            ChainError::Custom(String::from(
-                "Couldn't check if block is already in the blockchain",
-            ))
-        })?;
-=======
->>>>>>> 05323766
 
     for blocks in chains {
         let size = blocks.len();
+        let numbers_and_hashes = blocks
+            .iter()
+            .map(|b| (b.header.number, b.hash()))
+            .collect::<Vec<_>>();
         // Execute block by block
         for block in &blocks {
             let hash = block.hash();
@@ -431,16 +417,10 @@
         }
 
         _ = store
-            .mark_chain_as_canonical(&blocks)
+            .mark_chain_as_canonical(&numbers_and_hashes)
             .await
             .inspect_err(|error| warn!("Failed to apply fork choice: {}", error));
 
-<<<<<<< HEAD
-    store
-        .mark_chain_as_canonical(&numbers_and_hashes)
-        .await
-        .inspect_err(|error| warn!("Failed to apply fork choice: {}", error))?;
-=======
         // Make head canonical and label all special blocks correctly.
         if let Some(block) = blocks.last() {
             store
@@ -451,7 +431,6 @@
                 .update_latest_block_number(block.header.number)
                 .await?;
         }
->>>>>>> 05323766
 
         info!("Added {size} blocks to blockchain");
     }
