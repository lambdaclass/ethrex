--- conflicted
+++ resolved
@@ -108,7 +108,6 @@
         help_heading = "Node options")]
     pub log_level: Level,
     #[arg(
-<<<<<<< HEAD
         long = "log.filename",
         value_name = "LOG_FILENAME",
         help = "Filename for log file (will be created in log.dir)",
@@ -123,7 +122,7 @@
         help_heading = "Node options"
     )]
     pub log_dir: String,
-=======
+    #[arg(    
         help = "Maximum size of the mempool in number of transactions",
         long = "mempool.maxsize",
         default_value_t = 10_000,
@@ -131,7 +130,6 @@
         help_heading = "Node options"
     )]
     pub mempool_max_size: usize,
->>>>>>> 7b08d9ea
     #[arg(
         long = "http.addr",
         default_value = "0.0.0.0",
@@ -262,13 +260,10 @@
             metrics_enabled: Default::default(),
             dev: Default::default(),
             force: false,
-<<<<<<< HEAD
             log_filename: Default::default(),
             log_dir: "logs".to_string(),
-=======
             mempool_max_size: Default::default(),
             extra_data: get_minimal_client_version(),
->>>>>>> 7b08d9ea
         }
     }
 }
