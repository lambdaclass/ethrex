use std::{
    fs::{File, metadata, read_dir},
    io::{self, Write},
    path::{Path, PathBuf},
    time::{Duration, Instant},
};

use clap::{ArgAction, Parser as ClapParser, Subcommand as ClapSubcommand};
use ethrex_blockchain::{BlockchainType, error::ChainError};
use ethrex_common::types::{Block, Genesis};
use ethrex_p2p::{sync::SyncMode, types::Node};
use ethrex_rlp::encode::RLPEncode;
use ethrex_storage::error::StoreError;
use ethrex_vm::EvmEngine;
use tracing::{Level, info, warn};

use crate::{
    DEFAULT_DATADIR,
    initializers::{get_network, init_blockchain, init_l1, init_store, init_tracing, open_store},
    l2::{self, SequencerOptions},
    networks::Network,
    utils::{self, get_client_version, set_datadir},
};

const DB_ETHREX_DEV_L1: &str = "dev_ethrex_l1";
const DB_ETHREX_DEV_L2: &str = "dev_ethrex_l2";

#[allow(clippy::upper_case_acronyms)]
#[derive(ClapParser)]
#[command(name="ethrex", author = "Lambdaclass", version=get_client_version(), about = "ethrex Execution client")]
pub struct CLI {
    #[command(flatten)]
    pub opts: Options,
    #[command(subcommand)]
    pub command: Option<Subcommand>,
}

#[derive(ClapParser, Debug)]
pub struct Options {
    #[arg(
        long = "network",
        value_name = "GENESIS_FILE_PATH",
        help = "Receives a `Genesis` struct in json format. You can look at some example genesis files at `fixtures/genesis/*`.",
        long_help = "Alternatively, the name of a known network can be provided instead to use its preset genesis file and include its preset bootnodes. The networks currently supported include holesky, sepolia, hoodi and mainnet. If not specified, defaults to mainnet.",
        help_heading = "Node options",
        env = "ETHREX_NETWORK",
        value_parser = clap::value_parser!(Network),
    )]
    pub network: Option<Network>,
    #[arg(long = "bootnodes", value_parser = clap::value_parser!(Node), value_name = "BOOTNODE_LIST", value_delimiter = ',', num_args = 1.., help = "Comma separated enode URLs for P2P discovery bootstrap.", help_heading = "P2P options")]
    pub bootnodes: Vec<Node>,
    #[arg(
        long = "datadir",
        value_name = "DATABASE_DIRECTORY",
        help = "If the datadir is the word `memory`, ethrex will use the InMemory Engine",
        default_value = DEFAULT_DATADIR,
        help = "Receives the name of the directory where the Database is located.",
        long_help = "If the datadir is the word `memory`, ethrex will use the `InMemory Engine`.",
        help_heading = "Node options",
        env = "ETHREX_DATADIR"
    )]
    pub datadir: String,
    #[arg(
        long = "force",
        help = "Force remove the database",
        long_help = "Delete the database without confirmation.",
        action = clap::ArgAction::SetTrue,
        help_heading = "Node options"
    )]
    pub force: bool,
    #[arg(long = "syncmode", default_value = "full", value_name = "SYNC_MODE", value_parser = utils::parse_sync_mode, help = "The way in which the node will sync its state.", long_help = "Can be either \"full\" or \"snap\" with \"full\" as default value.", help_heading = "P2P options")]
    pub syncmode: SyncMode,
    #[arg(
        long = "metrics.addr",
        value_name = "ADDRESS",
        default_value = "0.0.0.0",
        help_heading = "Node options"
    )]
    pub metrics_addr: String,
    #[arg(
        long = "metrics.port",
        value_name = "PROMETHEUS_METRICS_PORT",
        default_value = "9090", // Default Prometheus port (https://prometheus.io/docs/tutorials/getting_started/#show-me-how-it-is-done).
        help_heading = "Node options",
        env = "ETHREX_METRICS_PORT"
    )]
    pub metrics_port: String,
    #[arg(
        long = "metrics",
        action = ArgAction::SetTrue,
        help = "Enable metrics collection and exposition",
        help_heading = "Node options"
    )]
    pub metrics_enabled: bool,
    #[arg(
        long = "dev",
        action = ArgAction::SetTrue,
        help = "Used to create blocks without requiring a Consensus Client",
        long_help = "If set it will be considered as `true`. If `--network` is not specified, it will default to a custom local devnet. The Binary has to be built with the `dev` feature enabled.",
        help_heading = "Node options"
    )]
    pub dev: bool,
    #[arg(
        long = "evm",
        default_value_t = EvmEngine::default(),
        value_name = "EVM_BACKEND",
        help = "Has to be `levm` or `revm`",
        value_parser = utils::parse_evm_engine,
        help_heading = "Node options",
        env = "ETHREX_EVM")]
    pub evm: EvmEngine,
    #[arg(
        long = "log.level",
        default_value_t = Level::INFO,
        value_name = "LOG_LEVEL",
        help = "The verbosity level used for logs.",
        long_help = "Possible values: info, debug, trace, warn, error",
        help_heading = "Node options")]
    pub log_level: Level,
    #[arg(
        long = "http.addr",
        default_value = "localhost",
        value_name = "ADDRESS",
        help = "Listening address for the http rpc server.",
        help_heading = "RPC options",
        env = "ETHREX_HTTP_ADDR"
    )]
    pub http_addr: String,
    #[arg(
        long = "http.port",
        default_value = "8545",
        value_name = "PORT",
        help = "Listening port for the http rpc server.",
        help_heading = "RPC options",
        env = "ETHREX_HTTP_PORT"
    )]
    pub http_port: String,
    #[arg(
        long = "authrpc.addr",
        default_value = "localhost",
        value_name = "ADDRESS",
        help = "Listening address for the authenticated rpc server.",
        help_heading = "RPC options"
    )]
    pub authrpc_addr: String,
    #[arg(
        long = "authrpc.port",
        default_value = "8551",
        value_name = "PORT",
        help = "Listening port for the authenticated rpc server.",
        help_heading = "RPC options"
    )]
    pub authrpc_port: String,
    #[arg(
        long = "authrpc.jwtsecret",
        default_value = "jwt.hex",
        value_name = "JWTSECRET_PATH",
        help = "Receives the jwt secret used for authenticated rpc requests.",
        help_heading = "RPC options"
    )]
    pub authrpc_jwtsecret: String,
    #[arg(long = "p2p.enabled", default_value = "true", value_name = "P2P_ENABLED", action = ArgAction::SetTrue, help_heading = "P2P options")]
    pub p2p_enabled: bool,
    #[arg(
        long = "p2p.addr",
        default_value = "0.0.0.0",
        value_name = "ADDRESS",
        help_heading = "P2P options"
    )]
    pub p2p_addr: String,
    #[arg(
        long = "p2p.port",
        default_value = "30303",
        value_name = "PORT",
        help_heading = "P2P options"
    )]
    pub p2p_port: String,
    #[arg(
        long = "discovery.addr",
        default_value = "0.0.0.0",
        value_name = "ADDRESS",
        help = "UDP address for P2P discovery.",
        help_heading = "P2P options"
    )]
    pub discovery_addr: String,
    #[arg(
        long = "discovery.port",
        default_value = "30303",
        value_name = "PORT",
        help = "UDP port for P2P discovery.",
        help_heading = "P2P options"
    )]
    pub discovery_port: String,
}

impl Options {
    pub fn default_l1() -> Self {
        Self {
            network: Some(Network::LocalDevnet),
            datadir: DB_ETHREX_DEV_L1.to_string(),
            dev: true,
            http_addr: "0.0.0.0".to_string(),
            http_port: "8545".to_string(),
            authrpc_port: "8551".to_string(),
            metrics_port: "9090".to_string(),
            authrpc_addr: "localhost".to_string(),
            authrpc_jwtsecret: "jwt.hex".to_string(),
            p2p_enabled: true,
            p2p_addr: "0.0.0.0".to_string(),
            p2p_port: "30303".to_string(),
            discovery_addr: "0.0.0.0".to_string(),
            discovery_port: "30303".to_string(),
            ..Default::default()
        }
    }

    pub fn default_l2() -> Self {
        Self {
            network: Some(Network::LocalDevnetL2),
            datadir: DB_ETHREX_DEV_L2.to_string(),
            metrics_port: "3702".into(),
            metrics_enabled: true,
            dev: true,
            http_addr: "0.0.0.0".into(),
            http_port: "1729".into(),
            authrpc_addr: "localhost".into(),
            authrpc_port: "8551".into(),
            authrpc_jwtsecret: "jwt.hex".into(),
            p2p_enabled: true,
            p2p_addr: "0.0.0.0".into(),
            p2p_port: "30303".into(),
            discovery_addr: "0.0.0.0".into(),
            discovery_port: "30303".into(),
            ..Default::default()
        }
    }
}

impl Default for Options {
    fn default() -> Self {
        Self {
            http_addr: Default::default(),
            http_port: Default::default(),
            log_level: Level::INFO,
            authrpc_addr: Default::default(),
            authrpc_port: Default::default(),
            authrpc_jwtsecret: Default::default(),
            p2p_enabled: Default::default(),
            p2p_addr: Default::default(),
            p2p_port: Default::default(),
            discovery_addr: Default::default(),
            discovery_port: Default::default(),
            network: Default::default(),
            bootnodes: Default::default(),
            datadir: Default::default(),
            syncmode: Default::default(),
            metrics_addr: "0.0.0.0".to_owned(),
            metrics_port: Default::default(),
            metrics_enabled: Default::default(),
            dev: Default::default(),
            evm: Default::default(),
            force: false,
        }
    }
}

#[allow(clippy::large_enum_variant)]
#[derive(ClapSubcommand)]
pub enum Subcommand {
    #[command(name = "removedb", about = "Remove the database")]
    RemoveDB {
        #[arg(long = "datadir", value_name = "DATABASE_DIRECTORY", default_value = DEFAULT_DATADIR, required = false)]
        datadir: String,
        #[arg(long = "force", help = "Force remove the database without confirmation", action = clap::ArgAction::SetTrue)]
        force: bool,
    },
    #[command(name = "import", about = "Import blocks to the database")]
    Import {
        #[arg(
            required = true,
            value_name = "FILE_PATH/FOLDER",
            help = "Path to a RLP chain file or a folder containing files with individual Blocks"
        )]
        path: String,
        #[arg(long = "removedb", action = ArgAction::SetTrue)]
        removedb: bool,
        #[arg(long, action = ArgAction::SetTrue)]
        l2: bool,
    },
    #[command(
        name = "export",
        about = "Export blocks in the current chain into a file in rlp encoding"
    )]
    Export {
        #[arg(
            required = true,
            value_name = "FILE_PATH",
            help = "Path to the file where the rlp blocks will be written to"
        )]
        path: String,
        #[arg(
            long = "first",
            value_name = "NUMBER",
            help = "First block number to export"
        )]
        first: Option<u64>,
        #[arg(
            long = "last",
            value_name = "NUMBER",
            help = "Last block number to export"
        )]
        last: Option<u64>,
    },
    #[command(
        name = "compute-state-root",
        about = "Compute the state root from a genesis file"
    )]
    ComputeStateRoot {
        #[arg(
            required = true,
            long = "path",
            value_name = "GENESIS_FILE_PATH",
            help = "Path to the genesis json file"
        )]
        genesis_path: PathBuf,
    },
    #[command(name = "l2")]
    L2(l2::L2Command),
}

impl Subcommand {
    pub async fn run(self, opts: &Options) -> eyre::Result<()> {
        // L2 has its own init_tracing because of the ethrex monitor
        match self {
<<<<<<< HEAD
            Self::L2 { options: _ } => {}
=======
            Self::L2(_) => {}
>>>>>>> 7cae2e62
            _ => init_tracing(opts),
        }
        match self {
            Subcommand::RemoveDB { datadir, force } => {
                remove_db(&datadir, force);
            }
            Subcommand::Import { path, removedb, l2 } => {
                if removedb {
                    remove_db(&opts.datadir.clone(), opts.force);
                }

                let network = get_network(opts);
                let genesis = network.get_genesis()?;
                let blockchain_type = if l2 {
                    BlockchainType::L2
                } else {
                    BlockchainType::L1
                };
                import_blocks(&path, &opts.datadir, genesis, opts.evm, blockchain_type).await?;
            }
            Subcommand::Export { path, first, last } => {
                export_blocks(&path, &opts.datadir, first, last).await
            }
            Subcommand::ComputeStateRoot { genesis_path } => {
                let genesis = Network::from(genesis_path).get_genesis()?;
                let state_root = genesis.compute_state_root();
                println!("{state_root:#x}");
            }
<<<<<<< HEAD
            Subcommand::L2Tools(command) => command.run().await?,
            Subcommand::L2 { options: l2_opts } => {
                l2::init_tracing(&l2_opts);
                let mut l2_options = l2_opts;

                if l2_options.node_opts.dev {
                    println!("Removing L1 and L2 databases...");
                    remove_db(DB_ETHREX_DEV_L1, true);
                    remove_db(DB_ETHREX_DEV_L2, true);
                    println!("Initializing L1");
                    init_l1(Options::default_l1()).await?;
                    println!("Deploying contracts...");
                    let contract_addresses = l2::deployer::ethrex_l2_l1_deployer(
                        l2::deployer::DeployerOptions::default(),
                    )
                    .await?;

                    l2_options = l2::options::Options {
                        node_opts: Options::default_l2(),
                        sequencer_opts: SequencerOptions {
                            monitor: true,
                            ..Default::default()
                        },
                        ..Default::default()
                    };
                    l2_options
                        .sequencer_opts
                        .committer_opts
                        .on_chain_proposer_address =
                        Some(contract_addresses.on_chain_proposer_address);
                    l2_options.sequencer_opts.watcher_opts.bridge_address =
                        Some(contract_addresses.bridge_address);
                    println!("Initializing L2");
                }
                l2::init_l2(l2_options).await?;
            }
=======
            Subcommand::L2(command) => command.run().await?,
>>>>>>> 7cae2e62
        }
        Ok(())
    }
}

pub fn remove_db(datadir: &str, force: bool) {
    let data_dir = set_datadir(datadir);
    let path = Path::new(&data_dir);

    if path.exists() {
        if force {
            std::fs::remove_dir_all(path).expect("Failed to remove data directory");
            info!("Database removed successfully.");
        } else {
            print!("Are you sure you want to remove the database? (y/n): ");
            io::stdout().flush().unwrap();

            let mut input = String::new();
            io::stdin().read_line(&mut input).unwrap();

            if input.trim().eq_ignore_ascii_case("y") {
                std::fs::remove_dir_all(path).expect("Failed to remove data directory");
                println!("Database removed successfully.");
            } else {
                println!("Operation canceled.");
            }
        }
    } else {
        warn!("Data directory does not exist: {}", data_dir);
    }
}

pub async fn import_blocks(
    path: &str,
    data_dir: &str,
    genesis: Genesis,
    evm: EvmEngine,
    blockchain_type: BlockchainType,
) -> Result<(), ChainError> {
    let data_dir = set_datadir(data_dir);
    let store = init_store(&data_dir, genesis).await;
    let blockchain = init_blockchain(evm, store.clone(), blockchain_type);
    let path_metadata = metadata(path).expect("Failed to read path");

    // If it's an .rlp file it will be just one chain, but if it's a directory there can be multiple chains.
    let chains: Vec<Vec<Block>> = if path_metadata.is_dir() {
        info!("Importing blocks from directory: {path}");
        let mut entries: Vec<_> = read_dir(path)
            .expect("Failed to read blocks directory")
            .map(|res| res.expect("Failed to open file in directory").path())
            .collect();

        // Sort entries to process files in order (e.g., 1.rlp, 2.rlp, ...)
        entries.sort();

        entries
            .iter()
            .map(|entry| {
                let path_str = entry.to_str().expect("Couldn't convert path to string");
                info!("Importing blocks from chain file: {path_str}");
                utils::read_chain_file(path_str)
            })
            .collect()
    } else {
        info!("Importing blocks from chain file: {path}");
        vec![utils::read_chain_file(path)]
    };

    for blocks in chains {
        let size = blocks.len();
        let numbers_and_hashes = blocks
            .iter()
            .map(|b| (b.header.number, b.hash()))
            .collect::<Vec<_>>();
        // Execute block by block
        for block in &blocks {
            let hash = block.hash();
            let number = block.header.number;
            info!("Adding block {number} with hash {hash:#x}.");
            // Check if the block is already in the blockchain, if it is do nothing, if not add it
            let block_number = store.get_block_number(hash).await.map_err(|_e| {
                ChainError::Custom(String::from(
                    "Couldn't check if block is already in the blockchain",
                ))
            })?;

            if block_number.is_some() {
                info!("Block {} is already in the blockchain", block.hash());
                continue;
            }

            blockchain
                .add_block(block)
                .await
                .inspect_err(|_| warn!("Failed to add block {number} with hash {hash:#x}",))?;
        }

        _ = store
            .mark_chain_as_canonical(&numbers_and_hashes)
            .await
            .inspect_err(|error| warn!("Failed to apply fork choice: {}", error));

        // Make head canonical and label all special blocks correctly.
        if let Some(block) = blocks.last() {
            store
                .update_finalized_block_number(block.header.number)
                .await?;
            store.update_safe_block_number(block.header.number).await?;
            store
                .update_latest_block_number(block.header.number)
                .await?;
        }

        info!("Added {size} blocks to blockchain");
    }
    Ok(())
}

pub async fn export_blocks(
    path: &str,
    data_dir: &str,
    first_number: Option<u64>,
    last_number: Option<u64>,
) {
    let data_dir = set_datadir(data_dir);
    let store = open_store(&data_dir);
    let start = first_number.unwrap_or_default();
    // If we have no latest block then we don't have any blocks to export
    let latest_number = match store.get_latest_block_number().await {
        Ok(number) => number,
        Err(StoreError::MissingLatestBlockNumber) => {
            warn!("No blocks in the current chain, nothing to export!");
            return;
        }
        Err(_) => panic!("Internal DB Error"),
    };
    // Check that the requested range doesn't exceed our current chain length
    if last_number.is_some_and(|number| number > latest_number) {
        warn!(
            "The requested block range exceeds the current amount of blocks in the chain {latest_number}"
        );
        return;
    }
    let end = last_number.unwrap_or(latest_number);
    // Check that the requested range makes sense
    if start > end {
        warn!("Cannot export block range [{start}..{end}], please input a valid range");
        return;
    }
    // Fetch blocks from the store and export them to the file
    let mut file = File::create(path).expect("Failed to open file");
    let mut buffer = vec![];
    let mut last_output = Instant::now();
    for n in start..=end {
        let block = store
            .get_block_by_number(n)
            .await
            .ok()
            .flatten()
            .expect("Failed to read block from DB");
        block.encode(&mut buffer);
        // Exporting the whole chain can take a while, so we need to show some output in the meantime
        if last_output.elapsed() > Duration::from_secs(5) {
            info!("Exporting block {n}/{end}, {}% done", n * 100 / end);
            last_output = Instant::now();
        }
        file.write_all(&buffer).expect("Failed to write to file");
        buffer.clear();
    }
    info!("Exported {} blocks to file {path}", end - start);
}<|MERGE_RESOLUTION|>--- conflicted
+++ resolved
@@ -17,13 +17,13 @@
 use crate::{
     DEFAULT_DATADIR,
     initializers::{get_network, init_blockchain, init_l1, init_store, init_tracing, open_store},
-    l2::{self, SequencerOptions},
+    l2::{
+        self, SequencerOptions,
+        command::{DB_ETHREX_DEV_L1, DB_ETHREX_DEV_L2},
+    },
     networks::Network,
     utils::{self, get_client_version, set_datadir},
 };
-
-const DB_ETHREX_DEV_L1: &str = "dev_ethrex_l1";
-const DB_ETHREX_DEV_L2: &str = "dev_ethrex_l2";
 
 #[allow(clippy::upper_case_acronyms)]
 #[derive(ClapParser)]
@@ -332,11 +332,7 @@
     pub async fn run(self, opts: &Options) -> eyre::Result<()> {
         // L2 has its own init_tracing because of the ethrex monitor
         match self {
-<<<<<<< HEAD
-            Self::L2 { options: _ } => {}
-=======
             Self::L2(_) => {}
->>>>>>> 7cae2e62
             _ => init_tracing(opts),
         }
         match self {
@@ -365,47 +361,9 @@
                 let state_root = genesis.compute_state_root();
                 println!("{state_root:#x}");
             }
-<<<<<<< HEAD
-            Subcommand::L2Tools(command) => command.run().await?,
-            Subcommand::L2 { options: l2_opts } => {
-                l2::init_tracing(&l2_opts);
-                let mut l2_options = l2_opts;
-
-                if l2_options.node_opts.dev {
-                    println!("Removing L1 and L2 databases...");
-                    remove_db(DB_ETHREX_DEV_L1, true);
-                    remove_db(DB_ETHREX_DEV_L2, true);
-                    println!("Initializing L1");
-                    init_l1(Options::default_l1()).await?;
-                    println!("Deploying contracts...");
-                    let contract_addresses = l2::deployer::ethrex_l2_l1_deployer(
-                        l2::deployer::DeployerOptions::default(),
-                    )
-                    .await?;
-
-                    l2_options = l2::options::Options {
-                        node_opts: Options::default_l2(),
-                        sequencer_opts: SequencerOptions {
-                            monitor: true,
-                            ..Default::default()
-                        },
-                        ..Default::default()
-                    };
-                    l2_options
-                        .sequencer_opts
-                        .committer_opts
-                        .on_chain_proposer_address =
-                        Some(contract_addresses.on_chain_proposer_address);
-                    l2_options.sequencer_opts.watcher_opts.bridge_address =
-                        Some(contract_addresses.bridge_address);
-                    println!("Initializing L2");
-                }
-                l2::init_l2(l2_options).await?;
-            }
-=======
             Subcommand::L2(command) => command.run().await?,
->>>>>>> 7cae2e62
-        }
+        }
+
         Ok(())
     }
 }
