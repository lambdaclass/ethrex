--- conflicted
+++ resolved
@@ -1,199 +1,6 @@
-<<<<<<< HEAD
-use clap::{Arg, ArgAction, Command};
-use ethrex_p2p::types::Node;
-use ethrex_vm::backends::EVM;
-use tracing::Level;
-
-pub fn cli() -> Command {
-    let cmd = Command::new("ethrex")
-        .about("ethrex Execution client")
-        .author("Lambdaclass")
-        .arg(
-            Arg::new("http.addr")
-                .long("http.addr")
-                .default_value("localhost")
-                .value_name("ADDRESS")
-                .action(ArgAction::Set),
-        )
-        .arg(
-            Arg::new("http.port")
-                .long("http.port")
-                .default_value("8545")
-                .value_name("PORT")
-                .action(ArgAction::Set),
-        )
-        .arg(
-            Arg::new("log.level")
-                .long("log.level")
-                .default_value(Level::INFO.as_str())
-                .value_name("LOG_LEVEL")
-                .required(false)
-                .action(ArgAction::Set),
-        )
-        .arg(
-            Arg::new("authrpc.addr")
-                .long("authrpc.addr")
-                .default_value("localhost")
-                .value_name("ADDRESS")
-                .action(ArgAction::Set),
-        )
-        .arg(
-            Arg::new("authrpc.port")
-                .long("authrpc.port")
-                .default_value("8551")
-                .value_name("PORT")
-                .action(ArgAction::Set),
-        )
-        .arg(
-            Arg::new("authrpc.jwtsecret")
-                .long("authrpc.jwtsecret")
-                .default_value("jwt.hex")
-                .value_name("JWTSECRET_PATH")
-                .action(ArgAction::Set),
-        )
-        .arg(
-            Arg::new("p2p.addr")
-                .long("p2p.addr")
-                .default_value("0.0.0.0")
-                .value_name("ADDRESS")
-                .action(ArgAction::Set),
-        )
-        .arg(
-            Arg::new("p2p.port")
-                .long("p2p.port")
-                .default_value("30303")
-                .value_name("PORT")
-                .action(ArgAction::Set),
-        )
-        .arg(
-            Arg::new("discovery.addr")
-                .long("discovery.addr")
-                .default_value("0.0.0.0")
-                .value_name("ADDRESS")
-                .action(ArgAction::Set),
-        )
-        .arg(
-            Arg::new("discovery.port")
-                .long("discovery.port")
-                .default_value("30303")
-                .value_name("PORT")
-                .action(ArgAction::Set),
-        )
-        .arg(
-            Arg::new("network")
-                .long("network")
-                .value_name("GENESIS_FILE_PATH")
-                .action(ArgAction::Set),
-        )
-        .arg(
-            Arg::new("bootnodes")
-                .long("bootnodes")
-                .value_name("BOOTNODE_LIST")
-                .value_parser(clap::value_parser!(Node))
-                .value_delimiter(',')
-                .num_args(1..)
-                .action(ArgAction::Set),
-        )
-        .arg(
-            Arg::new("datadir")
-                .long("datadir")
-                .value_name("DATABASE_DIRECTORY")
-                .action(ArgAction::Set)
-                .help("If the datadir is the word `memory`, ethrex will use the InMemory Engine"),
-        )
-        .arg(
-            Arg::new("import")
-                .long("import")
-                .required(false)
-                .value_name("CHAIN_RLP_PATH"),
-        )
-        .arg(
-            Arg::new("syncmode")
-                .long("syncmode")
-                .required(false)
-                .default_value("full")
-                .value_name("SYNC_MODE"),
-        )
-        .arg(
-            Arg::new("import_dir")
-                .long("import_dir")
-                .required(false)
-                .value_name("BLOCKS_DIR_PATH"),
-        )
-        .arg(
-            Arg::new("metrics.port")
-                .long("metrics.port")
-                .required(false)
-                .value_name("PROMETHEUS_METRICS_PORT"),
-        )
-        .arg(
-            Arg::new("dev")
-                .long("dev")
-                .required(false)
-                .action(clap::ArgAction::SetTrue) // This turns the flag into a boolean
-                .help("Used to create blocks without requiring a Consensus Client"),
-        )
-        .arg(
-            Arg::new("evm")
-                .long("evm")
-                .required(false)
-                .default_value("revm")
-                .value_name("EVM_BACKEND")
-                .value_parser(clap::value_parser!(EVM))
-                .help("Has to be `levm` or `revm`"),
-        )
-        .subcommand(
-            Command::new("removedb")
-                .about("Remove the database")
-                .arg(
-                    Arg::new("datadir")
-                        .long("datadir")
-                        .value_name("DATABASE_DIRECTORY")
-                        .action(ArgAction::Set),
-                )
-                .arg(
-                    Arg::new("force")
-                        .long("force")
-                        .help("Force remove database without confirmation")
-                        .action(ArgAction::SetTrue), // Makes it a boolean flag
-                ),
-        );
-
-    cfg_if::cfg_if! {
-        if #[cfg(feature = "based")] {
-            cmd.arg(
-                Arg::new("gateway.addr")
-                    .long("gateway.addr")
-                    .default_value("0.0.0.0")
-                    .value_name("GATEWAY_ADDRESS")
-                    .action(ArgAction::Set),
-            )
-            .arg(
-                Arg::new("gateway.eth_port")
-                    .long("gateway.eth_port")
-                    .default_value("8546")
-                    .value_name("GATEWAY_ETH_PORT")
-                    .action(ArgAction::Set),
-            )
-            .arg(
-                Arg::new("gateway.auth_port")
-                    .long("gateway.auth_port")
-                    .default_value("8553")
-                    .value_name("GATEWAY_AUTH_PORT")
-                    .action(ArgAction::Set),
-            )
-            .arg(
-                Arg::new("gateway.jwtsecret")
-                .long("gateway.jwtsecret")
-                .default_value("jwt.hex")
-                .value_name("GATEWAY_JWTSECRET_PATH")
-                .action(ArgAction::Set),
-            )
-        } else {
-            cmd
-=======
 use std::{
     fs::{metadata, read_dir},
+    io::{self, Write},
     path::Path,
 };
 
@@ -245,6 +52,14 @@
         help_heading = "Node options"
     )]
     pub datadir: String,
+    #[arg(
+        long = "force", 
+        help = "Force remove the database",
+        long_help = "Delete the database without confirmation`.",
+        action = clap::ArgAction::SetTrue,
+        help_heading = "Node options"
+    )]
+    pub force: bool,
     #[arg(long = "syncmode", default_value = "full", value_name = "SYNC_MODE", value_parser = utils::parse_sync_mode, help = "The way in which the node will sync its state.", long_help = "Can be either \"full\" or \"snap\" with \"full\" as default value.", help_heading = "P2P options")]
     pub syncmode: SyncMode,
     #[arg(
@@ -376,6 +191,7 @@
             metrics_port: Default::default(),
             dev: Default::default(),
             evm: Default::default(),
+            force: false,
         }
     }
 }
@@ -387,6 +203,8 @@
     RemoveDB {
         #[clap(long = "datadir", value_name = "DATABASE_DIRECTORY", default_value = DEFAULT_DATADIR, required = false)]
         datadir: String,
+        #[clap(long = "force", help = "Force remove the database without confirmation", action = clap::ArgAction::SetTrue)]
+        force: bool,
     },
     #[clap(name = "import", about = "Import blocks to the database")]
     Import {
@@ -407,14 +225,15 @@
 impl Subcommand {
     pub async fn run(self, opts: &Options) -> eyre::Result<()> {
         match self {
-            Subcommand::RemoveDB { datadir } => {
-                remove_db(&datadir);
+            Subcommand::RemoveDB { datadir, force } => {
+                remove_db(&datadir, force);
             }
             Subcommand::Import { path, removedb } => {
                 if removedb {
                     Box::pin(async {
                         Self::RemoveDB {
                             datadir: opts.datadir.clone(),
+                            force: opts.force,
                         }
                         .run(opts)
                         .await
@@ -431,23 +250,37 @@
             }
             #[cfg(any(feature = "l2", feature = "based"))]
             Subcommand::L2(command) => command.run().await?,
->>>>>>> 27232155
         }
         Ok(())
     }
 }
 
-pub fn remove_db(datadir: &str) {
+pub fn remove_db(datadir: &str, force: bool) {
     let data_dir = set_datadir(datadir);
-
     let path = Path::new(&data_dir);
 
     if path.exists() {
-        std::fs::remove_dir_all(path).expect("Failed to remove data directory");
-        info!("Successfully removed database at {data_dir}");
+        if force {
+            std::fs::remove_dir_all(path).expect("Failed to remove data directory");
+            println!("Database removed successfully.");
+        } else {
+            print!("Are you sure you want to remove the database? (y/n): ");
+            io::stdout().flush().unwrap();
+
+            let mut input = String::new();
+            io::stdin().read_line(&mut input).unwrap();
+
+            if input.trim().eq_ignore_ascii_case("y") {
+                std::fs::remove_dir_all(path).expect("Failed to remove data directory");
+                println!("Database removed successfully.");
+            } else {
+                println!("Operation canceled.");
+            }
+        }
     } else {
-        warn!("Data directory does not exist: {data_dir}");
+        warn!("Data directory does not exist: {}", data_dir);
     }
+    return;
 }
 
 pub fn import_blocks(path: &str, data_dir: &str, network: &str, evm: EvmEngine) {
