use std::{
    fs::{File, metadata, read_dir},
    io::{self, Write},
    path::{Path, PathBuf},
    time::{Duration, Instant},
};

use clap::{ArgAction, Parser as ClapParser, Subcommand as ClapSubcommand};
use ethrex_blockchain::{BlockchainType, error::ChainError};
use ethrex_common::types::{Block, Genesis};
use ethrex_p2p::{sync::SyncMode, types::Node};
use ethrex_rlp::encode::RLPEncode;
use ethrex_storage::error::StoreError;
use ethrex_vm::EvmEngine;
use tracing::{Level, info, warn};

use crate::{
    DEFAULT_DATADIR,
    initializers::{get_network, init_blockchain, init_store, init_tracing, open_store},
    l2,
    networks::Network,
    utils::{self, get_client_version, set_datadir},
};

#[allow(clippy::upper_case_acronyms)]
#[derive(ClapParser)]
#[command(name="ethrex", author = "Lambdaclass", version=get_client_version(), about = "ethrex Execution client")]
pub struct CLI {
    #[command(flatten)]
    pub opts: Options,
    #[command(subcommand)]
    pub command: Option<Subcommand>,
}

#[derive(ClapParser)]
pub struct Options {
    #[arg(
        long = "network",
        value_name = "GENESIS_FILE_PATH",
        help = "Receives a `Genesis` struct in json format. You can look at some example genesis files at `fixtures/genesis/*`.",
        long_help = "Alternatively, the name of a known network can be provided instead to use its preset genesis file and include its preset bootnodes. The networks currently supported include holesky, sepolia, hoodi and mainnet. If not specified, defaults to mainnet.",
        help_heading = "Node options",
        env = "ETHREX_NETWORK",
        value_parser = clap::value_parser!(Network),
    )]
    pub network: Option<Network>,
    #[arg(long = "bootnodes", value_parser = clap::value_parser!(Node), value_name = "BOOTNODE_LIST", value_delimiter = ',', num_args = 1.., help = "Comma separated enode URLs for P2P discovery bootstrap.", help_heading = "P2P options")]
    pub bootnodes: Vec<Node>,
    #[arg(
        long = "datadir",
        value_name = "DATABASE_DIRECTORY",
        help = "If the datadir is the word `memory`, ethrex will use the InMemory Engine",
        default_value = DEFAULT_DATADIR,
        help = "Receives the name of the directory where the Database is located.",
        long_help = "If the datadir is the word `memory`, ethrex will use the `InMemory Engine`.",
        help_heading = "Node options",
        env = "ETHREX_DATADIR"
    )]
    pub datadir: String,
    #[arg(
        long = "force",
        help = "Force remove the database",
        long_help = "Delete the database without confirmation.",
        action = clap::ArgAction::SetTrue,
        help_heading = "Node options"
    )]
    pub force: bool,
    #[arg(long = "syncmode", default_value = "full", value_name = "SYNC_MODE", value_parser = utils::parse_sync_mode, help = "The way in which the node will sync its state.", long_help = "Can be either \"full\" or \"snap\" with \"full\" as default value.", help_heading = "P2P options")]
    pub syncmode: SyncMode,
    #[arg(
        long = "metrics.addr",
        value_name = "ADDRESS",
        default_value = "0.0.0.0",
        help_heading = "Node options"
    )]
    pub metrics_addr: String,
    #[arg(
        long = "metrics.port",
        value_name = "PROMETHEUS_METRICS_PORT",
        default_value = "9090", // Default Prometheus port (https://prometheus.io/docs/tutorials/getting_started/#show-me-how-it-is-done).
        help_heading = "Node options",
        env = "ETHREX_METRICS_PORT"
    )]
    pub metrics_port: String,
    #[arg(
        long = "metrics",
        action = ArgAction::SetTrue,
        help = "Enable metrics collection and exposition",
        help_heading = "Node options"
    )]
    pub metrics_enabled: bool,
    #[arg(
        long = "dev",
        action = ArgAction::SetTrue,
        help = "Used to create blocks without requiring a Consensus Client",
        long_help = "If set it will be considered as `true`. If `--network` is not specified, it will default to a custom local devnet. The Binary has to be built with the `dev` feature enabled.",
        help_heading = "Node options"
    )]
    pub dev: bool,
    #[arg(
        long = "evm",
        default_value_t = EvmEngine::default(),
        value_name = "EVM_BACKEND",
        help = "Has to be `levm` or `revm`",
        value_parser = utils::parse_evm_engine,
        help_heading = "Node options",
        env = "ETHREX_EVM")]
    pub evm: EvmEngine,
    #[arg(
        long = "log.level",
        default_value_t = Level::INFO,
        value_name = "LOG_LEVEL",
        help = "The verbosity level used for logs.",
        long_help = "Possible values: info, debug, trace, warn, error",
        help_heading = "Node options")]
    pub log_level: Level,
    #[arg(
        long = "http.addr",
        default_value = "localhost",
        value_name = "ADDRESS",
        help = "Listening address for the http rpc server.",
        help_heading = "RPC options",
        env = "ETHREX_HTTP_ADDR"
    )]
    pub http_addr: String,
    #[arg(
        long = "http.port",
        default_value = "8545",
        value_name = "PORT",
        help = "Listening port for the http rpc server.",
        help_heading = "RPC options",
        env = "ETHREX_HTTP_PORT"
    )]
    pub http_port: String,
    #[arg(
        long = "authrpc.addr",
        default_value = "localhost",
        value_name = "ADDRESS",
        help = "Listening address for the authenticated rpc server.",
        help_heading = "RPC options"
    )]
    pub authrpc_addr: String,
    #[arg(
        long = "authrpc.port",
        default_value = "8551",
        value_name = "PORT",
        help = "Listening port for the authenticated rpc server.",
        help_heading = "RPC options"
    )]
    pub authrpc_port: String,
    #[arg(
        long = "authrpc.jwtsecret",
        default_value = "jwt.hex",
        value_name = "JWTSECRET_PATH",
        help = "Receives the jwt secret used for authenticated rpc requests.",
        help_heading = "RPC options"
    )]
    pub authrpc_jwtsecret: String,
    #[arg(long = "p2p.enabled", default_value = "true", value_name = "P2P_ENABLED", action = ArgAction::SetTrue, help_heading = "P2P options")]
    pub p2p_enabled: bool,
    #[arg(
        long = "p2p.addr",
        default_value = "0.0.0.0",
        value_name = "ADDRESS",
        help_heading = "P2P options"
    )]
    pub p2p_addr: String,
    #[arg(
        long = "p2p.port",
        default_value = "30303",
        value_name = "PORT",
        help_heading = "P2P options"
    )]
    pub p2p_port: String,
    #[arg(
        long = "discovery.addr",
        default_value = "0.0.0.0",
        value_name = "ADDRESS",
        help = "UDP address for P2P discovery.",
        help_heading = "P2P options"
    )]
    pub discovery_addr: String,
    #[arg(
        long = "discovery.port",
        default_value = "30303",
        value_name = "PORT",
        help = "UDP port for P2P discovery.",
        help_heading = "P2P options"
    )]
    pub discovery_port: String,
}

impl Default for Options {
    fn default() -> Self {
        Self {
            http_addr: Default::default(),
            http_port: Default::default(),
            log_level: Level::INFO,
            authrpc_addr: Default::default(),
            authrpc_port: Default::default(),
            authrpc_jwtsecret: Default::default(),
            p2p_enabled: Default::default(),
            p2p_addr: Default::default(),
            p2p_port: Default::default(),
            discovery_addr: Default::default(),
            discovery_port: Default::default(),
            network: Default::default(),
            bootnodes: Default::default(),
            datadir: Default::default(),
            syncmode: Default::default(),
            metrics_addr: "0.0.0.0".to_owned(),
            metrics_port: Default::default(),
            metrics_enabled: Default::default(),
            dev: Default::default(),
            evm: Default::default(),
            force: false,
        }
    }
}

#[allow(clippy::large_enum_variant)]
#[derive(ClapSubcommand)]
pub enum Subcommand {
    #[command(name = "removedb", about = "Remove the database")]
    RemoveDB {
        #[arg(long = "datadir", value_name = "DATABASE_DIRECTORY", default_value = DEFAULT_DATADIR, required = false)]
        datadir: String,
        #[arg(long = "force", help = "Force remove the database without confirmation", action = clap::ArgAction::SetTrue)]
        force: bool,
    },
    #[command(name = "import", about = "Import blocks to the database")]
    Import {
        #[arg(
            required = true,
            value_name = "FILE_PATH/FOLDER",
            help = "Path to a RLP chain file or a folder containing files with individual Blocks"
        )]
        path: String,
        #[arg(long = "removedb", action = ArgAction::SetTrue)]
        removedb: bool,
        #[arg(long, action = ArgAction::SetTrue)]
        l2: bool,
    },
    #[command(
        name = "export",
        about = "Export blocks in the current chain into a file in rlp encoding"
    )]
    Export {
        #[arg(
            required = true,
            value_name = "FILE_PATH",
            help = "Path to the file where the rlp blocks will be written to"
        )]
        path: String,
        #[arg(
            long = "first",
            value_name = "NUMBER",
            help = "First block number to export"
        )]
        first: Option<u64>,
        #[arg(
            long = "last",
            value_name = "NUMBER",
            help = "Last block number to export"
        )]
        last: Option<u64>,
    },
    #[command(
        name = "compute-state-root",
        about = "Compute the state root from a genesis file"
    )]
    ComputeStateRoot {
        #[arg(
            required = true,
            long = "path",
            value_name = "GENESIS_FILE_PATH",
            help = "Path to the genesis json file"
        )]
        genesis_path: PathBuf,
    },
<<<<<<< HEAD
    #[command(name = "l2")]
    L2(l2::CommandL2),
=======
    #[command(subcommand)]
    L2Tools(l2::Command),
    #[command(name = "l2", about = "Initialize an ethrex L2 node")]
    L2 {
        #[command(flatten)]
        options: l2::options::Options,
    },
>>>>>>> 92a87057
}

impl Subcommand {
    pub async fn run(self, opts: &Options) -> eyre::Result<()> {
        // L2 has its own init_tracing because of the ethrex monitor
        match self {
            Self::L2 { options: _ } | Self::L2Tools(_) => {}
            _ => init_tracing(opts),
        }
        match self {
            Subcommand::RemoveDB { datadir, force } => {
                remove_db(&datadir, force);
            }
            Subcommand::Import { path, removedb, l2 } => {
                if removedb {
                    remove_db(&opts.datadir.clone(), opts.force);
                }

                let network = get_network(opts);
                let genesis = network.get_genesis()?;
                let blockchain_type = if l2 {
                    BlockchainType::L2
                } else {
                    BlockchainType::L1
                };
                import_blocks(&path, &opts.datadir, genesis, opts.evm, blockchain_type).await?;
            }
            Subcommand::Export { path, first, last } => {
                export_blocks(&path, &opts.datadir, first, last).await
            }
            Subcommand::ComputeStateRoot { genesis_path } => {
                let genesis = Network::from(genesis_path).get_genesis()?;
                let state_root = genesis.compute_state_root();
                println!("{state_root:#x}");
            }
            Subcommand::L2Tools(command) => command.run().await?,
            Subcommand::L2 { options: l2_opts } => {
                l2::init_l2(l2_opts).await?;
            }
        }
        Ok(())
    }
}

pub fn remove_db(datadir: &str, force: bool) {
    let data_dir = set_datadir(datadir);
    let path = Path::new(&data_dir);

    if path.exists() {
        if force {
            std::fs::remove_dir_all(path).expect("Failed to remove data directory");
            info!("Database removed successfully.");
        } else {
            print!("Are you sure you want to remove the database? (y/n): ");
            io::stdout().flush().unwrap();

            let mut input = String::new();
            io::stdin().read_line(&mut input).unwrap();

            if input.trim().eq_ignore_ascii_case("y") {
                std::fs::remove_dir_all(path).expect("Failed to remove data directory");
                println!("Database removed successfully.");
            } else {
                println!("Operation canceled.");
            }
        }
    } else {
        warn!("Data directory does not exist: {}", data_dir);
    }
}

pub async fn import_blocks(
    path: &str,
    data_dir: &str,
    genesis: Genesis,
    evm: EvmEngine,
    blockchain_type: BlockchainType,
) -> Result<(), ChainError> {
    let data_dir = set_datadir(data_dir);
    let store = init_store(&data_dir, genesis).await;
    let blockchain = init_blockchain(evm, store.clone(), blockchain_type);
    let path_metadata = metadata(path).expect("Failed to read path");

    // If it's an .rlp file it will be just one chain, but if it's a directory there can be multiple chains.
    let chains: Vec<Vec<Block>> = if path_metadata.is_dir() {
        info!("Importing blocks from directory: {path}");
        let mut entries: Vec<_> = read_dir(path)
            .expect("Failed to read blocks directory")
            .map(|res| res.expect("Failed to open file in directory").path())
            .collect();

        // Sort entries to process files in order (e.g., 1.rlp, 2.rlp, ...)
        entries.sort();

        entries
            .iter()
            .map(|entry| {
                let path_str = entry.to_str().expect("Couldn't convert path to string");
                info!("Importing blocks from chain file: {path_str}");
                utils::read_chain_file(path_str)
            })
            .collect()
    } else {
        info!("Importing blocks from chain file: {path}");
        vec![utils::read_chain_file(path)]
    };

    for blocks in chains {
        let size = blocks.len();
        let numbers_and_hashes = blocks
            .iter()
            .map(|b| (b.header.number, b.hash()))
            .collect::<Vec<_>>();
        // Execute block by block
        for block in &blocks {
            let hash = block.hash();
            let number = block.header.number;
            info!("Adding block {number} with hash {hash:#x}.");
            // Check if the block is already in the blockchain, if it is do nothing, if not add it
            let block_number = store.get_block_number(hash).await.map_err(|_e| {
                ChainError::Custom(String::from(
                    "Couldn't check if block is already in the blockchain",
                ))
            })?;

            if block_number.is_some() {
                info!("Block {} is already in the blockchain", block.hash());
                continue;
            }

            blockchain
                .add_block(block)
                .await
                .inspect_err(|_| warn!("Failed to add block {number} with hash {hash:#x}",))?;
        }

        _ = store
            .mark_chain_as_canonical(&numbers_and_hashes)
            .await
            .inspect_err(|error| warn!("Failed to apply fork choice: {}", error));

        // Make head canonical and label all special blocks correctly.
        if let Some(block) = blocks.last() {
            store
                .update_finalized_block_number(block.header.number)
                .await?;
            store.update_safe_block_number(block.header.number).await?;
            store
                .update_latest_block_number(block.header.number)
                .await?;
        }

        info!("Added {size} blocks to blockchain");
    }
    Ok(())
}

pub async fn export_blocks(
    path: &str,
    data_dir: &str,
    first_number: Option<u64>,
    last_number: Option<u64>,
) {
    let data_dir = set_datadir(data_dir);
    let store = open_store(&data_dir);
    let start = first_number.unwrap_or_default();
    // If we have no latest block then we don't have any blocks to export
    let latest_number = match store.get_latest_block_number().await {
        Ok(number) => number,
        Err(StoreError::MissingLatestBlockNumber) => {
            warn!("No blocks in the current chain, nothing to export!");
            return;
        }
        Err(_) => panic!("Internal DB Error"),
    };
    // Check that the requested range doesn't exceed our current chain length
    if last_number.is_some_and(|number| number > latest_number) {
        warn!(
            "The requested block range exceeds the current amount of blocks in the chain {latest_number}"
        );
        return;
    }
    let end = last_number.unwrap_or(latest_number);
    // Check that the requested range makes sense
    if start > end {
        warn!("Cannot export block range [{start}..{end}], please input a valid range");
        return;
    }
    // Fetch blocks from the store and export them to the file
    let mut file = File::create(path).expect("Failed to open file");
    let mut buffer = vec![];
    let mut last_output = Instant::now();
    for n in start..=end {
        let block = store
            .get_block_by_number(n)
            .await
            .ok()
            .flatten()
            .expect("Failed to read block from DB");
        block.encode(&mut buffer);
        // Exporting the whole chain can take a while, so we need to show some output in the meantime
        if last_output.elapsed() > Duration::from_secs(5) {
            info!("Exporting block {n}/{end}, {}% done", n * 100 / end);
            last_output = Instant::now();
        }
        file.write_all(&buffer).expect("Failed to write to file");
        buffer.clear();
    }
    info!("Exported {} blocks to file {path}", end - start);
}<|MERGE_RESOLUTION|>--- conflicted
+++ resolved
@@ -278,25 +278,15 @@
         )]
         genesis_path: PathBuf,
     },
-<<<<<<< HEAD
     #[command(name = "l2")]
-    L2(l2::CommandL2),
-=======
-    #[command(subcommand)]
-    L2Tools(l2::Command),
-    #[command(name = "l2", about = "Initialize an ethrex L2 node")]
-    L2 {
-        #[command(flatten)]
-        options: l2::options::Options,
-    },
->>>>>>> 92a87057
+    L2(l2::L2Command),
 }
 
 impl Subcommand {
     pub async fn run(self, opts: &Options) -> eyre::Result<()> {
         // L2 has its own init_tracing because of the ethrex monitor
         match self {
-            Self::L2 { options: _ } | Self::L2Tools(_) => {}
+            Self::L2(_) => {}
             _ => init_tracing(opts),
         }
         match self {
@@ -325,10 +315,7 @@
                 let state_root = genesis.compute_state_root();
                 println!("{state_root:#x}");
             }
-            Subcommand::L2Tools(command) => command.run().await?,
-            Subcommand::L2 { options: l2_opts } => {
-                l2::init_l2(l2_opts).await?;
-            }
+            Subcommand::L2(command) => command.run().await?,
         }
         Ok(())
     }
