--- conflicted
+++ resolved
@@ -15,12 +15,8 @@
 use tracing::{info, warn, Level};
 
 use crate::{
-<<<<<<< HEAD
     initializers::{init_blockchain, init_store, open_store},
-=======
-    initializers::{init_blockchain, init_store},
     networks::{Network, PublicNetwork},
->>>>>>> 27d6fa20
     utils::{self, get_client_version, set_datadir},
     DEFAULT_DATADIR,
 };
@@ -416,7 +412,7 @@
         }
     }
     info!("Added {size} blocks to blockchain");
-<<<<<<< HEAD
+    Ok(())
 }
 
 pub async fn export_blocks(
@@ -469,13 +465,4 @@
         buffer.clear();
     }
     info!("Exported {} blocks to file {path}", end - start);
-}
-
-pub fn compute_state_root(genesis_path: &str) {
-    let genesis = utils::read_genesis_file(genesis_path);
-    let state_root = genesis.compute_state_root();
-    println!("{:#x}", state_root);
-=======
-    Ok(())
->>>>>>> 27d6fa20
 }