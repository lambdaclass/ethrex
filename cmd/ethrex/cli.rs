use std::{
    fs::{File, metadata, read_dir},
    io::{self, Write},
    path::{Path, PathBuf},
    time::{Duration, Instant},
};

use clap::{ArgAction, Parser as ClapParser, Subcommand as ClapSubcommand};
use ethrex_blockchain::{BlockchainOptions, BlockchainType, error::ChainError};
use ethrex_common::types::{Block, Genesis};
use ethrex_p2p::sync::SyncMode;
use ethrex_p2p::types::Node;
use ethrex_rlp::encode::RLPEncode;
use ethrex_storage::error::StoreError;
use tracing::{Level, info, warn};

use crate::{
    initializers::{get_network, init_blockchain, init_store, init_tracing, load_store},
    l2::{
        self,
        command::{DB_ETHREX_DEV_L1, DB_ETHREX_DEV_L2},
    },
    utils::{self, default_datadir, get_client_version, get_minimal_client_version, init_datadir},
};
use ethrex_config::networks::Network;

#[allow(clippy::upper_case_acronyms)]
#[derive(ClapParser)]
#[command(name="ethrex", author = "Lambdaclass", version=get_client_version(), about = "ethrex Execution client")]
pub struct CLI {
    #[command(flatten)]
    pub opts: Options,
    #[command(subcommand)]
    pub command: Option<Subcommand>,
}

#[derive(ClapParser, Debug, Clone)]
pub struct Options {
    #[arg(
        long = "network",
        value_name = "GENESIS_FILE_PATH",
        help = "Receives a `Genesis` struct in json format. You can look at some example genesis files at `fixtures/genesis/*`.",
        long_help = "Alternatively, the name of a known network can be provided instead to use its preset genesis file and include its preset bootnodes. The networks currently supported include holesky, sepolia, hoodi and mainnet. If not specified, defaults to mainnet.",
        help_heading = "Node options",
        env = "ETHREX_NETWORK",
        value_parser = clap::value_parser!(Network),
    )]
    pub network: Option<Network>,
    #[arg(long = "bootnodes", value_parser = clap::value_parser!(Node), value_name = "BOOTNODE_LIST", value_delimiter = ',', num_args = 1.., help = "Comma separated enode URLs for P2P discovery bootstrap.", help_heading = "P2P options")]
    pub bootnodes: Vec<Node>,
    #[arg(
        long = "datadir",
        value_name = "DATABASE_DIRECTORY",
        help = "If the datadir is the word `memory`, ethrex will use the InMemory Engine",
        default_value = default_datadir().into_os_string(),
        help = "Receives the name of the directory where the Database is located.",
        long_help = "If the datadir is the word `memory`, ethrex will use the `InMemory Engine`.",
        help_heading = "Node options",
        env = "ETHREX_DATADIR"
    )]
    pub datadir: PathBuf,
    #[arg(
        long = "force",
        help = "Force remove the database",
        long_help = "Delete the database without confirmation.",
        action = clap::ArgAction::SetTrue,
        help_heading = "Node options"
    )]
    pub force: bool,
    #[arg(long = "syncmode", default_value = "full", value_name = "SYNC_MODE", value_parser = utils::parse_sync_mode, help = "The way in which the node will sync its state.", long_help = "Can be either \"full\" or \"snap\" with \"full\" as default value.", help_heading = "P2P options")]
    pub syncmode: SyncMode,
    #[arg(
        long = "metrics.addr",
        value_name = "ADDRESS",
        default_value = "0.0.0.0",
        help_heading = "Node options"
    )]
    pub metrics_addr: String,
    #[arg(
        long = "metrics.port",
        value_name = "PROMETHEUS_METRICS_PORT",
        default_value = "9090", // Default Prometheus port (https://prometheus.io/docs/tutorials/getting_started/#show-me-how-it-is-done).
        help_heading = "Node options",
        env = "ETHREX_METRICS_PORT"
    )]
    pub metrics_port: String,
    #[arg(
        long = "metrics",
        action = ArgAction::SetTrue,
        help = "Enable metrics collection and exposition",
        help_heading = "Node options"
    )]
    pub metrics_enabled: bool,
    #[arg(
        long = "dev",
        action = ArgAction::SetTrue,
        help = "Used to create blocks without requiring a Consensus Client",
        long_help = "If set it will be considered as `true`. If `--network` is not specified, it will default to a custom local devnet. The Binary has to be built with the `dev` feature enabled.",
        help_heading = "Node options"
    )]
    pub dev: bool,
    #[arg(
        long = "log.level",
        default_value_t = Level::INFO,
        value_name = "LOG_LEVEL",
        help = "The verbosity level used for logs.",
        long_help = "Possible values: info, debug, trace, warn, error",
        help_heading = "Node options")]
    pub log_level: Level,
    #[arg(
        help = "Maximum size of the mempool in number of transactions",
        long = "mempool.maxsize",
        default_value_t = 10_000,
        value_name = "MEMPOOL_MAX_SIZE",
        help_heading = "Node options"
    )]
    pub mempool_max_size: usize,
    #[arg(
        long = "http.addr",
        default_value = "0.0.0.0",
        value_name = "ADDRESS",
        help = "Listening address for the http rpc server.",
        help_heading = "RPC options",
        env = "ETHREX_HTTP_ADDR"
    )]
    pub http_addr: String,
    #[arg(
        long = "http.port",
        default_value = "8545",
        value_name = "PORT",
        help = "Listening port for the http rpc server.",
        help_heading = "RPC options",
        env = "ETHREX_HTTP_PORT"
    )]
    pub http_port: String,
    #[arg(
        long = "authrpc.addr",
        default_value = "127.0.0.1",
        value_name = "ADDRESS",
        help = "Listening address for the authenticated rpc server.",
        help_heading = "RPC options"
    )]
    pub authrpc_addr: String,
    #[arg(
        long = "authrpc.port",
        default_value = "8551",
        value_name = "PORT",
        help = "Listening port for the authenticated rpc server.",
        help_heading = "RPC options"
    )]
    pub authrpc_port: String,
    #[arg(
        long = "authrpc.jwtsecret",
        default_value = "jwt.hex",
        value_name = "JWTSECRET_PATH",
        help = "Receives the jwt secret used for authenticated rpc requests.",
        help_heading = "RPC options"
    )]
    pub authrpc_jwtsecret: String,
    #[arg(long = "p2p.enabled", default_value = "true", value_name = "P2P_ENABLED", action = ArgAction::SetTrue, help_heading = "P2P options")]
    pub p2p_enabled: bool,
    #[arg(
        long = "p2p.port",
        default_value = "30303",
        value_name = "PORT",
        help = "TCP port for P2P protocol.",
        help_heading = "P2P options"
    )]
    pub p2p_port: String,
    #[arg(
        long = "discovery.port",
        default_value = "30303",
        value_name = "PORT",
        help = "UDP port for P2P discovery.",
        help_heading = "P2P options"
    )]
    pub discovery_port: String,
    #[arg(
        long = "block-producer.extra-data",
        default_value = get_minimal_client_version(),
        value_name = "EXTRA_DATA",
        help = "Block extra data message.",
        help_heading = "Block producer options"
    )]
    pub extra_data: String,
}

impl Options {
    pub fn default_l1() -> Self {
        Self {
            network: Some(Network::LocalDevnet),
            datadir: DB_ETHREX_DEV_L1.into(),
            dev: true,
            http_addr: "0.0.0.0".to_string(),
            http_port: "8545".to_string(),
            authrpc_port: "8551".to_string(),
            metrics_port: "9090".to_string(),
            authrpc_addr: "localhost".to_string(),
            authrpc_jwtsecret: "jwt.hex".to_string(),
            p2p_enabled: true,
            p2p_port: "30303".into(),
            discovery_port: "30303".into(),
            ..Default::default()
        }
    }

    pub fn default_l2() -> Self {
        Self {
            network: Some(Network::LocalDevnetL2),
            datadir: DB_ETHREX_DEV_L2.into(),
            metrics_port: "3702".into(),
            metrics_enabled: true,
            dev: true,
            http_addr: "0.0.0.0".into(),
            http_port: "1729".into(),
            authrpc_addr: "localhost".into(),
            authrpc_port: "8551".into(),
            authrpc_jwtsecret: "jwt.hex".into(),
            p2p_enabled: true,
            p2p_port: "30303".into(),
            discovery_port: "30303".into(),
            ..Default::default()
        }
    }
}

impl Default for Options {
    fn default() -> Self {
        Self {
            http_addr: Default::default(),
            http_port: Default::default(),
            log_level: Level::INFO,
            authrpc_addr: Default::default(),
            authrpc_port: Default::default(),
            authrpc_jwtsecret: Default::default(),
            p2p_enabled: Default::default(),
            p2p_port: Default::default(),
            discovery_port: Default::default(),
            network: Default::default(),
            bootnodes: Default::default(),
            datadir: Default::default(),
            syncmode: Default::default(),
            metrics_addr: "0.0.0.0".to_owned(),
            metrics_port: Default::default(),
            metrics_enabled: Default::default(),
            dev: Default::default(),
            force: false,
            mempool_max_size: Default::default(),
            extra_data: get_minimal_client_version(),
        }
    }
}

#[allow(clippy::large_enum_variant)]
#[derive(ClapSubcommand)]
pub enum Subcommand {
    #[command(name = "removedb", about = "Remove the database")]
    RemoveDB {
        #[arg(long = "datadir", value_name = "DATABASE_DIRECTORY", default_value = default_datadir().into_os_string(), required = false)]
        datadir: PathBuf,
        #[arg(long = "force", help = "Force remove the database without confirmation", action = clap::ArgAction::SetTrue)]
        force: bool,
    },
    #[command(name = "import", about = "Import blocks to the database")]
    Import {
        #[arg(
            required = true,
            value_name = "FILE_PATH/FOLDER",
            help = "Path to a RLP chain file or a folder containing files with individual Blocks"
        )]
        path: String,
        #[arg(long = "removedb", action = ArgAction::SetTrue)]
        removedb: bool,
        #[arg(long, action = ArgAction::SetTrue)]
        l2: bool,
    },
    #[command(
        name = "export",
        about = "Export blocks in the current chain into a file in rlp encoding"
    )]
    Export {
        #[arg(
            required = true,
            value_name = "FILE_PATH",
            help = "Path to the file where the rlp blocks will be written to"
        )]
        path: String,
        #[arg(
            long = "first",
            value_name = "NUMBER",
            help = "First block number to export"
        )]
        first: Option<u64>,
        #[arg(
            long = "last",
            value_name = "NUMBER",
            help = "Last block number to export"
        )]
        last: Option<u64>,
    },
    #[command(
        name = "compute-state-root",
        about = "Compute the state root from a genesis file"
    )]
    ComputeStateRoot {
        #[arg(
            required = true,
            long = "path",
            value_name = "GENESIS_FILE_PATH",
            help = "Path to the genesis json file"
        )]
        genesis_path: PathBuf,
    },
    #[command(name = "l2")]
    L2(l2::L2Command),
}

impl Subcommand {
    pub async fn run(self, opts: &Options) -> eyre::Result<()> {
        // L2 has its own init_tracing because of the ethrex monitor
        match self {
            Self::L2(_) => {}
            _ => {
                init_tracing(opts);
            }
        }
        match self {
            Subcommand::RemoveDB { datadir, force } => {
                remove_db(&datadir, force);
            }
            Subcommand::Import { path, removedb, l2 } => {
                if removedb {
                    remove_db(&opts.datadir.clone(), opts.force);
                }

                let network = get_network(opts);
                let genesis = network.get_genesis()?;
                let blockchain_type = if l2 {
                    BlockchainType::L2
                } else {
                    BlockchainType::L1
                };
                import_blocks(
                    &path,
                    &opts.datadir,
                    genesis,
                    BlockchainOptions {
                        max_mempool_size: opts.mempool_max_size,
                        r#type: blockchain_type,
                        ..Default::default()
                    },
                )
                .await?;
            }
            Subcommand::Export { path, first, last } => {
                export_blocks(&path, &opts.datadir, first, last).await
            }
            Subcommand::ComputeStateRoot { genesis_path } => {
                let genesis = Network::from(genesis_path).get_genesis()?;
                let state_root = genesis.compute_state_root();
                println!("{state_root:#x}");
            }
            Subcommand::L2(command) => command.run().await?,
        }

        Ok(())
    }
}

pub fn remove_db(datadir: &Path, force: bool) {
    init_datadir(datadir);

    if datadir.exists() {
        if force {
            std::fs::remove_dir_all(datadir).expect("Failed to remove data directory");
            info!("Database removed successfully.");
        } else {
            print!("Are you sure you want to remove the database? (y/n): ");
            io::stdout().flush().unwrap();

            let mut input = String::new();
            io::stdin().read_line(&mut input).unwrap();

            if input.trim().eq_ignore_ascii_case("y") {
                std::fs::remove_dir_all(datadir).expect("Failed to remove data directory");
                println!("Database removed successfully.");
            } else {
                println!("Operation canceled.");
            }
        }
    } else {
        warn!("Data directory does not exist: {datadir:?}");
    }
}

pub async fn import_blocks(
    path: &str,
    datadir: &Path,
    genesis: Genesis,
    blockchain_opts: BlockchainOptions,
) -> Result<(), ChainError> {
    let start_time = Instant::now();
    init_datadir(datadir);
    let store = init_store(datadir, genesis).await;
<<<<<<< HEAD
    let blockchain = init_blockchain(store.clone(), blockchain_type, false, None);
=======
    let blockchain = init_blockchain(store.clone(), blockchain_opts);
>>>>>>> 24da00b9
    let path_metadata = metadata(path).expect("Failed to read path");

    // If it's an .rlp file it will be just one chain, but if it's a directory there can be multiple chains.
    let chains: Vec<Vec<Block>> = if path_metadata.is_dir() {
        info!(path = %path, "Importing blocks from directory");
        let mut entries: Vec<_> = read_dir(path)
            .expect("Failed to read blocks directory")
            .map(|res| res.expect("Failed to open file in directory").path())
            .collect();

        // Sort entries to process files in order (e.g., 1.rlp, 2.rlp, ...)
        entries.sort();

        entries
            .iter()
            .map(|entry| {
                let path_str = entry.to_str().expect("Couldn't convert path to string");
                info!(path = %path_str, "Importing blocks from file");
                utils::read_chain_file(path_str)
            })
            .collect()
    } else {
        info!(path = %path, "Importing blocks from file");
        vec![utils::read_chain_file(path)]
    };

    let mut total_blocks_imported = 0;
    for blocks in chains {
        let size = blocks.len();
        let mut numbers_and_hashes = blocks
            .iter()
            .map(|b| (b.header.number, b.hash()))
            .collect::<Vec<_>>();
        // Execute block by block
        let mut last_progress_log = Instant::now();
        for (index, block) in blocks.iter().enumerate() {
            let hash = block.hash();
            let number = block.header.number;

            // Log progress every 10 seconds
            if last_progress_log.elapsed() >= Duration::from_secs(10) {
                let processed = index + 1;
                let percent = (((processed as f64 / size as f64) * 100.0) * 10.0).round() / 10.0;
                info!(processed, total = size, percent, "Import progress");
                last_progress_log = Instant::now();
            }

            // Check if the block is already in the blockchain, if it is do nothing, if not add it
            let block_number = store.get_block_number(hash).await.map_err(|_e| {
                ChainError::Custom(String::from(
                    "Couldn't check if block is already in the blockchain",
                ))
            })?;

            if block_number.is_some() {
                info!("Block {} is already in the blockchain", block.hash());
                continue;
            }

            blockchain
                .add_block(block)
                .await
                .inspect_err(|err| match err {
                    // Block number 1's parent not found, the chain must not belong to the same network as the genesis file
                    ChainError::ParentNotFound if number == 1 => warn!("The chain file is not compatible with the genesis file. Are you sure you selected the correct network?"),
                    _ => warn!("Failed to add block {number} with hash {hash:#x}"),
                })?;
        }

        // Make head canonical and label all special blocks correctly.
        if let Some((head_number, head_hash)) = numbers_and_hashes.pop() {
            store
                .forkchoice_update(
                    Some(numbers_and_hashes),
                    head_number,
                    head_hash,
                    Some(head_number),
                    Some(head_number),
                )
                .await?;
        }

        total_blocks_imported += size;
    }

    let total_duration = start_time.elapsed();
    info!(
        blocks = total_blocks_imported,
        seconds = total_duration.as_secs_f64(),
        "Import completed"
    );
    Ok(())
}

pub async fn export_blocks(
    path: &str,
    datadir: &Path,
    first_number: Option<u64>,
    last_number: Option<u64>,
) {
    init_datadir(datadir);
    let store = load_store(datadir).await;
    let start = first_number.unwrap_or_default();
    // If we have no latest block then we don't have any blocks to export
    let latest_number = match store.get_latest_block_number().await {
        Ok(number) => number,
        Err(StoreError::MissingLatestBlockNumber) => {
            warn!("No blocks in the current chain, nothing to export!");
            return;
        }
        Err(_) => panic!("Internal DB Error"),
    };
    // Check that the requested range doesn't exceed our current chain length
    if last_number.is_some_and(|number| number > latest_number) {
        warn!(
            "The requested block range exceeds the current amount of blocks in the chain {latest_number}"
        );
        return;
    }
    let end = last_number.unwrap_or(latest_number);
    // Check that the requested range makes sense
    if start > end {
        warn!("Cannot export block range [{start}..{end}], please input a valid range");
        return;
    }
    // Fetch blocks from the store and export them to the file
    let mut file = File::create(path).expect("Failed to open file");
    let mut buffer = vec![];
    let mut last_output = Instant::now();
    // Denominator for percent completed; avoid division by zero
    let denom = end.saturating_sub(start) + 1;
    for n in start..=end {
        let block = store
            .get_block_by_number(n)
            .await
            .ok()
            .flatten()
            .expect("Failed to read block from DB");
        block.encode(&mut buffer);
        // Exporting the whole chain can take a while, so we need to show some output in the meantime
        if last_output.elapsed() > Duration::from_secs(5) {
            let completed = n.saturating_sub(start) + 1;
            let percent = (completed * 100) / denom;
            info!(n, end, percent, "Exporting blocks");
            last_output = Instant::now();
        }
        file.write_all(&buffer).expect("Failed to write to file");
        buffer.clear();
    }
    info!(blocks = end.saturating_sub(start), path = %path, "Exported blocks to file");
}<|MERGE_RESOLUTION|>--- conflicted
+++ resolved
@@ -402,11 +402,7 @@
     let start_time = Instant::now();
     init_datadir(datadir);
     let store = init_store(datadir, genesis).await;
-<<<<<<< HEAD
-    let blockchain = init_blockchain(store.clone(), blockchain_type, false, None);
-=======
     let blockchain = init_blockchain(store.clone(), blockchain_opts);
->>>>>>> 24da00b9
     let path_metadata = metadata(path).expect("Failed to read path");
 
     // If it's an .rlp file it will be just one chain, but if it's a directory there can be multiple chains.
