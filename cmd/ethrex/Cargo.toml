[package]
name = "ethrex"
version.workspace = true
edition.workspace = true
authors.workspace = true
documentation.workspace = true
build = "build.rs"

# See more keys and their definitions at https://doc.rust-lang.org/cargo/reference/manifest.html

[dependencies]
ethrex-blockchain.workspace = true
ethrex-common.workspace = true
ethrex-config.workspace = true
ethrex-crypto.workspace = true
ethrex-dev = { path = "../../crates/blockchain/dev", optional = true }
ethrex-l2 = { workspace = true, optional = true }
ethrex-l2-common = { workspace = true, optional = true }
ethrex-l2-rpc = { workspace = true, optional = true }
ethrex-metrics = { path = "../../crates/blockchain/metrics" }
ethrex-p2p.workspace = true
ethrex-prover = { workspace = true, optional = true, features = ["l2"] }
ethrex-rlp.workspace = true
ethrex-rpc.workspace = true
ethrex-sdk = { workspace = true, optional = true }
ethrex-storage.workspace = true
ethrex-storage-rollup = { workspace = true, optional = true }
ethrex-vm.workspace = true
tikv-jemallocator = { version = "0.6.0", optional = true, features = [
  "stats",
  "unprefixed_malloc_on_supported_platforms",
] }
bytes.workspace = true
hex.workspace = true
tracing.workspace = true
tracing-subscriber.workspace = true
clap = { workspace = true, features = ["string"] }
clap_complete.workspace = true
console-subscriber = { version = "0.4.1", optional = true }
eyre.workspace = true
directories = "5.0.1"
serde.workspace = true
serde_json.workspace = true
tokio = { workspace = true, features = ["full"] }
anyhow = "1.0.86"
rand = "0.8.5"
local-ip-address = "0.6"
tokio-util.workspace = true
lazy_static.workspace = true
secp256k1.workspace = true
reqwest.workspace = true
thiserror.workspace = true
itertools = "0.14.0"
url.workspace = true

spawned-rt.workspace = true
spawned-concurrency.workspace = true

# L2 external dependencies

tui-logger = { workspace = true, optional = true }

[target.'cfg(linux)'.dependencies]
tikv-jemallocator = { version = "0.6.0", optional = true, features = [
  "stats",
  "unprefixed_malloc_on_supported_platforms",
  "background_threads",
] }

[[bin]]
name = "ethrex"
path = "./ethrex.rs"

[lib]
name = "ethrex"
path = "./lib.rs"

[features]
<<<<<<< HEAD
debug = ["ethrex-vm/debug", "tokio/tracing", "dep:console-subscriber"]
default = ["libmdbx", "c-kzg", "rollup_storage_sql", "dev", "metrics"]
=======
debug = ["ethrex-vm/debug"]
default = ["rocksdb", "c-kzg", "metrics", "jemalloc", "dev"]
>>>>>>> d413c556
dev = ["dep:ethrex-dev"]
c-kzg = [
  "ethrex-vm/c-kzg",
  "ethrex-common/c-kzg",
  "ethrex-blockchain/c-kzg",
  "ethrex-p2p/c-kzg",
  "ethrex-crypto/c-kzg",
]
metrics = ["ethrex-blockchain/metrics", "ethrex-l2?/metrics"]
rocksdb = ["ethrex-storage/rocksdb", "ethrex-p2p/rocksdb", "ethrex-l2?/rocksdb"]
jemalloc = ["dep:tikv-jemallocator"]
jemalloc_profiling = [
  "jemalloc",
  "tikv-jemallocator/profiling",
  # forward to the RPC crate so its handlers and dependency are enabled
  "ethrex-rpc/jemalloc_profiling",
]
sync-test = ["ethrex-p2p/sync-test"]

l2 = [
  "ethrex-l2",
  "ethrex-l2-common",
  "ethrex-l2-rpc",
  "ethrex-sdk",
  "ethrex-p2p/l2",
  "ethrex-prover",
  "ethrex-storage-rollup",
  "dep:tui-logger",
  "dep:bytes",
  "dep:thiserror",
  "dep:serde_json",
  "dep:hex",
]
l2-sql = ["ethrex-storage-rollup/sql"]
sp1 = ["ethrex-prover/sp1", "ethrex-l2/sp1"]
gpu = ["ethrex-prover/gpu"]
risc0 = ["ethrex-prover/risc0", "ethrex-l2/risc0"]

[build-dependencies]
vergen-git2 = { version = "1.0.7", features = ["rustc"] }
ethrex-sdk = { workspace = true, optional = true }
hex = { workspace = true, optional = true }
bytes = { workspace = true, optional = true }
ethrex-common = { workspace = true, optional = true }
serde_json = { workspace = true, optional = true }
thiserror = { workspace = true, optional = true }

[lints]
workspace = true<|MERGE_RESOLUTION|>--- conflicted
+++ resolved
@@ -76,13 +76,8 @@
 path = "./lib.rs"
 
 [features]
-<<<<<<< HEAD
 debug = ["ethrex-vm/debug", "tokio/tracing", "dep:console-subscriber"]
-default = ["libmdbx", "c-kzg", "rollup_storage_sql", "dev", "metrics"]
-=======
-debug = ["ethrex-vm/debug"]
 default = ["rocksdb", "c-kzg", "metrics", "jemalloc", "dev"]
->>>>>>> d413c556
 dev = ["dep:ethrex-dev"]
 c-kzg = [
   "ethrex-vm/c-kzg",
