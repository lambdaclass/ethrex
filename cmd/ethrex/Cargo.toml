--- conflicted
+++ resolved
@@ -84,10 +84,7 @@
 ethrex-sdk.workspace = true
 secp256k1.workspace = true
 k256.workspace = true
-<<<<<<< HEAD
-=======
 tempdir = { version = "0.3.7" }
->>>>>>> 2cbfda71
 
 [[bench]]
 path = "./bench/import_blocks_benchmark.rs"
