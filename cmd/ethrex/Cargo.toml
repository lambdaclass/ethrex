--- conflicted
+++ resolved
@@ -11,16 +11,13 @@
 [dependencies]
 ethrex-blockchain.workspace = true
 ethrex-common.workspace = true
-<<<<<<< HEAD
 ethrex-config.workspace = true
+ethrex-crypto.workspace = true
 ethrex-dev = { path = "../../crates/blockchain/dev", optional = true }
 ethrex-l2 = { workspace = true, optional = true }
 ethrex-l2-common = { workspace = true, optional = true }
 ethrex-l2-rpc = { workspace = true, optional = true }
 ethrex-metrics = { path = "../../crates/blockchain/metrics" }
-=======
-ethrex-crypto.workspace = true
->>>>>>> a00c2920
 ethrex-p2p.workspace = true
 ethrex-prover = { workspace = true, optional = true, features = ["l2"] }
 ethrex-rlp.workspace = true
