--- conflicted
+++ resolved
@@ -70,10 +70,7 @@
     "ethrex-blockchain/l2",
     "ethrex-rpc/l2",
     "dep:secp256k1",
-<<<<<<< HEAD
-=======
     "ethrex-storage-rollup"
->>>>>>> a5da369f
 ]
 rollup_storage_libmdbx = ["ethrex-storage-rollup/libmdbx"]
 rollup_storage_redb = ["ethrex-storage-rollup/redb"]
@@ -84,15 +81,9 @@
 criterion = { version = "0.5.1", features = ["html_reports"] }
 
 [[bench]]
-<<<<<<< HEAD
 path = "./bench/import_blocks_benchmark.rs"
 name = "import_blocks_benchmark"
 harness = false
-=======
-path = "../../bench/criterion_benchmark.rs"
-name = "criterion_benchmark"
-harness = false
 
 [build-dependencies]
-vergen = { version = "9.0.0", features = ["rustc"] }    
->>>>>>> a5da369f
+vergen = { version = "9.0.0", features = ["rustc"] }    