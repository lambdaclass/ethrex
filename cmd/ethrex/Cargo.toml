--- conflicted
+++ resolved
@@ -22,15 +22,9 @@
 tracing.workspace = true
 tracing-subscriber.workspace = true
 k256.workspace = true
-<<<<<<< HEAD
 clap.workspace = true
 clap_complete.workspace = true
 eyre.workspace = true
-=======
-clap = { version = "4.3", features = ["derive", "env", "string"] }
-clap_complete = "4.5.17"
-eyre = "0.6.12"
->>>>>>> 67de8237
 directories = "5.0.1"
 serde_json.workspace = true
 tokio = { version = "1.38.0", features = ["full"] }
