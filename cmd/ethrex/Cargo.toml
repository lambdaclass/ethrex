--- conflicted
+++ resolved
@@ -86,12 +86,8 @@
 harness = false
 
 [build-dependencies]
-<<<<<<< HEAD
-vergen = { version = "9.0.0", features = ["rustc"] }    
+vergen = { version = "9.0.0", features = ["rustc"] }
 
 [[bin]]
 name = "genesis-sorter"
-path = "./genesis.rs"
-=======
-vergen = { version = "9.0.0", features = ["rustc"] }
->>>>>>> d1003c14
+path = "./genesis.rs"