[package]
name = "ethrex"
version.workspace = true
edition.workspace = true
authors.workspace = true
documentation.workspace = true
build = "build.rs"

# See more keys and their definitions at https://doc.rust-lang.org/cargo/reference/manifest.html

[dependencies]
ethrex-blockchain.workspace = true
ethrex-common.workspace = true
ethrex-config.workspace = true
ethrex-crypto.workspace = true
ethrex-dev = { path = "../../crates/blockchain/dev", optional = true }
ethrex-l2 = { workspace = true, optional = true }
ethrex-l2-common = { workspace = true, optional = true }
ethrex-l2-rpc = { workspace = true, optional = true }
ethrex-metrics = { path = "../../crates/blockchain/metrics" }
ethrex-p2p.workspace = true
ethrex-prover = { workspace = true, optional = true, features = ["l2"] }
ethrex-rlp.workspace = true
ethrex-rpc.workspace = true
ethrex-sdk = { workspace = true, optional = true }
ethrex-storage.workspace = true
ethrex-storage-rollup = { workspace = true, optional = true }
ethrex-vm.workspace = true
tikv-jemallocator = { version = "0.6.0", optional = true, features = [
  "stats",
  "unprefixed_malloc_on_supported_platforms",
] }
bytes.workspace = true
hex.workspace = true
tracing.workspace = true
tracing-subscriber.workspace = true
clap = { workspace = true, features = ["string"] }
clap_complete.workspace = true
eyre.workspace = true
directories = "5.0.1"
serde.workspace = true
serde_json.workspace = true
tokio = { workspace = true, features = ["full"] }
anyhow = "1.0.86"
rand = "0.8.5"
rayon.workspace = true
local-ip-address = "0.6"
tokio-util.workspace = true
lazy_static.workspace = true
secp256k1.workspace = true
reqwest.workspace = true
thiserror.workspace = true
itertools = "0.14.0"
url.workspace = true

spawned-rt.workspace = true
spawned-concurrency.workspace = true

# L2 external dependencies

tui-logger = { workspace = true, optional = true }

[target.'cfg(linux)'.dependencies]
tikv-jemallocator = { version = "0.6.0", optional = true, features = [
  "stats",
  "unprefixed_malloc_on_supported_platforms",
  "background_threads",
] }

[[bin]]
name = "ethrex"
path = "./ethrex.rs"

[lib]
name = "ethrex"
path = "./lib.rs"

[features]
debug = ["ethrex-vm/debug"]
<<<<<<< HEAD
default = ["canopydb", "c-kzg", "metrics", "jemalloc", "dev"]
=======
default = ["rocksdb", "c-kzg", "secp256k1", "metrics", "jemalloc", "dev"]
>>>>>>> b5471fe3
dev = ["dep:ethrex-dev"]
secp256k1 = [
  "ethrex-vm/secp256k1",
  "ethrex-common/secp256k1",
  "ethrex-blockchain/secp256k1",
]
c-kzg = [
  "ethrex-vm/c-kzg",
  "ethrex-common/c-kzg",
  "ethrex-blockchain/c-kzg",
  "ethrex-p2p/c-kzg",
  "ethrex-crypto/c-kzg",
]
metrics = ["ethrex-blockchain/metrics", "ethrex-l2?/metrics"]
rocksdb = ["ethrex-storage/rocksdb", "ethrex-p2p/rocksdb", "ethrex-l2?/rocksdb"]
canopydb = ["ethrex-storage/canopydb"]
jemalloc = ["dep:tikv-jemallocator"]
jemalloc_profiling = [
  "jemalloc",
  "tikv-jemallocator/profiling",
  # forward to the RPC crate so its handlers and dependency are enabled
  "ethrex-rpc/jemalloc_profiling",
]
sync-test = ["ethrex-p2p/sync-test"]

l2 = [
  "ethrex-l2",
  "ethrex-l2-common",
  "ethrex-l2-rpc",
  "ethrex-sdk",
  "ethrex-p2p/l2",
  "ethrex-prover",
  "ethrex-storage-rollup",
  "dep:tui-logger",
  "dep:bytes",
  "dep:thiserror",
  "dep:serde_json",
  "dep:hex",
]
l2-sql = ["ethrex-storage-rollup/sql"]
sp1 = ["ethrex-prover/sp1", "ethrex-l2/sp1"]
gpu = ["ethrex-prover/gpu"]
risc0 = ["ethrex-prover/risc0", "ethrex-l2/risc0"]

[build-dependencies]
vergen-git2 = { version = "1.0.7", features = ["rustc"] }
ethrex-sdk = { workspace = true, optional = true }
hex = { workspace = true, optional = true }
bytes = { workspace = true, optional = true }
ethrex-common = { workspace = true, optional = true }
serde_json = { workspace = true, optional = true }
thiserror = { workspace = true, optional = true }

[lints]
workspace = true<|MERGE_RESOLUTION|>--- conflicted
+++ resolved
@@ -77,11 +77,7 @@
 
 [features]
 debug = ["ethrex-vm/debug"]
-<<<<<<< HEAD
-default = ["canopydb", "c-kzg", "metrics", "jemalloc", "dev"]
-=======
-default = ["rocksdb", "c-kzg", "secp256k1", "metrics", "jemalloc", "dev"]
->>>>>>> b5471fe3
+default = ["canopydb", "c-kzg", "secp256k1", "metrics", "jemalloc", "dev"]
 dev = ["dep:ethrex-dev"]
 secp256k1 = [
   "ethrex-vm/secp256k1",
