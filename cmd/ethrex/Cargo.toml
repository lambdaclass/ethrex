[package]
name = "ethrex"
version = "0.1.0"
edition = "2024"
build = "build.rs"

# See more keys and their definitions at https://doc.rust-lang.org/cargo/reference/manifest.html

[dependencies]
ethrex-blockchain.workspace = true
ethrex-rpc.workspace = true
ethrex-common.workspace = true
ethrex-p2p.workspace = true
ethrex-storage.workspace = true
ethrex-vm.workspace = true
ethrex-rlp.workspace = true
ethrex-storage-rollup = { workspace = true, optional = true }
ethrex-l2 = { workspace = true, optional = true }
ethrex-l2-common = { workspace = true, optional = true }
ethrex-sdk = { workspace = true, optional = true }
ethrex-l2-rpc = { workspace = true, optional = true }

bytes.workspace = true
hex.workspace = true
tracing.workspace = true
tracing-subscriber.workspace = true
k256.workspace = true
clap = { workspace = true, features = ["string"] }
clap_complete.workspace = true
eyre.workspace = true
directories = "5.0.1"
serde.workspace = true
serde_json.workspace = true
tokio = { version = "1.38.0", features = ["full"] }
anyhow = "1.0.86"
rand = "0.8.5"
local-ip-address = "0.6"
tokio-util.workspace = true
redb = { workspace = true, optional = true }
lazy_static.workspace = true
secp256k1 = { workspace = true }
keccak-hash.workspace = true
reqwest.workspace = true
itertools = "0.14.0"

cfg-if = "1.0.0"

ethrex-dev = { path = "../../crates/blockchain/dev", optional = true }
ethrex-metrics = { path = "../../crates/blockchain/metrics" }

[[bin]]
name = "ethrex"
path = "./ethrex.rs"

[lib]
name = "ethrex"
path = "./lib.rs"

[features]
debug = ["ethrex-vm/debug"]
default = ["libmdbx", "c-kzg", "blst"]
dev = ["dep:ethrex-dev", "debug"]
c-kzg = [
  "ethrex-vm/c-kzg",
  "ethrex-common/c-kzg",
  "ethrex-blockchain/c-kzg",
  "ethrex-p2p/c-kzg",
]
metrics = ["ethrex-blockchain/metrics", "ethrex-l2?/metrics"]
libmdbx = ["ethrex-storage/libmdbx", "ethrex-storage-rollup?/libmdbx"]
redb = ["dep:redb", "ethrex-storage/redb"]
blst = ["ethrex-vm/blst"]
l2 = [
  "dep:ethrex-l2",
  "dep:ethrex-l2-common",
  "dep:ethrex-sdk",
  "dep:ethrex-l2-rpc",
  "ethrex-vm/l2",
  "ethrex-blockchain/l2",
  "ethrex-storage-rollup",
]
rollup_storage_libmdbx = ["ethrex-storage-rollup/libmdbx"]
rollup_storage_redb = ["ethrex-storage-rollup/redb"]
rollup_storage_sql = ["ethrex-storage-rollup/sql"]
sync-test = []
[dev-dependencies]
criterion = { version = "0.5.1", features = [
  "html_reports",
  "async_futures",
  "async_tokio",
] }
ethrex-sdk.workspace = true
secp256k1.workspace = true
k256.workspace = true
tempdir = { version = "0.3.7" }

[[bench]]
path = "./bench/import_blocks_benchmark.rs"
name = "import_blocks_benchmark"
harness = false

[[bench]]
path = "./bench/build_block_benchmark.rs"
name = "build_block_benchmark"
harness = false

[build-dependencies]
<<<<<<< HEAD
vergen-git2 = { version = "1.0.7", features = ["rustc"] }
=======
vergen = { version = "9.0.0", features = ["rustc"] }
>>>>>>> 57b2a2b2
<|MERGE_RESOLUTION|>--- conflicted
+++ resolved
@@ -105,8 +105,4 @@
 harness = false
 
 [build-dependencies]
-<<<<<<< HEAD
 vergen-git2 = { version = "1.0.7", features = ["rustc"] }
-=======
-vergen = { version = "9.0.0", features = ["rustc"] }
->>>>>>> 57b2a2b2
