[package]
name = "ethrex"
version.workspace = true
edition.workspace = true
authors.workspace = true
documentation.workspace = true
build = "build.rs"

# See more keys and their definitions at https://doc.rust-lang.org/cargo/reference/manifest.html

[dependencies]
ethrex-blockchain.workspace = true
ethrex-common.workspace = true
ethrex-config.workspace = true
ethrex-crypto.workspace = true
ethrex-dev = { path = "../../crates/blockchain/dev", optional = true }
ethrex-l2 = { workspace = true, optional = true }
ethrex-l2-common = { workspace = true, optional = true }
ethrex-l2-rpc = { workspace = true, optional = true }
ethrex-metrics = { path = "../../crates/blockchain/metrics" }
ethrex-p2p.workspace = true
ethrex-prover = { workspace = true, optional = true, features = ["l2"] }
ethrex-rlp.workspace = true
ethrex-rpc.workspace = true
ethrex-sdk = { workspace = true, optional = true }
ethrex-storage.workspace = true
ethrex-storage-rollup = { workspace = true, optional = true }
ethrex-vm.workspace = true
<<<<<<< HEAD
ethrex-rlp.workspace = true
ethrex-storage-rollup.workspace = true
ethrex-l2.workspace = true
ethrex-l2-common.workspace = true
ethrex-sdk.workspace = true
ethrex-l2-rpc.workspace = true
ethrex-trie.workspace = true
tikv-jemallocator = { version = "0.6.0", optional = true, features = ["stats", "unprefixed_malloc_on_supported_platforms"] }
=======

tikv-jemallocator = { version = "0.6.0", optional = true, features = [
  "stats",
  "unprefixed_malloc_on_supported_platforms",
] }
>>>>>>> 02c2a488
bytes.workspace = true
hex.workspace = true
tracing.workspace = true
tracing-subscriber.workspace = true
clap = { workspace = true, features = ["string"] }
clap_complete.workspace = true
eyre.workspace = true
directories = "5.0.1"
serde.workspace = true
serde_json.workspace = true
tokio = { workspace = true, features = ["full"] }
anyhow = "1.0.86"
rand = "0.8.5"
local-ip-address = "0.6"
tokio-util.workspace = true
lazy_static.workspace = true
secp256k1.workspace = true
reqwest.workspace = true
thiserror.workspace = true
itertools = "0.14.0"
url.workspace = true

# L2 external dependencies

tui-logger = { workspace = true, optional = true }

[target.'cfg(linux)'.dependencies]
tikv-jemallocator = { version = "0.6.0", optional = true, features = [
  "stats",
  "unprefixed_malloc_on_supported_platforms",
  "background_threads",
] }

[[bin]]
name = "ethrex"
path = "./ethrex.rs"

[lib]
name = "ethrex"
path = "./lib.rs"

[features]
debug = ["ethrex-vm/debug"]
default = ["rocksdb", "c-kzg", "metrics", "jemalloc", "dev"]
dev = ["dep:ethrex-dev"]
c-kzg = [
  "ethrex-vm/c-kzg",
  "ethrex-common/c-kzg",
  "ethrex-blockchain/c-kzg",
  "ethrex-p2p/c-kzg",
  "ethrex-crypto/c-kzg",
]
metrics = ["ethrex-blockchain/metrics", "ethrex-l2?/metrics"]
rocksdb = ["ethrex-storage/rocksdb", "ethrex-p2p/rocksdb"]
jemalloc = ["dep:tikv-jemallocator"]
jemalloc_profiling = [
  "jemalloc",
  "tikv-jemallocator/profiling",
  # forward to the RPC crate so its handlers and dependency are enabled
  "ethrex-rpc/jemalloc_profiling",
]
sync-test = ["ethrex-p2p/sync-test"]

l2 = [
  "ethrex-l2",
  "ethrex-l2-common",
  "ethrex-l2-rpc",
  "ethrex-sdk",
  "ethrex-p2p/l2",
  "ethrex-prover",
  "ethrex-storage-rollup",
  "dep:tui-logger",
  "dep:bytes",
  "dep:genesis-tool",
  "dep:thiserror",
  "dep:serde_json",
  "dep:hex",
]
l2-sql = ["ethrex-storage-rollup/sql"]
sp1 = ["ethrex-prover/sp1"]
gpu = ["ethrex-prover/gpu"]
risc0 = ["ethrex-prover/risc0"]

[build-dependencies]
vergen-git2 = { version = "1.0.7", features = ["rustc"] }
ethrex-sdk = { workspace = true, optional = true }
hex = { workspace = true, optional = true }
bytes = { workspace = true, optional = true }
ethrex-common = { workspace = true, optional = true }
serde_json = { workspace = true, optional = true }
genesis-tool = { path = "../../tooling/genesis", optional = true }
thiserror = { workspace = true, optional = true }<|MERGE_RESOLUTION|>--- conflicted
+++ resolved
@@ -26,22 +26,11 @@
 ethrex-storage.workspace = true
 ethrex-storage-rollup = { workspace = true, optional = true }
 ethrex-vm.workspace = true
-<<<<<<< HEAD
-ethrex-rlp.workspace = true
-ethrex-storage-rollup.workspace = true
-ethrex-l2.workspace = true
-ethrex-l2-common.workspace = true
-ethrex-sdk.workspace = true
-ethrex-l2-rpc.workspace = true
 ethrex-trie.workspace = true
-tikv-jemallocator = { version = "0.6.0", optional = true, features = ["stats", "unprefixed_malloc_on_supported_platforms"] }
-=======
-
 tikv-jemallocator = { version = "0.6.0", optional = true, features = [
   "stats",
   "unprefixed_malloc_on_supported_platforms",
 ] }
->>>>>>> 02c2a488
 bytes.workspace = true
 hex.workspace = true
 tracing.workspace = true
