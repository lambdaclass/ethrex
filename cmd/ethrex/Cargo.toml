--- conflicted
+++ resolved
@@ -31,15 +31,9 @@
 serde.workspace = true
 serde_json.workspace = true
 tokio = { workspace = true, features = ["full"] }
-<<<<<<< HEAD
 anyhow.workspace = true
 rand.workspace = true
 local-ip-address.workspace = true
-=======
-anyhow = "1.0.86"
-rand = "0.8.5"
-local-ip-address = "0.6"
->>>>>>> 572230cd
 tokio-util.workspace = true
 lazy_static.workspace = true
 secp256k1.workspace = true
@@ -76,10 +70,6 @@
 ]
 metrics = ["ethrex-blockchain/metrics", "ethrex-l2/metrics"]
 libmdbx = ["ethrex-storage/libmdbx"]
-<<<<<<< HEAD
-redb = ["ethrex-storage/redb"]
-=======
->>>>>>> 572230cd
 blst = ["ethrex-vm/blst"]
 rollup_storage_sql = ["ethrex-storage-rollup/sql"]
 sync-test = ["ethrex-p2p/sync-test"]
