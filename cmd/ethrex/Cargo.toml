--- conflicted
+++ resolved
@@ -9,50 +9,35 @@
 # See more keys and their definitions at https://doc.rust-lang.org/cargo/reference/manifest.html
 
 [dependencies]
-<<<<<<< HEAD
 ethrex-blockchain = { workspace = true, default-features = false }
 ethrex-common = { workspace = true, default-features = false }
+ethrex-config = { workspace = true, default-features = false }
+ethrex-crypto.workspace = true
+ethrex-p2p = { workspace = true, default-features = false }
+ethrex-rlp.workspace = true
+ethrex-rpc = { workspace = true, default-features = false }
 ethrex-storage = { workspace = true, default-features = false }
-ethrex-p2p = { workspace = true, default-features = false }
+ethrex-storage-rollup = { workspace = true, optional = true, default-features = false }
 ethrex-vm = { workspace = true, default-features = false }
-ethrex-l2 = { workspace = true, default-features = false }
-ethrex-l2-rpc = { workspace = true, default-features = false }
-ethrex-l2-common = { workspace = true, default-features = false }
-ethrex-sdk = { workspace = true, default-features = false }
-ethrex-storage-rollup = { workspace = true, default-features = false }
-ethrex-config = { workspace = true, default-features = false }
-ethrex-rpc = { workspace = true, default-features = false }
+
+ethrex-l2 = { workspace = true, default-features = false, optional = true }
+ethrex-l2-common = { workspace = true, default-features = false, optional = true }
+ethrex-l2-rpc = { workspace = true, optional = true, default-features = false }
+ethrex-dev = { path = "../../crates/blockchain/dev", optional = true, default-features = false }
+ethrex-sdk = { workspace = true, default-features = false, optional = true }
 ethrex-metrics = { path = "../../crates/blockchain/metrics" }
-ethrex-prover = { workspace = true, default-features = false }
-ethrex-dev = { path = "../../crates/blockchain/dev", optional = true, default-features = false }
-ethrex-rlp.workspace = true
+ethrex-prover = { workspace = true, default-features = false, optional = true, features = [
+  "l2",
+] }
+
+
 guest_program = { path = "../../crates/l2/prover/src/guest_program", optional = true }
 
 tikv-jemallocator = { version = "0.6.0", optional = true, features = [
   "stats",
   "unprefixed_malloc_on_supported_platforms",
 ] }
-=======
-ethrex-blockchain.workspace = true
-ethrex-common.workspace = true
-ethrex-config.workspace = true
-ethrex-crypto.workspace = true
-ethrex-dev = { path = "../../crates/blockchain/dev", optional = true }
-ethrex-l2 = { workspace = true, optional = true }
-ethrex-l2-common = { workspace = true, optional = true }
-ethrex-l2-rpc = { workspace = true, optional = true }
-ethrex-metrics = { path = "../../crates/blockchain/metrics" }
-ethrex-p2p.workspace = true
-ethrex-prover = { workspace = true, optional = true, features = ["l2"] }
-ethrex-rlp.workspace = true
-ethrex-rpc.workspace = true
-ethrex-sdk = { workspace = true, optional = true }
-ethrex-storage.workspace = true
-ethrex-storage-rollup = { workspace = true, optional = true }
-ethrex-vm.workspace = true
 
-tikv-jemallocator = { version = "0.6.0", optional = true, features = ["stats", "unprefixed_malloc_on_supported_platforms"] }
->>>>>>> 71920b60
 bytes.workspace = true
 hex.workspace = true
 tracing.workspace = true
@@ -69,21 +54,15 @@
 local-ip-address = "0.6"
 tokio-util.workspace = true
 lazy_static.workspace = true
-secp256k1.workspace = true # FIXME
+secp256k1.workspace = true                         # FIXME
 reqwest.workspace = true
 thiserror.workspace = true
 itertools = "0.14.0"
-<<<<<<< HEAD
-tui-logger.workspace = true
-
-url.workspace = true
-=======
 url.workspace = true
 
 # L2 external dependencies
 
 tui-logger = { workspace = true, optional = true }
->>>>>>> 71920b60
 
 [target.'cfg(linux)'.dependencies]
 tikv-jemallocator = { version = "0.6.0", optional = true, features = [
@@ -101,12 +80,26 @@
 path = "./lib.rs"
 
 [features]
+default = ["rocksdb", "l1", "dev", "metrics", "jemalloc"]
 debug = ["ethrex-vm/debug"]
-<<<<<<< HEAD
-default = ["rocksdb", "l1", "rollup_storage_sql", "dev", "metrics", "jemalloc"]
-
 dev = ["dep:ethrex-dev"]
 
+metrics = ["ethrex-blockchain/metrics", "ethrex-l2?/metrics"]
+
+sp1-guest = ["guest_program/sp1-guest"]
+risc0-guest = ["guest_program/risc0-guest"]
+rocksdb = ["ethrex-storage/rocksdb", "ethrex-p2p/rocksdb"]
+
+jemalloc = ["dep:tikv-jemallocator"]
+jemalloc_profiling = [
+  "jemalloc",
+  "tikv-jemallocator/profiling",
+  # forward to the RPC crate so its handlers and dependency are enabled
+  "ethrex-rpc/jemalloc_profiling",
+]
+sync-test = ["ethrex-p2p/sync-test"]
+
+sp1 = ["ethrex-prover/sp1"]
 l1 = [
   "ethrex-blockchain/l1",
   "ethrex-common/l1",
@@ -123,35 +116,6 @@
   "ethrex-metrics/l1",
   "ethrex-prover/l1",
 ]
-
-sp1-guest = ["guest_program/sp1-guest"]
-risc0-guest = ["guest_program/risc0-guest"]
-
-metrics = ["ethrex-blockchain/metrics", "ethrex-l2/metrics"]
-=======
-default = ["rocksdb", "c-kzg", "metrics", "jemalloc", "dev"]
-dev = ["dep:ethrex-dev"]
-c-kzg = [
-  "ethrex-vm/c-kzg",
-  "ethrex-common/c-kzg",
-  "ethrex-blockchain/c-kzg",
-  "ethrex-p2p/c-kzg",
-  "ethrex-crypto/c-kzg",
-]
-metrics = ["ethrex-blockchain/metrics", "ethrex-l2?/metrics"]
->>>>>>> 71920b60
-rocksdb = ["ethrex-storage/rocksdb", "ethrex-p2p/rocksdb"]
-jemalloc = ["dep:tikv-jemallocator"]
-jemalloc_profiling = [
-  "jemalloc",
-  "tikv-jemallocator/profiling",
-  # forward to the RPC crate so its handlers and dependency are enabled
-  "ethrex-rpc/jemalloc_profiling",
-]
-sync-test = ["ethrex-p2p/sync-test"]
-<<<<<<< HEAD
-=======
-
 l2 = [
   "ethrex-l2",
   "ethrex-l2-common",
@@ -167,11 +131,7 @@
   "dep:serde_json",
   "dep:hex",
 ]
-l2-sql = [
-  "ethrex-storage-rollup/sql",
-]
-sp1 = ["ethrex-prover/sp1"]
->>>>>>> 71920b60
+l2-sql = ["ethrex-storage-rollup/sql"]
 gpu = ["ethrex-prover/gpu"]
 
 [dev-dependencies]
