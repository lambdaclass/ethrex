[package]
name = "ethrex"
version.workspace = true
edition.workspace = true
authors.workspace = true
documentation.workspace = true
build = "build.rs"

# See more keys and their definitions at https://doc.rust-lang.org/cargo/reference/manifest.html

[dependencies]
ethrex-config.workspace = true
ethrex-blockchain.workspace = true
ethrex-rpc.workspace = true
ethrex-common.workspace = true
ethrex-p2p.workspace = true
ethrex-storage.workspace = true
ethrex-vm.workspace = true
ethrex-rlp.workspace = true
ethrex-storage-rollup.workspace = true
ethrex-l2.workspace = true
ethrex-l2-common.workspace = true
ethrex-sdk.workspace = true
ethrex-l2-rpc.workspace = true
<<<<<<< HEAD
ethrex-trie.workspace = true
tikv-jemallocator = { version = "0.6.0", optional = true, features = ["stats", "unprefixed_malloc_on_supported_platforms", "background_threads"] }
=======
tikv-jemallocator = { version = "0.6.0", optional = true, features = ["stats", "unprefixed_malloc_on_supported_platforms"] }
>>>>>>> 158164b9
bytes.workspace = true
hex.workspace = true
tracing.workspace = true
tracing-subscriber.workspace = true
clap = { workspace = true, features = ["string"] }
clap_complete.workspace = true
eyre.workspace = true
directories = "5.0.1"
serde.workspace = true
serde_json.workspace = true
tokio = { workspace = true, features = ["full"] }
anyhow = "1.0.86"
rand = "0.8.5"
local-ip-address = "0.6"
tokio-util.workspace = true
lazy_static.workspace = true
secp256k1.workspace = true
keccak-hash.workspace = true
reqwest.workspace = true
thiserror.workspace = true
itertools = "0.14.0"
tui-logger.workspace = true

cfg-if = "1.0.0"

ethrex-dev = { path = "../../crates/blockchain/dev", optional = true }
ethrex-metrics = { path = "../../crates/blockchain/metrics" }
url.workspace = true
ethrex-prover = { workspace = true, features = ["l2"] }

[target.'cfg(linux)'.dependencies]
tikv-jemallocator = { version = "0.6.0", optional = true, features = ["stats", "unprefixed_malloc_on_supported_platforms", "background_threads"] }

[[bin]]
name = "ethrex"
path = "./ethrex.rs"

[lib]
name = "ethrex"
path = "./lib.rs"

[features]
debug = ["ethrex-vm/debug"]
default = ["rocksdb", "c-kzg", "rollup_storage_sql", "dev", "metrics", "jemalloc"]
dev = ["dep:ethrex-dev"]
c-kzg = [
  "ethrex-vm/c-kzg",
  "ethrex-common/c-kzg",
  "ethrex-blockchain/c-kzg",
  "ethrex-p2p/c-kzg",
]
metrics = ["ethrex-blockchain/metrics", "ethrex-l2/metrics"]
libmdbx = ["ethrex-storage/libmdbx"]
rocksdb = ["ethrex-storage/rocksdb"]
jemalloc = ["dep:tikv-jemallocator"]
jemalloc_profiling = [
  "jemalloc",
  "tikv-jemallocator/profiling",
  # forward to the RPC crate so its handlers and dependency are enabled
  "ethrex-rpc/jemalloc_profiling",
]
rollup_storage_sql = ["ethrex-storage-rollup/sql"]
sync-test = ["ethrex-p2p/sync-test"]
sp1 = ["ethrex-prover/sp1"]
gpu = ["ethrex-prover/gpu"]
risc0 = ["ethrex-prover/risc0"]
revm = ["ethrex-vm/revm"]

[dev-dependencies]
criterion = { version = "0.5.1", features = [
  "html_reports",
  "async_futures",
  "async_tokio",
] }
ethrex-sdk.workspace = true
secp256k1.workspace = true
tempfile.workspace = true

[[bench]]
path = "./bench/import_blocks_benchmark.rs"
name = "import_blocks_benchmark"
harness = false

[[bench]]
path = "./bench/build_block_benchmark.rs"
name = "build_block_benchmark"
harness = false

[build-dependencies]
vergen-git2 = { version = "1.0.7", features = ["rustc"] }
ethrex-sdk.workspace = true
hex.workspace = true
bytes.workspace = true
ethrex-common.workspace = true
serde_json.workspace = true
genesis-tool = { path = "../../tooling/genesis" }
thiserror.workspace = true<|MERGE_RESOLUTION|>--- conflicted
+++ resolved
@@ -22,12 +22,8 @@
 ethrex-l2-common.workspace = true
 ethrex-sdk.workspace = true
 ethrex-l2-rpc.workspace = true
-<<<<<<< HEAD
 ethrex-trie.workspace = true
-tikv-jemallocator = { version = "0.6.0", optional = true, features = ["stats", "unprefixed_malloc_on_supported_platforms", "background_threads"] }
-=======
 tikv-jemallocator = { version = "0.6.0", optional = true, features = ["stats", "unprefixed_malloc_on_supported_platforms"] }
->>>>>>> 158164b9
 bytes.workspace = true
 hex.workspace = true
 tracing.workspace = true
