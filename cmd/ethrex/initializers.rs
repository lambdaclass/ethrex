use crate::{
    cli::Options,
    networks,
    utils::{
        get_client_version, parse_socket_addr, read_genesis_file, read_jwtsecret_file,
        read_node_config_file,
    },
};
use ethrex_blockchain::Blockchain;
use ethrex_p2p::{
    kademlia::KademliaTable,
<<<<<<< HEAD
    network::public_key_from_signing_key,
    peer_handler::PeerHandler,
=======
    network::{public_key_from_signing_key, P2PContext},
>>>>>>> c716b18a
    sync_manager::SyncManager,
    types::{Node, NodeRecord},
};
use ethrex_storage::{EngineType, Store};
use ethrex_vm::EvmEngine;
use k256::ecdsa::SigningKey;
use local_ip_address::local_ip;
use rand::rngs::OsRng;
use std::time::{SystemTime, UNIX_EPOCH};
use std::{
    fs,
    future::IntoFuture,
    net::{Ipv4Addr, SocketAddr},
    path::{Path, PathBuf},
    sync::Arc,
};
use tokio::sync::Mutex;
use tokio_util::{sync::CancellationToken, task::TaskTracker};
use tracing::{error, info, warn};
use tracing_subscriber::{filter::Directive, EnvFilter, FmtSubscriber};

#[cfg(feature = "l2")]
use crate::l2::L2Options;
#[cfg(feature = "l2")]
use ::{
    ethrex_common::Address,
    ethrex_storage_rollup::{EngineTypeRollup, StoreRollup},
    secp256k1::SecretKey,
};

#[cfg(feature = "based")]
use crate::l2::BasedOptions;
#[cfg(feature = "based")]
use ethrex_common::Public;
#[cfg(feature = "based")]
use ethrex_rpc::{EngineClient, EthClient};
#[cfg(feature = "based")]
use std::str::FromStr;

pub fn init_tracing(opts: &Options) {
    let log_filter = EnvFilter::builder()
        .with_default_directive(Directive::from(opts.log_level))
        .from_env_lossy();
    let subscriber = FmtSubscriber::builder()
        .with_env_filter(log_filter)
        .finish();
    tracing::subscriber::set_global_default(subscriber).expect("setting default subscriber failed");
}

pub fn init_metrics(opts: &Options, tracker: TaskTracker) {
    tracing::info!(
        "Starting metrics server on {}:{}",
        opts.metrics_addr,
        opts.metrics_port
    );
    let metrics_api = ethrex_metrics::api::start_prometheus_metrics_api(
        opts.metrics_addr.clone(),
        opts.metrics_port.clone(),
    );
    tracker.spawn(metrics_api);
}

pub async fn init_store(data_dir: &str, network: &str) -> Store {
    let path = PathBuf::from(data_dir);
    let store = if path.ends_with("memory") {
        Store::new(data_dir, EngineType::InMemory).expect("Failed to create Store")
    } else {
        cfg_if::cfg_if! {
            if #[cfg(feature = "redb")] {
                let engine_type = EngineType::RedB;
            } else if #[cfg(feature = "libmdbx")] {
                let engine_type = EngineType::Libmdbx;
            } else {
                error!("No database specified. The feature flag `redb` or `libmdbx` should've been set while building.");
                panic!("Specify the desired database engine.");
            }
        }
        Store::new(data_dir, engine_type).expect("Failed to create Store")
    };
    let genesis = read_genesis_file(network);
    store
        .add_initial_state(genesis.clone())
        .await
        .expect("Failed to create genesis block");
    store
}

#[cfg(feature = "l2")]
pub async fn init_rollup_store(data_dir: &str) -> StoreRollup {
    cfg_if::cfg_if! {
        if #[cfg(feature = "rollup_storage_redb")] {
            let engine_type = EngineTypeRollup::RedB;
        } else if #[cfg(feature = "rollup_storage_libmdbx")] {
            let engine_type = EngineTypeRollup::Libmdbx;
        } else {
            let engine_type = EngineTypeRollup::InMemory;
        }
    }
    let rollup_store =
        StoreRollup::new(data_dir, engine_type).expect("Failed to create StoreRollup");
    rollup_store
        .init()
        .await
        .expect("Failed to init rollup store");
    rollup_store
}

pub fn init_blockchain(evm_engine: EvmEngine, store: Store) -> Arc<Blockchain> {
    Blockchain::new(evm_engine, store).into()
}

#[allow(clippy::too_many_arguments)]
pub async fn init_rpc_api(
    opts: &Options,
    #[cfg(feature = "l2")] l2_opts: &L2Options,
    peer_table: Arc<Mutex<KademliaTable>>,
    local_p2p_node: Node,
    local_node_record: NodeRecord,
    store: Store,
    blockchain: Arc<Blockchain>,
    cancel_token: CancellationToken,
    tracker: TaskTracker,
    #[cfg(feature = "l2")] rollup_store: StoreRollup,
) {
<<<<<<< HEAD
    let enr_seq = std::time::SystemTime::now()
        .duration_since(std::time::UNIX_EPOCH)
        .unwrap_or_default()
        .as_secs();
    let local_node_record = NodeRecord::from_node(&local_p2p_node, enr_seq, signer)
        .expect("Node record could not be created from local node");

    let peer_handler = PeerHandler::new(peer_table);
=======
>>>>>>> c716b18a
    // Create SyncManager
    let syncer = SyncManager::new(
        peer_handler.clone(),
        opts.syncmode.clone(),
        cancel_token,
        blockchain.clone(),
        store.clone(),
    )
    .await;

    let rpc_api = ethrex_rpc::start_api(
        get_http_socket_addr(opts),
        get_authrpc_socket_addr(opts),
        store,
        blockchain,
        read_jwtsecret_file(&opts.authrpc_jwtsecret),
        local_p2p_node,
        local_node_record,
        syncer,
        peer_handler,
        get_client_version(),
        #[cfg(feature = "based")]
        get_gateway_http_client(&l2_opts.based_opts),
        #[cfg(feature = "based")]
        get_gateway_auth_client(&l2_opts.based_opts),
        #[cfg(feature = "based")]
        get_gateway_public_key(&l2_opts.based_opts),
        #[cfg(feature = "l2")]
        get_valid_delegation_addresses(l2_opts),
        #[cfg(feature = "l2")]
        get_sponsor_pk(l2_opts),
        #[cfg(feature = "l2")]
        rollup_store,
    )
    .into_future();

    tracker.spawn(rpc_api);
}

#[cfg(feature = "based")]
fn get_gateway_http_client(opts: &BasedOptions) -> EthClient {
    let gateway_http_socket_addr = parse_socket_addr(&opts.gateway_addr, &opts.gateway_eth_port)
        .expect("Failed to parse gateway http address and port");

    EthClient::new(&gateway_http_socket_addr.to_string())
}

#[cfg(feature = "based")]
fn get_gateway_auth_client(opts: &BasedOptions) -> EngineClient {
    let gateway_authrpc_socket_addr =
        parse_socket_addr(&opts.gateway_addr, &opts.gateway_auth_port)
            .expect("Failed to parse gateway authrpc address and port");

    let gateway_jwtsecret = read_jwtsecret_file(&opts.gateway_jwtsecret);

    EngineClient::new(&gateway_authrpc_socket_addr.to_string(), gateway_jwtsecret)
}

#[cfg(feature = "based")]
fn get_gateway_public_key(based_opts: &BasedOptions) -> Public {
    Public::from_str(&based_opts.gateway_pubkey).expect("Failed to parse gateway pubkey")
}

#[allow(clippy::too_many_arguments)]
#[allow(dead_code)]
pub async fn init_network(
    opts: &Options,
    network: &str,
    data_dir: &str,
    local_p2p_node: Node,
    local_node_record: Arc<Mutex<NodeRecord>>,
    signer: SigningKey,
    peer_table: Arc<Mutex<KademliaTable>>,
    store: Store,
    tracker: TaskTracker,
    blockchain: Arc<Blockchain>,
) {
    if opts.dev {
        error!("Binary wasn't built with The feature flag `dev` enabled.");
        panic!(
            "Build the binary with the `dev` feature in order to use the `--dev` cli's argument."
        );
    }

    let bootnodes = get_bootnodes(opts, network, data_dir);

    let context = P2PContext::new(
        local_p2p_node,
        local_node_record,
        tracker.clone(),
        signer,
        peer_table.clone(),
        store,
        blockchain,
        get_client_version(),
    );

    ethrex_p2p::start_network(context, bootnodes)
        .await
        .expect("Network starts");

    tracker.spawn(ethrex_p2p::periodically_show_peer_stats(peer_table.clone()));
}

#[cfg(feature = "dev")]
pub async fn init_dev_network(opts: &Options, store: &Store, tracker: TaskTracker) {
    if opts.dev {
        info!("Running in DEV_MODE");

        let head_block_hash = {
            let current_block_number = store.get_latest_block_number().await.unwrap();
            store
                .get_canonical_block_hash(current_block_number)
                .await
                .unwrap()
                .unwrap()
        };

        let max_tries = 3;

        let url = format!(
            "http://{authrpc_socket_addr}",
            authrpc_socket_addr = get_authrpc_socket_addr(opts)
        );

        let block_producer_engine = ethrex_dev::block_producer::start_block_producer(
            url,
            read_jwtsecret_file(&opts.authrpc_jwtsecret),
            head_block_hash,
            max_tries,
            1000,
            ethrex_common::Address::default(),
        );
        tracker.spawn(block_producer_engine);
    }
}

pub fn get_network(opts: &Options) -> String {
    let mut network = opts
        .network
        .clone()
        .expect("--network is required and it was not provided");

    // Set preset genesis from known networks
    if network == "holesky" {
        network = String::from(networks::HOLESKY_GENESIS_PATH);
    }
    if network == "sepolia" {
        network = String::from(networks::SEPOLIA_GENESIS_PATH);
    }
    if network == "hoodi" {
        network = String::from(networks::HOODI_GENESIS_PATH);
    }
    if network == "mainnet" {
        network = String::from(networks::MAINNET_GENESIS_PATH);
    }

    network
}

#[allow(dead_code)]
pub fn get_bootnodes(opts: &Options, network: &str, data_dir: &str) -> Vec<Node> {
    let mut bootnodes: Vec<Node> = opts.bootnodes.clone();

    if network == networks::HOLESKY_GENESIS_PATH {
        info!("Adding holesky preset bootnodes");
        bootnodes.extend(networks::HOLESKY_BOOTNODES.clone());
    }

    if network == networks::SEPOLIA_GENESIS_PATH {
        info!("Adding sepolia preset bootnodes");
        bootnodes.extend(networks::SEPOLIA_BOOTNODES.clone());
    }

    if network == networks::HOODI_GENESIS_PATH {
        info!("Adding hoodi preset bootnodes");
        bootnodes.extend(networks::HOODI_BOOTNODES.clone());
    }

    if network == networks::MAINNET_GENESIS_PATH {
        info!("Adding mainnet preset bootnodes");
        bootnodes.extend(networks::MAINNET_BOOTNODES.clone());
    }

    if bootnodes.is_empty() {
        warn!("No bootnodes specified. This node will not be able to connect to the network.");
    }

    let config_file = PathBuf::from(data_dir.to_owned() + "/config.json");

    info!("Reading known peers from config file {:?}", config_file);

    match read_node_config_file(config_file) {
        Ok(ref mut config) => bootnodes.append(&mut config.known_peers),
        Err(e) => error!("Could not read from peers file: {e}"),
    };

    bootnodes
}

pub fn get_signer(data_dir: &str) -> SigningKey {
    // Get the signer from the default directory, create one if the key file is not present.
    let key_path = Path::new(data_dir).join("node.key");
    let signer = match fs::read(key_path.clone()) {
        Ok(content) => SigningKey::from_slice(&content).expect("Signing key could not be created."),
        Err(_) => {
            info!(
                "Key file not found, creating a new key and saving to {:?}",
                key_path
            );
            if let Some(parent) = key_path.parent() {
                fs::create_dir_all(parent).expect("Key file path could not be created.")
            }
            let signer = SigningKey::random(&mut OsRng);
            fs::write(key_path, signer.to_bytes())
                .expect("Newly created signer could not be saved to disk.");
            signer
        }
    };
    signer
}

pub fn get_local_p2p_node(opts: &Options, signer: &SigningKey) -> Node {
    let udp_socket_addr = parse_socket_addr(&opts.discovery_addr, &opts.discovery_port)
        .expect("Failed to parse discovery address and port");
    let tcp_socket_addr =
        parse_socket_addr(&opts.p2p_addr, &opts.p2p_port).expect("Failed to parse addr and port");

    // TODO: If hhtp.addr is 0.0.0.0 we get the local ip as the one of the node, otherwise we use the provided one.
    // This is fine for now, but we might need to support more options in the future.
    let p2p_node_ip = if udp_socket_addr.ip() == Ipv4Addr::new(0, 0, 0, 0) {
        local_ip().expect("Failed to get local ip")
    } else {
        udp_socket_addr.ip()
    };

    let local_public_key = public_key_from_signing_key(signer);

    let node = Node::new(
        p2p_node_ip,
        udp_socket_addr.port(),
        tcp_socket_addr.port(),
        local_public_key,
    );

    // TODO Find a proper place to show node information
    // https://github.com/lambdaclass/ethrex/issues/836
    let enode = node.enode_url();
    info!("Node: {enode}");

    node
}

pub fn get_local_node_record(
    data_dir: &str,
    local_p2p_node: &Node,
    signer: &SigningKey,
) -> NodeRecord {
    let config_file = PathBuf::from(data_dir.to_owned() + "/node_config.json");

    match read_node_config_file(config_file) {
        Ok(ref mut config) => {
            NodeRecord::from_node(local_p2p_node, config.node_record.seq + 1, signer)
                .expect("Node record could not be created from local node")
        }
        Err(_) => {
            let timestamp = SystemTime::now()
                .duration_since(UNIX_EPOCH)
                .unwrap_or_default()
                .as_secs();
            NodeRecord::from_node(local_p2p_node, timestamp, signer)
                .expect("Node record could not be created from local node")
        }
    }
}

pub fn get_authrpc_socket_addr(opts: &Options) -> SocketAddr {
    parse_socket_addr(&opts.authrpc_addr, &opts.authrpc_port)
        .expect("Failed to parse authrpc address and port")
}

pub fn get_http_socket_addr(opts: &Options) -> SocketAddr {
    parse_socket_addr(&opts.http_addr, &opts.http_port)
        .expect("Failed to parse http address and port")
}

#[cfg(feature = "l2")]
pub fn get_valid_delegation_addresses(l2_opts: &L2Options) -> Vec<Address> {
    let Some(ref path) = l2_opts.sponsorable_addresses_file_path else {
        warn!("No valid addresses provided, ethrex_SendTransaction will always fail");
        return Vec::new();
    };
    let addresses: Vec<Address> = fs::read_to_string(path)
        .unwrap_or_else(|_| panic!("Failed to load file {}", path))
        .lines()
        .filter(|line| !line.trim().is_empty())
        .map(|line| line.to_string().parse::<Address>())
        .filter_map(Result::ok)
        .collect();
    if addresses.is_empty() {
        warn!("No valid addresses provided, ethrex_SendTransaction will always fail");
    }
    addresses
}

#[cfg(feature = "l2")]
pub fn get_sponsor_pk(opts: &L2Options) -> SecretKey {
    if let Some(pk) = opts.sponsor_private_key {
        return pk;
    }
    opts.sequencer_opts.watcher_opts.l2_proposer_private_key
}<|MERGE_RESOLUTION|>--- conflicted
+++ resolved
@@ -9,12 +9,8 @@
 use ethrex_blockchain::Blockchain;
 use ethrex_p2p::{
     kademlia::KademliaTable,
-<<<<<<< HEAD
-    network::public_key_from_signing_key,
+    network::{public_key_from_signing_key, P2PContext},
     peer_handler::PeerHandler,
-=======
-    network::{public_key_from_signing_key, P2PContext},
->>>>>>> c716b18a
     sync_manager::SyncManager,
     types::{Node, NodeRecord},
 };
@@ -139,17 +135,8 @@
     tracker: TaskTracker,
     #[cfg(feature = "l2")] rollup_store: StoreRollup,
 ) {
-<<<<<<< HEAD
-    let enr_seq = std::time::SystemTime::now()
-        .duration_since(std::time::UNIX_EPOCH)
-        .unwrap_or_default()
-        .as_secs();
-    let local_node_record = NodeRecord::from_node(&local_p2p_node, enr_seq, signer)
-        .expect("Node record could not be created from local node");
-
     let peer_handler = PeerHandler::new(peer_table);
-=======
->>>>>>> c716b18a
+
     // Create SyncManager
     let syncer = SyncManager::new(
         peer_handler.clone(),
