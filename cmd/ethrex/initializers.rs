use crate::{
    cli::Options,
    networks::{self, Network, PublicNetwork},
    utils::{get_client_version, parse_socket_addr, read_jwtsecret_file, read_node_config_file},
};
use ethrex_blockchain::{Blockchain, BlockchainType};
use ethrex_common::types::Genesis;
use ethrex_p2p::{
    kademlia::KademliaTable,
    network::{P2PContext, public_key_from_signing_key},
    peer_handler::PeerHandler,
    sync_manager::SyncManager,
    types::{Node, NodeRecord},
};
use ethrex_storage::{EngineType, Store};
use ethrex_vm::EvmEngine;
use local_ip_address::local_ip;
use rand::rngs::OsRng;
use secp256k1::SecretKey;
use std::{
    fs,
    net::{Ipv4Addr, SocketAddr},
    path::{Path, PathBuf},
    str::FromStr,
    sync::Arc,
    time::{SystemTime, UNIX_EPOCH},
};
use tokio::sync::Mutex;
use tokio_util::{sync::CancellationToken, task::TaskTracker};
use tracing::{error, info, warn};
use tracing_subscriber::{EnvFilter, FmtSubscriber, filter::Directive};

pub fn init_tracing(opts: &Options) {
    let log_filter = EnvFilter::builder()
        .with_default_directive(
            // Filters all spawned logs
            // TODO: revert #3467 when error logs are no longer emitted
            Directive::from_str("spawned_concurrency::tasks::gen_server=off")
                .expect("this can't fail"),
        )
        .from_env_lossy()
        .add_directive(Directive::from(opts.log_level));
    let subscriber = FmtSubscriber::builder()
        .with_env_filter(log_filter)
        .finish();
    tracing::subscriber::set_global_default(subscriber).expect("setting default subscriber failed");
}

pub fn init_metrics(opts: &Options, tracker: TaskTracker) {
    tracing::info!(
        "Starting metrics server on {}:{}",
        opts.metrics_addr,
        opts.metrics_port
    );
    let metrics_api = ethrex_metrics::api::start_prometheus_metrics_api(
        opts.metrics_addr.clone(),
        opts.metrics_port.clone(),
    );
    tracker.spawn(metrics_api);
}

/// Opens a New or Pre-exsisting Store and loads the initial state provided by the network
pub async fn init_store(data_dir: &Path, genesis: Genesis) -> Store {
    let store = open_store(data_dir);
    store
        .add_initial_state(genesis)
        .await
        .expect("Failed to create genesis block");
    store
}

/// Opens a Pre-exsisting Store or creates a new one
pub fn open_store(data_dir: &Path) -> Store {
    let mut store_path = data_dir.to_path_buf();
    store_path.push("chaindata");

    if data_dir.ends_with("memory") {
        Store::new(
            data_dir.to_str().expect("Invalid data directory path"),
            EngineType::InMemory,
        )
        .expect("Failed to create Store")
    } else {
        cfg_if::cfg_if! {
            if #[cfg(feature = "libmdbx")] {
                let engine_type = EngineType::Libmdbx;
            } else if #[cfg(feature = "redb")] {
                let engine_type = EngineType::RedB;
            } else {
                error!("No database specified. The feature flag `redb` or `libmdbx` should've been set while building.");
                panic!("Specify the desired database engine.");
            }
        }
        info!("Opening store at path: {:?}", store_path);
        Store::new(
            store_path.to_str().expect("Invalid data directory path"),
            engine_type,
        )
        .expect("Failed to create Store")
    }
}

pub fn init_blockchain(
    evm_engine: EvmEngine,
    store: Store,
    blockchain_type: BlockchainType,
) -> Arc<Blockchain> {
    info!("Initiating blockchain with EVM: {}", evm_engine);
    Blockchain::new(evm_engine, store, blockchain_type).into()
}

#[allow(clippy::too_many_arguments)]
pub async fn init_rpc_api(
    opts: &Options,
    peer_table: Arc<Mutex<KademliaTable>>,
    local_p2p_node: Node,
    local_node_record: NodeRecord,
    store: Store,
    blockchain: Arc<Blockchain>,
    cancel_token: CancellationToken,
    tracker: TaskTracker,
    data_dir: &Path,
) {
    let peer_handler = PeerHandler::new(peer_table);

    // Create SyncManager
    let syncer = SyncManager::new(
        peer_handler.clone(),
        opts.syncmode.clone(),
        cancel_token,
        blockchain.clone(),
        store.clone(),
    )
    .await;

    let jwt_secret_path = PathBuf::from(&opts.authrpc_jwtsecret);
    let jwt_secret = if jwt_secret_path.is_relative() {
        read_jwtsecret_file(data_dir.join(jwt_secret_path).to_str().unwrap())
    } else {
        read_jwtsecret_file(&opts.authrpc_jwtsecret)
    };

    let rpc_api = ethrex_rpc::start_api(
        get_http_socket_addr(opts),
        get_authrpc_socket_addr(opts),
        store,
        blockchain,
        jwt_secret,
        local_p2p_node,
        local_node_record,
        syncer,
        peer_handler,
        get_client_version(),
    );

    tracker.spawn(rpc_api);
}

#[allow(clippy::too_many_arguments)]
#[allow(dead_code)]
pub async fn init_network(
    opts: &Options,
    network: &Network,
    data_dir: &Path,
    local_p2p_node: Node,
    local_node_record: Arc<Mutex<NodeRecord>>,
    signer: SecretKey,
    peer_table: Arc<Mutex<KademliaTable>>,
    store: Store,
    tracker: TaskTracker,
    blockchain: Arc<Blockchain>,
) {
    if opts.dev {
        error!("Binary wasn't built with The feature flag `dev` enabled.");
        panic!(
            "Build the binary with the `dev` feature in order to use the `--dev` cli's argument."
        );
    }

    let bootnodes = get_bootnodes(opts, network, data_dir);

    let context = P2PContext::new(
        local_p2p_node,
        local_node_record,
        tracker.clone(),
        signer,
        peer_table.clone(),
        store,
        blockchain,
        get_client_version(),
    );

    context.set_fork_id().await.expect("Set fork id");

    ethrex_p2p::start_network(context, bootnodes)
        .await
        .expect("Network starts");

    tracker.spawn(ethrex_p2p::periodically_show_peer_stats(peer_table.clone()));
}

#[cfg(feature = "dev")]
pub async fn init_dev_network(opts: &Options, store: &Store, tracker: TaskTracker) {
    if opts.dev {
        info!("Running in DEV_MODE");

        let head_block_hash = {
            let current_block_number = store.get_latest_block_number().await.unwrap();
            store
                .get_canonical_block_hash(current_block_number)
                .await
                .unwrap()
                .unwrap()
        };

        let max_tries = 3;

        let url = format!(
            "http://{authrpc_socket_addr}",
            authrpc_socket_addr = get_authrpc_socket_addr(opts)
        );

        let block_producer_engine = ethrex_dev::block_producer::start_block_producer(
            url,
            read_jwtsecret_file(&opts.authrpc_jwtsecret),
            head_block_hash,
            max_tries,
            1000,
            ethrex_common::Address::default(),
        );
        tracker.spawn(block_producer_engine);
    }
}

pub fn get_network(opts: &Options) -> Network {
    let default = if opts.dev {
        Network::LocalDevnet
    } else {
        Network::mainnet()
    };
    opts.network.clone().unwrap_or(default)
}

#[allow(dead_code)]
pub fn get_bootnodes(opts: &Options, network: &Network, data_dir: &Path) -> Vec<Node> {
    let mut bootnodes: Vec<Node> = opts.bootnodes.clone();

    match network {
        Network::PublicNetwork(PublicNetwork::Holesky) => {
            info!("Adding holesky preset bootnodes");
            bootnodes.extend(networks::HOLESKY_BOOTNODES.clone());
        }
        Network::PublicNetwork(PublicNetwork::Hoodi) => {
            info!("Addig hoodi preset bootnodes");
            bootnodes.extend(networks::HOODI_BOOTNODES.clone());
        }
        Network::PublicNetwork(PublicNetwork::Mainnet) => {
            info!("Adding mainnet preset bootnodes");
            bootnodes.extend(networks::MAINNET_BOOTNODES.clone());
        }
        Network::PublicNetwork(PublicNetwork::Sepolia) => {
            info!("Adding sepolia preset bootnodes");
            bootnodes.extend(networks::SEPOLIA_BOOTNODES.clone());
        }
        _ => {}
    }

    if bootnodes.is_empty() {
        warn!("No bootnodes specified. This node will not be able to connect to the network.");
    }

    let config_file = data_dir.join("node_config.json");

    info!("Reading known peers from config file {:?}", config_file);

    match read_node_config_file(config_file) {
        Ok(ref mut config) => bootnodes.append(&mut config.known_peers),
        Err(e) => error!("Could not read from peers file: {e}"),
    };

    bootnodes
}

<<<<<<< HEAD
pub fn get_signer(data_dir: &Path) -> SigningKey {
=======
pub fn get_signer(data_dir: &str) -> SecretKey {
>>>>>>> ce5c47df
    // Get the signer from the default directory, create one if the key file is not present.
    let key_path = data_dir.join("node.key");
    match fs::read(key_path.clone()) {
<<<<<<< HEAD
        Ok(content) => {
            info!("Opening signer key from {:?}", key_path);
            SigningKey::from_slice(&content).expect("Signing key could not be created.")
        }
=======
        Ok(content) => SecretKey::from_slice(&content).expect("Signing key could not be created."),
>>>>>>> ce5c47df
        Err(_) => {
            info!(
                "Key file not found, creating a new key and saving to {:?}",
                key_path
            );
            if let Some(parent) = key_path.parent() {
                fs::create_dir_all(parent).expect("Key file path could not be created.")
            }
            let signer = SecretKey::new(&mut OsRng);
            fs::write(key_path, signer.secret_bytes())
                .expect("Newly created signer could not be saved to disk.");
            signer
        }
    }
}

pub fn get_local_p2p_node(opts: &Options, signer: &SecretKey) -> Node {
    let udp_socket_addr = parse_socket_addr(&opts.discovery_addr, &opts.discovery_port)
        .expect("Failed to parse discovery address and port");
    let tcp_socket_addr =
        parse_socket_addr(&opts.p2p_addr, &opts.p2p_port).expect("Failed to parse addr and port");

    // TODO: If hhtp.addr is 0.0.0.0 we get the local ip as the one of the node, otherwise we use the provided one.
    // This is fine for now, but we might need to support more options in the future.
    let p2p_node_ip = if udp_socket_addr.ip() == Ipv4Addr::new(0, 0, 0, 0) {
        local_ip().expect("Failed to get local ip")
    } else {
        udp_socket_addr.ip()
    };

    let local_public_key = public_key_from_signing_key(signer);

    let node = Node::new(
        p2p_node_ip,
        udp_socket_addr.port(),
        tcp_socket_addr.port(),
        local_public_key,
    );

    // TODO Find a proper place to show node information
    // https://github.com/lambdaclass/ethrex/issues/836
    let enode = node.enode_url();
    info!("Node: {enode}");

    node
}

pub fn get_local_node_record(
    data_dir: &Path,
    local_p2p_node: &Node,
    signer: &SecretKey,
) -> NodeRecord {
    let config_file = data_dir.join("node_config.json");

    match read_node_config_file(config_file) {
        Ok(ref mut config) => {
            NodeRecord::from_node(local_p2p_node, config.node_record.seq + 1, signer)
                .expect("Node record could not be created from local node")
        }
        Err(_) => {
            let timestamp = SystemTime::now()
                .duration_since(UNIX_EPOCH)
                .unwrap_or_default()
                .as_secs();
            NodeRecord::from_node(local_p2p_node, timestamp, signer)
                .expect("Node record could not be created from local node")
        }
    }
}

pub fn get_authrpc_socket_addr(opts: &Options) -> SocketAddr {
    parse_socket_addr(&opts.authrpc_addr, &opts.authrpc_port)
        .expect("Failed to parse authrpc address and port")
}

pub fn get_http_socket_addr(opts: &Options) -> SocketAddr {
    parse_socket_addr(&opts.http_addr, &opts.http_port)
        .expect("Failed to parse http address and port")
}<|MERGE_RESOLUTION|>--- conflicted
+++ resolved
@@ -281,22 +281,14 @@
     bootnodes
 }
 
-<<<<<<< HEAD
-pub fn get_signer(data_dir: &Path) -> SigningKey {
-=======
-pub fn get_signer(data_dir: &str) -> SecretKey {
->>>>>>> ce5c47df
+pub fn get_signer(data_dir: &Path) -> SecretKey {
     // Get the signer from the default directory, create one if the key file is not present.
     let key_path = data_dir.join("node.key");
     match fs::read(key_path.clone()) {
-<<<<<<< HEAD
         Ok(content) => {
             info!("Opening signer key from {:?}", key_path);
-            SigningKey::from_slice(&content).expect("Signing key could not be created.")
-        }
-=======
-        Ok(content) => SecretKey::from_slice(&content).expect("Signing key could not be created."),
->>>>>>> ce5c47df
+            SecretKey::from_slice(&content).expect("Signing key could not be created.")
+        }
         Err(_) => {
             info!(
                 "Key file not found, creating a new key and saving to {:?}",
