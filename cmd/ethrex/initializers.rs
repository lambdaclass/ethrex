--- conflicted
+++ resolved
@@ -370,18 +370,8 @@
 
 pub async fn init_l1(
     opts: Options,
-<<<<<<< HEAD
 ) -> eyre::Result<(String, CancellationToken, Kademlia, Arc<Mutex<NodeRecord>>)> {
-    let data_dir = set_datadir(&opts.datadir);
-=======
-) -> eyre::Result<(
-    String,
-    CancellationToken,
-    Arc<Mutex<KademliaTable>>,
-    Arc<Mutex<NodeRecord>>,
-)> {
     let data_dir = init_datadir(&opts.datadir);
->>>>>>> beac371f
 
     let network = get_network(&opts);
 
