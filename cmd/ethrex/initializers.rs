use crate::{
    cli::Options,
    networks::Network,
    utils::{
        get_client_version, init_datadir, parse_socket_addr, read_jwtsecret_file,
        read_node_config_file,
    },
};
use ethrex_blockchain::{Blockchain, BlockchainType};
use ethrex_common::types::{ForkId, Genesis};
use ethrex_metrics::profiling::{FunctionProfilingLayer, initialize_block_processing_profile};
use ethrex_p2p::{
    kademlia::Kademlia,
    network::{P2PContext, peer_table},
    peer_handler::PeerHandler,
    rlpx::l2::l2_connection::P2PBasedContext,
    sync_manager::SyncManager,
    types::{Node, NodeRecord},
    utils::public_key_from_signing_key,
};
use ethrex_storage::{EngineType, Store};
use ethrex_vm::EvmEngine;
use local_ip_address::local_ip;
use rand::rngs::OsRng;
use secp256k1::SecretKey;
#[cfg(feature = "sync-test")]
use std::env;
use std::{
    fs,
    net::{Ipv4Addr, SocketAddr},
    path::{Path, PathBuf},
    sync::Arc,
    time::{SystemTime, UNIX_EPOCH},
};
use tokio::sync::Mutex;
use tokio_util::{sync::CancellationToken, task::TaskTracker};
use tracing::{error, info, warn};
use tracing_subscriber::{
    EnvFilter, Layer, Registry, filter::Directive, fmt, layer::SubscriberExt,
};

pub fn init_tracing(opts: &Options) {
    let log_filter = EnvFilter::builder()
        .with_default_directive(Directive::from(opts.log_level))
        .from_env_lossy()
        .add_directive(Directive::from(opts.log_level));

    let fmt_layer = fmt::layer().with_filter(log_filter);
    let subscriber: Box<dyn tracing::Subscriber + Send + Sync> = if opts.metrics_enabled {
        let profiling_layer = FunctionProfilingLayer::default();
        Box::new(Registry::default().with(fmt_layer).with(profiling_layer))
    } else {
        Box::new(Registry::default().with(fmt_layer))
    };

    tracing::subscriber::set_global_default(subscriber).expect("setting default subscriber failed");
}

pub fn init_metrics(opts: &Options, tracker: TaskTracker) {
    tracing::info!(
        "Starting metrics server on {}:{}",
        opts.metrics_addr,
        opts.metrics_port
    );
    let metrics_api = ethrex_metrics::api::start_prometheus_metrics_api(
        opts.metrics_addr.clone(),
        opts.metrics_port.clone(),
    );

    initialize_block_processing_profile();

    tracker.spawn(metrics_api);
}

/// Opens a new or pre-existing Store and loads the initial state provided by the network
pub async fn init_store(data_dir: &str, genesis: Genesis) -> Store {
    let store = open_store(data_dir);
    store
        .add_initial_state(genesis)
        .await
        .expect("Failed to create genesis block");
    store
}

/// Initializes a pre-existing Store
pub async fn load_store(data_dir: &str) -> Store {
    let store = open_store(data_dir);
    store
        .load_initial_state()
        .await
        .expect("Failed to load store");
    store
}

/// Opens a pre-existing Store or creates a new one
pub fn open_store(data_dir: &str) -> Store {
    let path = PathBuf::from(data_dir);
    if path.ends_with("memory") {
        Store::new(data_dir, EngineType::InMemory).expect("Failed to create Store")
    } else {
        cfg_if::cfg_if! {
            if #[cfg(feature = "libmdbx")] {
                let engine_type = EngineType::Libmdbx;
            } else if #[cfg(feature = "redb")] {
                let engine_type = EngineType::RedB;
            } else {
                error!("No database specified. The feature flag `redb` or `libmdbx` should've been set while building.");
                panic!("Specify the desired database engine.");
            }
        }
        Store::new(data_dir, engine_type).expect("Failed to create Store")
    }
}

pub fn init_blockchain(
    evm_engine: EvmEngine,
    store: Store,
    blockchain_type: BlockchainType,
) -> Arc<Blockchain> {
    info!("Initiating blockchain with EVM: {}", evm_engine);
    Blockchain::new(evm_engine, store, blockchain_type).into()
}

#[allow(clippy::too_many_arguments)]
pub async fn init_rpc_api(
    opts: &Options,
    peer_table: Kademlia,
    local_p2p_node: Node,
    local_node_record: NodeRecord,
    store: Store,
    blockchain: Arc<Blockchain>,
    cancel_token: CancellationToken,
    tracker: TaskTracker,
) {
    let peer_handler = PeerHandler::new(peer_table);

    // Create SyncManager
    let syncer = SyncManager::new(
        peer_handler.clone(),
        opts.syncmode.clone(),
        cancel_token,
        blockchain.clone(),
        store.clone(),
    )
    .await;

    let rpc_api = ethrex_rpc::start_api(
        get_http_socket_addr(opts),
        get_authrpc_socket_addr(opts),
        store,
        blockchain,
        read_jwtsecret_file(&opts.authrpc_jwtsecret),
        local_p2p_node,
        local_node_record,
        syncer,
        peer_handler,
        get_client_version(),
    );

    tracker.spawn(rpc_api);
}

#[allow(clippy::too_many_arguments)]
#[allow(dead_code)]
pub async fn init_network(
    opts: &Options,
    network: &Network,
    data_dir: &str,
    local_p2p_node: Node,
    local_node_record: Arc<Mutex<NodeRecord>>,
    signer: SecretKey,
    peer_table: Kademlia,
    store: Store,
    tracker: TaskTracker,
    blockchain: Arc<Blockchain>,
    based_context: Option<P2PBasedContext>,
) {
    if opts.dev {
        error!("Binary wasn't built with The feature flag `dev` enabled.");
        panic!(
            "Build the binary with the `dev` feature in order to use the `--dev` cli's argument."
        );
    }

    let bootnodes = get_bootnodes(opts, network, data_dir);

    let context = P2PContext::new(
        local_p2p_node,
        local_node_record,
        tracker.clone(),
        signer,
        peer_table.clone(),
        store,
        blockchain,
        get_client_version(),
        based_context,
    );

    ethrex_p2p::start_network(context, bootnodes)
        .await
        .expect("Network starts");

    tracker.spawn(ethrex_p2p::periodically_show_peer_stats());
}

#[cfg(feature = "dev")]
pub async fn init_dev_network(opts: &Options, store: &Store, tracker: TaskTracker) {
    info!("Running in DEV_MODE");

    let head_block_hash = {
        let current_block_number = store.get_latest_block_number().await.unwrap();
        store
            .get_canonical_block_hash(current_block_number)
            .await
            .unwrap()
            .unwrap()
    };

    let max_tries = 3;

    let url = format!(
        "http://{authrpc_socket_addr}",
        authrpc_socket_addr = get_authrpc_socket_addr(opts)
    );

    let block_producer_engine = ethrex_dev::block_producer::start_block_producer(
        url,
        read_jwtsecret_file(&opts.authrpc_jwtsecret),
        head_block_hash,
        max_tries,
        1000,
        ethrex_common::Address::default(),
    );
    tracker.spawn(block_producer_engine);
}

pub fn get_network(opts: &Options) -> Network {
    let default = if opts.dev {
        Network::LocalDevnet
    } else {
        Network::mainnet()
    };
    opts.network.clone().unwrap_or(default)
}

#[allow(dead_code)]
pub fn get_bootnodes(opts: &Options, network: &Network, data_dir: &str) -> Vec<Node> {
    let mut bootnodes: Vec<Node> = opts.bootnodes.clone();

    bootnodes.extend(network.get_bootnodes());

    if bootnodes.is_empty() {
        warn!("No bootnodes specified. This node will not be able to connect to the network.");
    }

    let config_file = PathBuf::from(data_dir.to_owned() + "/node_config.json");

    info!("Reading known peers from config file {:?}", config_file);

    match read_node_config_file(config_file) {
        Ok(ref mut config) => bootnodes.append(&mut config.known_peers),
        Err(e) => warn!("Could not read from peers file: {e}"),
    };

    bootnodes
}

pub fn get_signer(data_dir: &str) -> SecretKey {
    // Get the signer from the default directory, create one if the key file is not present.
    let key_path = Path::new(data_dir).join("node.key");
    match fs::read(key_path.clone()) {
        Ok(content) => SecretKey::from_slice(&content).expect("Signing key could not be created."),
        Err(_) => {
            info!(
                "Key file not found, creating a new key and saving to {:?}",
                key_path
            );
            if let Some(parent) = key_path.parent() {
                fs::create_dir_all(parent).expect("Key file path could not be created.")
            }
            let signer = SecretKey::new(&mut OsRng);
            fs::write(key_path, signer.secret_bytes())
                .expect("Newly created signer could not be saved to disk.");
            signer
        }
    }
}

pub fn get_local_p2p_node(opts: &Options, signer: &SecretKey) -> Node {
    let udp_socket_addr = parse_socket_addr(&opts.discovery_addr, &opts.discovery_port)
        .expect("Failed to parse discovery address and port");
    let tcp_socket_addr =
        parse_socket_addr(&opts.p2p_addr, &opts.p2p_port).expect("Failed to parse addr and port");

    // TODO: If hhtp.addr is 0.0.0.0 we get the local ip as the one of the node, otherwise we use the provided one.
    // This is fine for now, but we might need to support more options in the future.
    let p2p_node_ip = if udp_socket_addr.ip() == Ipv4Addr::new(0, 0, 0, 0) {
        local_ip().expect("Failed to get local ip")
    } else {
        udp_socket_addr.ip()
    };

    let local_public_key = public_key_from_signing_key(signer);

    let node = Node::new(
        p2p_node_ip,
        udp_socket_addr.port(),
        tcp_socket_addr.port(),
        local_public_key,
    );

    // TODO Find a proper place to show node information
    // https://github.com/lambdaclass/ethrex/issues/836
    let enode = node.enode_url();
    info!("Node: {enode}");

    node
}

pub fn get_local_node_record(
    data_dir: &str,
    local_p2p_node: &Node,
    signer: &SecretKey,
) -> NodeRecord {
    let config_file = PathBuf::from(data_dir.to_owned() + "/node_config.json");

    match read_node_config_file(config_file) {
        Ok(ref mut config) => {
            NodeRecord::from_node(local_p2p_node, config.node_record.seq + 1, signer)
                .expect("Node record could not be created from local node")
        }
        Err(_) => {
            let timestamp = SystemTime::now()
                .duration_since(UNIX_EPOCH)
                .unwrap_or_default()
                .as_secs();
            NodeRecord::from_node(local_p2p_node, timestamp, signer)
                .expect("Node record could not be created from local node")
        }
    }
}

pub fn get_authrpc_socket_addr(opts: &Options) -> SocketAddr {
    parse_socket_addr(&opts.authrpc_addr, &opts.authrpc_port)
        .expect("Failed to parse authrpc address and port")
}

pub fn get_http_socket_addr(opts: &Options) -> SocketAddr {
    parse_socket_addr(&opts.http_addr, &opts.http_port)
        .expect("Failed to parse http address and port")
}

#[cfg(feature = "sync-test")]
async fn set_sync_block(store: &Store) {
    if let Ok(block_number) = env::var("SYNC_BLOCK_NUM") {
        let block_number = block_number
            .parse()
            .expect("Block number provided by environment is not numeric");
        let block_hash = store
            .get_canonical_block_hash(block_number)
            .await
            .expect("Could not get hash for block number provided by env variable")
            .expect("Could not get hash for block number provided by env variable");
        store
            .forkchoice_update(None, block_number, block_hash, None, None)
            .await
            .expect("Could not set sync block");
    }
}

pub async fn init_l1(
    opts: Options,
<<<<<<< HEAD
) -> eyre::Result<(String, CancellationToken, Kademlia, Arc<Mutex<NodeRecord>>)> {
    let data_dir = set_datadir(&opts.datadir);
=======
) -> eyre::Result<(
    String,
    CancellationToken,
    Arc<Mutex<KademliaTable>>,
    Arc<Mutex<NodeRecord>>,
)> {
    let data_dir = init_datadir(&opts.datadir);
>>>>>>> 78d57f4b

    let network = get_network(&opts);

    let genesis = network.get_genesis()?;
    let store = init_store(&data_dir, genesis).await;

    #[cfg(feature = "sync-test")]
    set_sync_block(&store).await;

    let blockchain = init_blockchain(opts.evm, store.clone(), BlockchainType::L1);

    let signer = get_signer(&data_dir);

    let local_p2p_node = get_local_p2p_node(&opts, &signer);

    let local_node_record = Arc::new(Mutex::new(get_local_node_record(
        &data_dir,
        &local_p2p_node,
        &signer,
    )));

    let peer_table = peer_table();

    // TODO: Check every module starts properly.
    let tracker = TaskTracker::new();

    let cancel_token = tokio_util::sync::CancellationToken::new();

    init_rpc_api(
        &opts,
        peer_table.clone(),
        local_p2p_node.clone(),
        local_node_record.lock().await.clone(),
        store.clone(),
        blockchain.clone(),
        cancel_token.clone(),
        tracker.clone(),
    )
    .await;

    if opts.metrics_enabled {
        init_metrics(&opts, tracker.clone());
    }

    if opts.dev {
        #[cfg(feature = "dev")]
        init_dev_network(&opts, &store, tracker.clone()).await;
    } else if opts.p2p_enabled {
        init_network(
            &opts,
            &network,
            &data_dir,
            local_p2p_node,
            local_node_record.clone(),
            signer,
            peer_table.clone(),
            store.clone(),
            tracker.clone(),
            blockchain.clone(),
            None,
        )
        .await;
    } else {
        info!("P2P is disabled");
    }

    Ok((data_dir, cancel_token, peer_table, local_node_record))
}<|MERGE_RESOLUTION|>--- conflicted
+++ resolved
@@ -7,7 +7,7 @@
     },
 };
 use ethrex_blockchain::{Blockchain, BlockchainType};
-use ethrex_common::types::{ForkId, Genesis};
+use ethrex_common::types::Genesis;
 use ethrex_metrics::profiling::{FunctionProfilingLayer, initialize_block_processing_profile};
 use ethrex_p2p::{
     kademlia::Kademlia,
@@ -370,18 +370,8 @@
 
 pub async fn init_l1(
     opts: Options,
-<<<<<<< HEAD
 ) -> eyre::Result<(String, CancellationToken, Kademlia, Arc<Mutex<NodeRecord>>)> {
-    let data_dir = set_datadir(&opts.datadir);
-=======
-) -> eyre::Result<(
-    String,
-    CancellationToken,
-    Arc<Mutex<KademliaTable>>,
-    Arc<Mutex<NodeRecord>>,
-)> {
     let data_dir = init_datadir(&opts.datadir);
->>>>>>> 78d57f4b
 
     let network = get_network(&opts);
 
