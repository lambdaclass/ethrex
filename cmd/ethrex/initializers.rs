use crate::{
    cli::Options,
    networks::{self, Network, PublicNetwork},
    utils::{get_client_version, parse_socket_addr, read_jwtsecret_file, read_node_config_file},
};
use ethrex_blockchain::Blockchain;
use ethrex_common::types::Genesis;
use ethrex_p2p::{
    kademlia::KademliaTable,
    network::{public_key_from_signing_key, P2PContext},
    peer_handler::PeerHandler,
    sync_manager::SyncManager,
    types::{Node, NodeRecord},
};
use ethrex_storage::{EngineType, Store};
use ethrex_vm::EvmEngine;
use k256::ecdsa::SigningKey;
use local_ip_address::local_ip;
use rand::rngs::OsRng;
use std::time::{SystemTime, UNIX_EPOCH};
use std::{
    fs,
    future::IntoFuture,
    net::{Ipv4Addr, SocketAddr},
    path::{Path, PathBuf},
    sync::Arc,
};
use tokio::sync::Mutex;
use tokio_util::{sync::CancellationToken, task::TaskTracker};
use tracing::{error, info, warn};
use tracing_subscriber::{filter::Directive, EnvFilter, FmtSubscriber};

#[cfg(feature = "l2")]
use crate::l2::L2Options;
#[cfg(feature = "l2")]
use ::{
    ethrex_common::Address,
    ethrex_storage_rollup::{EngineTypeRollup, StoreRollup},
    secp256k1::SecretKey,
};

pub fn init_tracing(opts: &Options) {
    let log_filter = EnvFilter::builder()
        .with_default_directive(Directive::from(opts.log_level))
        .from_env_lossy();
    let subscriber = FmtSubscriber::builder()
        .with_env_filter(log_filter)
        .finish();
    tracing::subscriber::set_global_default(subscriber).expect("setting default subscriber failed");
}

pub fn init_metrics(opts: &Options, tracker: TaskTracker) {
    tracing::info!(
        "Starting metrics server on {}:{}",
        opts.metrics_addr,
        opts.metrics_port
    );
    let metrics_api = ethrex_metrics::api::start_prometheus_metrics_api(
        opts.metrics_addr.clone(),
        opts.metrics_port.clone(),
    );
    tracker.spawn(metrics_api);
}

<<<<<<< HEAD
/// Opens a New or Pre-exsisting Store and loads the initial state provided by the network
pub async fn init_store(data_dir: &str, network: &str) -> Store {
    let store = open_store(data_dir);
    let genesis = read_genesis_file(network);
    store
        .add_initial_state(genesis.clone())
        .await
        .expect("Failed to create genesis block");
    store
}

/// Opens a Pre-exsisting Store or creates a new one
pub fn open_store(data_dir: &str) -> Store {
=======
pub async fn init_store(data_dir: &str, genesis: Genesis) -> Store {
>>>>>>> 27d6fa20
    let path = PathBuf::from(data_dir);
    if path.ends_with("memory") {
        Store::new(data_dir, EngineType::InMemory).expect("Failed to create Store")
    } else {
        cfg_if::cfg_if! {
            if #[cfg(feature = "redb")] {
                let engine_type = EngineType::RedB;
            } else if #[cfg(feature = "libmdbx")] {
                let engine_type = EngineType::Libmdbx;
            } else {
                error!("No database specified. The feature flag `redb` or `libmdbx` should've been set while building.");
                panic!("Specify the desired database engine.");
            }
        }
        Store::new(data_dir, engine_type).expect("Failed to create Store")
<<<<<<< HEAD
    }
=======
    };
    store
        .add_initial_state(genesis.clone())
        .await
        .expect("Failed to create genesis block");
    store
>>>>>>> 27d6fa20
}

#[cfg(feature = "l2")]
pub async fn init_rollup_store(data_dir: &str) -> StoreRollup {
    cfg_if::cfg_if! {
        if #[cfg(feature = "rollup_storage_redb")] {
            let engine_type = EngineTypeRollup::RedB;
        } else if #[cfg(feature = "rollup_storage_libmdbx")] {
            let engine_type = EngineTypeRollup::Libmdbx;
        } else {
            let engine_type = EngineTypeRollup::InMemory;
        }
    }
    let rollup_store =
        StoreRollup::new(data_dir, engine_type).expect("Failed to create StoreRollup");
    rollup_store
        .init()
        .await
        .expect("Failed to init rollup store");
    rollup_store
}

pub fn init_blockchain(evm_engine: EvmEngine, store: Store) -> Arc<Blockchain> {
    Blockchain::new(evm_engine, store).into()
}

#[allow(clippy::too_many_arguments)]
pub async fn init_rpc_api(
    opts: &Options,
    #[cfg(feature = "l2")] l2_opts: &L2Options,
    peer_table: Arc<Mutex<KademliaTable>>,
    local_p2p_node: Node,
    local_node_record: NodeRecord,
    store: Store,
    blockchain: Arc<Blockchain>,
    cancel_token: CancellationToken,
    tracker: TaskTracker,
    #[cfg(feature = "l2")] rollup_store: StoreRollup,
) {
    let peer_handler = PeerHandler::new(peer_table);

    // Create SyncManager
    let syncer = SyncManager::new(
        peer_handler.clone(),
        opts.syncmode.clone(),
        cancel_token,
        blockchain.clone(),
        store.clone(),
    )
    .await;

    let rpc_api = ethrex_rpc::start_api(
        get_http_socket_addr(opts),
        get_authrpc_socket_addr(opts),
        store,
        blockchain,
        read_jwtsecret_file(&opts.authrpc_jwtsecret),
        local_p2p_node,
        local_node_record,
        syncer,
        peer_handler,
        get_client_version(),
        #[cfg(feature = "l2")]
        get_valid_delegation_addresses(l2_opts),
        #[cfg(feature = "l2")]
        get_sponsor_pk(l2_opts),
        #[cfg(feature = "l2")]
        rollup_store,
    )
    .into_future();

    tracker.spawn(rpc_api);
}

#[allow(clippy::too_many_arguments)]
#[allow(dead_code)]
pub async fn init_network(
    opts: &Options,
    network: &Network,
    data_dir: &str,
    local_p2p_node: Node,
    local_node_record: Arc<Mutex<NodeRecord>>,
    signer: SigningKey,
    peer_table: Arc<Mutex<KademliaTable>>,
    store: Store,
    tracker: TaskTracker,
    blockchain: Arc<Blockchain>,
) {
    if opts.dev {
        error!("Binary wasn't built with The feature flag `dev` enabled.");
        panic!(
            "Build the binary with the `dev` feature in order to use the `--dev` cli's argument."
        );
    }

    let bootnodes = get_bootnodes(opts, network, data_dir);

    let context = P2PContext::new(
        local_p2p_node,
        local_node_record,
        tracker.clone(),
        signer,
        peer_table.clone(),
        store,
        blockchain,
        get_client_version(),
    );

    context.set_fork_id().await.expect("Set fork id");

    ethrex_p2p::start_network(context, bootnodes)
        .await
        .expect("Network starts");

    tracker.spawn(ethrex_p2p::periodically_show_peer_stats(peer_table.clone()));
}

#[cfg(feature = "dev")]
pub async fn init_dev_network(opts: &Options, store: &Store, tracker: TaskTracker) {
    if opts.dev {
        info!("Running in DEV_MODE");

        let head_block_hash = {
            let current_block_number = store.get_latest_block_number().await.unwrap();
            store
                .get_canonical_block_hash(current_block_number)
                .await
                .unwrap()
                .unwrap()
        };

        let max_tries = 3;

        let url = format!(
            "http://{authrpc_socket_addr}",
            authrpc_socket_addr = get_authrpc_socket_addr(opts)
        );

        let block_producer_engine = ethrex_dev::block_producer::start_block_producer(
            url,
            read_jwtsecret_file(&opts.authrpc_jwtsecret),
            head_block_hash,
            max_tries,
            1000,
            ethrex_common::Address::default(),
        );
        tracker.spawn(block_producer_engine);
    }
}

pub fn get_network(opts: &Options) -> Network {
    opts.network.clone()
}

#[allow(dead_code)]
pub fn get_bootnodes(opts: &Options, network: &Network, data_dir: &str) -> Vec<Node> {
    let mut bootnodes: Vec<Node> = opts.bootnodes.clone();

    match network {
        Network::PublicNetwork(PublicNetwork::Holesky) => {
            info!("Adding holesky preset bootnodes");
            bootnodes.extend(networks::HOLESKY_BOOTNODES.clone());
        }
        Network::PublicNetwork(PublicNetwork::Hoodi) => {
            info!("Addig hoodi preset bootnodes");
            bootnodes.extend(networks::HOODI_BOOTNODES.clone());
        }
        Network::PublicNetwork(PublicNetwork::Mainnet) => {
            info!("Adding mainnet preset bootnodes");
            bootnodes.extend(networks::MAINNET_BOOTNODES.clone());
        }
        Network::PublicNetwork(PublicNetwork::Sepolia) => {
            info!("Adding sepolia preset bootnodes");
            bootnodes.extend(networks::SEPOLIA_BOOTNODES.clone());
        }
        _ => {}
    }

    if bootnodes.is_empty() {
        warn!("No bootnodes specified. This node will not be able to connect to the network.");
    }

    let config_file = PathBuf::from(data_dir.to_owned() + "/node_config.json");

    info!("Reading known peers from config file {:?}", config_file);

    match read_node_config_file(config_file) {
        Ok(ref mut config) => bootnodes.append(&mut config.known_peers),
        Err(e) => error!("Could not read from peers file: {e}"),
    };

    bootnodes
}

pub fn get_signer(data_dir: &str) -> SigningKey {
    // Get the signer from the default directory, create one if the key file is not present.
    let key_path = Path::new(data_dir).join("node.key");
    let signer = match fs::read(key_path.clone()) {
        Ok(content) => SigningKey::from_slice(&content).expect("Signing key could not be created."),
        Err(_) => {
            info!(
                "Key file not found, creating a new key and saving to {:?}",
                key_path
            );
            if let Some(parent) = key_path.parent() {
                fs::create_dir_all(parent).expect("Key file path could not be created.")
            }
            let signer = SigningKey::random(&mut OsRng);
            fs::write(key_path, signer.to_bytes())
                .expect("Newly created signer could not be saved to disk.");
            signer
        }
    };
    signer
}

pub fn get_local_p2p_node(opts: &Options, signer: &SigningKey) -> Node {
    let udp_socket_addr = parse_socket_addr(&opts.discovery_addr, &opts.discovery_port)
        .expect("Failed to parse discovery address and port");
    let tcp_socket_addr =
        parse_socket_addr(&opts.p2p_addr, &opts.p2p_port).expect("Failed to parse addr and port");

    // TODO: If hhtp.addr is 0.0.0.0 we get the local ip as the one of the node, otherwise we use the provided one.
    // This is fine for now, but we might need to support more options in the future.
    let p2p_node_ip = if udp_socket_addr.ip() == Ipv4Addr::new(0, 0, 0, 0) {
        local_ip().expect("Failed to get local ip")
    } else {
        udp_socket_addr.ip()
    };

    let local_public_key = public_key_from_signing_key(signer);

    let node = Node::new(
        p2p_node_ip,
        udp_socket_addr.port(),
        tcp_socket_addr.port(),
        local_public_key,
    );

    // TODO Find a proper place to show node information
    // https://github.com/lambdaclass/ethrex/issues/836
    let enode = node.enode_url();
    info!("Node: {enode}");

    node
}

pub fn get_local_node_record(
    data_dir: &str,
    local_p2p_node: &Node,
    signer: &SigningKey,
) -> NodeRecord {
    let config_file = PathBuf::from(data_dir.to_owned() + "/node_config.json");

    match read_node_config_file(config_file) {
        Ok(ref mut config) => {
            NodeRecord::from_node(local_p2p_node, config.node_record.seq + 1, signer)
                .expect("Node record could not be created from local node")
        }
        Err(_) => {
            let timestamp = SystemTime::now()
                .duration_since(UNIX_EPOCH)
                .unwrap_or_default()
                .as_secs();
            NodeRecord::from_node(local_p2p_node, timestamp, signer)
                .expect("Node record could not be created from local node")
        }
    }
}

pub fn get_authrpc_socket_addr(opts: &Options) -> SocketAddr {
    parse_socket_addr(&opts.authrpc_addr, &opts.authrpc_port)
        .expect("Failed to parse authrpc address and port")
}

pub fn get_http_socket_addr(opts: &Options) -> SocketAddr {
    parse_socket_addr(&opts.http_addr, &opts.http_port)
        .expect("Failed to parse http address and port")
}

#[cfg(feature = "l2")]
pub fn get_valid_delegation_addresses(l2_opts: &L2Options) -> Vec<Address> {
    let Some(ref path) = l2_opts.sponsorable_addresses_file_path else {
        warn!("No valid addresses provided, ethrex_SendTransaction will always fail");
        return Vec::new();
    };
    let addresses: Vec<Address> = fs::read_to_string(path)
        .unwrap_or_else(|_| panic!("Failed to load file {}", path))
        .lines()
        .filter(|line| !line.trim().is_empty())
        .map(|line| line.to_string().parse::<Address>())
        .filter_map(Result::ok)
        .collect();
    if addresses.is_empty() {
        warn!("No valid addresses provided, ethrex_SendTransaction will always fail");
    }
    addresses
}

#[cfg(feature = "l2")]
pub fn get_sponsor_pk(opts: &L2Options) -> SecretKey {
    if let Some(pk) = opts.sponsor_private_key {
        return pk;
    }
    opts.sequencer_opts.watcher_opts.l2_proposer_private_key
}<|MERGE_RESOLUTION|>--- conflicted
+++ resolved
@@ -62,13 +62,11 @@
     tracker.spawn(metrics_api);
 }
 
-<<<<<<< HEAD
 /// Opens a New or Pre-exsisting Store and loads the initial state provided by the network
-pub async fn init_store(data_dir: &str, network: &str) -> Store {
+pub async fn init_store(data_dir: &str, genesis: Genesis) -> Store {
     let store = open_store(data_dir);
-    let genesis = read_genesis_file(network);
     store
-        .add_initial_state(genesis.clone())
+        .add_initial_state(genesis)
         .await
         .expect("Failed to create genesis block");
     store
@@ -76,9 +74,6 @@
 
 /// Opens a Pre-exsisting Store or creates a new one
 pub fn open_store(data_dir: &str) -> Store {
-=======
-pub async fn init_store(data_dir: &str, genesis: Genesis) -> Store {
->>>>>>> 27d6fa20
     let path = PathBuf::from(data_dir);
     if path.ends_with("memory") {
         Store::new(data_dir, EngineType::InMemory).expect("Failed to create Store")
@@ -94,16 +89,7 @@
             }
         }
         Store::new(data_dir, engine_type).expect("Failed to create Store")
-<<<<<<< HEAD
-    }
-=======
-    };
-    store
-        .add_initial_state(genesis.clone())
-        .await
-        .expect("Failed to create genesis block");
-    store
->>>>>>> 27d6fa20
+    }
 }
 
 #[cfg(feature = "l2")]
