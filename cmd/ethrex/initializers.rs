--- conflicted
+++ resolved
@@ -375,19 +375,14 @@
 pub async fn init_l1(
     opts: Options,
     log_filter_handler: Option<reload::Handle<EnvFilter, Registry>>,
-<<<<<<< HEAD
 ) -> eyre::Result<(
-    String,
+    PathBuf,
     CancellationToken,
     PeerTableHandle,
     Arc<Mutex<NodeRecord>>,
 )> {
-    let data_dir = init_datadir(&opts.datadir);
-=======
-) -> eyre::Result<(PathBuf, CancellationToken, Kademlia, Arc<Mutex<NodeRecord>>)> {
     let datadir = &opts.datadir;
     init_datadir(datadir);
->>>>>>> 38e0ffc4
 
     let network = get_network(&opts);
 
