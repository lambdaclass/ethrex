#[cfg(feature = "based")]
use crate::cli::BasedOptions;
use crate::{
    cli::Options,
    networks,
    utils::{parse_socket_addr, read_genesis_file, read_jwtsecret_file, read_known_peers},
};
use ethrex_blockchain::Blockchain;
use ethrex_p2p::{
    kademlia::KademliaTable,
    network::node_id_from_signing_key,
    sync::SyncManager,
    types::{Node, NodeRecord},
};
#[cfg(feature = "based")]
use ethrex_rpc::{EngineClient, EthClient};
use ethrex_storage::{EngineType, Store};
use ethrex_vm::backends::EvmEngine;
use k256::ecdsa::SigningKey;
use local_ip_address::local_ip;
use rand::rngs::OsRng;
use std::{
    fs,
    future::IntoFuture,
    net::{Ipv4Addr, SocketAddr},
    path::{Path, PathBuf},
    sync::Arc,
};
use tokio::sync::Mutex;
use tokio_util::{sync::CancellationToken, task::TaskTracker};
use tracing::{error, info, warn};
use tracing_subscriber::{filter::Directive, EnvFilter, FmtSubscriber};
#[cfg(feature = "l2")]
use ::{ethrex_common::Address, ethrex_l2::utils::config::read_env_file, secp256k1::SecretKey};

pub fn init_tracing(opts: &Options) {
    let log_filter = EnvFilter::builder()
        .with_default_directive(Directive::from(opts.log_level))
        .from_env_lossy();
    let subscriber = FmtSubscriber::builder()
        .with_env_filter(log_filter)
        .finish();
    tracing::subscriber::set_global_default(subscriber).expect("setting default subscriber failed");
}

pub fn init_metrics(opts: &Options, tracker: TaskTracker) {
    if let Some(port) = &opts.metrics_port {
        let metrics_api = ethrex_metrics::api::start_prometheus_metrics_api(port.clone());
        tracker.spawn(metrics_api);
    }
}

pub fn init_store(data_dir: &str, network: &str) -> Store {
    let path = PathBuf::from(data_dir);
    let store = if path.ends_with("memory") {
        Store::new(data_dir, EngineType::InMemory).expect("Failed to create Store")
    } else {
        cfg_if::cfg_if! {
            if #[cfg(feature = "redb")] {
                let engine_type = EngineType::RedB;
            } else if #[cfg(feature = "libmdbx")] {
                let engine_type = EngineType::Libmdbx;
            } else {
                let engine_type = EngineType::InMemory;
                error!("No database specified. The feature flag `redb` or `libmdbx` should've been set while building.");
                panic!("Specify the desired database engine.");
            }
        }
        Store::new(data_dir, engine_type).expect("Failed to create Store")
    };
    let genesis = read_genesis_file(network);
    store
        .add_initial_state(genesis.clone())
        .expect("Failed to create genesis block");
    store
}

pub fn init_blockchain(evm_engine: EvmEngine, store: Store) -> Arc<Blockchain> {
    Blockchain::new(evm_engine, store).into()
}

#[allow(clippy::too_many_arguments)]
pub fn init_rpc_api(
    opts: &Options,
    #[cfg(feature = "based")] based_ops: &BasedOptions,
    signer: &SigningKey,
    peer_table: Arc<Mutex<KademliaTable>>,
    local_p2p_node: Node,
    store: Store,
    blockchain: Arc<Blockchain>,
    cancel_token: CancellationToken,
    tracker: TaskTracker,
) {
    let enr_seq = std::time::SystemTime::now()
        .duration_since(std::time::UNIX_EPOCH)
        .unwrap_or_default()
        .as_secs();
    let local_node_record = NodeRecord::from_node(local_p2p_node, enr_seq, signer)
        .expect("Node record could not be created from local node");

    // Create SyncManager
    let syncer = SyncManager::new(
        peer_table.clone(),
        opts.syncmode.clone(),
        cancel_token,
        blockchain.clone(),
    );

    let rpc_api = ethrex_rpc::start_api(
        get_http_socket_addr(opts),
        get_authrpc_socket_addr(opts),
        store,
        blockchain,
        read_jwtsecret_file(&opts.authrpc_jwtsecret),
        local_p2p_node,
        local_node_record,
        syncer,
        #[cfg(feature = "based")]
        get_gateway_http_client(based_ops),
        #[cfg(feature = "based")]
<<<<<<< HEAD
        get_gateway_auth_client(based_ops),
=======
        get_gateway_auth_client(matches),
        #[cfg(feature = "l2")]
        get_valid_delegation_addresses(matches),
        #[cfg(feature = "l2")]
        get_sponsor_pk(),
>>>>>>> 0b51b10a
    )
    .into_future();

    tracker.spawn(rpc_api);
}

#[cfg(feature = "based")]
fn get_gateway_http_client(opts: &BasedOptions) -> EthClient {
    let gateway_http_socket_addr = parse_socket_addr(&opts.gateway_addr, &opts.gateway_eth_port)
        .expect("Failed to parse gateway http address and port");

    EthClient::new(&gateway_http_socket_addr.to_string())
}

#[cfg(feature = "based")]
fn get_gateway_auth_client(opts: &BasedOptions) -> EngineClient {
    let gateway_authrpc_socket_addr =
        parse_socket_addr(&opts.gateway_addr, &opts.gateway_auth_port)
            .expect("Failed to parse gateway authrpc address and port");

    let gateway_jwtsecret = read_jwtsecret_file(&opts.gateway_jwtsecret);

    EngineClient::new(&gateway_authrpc_socket_addr.to_string(), gateway_jwtsecret)
}

#[allow(clippy::too_many_arguments)]
#[allow(dead_code)]
pub async fn init_network(
    opts: &Options,
    network: &str,
    data_dir: &str,
    local_p2p_node: Node,
    signer: SigningKey,
    peer_table: Arc<Mutex<KademliaTable>>,
    store: Store,
    tracker: TaskTracker,
    blockchain: Arc<Blockchain>,
) {
    if opts.dev {
        error!("Binary wasn't built with The feature flag `dev` enabled.");
        panic!(
            "Build the binary with the `dev` feature in order to use the `--dev` cli's argument."
        );
    }

    let bootnodes = get_bootnodes(opts, network, data_dir);

    ethrex_p2p::start_network(
        local_p2p_node,
        tracker.clone(),
        bootnodes,
        signer,
        peer_table.clone(),
        store,
        blockchain,
    )
    .await
    .expect("Network starts");

    tracker.spawn(ethrex_p2p::periodically_show_peer_stats(peer_table.clone()));
}

#[cfg(feature = "dev")]
pub fn init_dev_network(opts: &Options, store: &Store, tracker: TaskTracker) {
    if opts.dev {
        info!("Running in DEV_MODE");

        let head_block_hash = {
            let current_block_number = store.get_latest_block_number().unwrap();
            store
                .get_canonical_block_hash(current_block_number)
                .unwrap()
                .unwrap()
        };

        let max_tries = 3;

        let url = format!(
            "http://{authrpc_socket_addr}",
            authrpc_socket_addr = get_authrpc_socket_addr(opts)
        );

        let block_producer_engine = ethrex_dev::block_producer::start_block_producer(
            url,
            read_jwtsecret_file(&opts.authrpc_jwtsecret),
            head_block_hash,
            max_tries,
            1000,
            ethrex_common::Address::default(),
        );
        tracker.spawn(block_producer_engine);
    }
}

pub fn get_network(opts: &Options) -> String {
    let mut network = opts
        .network
        .clone()
        .expect("--network is required and it was not provided");

    // Set preset genesis from known networks
    if network == "holesky" {
        network = String::from(networks::HOLESKY_GENESIS_PATH);
    }
    if network == "sepolia" {
        network = String::from(networks::SEPOLIA_GENESIS_PATH);
    }
    if network == "ephemery" {
        network = String::from(networks::EPHEMERY_GENESIS_PATH);
    }

    network
}

#[allow(dead_code)]
pub fn get_bootnodes(opts: &Options, network: &str, data_dir: &str) -> Vec<Node> {
    let mut bootnodes: Vec<Node> = opts.bootnodes.clone();

    if network == networks::HOLESKY_GENESIS_PATH {
        info!("Adding holesky preset bootnodes");
        bootnodes.extend(networks::HOLESKY_BOOTNODES.iter());
    }

    if network == networks::SEPOLIA_GENESIS_PATH {
        info!("Adding sepolia preset bootnodes");
        bootnodes.extend(networks::SEPOLIA_BOOTNODES.iter());
    }

    if network == networks::EPHEMERY_GENESIS_PATH {
        info!("Adding ephemery preset bootnodes");
        bootnodes.extend(networks::EPHEMERY_BOOTNODES.iter());
    }

    if bootnodes.is_empty() {
        warn!("No bootnodes specified. This node will not be able to connect to the network.");
    }

    let peers_file = PathBuf::from(data_dir.to_owned() + "/peers.json");

    info!("Reading known peers from {:?}", peers_file);

    match read_known_peers(peers_file.clone()) {
        Ok(ref mut known_peers) => bootnodes.append(known_peers),
        Err(e) => error!("Could not read from peers file: {e}"),
    };

    bootnodes
}

pub fn get_signer(data_dir: &str) -> SigningKey {
    // Get the signer from the default directory, create one if the key file is not present.
    let key_path = Path::new(data_dir).join("node.key");
    let signer = match fs::read(key_path.clone()) {
        Ok(content) => SigningKey::from_slice(&content).expect("Signing key could not be created."),
        Err(_) => {
            info!(
                "Key file not found, creating a new key and saving to {:?}",
                key_path
            );
            if let Some(parent) = key_path.parent() {
                fs::create_dir_all(parent).expect("Key file path could not be created.")
            }
            let signer = SigningKey::random(&mut OsRng);
            fs::write(key_path, signer.to_bytes())
                .expect("Newly created signer could not be saved to disk.");
            signer
        }
    };
    signer
}

pub fn get_local_p2p_node(opts: &Options, signer: &SigningKey) -> Node {
    let udp_socket_addr = parse_socket_addr(&opts.discovery_addr, &opts.discovery_port)
        .expect("Failed to parse discovery address and port");
    let tcp_socket_addr =
        parse_socket_addr(&opts.p2p_addr, &opts.p2p_port).expect("Failed to parse addr and port");

    // TODO: If hhtp.addr is 0.0.0.0 we get the local ip as the one of the node, otherwise we use the provided one.
    // This is fine for now, but we might need to support more options in the future.
    let p2p_node_ip = if udp_socket_addr.ip() == Ipv4Addr::new(0, 0, 0, 0) {
        local_ip().expect("Failed to get local ip")
    } else {
        udp_socket_addr.ip()
    };

    let local_node_id = node_id_from_signing_key(signer);

    let node = Node {
        ip: p2p_node_ip,
        udp_port: udp_socket_addr.port(),
        tcp_port: tcp_socket_addr.port(),
        node_id: local_node_id,
    };

    // TODO Find a proper place to show node information
    // https://github.com/lambdaclass/ethrex/issues/836
    let enode = node.enode_url();
    info!("Node: {enode}");

    node
}

pub fn get_authrpc_socket_addr(opts: &Options) -> SocketAddr {
    parse_socket_addr(&opts.authrpc_addr, &opts.authrpc_port)
        .expect("Failed to parse authrpc address and port")
}

<<<<<<< HEAD
pub fn get_http_socket_addr(opts: &Options) -> SocketAddr {
    parse_socket_addr(&opts.http_addr, &opts.http_port)
        .expect("Failed to parse http address and port")
=======
pub fn get_http_socket_addr(matches: &ArgMatches) -> SocketAddr {
    let http_addr = matches
        .get_one::<String>("http.addr")
        .expect("http.addr is required");
    let http_port = matches
        .get_one::<String>("http.port")
        .expect("http.port is required");
    parse_socket_addr(http_addr, http_port).expect("Failed to parse http address and port")
}

#[cfg(feature = "l2")]
pub fn get_valid_delegation_addresses(matches: &ArgMatches) -> Vec<Address> {
    let Some(path) = matches.get_one::<String>("sponsorable_addresses") else {
        warn!("No valid addresses provided, ethrex_SendTransaction will always fail");
        return Vec::new();
    };
    let addresses: Vec<Address> = fs::read_to_string(path)
        .unwrap_or_else(|_| panic!("Failed to load file {}", path))
        .lines()
        .filter(|line| !line.trim().is_empty())
        .map(|line| line.to_string().parse::<Address>())
        .filter_map(Result::ok)
        .collect();
    if addresses.is_empty() {
        warn!("No valid addresses provided, ethrex_SendTransaction will always fail");
    }
    addresses
}

#[cfg(feature = "l2")]
pub fn get_sponsor_pk() -> SecretKey {
    if let Err(e) = read_env_file() {
        panic!("Failed to read .env file: {e}");
    }
    let pk = std::env::var("L1_WATCHER_L2_PROPOSER_PRIVATE_KEY").unwrap_or_default();
    pk.strip_prefix("0x")
        .unwrap_or(&pk)
        .parse::<SecretKey>()
        .expect("Failed to parse a secret key to sponsor transactions")
>>>>>>> 0b51b10a
}<|MERGE_RESOLUTION|>--- conflicted
+++ resolved
@@ -1,5 +1,7 @@
 #[cfg(feature = "based")]
 use crate::cli::BasedOptions;
+#[cfg(feature = "l2")]
+use crate::cli::L2Options;
 use crate::{
     cli::Options,
     networks,
@@ -83,6 +85,7 @@
 pub fn init_rpc_api(
     opts: &Options,
     #[cfg(feature = "based")] based_ops: &BasedOptions,
+    #[cfg(feature = "l2")] l2_opts: &L2Options,
     signer: &SigningKey,
     peer_table: Arc<Mutex<KademliaTable>>,
     local_p2p_node: Node,
@@ -118,15 +121,11 @@
         #[cfg(feature = "based")]
         get_gateway_http_client(based_ops),
         #[cfg(feature = "based")]
-<<<<<<< HEAD
         get_gateway_auth_client(based_ops),
-=======
-        get_gateway_auth_client(matches),
         #[cfg(feature = "l2")]
-        get_valid_delegation_addresses(matches),
+        get_valid_delegation_addresses(l2_opts),
         #[cfg(feature = "l2")]
         get_sponsor_pk(),
->>>>>>> 0b51b10a
     )
     .into_future();
 
@@ -334,24 +333,14 @@
         .expect("Failed to parse authrpc address and port")
 }
 
-<<<<<<< HEAD
 pub fn get_http_socket_addr(opts: &Options) -> SocketAddr {
     parse_socket_addr(&opts.http_addr, &opts.http_port)
         .expect("Failed to parse http address and port")
-=======
-pub fn get_http_socket_addr(matches: &ArgMatches) -> SocketAddr {
-    let http_addr = matches
-        .get_one::<String>("http.addr")
-        .expect("http.addr is required");
-    let http_port = matches
-        .get_one::<String>("http.port")
-        .expect("http.port is required");
-    parse_socket_addr(http_addr, http_port).expect("Failed to parse http address and port")
 }
 
 #[cfg(feature = "l2")]
-pub fn get_valid_delegation_addresses(matches: &ArgMatches) -> Vec<Address> {
-    let Some(path) = matches.get_one::<String>("sponsorable_addresses") else {
+pub fn get_valid_delegation_addresses(l2_opts: &L2Options) -> Vec<Address> {
+    let Some(ref path) = l2_opts.sponsorable_addresses_file_path else {
         warn!("No valid addresses provided, ethrex_SendTransaction will always fail");
         return Vec::new();
     };
@@ -378,5 +367,4 @@
         .unwrap_or(&pk)
         .parse::<SecretKey>()
         .expect("Failed to parse a secret key to sponsor transactions")
->>>>>>> 0b51b10a
 }