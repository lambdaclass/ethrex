--- conflicted
+++ resolved
@@ -26,13 +26,8 @@
 #[cfg(feature = "sync-test")]
 use std::env;
 use std::{
-<<<<<<< HEAD
-    fs::{self, File},
-    net::{Ipv4Addr, SocketAddr},
-=======
     fs,
     net::SocketAddr,
->>>>>>> 7b08d9ea
     path::{Path, PathBuf},
     sync::Arc,
     time::{SystemTime, UNIX_EPOCH},
@@ -41,14 +36,7 @@
 use tokio_util::{sync::CancellationToken, task::TaskTracker};
 use tracing::{debug, error, info, warn};
 use tracing_subscriber::{
-<<<<<<< HEAD
-    EnvFilter, Layer, Registry,
-    filter::Directive,
-    fmt::{self},
-    layer::SubscriberExt,
-=======
     EnvFilter, Layer, Registry, filter::Directive, fmt, layer::SubscriberExt, reload,
->>>>>>> 7b08d9ea
 };
 
 pub fn init_tracing(opts: &Options) -> reload::Handle<EnvFilter, Registry> {
@@ -56,28 +44,23 @@
         .with_default_directive(Directive::from(opts.log_level))
         .from_env_lossy();
 
+    let writer = open_logs_file(&opts.log_filename, &opts.log_dir);
     let (filter, filter_handle) = reload::Layer::new(log_filter);
 
-<<<<<<< HEAD
-    let writer = open_logs_file(&opts.log_filename, &opts.log_dir);
-
-=======
-    let fmt_layer = fmt::layer().with_filter(filter);
->>>>>>> 7b08d9ea
     let subscriber: Box<dyn tracing::Subscriber + Send + Sync> = if opts.metrics_enabled {
         let profiling_layer = FunctionProfilingLayer::default();
         if let Some(writer) = writer {
-            let fmt_layer = fmt::layer().with_writer(writer).with_filter(log_filter);
+            let fmt_layer = fmt::layer().with_writer(writer).with_filter(filter);
             Box::new(Registry::default().with(fmt_layer).with(profiling_layer))
         } else {
-            let fmt_layer = fmt::layer().with_filter(log_filter);
+            let fmt_layer = fmt::layer().with_filter(filter);
             Box::new(Registry::default().with(fmt_layer).with(profiling_layer))
         }
     } else if let Some(writer) = writer {
-        let fmt_layer = fmt::layer().with_writer(writer).with_filter(log_filter);
+        let fmt_layer = fmt::layer().with_writer(writer).with_filter(filter);
         Box::new(Registry::default().with(fmt_layer))
     } else {
-        let fmt_layer = fmt::layer().with_filter(log_filter);
+        let fmt_layer = fmt::layer().with_filter(filter);
         Box::new(Registry::default().with(fmt_layer))
     };
 
