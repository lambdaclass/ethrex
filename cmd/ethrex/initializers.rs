use crate::{
    cli::Options,
    utils::{
        display_chain_initialization, get_client_version, init_datadir, parse_socket_addr,
        read_jwtsecret_file, read_node_config_file,
    },
};
use ethrex_blockchain::{Blockchain, BlockchainOptions, BlockchainType};
use ethrex_common::types::Genesis;
use ethrex_config::networks::Network;

use ethrex_metrics::profiling::{FunctionProfilingLayer, initialize_block_processing_profile};
use ethrex_p2p::{
    kademlia::Kademlia,
    network::{P2PContext, peer_table},
    peer_handler::PeerHandler,
    rlpx::l2::l2_connection::P2PBasedContext,
    sync_manager::SyncManager,
    types::{Node, NodeRecord},
    utils::public_key_from_signing_key,
};
use ethrex_storage::{EngineType, Store};
use local_ip_address::{local_ip, local_ipv6};
use rand::rngs::OsRng;
use secp256k1::SecretKey;
#[cfg(feature = "sync-test")]
use std::env;
use std::{
    fs,
    net::SocketAddr,
    path::{Path, PathBuf},
    sync::Arc,
    time::{SystemTime, UNIX_EPOCH},
};
use tokio::sync::Mutex;
use tokio_util::{sync::CancellationToken, task::TaskTracker};
use tracing::{debug, error, info, warn};
use tracing_subscriber::{
    EnvFilter, Layer, Registry, filter::Directive, fmt, layer::SubscriberExt, reload,
};

// Compile-time check to ensure that at least one of the database features is enabled.
#[cfg(not(feature = "rocksdb"))]
const _: () = {
    compile_error!("Database feature must be enabled (Available: `rocksdb`).");
};

pub fn init_tracing(opts: &Options) -> reload::Handle<EnvFilter, Registry> {
    let log_filter = EnvFilter::builder()
        .with_default_directive(Directive::from(opts.log_level))
        .from_env_lossy();

    let (filter, filter_handle) = reload::Layer::new(log_filter);

    let fmt_layer = fmt::layer().with_filter(filter);
    let subscriber: Box<dyn tracing::Subscriber + Send + Sync> = if opts.metrics_enabled {
        let profiling_layer = FunctionProfilingLayer::default();
        Box::new(Registry::default().with(fmt_layer).with(profiling_layer))
    } else {
        Box::new(Registry::default().with(fmt_layer))
    };

    tracing::subscriber::set_global_default(subscriber).expect("setting default subscriber failed");

    filter_handle
}

pub fn init_metrics(opts: &Options, tracker: TaskTracker) {
    tracing::info!(
        "Starting metrics server on {}:{}",
        opts.metrics_addr,
        opts.metrics_port
    );
    let metrics_api = ethrex_metrics::api::start_prometheus_metrics_api(
        opts.metrics_addr.clone(),
        opts.metrics_port.clone(),
    );

    initialize_block_processing_profile();

    tracker.spawn(metrics_api);
}

/// Opens a new or pre-existing Store and loads the initial state provided by the network
pub async fn init_store(datadir: impl AsRef<Path>, genesis: Genesis) -> Store {
    let store = open_store(datadir.as_ref());
    store
        .add_initial_state(genesis)
        .await
        .expect("Failed to create genesis block");
    store
}

/// Initializes a pre-existing Store
pub async fn load_store(datadir: &Path) -> Store {
    let store = open_store(datadir);
    store
        .load_initial_state()
        .await
        .expect("Failed to load store");
    store
}

/// Opens a pre-existing Store or creates a new one
pub fn open_store(datadir: &Path) -> Store {
    if datadir.ends_with("memory") {
        Store::new(datadir, EngineType::InMemory).expect("Failed to create Store")
    } else {
<<<<<<< HEAD
        cfg_if::cfg_if! {
            if #[cfg(feature = "rocksdb")] {
                let engine_type = EngineType::RocksDB;
            } else {
                error!("No database specified. You're using an invalid feature flag for the database engine.");
                panic!("Specify the desired database engine.");
            }
        };
=======
        #[cfg(feature = "rocksdb")]
        let engine_type = EngineType::RocksDB;
>>>>>>> 0e00b326
        #[cfg(feature = "metrics")]
        ethrex_metrics::metrics_process::set_datadir_path(datadir.to_path_buf());
        Store::new(datadir, engine_type).expect("Failed to create Store")
    }
}

pub fn init_blockchain(store: Store, blockchain_opts: BlockchainOptions) -> Arc<Blockchain> {
    info!("Initiating blockchain with levm");
    Blockchain::new(store, blockchain_opts).into()
}

#[allow(clippy::too_many_arguments)]
pub async fn init_rpc_api(
    opts: &Options,
    peer_handler: PeerHandler,
    local_p2p_node: Node,
    local_node_record: NodeRecord,
    store: Store,
    blockchain: Arc<Blockchain>,
    cancel_token: CancellationToken,
    tracker: TaskTracker,
    log_filter_handler: Option<reload::Handle<EnvFilter, Registry>>,
    gas_ceil: Option<u64>,
    extra_data: String,
) {
    init_datadir(&opts.datadir);
    // Create SyncManager
    let syncer = SyncManager::new(
        peer_handler.clone(),
        opts.syncmode.clone(),
        cancel_token,
        blockchain.clone(),
        store.clone(),
        opts.datadir.clone(),
    )
    .await;

    let rpc_api = ethrex_rpc::start_api(
        get_http_socket_addr(opts),
        get_authrpc_socket_addr(opts),
        store,
        blockchain,
        read_jwtsecret_file(&opts.authrpc_jwtsecret),
        local_p2p_node,
        local_node_record,
        syncer,
        peer_handler,
        get_client_version(),
        log_filter_handler,
        gas_ceil,
        extra_data,
    );

    tracker.spawn(rpc_api);
}

#[allow(clippy::too_many_arguments)]
pub async fn init_network(
    opts: &Options,
    network: &Network,
    datadir: &Path,
    local_p2p_node: Node,
    local_node_record: Arc<Mutex<NodeRecord>>,
    signer: SecretKey,
    peer_handler: PeerHandler,
    store: Store,
    tracker: TaskTracker,
    blockchain: Arc<Blockchain>,
    based_context: Option<P2PBasedContext>,
) {
    if opts.dev {
        error!("Binary wasn't built with The feature flag `dev` enabled.");
        panic!(
            "Build the binary with the `dev` feature in order to use the `--dev` cli's argument."
        );
    }

    let bootnodes = get_bootnodes(opts, network, datadir);

    let context = P2PContext::new(
        local_p2p_node,
        local_node_record,
        tracker.clone(),
        signer,
        peer_handler.peer_table.clone(),
        store,
        blockchain.clone(),
        get_client_version(),
        based_context,
    )
    .await
    .expect("P2P context could not be created");

    ethrex_p2p::start_network(context, bootnodes)
        .await
        .expect("Network starts");

    tracker.spawn(ethrex_p2p::periodically_show_peer_stats(
        blockchain,
        peer_handler.peer_table.peers.clone(),
    ));
}

#[cfg(feature = "dev")]
pub async fn init_dev_network(opts: &Options, store: &Store, tracker: TaskTracker) {
    info!("Running in DEV_MODE");

    let head_block_hash = {
        let current_block_number = store.get_latest_block_number().await.unwrap();
        store
            .get_canonical_block_hash(current_block_number)
            .await
            .unwrap()
            .unwrap()
    };

    let max_tries = 3;

    let url = format!(
        "http://{authrpc_socket_addr}",
        authrpc_socket_addr = get_authrpc_socket_addr(opts)
    );

    let block_producer_engine = ethrex_dev::block_producer::start_block_producer(
        url,
        read_jwtsecret_file(&opts.authrpc_jwtsecret),
        head_block_hash,
        max_tries,
        1000,
        ethrex_common::Address::default(),
    );
    tracker.spawn(block_producer_engine);
}

pub fn get_network(opts: &Options) -> Network {
    let default = if opts.dev {
        Network::LocalDevnet
    } else {
        Network::mainnet()
    };
    opts.network.clone().unwrap_or(default)
}

pub fn get_bootnodes(opts: &Options, network: &Network, datadir: &Path) -> Vec<Node> {
    let mut bootnodes: Vec<Node> = opts.bootnodes.clone();

    bootnodes.extend(network.get_bootnodes());

    debug!("Loading known peers from config");

    match read_node_config_file(datadir) {
        Ok(Some(ref mut config)) => bootnodes.append(&mut config.known_peers),
        Ok(None) => {} // No config file, nothing to do
        Err(e) => warn!("Could not read from peers file: {e}"),
    };

    if bootnodes.is_empty() {
        warn!("No bootnodes specified. This node will not be able to connect to the network.");
    }

    bootnodes
}

pub fn get_signer(datadir: &Path) -> SecretKey {
    // Get the signer from the default directory, create one if the key file is not present.
    let key_path = datadir.join("node.key");
    match fs::read(key_path.clone()) {
        Ok(content) => SecretKey::from_slice(&content).expect("Signing key could not be created."),
        Err(_) => {
            info!(
                "Key file not found, creating a new key and saving to {:?}",
                key_path
            );
            if let Some(parent) = key_path.parent() {
                fs::create_dir_all(parent).expect("Key file path could not be created.")
            }
            let signer = SecretKey::new(&mut OsRng);
            fs::write(key_path, signer.secret_bytes())
                .expect("Newly created signer could not be saved to disk.");
            signer
        }
    }
}

pub fn get_local_p2p_node(opts: &Options, signer: &SecretKey) -> Node {
    let udp_socket_addr = parse_socket_addr("::", &opts.discovery_port)
        .expect("Failed to parse discovery address and port");
    let tcp_socket_addr =
        parse_socket_addr("::", &opts.p2p_port).expect("Failed to parse addr and port");

    let p2p_node_ip = local_ip()
        .unwrap_or_else(|_| local_ipv6().expect("Neither ipv4 nor ipv6 local address found"));

    let local_public_key = public_key_from_signing_key(signer);

    let node = Node::new(
        p2p_node_ip,
        udp_socket_addr.port(),
        tcp_socket_addr.port(),
        local_public_key,
    );

    // TODO Find a proper place to show node information
    // https://github.com/lambdaclass/ethrex/issues/836
    let enode = node.enode_url();
    info!(enode = %enode, "Local node initialized");

    node
}

pub fn get_local_node_record(
    datadir: &Path,
    local_p2p_node: &Node,
    signer: &SecretKey,
) -> NodeRecord {
    match read_node_config_file(datadir) {
        Ok(Some(ref mut config)) => {
            NodeRecord::from_node(local_p2p_node, config.node_record.seq + 1, signer)
                .expect("Node record could not be created from local node")
        }
        _ => {
            let timestamp = SystemTime::now()
                .duration_since(UNIX_EPOCH)
                .unwrap_or_default()
                .as_secs();
            NodeRecord::from_node(local_p2p_node, timestamp, signer)
                .expect("Node record could not be created from local node")
        }
    }
}

pub fn get_authrpc_socket_addr(opts: &Options) -> SocketAddr {
    parse_socket_addr(&opts.authrpc_addr, &opts.authrpc_port)
        .expect("Failed to parse authrpc address and port")
}

pub fn get_http_socket_addr(opts: &Options) -> SocketAddr {
    parse_socket_addr(&opts.http_addr, &opts.http_port)
        .expect("Failed to parse http address and port")
}

#[cfg(feature = "sync-test")]
async fn set_sync_block(store: &Store) {
    if let Ok(block_number) = env::var("SYNC_BLOCK_NUM") {
        let block_number = block_number
            .parse()
            .expect("Block number provided by environment is not numeric");
        let block_hash = store
            .get_canonical_block_hash(block_number)
            .await
            .expect("Could not get hash for block number provided by env variable")
            .expect("Could not get hash for block number provided by env variable");
        store
            .forkchoice_update(None, block_number, block_hash, None, None)
            .await
            .expect("Could not set sync block");
    }
}

pub async fn init_l1(
    opts: Options,
    log_filter_handler: Option<reload::Handle<EnvFilter, Registry>>,
) -> eyre::Result<(PathBuf, CancellationToken, Kademlia, Arc<Mutex<NodeRecord>>)> {
    let datadir = &opts.datadir;
    init_datadir(datadir);

    let network = get_network(&opts);

    let genesis = network.get_genesis()?;
    display_chain_initialization(&genesis);
    let store = init_store(datadir, genesis).await;

    #[cfg(feature = "sync-test")]
    set_sync_block(&store).await;

    let blockchain = init_blockchain(
        store.clone(),
        BlockchainOptions {
            max_mempool_size: opts.mempool_max_size,
            perf_logs_enabled: true,
            r#type: BlockchainType::L1,
        },
    );

    let signer = get_signer(datadir);

    let local_p2p_node = get_local_p2p_node(&opts, &signer);

    let local_node_record = Arc::new(Mutex::new(get_local_node_record(
        datadir,
        &local_p2p_node,
        &signer,
    )));

    let peer_handler = PeerHandler::new(peer_table());

    // TODO: Check every module starts properly.
    let tracker = TaskTracker::new();

    let cancel_token = tokio_util::sync::CancellationToken::new();

    init_rpc_api(
        &opts,
        peer_handler.clone(),
        local_p2p_node.clone(),
        local_node_record.lock().await.clone(),
        store.clone(),
        blockchain.clone(),
        cancel_token.clone(),
        tracker.clone(),
        log_filter_handler,
        // TODO (#4482): Make this configurable.
        None,
        opts.extra_data.clone(),
    )
    .await;

    if opts.metrics_enabled {
        init_metrics(&opts, tracker.clone());
    }

    if opts.dev {
        #[cfg(feature = "dev")]
        init_dev_network(&opts, &store, tracker.clone()).await;
    } else if opts.p2p_enabled {
        init_network(
            &opts,
            &network,
            datadir,
            local_p2p_node,
            local_node_record.clone(),
            signer,
            peer_handler.clone(),
            store.clone(),
            tracker.clone(),
            blockchain.clone(),
            None,
        )
        .await;
    } else {
        info!("P2P is disabled");
    }

    Ok((
        datadir.clone(),
        cancel_token,
        peer_handler.peer_table,
        local_node_record,
    ))
}<|MERGE_RESOLUTION|>--- conflicted
+++ resolved
@@ -106,19 +106,8 @@
     if datadir.ends_with("memory") {
         Store::new(datadir, EngineType::InMemory).expect("Failed to create Store")
     } else {
-<<<<<<< HEAD
-        cfg_if::cfg_if! {
-            if #[cfg(feature = "rocksdb")] {
-                let engine_type = EngineType::RocksDB;
-            } else {
-                error!("No database specified. You're using an invalid feature flag for the database engine.");
-                panic!("Specify the desired database engine.");
-            }
-        };
-=======
         #[cfg(feature = "rocksdb")]
         let engine_type = EngineType::RocksDB;
->>>>>>> 0e00b326
         #[cfg(feature = "metrics")]
         ethrex_metrics::metrics_process::set_datadir_path(datadir.to_path_buf());
         Store::new(datadir, engine_type).expect("Failed to create Store")
