use crate::{
    cli::Options,
    utils::{
        display_chain_initialization, get_client_version, init_datadir, parse_socket_addr,
        read_jwtsecret_file, read_node_config_file,
    },
};
use ethrex_blockchain::{Blockchain, BlockchainType};
use ethrex_common::types::Genesis;
use ethrex_config::networks::Network;

use ethrex_metrics::profiling::{FunctionProfilingLayer, initialize_block_processing_profile};
use ethrex_p2p::{
    kademlia::Kademlia,
    network::{P2PContext, peer_table},
    peer_handler::PeerHandler,
    rlpx::l2::l2_connection::P2PBasedContext,
    sync_manager::SyncManager,
    types::{Node, NodeRecord},
    utils::public_key_from_signing_key,
};
use ethrex_storage::{EngineType, Store};
use local_ip_address::{local_ip, local_ipv6};
use rand::rngs::OsRng;
use secp256k1::SecretKey;
#[cfg(feature = "sync-test")]
use std::env;
use std::{
    fs,
    net::SocketAddr,
    path::{Path, PathBuf},
    sync::Arc,
    time::{SystemTime, UNIX_EPOCH},
};
use tokio::sync::Mutex;
use tokio_util::{sync::CancellationToken, task::TaskTracker};
use tracing::{debug, error, info, warn};
use tracing_subscriber::{
    EnvFilter, Layer, Registry, filter::Directive, fmt, layer::SubscriberExt, reload,
};

pub fn init_tracing(opts: &Options) -> reload::Handle<EnvFilter, Registry> {
    let log_filter = EnvFilter::builder()
        .with_default_directive(Directive::from(opts.log_level))
        .from_env_lossy();

    let (filter, filter_handle) = reload::Layer::new(log_filter);

    let fmt_layer = fmt::layer().with_filter(filter);
    let subscriber: Box<dyn tracing::Subscriber + Send + Sync> = if opts.metrics_enabled {
        let profiling_layer = FunctionProfilingLayer::default();
        Box::new(Registry::default().with(fmt_layer).with(profiling_layer))
    } else {
        Box::new(Registry::default().with(fmt_layer))
    };

    tracing::subscriber::set_global_default(subscriber).expect("setting default subscriber failed");

    filter_handle
}

pub fn init_metrics(opts: &Options, tracker: TaskTracker) {
    tracing::info!(
        "Starting metrics server on {}:{}",
        opts.metrics_addr,
        opts.metrics_port
    );
    let metrics_api = ethrex_metrics::api::start_prometheus_metrics_api(
        opts.metrics_addr.clone(),
        opts.metrics_port.clone(),
    );

    initialize_block_processing_profile();

    tracker.spawn(metrics_api);
}

/// Opens a new or pre-existing Store and loads the initial state provided by the network
pub async fn init_store(datadir: impl AsRef<Path>, genesis: Genesis) -> Store {
    let store = open_store(datadir.as_ref());
    store
        .add_initial_state(genesis)
        .await
        .expect("Failed to create genesis block");
    store
}

/// Initializes a pre-existing Store
pub async fn load_store(datadir: &Path) -> Store {
    let store = open_store(datadir);
    store
        .load_initial_state()
        .await
        .expect("Failed to load store");
    store
}

/// Opens a pre-existing Store or creates a new one
pub fn open_store(datadir: &Path) -> Store {
    if datadir.ends_with("memory") {
        Store::new(datadir, EngineType::InMemory).expect("Failed to create Store")
    } else {
        cfg_if::cfg_if! {
            if #[cfg(feature = "rocksdb")] {
                let engine_type = EngineType::RocksDB;
            } else if #[cfg(feature = "libmdbx")] {
                let engine_type = EngineType::Libmdbx;
            } else {
                error!("No database specified. The feature flag `rocksdb` or `libmdbx` should've been set while building.");
                panic!("Specify the desired database engine.");
            }
        };
        Store::new(datadir, engine_type).expect("Failed to create Store")
    }
}

pub fn init_blockchain(
    store: Store,
    blockchain_type: BlockchainType,
    perf_logs_enabled: bool,
) -> Arc<Blockchain> {
    #[cfg(feature = "revm")]
    info!("Initiating blockchain with revm");
    #[cfg(not(feature = "revm"))]
    info!("Initiating blockchain with levm");
    Blockchain::new(store, blockchain_type, perf_logs_enabled).into()
}

#[allow(clippy::too_many_arguments)]
pub async fn init_rpc_api(
    opts: &Options,
    peer_handler: PeerHandler,
    local_p2p_node: Node,
    local_node_record: NodeRecord,
    store: Store,
    blockchain: Arc<Blockchain>,
    cancel_token: CancellationToken,
    tracker: TaskTracker,
    log_filter_handler: Option<reload::Handle<EnvFilter, Registry>>,
    gas_ceil: Option<u64>,
) {
    init_datadir(&opts.datadir);
    // Create SyncManager
    let syncer = SyncManager::new(
        peer_handler.clone(),
        opts.syncmode.clone(),
        cancel_token,
        blockchain.clone(),
        store.clone(),
        opts.datadir.clone(),
    )
    .await;

    let rpc_api = ethrex_rpc::start_api(
        get_http_socket_addr(opts),
        get_authrpc_socket_addr(opts),
        store,
        blockchain,
        read_jwtsecret_file(&opts.authrpc_jwtsecret),
        local_p2p_node,
        local_node_record,
        syncer,
        peer_handler,
        get_client_version(),
        log_filter_handler,
        gas_ceil,
    );

    tracker.spawn(rpc_api);
}

#[allow(clippy::too_many_arguments)]
pub async fn init_network(
    opts: &Options,
    network: &Network,
    datadir: &Path,
    local_p2p_node: Node,
    local_node_record: Arc<Mutex<NodeRecord>>,
    signer: SecretKey,
    peer_handler: PeerHandler,
    store: Store,
    tracker: TaskTracker,
    blockchain: Arc<Blockchain>,
    based_context: Option<P2PBasedContext>,
) {
    if opts.dev {
        error!("Binary wasn't built with The feature flag `dev` enabled.");
        panic!(
            "Build the binary with the `dev` feature in order to use the `--dev` cli's argument."
        );
    }

    let bootnodes = get_bootnodes(opts, network, datadir);

    let context = P2PContext::new(
        local_p2p_node,
        local_node_record,
        tracker.clone(),
        signer,
        peer_handler.peer_table.clone(),
        store,
        blockchain.clone(),
        get_client_version(),
        based_context,
    )
    .await
    .expect("P2P context could not be created");

    ethrex_p2p::start_network(context, bootnodes)
        .await
        .expect("Network starts");

    tracker.spawn(ethrex_p2p::periodically_show_peer_stats(
        blockchain,
        peer_handler.peer_table.peers.clone(),
    ));
}

#[cfg(feature = "dev")]
pub async fn init_dev_network(opts: &Options, store: &Store, tracker: TaskTracker) {
    info!("Running in DEV_MODE");

    let head_block_hash = {
        let current_block_number = store.get_latest_block_number().await.unwrap();
        store
            .get_canonical_block_hash(current_block_number)
            .await
            .unwrap()
            .unwrap()
    };

    let max_tries = 3;

    let url = format!(
        "http://{authrpc_socket_addr}",
        authrpc_socket_addr = get_authrpc_socket_addr(opts)
    );

    let block_producer_engine = ethrex_dev::block_producer::start_block_producer(
        url,
        read_jwtsecret_file(&opts.authrpc_jwtsecret),
        head_block_hash,
        max_tries,
        1000,
        ethrex_common::Address::default(),
    );
    tracker.spawn(block_producer_engine);
}

pub fn get_network(opts: &Options) -> Network {
    let default = if opts.dev {
        Network::LocalDevnet
    } else {
        Network::mainnet()
    };
    opts.network.clone().unwrap_or(default)
}

<<<<<<< HEAD
#[allow(dead_code)]
pub fn get_bootnodes(opts: &Options, network: &Network, datadir: &Path) -> Vec<Node> {
=======
pub fn get_bootnodes(opts: &Options, network: &Network, data_dir: &str) -> Vec<Node> {
>>>>>>> 09c4597c
    let mut bootnodes: Vec<Node> = opts.bootnodes.clone();

    bootnodes.extend(network.get_bootnodes());

    debug!("Loading known peers from config");

    match read_node_config_file(datadir) {
        Ok(Some(ref mut config)) => bootnodes.append(&mut config.known_peers),
        Ok(None) => {} // No config file, nothing to do
        Err(e) => warn!("Could not read from peers file: {e}"),
    };

    if bootnodes.is_empty() {
        warn!("No bootnodes specified. This node will not be able to connect to the network.");
    }

    bootnodes
}

pub fn get_signer(datadir: &Path) -> SecretKey {
    // Get the signer from the default directory, create one if the key file is not present.
    let key_path = datadir.join("node.key");
    match fs::read(key_path.clone()) {
        Ok(content) => SecretKey::from_slice(&content).expect("Signing key could not be created."),
        Err(_) => {
            info!(
                "Key file not found, creating a new key and saving to {:?}",
                key_path
            );
            if let Some(parent) = key_path.parent() {
                fs::create_dir_all(parent).expect("Key file path could not be created.")
            }
            let signer = SecretKey::new(&mut OsRng);
            fs::write(key_path, signer.secret_bytes())
                .expect("Newly created signer could not be saved to disk.");
            signer
        }
    }
}

pub fn get_local_p2p_node(opts: &Options, signer: &SecretKey) -> Node {
    let udp_socket_addr = parse_socket_addr("::", &opts.discovery_port)
        .expect("Failed to parse discovery address and port");
    let tcp_socket_addr =
        parse_socket_addr("::", &opts.p2p_port).expect("Failed to parse addr and port");

    let p2p_node_ip = local_ip()
        .unwrap_or_else(|_| local_ipv6().expect("Neither ipv4 nor ipv6 local address found"));

    let local_public_key = public_key_from_signing_key(signer);

    let node = Node::new(
        p2p_node_ip,
        udp_socket_addr.port(),
        tcp_socket_addr.port(),
        local_public_key,
    );

    // TODO Find a proper place to show node information
    // https://github.com/lambdaclass/ethrex/issues/836
    let enode = node.enode_url();
    info!(enode = %enode, "Local node initialized");

    node
}

pub fn get_local_node_record(
    datadir: &Path,
    local_p2p_node: &Node,
    signer: &SecretKey,
) -> NodeRecord {
    match read_node_config_file(datadir) {
        Ok(Some(ref mut config)) => {
            NodeRecord::from_node(local_p2p_node, config.node_record.seq + 1, signer)
                .expect("Node record could not be created from local node")
        }
        _ => {
            let timestamp = SystemTime::now()
                .duration_since(UNIX_EPOCH)
                .unwrap_or_default()
                .as_secs();
            NodeRecord::from_node(local_p2p_node, timestamp, signer)
                .expect("Node record could not be created from local node")
        }
    }
}

pub fn get_authrpc_socket_addr(opts: &Options) -> SocketAddr {
    parse_socket_addr(&opts.authrpc_addr, &opts.authrpc_port)
        .expect("Failed to parse authrpc address and port")
}

pub fn get_http_socket_addr(opts: &Options) -> SocketAddr {
    parse_socket_addr(&opts.http_addr, &opts.http_port)
        .expect("Failed to parse http address and port")
}

#[cfg(feature = "sync-test")]
async fn set_sync_block(store: &Store) {
    if let Ok(block_number) = env::var("SYNC_BLOCK_NUM") {
        let block_number = block_number
            .parse()
            .expect("Block number provided by environment is not numeric");
        let block_hash = store
            .get_canonical_block_hash(block_number)
            .await
            .expect("Could not get hash for block number provided by env variable")
            .expect("Could not get hash for block number provided by env variable");
        store
            .forkchoice_update(None, block_number, block_hash, None, None)
            .await
            .expect("Could not set sync block");
    }
}

pub async fn init_l1(
    opts: Options,
    log_filter_handler: Option<reload::Handle<EnvFilter, Registry>>,
) -> eyre::Result<(PathBuf, CancellationToken, Kademlia, Arc<Mutex<NodeRecord>>)> {
    let datadir = &opts.datadir;
    init_datadir(datadir);

    let network = get_network(&opts);

    let genesis = network.get_genesis()?;
    display_chain_initialization(&genesis);
    let store = init_store(datadir, genesis).await;

    #[cfg(feature = "sync-test")]
    set_sync_block(&store).await;

    let blockchain = init_blockchain(store.clone(), BlockchainType::L1, true);

    let signer = get_signer(datadir);

    let local_p2p_node = get_local_p2p_node(&opts, &signer);

    let local_node_record = Arc::new(Mutex::new(get_local_node_record(
        datadir,
        &local_p2p_node,
        &signer,
    )));

    let peer_handler = PeerHandler::new(peer_table());

    // TODO: Check every module starts properly.
    let tracker = TaskTracker::new();

    let cancel_token = tokio_util::sync::CancellationToken::new();

    init_rpc_api(
        &opts,
        peer_handler.clone(),
        local_p2p_node.clone(),
        local_node_record.lock().await.clone(),
        store.clone(),
        blockchain.clone(),
        cancel_token.clone(),
        tracker.clone(),
        log_filter_handler,
        // TODO (#4482): Make this configurable.
        None,
    )
    .await;

    if opts.metrics_enabled {
        init_metrics(&opts, tracker.clone());
    }

    if opts.dev {
        #[cfg(feature = "dev")]
        init_dev_network(&opts, &store, tracker.clone()).await;
    } else if opts.p2p_enabled {
        init_network(
            &opts,
            &network,
            datadir,
            local_p2p_node,
            local_node_record.clone(),
            signer,
            peer_handler.clone(),
            store.clone(),
            tracker.clone(),
            blockchain.clone(),
            None,
        )
        .await;
    } else {
        info!("P2P is disabled");
    }

    Ok((
        datadir.clone(),
        cancel_token,
        peer_handler.peer_table,
        local_node_record,
    ))
}<|MERGE_RESOLUTION|>--- conflicted
+++ resolved
@@ -256,12 +256,7 @@
     opts.network.clone().unwrap_or(default)
 }
 
-<<<<<<< HEAD
-#[allow(dead_code)]
 pub fn get_bootnodes(opts: &Options, network: &Network, datadir: &Path) -> Vec<Node> {
-=======
-pub fn get_bootnodes(opts: &Options, network: &Network, data_dir: &str) -> Vec<Node> {
->>>>>>> 09c4597c
     let mut bootnodes: Vec<Node> = opts.bootnodes.clone();
 
     bootnodes.extend(network.get_bootnodes());
