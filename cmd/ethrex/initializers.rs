use crate::{
    cli::{LogColor, Options},
    utils::{
        display_chain_initialization, get_client_version, init_datadir, parse_socket_addr,
        read_jwtsecret_file, read_node_config_file,
    },
};
use ethrex_blockchain::{Blockchain, BlockchainOptions, BlockchainType};
use ethrex_common::fd_limit::raise_fd_limit;
use ethrex_common::types::Genesis;
use ethrex_config::networks::Network;

use ethrex_metrics::profiling::{FunctionProfilingLayer, initialize_block_processing_profile};
use ethrex_p2p::rlpx::initiator::RLPxInitiator;
use ethrex_p2p::{
    discv4::peer_table::PeerTable,
    network::P2PContext,
    peer_handler::PeerHandler,
    sync::SyncMode,
    sync_manager::SyncManager,
    types::{Node, NodeRecord},
    utils::public_key_from_signing_key,
};
use ethrex_storage::{EngineType, Store};
use local_ip_address::{local_ip, local_ipv6};
use rand::rngs::OsRng;
use secp256k1::SecretKey;
#[cfg(feature = "sync-test")]
use std::env;
use std::{
    fs,
    io::IsTerminal,
    net::SocketAddr,
    path::{Path, PathBuf},
    sync::Arc,
    time::{SystemTime, UNIX_EPOCH},
};
use tokio_util::{sync::CancellationToken, task::TaskTracker};
use tracing::{debug, error, info, warn};
use tracing_subscriber::{
    EnvFilter, Layer, Registry, filter::Directive, fmt, layer::SubscriberExt, reload,
};

// Compile-time check to ensure that at least one of the database features is enabled.
#[cfg(not(feature = "rocksdb"))]
const _: () = {
    compile_error!("Database feature must be enabled (Available: `rocksdb`).");
};

pub fn init_tracing(opts: &Options) -> reload::Handle<EnvFilter, Registry> {
    let log_filter = EnvFilter::builder()
        .with_default_directive(Directive::from(opts.log_level))
        .from_env_lossy();

    let (filter, filter_handle) = reload::Layer::new(log_filter);

<<<<<<< HEAD
    let fmt_layer = fmt::layer().with_filter(filter);
    let subscriber = Registry::default().with(fmt_layer);
    #[cfg(feature = "debug")]
    let subscriber = {
        // console_subscriber::ConsoleLayer::builder().init();
        let console_layer = console_subscriber::spawn();
        subscriber.with(console_layer)
    };

    let subscriber: Box<dyn tracing::Subscriber + Send + Sync> = if opts.metrics_enabled {
        let profiling_layer = FunctionProfilingLayer::default();
        Box::new(subscriber.with(profiling_layer))
=======
    let mut layer = fmt::layer();

    if opts.log_color == LogColor::Never
        || (opts.log_color == LogColor::Auto && !std::io::stdout().is_terminal())
    {
        layer = layer.with_ansi(false);
    }

    let fmt_layer = layer.with_filter(filter);

    let subscriber: Box<dyn tracing::Subscriber + Send + Sync> = if opts.metrics_enabled {
        let profiling_layer = FunctionProfilingLayer;
        Box::new(Registry::default().with(fmt_layer).with(profiling_layer))
>>>>>>> d413c556
    } else {
        Box::new(subscriber)
    };

    tracing::subscriber::set_global_default(subscriber).expect("setting default subscriber failed");

    filter_handle
}

pub fn init_metrics(opts: &Options, tracker: TaskTracker) {
    tracing::info!(
        "Starting metrics server on {}:{}",
        opts.metrics_addr,
        opts.metrics_port
    );
    let metrics_api = ethrex_metrics::api::start_prometheus_metrics_api(
        opts.metrics_addr.clone(),
        opts.metrics_port.clone(),
    );

    initialize_block_processing_profile();

    tracker.spawn(metrics_api);
}

/// Opens a new or pre-existing Store and loads the initial state provided by the network
pub async fn init_store(datadir: impl AsRef<Path>, genesis: Genesis) -> Store {
    let mut store = open_store(datadir.as_ref());
    store
        .add_initial_state(genesis)
        .await
        .expect("Failed to create genesis block");
    store
}

/// Initializes a pre-existing Store
pub async fn load_store(datadir: &Path) -> Store {
    let store = open_store(datadir);
    store
        .load_initial_state()
        .await
        .expect("Failed to load store");
    store
}

/// Opens a pre-existing Store or creates a new one
pub fn open_store(datadir: &Path) -> Store {
    if datadir.ends_with("memory") {
        Store::new(datadir, EngineType::InMemory).expect("Failed to create Store")
    } else {
        #[cfg(feature = "rocksdb")]
        let engine_type = EngineType::RocksDB;
        #[cfg(feature = "metrics")]
        ethrex_metrics::metrics_process::set_datadir_path(datadir.to_path_buf());
        Store::new(datadir, engine_type).expect("Failed to create Store")
    }
}

pub fn init_blockchain(store: Store, blockchain_opts: BlockchainOptions) -> Arc<Blockchain> {
    info!("Initiating blockchain with levm");
    Blockchain::new(store, blockchain_opts).into()
}

#[expect(clippy::too_many_arguments)]
pub async fn init_rpc_api(
    opts: &Options,
    peer_handler: PeerHandler,
    local_p2p_node: Node,
    local_node_record: NodeRecord,
    store: Store,
    blockchain: Arc<Blockchain>,
    cancel_token: CancellationToken,
    tracker: TaskTracker,
    log_filter_handler: Option<reload::Handle<EnvFilter, Registry>>,
) {
    init_datadir(&opts.datadir);

    let syncmode = if opts.dev {
        &SyncMode::Full
    } else {
        &opts.syncmode
    };

    // Create SyncManager
    let syncer = SyncManager::new(
        peer_handler.clone(),
        syncmode,
        cancel_token,
        blockchain.clone(),
        store.clone(),
        opts.datadir.clone(),
    )
    .await;

    let ws_socket_opts = if opts.ws_enabled {
        Some(get_ws_socket_addr(opts))
    } else {
        None
    };

    let rpc_api = ethrex_rpc::start_api(
        get_http_socket_addr(opts),
        ws_socket_opts,
        get_authrpc_socket_addr(opts),
        store,
        blockchain,
        read_jwtsecret_file(&opts.authrpc_jwtsecret),
        local_p2p_node,
        local_node_record,
        syncer,
        peer_handler,
        get_client_version(),
        log_filter_handler,
        opts.gas_limit,
        opts.extra_data.clone(),
    );

    tracker.spawn(rpc_api);
}

#[allow(clippy::too_many_arguments)]
pub async fn init_network(
    opts: &Options,
    network: &Network,
    datadir: &Path,
    peer_handler: PeerHandler,
    tracker: TaskTracker,
    blockchain: Arc<Blockchain>,
    context: P2PContext,
) {
    if opts.dev {
        error!("Binary wasn't built with The feature flag `dev` enabled.");
        panic!(
            "Build the binary with the `dev` feature in order to use the `--dev` cli's argument."
        );
    }

    let bootnodes = get_bootnodes(opts, network, datadir);

    ethrex_p2p::start_network(context, bootnodes)
        .await
        .expect("Network starts");

    tracker.spawn(ethrex_p2p::periodically_show_peer_stats(
        blockchain,
        peer_handler.peer_table,
    ));
}

#[cfg(feature = "dev")]
pub async fn init_dev_network(opts: &Options, store: &Store, tracker: TaskTracker) {
    info!("Running in DEV_MODE");

    let head_block_hash = {
        let current_block_number = store.get_latest_block_number().await.unwrap();
        store
            .get_canonical_block_hash(current_block_number)
            .await
            .unwrap()
            .unwrap()
    };

    let max_tries = 3;

    let url = format!(
        "http://{authrpc_socket_addr}",
        authrpc_socket_addr = get_authrpc_socket_addr(opts)
    );

    let block_producer_engine = ethrex_dev::block_producer::start_block_producer(
        url,
        read_jwtsecret_file(&opts.authrpc_jwtsecret),
        head_block_hash,
        max_tries,
        1000,
        ethrex_common::Address::default(),
    );
    tracker.spawn(block_producer_engine);
}

pub fn get_network(opts: &Options) -> Network {
    let default = if opts.dev {
        Network::LocalDevnet
    } else {
        Network::mainnet()
    };
    opts.network.clone().unwrap_or(default)
}

pub fn get_bootnodes(opts: &Options, network: &Network, datadir: &Path) -> Vec<Node> {
    let mut bootnodes: Vec<Node> = opts.bootnodes.clone();

    bootnodes.extend(network.get_bootnodes());

    debug!("Loading known peers from config");

    match read_node_config_file(datadir) {
        Ok(Some(ref mut config)) => bootnodes.append(&mut config.known_peers),
        Ok(None) => {} // No config file, nothing to do
        Err(e) => warn!("Could not read from peers file: {e}"),
    };

    if bootnodes.is_empty() {
        warn!("No bootnodes specified. This node will not be able to connect to the network.");
    }

    bootnodes
}

pub fn get_signer(datadir: &Path) -> SecretKey {
    // Get the signer from the default directory, create one if the key file is not present.
    let key_path = datadir.join("node.key");
    match fs::read(key_path.clone()) {
        Ok(content) => SecretKey::from_slice(&content).expect("Signing key could not be created."),
        Err(_) => {
            info!(
                "Key file not found, creating a new key and saving to {:?}",
                key_path
            );
            if let Some(parent) = key_path.parent() {
                fs::create_dir_all(parent).expect("Key file path could not be created.")
            }
            let signer = SecretKey::new(&mut OsRng);
            fs::write(key_path, signer.secret_bytes())
                .expect("Newly created signer could not be saved to disk.");
            signer
        }
    }
}

pub fn get_local_p2p_node(opts: &Options, signer: &SecretKey) -> Node {
    let udp_socket_addr = parse_socket_addr("::", &opts.discovery_port)
        .expect("Failed to parse discovery address and port");
    let tcp_socket_addr =
        parse_socket_addr("::", &opts.p2p_port).expect("Failed to parse addr and port");

    let p2p_node_ip = local_ip()
        .unwrap_or_else(|_| local_ipv6().expect("Neither ipv4 nor ipv6 local address found"));

    let local_public_key = public_key_from_signing_key(signer);

    let node = Node::new(
        p2p_node_ip,
        udp_socket_addr.port(),
        tcp_socket_addr.port(),
        local_public_key,
    );

    // TODO Find a proper place to show node information
    // https://github.com/lambdaclass/ethrex/issues/836
    let enode = node.enode_url();
    info!(enode = %enode, "Local node initialized");

    node
}

pub fn get_local_node_record(
    datadir: &Path,
    local_p2p_node: &Node,
    signer: &SecretKey,
) -> NodeRecord {
    match read_node_config_file(datadir) {
        Ok(Some(ref mut config)) => {
            NodeRecord::from_node(local_p2p_node, config.node_record.seq + 1, signer)
                .expect("Node record could not be created from local node")
        }
        _ => {
            let timestamp = SystemTime::now()
                .duration_since(UNIX_EPOCH)
                .unwrap_or_default()
                .as_secs();
            NodeRecord::from_node(local_p2p_node, timestamp, signer)
                .expect("Node record could not be created from local node")
        }
    }
}

pub fn get_authrpc_socket_addr(opts: &Options) -> SocketAddr {
    parse_socket_addr(&opts.authrpc_addr, &opts.authrpc_port)
        .expect("Failed to parse authrpc address and port")
}

pub fn get_http_socket_addr(opts: &Options) -> SocketAddr {
    parse_socket_addr(&opts.http_addr, &opts.http_port)
        .expect("Failed to parse http address and port")
}

pub fn get_ws_socket_addr(opts: &Options) -> SocketAddr {
    parse_socket_addr(&opts.ws_addr, &opts.ws_port)
        .expect("Failed to parse websocket address and port")
}

#[cfg(feature = "sync-test")]
async fn set_sync_block(store: &Store) {
    if let Ok(block_number) = env::var("SYNC_BLOCK_NUM") {
        let block_number = block_number
            .parse()
            .expect("Block number provided by environment is not numeric");
        let block_hash = store
            .get_canonical_block_hash(block_number)
            .await
            .expect("Could not get hash for block number provided by env variable")
            .expect("Could not get hash for block number provided by env variable");
        store
            .forkchoice_update(None, block_number, block_hash, None, None)
            .await
            .expect("Could not set sync block");
    }
}

pub async fn init_l1(
    opts: Options,
    log_filter_handler: Option<reload::Handle<EnvFilter, Registry>>,
) -> eyre::Result<(PathBuf, CancellationToken, PeerTable, NodeRecord)> {
    let datadir = &opts.datadir;
    init_datadir(datadir);

    let network = get_network(&opts);

    let genesis = network.get_genesis()?;
    display_chain_initialization(&genesis);

    raise_fd_limit()?;
    debug!("Preloading KZG trusted setup");
    ethrex_crypto::kzg::warm_up_trusted_setup();

    let store = init_store(datadir, genesis).await;

    #[cfg(feature = "sync-test")]
    set_sync_block(&store).await;

    let blockchain = init_blockchain(
        store.clone(),
        BlockchainOptions {
            max_mempool_size: opts.mempool_max_size,
            perf_logs_enabled: true,
            r#type: BlockchainType::L1,
        },
    );

    regenerate_head_state(&store, &blockchain).await?;

    let signer = get_signer(datadir);

    let local_p2p_node = get_local_p2p_node(&opts, &signer);

    let local_node_record = get_local_node_record(datadir, &local_p2p_node, &signer);

    let peer_table = PeerTable::spawn(opts.target_peers);

    // TODO: Check every module starts properly.
    let tracker = TaskTracker::new();

    let cancel_token = tokio_util::sync::CancellationToken::new();

    let p2p_context = P2PContext::new(
        local_p2p_node.clone(),
        tracker.clone(),
        signer,
        peer_table.clone(),
        store.clone(),
        blockchain.clone(),
        get_client_version(),
        None,
        opts.tx_broadcasting_time_interval,
    )
    .await
    .expect("P2P context could not be created");

    let initiator = RLPxInitiator::spawn(p2p_context.clone()).await;

    let peer_handler = PeerHandler::new(peer_table.clone(), initiator);

    init_rpc_api(
        &opts,
        peer_handler.clone(),
        local_p2p_node,
        local_node_record.clone(),
        store.clone(),
        blockchain.clone(),
        cancel_token.clone(),
        tracker.clone(),
        log_filter_handler,
    )
    .await;

    if opts.metrics_enabled {
        init_metrics(&opts, tracker.clone());
    }

    if opts.dev {
        #[cfg(feature = "dev")]
        init_dev_network(&opts, &store, tracker.clone()).await;
    } else if opts.p2p_enabled {
        init_network(
            &opts,
            &network,
            datadir,
            peer_handler.clone(),
            tracker.clone(),
            blockchain.clone(),
            p2p_context,
        )
        .await;
    } else {
        info!("P2P is disabled");
    }

    Ok((
        datadir.clone(),
        cancel_token,
        peer_handler.peer_table,
        local_node_record,
    ))
}

/// Regenerates the state up to the head block by re-applying blocks from the
/// last known state root.
///
/// Since the path-based feature was added, the database stores the state 128
/// blocks behind the head block while the state of the blocks in between are
/// kept in in-memory-diff-layers.
///
/// After the node is shut down, those in-memory layers are lost, and the database
/// won't have the state for those blocks. It will have the blocks though.
///
/// When the node is started again, the state needs to be regenerated by
/// re-applying the blocks from the last known state root up to the head block.
///
/// This function performs that regeneration.
pub async fn regenerate_head_state(
    store: &Store,
    blockchain: &Arc<Blockchain>,
) -> eyre::Result<()> {
    let head_block_number = store.get_latest_block_number().await?;

    let Some(last_header) = store.get_block_header(head_block_number)? else {
        unreachable!("Database is empty, genesis block should be present");
    };

    let mut current_last_header = last_header;

    // Find the last block with a known state root
    while !store.has_state_root(current_last_header.state_root)? {
        if current_last_header.number == 0 {
            return Err(eyre::eyre!(
                "Unknown state found in DB. Please run `ethrex removedb` and restart node"
            ));
        }
        let parent_number = current_last_header.number - 1;

        debug!("Need to regenerate state for block {parent_number}");

        let Some(parent_header) = store.get_block_header(parent_number)? else {
            return Err(eyre::eyre!(
                "Parent header for block {parent_number} not found"
            ));
        };

        current_last_header = parent_header;
    }

    let last_state_number = current_last_header.number;

    if last_state_number == head_block_number {
        debug!("State is already up to date");
        return Ok(());
    }

    info!("Regenerating state from block {last_state_number} to {head_block_number}");

    // Re-apply blocks from the last known state root to the head block
    for i in (last_state_number + 1)..=head_block_number {
        debug!("Re-applying block {i} to regenerate state");

        let block = store
            .get_block_by_number(i)
            .await?
            .ok_or_else(|| eyre::eyre!("Block {i} not found"))?;

        blockchain.add_block_pipeline(block)?;
    }

    info!("Finished regenerating state");

    Ok(())
}<|MERGE_RESOLUTION|>--- conflicted
+++ resolved
@@ -54,9 +54,16 @@
 
     let (filter, filter_handle) = reload::Layer::new(log_filter);
 
-<<<<<<< HEAD
-    let fmt_layer = fmt::layer().with_filter(filter);
-    let subscriber = Registry::default().with(fmt_layer);
+    let mut layer = fmt::layer();
+
+    if opts.log_color == LogColor::Never
+        || (opts.log_color == LogColor::Auto && !std::io::stdout().is_terminal())
+    {
+        layer = layer.with_ansi(false);
+    }
+
+    let fmt_layer = layer.with_filter(filter);
+    let subscriber = Registry::default();
     #[cfg(feature = "debug")]
     let subscriber = {
         // console_subscriber::ConsoleLayer::builder().init();
@@ -65,23 +72,8 @@
     };
 
     let subscriber: Box<dyn tracing::Subscriber + Send + Sync> = if opts.metrics_enabled {
-        let profiling_layer = FunctionProfilingLayer::default();
-        Box::new(subscriber.with(profiling_layer))
-=======
-    let mut layer = fmt::layer();
-
-    if opts.log_color == LogColor::Never
-        || (opts.log_color == LogColor::Auto && !std::io::stdout().is_terminal())
-    {
-        layer = layer.with_ansi(false);
-    }
-
-    let fmt_layer = layer.with_filter(filter);
-
-    let subscriber: Box<dyn tracing::Subscriber + Send + Sync> = if opts.metrics_enabled {
         let profiling_layer = FunctionProfilingLayer;
         Box::new(Registry::default().with(fmt_layer).with(profiling_layer))
->>>>>>> d413c556
     } else {
         Box::new(subscriber)
     };
