--- conflicted
+++ resolved
@@ -37,9 +37,14 @@
 
 pub fn init_tracing(opts: &Options) {
     let log_filter = EnvFilter::builder()
-<<<<<<< HEAD
-        .with_default_directive(Directive::from(opts.log_level))
-        .from_env_lossy();
+        .with_default_directive(
+            // Filters all spawned logs
+            // TODO: revert #3467 when error logs are no longer emitted
+            Directive::from_str("spawned_concurrency::tasks::gen_server=off")
+                .expect("this can't fail"),
+        )
+        .from_env_lossy()
+        .add_directive(Directive::from(opts.log_level));
 
     let fmt_layer = fmt::layer().with_filter(log_filter);
     if opts.profiling_enabled {
@@ -52,20 +57,6 @@
         tracing::subscriber::set_global_default(subscriber)
             .expect("setting default subscriber failed");
     }
-=======
-        .with_default_directive(
-            // Filters all spawned logs
-            // TODO: revert #3467 when error logs are no longer emitted
-            Directive::from_str("spawned_concurrency::tasks::gen_server=off")
-                .expect("this can't fail"),
-        )
-        .from_env_lossy()
-        .add_directive(Directive::from(opts.log_level));
-    let subscriber = FmtSubscriber::builder()
-        .with_env_filter(log_filter)
-        .finish();
-    tracing::subscriber::set_global_default(subscriber).expect("setting default subscriber failed");
->>>>>>> baa62ece
 }
 
 pub fn init_metrics(opts: &Options, tracker: TaskTracker) {
