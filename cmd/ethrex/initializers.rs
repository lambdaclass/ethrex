--- conflicted
+++ resolved
@@ -462,12 +462,6 @@
         cancel_token.clone(),
         tracker.clone(),
         log_filter_handler,
-<<<<<<< HEAD
-        // TODO (#4482): Make this configurable.
-        None,
-        opts.clone().extra_data,
-=======
->>>>>>> 23c14ec6
     )
     .await;
 
