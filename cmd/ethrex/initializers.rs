use crate::{
    networks,
    utils::{
        parse_socket_addr, read_block_file, read_chain_file, read_genesis_file,
        read_jwtsecret_file, read_known_peers, sync_mode,
    },
};
use bytes::Bytes;
use clap::ArgMatches;
use ethrex_blockchain::Blockchain;
use ethrex_p2p::{
    kademlia::KademliaTable,
    network::node_id_from_signing_key,
    sync::SyncManager,
    types::{Node, NodeRecord},
};
#[cfg(feature = "based")]
use ethrex_rpc::{EngineClient, EthClient};
use ethrex_storage::{EngineType, Store};
use ethrex_vm::backends::EvmEngine;
use k256::ecdsa::SigningKey;
use local_ip_address::local_ip;
use rand::rngs::OsRng;
use std::{
    fs,
    future::IntoFuture,
    net::{Ipv4Addr, SocketAddr},
    path::{Path, PathBuf},
    str::FromStr,
    sync::Arc,
};
use tokio::sync::Mutex;
use tokio_util::{sync::CancellationToken, task::TaskTracker};
use tracing::{error, info, warn};
use tracing_subscriber::{filter::Directive, EnvFilter, FmtSubscriber};

pub fn init_tracing(matches: &ArgMatches) {
    let log_level = matches
        .get_one::<String>("log.level")
        .expect("shouldn't happen, log.level is used with a default value");
    let log_filter = EnvFilter::builder()
        .with_default_directive(
            Directive::from_str(log_level).expect("Not supported log level provided"),
        )
        .from_env_lossy();
    let subscriber = FmtSubscriber::builder()
        .with_env_filter(log_filter)
        .finish();
    tracing::subscriber::set_global_default(subscriber).expect("setting default subscriber failed");
}

pub fn init_metrics(matches: &ArgMatches, tracker: TaskTracker) {
    // Check if the metrics.port is present, else set it to 0
    let metrics_port = matches
        .get_one::<String>("metrics.port")
        .map_or("0".to_owned(), |v| v.clone());

    // Start the metrics_api with the given metrics.port if it's != 0
    if metrics_port != *"0" {
        let metrics_api = ethrex_metrics::api::start_prometheus_metrics_api(metrics_port);
        tracker.spawn(metrics_api);
    }
}

pub fn init_store(data_dir: &str, network: &str) -> Store {
    let path = PathBuf::from(data_dir);
    let store = if path.ends_with("memory") {
        Store::new(data_dir, EngineType::InMemory).expect("Failed to create Store")
    } else {
        cfg_if::cfg_if! {
            if #[cfg(feature = "redb")] {
                let engine_type = EngineType::RedB;
            } else if #[cfg(feature = "libmdbx")] {
                let engine_type = EngineType::Libmdbx;
            } else {
                let engine_type = EngineType::InMemory;
                error!("No database specified. The feature flag `redb` or `libmdbx` should've been set while building.");
                panic!("Specify the desired database engine.");
            }
        }
        Store::new(data_dir, engine_type).expect("Failed to create Store")
    };
    let genesis = read_genesis_file(network);
    store
        .add_initial_state(genesis.clone())
        .expect("Failed to create genesis block");
    store
}

<<<<<<< HEAD
pub fn init_blockchain(matches: &ArgMatches, evm: &EVM, store: Store) -> Arc<Blockchain> {
    let blockchain = Blockchain::new(evm.clone(), store);
=======
pub fn init_blockchain(matches: &ArgMatches, store: Store) -> Arc<Blockchain> {
    let evm_engine: EvmEngine = matches
        .get_one::<String>("evm")
        .unwrap_or(&"revm".to_string())
        .clone()
        .try_into()
        .unwrap_or_else(|e| panic!("{}", e));

    let blockchain = Blockchain::new(evm_engine, store.clone());
>>>>>>> 7a506355

    if let Some(chain_rlp_path) = matches.get_one::<String>("import") {
        info!("Importing blocks from chain file: {}", chain_rlp_path);
        let blocks = read_chain_file(chain_rlp_path);
        blockchain.import_blocks(&blocks);
    }
    //TODO: remove --import --import_dir when we update hive fork
    if let Some(blocks_path) = matches.get_one::<String>("import_dir") {
        info!(
            "Importing blocks from individual block files in directory: {}",
            blocks_path
        );
        let mut blocks = vec![];
        let dir_reader = fs::read_dir(blocks_path).expect("Failed to read blocks directory");
        for file_res in dir_reader {
            let file = file_res.expect("Failed to open file in directory");
            let path = file.path();
            let s = path
                .to_str()
                .expect("Path could not be converted into string");
            blocks.push(read_block_file(s));
        }

        blockchain.import_blocks(&blocks);
    }

    Arc::new(blockchain)
}

#[allow(clippy::too_many_arguments)]
pub fn init_rpc_api(
    matches: &ArgMatches,
    signer: &SigningKey,
    peer_table: Arc<Mutex<KademliaTable>>,
    local_p2p_node: Node,
    store: Store,
    blockchain: Arc<Blockchain>,
    cancel_token: CancellationToken,
    tracker: TaskTracker,
) {
    let enr_seq = std::time::SystemTime::now()
        .duration_since(std::time::UNIX_EPOCH)
        .unwrap_or_default()
        .as_secs();
    let local_node_record = NodeRecord::from_node(local_p2p_node, enr_seq, signer)
        .expect("Node record could not be created from local node");

    // Create SyncManager
    let syncer = SyncManager::new(
        peer_table.clone(),
        sync_mode(matches),
        cancel_token,
        blockchain.clone(),
    );

    let rpc_api = ethrex_rpc::start_api(
        get_http_socket_addr(matches),
        get_authrpc_socket_addr(matches),
        store,
        blockchain,
        get_jwt_secret(matches),
        local_p2p_node,
        local_node_record,
        syncer,
        #[cfg(feature = "based")]
        get_gateway_http_client(matches),
        #[cfg(feature = "based")]
        get_gateway_auth_client(matches),
    )
    .into_future();

    tracker.spawn(rpc_api);
}

#[cfg(feature = "based")]
fn get_gateway_http_client(matches: &clap::ArgMatches) -> EthClient {
    let gateway_addr = matches
        .get_one::<String>("gateway.addr")
        .expect("gateway.addr is required");
    let gateway_eth_port = matches
        .get_one::<String>("gateway.eth_port")
        .expect("gateway.eth_port is required");

    let gateway_http_socket_addr = parse_socket_addr(gateway_addr, gateway_eth_port)
        .expect("Failed to parse gateway http address and port");

    EthClient::new(&gateway_http_socket_addr.to_string())
}

#[cfg(feature = "based")]
fn get_gateway_auth_client(matches: &clap::ArgMatches) -> EngineClient {
    let gateway_addr = matches
        .get_one::<String>("gateway.addr")
        .expect("gateway.addr is required");
    let gateway_auth_port = matches
        .get_one::<String>("gateway.auth_port")
        .expect("gateway.auth_port is required");
    let gateway_authrpc_jwtsecret = matches
        .get_one::<String>("gateway.jwtsecret")
        .expect("gateway.jwtsecret is required");

    let gateway_authrpc_socket_addr = parse_socket_addr(gateway_addr, gateway_auth_port)
        .expect("Failed to parse gateway authrpc address and port");

    let gateway_jwtsecret = read_jwtsecret_file(gateway_authrpc_jwtsecret);

    EngineClient::new(&gateway_authrpc_socket_addr.to_string(), gateway_jwtsecret)
}

#[allow(clippy::too_many_arguments)]
#[allow(dead_code)]
pub async fn init_network(
    matches: &ArgMatches,
    network: &str,
    data_dir: &str,
    local_p2p_node: Node,
    signer: SigningKey,
    peer_table: Arc<Mutex<KademliaTable>>,
    store: Store,
    tracker: TaskTracker,
    blockchain: Arc<Blockchain>,
) {
    let dev_mode = *matches.get_one::<bool>("dev").unwrap_or(&false);

    if dev_mode {
        error!("Binary wasn't built with The feature flag `dev` enabled.");
        panic!(
            "Build the binary with the `dev` feature in order to use the `--dev` cli's argument."
        );
    }

    let bootnodes = get_bootnodes(matches, network, data_dir);

    ethrex_p2p::start_network(
        local_p2p_node,
        tracker.clone(),
        bootnodes,
        signer,
        peer_table.clone(),
        store,
        blockchain,
    )
    .await
    .expect("Network starts");

    tracker.spawn(ethrex_p2p::periodically_show_peer_stats(peer_table.clone()));
}

#[cfg(feature = "dev")]
pub fn init_dev_network(matches: &ArgMatches, store: &Store, tracker: TaskTracker) {
    let dev_mode = *matches.get_one::<bool>("dev").unwrap_or(&false);

    if dev_mode {
        info!("Running in DEV_MODE");

        let head_block_hash = {
            let current_block_number = store.get_latest_block_number().unwrap();
            store
                .get_canonical_block_hash(current_block_number)
                .unwrap()
                .unwrap()
        };

        let max_tries = 3;

        let url = format!(
            "http://{authrpc_socket_addr}",
            authrpc_socket_addr = get_authrpc_socket_addr(matches)
        );

        let block_producer_engine = ethrex_dev::block_producer::start_block_producer(
            url,
            get_jwt_secret(matches),
            head_block_hash,
            max_tries,
            1000,
            ethrex_common::Address::default(),
        );
        tracker.spawn(block_producer_engine);
    }
}

pub fn get_network(matches: &ArgMatches) -> String {
    let mut network = matches
        .get_one::<String>("network")
        .expect("network is required")
        .clone();

    if network == "holesky" {
        info!("Adding holesky preset bootnodes");
        // Set holesky presets
        network = String::from(networks::HOLESKY_GENESIS_PATH);
    }

    if network == "sepolia" {
        info!("Adding sepolia preset bootnodes");
        // Set sepolia presets
        network = String::from(networks::SEPOLIA_GENESIS_PATH);
    }

    if network == "mekong" {
        info!("Adding mekong preset bootnodes");
        // Set mekong presets
        network = String::from(networks::MEKONG_GENESIS_PATH);
    }

    if network == "ephemery" {
        info!("Adding ephemery preset bootnodes");
        // Set ephemery presets
        network = String::from(networks::EPHEMERY_GENESIS_PATH);
    }

    network
}

#[allow(dead_code)]
pub fn get_bootnodes(matches: &ArgMatches, network: &str, data_dir: &str) -> Vec<Node> {
    let mut bootnodes: Vec<Node> = matches
        .get_many("bootnodes")
        .map(Iterator::copied)
        .map(Iterator::collect)
        .unwrap_or_default();

    if network == "holesky" {
        info!("Adding holesky preset bootnodes");
        // Set holesky presets
        bootnodes.extend(networks::HOLESKY_BOOTNODES.iter());
    }

    if network == "sepolia" {
        info!("Adding sepolia preset bootnodes");
        // Set sepolia presets
        bootnodes.extend(networks::SEPOLIA_BOOTNODES.iter());
    }

    if network == "mekong" {
        info!("Adding mekong preset bootnodes");
        // Set mekong presets
        bootnodes.extend(networks::MEKONG_BOOTNODES.iter());
    }

    if network == "ephemery" {
        info!("Adding ephemery preset bootnodes");
        // Set ephemery presets
        bootnodes.extend(networks::EPHEMERY_BOOTNODES.iter());
    }

    if bootnodes.is_empty() {
        warn!("No bootnodes specified. This node will not be able to connect to the network.");
    }

    let peers_file = PathBuf::from(data_dir.to_owned() + "/peers.json");

    info!("Reading known peers from {:?}", peers_file);

    match read_known_peers(peers_file.clone()) {
        Ok(ref mut known_peers) => bootnodes.append(known_peers),
        Err(e) => error!("Could not read from peers file: {e}"),
    };

    bootnodes
}

pub fn get_signer(data_dir: &str) -> SigningKey {
    // Get the signer from the default directory, create one if the key file is not present.
    let key_path = Path::new(data_dir).join("node.key");
    let signer = match fs::read(key_path.clone()) {
        Ok(content) => SigningKey::from_slice(&content).expect("Signing key could not be created."),
        Err(_) => {
            info!(
                "Key file not found, creating a new key and saving to {:?}",
                key_path
            );
            if let Some(parent) = key_path.parent() {
                fs::create_dir_all(parent).expect("Key file path could not be created.")
            }
            let signer = SigningKey::random(&mut OsRng);
            fs::write(key_path, signer.to_bytes())
                .expect("Newly created signer could not be saved to disk.");
            signer
        }
    };
    signer
}

pub fn get_local_p2p_node(matches: &ArgMatches, signer: &SigningKey) -> Node {
    let udp_addr = matches
        .get_one::<String>("discovery.addr")
        .expect("discovery.addr is required");
    let udp_port = matches
        .get_one::<String>("discovery.port")
        .expect("discovery.port is required");
    let udp_socket_addr =
        parse_socket_addr(udp_addr, udp_port).expect("Failed to parse discovery address and port");

    let tcp_addr = matches
        .get_one::<String>("p2p.addr")
        .expect("addr is required");
    let tcp_port = matches
        .get_one::<String>("p2p.port")
        .expect("port is required");
    let tcp_socket_addr =
        parse_socket_addr(tcp_addr, tcp_port).expect("Failed to parse addr and port");

    // TODO: If hhtp.addr is 0.0.0.0 we get the local ip as the one of the node, otherwise we use the provided one.
    // This is fine for now, but we might need to support more options in the future.
    let p2p_node_ip = if udp_socket_addr.ip() == Ipv4Addr::new(0, 0, 0, 0) {
        local_ip().expect("Failed to get local ip")
    } else {
        udp_socket_addr.ip()
    };

    let local_node_id = node_id_from_signing_key(signer);

    let node = Node {
        ip: p2p_node_ip,
        udp_port: udp_socket_addr.port(),
        tcp_port: tcp_socket_addr.port(),
        node_id: local_node_id,
    };

    // TODO Find a proper place to show node information
    // https://github.com/lambdaclass/ethrex/issues/836
    let enode = node.enode_url();
    info!("Node: {enode}");

    node
}

pub fn get_jwt_secret(matches: &ArgMatches) -> Bytes {
    let authrpc_jwtsecret = matches
        .get_one::<String>("authrpc.jwtsecret")
        .expect("authrpc.jwtsecret is required");
    read_jwtsecret_file(authrpc_jwtsecret)
}

pub fn get_authrpc_socket_addr(matches: &ArgMatches) -> SocketAddr {
    let authrpc_addr = matches
        .get_one::<String>("authrpc.addr")
        .expect("authrpc.addr is required");
    let authrpc_port = matches
        .get_one::<String>("authrpc.port")
        .expect("authrpc.port is required");
    parse_socket_addr(authrpc_addr, authrpc_port).expect("Failed to parse authrpc address and port")
}

pub fn get_http_socket_addr(matches: &ArgMatches) -> SocketAddr {
    let http_addr = matches
        .get_one::<String>("http.addr")
        .expect("http.addr is required");
    let http_port = matches
        .get_one::<String>("http.port")
        .expect("http.port is required");
    parse_socket_addr(http_addr, http_port).expect("Failed to parse http address and port")
}<|MERGE_RESOLUTION|>--- conflicted
+++ resolved
@@ -87,20 +87,12 @@
     store
 }
 
-<<<<<<< HEAD
-pub fn init_blockchain(matches: &ArgMatches, evm: &EVM, store: Store) -> Arc<Blockchain> {
-    let blockchain = Blockchain::new(evm.clone(), store);
-=======
-pub fn init_blockchain(matches: &ArgMatches, store: Store) -> Arc<Blockchain> {
-    let evm_engine: EvmEngine = matches
-        .get_one::<String>("evm")
-        .unwrap_or(&"revm".to_string())
-        .clone()
-        .try_into()
-        .unwrap_or_else(|e| panic!("{}", e));
-
-    let blockchain = Blockchain::new(evm_engine, store.clone());
->>>>>>> 7a506355
+pub fn init_blockchain(
+    matches: &ArgMatches,
+    evm_engine: EvmEngine,
+    store: Store,
+) -> Arc<Blockchain> {
+    let blockchain = Blockchain::new(evm_engine, store);
 
     if let Some(chain_rlp_path) = matches.get_one::<String>("import") {
         info!("Importing blocks from chain file: {}", chain_rlp_path);
