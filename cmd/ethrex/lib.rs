pub mod cli;
pub mod initializers;
pub mod l2;
pub mod utils;

mod decode;
<<<<<<< HEAD

pub const DEFAULT_DATADIR: &str = "ethrex";
pub const DEFAULT_L2_DATADIR: &str = "ethrex-l2";
=======
pub mod networks;
>>>>>>> 78d57f4b
<|MERGE_RESOLUTION|>--- conflicted
+++ resolved
@@ -3,11 +3,4 @@
 pub mod l2;
 pub mod utils;
 
-mod decode;
-<<<<<<< HEAD
-
-pub const DEFAULT_DATADIR: &str = "ethrex";
-pub const DEFAULT_L2_DATADIR: &str = "ethrex-l2";
-=======
-pub mod networks;
->>>>>>> 78d57f4b
+mod decode;