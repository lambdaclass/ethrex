--- conflicted
+++ resolved
@@ -1,20 +1,16 @@
 use std::{collections::HashMap, path::Path};
 
-<<<<<<< HEAD
-use crate::types::TestUnit;
+use crate::types::{Account, TestUnit};
 use ethereum_rust_core::{
-    evm::{execute_tx, SpecId},
-    rlp::{decode::RLPDecode, encode::RLPEncode},
-    types::Block,
+    rlp::decode::RLPDecode,
+    rlp::encode::RLPEncode,
+    types::{Account as CoreAccount, Block as CoreBlock},
+    Address,
 };
-#[allow(unused)]
-=======
-use crate::types::{Account, TestUnit};
-use ethereum_rust_core::{types::Account as CoreAccount, Address};
 use ethereum_rust_evm::{evm_state, execute_tx, EvmState, SpecId};
 use ethereum_rust_storage::{EngineType, Store};
 
->>>>>>> ec4ba8fe
+#[allow(unused)]
 fn execute_test(test: &TestUnit) {
     // TODO: Add support for multiple blocks and multiple transactions per block.
     let transaction = test
@@ -26,16 +22,6 @@
         .unwrap()
         .first()
         .unwrap();
-<<<<<<< HEAD
-
-    let pre = test
-        .pre
-        .clone()
-        .into_iter()
-        .map(|(k, v)| (k, v.into()))
-        .collect();
-=======
->>>>>>> ec4ba8fe
 
     assert!(execute_tx(
         &transaction.clone().into(),
@@ -64,7 +50,7 @@
 fn validate_test(test: &TestUnit) {
     // check that the decoded genesis block header matches the deserialized one
     let genesis_rlp = test.genesis_rlp.clone();
-    let decoded_block = Block::decode(&genesis_rlp).unwrap();
+    let decoded_block = CoreBlock::decode(&genesis_rlp).unwrap();
     assert_eq!(
         decoded_block.header,
         test.genesis_block_header.clone().into()
@@ -77,7 +63,7 @@
             continue;
         }
 
-        match Block::decode(block.rlp.as_ref()) {
+        match CoreBlock::decode(block.rlp.as_ref()) {
             Ok(decoded_block) => {
                 // check that the decoded block matches the deserialized one
                 assert_eq!(decoded_block, (block.clone()).into());
