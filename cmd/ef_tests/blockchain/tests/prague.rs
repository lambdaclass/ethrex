--- conflicted
+++ resolved
@@ -22,14 +22,9 @@
 
 datatest_stable::harness!(
     parse_and_execute,
-<<<<<<< HEAD
+    "vectors/prague/eip2935_historical_block_hashes_from_state",
+    r".*/.*\.json",
+    parse_and_execute,
     "vectors/prague/eip6110_deposits/deposits",
     r"test.json"
-);
-
-// datatest_stable::harness!(parse_and_execute, "vectors/prague/", r".*/.*/.*\.json");
-=======
-    "vectors/prague/eip2935_historical_block_hashes_from_state",
-    r".*/.*\.json"
-);
->>>>>>> 68a7ba4e
+);