--- conflicted
+++ resolved
@@ -19,27 +19,4 @@
     Ok(())
 }
 
-<<<<<<< HEAD
-datatest_stable::harness!(
-    parse_and_execute_all,
-    "vectors/cancun/",
-    r"eip1153_tstore/.*/.*\.json",
-    parse_and_execute_all,
-    "vectors/cancun/",
-    r"eip4788_beacon_root/.*/.*\.json",
-    parse_and_execute_all,
-    "vectors/cancun/",
-    r"eip4844_blobs/.*/.*\.json",
-    parse_and_execute_all,
-    "vectors/cancun/",
-    r"eip5656_mcopy/.*/.*\.json",
-    parse_and_execute_all,
-    "vectors/cancun/",
-    r"eip6780_selfdestruct/.*/.*\.json",
-    parse_and_execute_all,
-    "vectors/cancun/",
-    r"eip7516_blobgasfee/.*/.*\.json",
-);
-=======
-datatest_stable::harness!(parse_and_execute, "vectors/cancun/", r".*/.*\.json",);
->>>>>>> 7ba996fe
+datatest_stable::harness!(parse_and_execute, "vectors/cancun/", r".*/.*\.json",);