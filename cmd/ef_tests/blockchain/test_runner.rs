use std::{collections::HashMap, path::Path};

use crate::{
    network::Network,
    types::{BlockWithRLP, TestUnit},
};
use ethrex_blockchain::{fork_choice::apply_fork_choice, Blockchain};
use ethrex_common::types::{
    Account as CoreAccount, Block as CoreBlock, BlockHeader as CoreBlockHeader,
};
use ethrex_rlp::decode::RLPDecode;
use ethrex_storage::{EngineType, Store};
use ethrex_vm::EvmEngine;

pub fn parse_and_execute(path: &Path, evm: EvmEngine) {
    let rt = tokio::runtime::Runtime::new().unwrap();
    let tests = parse_test_file(path);

    for (test_key, test) in tests {
        if test.network < Network::Merge {
            // Discard this test
            continue;
        }

        rt.block_on(run_ef_test(&test_key, &test, evm));
    }
}

pub fn parse_and_execute_with_filter(path: &Path, evm: EvmEngine, skipped_tests: &[&str]) {
    let rt = tokio::runtime::Runtime::new().unwrap();
    let tests = parse_test_file(path);

    for (test_key, test) in tests {
        if test.network < Network::Merge || skipped_tests.contains(&test_key.as_str()) {
            // Discard this test
            continue;
        }

        rt.block_on(run_ef_test(&test_key, &test, evm));
    }
}

pub async fn run_ef_test(test_key: &str, test: &TestUnit, evm: EvmEngine) {
    // check that the decoded genesis block header matches the deserialized one
    let genesis_rlp = test.genesis_rlp.clone();
    let decoded_block = CoreBlock::decode(&genesis_rlp).unwrap();
    let genesis_block_header = CoreBlockHeader::from(test.genesis_block_header.clone());
    assert_eq!(decoded_block.header, genesis_block_header);

    let store = build_store_for_test(test).await;

    // Check world_state
    check_prestate_against_db(test_key, test, &store);

<<<<<<< HEAD
    let blockchain = Blockchain::new(evm, store.clone());
=======
    let blockchain = Blockchain::new(ethrex_vm::EvmEngine::REVM, store.clone());
>>>>>>> 5b5c66ca
    // Execute all blocks in test
    for block_fixture in test.blocks.iter() {
        let expects_exception = block_fixture.expect_exception.is_some();
        if exception_in_rlp_decoding(block_fixture) {
            return;
        }

        // Won't panic because test has been validated
        let block: &CoreBlock = &block_fixture.block().unwrap().clone().into();
        let hash = block.hash();

        // Attempt to add the block as the head of the chain
        let chain_result = blockchain.add_block(block).await;
        match chain_result {
            Err(error) => {
                assert!(
                    expects_exception,
                    "Transaction execution unexpectedly failed on test: {}, with error {}",
                    test_key, error
                );
                return;
            }
            Ok(_) => {
                assert!(
                    !expects_exception,
                    "Expected transaction execution to fail in test: {} with error: {}",
                    test_key,
                    block_fixture.expect_exception.clone().unwrap()
                );
                apply_fork_choice(&store, hash, hash, hash).await.unwrap();
            }
        }
    }
    check_poststate_against_db(test_key, test, &store).await
}

/// Tests the rlp decoding of a block
fn exception_in_rlp_decoding(block_fixture: &BlockWithRLP) -> bool {
    let decoding_exception_cases = [
        "BlockException.RLP_",
        // NOTE: There is a test which validates that an EIP-7702 transaction is not allowed to
        // have the "to" field set to null (create).
        // This test expects an exception to be thrown AFTER the Block RLP decoding, when the
        // transaction is validated. This would imply allowing the "to" field of the
        // EIP-7702 transaction to be null and validating it on the `prepare_execution` LEVM hook.
        //
        // Instead, this approach is taken, which allows for the exception to be thrown on
        // RLPDecoding, so the data type EIP7702Transaction correctly describes the requirement of
        // "to" field to be an Address
        // For more information, please read:
        // - https://eips.ethereum.org/EIPS/eip-7702
        // - https://github.com/lambdaclass/ethrex/pull/2425
        //
        // There is another test which validates the same exact thing, but for an EIP-4844 tx.
        // That test also allows for a "BlockException.RLP_..." error to happen, and that's what is being
        // caught.
        "TransactionException.TYPE_4_TX_CONTRACT_CREATION",
    ];

    let expects_rlp_exception = decoding_exception_cases.iter().any(|&case| {
        block_fixture
            .expect_exception
            .as_ref()
            .map_or(false, |s| s.starts_with(case))
    });

    match CoreBlock::decode(block_fixture.rlp.as_ref()) {
        Ok(_) => {
            assert!(!expects_rlp_exception);
            false
        }
        Err(_) => {
            assert!(expects_rlp_exception);
            true
        }
    }
}

pub fn parse_test_file(path: &Path) -> HashMap<String, TestUnit> {
    let s: String = std::fs::read_to_string(path).expect("Unable to read file");
    let tests: HashMap<String, TestUnit> = serde_json::from_str(&s).expect("Unable to parse JSON");
    tests
}

/// Creats a new in-memory store and adds the genesis state
pub async fn build_store_for_test(test: &TestUnit) -> Store {
    let store =
        Store::new("store.db", EngineType::InMemory).expect("Failed to build DB for testing");
    let genesis = test.get_genesis();
    store
        .add_initial_state(genesis)
        .await
        .expect("Failed to add genesis state");
    store
}

/// Checks db is correct after setting up initial state
/// Panics if any comparison fails
fn check_prestate_against_db(test_key: &str, test: &TestUnit, db: &Store) {
    let block_number = test.genesis_block_header.number.low_u64();
    let db_block_header = db.get_block_header(block_number).unwrap().unwrap();
    let computed_genesis_block_hash = db_block_header.compute_block_hash();
    // Check genesis block hash
    assert_eq!(test.genesis_block_header.hash, computed_genesis_block_hash);
    // Check genesis state root
    let test_state_root = test.genesis_block_header.state_root;
    assert_eq!(
        test_state_root, db_block_header.state_root,
        "Mismatched genesis state root for database, test: {test_key}"
    );
}

/// Checks that all accounts in the post-state are present and have the correct values in the DB
/// Panics if any comparison fails
/// Tests that previously failed the validation stage shouldn't be executed with this function.
async fn check_poststate_against_db(test_key: &str, test: &TestUnit, db: &Store) {
    let latest_block_number = db.get_latest_block_number().await.unwrap();
    for (addr, account) in &test.post_state {
        let expected_account: CoreAccount = account.clone().into();
        // Check info
        let db_account_info = db
            .get_account_info(latest_block_number, *addr)
            .await
            .expect("Failed to read from DB")
            .unwrap_or_else(|| {
                panic!("Account info for address {addr} not found in DB, test:{test_key}")
            });
        assert_eq!(
            db_account_info, expected_account.info,
            "Mismatched account info for address {addr} test:{test_key}"
        );
        // Check code
        let code_hash = expected_account.info.code_hash;
        let db_account_code = db
            .get_account_code(code_hash)
            .expect("Failed to read from DB")
            .unwrap_or_else(|| {
                panic!("Account code for code hash {code_hash} not found in DB test:{test_key}")
            });
        assert_eq!(
            db_account_code, expected_account.code,
            "Mismatched account code for code hash {code_hash} test:{test_key}"
        );
        // Check storage
        for (key, value) in expected_account.storage {
            let db_storage_value = db
                .get_storage_at(latest_block_number, *addr, key)
                .await
                .expect("Failed to read from DB")
                .unwrap_or_else(|| {
                    panic!("Storage missing for address {addr} key {key} in DB test:{test_key}")
                });
            assert_eq!(
                db_storage_value, value,
                "Mismatched storage value for address {addr}, key {key} test:{test_key}"
            );
        }
    }
    // Check lastblockhash is in store
    let last_block_number = db.get_latest_block_number().await.unwrap();
    let last_block_hash = db
        .get_block_header(last_block_number)
        .unwrap()
        .unwrap()
        .compute_block_hash();
    assert_eq!(
        test.lastblockhash, last_block_hash,
        "Last block number does not match"
    );
    // Get block header
    let last_block = db.get_block_header(last_block_number).unwrap();
    assert!(last_block.is_some(), "Block hash is not stored in db");
    // State root was alredy validated by `add_block``
}<|MERGE_RESOLUTION|>--- conflicted
+++ resolved
@@ -52,11 +52,7 @@
     // Check world_state
     check_prestate_against_db(test_key, test, &store);
 
-<<<<<<< HEAD
     let blockchain = Blockchain::new(evm, store.clone());
-=======
-    let blockchain = Blockchain::new(ethrex_vm::EvmEngine::REVM, store.clone());
->>>>>>> 5b5c66ca
     // Execute all blocks in test
     for block_fixture in test.blocks.iter() {
         let expects_exception = block_fixture.expect_exception.is_some();
