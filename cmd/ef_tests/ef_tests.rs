--- conflicted
+++ resolved
@@ -1,7 +1,3 @@
-<<<<<<< HEAD
-=======
 pub mod network;
-pub mod serde_utils;
->>>>>>> 8cfa0878
 pub mod test_runner;
 pub mod types;