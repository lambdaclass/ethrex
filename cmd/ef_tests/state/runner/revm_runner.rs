--- conflicted
+++ resolved
@@ -326,12 +326,7 @@
             let levm_account_updates = backends::levm::LEVM::get_state_transitions(
                 &initial_state,
                 block_hash,
-<<<<<<< HEAD
                 &levm_execution_report.new_state,
-=======
-                levm_execution_report,
-                fork,
->>>>>>> ac57e8d9
             );
             let revm_account_updates = backends::revm_b::REVM::get_state_transitions(revm_state);
             let account_updates_report = compare_levm_revm_account_updates(
