use crate::{
    report::{ComparisonReport, EFTestReport, EFTestReportForkResult, TestReRunReport, TestVector},
    runner::{EFTestRunnerError, InternalError, levm_runner::post_state_root},
    types::EFTest,
    utils::{effective_gas_price, load_initial_state, load_initial_state_levm},
};
use alloy_rlp::Encodable;
use bytes::Bytes;
use ethrex_common::{
    Address, H256,
    types::{Account, AccountUpdate, Fork, TxKind},
};
use ethrex_levm::errors::{ExecutionReport, TxResult};
use ethrex_rlp::encode::RLPEncode;
use ethrex_vm::{
    self, DynVmDatabase, EvmError,
    backends::{self, revm::db::EvmState},
    fork_to_spec_id,
};
use keccak_hash::keccak;
pub use revm::primitives::{Address as RevmAddress, SpecId, U256 as RevmU256};
use revm::{
    Evm as Revm,
    db::State,
    inspectors::TracerEip3155 as RevmTracerEip3155,
    primitives::{
        AccessListItem, Authorization, B256, BlobExcessGasAndPrice, BlockEnv as RevmBlockEnv,
        EVMError as REVMError, ExecutionResult as RevmExecutionResult, SignedAuthorization,
        TxEnv as RevmTxEnv, TxKind as RevmTxKind,
    },
};
use std::collections::{HashMap, HashSet};

fn levm_and_revm_logs_match(
    levm_logs: &Vec<ethrex_common::types::Log>,
    revm_logs: &Vec<revm::primitives::Log>,
) -> bool {
    let levm_keccak_logs = {
        let logs = levm_logs;
        let mut encoded_logs = Vec::new();
        logs.encode(&mut encoded_logs);
        keccak(encoded_logs)
    };

    let revm_keccak_logs = {
        let logs = revm_logs;
        let mut encoded_logs = Vec::new();
        logs.encode(&mut encoded_logs);
        keccak(encoded_logs)
    };

    levm_keccak_logs == revm_keccak_logs
}

pub async fn re_run_failed_ef_test(
    test: &EFTest,
    failed_test_report: &EFTestReport,
) -> Result<TestReRunReport, EFTestRunnerError> {
    assert_eq!(test.name, failed_test_report.name);
    let mut re_run_report = TestReRunReport::new();
    for (fork, fork_result) in failed_test_report.fork_results.iter() {
        for (vector, vector_failure) in fork_result.failed_vectors.iter() {
            match vector_failure {
                // We only want to re-run tests that failed in the post-state validation.
                EFTestRunnerError::FailedToEnsurePostState(transaction_report, _, levm_cache) => {
                    match re_run_failed_ef_test_tx(
                        levm_cache.clone(),
                        vector,
                        test,
                        transaction_report,
                        &mut re_run_report,
                        fork,
                    )
                    .await
                    {
                        Ok(_) => continue,
                        Err(EFTestRunnerError::VMInitializationFailed(reason)) => {
                            return Err(EFTestRunnerError::Internal(InternalError::ReRunInternal(
                                format!(
                                    "REVM initialization failed when re-running failed test: {reason}"
                                ),
                                re_run_report.clone(),
                            )));
                        }
                        Err(EFTestRunnerError::Internal(reason)) => {
                            return Err(EFTestRunnerError::Internal(reason));
                        }
                        unexpected_error => {
                            return Err(EFTestRunnerError::Internal(InternalError::ReRunInternal(
                                format!(
                                    "Unexpected error when re-running failed test: {unexpected_error:?}"
                                ),
                                re_run_report.clone(),
                            )));
                        }
                    }
                }
                // Currently, we decided not to re-execute the test when the Expected exception does not match
                // with the received. This can change in the future.
                EFTestRunnerError::ExpectedExceptionDoesNotMatchReceived(_) => continue,
                EFTestRunnerError::VMInitializationFailed(_)
                | EFTestRunnerError::ExecutionFailedUnexpectedly(_)
                | EFTestRunnerError::FailedToEnsurePreState(_)
<<<<<<< HEAD
                | EFTestRunnerError::EIP7702ShouldNotBeCreateType
                | EFTestRunnerError::CITestsFailed => continue,
                EFTestRunnerError::VMExecutionMismatch(reason) => return Err(EFTestRunnerError::Internal(InternalError::ReRunInternal(
                    format!("VM execution mismatch errors should only happen when running with revm. This failed during levm's execution: {reason}"), re_run_report.clone()))),
                EFTestRunnerError::Internal(reason) => return Err(EFTestRunnerError::Internal(reason.to_owned())),
                
=======
                | EFTestRunnerError::EIP7702ShouldNotBeCreateType => continue,
                EFTestRunnerError::VMExecutionMismatch(reason) => {
                    return Err(EFTestRunnerError::Internal(InternalError::ReRunInternal(
                        format!(
                            "VM execution mismatch errors should only happen when running with revm. This failed during levm's execution: {reason}"
                        ),
                        re_run_report.clone(),
                    )));
                }
                EFTestRunnerError::Internal(reason) => {
                    return Err(EFTestRunnerError::Internal(reason.to_owned()));
                }
>>>>>>> a8993208
            }
        }
    }
    Ok(re_run_report)
}

pub async fn re_run_failed_ef_test_tx(
    levm_cache: HashMap<Address, Account>,
    vector: &TestVector,
    test: &EFTest,
    levm_execution_report: &ExecutionReport,
    re_run_report: &mut TestReRunReport,
    fork: &Fork,
) -> Result<(), EFTestRunnerError> {
    let (mut state, _block_hash, _store) = load_initial_state(test).await;
    let mut revm = prepare_revm_for_tx(&mut state, vector, test, fork)?;
    if !test.post.has_vector_for_fork(vector, *fork) {
        return Ok(());
    }
    let revm_execution_result = revm.transact_commit();
    drop(revm); // Need to drop the state mutable reference.
    compare_levm_revm_execution_results(
        vector,
        levm_execution_report,
        revm_execution_result,
        re_run_report,
        fork,
    )?;
    ensure_post_state(levm_cache, vector, &mut state, test, re_run_report, fork).await?;
    Ok(())
}

pub fn prepare_revm_for_tx<'state>(
    initial_state: &'state mut EvmState,
    vector: &TestVector,
    test: &EFTest,
    fork: &Fork,
) -> Result<Revm<'state, RevmTracerEip3155, &'state mut State<DynVmDatabase>>, EFTestRunnerError> {
    let chain_spec = initial_state
        .chain_config()
        .map_err(|err| EFTestRunnerError::VMInitializationFailed(err.to_string()))?;

    let blob_excess_gas_and_price = if test.env.current_excess_blob_gas.is_none() {
        None
    } else {
        Some(BlobExcessGasAndPrice::new(
            test.env.current_excess_blob_gas.unwrap().as_u64(),
            *fork == Fork::Prague,
        ))
    };
    let block_env = RevmBlockEnv {
        number: RevmU256::from_limbs(test.env.current_number.0),
        coinbase: RevmAddress(test.env.current_coinbase.0.into()),
        timestamp: RevmU256::from_limbs(test.env.current_timestamp.0),
        gas_limit: RevmU256::from(test.env.current_gas_limit),
        basefee: RevmU256::from_limbs(test.env.current_base_fee.unwrap_or_default().0),
        difficulty: RevmU256::from_limbs(test.env.current_difficulty.0),
        prevrandao: test.env.current_random.map(|v| v.0.into()),
        blob_excess_gas_and_price,
    };
    let tx = &test
        .transactions
        .get(vector)
        .ok_or(EFTestRunnerError::VMInitializationFailed(format!(
            "Vector {vector:?} not found in test {}",
            test.name
        )))?;

    let revm_access_list: Vec<AccessListItem> = tx
        .access_list
        .iter()
        .map(|eftest_access_list_item| AccessListItem {
            address: RevmAddress(eftest_access_list_item.address.0.into()),
            storage_keys: eftest_access_list_item
                .storage_keys
                .iter()
                .map(|key| B256::from(key.0))
                .collect(),
        })
        .collect();

    // The latest version of revm(19.3.0) is needed to run the ef-tests with the latest changes.
    // Update it in every Cargo.toml.
    // revm-inspectors and revm-primitives have to be bumped too.
    // NOTE:
    // - rust 1.82.X is needed
    // - rust-toolchain 1.82.X is needed (this can be found in ethrex/crates/vm/levm/rust-toolchain.toml)
    let authorization_list = tx.authorization_list.clone().map(|list| {
        list.iter()
            .map(|auth_t| {
                SignedAuthorization::new_unchecked(
                    Authorization {
                        // The latest spec defined chain_id as a U256
                        chain_id: RevmU256::from_le_bytes(auth_t.chain_id.to_little_endian()),
                        address: RevmAddress(auth_t.address.0.into()),
                        nonce: auth_t.nonce,
                    },
                    auth_t.v.as_u32() as u8,
                    RevmU256::from_le_bytes(auth_t.r.to_little_endian()),
                    RevmU256::from_le_bytes(auth_t.s.to_little_endian()),
                )
            })
            .collect::<Vec<SignedAuthorization>>()
            .into()
    });

    let tx_env = RevmTxEnv {
        caller: tx.sender.0.into(),
        gas_limit: tx.gas_limit,
        gas_price: RevmU256::from_limbs(effective_gas_price(test, tx)?.0),
        transact_to: match tx.to {
            TxKind::Call(to) => RevmTxKind::Call(to.0.into()),
            TxKind::Create => RevmTxKind::Create,
        },
        value: RevmU256::from_limbs(tx.value.0),
        data: tx.data.to_vec().into(),
        nonce: Some(tx.nonce),
        chain_id: Some(chain_spec.chain_id),
        access_list: revm_access_list,
        gas_priority_fee: tx
            .max_priority_fee_per_gas
            .map(|fee| RevmU256::from_limbs(fee.0)),
        blob_hashes: tx
            .blob_versioned_hashes
            .iter()
            .map(|h256| B256::from(h256.0))
            .collect::<Vec<B256>>(),
        max_fee_per_blob_gas: tx
            .max_fee_per_blob_gas
            .map(|fee| RevmU256::from_limbs(fee.0)),
        authorization_list,
    };

    let evm_builder = Revm::builder()
        .with_block_env(block_env)
        .with_tx_env(tx_env)
        .modify_cfg_env(|cfg| cfg.chain_id = chain_spec.chain_id)
        .with_spec_id(fork_to_spec_id(*fork))
        .with_external_context(
            RevmTracerEip3155::new(Box::new(std::io::stderr())).without_summary(),
        );
    Ok(evm_builder.with_db(&mut initial_state.inner).build())
}

pub fn compare_levm_revm_execution_results(
    vector: &TestVector,
    levm_execution_report: &ExecutionReport,
    revm_execution_result: Result<RevmExecutionResult, REVMError<EvmError>>,
    re_run_report: &mut TestReRunReport,
    fork: &Fork,
) -> Result<(), EFTestRunnerError> {
    match (levm_execution_report, revm_execution_result) {
        (levm_tx_report, Ok(revm_execution_result)) => {
            match (&levm_tx_report.result, revm_execution_result.clone()) {
                (
                    TxResult::Success,
                    RevmExecutionResult::Success {
                        reason: _,
                        gas_used: revm_gas_used,
                        gas_refunded: revm_gas_refunded,
                        logs: revm_logs,
                        output: _,
                    },
                ) => {
                    if levm_tx_report.gas_used != revm_gas_used {
                        re_run_report.register_gas_used_mismatch(
                            *vector,
                            levm_tx_report.gas_used,
                            revm_gas_used,
                            *fork,
                        );
                    }
                    if levm_tx_report.gas_refunded != revm_gas_refunded {
                        re_run_report.register_gas_refunded_mismatch(
                            *vector,
                            levm_tx_report.gas_refunded,
                            revm_gas_refunded,
                            *fork,
                        );
                    }

                    if !levm_and_revm_logs_match(&levm_tx_report.logs, &revm_logs) {
                        re_run_report.register_logs_mismatch(
                            *vector,
                            levm_tx_report.logs.clone(),
                            revm_logs.clone(),
                            *fork,
                        )
                    }
                }
                (
                    TxResult::Revert(_error),
                    RevmExecutionResult::Revert {
                        gas_used: revm_gas_used,
                        output: _,
                    },
                ) => {
                    if levm_tx_report.gas_used != revm_gas_used {
                        re_run_report.register_gas_used_mismatch(
                            *vector,
                            levm_tx_report.gas_used,
                            revm_gas_used,
                            *fork,
                        );
                    }
                }
                (
                    TxResult::Revert(_error),
                    RevmExecutionResult::Halt {
                        reason: _,
                        gas_used: revm_gas_used,
                    },
                ) => {
                    // TODO: Register the revert reasons.
                    if levm_tx_report.gas_used != revm_gas_used {
                        re_run_report.register_gas_used_mismatch(
                            *vector,
                            levm_tx_report.gas_used,
                            revm_gas_used,
                            *fork,
                        );
                    }
                }
                _ => {
                    re_run_report.register_execution_result_mismatch(
                        *vector,
                        levm_tx_report.result.clone(),
                        revm_execution_result.clone(),
                        *fork,
                    );
                }
            }
        }
        (levm_transaction_report, Err(revm_error)) => {
            re_run_report.register_re_run_failure(
                *vector,
                levm_transaction_report.result.clone(),
                revm_error,
                *fork,
            );
        }
    }
    Ok(())
}

pub async fn ensure_post_state(
    levm_cache: HashMap<Address, Account>,
    vector: &TestVector,
    revm_state: &mut EvmState,
    test: &EFTest,
    re_run_report: &mut TestReRunReport,
    fork: &Fork,
) -> Result<(), EFTestRunnerError> {
    match test.post.vector_post_value(vector, *fork).expect_exception {
        Some(_expected_exception) => {}
        // We only want to compare account updates when no exception is expected.
        None => {
            let mut db = load_initial_state_levm(test).await;
            db.cache = levm_cache;
            let levm_account_updates = backends::levm::LEVM::get_state_transitions(&mut db)
                .map_err(|_| {
                    InternalError::Custom("Error at LEVM::get_state_transitions()".to_owned())
                })?;
            let revm_account_updates = backends::revm::REVM::get_state_transitions(revm_state);
            let account_updates_report = compare_levm_revm_account_updates(
                vector,
                test,
                fork,
                &levm_account_updates,
                &revm_account_updates,
            )
            .await;
            re_run_report.register_account_updates_report(*vector, account_updates_report, *fork);
        }
    }

    Ok(())
}

pub async fn compare_levm_revm_account_updates(
    vector: &TestVector,
    test: &EFTest,
    fork: &Fork,
    levm_account_updates: &[AccountUpdate],
    revm_account_updates: &[AccountUpdate],
) -> ComparisonReport {
    let levm_post_state_root = post_state_root(levm_account_updates, test).await;
    let revm_post_state_root = post_state_root(revm_account_updates, test).await;
    let mut initial_accounts: HashMap<Address, Account> = test
        .pre
        .0
        .iter()
        .map(|(account_address, pre_state_value)| {
            let account_storage = pre_state_value
                .storage
                .iter()
                .map(|(key, value)| (H256::from_slice(&key.to_big_endian()), *value))
                .collect();
            let account = Account::new(
                pre_state_value.balance,
                pre_state_value.code.clone(),
                pre_state_value.nonce,
                account_storage,
            );
            (*account_address, account)
        })
        .collect();
    initial_accounts
        .entry(test.env.current_coinbase)
        .or_default();

    let (levm_updated_accounts, revm_updated_accounts): (HashSet<_>, HashSet<_>) = (
        levm_account_updates.iter().map(|u| u.address).collect(),
        revm_account_updates.iter().map(|u| u.address).collect(),
    );

    ComparisonReport {
        levm_post_state_root,
        revm_post_state_root,
        initial_accounts,
        expected_post_state_root: test.post.vector_post_value(vector, *fork).hash,
        levm_account_updates: levm_account_updates.to_vec(),
        revm_account_updates: revm_account_updates.to_vec(),
        levm_updated_accounts_only: &levm_updated_accounts - &revm_updated_accounts,
        revm_updated_accounts_only: &revm_updated_accounts - &levm_updated_accounts,
        shared_updated_accounts: &levm_updated_accounts & &revm_updated_accounts,
    }
}

pub async fn _run_ef_test_revm(test: &EFTest) -> Result<EFTestReport, EFTestRunnerError> {
    let hash = test
        ._info
        .generated_test_hash
        .or(test._info.hash)
        .unwrap_or_default();

    let mut ef_test_report = EFTestReport::new(test.name.clone(), test.dir.clone(), hash);
    for fork in test.post.forks.keys() {
        let mut ef_test_report_fork = EFTestReportForkResult::new();

        for (vector, _tx) in test.transactions.iter() {
            if !test.post.has_vector_for_fork(vector, *fork) {
                continue;
            }
            match _run_ef_test_tx_revm(vector, test, fork).await {
                Ok(_) | Err(EFTestRunnerError::CITestsFailed) => continue, // An EFTestRunnerError::CITestsFailed can't happen at this point.
                Err(EFTestRunnerError::VMInitializationFailed(reason)) => {
                    ef_test_report_fork.register_vm_initialization_failure(reason, *vector);
                }
                Err(EFTestRunnerError::FailedToEnsurePreState(reason)) => {
                    ef_test_report_fork.register_pre_state_validation_failure(reason, *vector);
                }
                Err(EFTestRunnerError::ExecutionFailedUnexpectedly(error)) => {
                    ef_test_report_fork.register_unexpected_execution_failure(error, *vector);
                }
                Err(EFTestRunnerError::FailedToEnsurePostState(
                    transaction_report,
                    reason,
                    levm_cache,
                )) => {
                    ef_test_report_fork.register_post_state_validation_failure(
                        *transaction_report,
                        reason,
                        *vector,
                        levm_cache,
                    );
                }
                Err(EFTestRunnerError::VMExecutionMismatch(_)) => {
                    return Err(EFTestRunnerError::Internal(InternalError::FirstRunInternal(
                        "VM execution mismatch errors should only happen when COMPARING LEVM AND REVM. This failed during revm's execution."
                            .to_owned(),
                    )));
                }
                Err(EFTestRunnerError::Internal(reason)) => {
                    return Err(EFTestRunnerError::Internal(reason));
                }
                Err(EFTestRunnerError::ExpectedExceptionDoesNotMatchReceived(_)) => {
                    return Err(EFTestRunnerError::Internal(InternalError::MainRunnerInternal(
                        "The ExpectedExceptionDoesNotMatchReceived error should only happen when executing Levm, the errors matching is not implemented in Revm"
                            .to_owned(),
                    )));
                }
                Err(EFTestRunnerError::EIP7702ShouldNotBeCreateType) => {
                    return Err(EFTestRunnerError::Internal(InternalError::Custom(
                        "This case should not happen".to_owned(),
                    )));
                }
            }
        }
        ef_test_report.register_fork_result(*fork, ef_test_report_fork);
    }
    Ok(ef_test_report)
}

pub async fn _run_ef_test_tx_revm(
    vector: &TestVector,
    test: &EFTest,
    fork: &Fork,
) -> Result<(), EFTestRunnerError> {
    let (mut state, _block_hash, _store) = load_initial_state(test).await;
    let mut revm = prepare_revm_for_tx(&mut state, vector, test, fork)?;
    let revm_execution_result = revm.transact_commit();
    drop(revm); // Need to drop the state mutable reference.

    _ensure_post_state_revm(revm_execution_result, vector, test, &mut state, fork).await?;

    Ok(())
}

pub async fn _ensure_post_state_revm(
    revm_execution_result: Result<RevmExecutionResult, REVMError<EvmError>>,
    vector: &TestVector,
    test: &EFTest,
    revm_state: &mut EvmState,
    fork: &Fork,
) -> Result<(), EFTestRunnerError> {
    match revm_execution_result {
        Ok(_execution_result) => {
            match test.post.vector_post_value(vector, *fork).expect_exception {
                // Execution result was successful but an exception was expected.
                Some(expected_exception) => {
                    let error_reason = format!("Expected exception: {expected_exception:?}");
                    return Err(EFTestRunnerError::FailedToEnsurePostState(
                        Box::new(ExecutionReport {
                            result: TxResult::Success,
                            gas_used: 42,
                            gas_refunded: 42,
                            logs: vec![],
                            output: Bytes::new(),
                        }),
                        //TODO: This is not a TransactionReport because it is REVM
                        error_reason,
                        HashMap::new(),
                    ));
                }
                // Execution result was successful and no exception was expected.
                None => {
                    let revm_account_updates =
                        backends::revm::REVM::get_state_transitions(revm_state);
                    let pos_state_root = post_state_root(&revm_account_updates, test).await;
                    let expected_post_state_root_hash =
                        test.post.vector_post_value(vector, *fork).hash;
                    if expected_post_state_root_hash != pos_state_root {
                        println!("Post-state root mismatch",);
                        return Err(EFTestRunnerError::FailedToEnsurePostState(
                            Box::new(ExecutionReport {
                                result: TxResult::Success,
                                gas_used: 42,
                                gas_refunded: 42,
                                logs: vec![],
                                output: Bytes::new(),
                            }),
                            //TODO: This is not a TransactionReport because it is REVM
                            "Post-state root mismatch".to_string(),
                            HashMap::new(),
                        ));
                    }
                }
            }
        }
        Err(err) => {
            match test.post.vector_post_value(vector, *fork).expect_exception {
                // Execution result was unsuccessful and an exception was expected.
                // TODO: See if we want to map revm exceptions to expected exceptions, probably not.
                Some(_expected_exception) => {}
                // Execution result was unsuccessful but no exception was expected.
                None => {
                    println!(
                        "Unexpected exception. Name: {}, vector: {:?}, error: {:?}",
                        &test.name, vector, err
                    );
                    return Err(EFTestRunnerError::ExecutionFailedUnexpectedly(
                        ethrex_levm::errors::InternalError::Custom(format!(
                            "Unexpected exception: {err:?}",
                        ))
                        .into(), //TODO: Use another kind of error for this.
                    ));
                }
            }
        }
    };
    Ok(())
}<|MERGE_RESOLUTION|>--- conflicted
+++ resolved
@@ -101,15 +101,8 @@
                 EFTestRunnerError::VMInitializationFailed(_)
                 | EFTestRunnerError::ExecutionFailedUnexpectedly(_)
                 | EFTestRunnerError::FailedToEnsurePreState(_)
-<<<<<<< HEAD
                 | EFTestRunnerError::EIP7702ShouldNotBeCreateType
                 | EFTestRunnerError::CITestsFailed => continue,
-                EFTestRunnerError::VMExecutionMismatch(reason) => return Err(EFTestRunnerError::Internal(InternalError::ReRunInternal(
-                    format!("VM execution mismatch errors should only happen when running with revm. This failed during levm's execution: {reason}"), re_run_report.clone()))),
-                EFTestRunnerError::Internal(reason) => return Err(EFTestRunnerError::Internal(reason.to_owned())),
-                
-=======
-                | EFTestRunnerError::EIP7702ShouldNotBeCreateType => continue,
                 EFTestRunnerError::VMExecutionMismatch(reason) => {
                     return Err(EFTestRunnerError::Internal(InternalError::ReRunInternal(
                         format!(
@@ -121,7 +114,6 @@
                 EFTestRunnerError::Internal(reason) => {
                     return Err(EFTestRunnerError::Internal(reason.to_owned()));
                 }
->>>>>>> a8993208
             }
         }
     }
