use crate::{
    report::{ComparisonReport, EFTestReport, EFTestReportForkResult, TestReRunReport, TestVector},
    runner::{levm_runner::post_state_root, EFTestRunnerError, InternalError},
    types::EFTest,
    utils::{effective_gas_price, load_initial_state, load_initial_state_levm},
};
use bytes::Bytes;
use ethrex_common::{
    types::{Account, AccountUpdate, Fork, TxKind},
    Address, H256,
};
use ethrex_levm::errors::{ExecutionReport, TxResult};
<<<<<<< HEAD
use ethrex_storage::error::StoreError;
=======
use ethrex_storage::AccountUpdate;
>>>>>>> 3e81f78f
use ethrex_vm::{
    self,
    backends::{self, revm::db::EvmState},
    fork_to_spec_id, DynVmDatabase, EvmError,
};
pub use revm::primitives::{Address as RevmAddress, SpecId, U256 as RevmU256};
use revm::{
    db::State,
    inspectors::TracerEip3155 as RevmTracerEip3155,
    primitives::{
        AccessListItem, Authorization, BlobExcessGasAndPrice, BlockEnv as RevmBlockEnv,
        EVMError as RevmError, ExecutionResult as RevmExecutionResult, SignedAuthorization,
        TxEnv as RevmTxEnv, TxKind as RevmTxKind, B256,
    },
    Evm as Revm,
};
use std::collections::{HashMap, HashSet};

pub async fn re_run_failed_ef_test(
    test: &EFTest,
    failed_test_report: &EFTestReport,
) -> Result<TestReRunReport, EFTestRunnerError> {
    assert_eq!(test.name, failed_test_report.name);
    let mut re_run_report = TestReRunReport::new();
    for (fork, fork_result) in failed_test_report.fork_results.iter() {
        for (vector, vector_failure) in fork_result.failed_vectors.iter() {
            match vector_failure {
                // We only want to re-run tests that failed in the post-state validation.
                EFTestRunnerError::FailedToEnsurePostState(transaction_report, _, levm_cache) => {
                    match re_run_failed_ef_test_tx(levm_cache.clone(), vector, test, transaction_report, &mut re_run_report, fork).await {
                        Ok(_) => continue,
                        Err(EFTestRunnerError::VMInitializationFailed(reason)) => {
                            return Err(EFTestRunnerError::Internal(InternalError::ReRunInternal(
                                format!("REVM initialization failed when re-running failed test: {reason}"), re_run_report.clone()
                            )));
                        }
                        Err(EFTestRunnerError::Internal(reason)) => {
                            return Err(EFTestRunnerError::Internal(reason));
                        }
                        unexpected_error => {
                            return Err(EFTestRunnerError::Internal(InternalError::ReRunInternal(format!(
                                "Unexpected error when re-running failed test: {unexpected_error:?}"
                            ), re_run_report.clone())));
                        }
                    }
                },
                // Currently, we decided not to re-execute the test when the Expected exception does not match
                // with the received. This can change in the future.
                EFTestRunnerError::ExpectedExceptionDoesNotMatchReceived(_) => continue,
                EFTestRunnerError::VMInitializationFailed(_)
                | EFTestRunnerError::ExecutionFailedUnexpectedly(_)
                | EFTestRunnerError::FailedToEnsurePreState(_)
                | EFTestRunnerError::EIP7702ShouldNotBeCreateType => continue,
                EFTestRunnerError::VMExecutionMismatch(reason) => return Err(EFTestRunnerError::Internal(InternalError::ReRunInternal(
                    format!("VM execution mismatch errors should only happen when running with revm. This failed during levm's execution: {reason}"), re_run_report.clone()))),
                EFTestRunnerError::Internal(reason) => return Err(EFTestRunnerError::Internal(reason.to_owned())),
            }
        }
    }
    Ok(re_run_report)
}

pub async fn re_run_failed_ef_test_tx(
    levm_cache: HashMap<Address, Account>,
    vector: &TestVector,
    test: &EFTest,
    levm_execution_report: &ExecutionReport,
    re_run_report: &mut TestReRunReport,
    fork: &Fork,
) -> Result<(), EFTestRunnerError> {
    let (mut state, _block_hash, _store) = load_initial_state(test).await;
    let mut revm = prepare_revm_for_tx(&mut state, vector, test, fork)?;
    if !test.post.has_vector_for_fork(vector, *fork) {
        return Ok(());
    }
    let revm_execution_result = revm.transact_commit();
    drop(revm); // Need to drop the state mutable reference.
    compare_levm_revm_execution_results(
        vector,
        levm_execution_report,
        revm_execution_result,
        re_run_report,
        fork,
    )?;
    ensure_post_state(levm_cache, vector, &mut state, test, re_run_report, fork).await?;
    Ok(())
}

pub fn prepare_revm_for_tx<'state>(
    initial_state: &'state mut EvmState,
    vector: &TestVector,
    test: &EFTest,
    fork: &Fork,
) -> Result<Revm<'state, RevmTracerEip3155, &'state mut State<DynVmDatabase>>, EFTestRunnerError> {
    let chain_spec = initial_state
        .chain_config()
        .map_err(|err| EFTestRunnerError::VMInitializationFailed(err.to_string()))?;

    let blob_excess_gas_and_price = if test.env.current_excess_blob_gas.is_none() {
        None
    } else {
        Some(BlobExcessGasAndPrice::new(
            test.env.current_excess_blob_gas.unwrap().as_u64(),
            *fork == Fork::Prague,
        ))
    };
    let block_env = RevmBlockEnv {
        number: RevmU256::from_limbs(test.env.current_number.0),
        coinbase: RevmAddress(test.env.current_coinbase.0.into()),
        timestamp: RevmU256::from_limbs(test.env.current_timestamp.0),
        gas_limit: RevmU256::from(test.env.current_gas_limit),
        basefee: RevmU256::from_limbs(test.env.current_base_fee.unwrap_or_default().0),
        difficulty: RevmU256::from_limbs(test.env.current_difficulty.0),
        prevrandao: test.env.current_random.map(|v| v.0.into()),
        blob_excess_gas_and_price,
    };
    let tx = &test
        .transactions
        .get(vector)
        .ok_or(EFTestRunnerError::VMInitializationFailed(format!(
            "Vector {vector:?} not found in test {}",
            test.name
        )))?;

    let revm_access_list: Vec<AccessListItem> = tx
        .access_list
        .iter()
        .map(|eftest_access_list_item| AccessListItem {
            address: RevmAddress(eftest_access_list_item.address.0.into()),
            storage_keys: eftest_access_list_item
                .storage_keys
                .iter()
                .map(|key| B256::from(key.0))
                .collect(),
        })
        .collect();

    // The latest version of revm(19.3.0) is needed to run the ef-tests with the latest changes.
    // Update it in every Cargo.toml.
    // revm-inspectors and revm-primitives have to be bumped too.
    // NOTE:
    // - rust 1.82.X is needed
    // - rust-toolchain 1.82.X is needed (this can be found in ethrex/crates/vm/levm/rust-toolchain.toml)
    let authorization_list = tx.authorization_list.clone().map(|list| {
        list.iter()
            .map(|auth_t| {
                SignedAuthorization::new_unchecked(
                    Authorization {
                        // The latest spec defined chain_id as a U256
                        chain_id: RevmU256::from_le_bytes(auth_t.chain_id.to_little_endian()),
                        address: RevmAddress(auth_t.address.0.into()),
                        nonce: auth_t.nonce,
                    },
                    auth_t.v.as_u32() as u8,
                    RevmU256::from_le_bytes(auth_t.r.to_little_endian()),
                    RevmU256::from_le_bytes(auth_t.s.to_little_endian()),
                )
            })
            .collect::<Vec<SignedAuthorization>>()
            .into()
    });

    let tx_env = RevmTxEnv {
        caller: tx.sender.0.into(),
        gas_limit: tx.gas_limit,
        gas_price: RevmU256::from_limbs(effective_gas_price(test, tx)?.0),
        transact_to: match tx.to {
            TxKind::Call(to) => RevmTxKind::Call(to.0.into()),
            TxKind::Create => RevmTxKind::Create,
        },
        value: RevmU256::from_limbs(tx.value.0),
        data: tx.data.to_vec().into(),
        nonce: Some(tx.nonce),
        chain_id: Some(chain_spec.chain_id),
        access_list: revm_access_list,
        gas_priority_fee: tx
            .max_priority_fee_per_gas
            .map(|fee| RevmU256::from_limbs(fee.0)),
        blob_hashes: tx
            .blob_versioned_hashes
            .iter()
            .map(|h256| B256::from(h256.0))
            .collect::<Vec<B256>>(),
        max_fee_per_blob_gas: tx
            .max_fee_per_blob_gas
            .map(|fee| RevmU256::from_limbs(fee.0)),
        authorization_list,
    };

    let evm_builder = Revm::builder()
        .with_block_env(block_env)
        .with_tx_env(tx_env)
        .modify_cfg_env(|cfg| cfg.chain_id = chain_spec.chain_id)
        .with_spec_id(fork_to_spec_id(*fork))
        .with_external_context(
            RevmTracerEip3155::new(Box::new(std::io::stderr())).without_summary(),
        );
    match initial_state {
        EvmState::Store(db) => Ok(evm_builder.with_db(db).build()),
        _ => Err(EFTestRunnerError::VMInitializationFailed(
            "Expected LEVM state to be a Store".to_owned(),
        )),
    }
}

pub fn compare_levm_revm_execution_results(
    vector: &TestVector,
    levm_execution_report: &ExecutionReport,
    revm_execution_result: Result<RevmExecutionResult, RevmError<EvmError>>,
    re_run_report: &mut TestReRunReport,
    fork: &Fork,
) -> Result<(), EFTestRunnerError> {
    match (levm_execution_report, revm_execution_result) {
        (levm_tx_report, Ok(revm_execution_result)) => {
            match (&levm_tx_report.result, revm_execution_result.clone()) {
                (
                    TxResult::Success,
                    RevmExecutionResult::Success {
                        reason: _,
                        gas_used: revm_gas_used,
                        gas_refunded: revm_gas_refunded,
                        logs: _,
                        output: _,
                    },
                ) => {
                    if levm_tx_report.gas_used != revm_gas_used {
                        re_run_report.register_gas_used_mismatch(
                            *vector,
                            levm_tx_report.gas_used,
                            revm_gas_used,
                            *fork,
                        );
                    }
                    if levm_tx_report.gas_refunded != revm_gas_refunded {
                        re_run_report.register_gas_refunded_mismatch(
                            *vector,
                            levm_tx_report.gas_refunded,
                            revm_gas_refunded,
                            *fork,
                        );
                    }
                }
                (
                    TxResult::Revert(_error),
                    RevmExecutionResult::Revert {
                        gas_used: revm_gas_used,
                        output: _,
                    },
                ) => {
                    if levm_tx_report.gas_used != revm_gas_used {
                        re_run_report.register_gas_used_mismatch(
                            *vector,
                            levm_tx_report.gas_used,
                            revm_gas_used,
                            *fork,
                        );
                    }
                }
                (
                    TxResult::Revert(_error),
                    RevmExecutionResult::Halt {
                        reason: _,
                        gas_used: revm_gas_used,
                    },
                ) => {
                    // TODO: Register the revert reasons.
                    if levm_tx_report.gas_used != revm_gas_used {
                        re_run_report.register_gas_used_mismatch(
                            *vector,
                            levm_tx_report.gas_used,
                            revm_gas_used,
                            *fork,
                        );
                    }
                }
                _ => {
                    re_run_report.register_execution_result_mismatch(
                        *vector,
                        levm_tx_report.result.clone(),
                        revm_execution_result.clone(),
                        *fork,
                    );
                }
            }
        }
        (levm_transaction_report, Err(revm_error)) => {
            re_run_report.register_re_run_failure(
                *vector,
                levm_transaction_report.result.clone(),
                revm_error,
                *fork,
            );
        }
    }
    Ok(())
}

pub async fn ensure_post_state(
    levm_cache: HashMap<Address, Account>,
    vector: &TestVector,
    revm_state: &mut EvmState,
    test: &EFTest,
    re_run_report: &mut TestReRunReport,
    fork: &Fork,
) -> Result<(), EFTestRunnerError> {
    match test.post.vector_post_value(vector, *fork).expect_exception {
        Some(_expected_exception) => {}
        // We only want to compare account updates when no exception is expected.
        None => {
            let mut db = load_initial_state_levm(test).await;
            db.cache = levm_cache;
            let levm_account_updates = backends::levm::LEVM::get_state_transitions(&mut db)
                .map_err(|_| {
                    InternalError::Custom("Error at LEVM::get_state_transitions()".to_owned())
                })?;
            let revm_account_updates = backends::revm::REVM::get_state_transitions(revm_state);
            let account_updates_report = compare_levm_revm_account_updates(
                vector,
                test,
                fork,
                &levm_account_updates,
                &revm_account_updates,
            )
            .await;
            re_run_report.register_account_updates_report(*vector, account_updates_report, *fork);
        }
    }

    Ok(())
}

pub async fn compare_levm_revm_account_updates(
    vector: &TestVector,
    test: &EFTest,
    fork: &Fork,
    levm_account_updates: &[AccountUpdate],
    revm_account_updates: &[AccountUpdate],
) -> ComparisonReport {
    let levm_post_state_root = post_state_root(levm_account_updates, test).await;
    let revm_post_state_root = post_state_root(revm_account_updates, test).await;
    let mut initial_accounts: HashMap<Address, Account> = test
        .pre
        .0
        .iter()
        .map(|(account_address, pre_state_value)| {
            let account_storage = pre_state_value
                .storage
                .iter()
                .map(|(key, value)| (H256::from_slice(&key.to_big_endian()), *value))
                .collect();
            let account = Account::new(
                pre_state_value.balance,
                pre_state_value.code.clone(),
                pre_state_value.nonce,
                account_storage,
            );
            (*account_address, account)
        })
        .collect();
    initial_accounts
        .entry(test.env.current_coinbase)
        .or_default();

    let (levm_updated_accounts, revm_updated_accounts): (HashSet<_>, HashSet<_>) = (
        levm_account_updates.iter().map(|u| u.address).collect(),
        revm_account_updates.iter().map(|u| u.address).collect(),
    );

    ComparisonReport {
        levm_post_state_root,
        revm_post_state_root,
        initial_accounts,
        expected_post_state_root: test.post.vector_post_value(vector, *fork).hash,
        levm_account_updates: levm_account_updates.to_vec(),
        revm_account_updates: revm_account_updates.to_vec(),
        levm_updated_accounts_only: &levm_updated_accounts - &revm_updated_accounts,
        revm_updated_accounts_only: &revm_updated_accounts - &levm_updated_accounts,
        shared_updated_accounts: &levm_updated_accounts & &revm_updated_accounts,
    }
}

pub async fn _run_ef_test_revm(test: &EFTest) -> Result<EFTestReport, EFTestRunnerError> {
    let hash = test
        ._info
        .generated_test_hash
        .or(test._info.hash)
        .unwrap_or_default();

    let mut ef_test_report = EFTestReport::new(test.name.clone(), test.dir.clone(), hash);
    for fork in test.post.forks.keys() {
        let mut ef_test_report_fork = EFTestReportForkResult::new();

        for (vector, _tx) in test.transactions.iter() {
            if !test.post.has_vector_for_fork(vector, *fork) {
                continue;
            }
            match _run_ef_test_tx_revm(vector, test, fork).await {
                Ok(_) => continue,
                Err(EFTestRunnerError::VMInitializationFailed(reason)) => {
                    ef_test_report_fork.register_vm_initialization_failure(reason, *vector);
                }
                Err(EFTestRunnerError::FailedToEnsurePreState(reason)) => {
                    ef_test_report_fork.register_pre_state_validation_failure(reason, *vector);
                }
                Err(EFTestRunnerError::ExecutionFailedUnexpectedly(error)) => {
                    ef_test_report_fork.register_unexpected_execution_failure(error, *vector);
                }
                Err(EFTestRunnerError::FailedToEnsurePostState(
                    transaction_report,
                    reason,
                    levm_cache,
                )) => {
                    ef_test_report_fork.register_post_state_validation_failure(
                        transaction_report,
                        reason,
                        *vector,
                        levm_cache,
                    );
                }
                Err(EFTestRunnerError::VMExecutionMismatch(_)) => {
                    return Err(EFTestRunnerError::Internal(InternalError::FirstRunInternal(
                        "VM execution mismatch errors should only happen when COMPARING LEVM AND REVM. This failed during revm's execution."
                            .to_owned(),
                    )));
                }
                Err(EFTestRunnerError::Internal(reason)) => {
                    return Err(EFTestRunnerError::Internal(reason));
                }
                Err(EFTestRunnerError::ExpectedExceptionDoesNotMatchReceived(_)) => {
                    return Err(EFTestRunnerError::Internal(InternalError::MainRunnerInternal(
                        "The ExpectedExceptionDoesNotMatchReceived error should only happen when executing Levm, the errors matching is not implemented in Revm"
                            .to_owned(),
                    )));
                }
                Err(EFTestRunnerError::EIP7702ShouldNotBeCreateType) => {
                    return Err(EFTestRunnerError::Internal(InternalError::Custom(
                        "This case should not happen".to_owned(),
                    )));
                }
            }
        }
        ef_test_report.register_fork_result(*fork, ef_test_report_fork);
    }
    Ok(ef_test_report)
}

pub async fn _run_ef_test_tx_revm(
    vector: &TestVector,
    test: &EFTest,
    fork: &Fork,
) -> Result<(), EFTestRunnerError> {
    let (mut state, _block_hash, _store) = load_initial_state(test).await;
    let mut revm = prepare_revm_for_tx(&mut state, vector, test, fork)?;
    let revm_execution_result = revm.transact_commit();
    drop(revm); // Need to drop the state mutable reference.

    _ensure_post_state_revm(revm_execution_result, vector, test, &mut state, fork).await?;

    Ok(())
}

pub async fn _ensure_post_state_revm(
    revm_execution_result: Result<RevmExecutionResult, RevmError<EvmError>>,
    vector: &TestVector,
    test: &EFTest,
    revm_state: &mut EvmState,
    fork: &Fork,
) -> Result<(), EFTestRunnerError> {
    match revm_execution_result {
        Ok(_execution_result) => {
            match test.post.vector_post_value(vector, *fork).expect_exception {
                // Execution result was successful but an exception was expected.
                Some(expected_exception) => {
                    let error_reason = format!("Expected exception: {expected_exception:?}");
                    return Err(EFTestRunnerError::FailedToEnsurePostState(
                        ExecutionReport {
                            result: TxResult::Success,
                            gas_used: 42,
                            gas_refunded: 42,
                            logs: vec![],
                            output: Bytes::new(),
                        },
                        //TODO: This is not a TransactionReport because it is REVM
                        error_reason,
                        HashMap::new(),
                    ));
                }
                // Execution result was successful and no exception was expected.
                None => {
                    let revm_account_updates =
                        backends::revm::REVM::get_state_transitions(revm_state);
                    let pos_state_root = post_state_root(&revm_account_updates, test).await;
                    let expected_post_state_root_hash =
                        test.post.vector_post_value(vector, *fork).hash;
                    if expected_post_state_root_hash != pos_state_root {
                        println!("Post-state root mismatch",);
                        return Err(EFTestRunnerError::FailedToEnsurePostState(
                            ExecutionReport {
                                result: TxResult::Success,
                                gas_used: 42,
                                gas_refunded: 42,
                                logs: vec![],
                                output: Bytes::new(),
                            },
                            //TODO: This is not a TransactionReport because it is REVM
                            "Post-state root mismatch".to_string(),
                            HashMap::new(),
                        ));
                    }
                }
            }
        }
        Err(err) => {
            match test.post.vector_post_value(vector, *fork).expect_exception {
                // Execution result was unsuccessful and an exception was expected.
                // TODO: See if we want to map revm exceptions to expected exceptions, probably not.
                Some(_expected_exception) => {}
                // Execution result was unsuccessful but no exception was expected.
                None => {
                    println!(
                        "Unexpected exception. Name: {}, vector: {:?}, error: {:?}",
                        &test.name, vector, err
                    );
                    return Err(EFTestRunnerError::ExecutionFailedUnexpectedly(
                        ethrex_levm::errors::VMError::AddressAlreadyOccupied,
                        //TODO: Use another kind of error for this.
                    ));
                }
            }
        }
    };
    Ok(())
}<|MERGE_RESOLUTION|>--- conflicted
+++ resolved
@@ -10,11 +10,7 @@
     Address, H256,
 };
 use ethrex_levm::errors::{ExecutionReport, TxResult};
-<<<<<<< HEAD
 use ethrex_storage::error::StoreError;
-=======
-use ethrex_storage::AccountUpdate;
->>>>>>> 3e81f78f
 use ethrex_vm::{
     self,
     backends::{self, revm::db::EvmState},
