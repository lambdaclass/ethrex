use std::collections::HashMap;

use crate::{
    parser::SPECIFIC_IGNORED_TESTS,
    report::{self, format_duration_as_mm_ss, EFTestReport, TestReRunReport},
    types::EFTest,
};
use clap::Parser;
use colored::Colorize;
use ethrex_common::{types::Account, Address};
use ethrex_levm::errors::{ExecutionReport, VMError};
use ethrex_vm::SpecId;
use serde::{Deserialize, Serialize};
use spinoff::{spinners::Dots, Color, Spinner};

pub mod levm_runner;
pub mod revm_runner;

#[derive(Debug, thiserror::Error, Clone, Serialize, Deserialize)]
pub enum EFTestRunnerError {
    #[error("VM initialization failed: {0}")]
    VMInitializationFailed(String),
    #[error("Transaction execution failed when it was not expected to fail: {0}")]
    ExecutionFailedUnexpectedly(VMError),
    #[error("Failed to ensure pre-state: {0}")]
    FailedToEnsurePreState(String),
    #[error("Failed to ensure post-state: {1}")]
    FailedToEnsurePostState(ExecutionReport, String, HashMap<Address, Account>),
    #[error("VM run mismatch: {0}")]
    VMExecutionMismatch(String),
    #[error("Exception does not match the expected: {0}")]
    ExpectedExceptionDoesNotMatchReceived(String),
    #[error("EIP-7702 should not be a create type")]
    EIP7702ShouldNotBeCreateType,
    #[error("This is a bug: {0}")]
    Internal(#[from] InternalError),
}

#[derive(Debug, thiserror::Error, Clone, Serialize, Deserialize)]
pub enum InternalError {
    #[error("First run failed unexpectedly: {0}")]
    FirstRunInternal(String),
    #[error("Re-runner failed unexpectedly: {0}")]
    ReRunInternal(String, TestReRunReport),
    #[error("Main runner failed unexpectedly: {0}")]
    MainRunnerInternal(String),
    #[error("{0}")]
    Custom(String),
}

#[derive(Parser, Debug, Default)]
pub struct EFTestRunnerOptions {
    /// For running tests of specific forks.
    #[arg(
        long,
        value_name = "FORK",
        use_value_delimiter = true,
        default_value = "Merge,Shanghai,Cancun,Prague"
    )]
    pub forks: Option<Vec<SpecId>>,
    /// For running specific .json files
    #[arg(short, long, value_name = "TESTS", use_value_delimiter = true)]
    pub tests: Vec<String>,
    /// For running tests with a specific name
<<<<<<< HEAD
    #[arg(value_name = "SPECIFIC_TESTS", use_value_delimiter = true)]
=======
    #[arg(long, value_name = "SPECIFIC_TESTS", use_value_delimiter = true)]
>>>>>>> 8e9c3c57
    pub specific_tests: Vec<String>,
    /// For running tests only with LEVM without the REVM re-run.
    #[arg(short, long, value_name = "SUMMARY", default_value = "false")]
    pub summary: bool,
    #[arg(long, value_name = "SKIP", use_value_delimiter = true)]
    pub skip: Vec<String>,
    /// For providing more detailed information
    #[arg(long, value_name = "VERBOSE", default_value = "false")]
    pub verbose: bool,
    /// For running tests ONLY with revm
    #[arg(long, value_name = "REVM", default_value = "false")]
    pub revm: bool,
}

pub async fn run_ef_tests(
    ef_tests: Vec<EFTest>,
    opts: &EFTestRunnerOptions,
) -> Result<(), EFTestRunnerError> {
    let mut reports = report::load()?;
    if reports.is_empty() {
        if opts.revm {
            run_with_revm(&mut reports, &ef_tests, opts).await?;
            return Ok(());
        } else {
            run_with_levm(&mut reports, &ef_tests, opts).await?;
        }
    }
    if opts.summary {
        return Ok(());
    }
    re_run_with_revm(&mut reports, &ef_tests, opts).await?;
    write_report(&reports)
}

async fn run_with_levm(
    reports: &mut Vec<EFTestReport>,
    ef_tests: &[EFTest],
    opts: &EFTestRunnerOptions,
) -> Result<(), EFTestRunnerError> {
    let levm_run_time = std::time::Instant::now();

    println!("{}", report::progress(reports, levm_run_time.elapsed()));

    for test in ef_tests.iter() {
        let is_not_specific = !opts.specific_tests.is_empty()
            && !opts
                .specific_tests
                .iter()
                .any(|name| test.name.contains(name));
        let is_ignored = SPECIFIC_IGNORED_TESTS
            .iter()
            .any(|skip| test.name.contains(skip));

        // Skip tests that are not specific (if specific tests were indicated) and ignored ones.
        if is_not_specific || is_ignored {
            continue;
        }
        if opts.verbose {
            println!("Running test: {:?}", test.name);
        }
        let ef_test_report = match levm_runner::run_ef_test(test).await {
            Ok(ef_test_report) => ef_test_report,
            Err(EFTestRunnerError::Internal(err)) => return Err(EFTestRunnerError::Internal(err)),
            non_internal_errors => {
                return Err(EFTestRunnerError::Internal(InternalError::FirstRunInternal(format!(
                    "Non-internal error raised when executing levm. This should not happen: {non_internal_errors:?}",
                ))))
            }
        };
        reports.push(ef_test_report);
        println!("{}", report::progress(reports, levm_run_time.elapsed()));
    }
    println!("{}", report::progress(reports, levm_run_time.elapsed()));

    if opts.summary {
        report::write_summary_for_slack(reports)?;
        report::write_summary_for_github(reports)?;
    }

    println!("{}", "Loading summary...".to_owned());
    println!("{}", report::summary_for_shell(reports));

    Ok(())
}

/// ### Runs all tests with REVM
async fn run_with_revm(
    reports: &mut Vec<EFTestReport>,
    ef_tests: &[EFTest],
    opts: &EFTestRunnerOptions,
) -> Result<(), EFTestRunnerError> {
    let revm_run_time = std::time::Instant::now();
    println!("{}", "Running all tests with REVM...".to_owned());

    for (idx, test) in ef_tests.iter().enumerate() {
        if opts.verbose {
            println!("Running test: {:?}", test.name);
        }
        let total_tests = ef_tests.len();
        println!(
            "{} {}/{total_tests} - {}",
            "Running all tests with REVM".bold(),
            idx + 1,
            format_duration_as_mm_ss(revm_run_time.elapsed())
        );
        let ef_test_report = match revm_runner::_run_ef_test_revm(test).await {
            Ok(ef_test_report) => ef_test_report,
            Err(EFTestRunnerError::Internal(err)) => return Err(EFTestRunnerError::Internal(err)),
            non_internal_errors => {
                return Err(EFTestRunnerError::Internal(InternalError::FirstRunInternal(format!(
                    "Non-internal error raised when executing revm. This should not happen: {non_internal_errors:?}",
                ))))
            }
        };
        reports.push(ef_test_report);
        println!("{}", report::progress(reports, revm_run_time.elapsed()));
    }
    println!(
        "Ran all tests with REVM in {}",
        format_duration_as_mm_ss(revm_run_time.elapsed())
    );
    Ok(())
}

async fn re_run_with_revm(
    reports: &mut [EFTestReport],
    ef_tests: &[EFTest],
    opts: &EFTestRunnerOptions,
) -> Result<(), EFTestRunnerError> {
    let revm_run_time = std::time::Instant::now();
    println!("{}", "Running failed tests with REVM...".to_owned());
    let failed_tests = reports.iter().filter(|report| !report.passed()).count();

    // Iterate only over failed tests
    for (idx, failed_test_report) in reports
        .iter_mut()
        .filter(|report| !report.passed())
        .enumerate()
    {
        if opts.verbose {
            println!("Running test: {:?}", failed_test_report.name);
        }
        println!(
            "{} {}/{failed_tests} - {}",
            "Re-running failed tests with REVM".bold(),
            idx + 1,
            format_duration_as_mm_ss(revm_run_time.elapsed())
        );

        match revm_runner::re_run_failed_ef_test(
            ef_tests
                .iter()
                .find(|test|  {
                    let hash = test
                        ._info
                        .generated_test_hash
                        .or(test._info.hash)
                        .unwrap_or_default();

                    let failed_hash = failed_test_report.test_hash;

                    hash == failed_hash && test.name == failed_test_report.name
                })
                .unwrap(),
            failed_test_report,
        ).await {
            Ok(re_run_report) => {
                failed_test_report.register_re_run_report(re_run_report.clone());
            }
            Err(EFTestRunnerError::Internal(InternalError::ReRunInternal(reason, re_run_report))) => {
                write_report(reports)?;
                cache_re_run(reports)?;
                return Err(EFTestRunnerError::Internal(InternalError::ReRunInternal(
                    reason,
                    re_run_report,
                )))
            },
            non_re_run_internal_errors => {
                return Err(EFTestRunnerError::Internal(InternalError::MainRunnerInternal(format!(
                    "Non-internal error raised when executing revm. This should not happen: {non_re_run_internal_errors:?}"
                ))))
            }
        }
    }
    println!(
        "Re-ran failed tests with REVM in {}",
        format_duration_as_mm_ss(revm_run_time.elapsed())
    );
    Ok(())
}

fn write_report(reports: &[EFTestReport]) -> Result<(), EFTestRunnerError> {
    let mut report_spinner = Spinner::new(Dots, "Loading report...".to_owned(), Color::Cyan);
    let report_file_path = report::write(reports)?;
    report_spinner.success(&format!("Report written to file {report_file_path:?}").bold());
    Ok(())
}

fn cache_re_run(reports: &[EFTestReport]) -> Result<(), EFTestRunnerError> {
    let mut cache_spinner = Spinner::new(Dots, "Caching re-run...".to_owned(), Color::Cyan);
    let cache_file_path = report::cache(reports)?;
    cache_spinner.success(&format!("Re-run cached to file {cache_file_path:?}").bold());
    Ok(())
}<|MERGE_RESOLUTION|>--- conflicted
+++ resolved
@@ -62,11 +62,7 @@
     #[arg(short, long, value_name = "TESTS", use_value_delimiter = true)]
     pub tests: Vec<String>,
     /// For running tests with a specific name
-<<<<<<< HEAD
-    #[arg(value_name = "SPECIFIC_TESTS", use_value_delimiter = true)]
-=======
     #[arg(long, value_name = "SPECIFIC_TESTS", use_value_delimiter = true)]
->>>>>>> 8e9c3c57
     pub specific_tests: Vec<String>,
     /// For running tests only with LEVM without the REVM re-run.
     #[arg(short, long, value_name = "SUMMARY", default_value = "false")]
