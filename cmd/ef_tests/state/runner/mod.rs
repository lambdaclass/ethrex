--- conflicted
+++ resolved
@@ -35,13 +35,10 @@
     EIP7702ShouldNotBeCreateType,
     #[error("This is a bug: {0}")]
     Internal(#[from] InternalError),
-<<<<<<< HEAD
     #[error("Failed to revert levm state after transaction error: {0}")]
     FailedToRevertLEVMState(String),
-=======
     #[error("Tests failed")]
     TestsFailed,
->>>>>>> 939e95ff
 }
 
 #[derive(Debug, thiserror::Error, Clone, Serialize, Deserialize)]
