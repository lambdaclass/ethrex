use std::path::PathBuf;

use crate::runner_v2::{
    error::RunnerError,
    types::{Test, Tests},
};

use clap::Parser;

/// Command line flags for runner execution.
#[derive(Parser, Debug)]
pub struct RunnerOptions {
<<<<<<< HEAD
    /// For running tests in a specific path (could be either a directory or a .json)
    #[arg(
        short,
        long,
        value_name = "PATH",
        value_delimiter = ',',
        default_value = "./vectors"
    )]
    pub path: String,
=======
    /// For running tests in a specific file (could be either a directory or a .json)
    #[arg(short, long, value_name = "PATH", default_value = "./vectors")]
    pub path: PathBuf,
>>>>>>> 27647725
    /// For running tests in specific .json files. If this is not empty, "path" flag will be ignored.
    #[arg(short, long, value_name = "JSON_FILES", value_delimiter = ',')]
    pub json_files: Vec<PathBuf>,
    /// For skipping certain .json files
    #[arg(long, value_name = "SKIP_FILES", value_delimiter = ',')]
    pub skip_files: Vec<PathBuf>,
}

const IGNORED_TESTS: [&str; 12] = [
    "static_Call50000_sha256.json", // Skip because it takes longer to run than some tests, but not a huge deal.
    "CALLBlake2f_MaxRounds.json",   // Skip because it takes extremely long to run, but passes.
    "ValueOverflow.json",           // Skip because it tries to deserialize number > U256::MAX
    "ValueOverflowParis.json",      // Skip because it tries to deserialize number > U256::MAX
    "loopMul.json",                 // Skip because it takes too long to run
    "dynamicAccountOverwriteEmpty_Paris.json", // Skip because it fails on REVM
    "RevertInCreateInInitCreate2Paris.json", // Skip because it fails on REVM. See https://github.com/lambdaclass/ethrex/issues/1555
    "RevertInCreateInInit_Paris.json", // Skip because it fails on REVM. See https://github.com/lambdaclass/ethrex/issues/1555
    "create2collisionStorageParis.json", // Skip because it fails on REVM
    "InitCollisionParis.json",         // Skip because it fails on REVM
    "InitCollision.json",              // Skip because it fails on REVM
    "contract_create.json", // Skip for now as it requires special transaction type handling
];

/// Parse a `.json` file of tests into a Vec<Test>.
pub fn parse_file(path: &PathBuf, log_parse_file: bool) -> Result<Vec<Test>, RunnerError> {
    if log_parse_file {
        println!("Parsing file: {:?}", path);
    }
    let test_file = std::fs::File::open(path.clone()).unwrap();
    let mut tests: Tests = serde_json::from_reader(test_file).unwrap();
    for test in tests.0.iter_mut() {
        test.path = path.clone();
    }
    Ok(tests.0)
}

/// Parse a directory of tests into a Vec<Test>.
pub fn parse_dir(
    path: &PathBuf,
    skipped_files: &Vec<PathBuf>,
    only_files: &Vec<PathBuf>,
    log_parse_dir: bool,
    log_parse_file: bool,
) -> Result<Vec<Test>, RunnerError> {
    if log_parse_dir {
        println!("Parsing test directory: {:?}", path);
    }
    let mut tests = Vec::new();
    let dir_entries = std::fs::read_dir(path.clone()).unwrap().flatten();

    // For each entry in the directory check if it is a .json file or a directory as well.
    for entry in dir_entries {
        // Check entry type
        let entry_type = entry.file_type().unwrap();
        if entry_type.is_dir() {
            let dir_tests = parse_dir(
                &entry.path(),
                skipped_files,
                only_files,
                log_parse_dir,
                log_parse_file,
            )?;
            tests.push(dir_tests);
        } else {
<<<<<<< HEAD
            // Verify it is a `.json` file, ignore files with different extensions.
            let is_json_file = entry.path().extension().is_some_and(|ext| ext == "json");
            // Verify it is not supposed to be ignored.
            let is_not_skipped = !skipped.contains(&String::from(
                entry.path().file_name().unwrap().to_str().unwrap(),
            ));
            // Parse if it meets requirements.
=======
            let file_name = PathBuf::from(entry.file_name().as_os_str());
            let is_json_file = entry.path().extension().is_some_and(|ext| ext == "json");
            let is_not_skipped = !skipped_files.contains(&file_name);
            // If only certain files were supposed to be parsed make sure this file is among them.
            if !only_files.is_empty() && !only_files.contains(&file_name) {
                continue;
            }

>>>>>>> 27647725
            if is_json_file && is_not_skipped {
                let file_tests = parse_file(&entry.path(), log_parse_file)?;
                tests.push(file_tests);
            }
        }
    }
    // Up to this point the parsing of every .json file has given a Vec<Test> as a result, so we have to concat
    // to obtain a single Vec<Test> from the Vec<Vec<Test>>.
    Ok(tests.concat())
}

/// Initiates the parser with the corresponding option flags.
pub fn parse_tests(options: &mut RunnerOptions) -> Result<Vec<Test>, RunnerError> {
    let mut tests = Vec::new();
<<<<<<< HEAD
    let mut skipped: Vec<String> = IGNORED_TESTS.iter().map(|test| test.to_string()).collect();
    // Append always ignored tests with user's desired ignored tests.
=======
    let mut skipped: Vec<PathBuf> = IGNORED_TESTS.iter().map(PathBuf::from).collect();
>>>>>>> 27647725
    skipped.append(&mut options.skip_files);

    // If the user selected specific `.json` files to be executed, parse only those files.
    if !options.json_files.is_empty() {
<<<<<<< HEAD
        for file in &options.json_files {
            if skipped.contains(file) {
                continue;
            }
            let file_tests = parse_file(file)?;
            tests.push(file_tests);
        }
    }
    // If no files were specified, use the path set in the `path` field as the starting
    // point. When user sets nothing it will be the "./vectors" directory by default. 
    else if options.path.ends_with(".json") {
        let file_tests = parse_file(&options.path)?;
=======
        let file_tests = parse_dir(&options.path, &skipped, &options.json_files, false, true)?;
        tests.push(file_tests);
    } else if options.path.ends_with(".json") {
        let file_tests = parse_file(&options.path, true)?;
>>>>>>> 27647725
        tests.push(file_tests);
    } else {
        let dir_tests = parse_dir(&options.path, &skipped, &Vec::new(), true, false)?;
        tests.push(dir_tests);
    }
    Ok(tests.concat())
}<|MERGE_RESOLUTION|>--- conflicted
+++ resolved
@@ -10,21 +10,9 @@
 /// Command line flags for runner execution.
 #[derive(Parser, Debug)]
 pub struct RunnerOptions {
-<<<<<<< HEAD
-    /// For running tests in a specific path (could be either a directory or a .json)
-    #[arg(
-        short,
-        long,
-        value_name = "PATH",
-        value_delimiter = ',',
-        default_value = "./vectors"
-    )]
-    pub path: String,
-=======
     /// For running tests in a specific file (could be either a directory or a .json)
     #[arg(short, long, value_name = "PATH", default_value = "./vectors")]
     pub path: PathBuf,
->>>>>>> 27647725
     /// For running tests in specific .json files. If this is not empty, "path" flag will be ignored.
     #[arg(short, long, value_name = "JSON_FILES", value_delimiter = ',')]
     pub json_files: Vec<PathBuf>,
@@ -89,15 +77,6 @@
             )?;
             tests.push(dir_tests);
         } else {
-<<<<<<< HEAD
-            // Verify it is a `.json` file, ignore files with different extensions.
-            let is_json_file = entry.path().extension().is_some_and(|ext| ext == "json");
-            // Verify it is not supposed to be ignored.
-            let is_not_skipped = !skipped.contains(&String::from(
-                entry.path().file_name().unwrap().to_str().unwrap(),
-            ));
-            // Parse if it meets requirements.
-=======
             let file_name = PathBuf::from(entry.file_name().as_os_str());
             let is_json_file = entry.path().extension().is_some_and(|ext| ext == "json");
             let is_not_skipped = !skipped_files.contains(&file_name);
@@ -106,7 +85,6 @@
                 continue;
             }
 
->>>>>>> 27647725
             if is_json_file && is_not_skipped {
                 let file_tests = parse_file(&entry.path(), log_parse_file)?;
                 tests.push(file_tests);
@@ -121,35 +99,15 @@
 /// Initiates the parser with the corresponding option flags.
 pub fn parse_tests(options: &mut RunnerOptions) -> Result<Vec<Test>, RunnerError> {
     let mut tests = Vec::new();
-<<<<<<< HEAD
-    let mut skipped: Vec<String> = IGNORED_TESTS.iter().map(|test| test.to_string()).collect();
-    // Append always ignored tests with user's desired ignored tests.
-=======
     let mut skipped: Vec<PathBuf> = IGNORED_TESTS.iter().map(PathBuf::from).collect();
->>>>>>> 27647725
     skipped.append(&mut options.skip_files);
 
-    // If the user selected specific `.json` files to be executed, parse only those files.
+    // If the user selected specific `.json` files to be executed, parse only those files from the starting `path``.
     if !options.json_files.is_empty() {
-<<<<<<< HEAD
-        for file in &options.json_files {
-            if skipped.contains(file) {
-                continue;
-            }
-            let file_tests = parse_file(file)?;
-            tests.push(file_tests);
-        }
-    }
-    // If no files were specified, use the path set in the `path` field as the starting
-    // point. When user sets nothing it will be the "./vectors" directory by default. 
-    else if options.path.ends_with(".json") {
-        let file_tests = parse_file(&options.path)?;
-=======
         let file_tests = parse_dir(&options.path, &skipped, &options.json_files, false, true)?;
         tests.push(file_tests);
     } else if options.path.ends_with(".json") {
         let file_tests = parse_file(&options.path, true)?;
->>>>>>> 27647725
         tests.push(file_tests);
     } else {
         let dir_tests = parse_dir(&options.path, &skipped, &Vec::new(), true, false)?;
