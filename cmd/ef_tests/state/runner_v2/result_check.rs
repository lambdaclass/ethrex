use std::collections::HashMap;

use bytes::Bytes;
use ethrex_common::{
    Address, U256,
    types::{Account, AccountInfo, AccountUpdate, Genesis},
};
use ethrex_levm::{
    db::gen_db::GeneralizedDatabase,
    errors::{ExecutionReport, TxValidationError, VMError},
    vm::VM,
};
use ethrex_rlp::encode::RLPEncode;
use ethrex_storage::Store;
use ethrex_vm::backends;
use keccak_hash::{H256, keccak};

use crate::runner_v2::{
    error::RunnerError,
    types::{AccountState, TestCase, TransactionExpectedException},
};

<<<<<<< HEAD
pub struct PostCheckResult {
    pub passed: bool,
    pub root_dif: Option<(H256, H256)>,
    pub accounts_diff: Option<Vec<AccountMismatch>>,
    pub logs_diff: Option<(H256, H256)>,
    pub exception_diff: Option<(Vec<TransactionExpectedException>, Option<VMError>)>,
}
impl Default for PostCheckResult {
    fn default() -> Self {
        Self {
            passed: true,
            root_dif: None,
            accounts_diff: None,
            logs_diff: None,
            exception_diff: None,
        }
    }
}
#[derive(Debug, Clone)]
pub struct AccountMismatch {
    pub address: Address,
    pub expected_balance: U256,
    pub actual_balance: U256,
    pub expected_nonce: u64,
    pub actual_nonce: u64,
    pub expected_code: Bytes,
    pub actual_code: Bytes,
    pub expected_storage: HashMap<U256, U256>,
    pub actual_storage: HashMap<H256, U256>,
=======
/// Creates a basic `.txt` report that informs the result of executing each test (if it passed or failed).
pub fn create_report(
    res: Result<(), RunnerError>,
    test_case: &TestCase,
    test: &Test,
) -> Result<(), RunnerError> {
    let report_path = PathBuf::from("./runner_v2/runner_report.txt");
    let mut report = OpenOptions::new()
        .append(true)
        .create(true)
        .open(report_path)
        .unwrap();
    let content = if res.is_ok() {
        format!(
            "Test checks succeded for test: {:?}, with fork {:?},  in path: {:?}.\n",
            test.name, test_case.fork, test.path
        )
    } else {
        format!(
            "Test checks failed for test: {:?}, with fork: {:?},  in path: {:?}.\n",
            test.name, test_case.fork, test.path,
        )
    };
    let _ = report.write_all(content.as_bytes());

    Ok(())
>>>>>>> 50c12ab1
}

/// Verify if the test has reached the expected results: if an exception was expected, check it was the corresponding
/// exception. If no exception was expected verify the result root.
pub async fn check_test_case_results(
    vm: &mut VM<'_>,
    initial_block_hash: H256,
    store: Store,
    test_case: &TestCase,
    execution_result: Result<ExecutionReport, VMError>,
    genesis: Genesis,
) -> Result<PostCheckResult, RunnerError> {
    let mut checks_result = PostCheckResult::default();

    if test_case.expects_exception() {
        // Verify in case an exception was expected.
        check_exception(
            test_case.post.expected_exceptions.clone().unwrap(),
            execution_result,
            &mut checks_result,
        );
        Ok(checks_result)
    } else {
        // Verify hashed logs.
        check_logs(
            test_case,
            &execution_result.clone().unwrap(),
            &mut checks_result,
        );

        // Verify accounts' post state.
        check_accounts_state(vm.db, test_case, &mut checks_result, genesis);

        // Verify expected root hash.
        check_root(vm, initial_block_hash, store, test_case, &mut checks_result).await?;

        Ok(checks_result)
    }
}

/// Verifies that the root of the state after executing the tests is the one expected
/// (the one that appears in the `.json` file).
pub async fn check_root(
    vm: &mut VM<'_>,
    initial_block_hash: H256,
    store: Store,
    test_case: &TestCase,
    check_result: &mut PostCheckResult,
) -> Result<(), RunnerError> {
    let account_updates = backends::levm::LEVM::get_state_transitions(vm.db)
        .map_err(|e| RunnerError::FailedToGetAccountsUpdates(e.to_string()))?;
    let post_state_root = post_state_root(&account_updates, initial_block_hash, store).await;
    if post_state_root != test_case.post.hash {
        check_result.passed = false;
        check_result.root_dif = Some((test_case.post.hash, post_state_root));
    }
    Ok(())
}

/// Calculates the post state root applying the changes (the account updates) that are a
/// result of running the transaction to the storage.
pub async fn post_state_root(
    account_updates: &[AccountUpdate],
    initial_block_hash: H256,
    store: Store,
) -> H256 {
    let ret_account_updates_batch = store
        .apply_account_updates_batch(initial_block_hash, account_updates)
        .await
        .unwrap()
        .unwrap();
    ret_account_updates_batch.state_trie_hash
}

/// Used when the test case expected an exception. Verifies first if it, indeed, failed
/// and if it did if it failed with the corresponding error.
pub fn check_exception(
    expected_exceptions: Vec<TransactionExpectedException>,
    execution_result: Result<ExecutionReport, VMError>,
    check_result: &mut PostCheckResult,
) {
    if execution_result.is_err() {
        let execution_err = execution_result.err().unwrap();
        if !exception_matches_expected(expected_exceptions.clone(), execution_err.clone()) {
            check_result.exception_diff = Some((expected_exceptions, Some(execution_err)));
            check_result.passed = false;
        }
    } else {
        check_result.exception_diff = Some((expected_exceptions, None));
        check_result.passed = false;
    }
}

/// Verifies whether a transaction execution error is contained in a vector of
/// expected exceptions.
fn exception_matches_expected(
    expected_exceptions: Vec<TransactionExpectedException>,
    returned_error: VMError,
) -> bool {
    expected_exceptions.iter().any(|exception| {
        matches!(
            (exception, &returned_error),
            (
                TransactionExpectedException::IntrinsicGasTooLow,
                VMError::TxValidation(TxValidationError::IntrinsicGasTooLow)
            ) | (
                TransactionExpectedException::InsufficientAccountFunds,
                VMError::TxValidation(TxValidationError::InsufficientAccountFunds)
            ) | (
                TransactionExpectedException::PriorityGreaterThanMaxFeePerGas,
                VMError::TxValidation(TxValidationError::PriorityGreaterThanMaxFeePerGas {
                    priority_fee: _,
                    max_fee_per_gas: _
                })
            ) | (
                TransactionExpectedException::GasLimitPriceProductOverflow,
                VMError::TxValidation(TxValidationError::GasLimitPriceProductOverflow)
            ) | (
                TransactionExpectedException::SenderNotEoa,
                VMError::TxValidation(TxValidationError::SenderNotEOA(_))
            ) | (
                TransactionExpectedException::InsufficientMaxFeePerGas,
                VMError::TxValidation(TxValidationError::InsufficientMaxFeePerGas)
            ) | (
                TransactionExpectedException::NonceIsMax,
                VMError::TxValidation(TxValidationError::NonceIsMax)
            ) | (
                TransactionExpectedException::GasAllowanceExceeded,
                VMError::TxValidation(TxValidationError::GasAllowanceExceeded {
                    block_gas_limit: _,
                    tx_gas_limit: _
                })
            ) | (
                TransactionExpectedException::Type3TxPreFork,
                VMError::TxValidation(TxValidationError::Type3TxPreFork)
            ) | (
                TransactionExpectedException::Type3TxBlobCountExceeded,
                VMError::TxValidation(TxValidationError::Type3TxBlobCountExceeded {
                    max_blob_count: _,
                    actual_blob_count: _
                })
            ) | (
                TransactionExpectedException::Type3TxZeroBlobs,
                VMError::TxValidation(TxValidationError::Type3TxZeroBlobs)
            ) | (
                TransactionExpectedException::Type3TxContractCreation,
                VMError::TxValidation(TxValidationError::Type3TxContractCreation)
            ) | (
                TransactionExpectedException::Type3TxInvalidBlobVersionedHash,
                VMError::TxValidation(TxValidationError::Type3TxInvalidBlobVersionedHash)
            ) | (
                TransactionExpectedException::InsufficientMaxFeePerBlobGas,
                VMError::TxValidation(TxValidationError::InsufficientMaxFeePerBlobGas {
                    base_fee_per_blob_gas: _,
                    tx_max_fee_per_blob_gas: _
                })
            ) | (
                TransactionExpectedException::InitcodeSizeExceeded,
                VMError::TxValidation(TxValidationError::InitcodeSizeExceeded {
                    max_size: _,
                    actual_size: _
                })
            ) | (
                TransactionExpectedException::Type4TxContractCreation,
                VMError::TxValidation(TxValidationError::Type4TxContractCreation)
            ) | (
                TransactionExpectedException::Other,
                VMError::TxValidation(_) //TODO: Decide whether to support more specific errors, I think this is enough.
            )
        )
    })
}

pub fn check_logs(
    test_case: &TestCase,
    execution_report: &ExecutionReport,
    checks_result: &mut PostCheckResult,
) {
    let mut encoded_logs = Vec::new();
    execution_report.logs.encode(&mut encoded_logs);
    let hashed_logs = keccak(encoded_logs);
    if test_case.post.logs != hashed_logs {
        checks_result.passed = false;
        checks_result.logs_diff = Some((test_case.post.logs, hashed_logs));
    }
}

pub fn check_accounts_state(
    db: &mut GeneralizedDatabase,
    test_case: &TestCase,
    check_result: &mut PostCheckResult,
    genesis: Genesis,
) {
    // In this case, the test in the .json file does not have post account details to verify.
    if test_case.post.state.is_none() {
        return;
    }

    let mut accounts_diff: Vec<AccountMismatch> = Vec::new();
    let expected_accounts_state = test_case.post.state.clone().unwrap();

    // For every account in the test case expected post state, compare it to the actual state.
    for (addr, expected_account) in expected_accounts_state {
        let acc_genesis_state = genesis.alloc.get(&addr);
        // First we check if the address appears in the `current_accounts_state`, which stores accounts modified by the tx.
        let account: &mut Account = if let Some(account) = db.current_accounts_state.get_mut(&addr)
        {
            if account.storage.is_empty() && acc_genesis_state.is_some() {
                account.storage = acc_genesis_state
                    .unwrap()
                    .storage
                    .iter()
                    .map(|(k, v)| (H256::from(k.to_big_endian()), *v))
                    .collect();
            }
            account
        } else {
            // Else, we take its info from the Genesis state, assuming it has not changed.
            if let Some(account) = acc_genesis_state {
                &mut Into::<Account>::into(account.clone())
            } else {
                // If we can't find it in any of the previous mappings, we provide a default account that will not pass
                // the comparisons checks.
                &mut Account::default()
            }
        };

        // We verify if the account matches the expected post state.
        let account_mismatch = verify_matching_accounts(addr, &account, &expected_account);
        if account_mismatch.is_some() {
            accounts_diff.push(account_mismatch.unwrap());
        }
    }

    if !accounts_diff.is_empty() {
        check_result.passed = false;
        check_result.accounts_diff = Some(accounts_diff);
    }
}

fn verify_matching_accounts(
    addr: Address,
    actual_account: &Account,
    expected_account: &AccountState,
) -> Option<AccountMismatch> {
    let code_matches = actual_account.code == expected_account.code;
    let balance_matches = actual_account.info.balance == expected_account.balance;
    let nonce_matches = actual_account.info.nonce == expected_account.nonce;
    let mut storage_matches = true;

    for (storage_key, content) in &expected_account.storage {
        let key = &H256::from(storage_key.to_big_endian());
        if actual_account.storage.contains_key(key) {
            if actual_account.storage.get(key).unwrap() != content {
                storage_matches = false;
            }
        } else {
            storage_matches = false;
        }
    }

    if !(code_matches && balance_matches && nonce_matches && storage_matches) {
        let account_mismatch = AccountMismatch {
            address: addr,
            expected_balance: expected_account.balance,
            actual_balance: actual_account.info.balance,
            expected_nonce: expected_account.nonce,
            actual_nonce: actual_account.info.nonce,
            expected_code: expected_account.code.clone(),
            actual_code: actual_account.code.clone(),
            expected_storage: expected_account.storage.clone(),
            actual_storage: actual_account.storage.clone(),
        };
        return Some(account_mismatch);
    }
    return None;
}<|MERGE_RESOLUTION|>--- conflicted
+++ resolved
@@ -3,7 +3,7 @@
 use bytes::Bytes;
 use ethrex_common::{
     Address, U256,
-    types::{Account, AccountInfo, AccountUpdate, Genesis},
+    types::{Account, AccountUpdate, Genesis},
 };
 use ethrex_levm::{
     db::gen_db::GeneralizedDatabase,
@@ -20,7 +20,6 @@
     types::{AccountState, TestCase, TransactionExpectedException},
 };
 
-<<<<<<< HEAD
 pub struct PostCheckResult {
     pub passed: bool,
     pub root_dif: Option<(H256, H256)>,
@@ -50,34 +49,6 @@
     pub actual_code: Bytes,
     pub expected_storage: HashMap<U256, U256>,
     pub actual_storage: HashMap<H256, U256>,
-=======
-/// Creates a basic `.txt` report that informs the result of executing each test (if it passed or failed).
-pub fn create_report(
-    res: Result<(), RunnerError>,
-    test_case: &TestCase,
-    test: &Test,
-) -> Result<(), RunnerError> {
-    let report_path = PathBuf::from("./runner_v2/runner_report.txt");
-    let mut report = OpenOptions::new()
-        .append(true)
-        .create(true)
-        .open(report_path)
-        .unwrap();
-    let content = if res.is_ok() {
-        format!(
-            "Test checks succeded for test: {:?}, with fork {:?},  in path: {:?}.\n",
-            test.name, test_case.fork, test.path
-        )
-    } else {
-        format!(
-            "Test checks failed for test: {:?}, with fork: {:?},  in path: {:?}.\n",
-            test.name, test_case.fork, test.path,
-        )
-    };
-    let _ = report.write_all(content.as_bytes());
-
-    Ok(())
->>>>>>> 50c12ab1
 }
 
 /// Verify if the test has reached the expected results: if an exception was expected, check it was the corresponding
@@ -101,18 +72,20 @@
         );
         Ok(checks_result)
     } else {
-        // Verify hashed logs.
-        check_logs(
-            test_case,
-            &execution_result.clone().unwrap(),
-            &mut checks_result,
-        );
-
-        // Verify accounts' post state.
-        check_accounts_state(vm.db, test_case, &mut checks_result, genesis);
-
         // Verify expected root hash.
         check_root(vm, initial_block_hash, store, test_case, &mut checks_result).await?;
+        // We only compare the other fields if there is a root mismatch, otherwise, test has passed.
+        if !checks_result.passed {
+            // Verify hashed logs.
+            check_logs(
+                test_case,
+                &execution_result.clone().unwrap(),
+                &mut checks_result,
+            );
+
+            // Verify accounts' post state.
+            check_accounts_state(&mut vm.db.clone(), test_case, &mut checks_result, genesis);
+        }
 
         Ok(checks_result)
     }
@@ -127,7 +100,7 @@
     test_case: &TestCase,
     check_result: &mut PostCheckResult,
 ) -> Result<(), RunnerError> {
-    let account_updates = backends::levm::LEVM::get_state_transitions(vm.db)
+    let account_updates = backends::levm::LEVM::get_state_transitions(&mut vm.db.clone())
         .map_err(|e| RunnerError::FailedToGetAccountsUpdates(e.to_string()))?;
     let post_state_root = post_state_root(&account_updates, initial_block_hash, store).await;
     if post_state_root != test_case.post.hash {
