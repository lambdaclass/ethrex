--- conflicted
+++ resolved
@@ -59,7 +59,6 @@
     store: Store,
     test_case: &TestCase,
     execution_result: Result<ExecutionReport, VMError>,
-<<<<<<< HEAD
 ) -> Result<PostCheckResult, RunnerError> {
     let mut checks_result = PostCheckResult::default();
 
@@ -71,11 +70,6 @@
             &mut checks_result,
         );
         Ok(checks_result)
-=======
-) -> Result<(), RunnerError> {
-    if let Some(expected_exceptions) = test_case.post.expected_exception.clone() {
-        check_exception(expected_exceptions, execution_result)?;
->>>>>>> aa1431b5
     } else {
         // Verify hashed logs.
         check_logs(
@@ -124,25 +118,17 @@
 pub fn check_exception(
     expected_exceptions: Vec<TransactionExpectedException>,
     execution_result: Result<ExecutionReport, VMError>,
-<<<<<<< HEAD
     check_result: &mut PostCheckResult,
 ) {
     if execution_result.is_err() {
         let execution_err = execution_result.err().unwrap();
-        if !exception_is_expected(expected_exceptions.clone(), execution_err.clone()) {
+        if !exception_matches_expected(expected_exceptions.clone(), execution_err.clone()) {
             check_result.exception_diff = Some((expected_exceptions, Some(execution_err)));
             check_result.passed = false;
         }
     } else {
         check_result.exception_diff = Some((expected_exceptions, None));
         check_result.passed = false;
-=======
-) -> Result<(), RunnerError> {
-    if execution_result.is_ok() {
-        return Err(RunnerError::TxSucceededAndExceptionWasExpected);
-    } else if !exception_matches_expected(expected_exceptions, execution_result.err().unwrap()) {
-        return Err(RunnerError::DifferentExceptionWasExpected);
->>>>>>> aa1431b5
     }
 }
 
