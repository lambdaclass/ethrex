--- conflicted
+++ resolved
@@ -1,29 +1,7 @@
-<<<<<<< HEAD
-use std::path::PathBuf;
-
-#[derive(Debug, Clone)]
+#[derive(Debug)]
 pub enum RunnerError {
     FailedToGetAccountsUpdates(String),
-    CurrentBaseFeeMissing,
-    MaxPriorityFeePerGasMissing,
-    MaxFeePerGasMissing,
+    VMExecutionError(String),
     EIP7702ShouldNotBeCreateType,
-    FailedToReadDirectory(PathBuf, String),
-    FailedToConvertPath,
-    FailedToGetFileType(String),
-    FailedToParseTestFile(PathBuf, String),
-    FailedToOpenFile(String),
-    FailedToWriteReport(String),
-    FailedToCreateReportFile(String),
-=======
-#[derive(Debug)]
-pub enum RunnerError {
-    RootMismatch,
-    FailedToGetAccountsUpdates,
-    VMExecutionError(String),
-    TxSucceededAndExceptionWasExpected,
-    DifferentExceptionWasExpected,
-    EIP7702ShouldNotBeCreateType,
->>>>>>> 50c12ab1
     FailedToGetIndexValue(String),
-}+}
