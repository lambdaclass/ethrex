--- conflicted
+++ resolved
@@ -4,12 +4,8 @@
 
 #[tokio::main]
 pub async fn main() -> Result<(), RunnerError> {
-<<<<<<< HEAD
-    let test_path = "./vectors/";
-=======
     let args: Vec<String> = env::args().collect();
     let path = &args[1];
->>>>>>> aa1431b5
     println!("Parsing test files...");
     let tests = parse_dir(path.into())?;
     println!("Finalized parsing. Executing tests...");
