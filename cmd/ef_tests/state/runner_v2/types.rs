use crate::runner_v2::{
    deserialize::{
        deserialize_access_lists, deserialize_authorization_lists,
        deserialize_ef_post_value_indexes, deserialize_post,
        deserialize_transaction_expected_exception,
    },
    error::RunnerError,
};

use ::bytes::Bytes;
use ethrex_common::serde_utils::{bytes, u64, u256};
use ethrex_common::{
    Address, H256, U256,
    serde_utils::{
        bytes::{deserialize as deserialize_bytes, vec::deserialize as deserialize_bytes_vec},
        h256::vec::deser_opt_vec as deserialize_h256_vec_option,
        u64::hex_str::{deser_u64_vec as deserialize_u64_vec, deserialize as deserialize_u64},
        u256::{
            deser_hex_str as deserialize_u256, deser_hex_str_opt as deserialize_option_u256,
            hashmap::deserialize as deserialize_u256_hashmap,
            vec::deserialize as deserialize_u256_vec,
        },
    },
    types::{AuthorizationTuple, Fork, Genesis, GenesisAccount, TxKind},
};

use serde::Deserialize;
use serde_json::Value;
use std::collections::{BTreeMap, HashMap};

const DEFAULT_FORKS: [&str; 4] = ["Merge", "Shanghai", "Cancun", "Prague"];

/// `Tests` structure is the result of parsing a whole `.json` file from the EF tests. This file includes at
/// least one general test enviroment and different test cases inside each enviroment.
#[derive(Debug)]
pub struct Tests(pub Vec<Test>);

impl<'de> Deserialize<'de> for Tests {
    fn deserialize<D>(deserializer: D) -> Result<Self, D::Error>
    where
        D: serde::Deserializer<'de>,
    {
        // A single .json file can contain more than one Test.
        let mut ef_tests = Vec::new();
        // This will get a HashMap where the first String key is the name of the test in the file
        // and the String key in the inner HashMap represents the name of a particular field inside
        // the test.
        let test_file: HashMap<String, HashMap<String, serde_json::Value>> =
            HashMap::deserialize(deserializer)?;

        // Every test object that appears (marked with a String key, its name) will end up represented
        // by a `Test`.
        for test_name in test_file.keys() {
            let test_data = test_file
                .get(test_name)
                .ok_or(serde::de::Error::missing_field("test data value"))?;

            // Obtain the value of the `transaction` field in the JSON.
            let tx_field = test_data
                .get("transaction")
                .ok_or(serde::de::Error::missing_field("transaction"))?
                .clone();
            // Parse the field value as a `RawTransaction`.
            let raw_tx: RawTransaction = serde_json::from_value(tx_field).map_err(|err| {
                serde::de::Error::custom(format!(
                    "Failed to deserialize `transaction` field in test {}. Serde error: {}",
                    test_name, err
                ))
            })?;
            // Obtain the value of the `post` field in the JSON.
            let post_field = test_data
                .get("post")
                .ok_or(serde::de::Error::missing_field("post"))?
                .clone();
            // Parse the field value as a `RawPost`.
            let post: RawPost = serde_json::from_value(post_field).map_err(|err| {
                serde::de::Error::custom(format!(
                    "Failed to deserialize `post` field in test {}. Serde error: {}",
                    test_name, err
                ))
            })?;

            let mut test_cases: Vec<TestCase> = Vec::new();
            // For every pair <fork, test_transaction> included in this test create a `TestCase`.
            // One fork can be used to execute more than one transaction, that will be given by the
            // different combinations of data, value and gas limit.
            for fork in post.forks.keys() {
                if !DEFAULT_FORKS.contains(&(*fork).into()) {
                    continue;
                }
                let fork_test_cases = post.forks.get(fork).ok_or(serde::de::Error::custom(
                    "Failed to find fork in test post value",
                ))?;
                for case in fork_test_cases {
                    let test_case = Self::build_test_case(&raw_tx, fork, case)
                        .map_err(|e| serde::de::Error::custom(format!("{:?}", e)))?;
                    test_cases.push(test_case);
                }
            }
            // After we have obtained all the possible combinations of <fork, transaction> into test cases,
            // a `Test` is created, that includes the shared enviroment and all of the test cases that will be
            // executed under the same pre-conditions.
            let test = Self::build_test(test_name, test_data, test_cases)
                .map_err(|err| serde::de::Error::custom(err.to_string()))?;
            ef_tests.push(test);
        }
        Ok(Self(ef_tests))
    }
}

impl Tests {
    fn build_test(
        test_name: &str,
        test_data: &HashMap<String, Value>,
        test_cases: Vec<TestCase>,
    ) -> Result<Test, serde_json::Error> {
        // Obtain the value of the `info` field in the JSON.
        let info_field = test_data
            .get("_info")
            .ok_or(serde::de::Error::missing_field("_info"))?;
        // Parse the field value as `Info`.
        let test_info = serde_json::from_value(info_field.clone()).map_err(|err| {
            serde::de::Error::custom(format!(
                "Failed to deserialize `info` field in test {}. Serde error: {}",
                test_name, err
            ))
        })?;
        // Obtain the value of the `env` field in the JSON.
        let env_field = test_data
            .get("env")
            .ok_or(serde::de::Error::missing_field("env"))?;
        // Parse the field value as `Env`.
        let test_env = serde_json::from_value(env_field.clone()).map_err(|err| {
            serde::de::Error::custom(format!(
                "Failed to deserialize `env` field in test {}. Serde error: {}",
                test_name, err
            ))
        })?;
        // Obtain the value of the `pre` field in the JSON.
        let pre_field = test_data
            .get("pre")
            .ok_or(serde::de::Error::missing_field("pre"))?;
        // Parse the field value as a `HashMap<Address, AccountState>`.
        let test_pre = serde_json::from_value(pre_field.clone()).map_err(|err| {
            serde::de::Error::custom(format!(
                "Failed to deserialize `pre` field in test {}. Serde error: {}",
                test_name, err
            ))
        })?;

        let test = Test {
            name: test_name.to_string(),
            path: String::default(), // Test file path gets updated afterwards, cannot be known from here.
            _info: test_info,
            env: test_env,
            pre: test_pre,
            test_cases,
        };
        Ok(test)
    }

    fn build_test_case(
        raw_tx: &RawTransaction,
        fork: &Fork,
        raw_post: &RawPostValue,
    ) -> Result<TestCase, RunnerError> {
        let data_index = raw_post
            .indexes
            .get("data")
            .ok_or(RunnerError::FailedToGetIndexValue("value".to_string()))?
            .as_usize();
        let value_index = raw_post
            .indexes
            .get("value")
            .ok_or(RunnerError::FailedToGetIndexValue("value".to_string()))?
            .as_usize();
        let gas_index = raw_post
            .indexes
            .get("gas")
            .ok_or(RunnerError::FailedToGetIndexValue("value".to_string()))?
            .as_usize();
        let access_list_raw = raw_tx.access_lists.clone().unwrap_or_default();
        let mut access_list = Vec::new();
        if !access_list_raw.is_empty() {
            access_list = access_list_raw[data_index].clone();
        }
        let test_case = TestCase {
            vector: (data_index, value_index, gas_index),
            data: raw_tx.data[data_index].clone(),
            value: raw_tx.value[value_index],
            gas: raw_tx.gas_limit[gas_index],
            tx_bytes: raw_post.txbytes.clone(),
            gas_price: raw_tx.gas_price,
            nonce: raw_tx.nonce,
            secret_key: raw_tx.secret_key,
            sender: raw_tx.sender,
            max_fee_per_blob_gas: raw_tx.max_fee_per_blob_gas,
            max_fee_per_gas: raw_tx.max_fee_per_gas,
            max_priority_fee_per_gas: raw_tx.max_priority_fee_per_gas,
            to: raw_tx.to.clone(),
            fork: *fork,
            authorization_list: raw_tx.authorization_list.clone(),
            access_list,
            blob_versioned_hashes: raw_tx.blob_versioned_hashes.clone().unwrap_or_default(),
            post: Post {
                hash: raw_post.hash,
                logs: raw_post.logs,
                state: raw_post.state.clone(),
                expected_exceptions: raw_post.expect_exception.clone(),
            },
        };
        Ok(test_case)
    }
}

/// This structure represents the general enviroment for a set of specific test cases. It includes all the
/// information that is shared among the test cases.
#[derive(Debug, Clone)]
pub struct Test {
    pub name: String, // The name of the test object inside the .json file.
    pub path: String, // The path of the .json file the Test can be found at.
    pub _info: Info,  // General information about the test.
    pub env: Env,     // The block enviroment before the test transaction happens.
    pub pre: HashMap<Address, AccountState>, // The accounts state previous to the test transaction.
    pub test_cases: Vec<TestCase>, // A vector of specific cases to be tested under these conditions (transactions).
}

impl From<&Test> for Genesis {
    fn from(test: &Test) -> Self {
        Genesis {
            alloc: {
                let mut alloc = BTreeMap::new();
                for (account, account_state) in &test.pre {
                    alloc.insert(*account, GenesisAccount::from(account_state));
                }
                alloc
            },
            coinbase: test.env.current_coinbase,
            difficulty: test.env.current_difficulty,
            gas_limit: test.env.current_gas_limit,
            mix_hash: test.env.current_random.unwrap_or_default(),
            timestamp: test.env.current_timestamp.as_u64(),
            base_fee_per_gas: test.env.current_base_fee.map(|v| v.as_u64()),
            excess_blob_gas: test.env.current_excess_blob_gas.map(|v| v.as_u64()),
            ..Default::default()
        }
    }
}

#[derive(Debug, Deserialize, Clone)]
pub struct Info {
    #[serde(default)]
    pub comment: Option<String>,
    #[serde(rename = "filling-rpc-server", default)]
    pub filling_rpc_server: Option<String>,
    #[serde(rename = "filling-tool-version", default)]
    pub filling_tool_version: Option<String>,
    #[serde(rename = "generatedTestHash", default)]
    pub generated_test_hash: Option<H256>,
    #[serde(default)]
    pub labels: Option<HashMap<u64, String>>,
    #[serde(default)]
    pub lllcversion: Option<String>,
    #[serde(default)]
    pub solidity: Option<String>,
    #[serde(default)]
    pub source: Option<String>,
    #[serde(rename = "sourceHash", default)]
    pub source_hash: Option<H256>,
    // These fields are implemented in the new version of the test vectors (Prague).
    #[serde(rename = "hash", default)]
    pub hash: Option<H256>,
    #[serde(rename = "filling-transition-tool", default)]
    pub filling_transition_tool: Option<String>,
    #[serde(default)]
    pub description: Option<String>,
    #[serde(default)]
    pub url: Option<String>,
    #[serde(rename = "fixture_format", default)]
    pub fixture_format: Option<String>,
    #[serde(rename = "reference-spec", default)]
    pub reference_spec: Option<String>,
    #[serde(rename = "reference-spec-version", default)]
    pub reference_spec_version: Option<String>,
}

#[derive(Debug, Deserialize, Clone, Copy)]
#[serde(rename_all = "camelCase")]
pub struct Env {
<<<<<<< HEAD
    #[serde(default, deserialize_with = "deserialize_option_u256")]
    pub current_base_fee: Option<U256>,
    pub current_coinbase: Address,
    #[serde(deserialize_with = "deserialize_u256")]
    pub current_difficulty: U256,
    #[serde(default, deserialize_with = "deserialize_option_u256")]
    pub current_excess_blob_gas: Option<U256>,
    #[serde(deserialize_with = "deserialize_u64")]
    pub current_gas_limit: u64,
    #[serde(deserialize_with = "deserialize_u256")]
    pub current_number: U256,
    pub current_random: Option<H256>,
    #[serde(deserialize_with = "deserialize_u256")]
=======
    #[serde(default, deserialize_with = "u256::deser_hex_str_opt")]
    pub current_base_fee: Option<U256>,
    pub current_coinbase: Address,
    #[serde(deserialize_with = "u256::deser_hex_str")]
    pub current_difficulty: U256,
    #[serde(default, deserialize_with = "u256::deser_hex_str_opt")]
    pub current_excess_blob_gas: Option<U256>,
    #[serde(with = "u64::hex_str")]
    pub current_gas_limit: u64,
    #[serde(deserialize_with = "u256::deser_hex_str")]
    pub current_number: U256,
    pub current_random: Option<H256>,
    #[serde(deserialize_with = "u256::deser_hex_str")]
>>>>>>> ebbb7e3d
    pub current_timestamp: U256,
}

/// This structure represents a specific test case under general test conditions (Test struct). It is mainly
/// composed of a particular transaction combined with a particular fork. It includes the expected post state
/// after the transaction is executed.
#[derive(Deserialize, Debug, Clone)]
pub struct TestCase {
    pub vector: (usize, usize, usize),
    pub data: Bytes,
    pub gas: u64,
    pub value: U256,
    pub tx_bytes: Bytes,
    pub gas_price: Option<U256>,
    pub max_fee_per_gas: Option<U256>,
    pub max_priority_fee_per_gas: Option<U256>,
    pub max_fee_per_blob_gas: Option<U256>,
    pub nonce: u64,
    pub secret_key: H256,
    pub sender: Address,
    pub to: TxKind,
    pub fork: Fork,
    pub post: Post,
    pub blob_versioned_hashes: Vec<H256>,
    pub access_list: Vec<AccessListItem>,
    pub authorization_list: Option<Vec<AuthorizationListTuple>>,
}
<<<<<<< HEAD
impl TestCase {
    /// Tells whether the execution of the test case should give an exception as a result.
    pub fn expects_exception(&self) -> bool {
        self.post.expected_exceptions.is_some()
    }
}
=======
>>>>>>> ebbb7e3d

#[derive(Debug, Deserialize, Clone)]
pub struct Post {
    pub hash: H256,
    pub logs: H256,
    pub state: Option<HashMap<Address, AccountState>>,
    pub expected_exceptions: Option<Vec<TransactionExpectedException>>,
}

#[derive(Debug, Deserialize, Clone)]
pub struct AccountState {
<<<<<<< HEAD
    #[serde(deserialize_with = "deserialize_u256")]
    pub balance: U256,
    #[serde(deserialize_with = "deserialize_bytes")]
    pub code: Bytes,
    #[serde(deserialize_with = "deserialize_u64")]
    pub nonce: u64,
    #[serde(deserialize_with = "deserialize_u256_hashmap")]
=======
    #[serde(deserialize_with = "u256::deser_hex_str")]
    pub balance: U256,
    #[serde(with = "bytes")]
    pub code: Bytes,
    #[serde(with = "u64::hex_str")]
    pub nonce: u64,
    #[serde(with = "u256::hashmap")]
>>>>>>> ebbb7e3d
    pub storage: HashMap<U256, U256>,
}

impl From<&AccountState> for GenesisAccount {
    fn from(value: &AccountState) -> Self {
        Self {
            code: value.code.clone(),
            storage: value.storage.clone(),
            balance: value.balance,
            nonce: value.nonce,
        }
    }
}

#[derive(Debug, Deserialize, Clone)]
pub enum TransactionExpectedException {
    InitcodeSizeExceeded,
    NonceIsMax,
    Type3TxBlobCountExceeded,
    Type3TxZeroBlobs,
    Type3TxContractCreation,
    Type3TxInvalidBlobVersionedHash,
    Type4TxContractCreation,
    IntrinsicGasTooLow,
    InsufficientAccountFunds,
    SenderNotEoa,
    PriorityGreaterThanMaxFeePerGas,
    GasAllowanceExceeded,
    InsufficientMaxFeePerGas,
    RlpInvalidValue,
    GasLimitPriceProductOverflow,
    Type3TxPreFork,
    InsufficientMaxFeePerBlobGas,
    Other,
}

#[derive(Debug, Deserialize, Clone)]
#[serde(rename_all = "camelCase")]
pub struct AccessListItem {
    pub address: Address,
    pub storage_keys: Vec<H256>,
}

#[derive(Debug, Deserialize, Clone)]
#[serde(rename_all = "camelCase")]
pub struct AuthorizationListTuple {
<<<<<<< HEAD
    #[serde(deserialize_with = "deserialize_u256")]
    pub chain_id: U256,
    pub address: Address,
    #[serde(deserialize_with = "deserialize_u64")]
    pub nonce: u64,
    #[serde(deserialize_with = "deserialize_u256")]
    pub v: U256,
    #[serde(deserialize_with = "deserialize_u256")]
    pub r: U256,
    #[serde(deserialize_with = "deserialize_u256")]
=======
    #[serde(deserialize_with = "u256::deser_hex_str")]
    pub chain_id: U256,
    pub address: Address,
    #[serde(with = "u64::hex_str")]
    pub nonce: u64,
    #[serde(deserialize_with = "u256::deser_hex_str")]
    pub v: U256,
    #[serde(deserialize_with = "u256::deser_hex_str")]
    pub r: U256,
    #[serde(deserialize_with = "u256::deser_hex_str")]
>>>>>>> ebbb7e3d
    pub s: U256,
    pub signer: Option<Address>,
}
impl AuthorizationListTuple {
    pub fn into_authorization_tuple(self) -> AuthorizationTuple {
        AuthorizationTuple {
            chain_id: self.chain_id,
            address: self.address,
            nonce: self.nonce,
            y_parity: self.v,
            r_signature: self.r,
            s_signature: self.s,
        }
    }
}

// ---- Raw structures ----
// Exactly as they are defined in the .json test files, mainly used for parsing purposes or
// as intermediate structures.

#[derive(Debug, Deserialize)]
pub struct RawPost {
    #[serde(flatten)]
    #[serde(deserialize_with = "deserialize_post")]
    pub forks: HashMap<Fork, Vec<RawPostValue>>,
}

#[derive(Debug, Deserialize, Clone)]
pub struct RawPostValue {
    #[serde(
        rename = "expectException",
        default,
        deserialize_with = "deserialize_transaction_expected_exception"
    )]
    pub expect_exception: Option<Vec<TransactionExpectedException>>,
    pub hash: H256,
    #[serde(deserialize_with = "deserialize_ef_post_value_indexes")]
    pub indexes: HashMap<String, U256>,
    pub logs: H256,
    // we add the default because some tests don't have this field
<<<<<<< HEAD
    #[serde(default, deserialize_with = "deserialize_bytes")]
=======
    #[serde(default, with = "bytes")]
>>>>>>> ebbb7e3d
    pub txbytes: Bytes,
    pub state: Option<HashMap<Address, AccountState>>,
}

#[derive(Debug, Deserialize)]
#[serde(rename_all = "camelCase")]
pub struct RawTransaction {
<<<<<<< HEAD
    #[serde(deserialize_with = "deserialize_bytes_vec")]
    pub data: Vec<Bytes>,
    #[serde(deserialize_with = "deserialize_u64_vec")]
    pub gas_limit: Vec<u64>,
    #[serde(default, deserialize_with = "deserialize_option_u256")]
    pub gas_price: Option<U256>,
    #[serde(deserialize_with = "deserialize_u64")]
=======
    #[serde(with = "bytes::vec")]
    pub data: Vec<Bytes>,
    #[serde(deserialize_with = "u64::hex_str::deser_vec")]
    pub gas_limit: Vec<u64>,
    #[serde(default, deserialize_with = "u256::deser_hex_str_opt")]
    pub gas_price: Option<U256>,
    #[serde(with = "u64::hex_str")]
>>>>>>> ebbb7e3d
    pub nonce: u64,
    pub secret_key: H256,
    pub sender: Address,
    pub to: TxKind,
<<<<<<< HEAD
    #[serde(deserialize_with = "deserialize_u256_vec")]
    pub value: Vec<U256>,
    #[serde(default, deserialize_with = "deserialize_option_u256")]
    pub max_fee_per_gas: Option<U256>,
    #[serde(default, deserialize_with = "deserialize_option_u256")]
    pub max_priority_fee_per_gas: Option<U256>,
    #[serde(default, deserialize_with = "deserialize_option_u256")]
    pub max_fee_per_blob_gas: Option<U256>,
    #[serde(default, deserialize_with = "deserialize_h256_vec_option")]
=======
    #[serde(with = "u256::vec")]
    pub value: Vec<U256>,
    #[serde(default, deserialize_with = "u256::deser_hex_str_opt")]
    pub max_fee_per_gas: Option<U256>,
    #[serde(default, deserialize_with = "u256::deser_hex_str_opt")]
    pub max_priority_fee_per_gas: Option<U256>,
    #[serde(default, deserialize_with = "u256::deser_hex_str_opt")]
    pub max_fee_per_blob_gas: Option<U256>,
>>>>>>> ebbb7e3d
    pub blob_versioned_hashes: Option<Vec<H256>>,
    #[serde(default, deserialize_with = "deserialize_access_lists")]
    pub access_lists: Option<Vec<Vec<AccessListItem>>>,
    #[serde(default, deserialize_with = "deserialize_authorization_lists")]
    pub authorization_list: Option<Vec<AuthorizationListTuple>>,
}<|MERGE_RESOLUTION|>--- conflicted
+++ resolved
@@ -11,16 +11,6 @@
 use ethrex_common::serde_utils::{bytes, u64, u256};
 use ethrex_common::{
     Address, H256, U256,
-    serde_utils::{
-        bytes::{deserialize as deserialize_bytes, vec::deserialize as deserialize_bytes_vec},
-        h256::vec::deser_opt_vec as deserialize_h256_vec_option,
-        u64::hex_str::{deser_u64_vec as deserialize_u64_vec, deserialize as deserialize_u64},
-        u256::{
-            deser_hex_str as deserialize_u256, deser_hex_str_opt as deserialize_option_u256,
-            hashmap::deserialize as deserialize_u256_hashmap,
-            vec::deserialize as deserialize_u256_vec,
-        },
-    },
     types::{AuthorizationTuple, Fork, Genesis, GenesisAccount, TxKind},
 };
 
@@ -287,21 +277,6 @@
 #[derive(Debug, Deserialize, Clone, Copy)]
 #[serde(rename_all = "camelCase")]
 pub struct Env {
-<<<<<<< HEAD
-    #[serde(default, deserialize_with = "deserialize_option_u256")]
-    pub current_base_fee: Option<U256>,
-    pub current_coinbase: Address,
-    #[serde(deserialize_with = "deserialize_u256")]
-    pub current_difficulty: U256,
-    #[serde(default, deserialize_with = "deserialize_option_u256")]
-    pub current_excess_blob_gas: Option<U256>,
-    #[serde(deserialize_with = "deserialize_u64")]
-    pub current_gas_limit: u64,
-    #[serde(deserialize_with = "deserialize_u256")]
-    pub current_number: U256,
-    pub current_random: Option<H256>,
-    #[serde(deserialize_with = "deserialize_u256")]
-=======
     #[serde(default, deserialize_with = "u256::deser_hex_str_opt")]
     pub current_base_fee: Option<U256>,
     pub current_coinbase: Address,
@@ -315,7 +290,6 @@
     pub current_number: U256,
     pub current_random: Option<H256>,
     #[serde(deserialize_with = "u256::deser_hex_str")]
->>>>>>> ebbb7e3d
     pub current_timestamp: U256,
 }
 
@@ -343,15 +317,6 @@
     pub access_list: Vec<AccessListItem>,
     pub authorization_list: Option<Vec<AuthorizationListTuple>>,
 }
-<<<<<<< HEAD
-impl TestCase {
-    /// Tells whether the execution of the test case should give an exception as a result.
-    pub fn expects_exception(&self) -> bool {
-        self.post.expected_exceptions.is_some()
-    }
-}
-=======
->>>>>>> ebbb7e3d
 
 #[derive(Debug, Deserialize, Clone)]
 pub struct Post {
@@ -363,15 +328,6 @@
 
 #[derive(Debug, Deserialize, Clone)]
 pub struct AccountState {
-<<<<<<< HEAD
-    #[serde(deserialize_with = "deserialize_u256")]
-    pub balance: U256,
-    #[serde(deserialize_with = "deserialize_bytes")]
-    pub code: Bytes,
-    #[serde(deserialize_with = "deserialize_u64")]
-    pub nonce: u64,
-    #[serde(deserialize_with = "deserialize_u256_hashmap")]
-=======
     #[serde(deserialize_with = "u256::deser_hex_str")]
     pub balance: U256,
     #[serde(with = "bytes")]
@@ -379,7 +335,6 @@
     #[serde(with = "u64::hex_str")]
     pub nonce: u64,
     #[serde(with = "u256::hashmap")]
->>>>>>> ebbb7e3d
     pub storage: HashMap<U256, U256>,
 }
 
@@ -426,18 +381,6 @@
 #[derive(Debug, Deserialize, Clone)]
 #[serde(rename_all = "camelCase")]
 pub struct AuthorizationListTuple {
-<<<<<<< HEAD
-    #[serde(deserialize_with = "deserialize_u256")]
-    pub chain_id: U256,
-    pub address: Address,
-    #[serde(deserialize_with = "deserialize_u64")]
-    pub nonce: u64,
-    #[serde(deserialize_with = "deserialize_u256")]
-    pub v: U256,
-    #[serde(deserialize_with = "deserialize_u256")]
-    pub r: U256,
-    #[serde(deserialize_with = "deserialize_u256")]
-=======
     #[serde(deserialize_with = "u256::deser_hex_str")]
     pub chain_id: U256,
     pub address: Address,
@@ -448,7 +391,6 @@
     #[serde(deserialize_with = "u256::deser_hex_str")]
     pub r: U256,
     #[serde(deserialize_with = "u256::deser_hex_str")]
->>>>>>> ebbb7e3d
     pub s: U256,
     pub signer: Option<Address>,
 }
@@ -489,11 +431,7 @@
     pub indexes: HashMap<String, U256>,
     pub logs: H256,
     // we add the default because some tests don't have this field
-<<<<<<< HEAD
-    #[serde(default, deserialize_with = "deserialize_bytes")]
-=======
     #[serde(default, with = "bytes")]
->>>>>>> ebbb7e3d
     pub txbytes: Bytes,
     pub state: Option<HashMap<Address, AccountState>>,
 }
@@ -501,15 +439,6 @@
 #[derive(Debug, Deserialize)]
 #[serde(rename_all = "camelCase")]
 pub struct RawTransaction {
-<<<<<<< HEAD
-    #[serde(deserialize_with = "deserialize_bytes_vec")]
-    pub data: Vec<Bytes>,
-    #[serde(deserialize_with = "deserialize_u64_vec")]
-    pub gas_limit: Vec<u64>,
-    #[serde(default, deserialize_with = "deserialize_option_u256")]
-    pub gas_price: Option<U256>,
-    #[serde(deserialize_with = "deserialize_u64")]
-=======
     #[serde(with = "bytes::vec")]
     pub data: Vec<Bytes>,
     #[serde(deserialize_with = "u64::hex_str::deser_vec")]
@@ -517,22 +446,10 @@
     #[serde(default, deserialize_with = "u256::deser_hex_str_opt")]
     pub gas_price: Option<U256>,
     #[serde(with = "u64::hex_str")]
->>>>>>> ebbb7e3d
     pub nonce: u64,
     pub secret_key: H256,
     pub sender: Address,
     pub to: TxKind,
-<<<<<<< HEAD
-    #[serde(deserialize_with = "deserialize_u256_vec")]
-    pub value: Vec<U256>,
-    #[serde(default, deserialize_with = "deserialize_option_u256")]
-    pub max_fee_per_gas: Option<U256>,
-    #[serde(default, deserialize_with = "deserialize_option_u256")]
-    pub max_priority_fee_per_gas: Option<U256>,
-    #[serde(default, deserialize_with = "deserialize_option_u256")]
-    pub max_fee_per_blob_gas: Option<U256>,
-    #[serde(default, deserialize_with = "deserialize_h256_vec_option")]
-=======
     #[serde(with = "u256::vec")]
     pub value: Vec<U256>,
     #[serde(default, deserialize_with = "u256::deser_hex_str_opt")]
@@ -541,7 +458,6 @@
     pub max_priority_fee_per_gas: Option<U256>,
     #[serde(default, deserialize_with = "u256::deser_hex_str_opt")]
     pub max_fee_per_blob_gas: Option<U256>,
->>>>>>> ebbb7e3d
     pub blob_versioned_hashes: Option<Vec<H256>>,
     #[serde(default, deserialize_with = "deserialize_access_lists")]
     pub access_lists: Option<Vec<Vec<AccessListItem>>>,
