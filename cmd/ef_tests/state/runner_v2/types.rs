--- conflicted
+++ resolved
@@ -317,15 +317,6 @@
     pub access_list: Vec<AccessListItem>,
     pub authorization_list: Option<Vec<AuthorizationListTuple>>,
 }
-<<<<<<< HEAD
-impl TestCase {
-    /// Tells whether the execution of the test case should give an exception as a result.
-    pub fn expects_exception(&self) -> bool {
-        self.post.expected_exceptions.is_some()
-    }
-}
-=======
->>>>>>> 67700abf
 
 #[derive(Debug, Deserialize, Clone)]
 pub struct Post {
