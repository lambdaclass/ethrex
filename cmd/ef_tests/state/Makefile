--- conflicted
+++ resolved
@@ -162,8 +162,4 @@
 
 ## New EF state tests runner
 run-new-runner:
-<<<<<<< HEAD
-	cargo test --package ef_tests-state --test new_runner --release -- $(FLAGS)
-=======
-	cargo test --package ef_tests-state --test new_runner --profile release-with-debug -- $(TESTS_PATH)
->>>>>>> ebbb7e3d
+	cargo test --package ef_tests-state --test new_runner --release -- $(flags)