.PHONY: download-evm-ef-tests clean-evm-ef-tests run-evm-ef-tests test-levm test-revm run-evm-ef-tests flamegraph-run-ef-tests samply-run-ef-tests

FIXTURES_FILE := .fixtures_url
STATETEST_ARTIFACT := test.tar.gz
VECTORS_DIR := vectors

TMP_DIR := tmp
TESTS_REPO := $(TMP_DIR)/ethereum-tests

ETH_TEST_URL := https://github.com/ethereum/tests.git
ETH_TEST_TAG := v17.0
COMMIT_LEGACY_TESTS_FOR_TAG := b3f67fe

STATETEST_URL := $(shell cat $(FIXTURES_FILE))

$(STATETEST_ARTIFACT): $(FIXTURES_FILE)
	$(MAKE) clean-evm-ef-tests
	curl -L -o $(STATETEST_ARTIFACT) $(STATETEST_URL)

$(VECTORS_DIR): $(STATETEST_ARTIFACT)
	$(MAKE) setup-test-dirs
	$(MAKE) clone-ef-tests
	tar -xzf $(STATETEST_ARTIFACT) --strip-components=2 -C $(VECTORS_DIR)/state_tests fixtures/state_tests
	rm -f $(STATETEST_ARTIFACT)
	rm -rf $(TMP_DIR)

help: ## 📚 Show help for each of the Makefile recipes
	@grep -E '^[a-zA-Z0-9_-]+:.*?## .*$$' $(MAKEFILE_LIST) | sort | awk 'BEGIN {FS = ":.*?## "}; {printf "\033[36m%-30s\033[0m %s\n", $$1, $$2}'

setup-test-dirs:
	mkdir -p $(VECTORS_DIR)
	mkdir -p $(VECTORS_DIR)/LegacyTests/Cancun/GeneralStateTests
	mkdir -p $(VECTORS_DIR)/GeneralStateTests
	mkdir -p $(VECTORS_DIR)/state_tests

clone-ef-tests: ## 📥 Download Ethereum Tests repository with submodules
	mkdir -p $(TMP_DIR)
	git clone --recurse-submodules --depth 1 --branch $(ETH_TEST_TAG) $(ETH_TEST_URL) $(TESTS_REPO)
	cd $(TESTS_REPO)/LegacyTests && git checkout $(COMMIT_LEGACY_TESTS_FOR_TAG)
	cp -r $(TESTS_REPO)/GeneralStateTests/* $(VECTORS_DIR)/GeneralStateTests/
	cp -r $(TESTS_REPO)/LegacyTests/Cancun/GeneralStateTests/* $(VECTORS_DIR)/LegacyTests/Cancun/GeneralStateTests/;

download-evm-ef-tests: $(VECTORS_DIR) ## 📥 Download and setup state tests fixtures

clean-evm-ef-tests: ## 🗑️ Clean test vectors and temporary files
	rm -rf $(VECTORS_DIR)
	rm -rf $(TMP_DIR)
	rm -f $(STATETEST_ARTIFACT)

refresh-evm-ef-tests: clean-evm-ef-tests download-evm-ef-tests ## Cleans and re-downloads tests, useful when they are outdated!

run-evm-ef-tests: ## 🏃‍♂️ Run EF Tests
	if [ "$(QUIET)" = "true" ]; then \
		time cargo test --quiet --test all --release -- $(flags) --summary;\
	elif [ "$(DEBUG)" = "true" ]; then \
		time cargo test --test all -- $(flags);\
	else \
		time cargo test --test all --release -- $(flags);\
	fi

run-evm-ef-tests-ci: $(VECTORS_DIR) ## 🏃‍♂️ Run EF Tests only with LEVM and without spinner, for CI.
	time cargo test -p ef_tests-state --test all --release -- --summary

test-levm: $(VECTORS_DIR)
	$(MAKE) run-evm-ef-tests flags="--summary"

test-revm: $(VECTORS_DIR)
	$(MAKE) run-evm-ef-tests flags="--revm"

###### Running Flamegraphs ######

SUBDIRS := $(shell find $(VECTORS_DIR)/GeneralStateTests -maxdepth 1 -type d ! -path "$(VECTORS_DIR)/GeneralStateTests" -exec basename {} \;)

flamegraph-run-ef-tests: ## 🔥 Run EF tests and create a flamegraph per test folder
	mkdir -p levm_perfgraphs/flamegraph/ef_tests/state ||: && \
	mkdir -p levm_perfgraphs/flamegraph/ef_tests/revm ||:
	$(MAKE) flamegraph-run-ef-tests-revm
	$(MAKE) flamegraph-run-ef-tests-levm

flamegraph-run-ef-tests-revm:
	@for dir in $(SUBDIRS); do\
		CARGO_PROFILE_RELEASE_DEBUG=true cargo flamegraph --root \
		--output levm_perfgraphs/flamegraph/ef_tests/revm/$$dir.svg\
		-p ef_tests-state --test all -- --summary --revm --tests $$dir;\
	done

flamegraph-run-ef-tests-levm:
	@for dir in $(SUBDIRS); do\
		CARGO_PROFILE_RELEASE_DEBUG=true cargo flamegraph --root \
		--output levm_perfgraphs/flamegraph/ef_tests/state/$$dir.svg\
		-p ef_tests-state --test all -- --summary --tests $$dir;\
	done

samply-run-ef-tests: ## ⚡️ Run EF tests and create a samply profiling file per test folder
	mkdir -p levm_perfgraphs/samply/ef_tests/state ||: && \
	mkdir -p levm_perfgraphs/samply/ef_tests/revm ||:
	$(MAKE) samply-run-ef-tests-revm
	$(MAKE) samply-run-ef-tests-levm

samply-run-ef-tests-revm:
	@for dir in $(SUBDIRS); do\
		CARGO_PROFILE_RELEASE_DEBUG=true samply record --save-only \
		-o levm_perfgraphs/samply/ef_tests/revm/prof_$$dir.json \
		cargo test --release -p ef_tests-state --test all -- --summary --revm --tests $$dir;\
	done

samply-run-ef-tests-levm:
	@for dir in $(SUBDIRS); do\
		CARGO_PROFILE_RELEASE_DEBUG=true samply record --save-only \
		-o levm_perfgraphs/samply/ef_tests/state/prof_$$dir.json \
		cargo test --release -p ef_tests-state --test all -- --summary --tests $$dir;\
	done

################
# FLAMEGRAPHS
################
define run_flamegraph
	# revm
	CARGO_PROFILE_RELEASE_DEBUG=true cargo flamegraph \
	--root --output $(FLAMEGRAPH_DIR)/revm_$(1).svg \
	-p revm_comparison --bin benchmark -- revm $(1) $($(2)) $($(3))
	# levm
	CARGO_PROFILE_RELEASE_DEBUG=true cargo flamegraph \
	--root --output $(FLAMEGRAPH_DIR)/levm_$(1).svg \
	-p revm_comparison --bin benchmark -- levm $(1) $($(2)) $($(3))
endef

define run_samply
	# revm
	CARGO_PROFILE_RELEASE_DEBUG=true samply record --save-only \
	-o $(SAMPLY_DIR)/prof_revm_$(1).json \
	cargo run --release -p revm_comparison --bin benchmark -- revm $(1) $($(2)) $($(3))
	# levm
	CARGO_PROFILE_RELEASE_DEBUG=true samply record --save-only \
	-o $(SAMPLY_DIR)/prof_levm_$(1).json \
	cargo run --release -p revm_comparison --bin benchmark -- levm $(1) $($(2)) $($(3))
endef

FLAMEGRAPH_DIR := levm_perfgraphs/flamegraph/bench
flamegraph-benchmarks: ## 🔥 Run benchmarks and create flamegraph
	mkdir -p levm_perfgraphs/flamegraph/bench ||:
	$(call run_flamegraph,Fibonacci,REPETITIONS,BENCH_FIB_ITERATIONS)
	$(call run_flamegraph,Factorial,REPETITIONS,BENCH_FACT_ITERATIONS)
	$(call run_flamegraph,FactorialRecursive,REPETITIONS,BENCH_FACT_ITERATIONS)
	$(call run_flamegraph,ManyHashes,REPETITIONS_SLOW,BENCH_HASHES_ITERATIONS)
	$(call run_flamegraph,BubbleSort,REPETITIONS_SLOW,BENCH_BUBBLESORT_ITERATIONS)
	$(call run_flamegraph,ERC20Approval,REPETITIONS_SLOW,BENCH_APPROVAL_ITERATIONS)
	$(call run_flamegraph,ERC20Transfer,REPETITIONS_SLOW,BENCH_TRANSFER_ITERATIONS)
	$(call run_flamegraph,ERC20Mint,REPETITIONS_SLOW,BENCH_MINT_ITERATIONS)

SAMPLY_DIR := levm_perfgraphs/samply/bench
samply-benchmarks: ## ⚡️ Run benchmarks and create samply profiling file
	mkdir -p levm_perfgraphs/samply/bench ||:
	$(call run_samply,Fibonacci,REPETITIONS,BENCH_FIB_ITERATIONS)
	$(call run_samply,Factorial,REPETITIONS,BENCH_FACT_ITERATIONS)
	$(call run_samply,FactorialRecursive,REPETITIONS,BENCH_FACT_ITERATIONS)
	$(call run_samply,ManyHashes,REPETITIONS_SLOW,BENCH_HASHES_ITERATIONS)
	$(call run_samply,BubbleSort,REPETITIONS_SLOW,BENCH_BUBBLESORT_ITERATIONS)
	$(call run_samply,ERC20Approval,REPETITIONS_SLOW,BENCH_APPROVAL_ITERATIONS)
	$(call run_samply,ERC20Transfer,REPETITIONS_SLOW,BENCH_TRANSFER_ITERATIONS)
	$(call run_samply,ERC20Mint,REPETITIONS_SLOW,BENCH_MINT_ITERATIONS)

## New EF state tests runner
TESTS_PATH := ./vectors
run-new-runner:
<<<<<<< HEAD
	cargo test --package ef_tests-state --test new_runner --release -- $(TESTS_PATH)
=======
	cargo test --package ef_tests-state --test new_runner --release -- $(TESTS_PATH)
>>>>>>> cfe00d33
<|MERGE_RESOLUTION|>--- conflicted
+++ resolved
@@ -163,8 +163,4 @@
 ## New EF state tests runner
 TESTS_PATH := ./vectors
 run-new-runner:
-<<<<<<< HEAD
-	cargo test --package ef_tests-state --test new_runner --release -- $(TESTS_PATH)
-=======
-	cargo test --package ef_tests-state --test new_runner --release -- $(TESTS_PATH)
->>>>>>> cfe00d33
+	cargo test --package ef_tests-state --test new_runner --release -- $(TESTS_PATH)