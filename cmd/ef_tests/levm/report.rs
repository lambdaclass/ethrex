<<<<<<< HEAD
use crate::runner::EFTestRunnerError;
use colored::Colorize;
use ethrex_core::Address;
use ethrex_levm::errors::{TransactionReport, TxResult, VMError};
use ethrex_storage::AccountUpdate;
use ethrex_vm::SpecId;
use revm::primitives::{ExecutionResult as RevmExecutionResult, HashSet};
use std::{
    collections::HashMap,
=======
use crate::runner::{EFTestRunnerError, InternalError};
use colored::Colorize;
use ethrex_core::{Address, H256};
use ethrex_levm::errors::{TransactionReport, TxResult, VMError};
use ethrex_storage::{error::StoreError, AccountUpdate};
use ethrex_vm::SpecId;
use revm::primitives::{EVMError, ExecutionResult as RevmExecutionResult};
use serde::{Deserialize, Serialize};
use spinoff::{spinners::Dots, Color, Spinner};
use std::{
    collections::{HashMap, HashSet},
>>>>>>> 304cafc2
    fmt::{self, Display},
    path::PathBuf,
    time::Duration,
};

pub type TestVector = (usize, usize, usize);

pub fn progress(reports: &[EFTestReport], time: Duration) -> String {
    format!(
        "{}: {} {} {} - {}",
        "Ethereum Foundation Tests".bold(),
        format!(
            "{} passed",
            reports.iter().filter(|report| report.passed()).count()
        )
        .green()
        .bold(),
        format!(
            "{} failed",
            reports.iter().filter(|report| !report.passed()).count()
        )
        .red()
        .bold(),
        format!("{} total run", reports.len()).blue().bold(),
        format_duration_as_mm_ss(time)
    )
}
pub fn summary(reports: &[EFTestReport]) -> String {
    let total_passed = reports.iter().filter(|report| report.passed()).count();
    let total_run = reports.len();
    format!(
        "{} {}/{total_run}\n\n{}\n{}\n{}\n{}\n{}\n{}\n{}\n{}\n{}\n{}\n",
        "Summary:".bold(),
        if total_passed == total_run {
            format!("{}", total_passed).green()
        } else if total_passed > 0 {
            format!("{}", total_passed).yellow()
        } else {
            format!("{}", total_passed).red()
        },
        fork_summary(reports, SpecId::CANCUN),
        fork_summary(reports, SpecId::SHANGHAI),
        fork_summary(reports, SpecId::HOMESTEAD),
        fork_summary(reports, SpecId::ISTANBUL),
        fork_summary(reports, SpecId::LONDON),
        fork_summary(reports, SpecId::BYZANTIUM),
        fork_summary(reports, SpecId::BERLIN),
        fork_summary(reports, SpecId::CONSTANTINOPLE),
        fork_summary(reports, SpecId::MERGE),
        fork_summary(reports, SpecId::FRONTIER),
    )
}

<<<<<<< HEAD
pub fn write(reports: Vec<EFTestReport>) -> Result<PathBuf, EFTestRunnerError> {
    let report_file_path = PathBuf::from("./levm_ef_tests_report.txt");
    let failed_test_reports = EFTestsReport(
        reports
            .into_iter()
            .filter(|report| !report.passed())
=======
pub fn write(reports: &[EFTestReport]) -> Result<PathBuf, EFTestRunnerError> {
    let report_file_path = PathBuf::from("./levm_ef_tests_report.txt");
    let failed_test_reports = EFTestsReport(
        reports
            .iter()
            .filter(|&report| !report.passed())
            .cloned()
>>>>>>> 304cafc2
            .collect(),
    );
    std::fs::write(
        "./levm_ef_tests_report.txt",
        failed_test_reports.to_string(),
    )
<<<<<<< HEAD
    .map_err(|err| EFTestRunnerError::Internal(format!("Failed to write report to file: {err}")))?;
    Ok(report_file_path)
}

pub fn format_duration_as_mm_ss(duration: Duration) -> String {
    let total_seconds = duration.as_secs();
    let minutes = total_seconds / 60;
    let seconds = total_seconds % 60;
    format!("{minutes:02}:{seconds:02}")
}

#[derive(Debug, Default, Clone)]
pub struct EFTestsReport(pub Vec<EFTestReport>);

impl Display for EFTestsReport {
    fn fmt(&self, f: &mut fmt::Formatter<'_>) -> fmt::Result {
        let total_passed = self.0.iter().filter(|report| report.passed()).count();
        let total_run = self.0.len();
        writeln!(
            f,
            "{} {}/{total_run}",
            "Summary:".bold(),
            if total_passed == total_run {
                format!("{}", total_passed).green()
            } else if total_passed > 0 {
                format!("{}", total_passed).yellow()
            } else {
                format!("{}", total_passed).red()
            },
        )?;
        writeln!(f)?;
        writeln!(f, "{}", fork_summary(&self.0, SpecId::CANCUN))?;
        writeln!(f, "{}", fork_summary(&self.0, SpecId::SHANGHAI))?;
        writeln!(f, "{}", fork_summary(&self.0, SpecId::HOMESTEAD))?;
        writeln!(f, "{}", fork_summary(&self.0, SpecId::ISTANBUL))?;
        writeln!(f, "{}", fork_summary(&self.0, SpecId::LONDON))?;
        writeln!(f, "{}", fork_summary(&self.0, SpecId::BYZANTIUM))?;
        writeln!(f, "{}", fork_summary(&self.0, SpecId::BERLIN))?;
        writeln!(f, "{}", fork_summary(&self.0, SpecId::CONSTANTINOPLE))?;
        writeln!(f, "{}", fork_summary(&self.0, SpecId::MERGE))?;
        writeln!(f, "{}", fork_summary(&self.0, SpecId::FRONTIER))?;
        writeln!(f)?;
        writeln!(f, "{}", "Failed tests:".bold())?;
        writeln!(f)?;
        for report in self.0.iter() {
            if report.failed_vectors.is_empty() {
                continue;
            }
            writeln!(f, "{}", report.name.bold())?;
            writeln!(f)?;
            for (failed_vector, error) in &report.failed_vectors {
                writeln!(
                    f,
                    "{} (data_index: {}, gas_limit_index: {}, value_index: {})",
                    "Vector:".bold(),
                    failed_vector.0,
                    failed_vector.1,
                    failed_vector.2
                )?;
                writeln!(f, "{} {}", "Error:".bold(), error.to_string().red())?;
                if let Some(re_run_report) = &report.re_run_report {
                    if let Some(account_update) =
                        re_run_report.account_updates_report.get(failed_vector)
                    {
                        writeln!(f, "{}", &account_update.to_string())?;
                    } else {
                        writeln!(f, "No account updates report found. Account update reports are only generated for tests that failed at the post-state validation stage.")?;
                    }
                } else {
                    writeln!(f, "No re-run report found. Re-run reports are only generated for tests that failed at the post-state validation stage.")?;
                }
                writeln!(f)?;
            }
        }
        Ok(())
    }
}

fn fork_summary(reports: &[EFTestReport], fork: SpecId) -> String {
    let fork_str: &str = fork.into();
    let fork_tests = reports.iter().filter(|report| report.fork == fork).count();
    let fork_passed_tests = reports
        .iter()
        .filter(|report| report.fork == fork && report.passed())
        .count();
    format!(
        "{}: {}/{fork_tests}",
        fork_str.bold(),
        if fork_passed_tests == fork_tests {
            format!("{}", fork_passed_tests).green()
        } else if fork_passed_tests > 0 {
            format!("{}", fork_passed_tests).yellow()
        } else {
            format!("{}", fork_passed_tests).red()
        },
    )
=======
    .map_err(|err| {
        EFTestRunnerError::Internal(InternalError::MainRunnerInternal(format!(
            "Failed to write report to file: {err}"
        )))
    })?;
    Ok(report_file_path)
}

pub const EF_TESTS_CACHE_FILE_PATH: &str = "./levm_ef_tests_cache.json";

pub fn cache(reports: &[EFTestReport]) -> Result<PathBuf, EFTestRunnerError> {
    let cache_file_path = PathBuf::from(EF_TESTS_CACHE_FILE_PATH);
    let cache = serde_json::to_string_pretty(&reports).map_err(|err| {
        EFTestRunnerError::Internal(InternalError::MainRunnerInternal(format!(
            "Failed to serialize cache: {err}"
        )))
    })?;
    std::fs::write(&cache_file_path, cache).map_err(|err| {
        EFTestRunnerError::Internal(InternalError::MainRunnerInternal(format!(
            "Failed to write cache to file: {err}"
        )))
    })?;
    Ok(cache_file_path)
}

pub fn load() -> Result<Vec<EFTestReport>, EFTestRunnerError> {
    let mut reports_loading_spinner =
        Spinner::new(Dots, "Loading reports...".to_owned(), Color::Cyan);
    match std::fs::read_to_string(EF_TESTS_CACHE_FILE_PATH).ok() {
        Some(cache) => {
            reports_loading_spinner.success("Reports loaded");
            serde_json::from_str(&cache).map_err(|err| {
                EFTestRunnerError::Internal(InternalError::MainRunnerInternal(format!(
                    "Cache exists but there was an error loading it: {err}"
                )))
            })
        }
        None => {
            reports_loading_spinner.success("No cache found");
            Ok(Vec::default())
        }
    }
}

pub fn format_duration_as_mm_ss(duration: Duration) -> String {
    let total_seconds = duration.as_secs();
    let minutes = total_seconds / 60;
    let seconds = total_seconds % 60;
    format!("{minutes:02}:{seconds:02}")
>>>>>>> 304cafc2
}

#[derive(Debug, Default, Clone)]
pub struct EFTestsReport(pub Vec<EFTestReport>);

impl Display for EFTestsReport {
    fn fmt(&self, f: &mut fmt::Formatter<'_>) -> fmt::Result {
        let total_passed = self.0.iter().filter(|report| report.passed()).count();
        let total_run = self.0.len();
        writeln!(
            f,
            "{} {}/{total_run}",
            "Summary:".bold(),
            if total_passed == total_run {
                format!("{}", total_passed).green()
            } else if total_passed > 0 {
                format!("{}", total_passed).yellow()
            } else {
                format!("{}", total_passed).red()
            },
        )?;
        writeln!(f)?;
        writeln!(f, "{}", fork_summary(&self.0, SpecId::CANCUN))?;
        writeln!(f, "{}", fork_summary(&self.0, SpecId::SHANGHAI))?;
        writeln!(f, "{}", fork_summary(&self.0, SpecId::HOMESTEAD))?;
        writeln!(f, "{}", fork_summary(&self.0, SpecId::ISTANBUL))?;
        writeln!(f, "{}", fork_summary(&self.0, SpecId::LONDON))?;
        writeln!(f, "{}", fork_summary(&self.0, SpecId::BYZANTIUM))?;
        writeln!(f, "{}", fork_summary(&self.0, SpecId::BERLIN))?;
        writeln!(f, "{}", fork_summary(&self.0, SpecId::CONSTANTINOPLE))?;
        writeln!(f, "{}", fork_summary(&self.0, SpecId::MERGE))?;
        writeln!(f, "{}", fork_summary(&self.0, SpecId::FRONTIER))?;
        writeln!(f)?;
        writeln!(f, "{}", "Failed tests:".bold())?;
        writeln!(f)?;
        for report in self.0.iter() {
            if report.failed_vectors.is_empty() {
                continue;
            }
            writeln!(f, "{}", format!("Test: {}", report.name).bold())?;
            writeln!(f)?;
            for (failed_vector, error) in &report.failed_vectors {
                writeln!(
                    f,
                    "{} (data_index: {}, gas_limit_index: {}, value_index: {})",
                    "Vector:".bold(),
                    failed_vector.0,
                    failed_vector.1,
                    failed_vector.2
                )?;
                writeln!(f, "{} {}", "Error:".bold(), error.to_string().red())?;
                if let Some(re_run_report) = &report.re_run_report {
                    if let Some(execution_report) =
                        re_run_report.execution_report.get(failed_vector)
                    {
                        if let Some((levm_result, revm_result)) =
                            &execution_report.execution_result_mismatch
                        {
                            writeln!(
                                f,
                                "{}: LEVM: {levm_result:?}, REVM: {revm_result:?}",
                                "Execution result mismatch".bold()
                            )?;
                        }
                        if let Some((levm_gas_used, revm_gas_used)) =
                            &execution_report.gas_used_mismatch
                        {
                            writeln!(
                                f,
                                "{}: LEVM: {levm_gas_used}, REVM: {revm_gas_used} (diff: {})",
                                "Gas used mismatch".bold(),
                                levm_gas_used.abs_diff(*revm_gas_used)
                            )?;
                        }
                        if let Some((levm_gas_refunded, revm_gas_refunded)) =
                            &execution_report.gas_refunded_mismatch
                        {
                            writeln!(
                                f,
                                "{}: LEVM: {levm_gas_refunded}, REVM: {revm_gas_refunded} (diff: {})",
                                "Gas refunded mismatch".bold(), levm_gas_refunded.abs_diff(*revm_gas_refunded)
                            )?;
                        }
                        if let Some((levm_result, revm_error)) = &execution_report.re_runner_error {
                            writeln!(
                                f,
                                "{}: LEVM: {levm_result:?}, REVM: {revm_error}",
                                "Re-run error".bold()
                            )?;
                        }
                    }

                    if let Some(account_update) =
                        re_run_report.account_updates_report.get(failed_vector)
                    {
                        writeln!(f, "{}", &account_update.to_string())?;
                    } else {
                        writeln!(f, "No account updates report found. Account update reports are only generated for tests that failed at the post-state validation stage.")?;
                    }
                } else {
                    writeln!(f, "No re-run report found. Re-run reports are only generated for tests that failed at the post-state validation stage.")?;
                }
                writeln!(f)?;
            }
        }
        Ok(())
    }
}

fn fork_summary(reports: &[EFTestReport], fork: SpecId) -> String {
    let fork_str: &str = fork.into();
    let fork_tests = reports.iter().filter(|report| report.fork == fork).count();
    let fork_passed_tests = reports
        .iter()
        .filter(|report| report.fork == fork && report.passed())
        .count();
    format!(
        "{}: {}/{fork_tests}",
        fork_str.bold(),
        if fork_passed_tests == fork_tests {
            format!("{}", fork_passed_tests).green()
        } else if fork_passed_tests > 0 {
            format!("{}", fork_passed_tests).yellow()
        } else {
            format!("{}", fork_passed_tests).red()
        },
    )
}

#[derive(Debug, Default, Clone, Serialize, Deserialize)]
pub struct EFTestReport {
    pub name: String,
<<<<<<< HEAD
=======
    pub test_hash: H256,
>>>>>>> 304cafc2
    pub fork: SpecId,
    pub skipped: bool,
    pub failed_vectors: HashMap<TestVector, EFTestRunnerError>,
    pub re_run_report: Option<TestReRunReport>,
}

impl EFTestReport {
<<<<<<< HEAD
    pub fn new(name: String, fork: SpecId) -> Self {
        EFTestReport {
            name,
=======
    pub fn new(name: String, test_hash: H256, fork: SpecId) -> Self {
        EFTestReport {
            name,
            test_hash,
>>>>>>> 304cafc2
            fork,
            ..Default::default()
        }
    }
<<<<<<< HEAD

    pub fn new_skipped() -> Self {
        EFTestReport {
            skipped: true,
            ..Default::default()
        }
    }

    pub fn register_unexpected_execution_failure(
        &mut self,
        error: VMError,
        failed_vector: TestVector,
    ) {
        self.failed_vectors.insert(
            failed_vector,
            EFTestRunnerError::ExecutionFailedUnexpectedly(error),
        );
    }

    pub fn register_vm_initialization_failure(
        &mut self,
        reason: String,
=======

    pub fn new_skipped() -> Self {
        EFTestReport {
            skipped: true,
            ..Default::default()
        }
    }

    pub fn register_unexpected_execution_failure(
        &mut self,
        error: VMError,
>>>>>>> 304cafc2
        failed_vector: TestVector,
    ) {
        self.failed_vectors.insert(
            failed_vector,
<<<<<<< HEAD
            EFTestRunnerError::VMInitializationFailed(reason),
        );
    }

    pub fn register_pre_state_validation_failure(
=======
            EFTestRunnerError::ExecutionFailedUnexpectedly(error),
        );
    }

    pub fn register_vm_initialization_failure(
>>>>>>> 304cafc2
        &mut self,
        reason: String,
        failed_vector: TestVector,
    ) {
        self.failed_vectors.insert(
            failed_vector,
<<<<<<< HEAD
            EFTestRunnerError::FailedToEnsurePreState(reason),
        );
    }

    pub fn register_post_state_validation_failure(
        &mut self,
        transaction_report: TransactionReport,
=======
            EFTestRunnerError::VMInitializationFailed(reason),
        );
    }

    pub fn register_pre_state_validation_failure(
        &mut self,
>>>>>>> 304cafc2
        reason: String,
        failed_vector: TestVector,
    ) {
        self.failed_vectors.insert(
            failed_vector,
<<<<<<< HEAD
            EFTestRunnerError::FailedToEnsurePostState(transaction_report, reason),
        );
    }

    pub fn register_re_run_report(&mut self, re_run_report: TestReRunReport) {
        self.re_run_report = Some(re_run_report);
    }

    pub fn iter_failed(&self) -> impl Iterator<Item = (&TestVector, &EFTestRunnerError)> {
        self.failed_vectors.iter()
=======
            EFTestRunnerError::FailedToEnsurePreState(reason),
        );
    }

    pub fn register_post_state_validation_failure(
        &mut self,
        transaction_report: TransactionReport,
        reason: String,
        failed_vector: TestVector,
    ) {
        self.failed_vectors.insert(
            failed_vector,
            EFTestRunnerError::FailedToEnsurePostState(transaction_report, reason),
        );
    }

    pub fn register_re_run_report(&mut self, re_run_report: TestReRunReport) {
        self.re_run_report = Some(re_run_report);
    }

    pub fn iter_failed(&self) -> impl Iterator<Item = (&TestVector, &EFTestRunnerError)> {
        self.failed_vectors.iter()
    }

    pub fn passed(&self) -> bool {
        self.failed_vectors.is_empty()
>>>>>>> 304cafc2
    }

    pub fn passed(&self) -> bool {
        self.failed_vectors.is_empty()
    }
}

#[derive(Debug, Default, Clone)]
pub struct AccountUpdatesReport {
    pub levm_account_updates: Vec<AccountUpdate>,
    pub revm_account_updates: Vec<AccountUpdate>,
    pub levm_updated_accounts_only: HashSet<Address>,
    pub revm_updated_accounts_only: HashSet<Address>,
    pub shared_updated_accounts: HashSet<Address>,
}

<<<<<<< HEAD
=======
#[derive(Debug, Default, Clone, Serialize, Deserialize)]
pub struct AccountUpdatesReport {
    pub levm_account_updates: Vec<AccountUpdate>,
    pub revm_account_updates: Vec<AccountUpdate>,
    pub levm_updated_accounts_only: HashSet<Address>,
    pub revm_updated_accounts_only: HashSet<Address>,
    pub shared_updated_accounts: HashSet<Address>,
}

>>>>>>> 304cafc2
impl fmt::Display for AccountUpdatesReport {
    fn fmt(&self, f: &mut fmt::Formatter<'_>) -> fmt::Result {
        writeln!(f, "Account Updates:")?;
        for levm_updated_account_only in self.levm_updated_accounts_only.iter() {
            writeln!(f, "  {levm_updated_account_only:#x}:")?;
            writeln!(f, "{}", "    Was updated in LEVM but not in REVM".red())?;
        }
        for revm_updated_account_only in self.revm_updated_accounts_only.iter() {
            writeln!(f, "  {revm_updated_account_only:#x}:")?;
            writeln!(f, "{}", "    Was updated in REVM but not in LEVM".red())?;
        }
        for shared_updated_account in self.shared_updated_accounts.iter() {
            writeln!(f, "  {shared_updated_account:#x}:")?;

            writeln!(
                f,
                "{}",
                "    Was updated in both LEVM and REVM".to_string().green()
            )?;

            let levm_updated_account = self
                .levm_account_updates
                .iter()
                .find(|account_update| &account_update.address == shared_updated_account)
                .unwrap();
            let revm_updated_account = self
                .revm_account_updates
                .iter()
                .find(|account_update| &account_update.address == shared_updated_account)
                .unwrap();

            match (levm_updated_account.removed, revm_updated_account.removed) {
                (true, false) => {
                    writeln!(
                        f,
                        "{}",
                        "    Removed in LEVM but not in REVM".to_string().red()
                    )?;
                }
                (false, true) => {
                    writeln!(
                        f,
                        "{}",
                        "    Removed in REVM but not in LEVM".to_string().red()
                    )?;
                }
                // Account was removed in both VMs.
                (false, false) | (true, true) => {}
<<<<<<< HEAD
            }

            match (&levm_updated_account.code, &revm_updated_account.code) {
                (None, Some(_)) => {
                    writeln!(
                        f,
                        "{}",
                        "    Has code in REVM but not in LEVM".to_string().red()
                    )?;
                }
                (Some(_), None) => {
                    writeln!(
                        f,
                        "{}",
                        "    Has code in LEVM but not in REVM".to_string().red()
                    )?;
                }
                (Some(levm_account_code), Some(revm_account_code)) => {
                    if levm_account_code != revm_account_code {
                        writeln!(f,
                            "{}",
                            format!(
                                "    Code mismatch: LEVM: {levm_account_code}, REVM: {revm_account_code}",
                                levm_account_code = hex::encode(levm_account_code),
                                revm_account_code = hex::encode(revm_account_code)
                            )
                            .red()
                        )?;
                    }
                }
                (None, None) => {}
            }

=======
            }

            match (&levm_updated_account.code, &revm_updated_account.code) {
                (None, Some(_)) => {
                    writeln!(
                        f,
                        "{}",
                        "    Has code in REVM but not in LEVM".to_string().red()
                    )?;
                }
                (Some(_), None) => {
                    writeln!(
                        f,
                        "{}",
                        "    Has code in LEVM but not in REVM".to_string().red()
                    )?;
                }
                (Some(levm_account_code), Some(revm_account_code)) => {
                    if levm_account_code != revm_account_code {
                        writeln!(f,
                            "{}",
                            format!(
                                "    Code mismatch: LEVM: {levm_account_code}, REVM: {revm_account_code}",
                                levm_account_code = hex::encode(levm_account_code),
                                revm_account_code = hex::encode(revm_account_code)
                            )
                            .red()
                        )?;
                    }
                }
                (None, None) => {}
            }

>>>>>>> 304cafc2
            match (&levm_updated_account.info, &revm_updated_account.info) {
                (None, Some(_)) => {
                    writeln!(
                        f,
                        "{}",
                        format!("    Account {shared_updated_account:#x} has info in REVM but not in LEVM",)
                            .red()
                            .bold()
                    )?;
                }
                (Some(levm_account_info), Some(revm_account_info)) => {
                    if levm_account_info.balance != revm_account_info.balance {
                        writeln!(f,
                            "{}",
                            format!(
                                "    Balance mismatch: LEVM: {levm_account_balance}, REVM: {revm_account_balance}",
                                levm_account_balance = levm_account_info.balance,
                                revm_account_balance = revm_account_info.balance
                            )
                            .red()
                            .bold()
                        )?;
                    }
                    if levm_account_info.nonce != revm_account_info.nonce {
                        writeln!(f,
                            "{}",
                            format!(
                                "    Nonce mismatch: LEVM: {levm_account_nonce}, REVM: {revm_account_nonce}",
                                levm_account_nonce = levm_account_info.nonce,
                                revm_account_nonce = revm_account_info.nonce
                            )
                            .red()
                            .bold()
                        )?;
                    }
                }
                // We ignore the case (Some(_), None) because we always add the account info to the account update.
                (Some(_), None) | (None, None) => {}
            }
        }
        Ok(())
    }
}

<<<<<<< HEAD
#[derive(Debug, Default, Clone)]
=======
#[derive(Debug, Default, Clone, Serialize, Deserialize)]
>>>>>>> 304cafc2
pub struct TestReRunExecutionReport {
    pub execution_result_mismatch: Option<(TxResult, RevmExecutionResult)>,
    pub gas_used_mismatch: Option<(u64, u64)>,
    pub gas_refunded_mismatch: Option<(u64, u64)>,
<<<<<<< HEAD
}

#[derive(Debug, Default, Clone)]
pub struct TestReRunReport {
    pub execution_report: TestReRunExecutionReport,
=======
    pub re_runner_error: Option<(TxResult, String)>,
}

#[derive(Debug, Default, Clone, Serialize, Deserialize)]
pub struct TestReRunReport {
    pub execution_report: HashMap<TestVector, TestReRunExecutionReport>,
>>>>>>> 304cafc2
    pub account_updates_report: HashMap<TestVector, AccountUpdatesReport>,
}

impl TestReRunReport {
    pub fn new() -> Self {
        Self::default()
    }

    pub fn register_execution_result_mismatch(
        &mut self,
<<<<<<< HEAD
        levm_result: TxResult,
        revm_result: RevmExecutionResult,
    ) {
        self.execution_report.execution_result_mismatch = Some((levm_result, revm_result));
    }

    pub fn register_gas_used_mismatch(&mut self, levm_gas_used: u64, revm_gas_used: u64) {
        self.execution_report.gas_used_mismatch = Some((levm_gas_used, revm_gas_used));
=======
        vector: TestVector,
        levm_result: TxResult,
        revm_result: RevmExecutionResult,
    ) {
        let value = Some((levm_result, revm_result));
        self.execution_report
            .entry(vector)
            .and_modify(|report| {
                report.execution_result_mismatch = value.clone();
            })
            .or_insert(TestReRunExecutionReport {
                execution_result_mismatch: value,
                ..Default::default()
            });
    }

    pub fn register_gas_used_mismatch(
        &mut self,
        vector: TestVector,
        levm_gas_used: u64,
        revm_gas_used: u64,
    ) {
        let value = Some((levm_gas_used, revm_gas_used));
        self.execution_report
            .entry(vector)
            .and_modify(|report| {
                report.gas_used_mismatch = value;
            })
            .or_insert(TestReRunExecutionReport {
                gas_used_mismatch: value,
                ..Default::default()
            });
>>>>>>> 304cafc2
    }

    pub fn register_gas_refunded_mismatch(
        &mut self,
<<<<<<< HEAD
        levm_gas_refunded: u64,
        revm_gas_refunded: u64,
    ) {
        self.execution_report.gas_refunded_mismatch = Some((levm_gas_refunded, revm_gas_refunded));
=======
        vector: TestVector,
        levm_gas_refunded: u64,
        revm_gas_refunded: u64,
    ) {
        let value = Some((levm_gas_refunded, revm_gas_refunded));
        self.execution_report
            .entry(vector)
            .and_modify(|report| {
                report.gas_refunded_mismatch = value;
            })
            .or_insert(TestReRunExecutionReport {
                gas_refunded_mismatch: value,
                ..Default::default()
            });
>>>>>>> 304cafc2
    }

    pub fn register_account_updates_report(
        &mut self,
        vector: TestVector,
        report: AccountUpdatesReport,
    ) {
        self.account_updates_report.insert(vector, report);
    }
<<<<<<< HEAD
=======

    pub fn register_re_run_failure(
        &mut self,
        vector: TestVector,
        levm_result: TxResult,
        revm_error: EVMError<StoreError>,
    ) {
        let value = Some((levm_result, revm_error.to_string()));
        self.execution_report
            .entry(vector)
            .and_modify(|report| {
                report.re_runner_error = value.clone();
            })
            .or_insert(TestReRunExecutionReport {
                re_runner_error: value,
                ..Default::default()
            });
    }
>>>>>>> 304cafc2
}<|MERGE_RESOLUTION|>--- conflicted
+++ resolved
@@ -1,14 +1,3 @@
-<<<<<<< HEAD
-use crate::runner::EFTestRunnerError;
-use colored::Colorize;
-use ethrex_core::Address;
-use ethrex_levm::errors::{TransactionReport, TxResult, VMError};
-use ethrex_storage::AccountUpdate;
-use ethrex_vm::SpecId;
-use revm::primitives::{ExecutionResult as RevmExecutionResult, HashSet};
-use std::{
-    collections::HashMap,
-=======
 use crate::runner::{EFTestRunnerError, InternalError};
 use colored::Colorize;
 use ethrex_core::{Address, H256};
@@ -20,7 +9,6 @@
 use spinoff::{spinners::Dots, Color, Spinner};
 use std::{
     collections::{HashMap, HashSet},
->>>>>>> 304cafc2
     fmt::{self, Display},
     path::PathBuf,
     time::Duration,
@@ -74,14 +62,6 @@
     )
 }
 
-<<<<<<< HEAD
-pub fn write(reports: Vec<EFTestReport>) -> Result<PathBuf, EFTestRunnerError> {
-    let report_file_path = PathBuf::from("./levm_ef_tests_report.txt");
-    let failed_test_reports = EFTestsReport(
-        reports
-            .into_iter()
-            .filter(|report| !report.passed())
-=======
 pub fn write(reports: &[EFTestReport]) -> Result<PathBuf, EFTestRunnerError> {
     let report_file_path = PathBuf::from("./levm_ef_tests_report.txt");
     let failed_test_reports = EFTestsReport(
@@ -89,111 +69,12 @@
             .iter()
             .filter(|&report| !report.passed())
             .cloned()
->>>>>>> 304cafc2
             .collect(),
     );
     std::fs::write(
         "./levm_ef_tests_report.txt",
         failed_test_reports.to_string(),
     )
-<<<<<<< HEAD
-    .map_err(|err| EFTestRunnerError::Internal(format!("Failed to write report to file: {err}")))?;
-    Ok(report_file_path)
-}
-
-pub fn format_duration_as_mm_ss(duration: Duration) -> String {
-    let total_seconds = duration.as_secs();
-    let minutes = total_seconds / 60;
-    let seconds = total_seconds % 60;
-    format!("{minutes:02}:{seconds:02}")
-}
-
-#[derive(Debug, Default, Clone)]
-pub struct EFTestsReport(pub Vec<EFTestReport>);
-
-impl Display for EFTestsReport {
-    fn fmt(&self, f: &mut fmt::Formatter<'_>) -> fmt::Result {
-        let total_passed = self.0.iter().filter(|report| report.passed()).count();
-        let total_run = self.0.len();
-        writeln!(
-            f,
-            "{} {}/{total_run}",
-            "Summary:".bold(),
-            if total_passed == total_run {
-                format!("{}", total_passed).green()
-            } else if total_passed > 0 {
-                format!("{}", total_passed).yellow()
-            } else {
-                format!("{}", total_passed).red()
-            },
-        )?;
-        writeln!(f)?;
-        writeln!(f, "{}", fork_summary(&self.0, SpecId::CANCUN))?;
-        writeln!(f, "{}", fork_summary(&self.0, SpecId::SHANGHAI))?;
-        writeln!(f, "{}", fork_summary(&self.0, SpecId::HOMESTEAD))?;
-        writeln!(f, "{}", fork_summary(&self.0, SpecId::ISTANBUL))?;
-        writeln!(f, "{}", fork_summary(&self.0, SpecId::LONDON))?;
-        writeln!(f, "{}", fork_summary(&self.0, SpecId::BYZANTIUM))?;
-        writeln!(f, "{}", fork_summary(&self.0, SpecId::BERLIN))?;
-        writeln!(f, "{}", fork_summary(&self.0, SpecId::CONSTANTINOPLE))?;
-        writeln!(f, "{}", fork_summary(&self.0, SpecId::MERGE))?;
-        writeln!(f, "{}", fork_summary(&self.0, SpecId::FRONTIER))?;
-        writeln!(f)?;
-        writeln!(f, "{}", "Failed tests:".bold())?;
-        writeln!(f)?;
-        for report in self.0.iter() {
-            if report.failed_vectors.is_empty() {
-                continue;
-            }
-            writeln!(f, "{}", report.name.bold())?;
-            writeln!(f)?;
-            for (failed_vector, error) in &report.failed_vectors {
-                writeln!(
-                    f,
-                    "{} (data_index: {}, gas_limit_index: {}, value_index: {})",
-                    "Vector:".bold(),
-                    failed_vector.0,
-                    failed_vector.1,
-                    failed_vector.2
-                )?;
-                writeln!(f, "{} {}", "Error:".bold(), error.to_string().red())?;
-                if let Some(re_run_report) = &report.re_run_report {
-                    if let Some(account_update) =
-                        re_run_report.account_updates_report.get(failed_vector)
-                    {
-                        writeln!(f, "{}", &account_update.to_string())?;
-                    } else {
-                        writeln!(f, "No account updates report found. Account update reports are only generated for tests that failed at the post-state validation stage.")?;
-                    }
-                } else {
-                    writeln!(f, "No re-run report found. Re-run reports are only generated for tests that failed at the post-state validation stage.")?;
-                }
-                writeln!(f)?;
-            }
-        }
-        Ok(())
-    }
-}
-
-fn fork_summary(reports: &[EFTestReport], fork: SpecId) -> String {
-    let fork_str: &str = fork.into();
-    let fork_tests = reports.iter().filter(|report| report.fork == fork).count();
-    let fork_passed_tests = reports
-        .iter()
-        .filter(|report| report.fork == fork && report.passed())
-        .count();
-    format!(
-        "{}: {}/{fork_tests}",
-        fork_str.bold(),
-        if fork_passed_tests == fork_tests {
-            format!("{}", fork_passed_tests).green()
-        } else if fork_passed_tests > 0 {
-            format!("{}", fork_passed_tests).yellow()
-        } else {
-            format!("{}", fork_passed_tests).red()
-        },
-    )
-=======
     .map_err(|err| {
         EFTestRunnerError::Internal(InternalError::MainRunnerInternal(format!(
             "Failed to write report to file: {err}"
@@ -243,7 +124,6 @@
     let minutes = total_seconds / 60;
     let seconds = total_seconds % 60;
     format!("{minutes:02}:{seconds:02}")
->>>>>>> 304cafc2
 }
 
 #[derive(Debug, Default, Clone)]
@@ -376,10 +256,7 @@
 #[derive(Debug, Default, Clone, Serialize, Deserialize)]
 pub struct EFTestReport {
     pub name: String,
-<<<<<<< HEAD
-=======
     pub test_hash: H256,
->>>>>>> 304cafc2
     pub fork: SpecId,
     pub skipped: bool,
     pub failed_vectors: HashMap<TestVector, EFTestRunnerError>,
@@ -387,21 +264,14 @@
 }
 
 impl EFTestReport {
-<<<<<<< HEAD
-    pub fn new(name: String, fork: SpecId) -> Self {
-        EFTestReport {
-            name,
-=======
     pub fn new(name: String, test_hash: H256, fork: SpecId) -> Self {
         EFTestReport {
             name,
             test_hash,
->>>>>>> 304cafc2
             fork,
             ..Default::default()
         }
     }
-<<<<<<< HEAD
 
     pub fn new_skipped() -> Self {
         EFTestReport {
@@ -424,75 +294,21 @@
     pub fn register_vm_initialization_failure(
         &mut self,
         reason: String,
-=======
-
-    pub fn new_skipped() -> Self {
-        EFTestReport {
-            skipped: true,
-            ..Default::default()
-        }
-    }
-
-    pub fn register_unexpected_execution_failure(
-        &mut self,
-        error: VMError,
->>>>>>> 304cafc2
         failed_vector: TestVector,
     ) {
         self.failed_vectors.insert(
             failed_vector,
-<<<<<<< HEAD
             EFTestRunnerError::VMInitializationFailed(reason),
         );
     }
 
     pub fn register_pre_state_validation_failure(
-=======
-            EFTestRunnerError::ExecutionFailedUnexpectedly(error),
-        );
-    }
-
-    pub fn register_vm_initialization_failure(
->>>>>>> 304cafc2
         &mut self,
         reason: String,
         failed_vector: TestVector,
     ) {
         self.failed_vectors.insert(
             failed_vector,
-<<<<<<< HEAD
-            EFTestRunnerError::FailedToEnsurePreState(reason),
-        );
-    }
-
-    pub fn register_post_state_validation_failure(
-        &mut self,
-        transaction_report: TransactionReport,
-=======
-            EFTestRunnerError::VMInitializationFailed(reason),
-        );
-    }
-
-    pub fn register_pre_state_validation_failure(
-        &mut self,
->>>>>>> 304cafc2
-        reason: String,
-        failed_vector: TestVector,
-    ) {
-        self.failed_vectors.insert(
-            failed_vector,
-<<<<<<< HEAD
-            EFTestRunnerError::FailedToEnsurePostState(transaction_report, reason),
-        );
-    }
-
-    pub fn register_re_run_report(&mut self, re_run_report: TestReRunReport) {
-        self.re_run_report = Some(re_run_report);
-    }
-
-    pub fn iter_failed(&self) -> impl Iterator<Item = (&TestVector, &EFTestRunnerError)> {
-        self.failed_vectors.iter()
-=======
             EFTestRunnerError::FailedToEnsurePreState(reason),
         );
     }
@@ -519,25 +335,9 @@
 
     pub fn passed(&self) -> bool {
         self.failed_vectors.is_empty()
->>>>>>> 304cafc2
-    }
-
-    pub fn passed(&self) -> bool {
-        self.failed_vectors.is_empty()
-    }
-}
-
-#[derive(Debug, Default, Clone)]
-pub struct AccountUpdatesReport {
-    pub levm_account_updates: Vec<AccountUpdate>,
-    pub revm_account_updates: Vec<AccountUpdate>,
-    pub levm_updated_accounts_only: HashSet<Address>,
-    pub revm_updated_accounts_only: HashSet<Address>,
-    pub shared_updated_accounts: HashSet<Address>,
-}
-
-<<<<<<< HEAD
-=======
+    }
+}
+
 #[derive(Debug, Default, Clone, Serialize, Deserialize)]
 pub struct AccountUpdatesReport {
     pub levm_account_updates: Vec<AccountUpdate>,
@@ -547,7 +347,6 @@
     pub shared_updated_accounts: HashSet<Address>,
 }
 
->>>>>>> 304cafc2
 impl fmt::Display for AccountUpdatesReport {
     fn fmt(&self, f: &mut fmt::Formatter<'_>) -> fmt::Result {
         writeln!(f, "Account Updates:")?;
@@ -596,7 +395,6 @@
                 }
                 // Account was removed in both VMs.
                 (false, false) | (true, true) => {}
-<<<<<<< HEAD
             }
 
             match (&levm_updated_account.code, &revm_updated_account.code) {
@@ -630,41 +428,6 @@
                 (None, None) => {}
             }
 
-=======
-            }
-
-            match (&levm_updated_account.code, &revm_updated_account.code) {
-                (None, Some(_)) => {
-                    writeln!(
-                        f,
-                        "{}",
-                        "    Has code in REVM but not in LEVM".to_string().red()
-                    )?;
-                }
-                (Some(_), None) => {
-                    writeln!(
-                        f,
-                        "{}",
-                        "    Has code in LEVM but not in REVM".to_string().red()
-                    )?;
-                }
-                (Some(levm_account_code), Some(revm_account_code)) => {
-                    if levm_account_code != revm_account_code {
-                        writeln!(f,
-                            "{}",
-                            format!(
-                                "    Code mismatch: LEVM: {levm_account_code}, REVM: {revm_account_code}",
-                                levm_account_code = hex::encode(levm_account_code),
-                                revm_account_code = hex::encode(revm_account_code)
-                            )
-                            .red()
-                        )?;
-                    }
-                }
-                (None, None) => {}
-            }
-
->>>>>>> 304cafc2
             match (&levm_updated_account.info, &revm_updated_account.info) {
                 (None, Some(_)) => {
                     writeln!(
@@ -709,29 +472,17 @@
     }
 }
 
-<<<<<<< HEAD
-#[derive(Debug, Default, Clone)]
-=======
 #[derive(Debug, Default, Clone, Serialize, Deserialize)]
->>>>>>> 304cafc2
 pub struct TestReRunExecutionReport {
     pub execution_result_mismatch: Option<(TxResult, RevmExecutionResult)>,
     pub gas_used_mismatch: Option<(u64, u64)>,
     pub gas_refunded_mismatch: Option<(u64, u64)>,
-<<<<<<< HEAD
-}
-
-#[derive(Debug, Default, Clone)]
-pub struct TestReRunReport {
-    pub execution_report: TestReRunExecutionReport,
-=======
     pub re_runner_error: Option<(TxResult, String)>,
 }
 
 #[derive(Debug, Default, Clone, Serialize, Deserialize)]
 pub struct TestReRunReport {
     pub execution_report: HashMap<TestVector, TestReRunExecutionReport>,
->>>>>>> 304cafc2
     pub account_updates_report: HashMap<TestVector, AccountUpdatesReport>,
 }
 
@@ -742,16 +493,6 @@
 
     pub fn register_execution_result_mismatch(
         &mut self,
-<<<<<<< HEAD
-        levm_result: TxResult,
-        revm_result: RevmExecutionResult,
-    ) {
-        self.execution_report.execution_result_mismatch = Some((levm_result, revm_result));
-    }
-
-    pub fn register_gas_used_mismatch(&mut self, levm_gas_used: u64, revm_gas_used: u64) {
-        self.execution_report.gas_used_mismatch = Some((levm_gas_used, revm_gas_used));
-=======
         vector: TestVector,
         levm_result: TxResult,
         revm_result: RevmExecutionResult,
@@ -784,17 +525,10 @@
                 gas_used_mismatch: value,
                 ..Default::default()
             });
->>>>>>> 304cafc2
     }
 
     pub fn register_gas_refunded_mismatch(
         &mut self,
-<<<<<<< HEAD
-        levm_gas_refunded: u64,
-        revm_gas_refunded: u64,
-    ) {
-        self.execution_report.gas_refunded_mismatch = Some((levm_gas_refunded, revm_gas_refunded));
-=======
         vector: TestVector,
         levm_gas_refunded: u64,
         revm_gas_refunded: u64,
@@ -809,7 +543,6 @@
                 gas_refunded_mismatch: value,
                 ..Default::default()
             });
->>>>>>> 304cafc2
     }
 
     pub fn register_account_updates_report(
@@ -819,8 +552,6 @@
     ) {
         self.account_updates_report.insert(vector, report);
     }
-<<<<<<< HEAD
-=======
 
     pub fn register_re_run_failure(
         &mut self,
@@ -839,5 +570,4 @@
                 ..Default::default()
             });
     }
->>>>>>> 304cafc2
 }