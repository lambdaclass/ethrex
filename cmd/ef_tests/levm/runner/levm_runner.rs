--- conflicted
+++ resolved
@@ -10,13 +10,8 @@
 };
 use ethrex_levm::{
     db::CacheDB,
-<<<<<<< HEAD
-    errors::{TransactionReport, TxValidationError, VMError},
+    errors::{ExecutionReport, TxValidationError, VMError},
     vm::VM,
-=======
-    errors::{ExecutionReport, TxValidationError, VMError},
-    vm::{AuthorizationTuple, VM},
->>>>>>> 395943b5
     Environment,
 };
 use ethrex_storage::AccountUpdate;
