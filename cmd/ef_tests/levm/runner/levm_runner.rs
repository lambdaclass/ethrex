--- conflicted
+++ resolved
@@ -92,15 +92,8 @@
         .collect();
 
     // Check if the tx has the authorization_lists field implemented by eip7702.
-<<<<<<< HEAD
-    let authorization_list = if let Some(list) = &tx.authorization_list {
-        // Used to convert from EFTestAuthorizationListItem to AuthorizationList = Vec<AuthorizationTuple>
-        let auth_list = list
-            .iter()
-=======
     let authorization_list = tx.authorization_list.clone().map(|list| {
         list.iter()
->>>>>>> bdab7259
             .map(|auth_tuple| AuthorizationTuple {
                 chain_id: auth_tuple.chain_id,
                 address: auth_tuple.address,
@@ -111,17 +104,8 @@
                 // If the signer is not present, set it to Address::zero()
                 signer: auth_tuple.signer.unwrap_or_default(),
             })
-<<<<<<< HEAD
-            .collect::<Vec<AuthorizationTuple>>();
-
-        Some(auth_list)
-    } else {
-        None
-    };
-=======
             .collect::<Vec<AuthorizationTuple>>()
     });
->>>>>>> bdab7259
 
     VM::new(
         tx.to.clone(),
