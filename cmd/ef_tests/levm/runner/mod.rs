--- conflicted
+++ resolved
@@ -96,13 +96,9 @@
         levm_run_spinner.stop();
     }
     for test in ef_tests.iter() {
-<<<<<<< HEAD
-        if test.name != "tests/prague/eip7702_set_code_tx/test_gas.py::test_account_warming[fork_Prague-state_test-single_valid_authorization_single_signer-check_delegated_account_first_True]" {
-=======
         if opts.specific_tests.is_some()
             && !opts.specific_tests.clone().unwrap().contains(&test.name)
         {
->>>>>>> bdab7259
             continue;
         }
         if !opts.spinner && opts.verbose {
