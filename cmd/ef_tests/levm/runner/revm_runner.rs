use crate::{
    report::{ComparisonReport, EFTestReport, TestReRunReport, TestVector},
    runner::{
        levm_runner::{self, post_state_root},
        EFTestRunnerError, InternalError,
    },
    types::EFTest,
    utils::{effective_gas_price, load_initial_state},
};
use bytes::Bytes;
use ethrex_core::{types::TxKind, Address, H256};
use ethrex_levm::{
    errors::{TransactionReport, TxResult},
    Account, StorageSlot,
};
use ethrex_storage::{error::StoreError, AccountUpdate};
use ethrex_vm::{db::StoreWrapper, EvmState, RevmAddress, RevmU256};
use revm::{
    db::State,
    inspectors::TracerEip3155 as RevmTracerEip3155,
    primitives::{
        AccessListItem, Authorization, BlobExcessGasAndPrice, BlockEnv as RevmBlockEnv,
        EVMError as REVMError, ExecutionResult as RevmExecutionResult, SignedAuthorization,
        TxEnv as RevmTxEnv, TxKind as RevmTxKind, B256,
    },
    Evm as Revm,
};
use std::collections::{HashMap, HashSet};

pub fn re_run_failed_ef_test(
    test: &EFTest,
    failed_test_report: &EFTestReport,
) -> Result<TestReRunReport, EFTestRunnerError> {
    assert_eq!(test.name, failed_test_report.name);
    let mut re_run_report = TestReRunReport::new();
    for (vector, vector_failure) in failed_test_report.failed_vectors.iter() {
        match vector_failure {
            // We only want to re-run tests that failed in the post-state validation.
            EFTestRunnerError::FailedToEnsurePostState(transaction_report, _) => {
                match re_run_failed_ef_test_tx(vector, test, transaction_report, &mut re_run_report) {
                    Ok(_) => continue,
                    Err(EFTestRunnerError::VMInitializationFailed(reason)) => {
                        return Err(EFTestRunnerError::Internal(InternalError::ReRunInternal(
                            format!("REVM initialization failed when re-running failed test: {reason}"), re_run_report.clone()
                        )));
                    }
                    Err(EFTestRunnerError::Internal(reason)) => {
                        return Err(EFTestRunnerError::Internal(reason));
                    }
                    unexpected_error => {
                        return Err(EFTestRunnerError::Internal(InternalError::ReRunInternal(format!(
                            "Unexpected error when re-running failed test: {unexpected_error:?}"
                        ), re_run_report.clone())));
                    }
                }
            },
            // Currently, we decided not to re-execute the test when the Expected exception does not match 
            // with the received. This can change in the future.
            EFTestRunnerError::ExpectedExceptionDoesNotMatchReceived(_) => continue,
            EFTestRunnerError::VMInitializationFailed(_)
            | EFTestRunnerError::ExecutionFailedUnexpectedly(_)
            | EFTestRunnerError::FailedToEnsurePreState(_) => continue,
            EFTestRunnerError::VMExecutionMismatch(reason) => return Err(EFTestRunnerError::Internal(InternalError::ReRunInternal(
                format!("VM execution mismatch errors should only happen when running with revm. This failed during levm's execution: {reason}"), re_run_report.clone()))),
            EFTestRunnerError::Internal(reason) => return Err(EFTestRunnerError::Internal(reason.to_owned())),
        }
    }
    Ok(re_run_report)
}

pub fn re_run_failed_ef_test_tx(
    vector: &TestVector,
    test: &EFTest,
    levm_execution_report: &TransactionReport,
    re_run_report: &mut TestReRunReport,
) -> Result<(), EFTestRunnerError> {
    let (mut state, _block_hash) = load_initial_state(test);
    let mut revm = prepare_revm_for_tx(&mut state, vector, test)?;
    let revm_execution_result = revm.transact_commit();
    drop(revm); // Need to drop the state mutable reference.
    compare_levm_revm_execution_results(
        vector,
        levm_execution_report,
        revm_execution_result,
        re_run_report,
    )?;
    ensure_post_state(
        levm_execution_report,
        vector,
        &mut state,
        test,
        re_run_report,
    )?;
    Ok(())
}

pub fn prepare_revm_for_tx<'state>(
    initial_state: &'state mut EvmState,
    vector: &TestVector,
    test: &EFTest,
) -> Result<Revm<'state, RevmTracerEip3155, &'state mut State<StoreWrapper>>, EFTestRunnerError> {
    let chain_spec = initial_state
        .chain_config()
        .map_err(|err| EFTestRunnerError::VMInitializationFailed(err.to_string()))?;

    let block_env = RevmBlockEnv {
        number: RevmU256::from_limbs(test.env.current_number.0),
        coinbase: RevmAddress(test.env.current_coinbase.0.into()),
        timestamp: RevmU256::from_limbs(test.env.current_timestamp.0),
        gas_limit: RevmU256::from(test.env.current_gas_limit),
        basefee: RevmU256::from_limbs(test.env.current_base_fee.unwrap_or_default().0),
        difficulty: RevmU256::from_limbs(test.env.current_difficulty.0),
        prevrandao: test.env.current_random.map(|v| v.0.into()),
        blob_excess_gas_and_price: test
            .env
            .current_excess_blob_gas
            .map(|gas| BlobExcessGasAndPrice::new(gas.as_u64(), true)),
    };
    let tx = &test
        .transactions
        .get(vector)
        .ok_or(EFTestRunnerError::VMInitializationFailed(format!(
            "Vector {vector:?} not found in test {}",
            test.name
        )))?;

    let revm_access_list: Vec<AccessListItem> = tx
        .access_list
        .iter()
        .map(|eftest_access_list_item| AccessListItem {
            address: RevmAddress(eftest_access_list_item.address.0.into()),
            storage_keys: eftest_access_list_item
                .storage_keys
                .iter()
                .map(|key| B256::from(key.0))
                .collect(),
        })
        .collect();

<<<<<<< HEAD
=======
    let authorization_list = None;
    // The latest version of revm(19.3.0) is needed.
    // Update it in every Cargo.toml.
    // revm-inspectors and revm-primitives have to be bumped too.
    /*
>>>>>>> bdab7259
    let revm_authorization_list: Vec<SignedAuthorization> = tx
        .authorization_list
        .clone()
        .unwrap_or_default()
        .iter()
        .map(|auth_t| {
            SignedAuthorization::new_unchecked(
                Authorization {
                    chain_id: RevmU256::from_le_bytes(auth_t.chain_id.to_little_endian()),
                    address: RevmAddress(auth_t.address.0.into()),
                    nonce: auth_t.nonce,
                },
                auth_t.v.as_u32() as u8,
                RevmU256::from_le_bytes(auth_t.r.to_little_endian()),
                RevmU256::from_le_bytes(auth_t.s.to_little_endian()),
            )
        })
        .collect();

    let authorization_list = Some(revm_authorization_list.into());
<<<<<<< HEAD
=======
    */
>>>>>>> bdab7259

    let tx_env = RevmTxEnv {
        caller: tx.sender.0.into(),
        gas_limit: tx.gas_limit,
        gas_price: RevmU256::from_limbs(effective_gas_price(test, tx)?.0),
        transact_to: match tx.to {
            TxKind::Call(to) => RevmTxKind::Call(to.0.into()),
            TxKind::Create => RevmTxKind::Create,
        },
        value: RevmU256::from_limbs(tx.value.0),
        data: tx.data.to_vec().into(),
        nonce: Some(tx.nonce.as_u64()),
        chain_id: Some(chain_spec.chain_id), //TODO: See what to do with this... ChainId test fails IDK why.
        access_list: revm_access_list,
        gas_priority_fee: tx
            .max_priority_fee_per_gas
            .map(|fee| RevmU256::from_limbs(fee.0)),
        blob_hashes: tx
            .blob_versioned_hashes
            .iter()
            .map(|h256| B256::from(h256.0))
            .collect::<Vec<B256>>(),
        max_fee_per_blob_gas: tx
            .max_fee_per_blob_gas
            .map(|fee| RevmU256::from_limbs(fee.0)),
        authorization_list,
    };

    let evm_builder = Revm::builder()
        .with_block_env(block_env)
        .with_tx_env(tx_env)
        .modify_cfg_env(|cfg| cfg.chain_id = chain_spec.chain_id)
        .with_spec_id(test.fork())
        .with_external_context(
            RevmTracerEip3155::new(Box::new(std::io::stderr())).without_summary(),
        );
    match initial_state {
        EvmState::Store(db) => Ok(evm_builder.with_db(db).build()),
        _ => Err(EFTestRunnerError::VMInitializationFailed(
            "Expected LEVM state to be a Store".to_owned(),
        )),
    }
}

pub fn compare_levm_revm_execution_results(
    vector: &TestVector,
    levm_execution_report: &TransactionReport,
    revm_execution_result: Result<RevmExecutionResult, REVMError<StoreError>>,
    re_run_report: &mut TestReRunReport,
) -> Result<(), EFTestRunnerError> {
    match (levm_execution_report, revm_execution_result) {
        (levm_tx_report, Ok(revm_execution_result)) => {
            match (&levm_tx_report.result, revm_execution_result.clone()) {
                (
                    TxResult::Success,
                    RevmExecutionResult::Success {
                        reason: _,
                        gas_used: revm_gas_used,
                        gas_refunded: revm_gas_refunded,
                        logs: _,
                        output: _,
                    },
                ) => {
                    if levm_tx_report.gas_used != revm_gas_used {
                        re_run_report.register_gas_used_mismatch(
                            *vector,
                            levm_tx_report.gas_used,
                            revm_gas_used,
                        );
                    }
                    if levm_tx_report.gas_refunded != revm_gas_refunded {
                        re_run_report.register_gas_refunded_mismatch(
                            *vector,
                            levm_tx_report.gas_refunded,
                            revm_gas_refunded,
                        );
                    }
                }
                (
                    TxResult::Revert(_error),
                    RevmExecutionResult::Revert {
                        gas_used: revm_gas_used,
                        output: _,
                    },
                ) => {
                    if levm_tx_report.gas_used != revm_gas_used {
                        re_run_report.register_gas_used_mismatch(
                            *vector,
                            levm_tx_report.gas_used,
                            revm_gas_used,
                        );
                    }
                }
                (
                    TxResult::Revert(_error),
                    RevmExecutionResult::Halt {
                        reason: _,
                        gas_used: revm_gas_used,
                    },
                ) => {
                    // TODO: Register the revert reasons.
                    if levm_tx_report.gas_used != revm_gas_used {
                        re_run_report.register_gas_used_mismatch(
                            *vector,
                            levm_tx_report.gas_used,
                            revm_gas_used,
                        );
                    }
                }
                _ => {
                    re_run_report.register_execution_result_mismatch(
                        *vector,
                        levm_tx_report.result.clone(),
                        revm_execution_result.clone(),
                    );
                }
            }
        }
        (levm_transaction_report, Err(revm_error)) => {
            re_run_report.register_re_run_failure(
                *vector,
                levm_transaction_report.result.clone(),
                revm_error,
            );
        }
    }
    Ok(())
}

pub fn ensure_post_state(
    levm_execution_report: &TransactionReport,
    vector: &TestVector,
    revm_state: &mut EvmState,
    test: &EFTest,
    re_run_report: &mut TestReRunReport,
) -> Result<(), EFTestRunnerError> {
    match test.post.vector_post_value(vector).expect_exception {
        Some(_expected_exception) => {}
        // We only want to compare account updates when no exception is expected.
        None => {
            let (initial_state, block_hash) = load_initial_state(test);
            let levm_account_updates = levm_runner::get_state_transitions(
                &initial_state,
                block_hash,
                levm_execution_report,
            );
            let revm_account_updates = ethrex_vm::get_state_transitions(revm_state);
            let account_updates_report = compare_levm_revm_account_updates(
                test,
                &levm_account_updates,
                &revm_account_updates,
            );
            re_run_report.register_account_updates_report(*vector, account_updates_report);
        }
    }

    Ok(())
}

pub fn compare_levm_revm_account_updates(
    test: &EFTest,
    levm_account_updates: &[AccountUpdate],
    revm_account_updates: &[AccountUpdate],
) -> ComparisonReport {
    let levm_post_state_root = post_state_root(levm_account_updates, test);
    let revm_post_state_root = post_state_root(revm_account_updates, test);
    let mut initial_accounts: HashMap<Address, Account> = test
        .pre
        .0
        .iter()
        .map(|(account_address, pre_state_value)| {
            let account_storage = pre_state_value
                .storage
                .iter()
                .map(|(key, value)| {
                    let storage_slot = StorageSlot {
                        original_value: *value,
                        current_value: *value,
                    };
                    (H256::from_slice(&key.to_big_endian()), storage_slot)
                })
                .collect();
            let account = Account::new(
                pre_state_value.balance,
                pre_state_value.code.clone(),
                pre_state_value.nonce.as_u64(),
                account_storage,
            );
            (*account_address, account)
        })
        .collect();
    initial_accounts
        .entry(test.env.current_coinbase)
        .or_default();
    let levm_updated_accounts = levm_account_updates
        .iter()
        .map(|account_update| account_update.address)
        .collect::<HashSet<Address>>();
    let revm_updated_accounts = revm_account_updates
        .iter()
        .map(|account_update| account_update.address)
        .collect::<HashSet<Address>>();

    ComparisonReport {
        levm_post_state_root,
        revm_post_state_root,
        initial_accounts,
        levm_account_updates: levm_account_updates.to_vec(),
        revm_account_updates: revm_account_updates.to_vec(),
        levm_updated_accounts_only: levm_updated_accounts
            .difference(&revm_updated_accounts)
            .cloned()
            .collect::<HashSet<Address>>(),
        revm_updated_accounts_only: revm_updated_accounts
            .difference(&levm_updated_accounts)
            .cloned()
            .collect::<HashSet<Address>>(),
        shared_updated_accounts: levm_updated_accounts
            .intersection(&revm_updated_accounts)
            .cloned()
            .collect::<HashSet<Address>>(),
    }
}

pub fn _run_ef_test_revm(test: &EFTest) -> Result<EFTestReport, EFTestRunnerError> {
    let hash = test._info.generated_test_hash.or(test._info.hash).unwrap();

    let mut ef_test_report =
        EFTestReport::new(test.name.clone(), test.dir.clone(), hash, test.fork());
    for (vector, _tx) in test.transactions.iter() {
        match _run_ef_test_tx_revm(vector, test) {
            Ok(_) => continue,
            Err(EFTestRunnerError::VMInitializationFailed(reason)) => {
                ef_test_report.register_vm_initialization_failure(reason, *vector);
            }
            Err(EFTestRunnerError::FailedToEnsurePreState(reason)) => {
                ef_test_report.register_pre_state_validation_failure(reason, *vector);
            }
            Err(EFTestRunnerError::ExecutionFailedUnexpectedly(error)) => {
                ef_test_report.register_unexpected_execution_failure(error, *vector);
            }
            Err(EFTestRunnerError::FailedToEnsurePostState(transaction_report, reason)) => {
                ef_test_report.register_post_state_validation_failure(
                    transaction_report,
                    reason,
                    *vector,
                );
            }
            Err(EFTestRunnerError::VMExecutionMismatch(_)) => {
                return Err(EFTestRunnerError::Internal(InternalError::FirstRunInternal(
                    "VM execution mismatch errors should only happen when COMPARING LEVM AND REVM. This failed during revm's execution."
                        .to_owned(),
                )));
            }
            Err(EFTestRunnerError::Internal(reason)) => {
                return Err(EFTestRunnerError::Internal(reason));
            }
            Err(EFTestRunnerError::ExpectedExceptionDoesNotMatchReceived(_)) => {
                return Err(EFTestRunnerError::Internal(InternalError::MainRunnerInternal(
                    "The ExpectedExceptionDoesNotMatchReceived error should only happen when executing Levm, the errors matching is not implemented in Revm"
                        .to_owned(),
                )));
            }
        }
    }
    Ok(ef_test_report)
}

pub fn _run_ef_test_tx_revm(vector: &TestVector, test: &EFTest) -> Result<(), EFTestRunnerError> {
    // dbg!(vector);
    let (mut state, _block_hash) = load_initial_state(test);
    let mut revm = prepare_revm_for_tx(&mut state, vector, test)?;
    let revm_execution_result = revm.transact_commit();
    drop(revm); // Need to drop the state mutable reference.

    _ensure_post_state_revm(revm_execution_result, vector, test, &mut state)?;

    Ok(())
}

pub fn _ensure_post_state_revm(
    revm_execution_result: Result<RevmExecutionResult, REVMError<StoreError>>,
    vector: &TestVector,
    test: &EFTest,
    revm_state: &mut EvmState,
) -> Result<(), EFTestRunnerError> {
    match revm_execution_result {
        Ok(_execution_result) => {
            match test.post.vector_post_value(vector).expect_exception {
                // Execution result was successful but an exception was expected.
                Some(expected_exception) => {
                    let error_reason = format!("Expected exception: {expected_exception:?}");
                    return Err(EFTestRunnerError::FailedToEnsurePostState(
                        TransactionReport {
                            result: TxResult::Success,
                            gas_used: 42,
                            gas_refunded: 42,
                            logs: vec![],
                            output: Bytes::new(),
                            new_state: HashMap::new(),
                            created_address: None,
                        },
                        //TODO: This is not a TransactionReport because it is REVM
                        error_reason,
                    ));
                }
                // Execution result was successful and no exception was expected.
                None => {
                    let revm_account_updates = ethrex_vm::get_state_transitions(revm_state);
                    let pos_state_root = post_state_root(&revm_account_updates, test);
                    let expected_post_state_root_hash = test.post.vector_post_value(vector).hash;
                    if expected_post_state_root_hash != pos_state_root {
                        println!(
                            "Post-state root mismatch: expected {expected_post_state_root_hash:#x}, got {pos_state_root:#x}",
                        );
                        let error_reason = format!(
                            "Post-state root mismatch: expected {expected_post_state_root_hash:#x}, got {pos_state_root:#x}",
                        );
                        return Err(EFTestRunnerError::FailedToEnsurePostState(
                            TransactionReport {
                                result: TxResult::Success,
                                gas_used: 42,
                                gas_refunded: 42,
                                logs: vec![],
                                output: Bytes::new(),
                                new_state: HashMap::new(),
                                created_address: None,
                            },
                            //TODO: This is not a TransactionReport because it is REVM
                            error_reason,
                        ));
                    }
                }
            }
        }
        Err(err) => {
            match test.post.vector_post_value(vector).expect_exception {
                // Execution result was unsuccessful and an exception was expected.
                // TODO: See if we want to map revm exceptions to expected exceptions, probably not.
                Some(_expected_exception) => {}
                // Execution result was unsuccessful but no exception was expected.
                None => {
                    println!(
                        "Unexpected exception. Name: {}, vector: {:?}, error: {:?}",
                        &test.name, vector, err
                    );
                    return Err(EFTestRunnerError::ExecutionFailedUnexpectedly(
                        ethrex_levm::errors::VMError::AddressAlreadyOccupied,
                        //TODO: Use another kind of error for this.
                    ));
                }
            }
        }
    };
    Ok(())
}<|MERGE_RESOLUTION|>--- conflicted
+++ resolved
@@ -137,14 +137,11 @@
         })
         .collect();
 
-<<<<<<< HEAD
-=======
     let authorization_list = None;
     // The latest version of revm(19.3.0) is needed.
     // Update it in every Cargo.toml.
     // revm-inspectors and revm-primitives have to be bumped too.
     /*
->>>>>>> bdab7259
     let revm_authorization_list: Vec<SignedAuthorization> = tx
         .authorization_list
         .clone()
@@ -165,10 +162,7 @@
         .collect();
 
     let authorization_list = Some(revm_authorization_list.into());
-<<<<<<< HEAD
-=======
     */
->>>>>>> bdab7259
 
     let tx_env = RevmTxEnv {
         caller: tx.sender.0.into(),
