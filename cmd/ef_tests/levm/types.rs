<<<<<<< HEAD
use crate::deserialize::{
    deserialize_ef_post_value_indexes, deserialize_h256_vec_optional_safe, deserialize_hex_bytes,
    deserialize_hex_bytes_vec, deserialize_transaction_expected_exception,
    deserialize_u256_optional_safe, deserialize_u256_safe, deserialize_u256_valued_hashmap_safe,
    deserialize_u256_vec_safe,
=======
use crate::{
    deserialize::{
        deserialize_ef_post_value_indexes, deserialize_hex_bytes, deserialize_hex_bytes_vec,
        deserialize_u256_optional_safe, deserialize_u256_safe,
        deserialize_u256_valued_hashmap_safe, deserialize_u256_vec_safe,
    },
    report::TestVector,
>>>>>>> b2160a04
};
use bytes::Bytes;
use ethrex_core::{
    types::{Genesis, GenesisAccount, TxKind},
    Address, H256, U256,
};
use ethrex_vm::SpecId;
use serde::Deserialize;
use std::collections::HashMap;

#[derive(Debug)]
pub struct EFTests(pub Vec<EFTest>);

#[derive(Debug)]
pub struct EFTest {
    pub name: String,
    pub _info: EFTestInfo,
    pub env: EFTestEnv,
    pub post: EFTestPost,
    pub pre: EFTestPre,
    pub transactions: HashMap<TestVector, EFTestTransaction>,
}

impl EFTest {
    pub fn fork(&self) -> SpecId {
        match &self.post {
            EFTestPost::Cancun(_) => SpecId::CANCUN,
            EFTestPost::Shanghai(_) => SpecId::SHANGHAI,
            EFTestPost::Homestead(_) => SpecId::HOMESTEAD,
            EFTestPost::Istanbul(_) => SpecId::ISTANBUL,
            EFTestPost::London(_) => SpecId::LONDON,
            EFTestPost::Byzantium(_) => SpecId::BYZANTIUM,
            EFTestPost::Berlin(_) => SpecId::BERLIN,
            EFTestPost::Constantinople(_) | EFTestPost::ConstantinopleFix(_) => {
                SpecId::CONSTANTINOPLE
            }
            EFTestPost::Paris(_) => SpecId::MERGE,
            EFTestPost::Frontier(_) => SpecId::FRONTIER,
        }
    }
}

impl From<&EFTest> for Genesis {
    fn from(test: &EFTest) -> Self {
        Genesis {
            alloc: {
                let mut alloc = HashMap::new();
                for (account, ef_test_pre_value) in test.pre.0.iter() {
                    alloc.insert(*account, ef_test_pre_value.into());
                }
                alloc
            },
            coinbase: test.env.current_coinbase,
            difficulty: test.env.current_difficulty,
            gas_limit: test.env.current_gas_limit.as_u64(),
            mix_hash: test.env.current_random.unwrap_or_default(),
            timestamp: test.env.current_timestamp.as_u64(),
            base_fee_per_gas: test.env.current_base_fee.map(|v| v.as_u64()),
            excess_blob_gas: test.env.current_excess_blob_gas.map(|v| v.as_u64()),
            ..Default::default()
        }
    }
}

#[derive(Debug, Deserialize)]
pub struct EFTestInfo {
    pub comment: String,
    #[serde(rename = "filling-rpc-server")]
    pub filling_rpc_server: String,
    #[serde(rename = "filling-tool-version")]
    pub filling_tool_version: String,
    #[serde(rename = "generatedTestHash")]
    pub generated_test_hash: H256,
    #[serde(default)]
    pub labels: Option<HashMap<u64, String>>,
    pub lllcversion: String,
    pub solidity: String,
    pub source: String,
    #[serde(rename = "sourceHash")]
    pub source_hash: H256,
}

#[derive(Debug, Deserialize)]
#[serde(rename_all = "camelCase")]
pub struct EFTestEnv {
    #[serde(default, deserialize_with = "deserialize_u256_optional_safe")]
    pub current_base_fee: Option<U256>,
    pub current_coinbase: Address,
    #[serde(deserialize_with = "deserialize_u256_safe")]
    pub current_difficulty: U256,
    #[serde(default, deserialize_with = "deserialize_u256_optional_safe")]
    pub current_excess_blob_gas: Option<U256>,
    #[serde(deserialize_with = "deserialize_u256_safe")]
    pub current_gas_limit: U256,
    #[serde(deserialize_with = "deserialize_u256_safe")]
    pub current_number: U256,
    pub current_random: Option<H256>,
    #[serde(deserialize_with = "deserialize_u256_safe")]
    pub current_timestamp: U256,
}

#[derive(Debug, Deserialize, Clone)]
pub enum EFTestPost {
    Cancun(Vec<EFTestPostValue>),
    Shanghai(Vec<EFTestPostValue>),
    Homestead(Vec<EFTestPostValue>),
    Istanbul(Vec<EFTestPostValue>),
    London(Vec<EFTestPostValue>),
    Byzantium(Vec<EFTestPostValue>),
    Berlin(Vec<EFTestPostValue>),
    Constantinople(Vec<EFTestPostValue>),
    Paris(Vec<EFTestPostValue>),
    ConstantinopleFix(Vec<EFTestPostValue>),
    Frontier(Vec<EFTestPostValue>),
}

impl EFTestPost {
    pub fn values(self) -> Vec<EFTestPostValue> {
        match self {
            EFTestPost::Cancun(v) => v,
            EFTestPost::Shanghai(v) => v,
            EFTestPost::Homestead(v) => v,
            EFTestPost::Istanbul(v) => v,
            EFTestPost::London(v) => v,
            EFTestPost::Byzantium(v) => v,
            EFTestPost::Berlin(v) => v,
            EFTestPost::Constantinople(v) => v,
            EFTestPost::Paris(v) => v,
            EFTestPost::ConstantinopleFix(v) => v,
            EFTestPost::Frontier(v) => v,
        }
    }

    pub fn vector_post_value(&self, vector: &TestVector) -> EFTestPostValue {
        match self {
            EFTestPost::Cancun(v) => Self::find_vector_post_value(v, vector),
            EFTestPost::Shanghai(v) => Self::find_vector_post_value(v, vector),
            EFTestPost::Homestead(v) => Self::find_vector_post_value(v, vector),
            EFTestPost::Istanbul(v) => Self::find_vector_post_value(v, vector),
            EFTestPost::London(v) => Self::find_vector_post_value(v, vector),
            EFTestPost::Byzantium(v) => Self::find_vector_post_value(v, vector),
            EFTestPost::Berlin(v) => Self::find_vector_post_value(v, vector),
            EFTestPost::Constantinople(v) => Self::find_vector_post_value(v, vector),
            EFTestPost::Paris(v) => Self::find_vector_post_value(v, vector),
            EFTestPost::ConstantinopleFix(v) => Self::find_vector_post_value(v, vector),
            EFTestPost::Frontier(v) => Self::find_vector_post_value(v, vector),
        }
    }

    fn find_vector_post_value(values: &[EFTestPostValue], vector: &TestVector) -> EFTestPostValue {
        values
            .iter()
            .find(|v| {
                let data_index = v.indexes.get("data").unwrap().as_usize();
                let gas_limit_index = v.indexes.get("gas").unwrap().as_usize();
                let value_index = v.indexes.get("value").unwrap().as_usize();
                vector == &(data_index, gas_limit_index, value_index)
            })
            .unwrap()
            .clone()
    }

    pub fn iter(&self) -> impl Iterator<Item = &EFTestPostValue> {
        match self {
            EFTestPost::Cancun(v) => v.iter(),
            EFTestPost::Shanghai(v) => v.iter(),
            EFTestPost::Homestead(v) => v.iter(),
            EFTestPost::Istanbul(v) => v.iter(),
            EFTestPost::London(v) => v.iter(),
            EFTestPost::Byzantium(v) => v.iter(),
            EFTestPost::Berlin(v) => v.iter(),
            EFTestPost::Constantinople(v) => v.iter(),
            EFTestPost::Paris(v) => v.iter(),
            EFTestPost::ConstantinopleFix(v) => v.iter(),
            EFTestPost::Frontier(v) => v.iter(),
        }
    }
}

#[derive(Debug, Deserialize, Clone)]
pub enum TransactionExpectedException {
    InitcodeSizeExceeded,
    NonceIsMax,
    Type3TxBlobCountExceeded,
    Type3TxZeroBlobs,
    Type3TxContractCreation,
    Type3TxInvalidBlobVersionedHash,
    IntrinsicGasTooLow,
    InsufficientAccountFunds,
    SenderNotEoa,
    PriorityGreaterThanMaxFeePerGas,
    GasAllowanceExceeded,
    InsufficientMaxFeePerGas,
    RlpInvalidValue,
    GasLimitPriceProductOverflow,
    Type3TxPreFork,
    InsufficientMaxFeePerBlobGas,
}

#[derive(Debug, Deserialize, Clone)]
pub struct EFTestPostValue {
    #[serde(
        rename = "expectException",
        default,
        deserialize_with = "deserialize_transaction_expected_exception"
    )]
    pub expect_exception: Option<Vec<TransactionExpectedException>>,
    pub hash: H256,
    #[serde(deserialize_with = "deserialize_ef_post_value_indexes")]
    pub indexes: HashMap<String, U256>,
    pub logs: H256,
    #[serde(deserialize_with = "deserialize_hex_bytes")]
    pub txbytes: Bytes,
}

#[derive(Debug, Deserialize)]
pub struct EFTestPre(pub HashMap<Address, EFTestPreValue>);

#[derive(Debug, Deserialize)]
pub struct EFTestPreValue {
    #[serde(deserialize_with = "deserialize_u256_safe")]
    pub balance: U256,
    #[serde(deserialize_with = "deserialize_hex_bytes")]
    pub code: Bytes,
    #[serde(deserialize_with = "deserialize_u256_safe")]
    pub nonce: U256,
    #[serde(deserialize_with = "deserialize_u256_valued_hashmap_safe")]
    pub storage: HashMap<U256, U256>,
}

impl From<&EFTestPreValue> for GenesisAccount {
    fn from(value: &EFTestPreValue) -> Self {
        Self {
            code: value.code.clone(),
            storage: value
                .storage
                .iter()
                .map(|(k, v)| {
                    let mut key_bytes = [0u8; 32];
                    k.to_big_endian(&mut key_bytes);
                    (H256::from_slice(&key_bytes), *v)
                })
                .collect(),
            balance: value.balance,
            nonce: value.nonce.as_u64(),
        }
    }
}

#[derive(Debug, Deserialize)]
#[serde(rename_all = "camelCase")]
pub struct EFTestRawTransaction {
    #[serde(deserialize_with = "deserialize_hex_bytes_vec")]
    pub data: Vec<Bytes>,
    #[serde(deserialize_with = "deserialize_u256_vec_safe")]
    pub gas_limit: Vec<U256>,
    #[serde(default, deserialize_with = "deserialize_u256_optional_safe")]
    pub gas_price: Option<U256>,
    #[serde(deserialize_with = "deserialize_u256_safe")]
    pub nonce: U256,
    pub secret_key: H256,
    pub sender: Address,
    pub to: TxKind,
    #[serde(deserialize_with = "deserialize_u256_vec_safe")]
    pub value: Vec<U256>,
    #[serde(default, deserialize_with = "deserialize_u256_optional_safe")]
    pub max_fee_per_gas: Option<U256>,
    #[serde(default, deserialize_with = "deserialize_u256_optional_safe")]
    pub max_priority_fee_per_gas: Option<U256>,
    #[serde(default, deserialize_with = "deserialize_u256_optional_safe")]
    pub max_fee_per_blob_gas: Option<U256>,
    #[serde(default, deserialize_with = "deserialize_h256_vec_optional_safe")]
    pub blob_versioned_hashes: Option<Vec<H256>>,
}

#[derive(Debug, Deserialize)]
#[serde(rename_all = "camelCase")]
pub struct EFTestTransaction {
    pub data: Bytes,
    pub gas_limit: U256,
    #[serde(default, deserialize_with = "deserialize_u256_optional_safe")]
    pub gas_price: Option<U256>,
    #[serde(deserialize_with = "deserialize_u256_safe")]
    pub nonce: U256,
    pub secret_key: H256,
    pub sender: Address,
    pub to: TxKind,
    pub value: U256,
    #[serde(default, deserialize_with = "deserialize_u256_optional_safe")]
    pub max_fee_per_gas: Option<U256>,
    #[serde(default, deserialize_with = "deserialize_u256_optional_safe")]
    pub max_priority_fee_per_gas: Option<U256>,
    #[serde(default, deserialize_with = "deserialize_u256_optional_safe")]
    pub max_fee_per_blob_gas: Option<U256>,
    #[serde(default, deserialize_with = "deserialize_h256_vec_optional_safe")]
    pub blob_versioned_hashes: Option<Vec<H256>>,
}<|MERGE_RESOLUTION|>--- conflicted
+++ resolved
@@ -1,19 +1,13 @@
-<<<<<<< HEAD
-use crate::deserialize::{
-    deserialize_ef_post_value_indexes, deserialize_h256_vec_optional_safe, deserialize_hex_bytes,
-    deserialize_hex_bytes_vec, deserialize_transaction_expected_exception,
-    deserialize_u256_optional_safe, deserialize_u256_safe, deserialize_u256_valued_hashmap_safe,
-    deserialize_u256_vec_safe,
-=======
 use crate::{
     deserialize::{
-        deserialize_ef_post_value_indexes, deserialize_hex_bytes, deserialize_hex_bytes_vec,
-        deserialize_u256_optional_safe, deserialize_u256_safe,
-        deserialize_u256_valued_hashmap_safe, deserialize_u256_vec_safe,
+        deserialize_ef_post_value_indexes, deserialize_h256_vec_optional_safe,
+        deserialize_hex_bytes, deserialize_hex_bytes_vec,
+        deserialize_transaction_expected_exception, deserialize_u256_optional_safe,
+        deserialize_u256_safe, deserialize_u256_valued_hashmap_safe, deserialize_u256_vec_safe,
     },
     report::TestVector,
->>>>>>> b2160a04
 };
+
 use bytes::Bytes;
 use ethrex_core::{
     types::{Genesis, GenesisAccount, TxKind},
