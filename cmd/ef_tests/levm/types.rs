<<<<<<< HEAD
use crate::deserialize::{
    deserialize_ef_post_value_indexes, deserialize_h256_vec_optional_safe, deserialize_hex_bytes,
    deserialize_hex_bytes_vec, deserialize_transaction_expected_exception,
    deserialize_u256_optional_safe, deserialize_u256_safe, deserialize_u256_valued_hashmap_safe,
    deserialize_u256_vec_safe,
=======
use crate::{
    deserialize::{
        deserialize_access_lists, deserialize_ef_post_value_indexes,
        deserialize_h256_vec_optional_safe, deserialize_hex_bytes, deserialize_hex_bytes_vec,
        deserialize_u256_optional_safe, deserialize_u256_safe,
        deserialize_u256_valued_hashmap_safe, deserialize_u256_vec_safe,
    },
    report::TestVector,
>>>>>>> 57e0fe7a
};
use bytes::Bytes;
use ethrex_core::{
    types::{Genesis, GenesisAccount, TxKind},
    Address, H256, U256,
};
use ethrex_vm::SpecId;
use serde::Deserialize;
use std::collections::HashMap;

#[derive(Debug)]
pub struct EFTests(pub Vec<EFTest>);

#[derive(Debug)]
pub struct EFTest {
    pub name: String,
    pub dir: String,
    pub _info: EFTestInfo,
    pub env: EFTestEnv,
    pub post: EFTestPost,
    pub pre: EFTestPre,
    pub transactions: HashMap<TestVector, EFTestTransaction>,
}

impl EFTest {
    pub fn fork(&self) -> SpecId {
        match &self.post {
            EFTestPost::Cancun(_) => SpecId::CANCUN,
            EFTestPost::Shanghai(_) => SpecId::SHANGHAI,
            EFTestPost::Homestead(_) => SpecId::HOMESTEAD,
            EFTestPost::Istanbul(_) => SpecId::ISTANBUL,
            EFTestPost::London(_) => SpecId::LONDON,
            EFTestPost::Byzantium(_) => SpecId::BYZANTIUM,
            EFTestPost::Berlin(_) => SpecId::BERLIN,
            EFTestPost::Constantinople(_) | EFTestPost::ConstantinopleFix(_) => {
                SpecId::CONSTANTINOPLE
            }
            EFTestPost::Paris(_) => SpecId::MERGE,
            EFTestPost::Frontier(_) => SpecId::FRONTIER,
        }
    }
}

impl From<&EFTest> for Genesis {
    fn from(test: &EFTest) -> Self {
        Genesis {
            alloc: {
                let mut alloc = HashMap::new();
                for (account, ef_test_pre_value) in test.pre.0.iter() {
                    alloc.insert(*account, ef_test_pre_value.into());
                }
                alloc
            },
            coinbase: test.env.current_coinbase,
            difficulty: test.env.current_difficulty,
            gas_limit: test.env.current_gas_limit.as_u64(),
            mix_hash: test.env.current_random.unwrap_or_default(),
            timestamp: test.env.current_timestamp.as_u64(),
            base_fee_per_gas: test.env.current_base_fee.map(|v| v.as_u64()),
            excess_blob_gas: test.env.current_excess_blob_gas.map(|v| v.as_u64()),
            ..Default::default()
        }
    }
}

#[derive(Debug, Deserialize)]
pub struct EFTestInfo {
    pub comment: String,
    #[serde(rename = "filling-rpc-server")]
    pub filling_rpc_server: String,
    #[serde(rename = "filling-tool-version")]
    pub filling_tool_version: String,
    #[serde(rename = "generatedTestHash")]
    pub generated_test_hash: H256,
    #[serde(default)]
    pub labels: Option<HashMap<u64, String>>,
    pub lllcversion: String,
    pub solidity: String,
    pub source: String,
    #[serde(rename = "sourceHash")]
    pub source_hash: H256,
}

#[derive(Debug, Deserialize)]
#[serde(rename_all = "camelCase")]
pub struct EFTestEnv {
    #[serde(default, deserialize_with = "deserialize_u256_optional_safe")]
    pub current_base_fee: Option<U256>,
    pub current_coinbase: Address,
    #[serde(deserialize_with = "deserialize_u256_safe")]
    pub current_difficulty: U256,
    #[serde(default, deserialize_with = "deserialize_u256_optional_safe")]
    pub current_excess_blob_gas: Option<U256>,
    #[serde(deserialize_with = "deserialize_u256_safe")]
    pub current_gas_limit: U256,
    #[serde(deserialize_with = "deserialize_u256_safe")]
    pub current_number: U256,
    pub current_random: Option<H256>,
    #[serde(deserialize_with = "deserialize_u256_safe")]
    pub current_timestamp: U256,
}

#[derive(Debug, Deserialize, Clone)]
pub enum EFTestPost {
    Cancun(Vec<EFTestPostValue>),
    Shanghai(Vec<EFTestPostValue>),
    Homestead(Vec<EFTestPostValue>),
    Istanbul(Vec<EFTestPostValue>),
    London(Vec<EFTestPostValue>),
    Byzantium(Vec<EFTestPostValue>),
    Berlin(Vec<EFTestPostValue>),
    Constantinople(Vec<EFTestPostValue>),
    Paris(Vec<EFTestPostValue>),
    ConstantinopleFix(Vec<EFTestPostValue>),
    Frontier(Vec<EFTestPostValue>),
}

impl EFTestPost {
    pub fn values(self) -> Vec<EFTestPostValue> {
        match self {
            EFTestPost::Cancun(v) => v,
            EFTestPost::Shanghai(v) => v,
            EFTestPost::Homestead(v) => v,
            EFTestPost::Istanbul(v) => v,
            EFTestPost::London(v) => v,
            EFTestPost::Byzantium(v) => v,
            EFTestPost::Berlin(v) => v,
            EFTestPost::Constantinople(v) => v,
            EFTestPost::Paris(v) => v,
            EFTestPost::ConstantinopleFix(v) => v,
            EFTestPost::Frontier(v) => v,
        }
    }

    pub fn vector_post_value(&self, vector: &TestVector) -> EFTestPostValue {
        match self {
            EFTestPost::Cancun(v) => Self::find_vector_post_value(v, vector),
            EFTestPost::Shanghai(v) => Self::find_vector_post_value(v, vector),
            EFTestPost::Homestead(v) => Self::find_vector_post_value(v, vector),
            EFTestPost::Istanbul(v) => Self::find_vector_post_value(v, vector),
            EFTestPost::London(v) => Self::find_vector_post_value(v, vector),
            EFTestPost::Byzantium(v) => Self::find_vector_post_value(v, vector),
            EFTestPost::Berlin(v) => Self::find_vector_post_value(v, vector),
            EFTestPost::Constantinople(v) => Self::find_vector_post_value(v, vector),
            EFTestPost::Paris(v) => Self::find_vector_post_value(v, vector),
            EFTestPost::ConstantinopleFix(v) => Self::find_vector_post_value(v, vector),
            EFTestPost::Frontier(v) => Self::find_vector_post_value(v, vector),
        }
    }

    fn find_vector_post_value(values: &[EFTestPostValue], vector: &TestVector) -> EFTestPostValue {
        values
            .iter()
            .find(|v| {
                let data_index = v.indexes.get("data").unwrap().as_usize();
                let gas_limit_index = v.indexes.get("gas").unwrap().as_usize();
                let value_index = v.indexes.get("value").unwrap().as_usize();
                vector == &(data_index, gas_limit_index, value_index)
            })
            .unwrap()
            .clone()
    }

    pub fn iter(&self) -> impl Iterator<Item = &EFTestPostValue> {
        match self {
            EFTestPost::Cancun(v) => v.iter(),
            EFTestPost::Shanghai(v) => v.iter(),
            EFTestPost::Homestead(v) => v.iter(),
            EFTestPost::Istanbul(v) => v.iter(),
            EFTestPost::London(v) => v.iter(),
            EFTestPost::Byzantium(v) => v.iter(),
            EFTestPost::Berlin(v) => v.iter(),
            EFTestPost::Constantinople(v) => v.iter(),
            EFTestPost::Paris(v) => v.iter(),
            EFTestPost::ConstantinopleFix(v) => v.iter(),
            EFTestPost::Frontier(v) => v.iter(),
        }
    }
}

#[derive(Debug, Deserialize, Clone)]
pub enum TransactionExpectedException {
    InitcodeSizeExceeded,
    NonceIsMax,
    Type3TxBlobCountExceeded,
    Type3TxZeroBlobs,
    Type3TxContractCreation,
    Type3TxInvalidBlobVersionedHash,
    IntrinsicGasTooLow,
    InsufficientAccountFunds,
    SenderNotEoa,
    PriorityGreaterThanMaxFeePerGas,
    GasAllowanceExceeded,
    InsufficientMaxFeePerGas,
    RlpInvalidValue,
    GasLimitPriceProductOverflow,
    Type3TxPreFork,
    InsufficientMaxFeePerBlobGas,
}

#[derive(Debug, Deserialize, Clone)]
pub struct EFTestPostValue {
    #[serde(
        rename = "expectException",
        default,
        deserialize_with = "deserialize_transaction_expected_exception"
    )]
    pub expect_exception: Option<Vec<TransactionExpectedException>>,
    pub hash: H256,
    #[serde(deserialize_with = "deserialize_ef_post_value_indexes")]
    pub indexes: HashMap<String, U256>,
    pub logs: H256,
    #[serde(deserialize_with = "deserialize_hex_bytes")]
    pub txbytes: Bytes,
}

#[derive(Debug, Deserialize)]
pub struct EFTestPre(pub HashMap<Address, EFTestPreValue>);

#[derive(Debug, Deserialize)]
pub struct EFTestPreValue {
    #[serde(deserialize_with = "deserialize_u256_safe")]
    pub balance: U256,
    #[serde(deserialize_with = "deserialize_hex_bytes")]
    pub code: Bytes,
    #[serde(deserialize_with = "deserialize_u256_safe")]
    pub nonce: U256,
    #[serde(deserialize_with = "deserialize_u256_valued_hashmap_safe")]
    pub storage: HashMap<U256, U256>,
}

impl From<&EFTestPreValue> for GenesisAccount {
    fn from(value: &EFTestPreValue) -> Self {
        Self {
            code: value.code.clone(),
            storage: value
                .storage
                .iter()
                .map(|(k, v)| {
                    let mut key_bytes = [0u8; 32];
                    k.to_big_endian(&mut key_bytes);
                    (H256::from_slice(&key_bytes), *v)
                })
                .collect(),
            balance: value.balance,
            nonce: value.nonce.as_u64(),
        }
    }
}

#[derive(Debug, Deserialize, Clone)]
#[serde(rename_all = "camelCase")]
pub struct EFTestAccessListItem {
    pub address: Address,
    pub storage_keys: Vec<H256>,
}

#[derive(Debug, Deserialize)]
#[serde(rename_all = "camelCase")]
pub struct EFTestRawTransaction {
    #[serde(deserialize_with = "deserialize_hex_bytes_vec")]
    pub data: Vec<Bytes>,
    #[serde(deserialize_with = "deserialize_u256_vec_safe")]
    pub gas_limit: Vec<U256>,
    #[serde(default, deserialize_with = "deserialize_u256_optional_safe")]
    pub gas_price: Option<U256>,
    #[serde(deserialize_with = "deserialize_u256_safe")]
    pub nonce: U256,
    pub secret_key: H256,
    pub sender: Address,
    pub to: TxKind,
    #[serde(deserialize_with = "deserialize_u256_vec_safe")]
    pub value: Vec<U256>,
    #[serde(default, deserialize_with = "deserialize_u256_optional_safe")]
    pub max_fee_per_gas: Option<U256>,
    #[serde(default, deserialize_with = "deserialize_u256_optional_safe")]
    pub max_priority_fee_per_gas: Option<U256>,
    #[serde(default, deserialize_with = "deserialize_u256_optional_safe")]
    pub max_fee_per_blob_gas: Option<U256>,
    #[serde(default, deserialize_with = "deserialize_h256_vec_optional_safe")]
    pub blob_versioned_hashes: Option<Vec<H256>>,
<<<<<<< HEAD
=======
    #[serde(default, deserialize_with = "deserialize_access_lists")]
    pub access_lists: Option<Vec<Vec<EFTestAccessListItem>>>,
>>>>>>> 57e0fe7a
}

#[derive(Debug, Deserialize)]
#[serde(rename_all = "camelCase")]
pub struct EFTestTransaction {
    pub data: Bytes,
    pub gas_limit: U256,
    pub gas_price: Option<U256>,
    #[serde(deserialize_with = "deserialize_u256_safe")]
    pub nonce: U256,
    pub secret_key: H256,
    pub sender: Address,
    pub to: TxKind,
    pub value: U256,
<<<<<<< HEAD
    #[serde(default, deserialize_with = "deserialize_u256_optional_safe")]
    pub max_fee_per_gas: Option<U256>,
    #[serde(default, deserialize_with = "deserialize_u256_optional_safe")]
    pub max_priority_fee_per_gas: Option<U256>,
    #[serde(default, deserialize_with = "deserialize_u256_optional_safe")]
    pub max_fee_per_blob_gas: Option<U256>,
    #[serde(default, deserialize_with = "deserialize_h256_vec_optional_safe")]
    pub blob_versioned_hashes: Option<Vec<H256>>,
=======
    pub max_fee_per_gas: Option<U256>,
    pub max_priority_fee_per_gas: Option<U256>,
    pub max_fee_per_blob_gas: Option<U256>,
    pub blob_versioned_hashes: Vec<H256>,
    pub access_list: Vec<EFTestAccessListItem>,
>>>>>>> 57e0fe7a
}<|MERGE_RESOLUTION|>--- conflicted
+++ resolved
@@ -1,19 +1,11 @@
-<<<<<<< HEAD
-use crate::deserialize::{
-    deserialize_ef_post_value_indexes, deserialize_h256_vec_optional_safe, deserialize_hex_bytes,
-    deserialize_hex_bytes_vec, deserialize_transaction_expected_exception,
-    deserialize_u256_optional_safe, deserialize_u256_safe, deserialize_u256_valued_hashmap_safe,
-    deserialize_u256_vec_safe,
-=======
 use crate::{
     deserialize::{
         deserialize_access_lists, deserialize_ef_post_value_indexes,
         deserialize_h256_vec_optional_safe, deserialize_hex_bytes, deserialize_hex_bytes_vec,
-        deserialize_u256_optional_safe, deserialize_u256_safe,
+        deserialize_transaction_expected_exception, deserialize_u256_optional_safe, deserialize_u256_safe,
         deserialize_u256_valued_hashmap_safe, deserialize_u256_vec_safe,
     },
     report::TestVector,
->>>>>>> 57e0fe7a
 };
 use bytes::Bytes;
 use ethrex_core::{
@@ -295,11 +287,8 @@
     pub max_fee_per_blob_gas: Option<U256>,
     #[serde(default, deserialize_with = "deserialize_h256_vec_optional_safe")]
     pub blob_versioned_hashes: Option<Vec<H256>>,
-<<<<<<< HEAD
-=======
     #[serde(default, deserialize_with = "deserialize_access_lists")]
     pub access_lists: Option<Vec<Vec<EFTestAccessListItem>>>,
->>>>>>> 57e0fe7a
 }
 
 #[derive(Debug, Deserialize)]
@@ -314,20 +303,9 @@
     pub sender: Address,
     pub to: TxKind,
     pub value: U256,
-<<<<<<< HEAD
-    #[serde(default, deserialize_with = "deserialize_u256_optional_safe")]
-    pub max_fee_per_gas: Option<U256>,
-    #[serde(default, deserialize_with = "deserialize_u256_optional_safe")]
-    pub max_priority_fee_per_gas: Option<U256>,
-    #[serde(default, deserialize_with = "deserialize_u256_optional_safe")]
-    pub max_fee_per_blob_gas: Option<U256>,
-    #[serde(default, deserialize_with = "deserialize_h256_vec_optional_safe")]
-    pub blob_versioned_hashes: Option<Vec<H256>>,
-=======
     pub max_fee_per_gas: Option<U256>,
     pub max_priority_fee_per_gas: Option<U256>,
     pub max_fee_per_blob_gas: Option<U256>,
     pub blob_versioned_hashes: Vec<H256>,
     pub access_list: Vec<EFTestAccessListItem>,
->>>>>>> 57e0fe7a
 }