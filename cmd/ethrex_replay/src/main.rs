use std::str::FromStr;
use tracing_subscriber::filter::Directive;

<<<<<<< HEAD
mod bench;
mod block_run_report;
mod cache;
mod cli;
mod fetcher;
mod plot_composition;
mod rpc;
mod run;

=======
>>>>>>> f0659502
#[cfg(feature = "jemalloc")]
use jemallocator::Jemalloc;

#[cfg(feature = "jemalloc")]
#[global_allocator]
static GLOBAL: Jemalloc = Jemalloc;

#[tokio::main]
async fn main() {
    let log_filter = tracing_subscriber::EnvFilter::builder()
        .with_default_directive(
            // Filters all sp1-executor logs (clock and program counter information)
            Directive::from_str("sp1_core_executor::executor=off").expect("this can't fail"),
        )
        .from_env_lossy()
        .add_directive(Directive::from(tracing::Level::INFO));
    tracing::subscriber::set_global_default(
        tracing_subscriber::FmtSubscriber::builder()
            .with_env_filter(log_filter)
            .finish(),
    )
    .expect("setting default subscriber failed");
    if let Err(e) = ethrex_replay::cli::start().await {
        tracing::error!("{e:?}");
        std::process::exit(1);
    }
}<|MERGE_RESOLUTION|>--- conflicted
+++ resolved
@@ -1,18 +1,6 @@
 use std::str::FromStr;
 use tracing_subscriber::filter::Directive;
 
-<<<<<<< HEAD
-mod bench;
-mod block_run_report;
-mod cache;
-mod cli;
-mod fetcher;
-mod plot_composition;
-mod rpc;
-mod run;
-
-=======
->>>>>>> f0659502
 #[cfg(feature = "jemalloc")]
 use jemallocator::Jemalloc;
 
