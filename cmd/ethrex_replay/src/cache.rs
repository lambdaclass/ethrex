--- conflicted
+++ resolved
@@ -76,11 +76,8 @@
         blocks: Vec<Block>,
         witness: RpcExecutionWitness,
         chain_config: ChainConfig,
-<<<<<<< HEAD
+        dir: PathBuf,
         l2_fields: Option<L2Fields>,
-=======
-        dir: PathBuf,
->>>>>>> c4c7ae52
     ) -> Self {
         let network = network_from_chain_id(chain_config.chain_id);
         #[cfg(feature = "l2")]
