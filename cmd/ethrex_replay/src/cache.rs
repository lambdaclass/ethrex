use std::{
    fs::File,
    io::{BufReader, BufWriter},
};

use ethrex_common::types::{Block, BlockHeader};
use ethrex_vm::ProverDB;

use serde::{Deserialize, Serialize};

#[derive(Serialize, Deserialize)]
pub struct Cache {
<<<<<<< HEAD
    pub block: Block,
    pub block_headers: Vec<BlockHeader>,
=======
    pub blocks: Vec<Block>,
    pub parent_block_header: BlockHeader,
>>>>>>> 90353f91
    pub db: ProverDB,
}

pub fn load_cache(block_number: usize) -> eyre::Result<Cache> {
    let file_name = format!("cache_{}.json", block_number);
    let file = BufReader::new(File::open(file_name)?);
    Ok(serde_json::from_reader(file)?)
}

pub fn write_cache(cache: &Cache) -> eyre::Result<()> {
    if cache.blocks.is_empty() {
        return Err(eyre::Error::msg("cache can't be empty"));
    }
    if cache.blocks.len() > 1 {
        return Err(eyre::Error::msg("trying to save a multi-block cache"));
    }
    let file_name = format!("cache_{}.json", cache.blocks[0].header.number);
    let file = BufWriter::new(File::create(file_name)?);
    Ok(serde_json::to_writer(file, cache)?)
}

pub fn load_cache_batch(from: usize, to: usize) -> eyre::Result<Cache> {
    let file_name = format!("cache_{}-{}.json", from, to);
    let file = BufReader::new(File::open(file_name)?);
    Ok(serde_json::from_reader(file)?)
}

pub fn write_cache_batch(cache: &Cache) -> eyre::Result<()> {
    let from = cache
        .blocks
        .first()
        .ok_or(eyre::Error::msg("cache is empty"))?
        .header
        .number;
    let to = cache
        .blocks
        .last()
        .ok_or(eyre::Error::msg("cache is empty"))?
        .header
        .number;
    let file_name = format!("cache_{}-{}.json", from, to);
    let file = BufWriter::new(File::create(file_name)?);
    Ok(serde_json::to_writer(file, cache)?)
}<|MERGE_RESOLUTION|>--- conflicted
+++ resolved
@@ -10,13 +10,8 @@
 
 #[derive(Serialize, Deserialize)]
 pub struct Cache {
-<<<<<<< HEAD
-    pub block: Block,
+    pub blocks: Vec<Block>,
     pub block_headers: Vec<BlockHeader>,
-=======
-    pub blocks: Vec<Block>,
-    pub parent_block_header: BlockHeader,
->>>>>>> 90353f91
     pub db: ProverDB,
 }
 
