use ethrex_common::types::Block;
use ethrex_common::types::ChainConfig;
use ethrex_common::types::blobs_bundle;
use ethrex_config::networks::Network;
use ethrex_rpc::debug::execution_witness::RpcExecutionWitness;
use eyre::OptionExt;
use serde::{Deserialize, Serialize};
use serde_with::serde_as;
use std::io::BufReader;
use std::{fs::File, io::BufWriter};
use tracing::debug;

use crate::cli::network_from_chain_id;

const CACHE_FILE_FORMAT: &str = "json";

#[serde_as]
#[derive(Serialize, Deserialize, Clone)]
pub struct L2Fields {
    #[serde_as(as = "[_; 48]")]
    pub blob_commitment: blobs_bundle::Commitment,
    #[serde_as(as = "[_; 48]")]
    pub blob_proof: blobs_bundle::Proof,
}
/// Structure holding input data needed to execute or prove blocks.
/// Optional fields are included only when relevant (e.g. L2 or custom chain).
#[derive(Serialize, Deserialize, Clone)]
pub struct Cache {
    /// Blocks to execute / prove.
    pub blocks: Vec<Block>,
    /// State data required to run those blocks.
    pub witness: RpcExecutionWitness,
    /// L1 network identifier.
    /// For L1 chains, this is used to retrieve the chain configuration from the repository.
    /// For L2 chains, the chain configuration is passed directly via `chain_config` instead.
    pub network: Network,
    /// Chain configuration.
    /// For L2 chains, this is used directly as we might not have the chain in our repository.
    /// For custom chains, this allows using a configuration different from the repository.
    #[serde(skip_serializing_if = "Option::is_none")]
    #[serde(flatten)]
    pub chain_config: Option<ChainConfig>,
    /// L2 specific fields (blob data).
    #[serde(skip_serializing_if = "Option::is_none")]
    #[serde(flatten)]
    pub l2_fields: Option<L2Fields>,
}

impl Cache {
<<<<<<< HEAD
    pub fn new(
        blocks: Vec<Block>,
        witness: RpcExecutionWitness,
        chain_config: ChainConfig,
    ) -> Self {
        let network = network_from_chain_id(chain_config.chain_id);
        #[cfg(feature = "l2")]
        let l2_fields = Some(L2Fields {
            blob_commitment: [0u8; 48],
            blob_proof: [0u8; 48],
        });
        #[cfg(feature = "l2")]
        let chain_config = Some(chain_config);

        #[cfg(not(feature = "l2"))]
        let l2_fields = None;
        #[cfg(not(feature = "l2"))]
        let chain_config = None;

=======
    pub fn get_first_block_number(&self) -> eyre::Result<u64> {
        self.blocks
            .iter()
            .map(|block| block.header.number)
            .min()
            .ok_or_eyre("Cache should contain at least one block number.")
    }

    pub fn get_chain_config(&self) -> eyre::Result<ChainConfig> {
        if let Some(config) = self.chain_config {
            Ok(config)
        } else if let Some(network) = &self.network {
            network
                .get_genesis()
                .map(|genesis| genesis.config)
                .map_err(|e| eyre::eyre!("Failed to get genesis config: {}", e))
        } else {
            Err(eyre::eyre!(
                "Cache doesn't have network nor config, this shouldn't happen"
            ))
        }
    }

    pub fn new(blocks: Vec<Block>, witness: RpcExecutionWitness, network: Option<Network>) -> Self {
>>>>>>> a8a1a5e5
        Self {
            blocks,
            witness,
            network,
            chain_config,
            l2_fields,
        }
    }
    pub fn load(file_name: &str) -> eyre::Result<Self> {
        let file = BufReader::new(
            File::open(file_name).map_err(|e| eyre::Error::msg(format!("{e} ({file_name})")))?,
        );
        Ok(serde_json::from_reader(file)?)
    }

    pub fn write(&self) -> eyre::Result<()> {
        if self.blocks.is_empty() {
            return Err(eyre::Error::msg("cache can't be empty"));
        }

        let file_name = get_block_cache_file_name(
            &self.network.clone(),
            self.blocks[0].header.number,
            if self.blocks.len() == 1 {
                None
            } else {
                self.blocks.last().map(|b| b.header.number)
            },
        );

        debug!("Writing cache to {file_name}");

        let file = BufWriter::new(File::create(file_name)?);

        serde_json::to_writer_pretty(file, self)?;

        Ok(())
    }

    pub fn delete(&self) -> eyre::Result<()> {
        if self.blocks.is_empty() {
            return Err(eyre::Error::msg("tried to delete cache with no blocks"));
        }

        let file_name = get_block_cache_file_name(
            &self.network.clone(),
            self.blocks[0].header.number,
            if self.blocks.len() == 1 {
                None
            } else {
                self.blocks.last().map(|b| b.header.number)
            },
        );

        debug!("Deleting cache file {file_name}");

        std::fs::remove_file(file_name)?;

        Ok(())
    }
}

pub fn get_block_cache_file_name(network: &Network, from: u64, to: Option<u64>) -> String {
    if let Some(to) = to {
        format!("cache_{network}_{from}-{to}.{CACHE_FILE_FORMAT}")
    } else {
        format!("cache_{network}_{from}.{CACHE_FILE_FORMAT}")
    }
}

#[cfg(feature = "l2")]
pub fn get_batch_cache_file_name(batch_number: u64) -> String {
    format!("cache_batch_{batch_number}.{CACHE_FILE_FORMAT}")
}<|MERGE_RESOLUTION|>--- conflicted
+++ resolved
@@ -47,7 +47,25 @@
 }
 
 impl Cache {
-<<<<<<< HEAD
+    pub fn get_first_block_number(&self) -> eyre::Result<u64> {
+        self.blocks
+            .iter()
+            .map(|block| block.header.number)
+            .min()
+            .ok_or_eyre("Cache should contain at least one block number.")
+    }
+
+    pub fn get_chain_config(&self) -> eyre::Result<ChainConfig> {
+        if let Some(config) = self.chain_config {
+            Ok(config)
+        } else {
+            self.network
+                .get_genesis()
+                .map(|genesis| genesis.config)
+                .map_err(|e| eyre::eyre!("Failed to get genesis config: {}", e))
+        }
+    }
+
     pub fn new(
         blocks: Vec<Block>,
         witness: RpcExecutionWitness,
@@ -66,33 +84,6 @@
         let l2_fields = None;
         #[cfg(not(feature = "l2"))]
         let chain_config = None;
-
-=======
-    pub fn get_first_block_number(&self) -> eyre::Result<u64> {
-        self.blocks
-            .iter()
-            .map(|block| block.header.number)
-            .min()
-            .ok_or_eyre("Cache should contain at least one block number.")
-    }
-
-    pub fn get_chain_config(&self) -> eyre::Result<ChainConfig> {
-        if let Some(config) = self.chain_config {
-            Ok(config)
-        } else if let Some(network) = &self.network {
-            network
-                .get_genesis()
-                .map(|genesis| genesis.config)
-                .map_err(|e| eyre::eyre!("Failed to get genesis config: {}", e))
-        } else {
-            Err(eyre::eyre!(
-                "Cache doesn't have network nor config, this shouldn't happen"
-            ))
-        }
-    }
-
-    pub fn new(blocks: Vec<Block>, witness: RpcExecutionWitness, network: Option<Network>) -> Self {
->>>>>>> a8a1a5e5
         Self {
             blocks,
             witness,
