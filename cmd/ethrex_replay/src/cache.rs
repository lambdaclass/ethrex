use ethrex_common::types::Block;
use ethrex_common::types::ChainConfig;
use ethrex_common::types::blobs_bundle;
use ethrex_config::networks::Network;
use ethrex_rpc::debug::execution_witness::RpcExecutionWitness;
use serde::{Deserialize, Serialize};
use serde_with::serde_as;
use std::io::BufReader;
use std::{fs::File, io::BufWriter};
use tracing::debug;

use crate::cli::network_from_chain_id;

#[serde_as]
<<<<<<< HEAD
#[derive(Serialize, Deserialize, RSerialize, RDeserialize, Archive, Clone)]
=======
#[derive(Serialize, Deserialize)]
>>>>>>> b2c647c6
pub struct L2Fields {
    #[serde_as(as = "[_; 48]")]
    pub blob_commitment: blobs_bundle::Commitment,
    #[serde_as(as = "[_; 48]")]
    pub blob_proof: blobs_bundle::Proof,
}
<<<<<<< HEAD

#[derive(Serialize, Deserialize, RSerialize, RDeserialize, Archive, Clone)]
=======
/// Structure holding input data needed to execute or prove blocks.
/// Optional fields are included only when relevant (e.g. L2 or custom chain).
#[derive(Serialize, Deserialize)]
>>>>>>> b2c647c6
pub struct Cache {
    /// Blocks to execute / prove.
    pub blocks: Vec<Block>,
    /// State data required to run those blocks.
    pub witness: RpcExecutionWitness,
    /// L1 network identifier.
    /// For L1 chains, this is used to retrieve the chain configuration from the repository.
    /// For L2 chains, the chain configuration is passed directly via `chain_config` instead.
    #[serde(skip_serializing_if = "Option::is_none")]
    #[serde(flatten)]
    pub network: Option<Network>,
    /// Chain configuration.
    /// For L2 chains, this is used directly as we might not have the chain in our repository.
    /// For custom chains, this allows using a configuration different from the repository.
    #[serde(skip_serializing_if = "Option::is_none")]
    #[serde(flatten)]
    pub chain_config: Option<ChainConfig>,
    /// L2 specific fields (blob data).
    #[serde(skip_serializing_if = "Option::is_none")]
    #[serde(flatten)]
    pub l2_fields: Option<L2Fields>,
}

impl Cache {
    pub fn new(blocks: Vec<Block>, witness: RpcExecutionWitness, network: Option<Network>) -> Self {
        Self {
            blocks,
            witness,
            network,
            chain_config: None,
            l2_fields: None,
        }
    }
<<<<<<< HEAD
}

pub fn get_block_cache_file_name(chain_id: u64, from: u64, to: Option<u64>, l2: bool) -> String {
    let network = network_from_chain_id(chain_id, l2);

    if let Some(to) = to {
        format!("cache_{network}_{from}-{to}.bin")
    } else {
        format!("cache_{network}_{from}.bin")
    }
}

#[cfg(feature = "l2")]
pub fn get_batch_cache_file_name(batch_number: u64) -> String {
    format!("cache_batch_{batch_number}.bin")
}

pub fn load_cache(file_name: &str) -> eyre::Result<Cache> {
    let file_data = std::fs::read(file_name)?;
    let cache =
        rkyv::from_bytes::<Cache, Error>(&file_data).wrap_err("Failed to deserialize with rkyv")?;
    Ok(cache)
}

pub fn write_cache(cache: &Cache, l2: bool) -> eyre::Result<()> {
    if cache.blocks.is_empty() {
        return Err(eyre::Error::msg("tried to write cache with no blocks"));
    }

    let file_name = get_block_cache_file_name(
        cache.witness.chain_config.chain_id,
        cache.blocks[0].header.number,
        if cache.blocks.len() == 1 {
            None
        } else {
            cache.blocks.last().map(|b| b.header.number)
        },
        l2,
    );

    debug!("Writing cache to {file_name}");

    let mut file = BufWriter::new(File::create(file_name)?);

    let bytes = rkyv::to_bytes::<Error>(cache).wrap_err("Failed to serialize with rkyv")?;

    file.write_all(&bytes)
        .wrap_err("Failed to write binary data")
}

pub fn delete_cache(cache: &Cache, l2: bool) -> eyre::Result<()> {
    if cache.blocks.is_empty() {
        return Err(eyre::Error::msg("tried to delete cache with no blocks"));
    }

    let file_name = get_block_cache_file_name(
        cache.witness.chain_config.chain_id,
        cache.blocks[0].header.number,
        if cache.blocks.len() == 1 {
            None
        } else {
            cache.blocks.last().map(|b| b.header.number)
        },
        l2,
    );

    debug!("Deleting cache file {file_name}");

    std::fs::remove_file(file_name).wrap_err("Failed to delete cache file")
=======
    pub fn load_cache(file_name: &str) -> eyre::Result<Self> {
        let file = BufReader::new(File::open(file_name)?);
        Ok(serde_json::from_reader(file)?)
    }

    pub fn write_cache(&self, file_name: &str) -> eyre::Result<()> {
        if self.blocks.is_empty() {
            return Err(eyre::Error::msg("cache can't be empty"));
        }
        let file = BufWriter::new(File::create(file_name)?);
        Ok(serde_json::to_writer_pretty(file, self)?)
    }
>>>>>>> b2c647c6
}<|MERGE_RESOLUTION|>--- conflicted
+++ resolved
@@ -12,25 +12,16 @@
 use crate::cli::network_from_chain_id;
 
 #[serde_as]
-<<<<<<< HEAD
-#[derive(Serialize, Deserialize, RSerialize, RDeserialize, Archive, Clone)]
-=======
-#[derive(Serialize, Deserialize)]
->>>>>>> b2c647c6
+#[derive(Serialize, Deserialize, Clone)]
 pub struct L2Fields {
     #[serde_as(as = "[_; 48]")]
     pub blob_commitment: blobs_bundle::Commitment,
     #[serde_as(as = "[_; 48]")]
     pub blob_proof: blobs_bundle::Proof,
 }
-<<<<<<< HEAD
-
-#[derive(Serialize, Deserialize, RSerialize, RDeserialize, Archive, Clone)]
-=======
 /// Structure holding input data needed to execute or prove blocks.
 /// Optional fields are included only when relevant (e.g. L2 or custom chain).
-#[derive(Serialize, Deserialize)]
->>>>>>> b2c647c6
+#[derive(Serialize, Deserialize, Clone)]
 pub struct Cache {
     /// Blocks to execute / prove.
     pub blocks: Vec<Block>,
@@ -64,7 +55,62 @@
             l2_fields: None,
         }
     }
-<<<<<<< HEAD
+    pub fn load(file_name: &str) -> eyre::Result<Self> {
+        let file = BufReader::new(File::open(file_name)?);
+        Ok(serde_json::from_reader(file)?)
+    }
+
+    pub fn write(&self, l2: bool) -> eyre::Result<()> {
+        if self.blocks.is_empty() {
+            return Err(eyre::Error::msg("cache can't be empty"));
+        }
+
+        let file_name = get_block_cache_file_name(
+            self.chain_config
+                .ok_or(eyre::Error::msg("chain_config must be set to write cache"))?
+                .chain_id,
+            self.blocks[0].header.number,
+            if self.blocks.len() == 1 {
+                None
+            } else {
+                self.blocks.last().map(|b| b.header.number)
+            },
+            l2,
+        );
+
+        debug!("Writing cache to {file_name}");
+
+        let file = BufWriter::new(File::create(file_name)?);
+
+        serde_json::to_writer_pretty(file, self)?;
+
+        Ok(())
+    }
+
+    pub fn delete(&self, l2: bool) -> eyre::Result<()> {
+        if self.blocks.is_empty() {
+            return Err(eyre::Error::msg("tried to delete cache with no blocks"));
+        }
+
+        let file_name = get_block_cache_file_name(
+            self.chain_config
+                .ok_or(eyre::Error::msg("chain_config must be set to write cache"))?
+                .chain_id,
+            self.blocks[0].header.number,
+            if self.blocks.len() == 1 {
+                None
+            } else {
+                self.blocks.last().map(|b| b.header.number)
+            },
+            l2,
+        );
+
+        debug!("Deleting cache file {file_name}");
+
+        std::fs::remove_file(file_name)?;
+
+        Ok(())
+    }
 }
 
 pub fn get_block_cache_file_name(chain_id: u64, from: u64, to: Option<u64>, l2: bool) -> String {
@@ -80,72 +126,4 @@
 #[cfg(feature = "l2")]
 pub fn get_batch_cache_file_name(batch_number: u64) -> String {
     format!("cache_batch_{batch_number}.bin")
-}
-
-pub fn load_cache(file_name: &str) -> eyre::Result<Cache> {
-    let file_data = std::fs::read(file_name)?;
-    let cache =
-        rkyv::from_bytes::<Cache, Error>(&file_data).wrap_err("Failed to deserialize with rkyv")?;
-    Ok(cache)
-}
-
-pub fn write_cache(cache: &Cache, l2: bool) -> eyre::Result<()> {
-    if cache.blocks.is_empty() {
-        return Err(eyre::Error::msg("tried to write cache with no blocks"));
-    }
-
-    let file_name = get_block_cache_file_name(
-        cache.witness.chain_config.chain_id,
-        cache.blocks[0].header.number,
-        if cache.blocks.len() == 1 {
-            None
-        } else {
-            cache.blocks.last().map(|b| b.header.number)
-        },
-        l2,
-    );
-
-    debug!("Writing cache to {file_name}");
-
-    let mut file = BufWriter::new(File::create(file_name)?);
-
-    let bytes = rkyv::to_bytes::<Error>(cache).wrap_err("Failed to serialize with rkyv")?;
-
-    file.write_all(&bytes)
-        .wrap_err("Failed to write binary data")
-}
-
-pub fn delete_cache(cache: &Cache, l2: bool) -> eyre::Result<()> {
-    if cache.blocks.is_empty() {
-        return Err(eyre::Error::msg("tried to delete cache with no blocks"));
-    }
-
-    let file_name = get_block_cache_file_name(
-        cache.witness.chain_config.chain_id,
-        cache.blocks[0].header.number,
-        if cache.blocks.len() == 1 {
-            None
-        } else {
-            cache.blocks.last().map(|b| b.header.number)
-        },
-        l2,
-    );
-
-    debug!("Deleting cache file {file_name}");
-
-    std::fs::remove_file(file_name).wrap_err("Failed to delete cache file")
-=======
-    pub fn load_cache(file_name: &str) -> eyre::Result<Self> {
-        let file = BufReader::new(File::open(file_name)?);
-        Ok(serde_json::from_reader(file)?)
-    }
-
-    pub fn write_cache(&self, file_name: &str) -> eyre::Result<()> {
-        if self.blocks.is_empty() {
-            return Err(eyre::Error::msg("cache can't be empty"));
-        }
-        let file = BufWriter::new(File::create(file_name)?);
-        Ok(serde_json::to_writer_pretty(file, self)?)
-    }
->>>>>>> b2c647c6
 }