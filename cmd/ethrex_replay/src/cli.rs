use crate::block_run_report::{BlockRunReport, ReplayerMode};
use crate::fetcher::{get_blockdata, get_rangedata};
use crate::plot_composition::plot;
use crate::run::{exec, prove, run_tx};
use crate::{bench::run_and_measure, fetcher::get_batchdata};
use clap::{Parser, Subcommand};
use ethrex_common::{
    H256,
    types::{AccountUpdate, Block, Receipt},
};
use ethrex_config::networks::Network;
use ethrex_prover_lib::backends::Backend;
use ethrex_rpc::types::block_identifier::BlockTag;
use ethrex_rpc::{EthClient, types::block_identifier::BlockIdentifier};
use reqwest::Url;
use std::{io::Write, time::SystemTime};
use tracing::{error, info};

pub const VERSION_STRING: &str = env!("CARGO_PKG_VERSION");

#[cfg(feature = "sp1")]
pub const BACKEND: Backend = Backend::SP1;
#[cfg(all(feature = "risc0", not(feature = "sp1")))]
pub const BACKEND: Backend = Backend::RISC0;
#[cfg(not(any(feature = "sp1", feature = "risc0")))]
pub const BACKEND: Backend = Backend::Exec;

#[cfg(feature = "sp1")]
pub const REPLAYER_MODE: ReplayerMode = ReplayerMode::ExecuteSP1;

#[cfg(all(feature = "risc0", not(feature = "sp1")))]
pub const REPLAYER_MODE: ReplayerMode = ReplayerMode::ExecuteRISC0;

#[cfg(not(any(feature = "sp1", feature = "risc0")))]
pub const REPLAYER_MODE: ReplayerMode = ReplayerMode::Execute;

#[derive(Parser)]
#[command(name="ethrex-replay", author, version=VERSION_STRING, about, long_about = None)]
pub struct EthrexReplayCLI {
    #[command(subcommand)]
    command: EthrexReplayCommand,
}

#[derive(Subcommand)]
pub enum SubcommandExecute {
    #[command(about = "Execute a single block.")]
    Block {
        #[arg(help = "Block to use. Uses the latest if not specified.")]
        block: Option<usize>,
        #[arg(long, env = "RPC_URL", required = true)]
        rpc_url: Url,
        #[arg(
            long,
            help = "Name of the network or genesis file. Supported: mainnet, holesky, sepolia, hoodi. Default: mainnet",
            value_parser = clap::value_parser!(Network),
            default_value_t = Network::default(),
        )]
        network: Network,
        #[arg(long, required = false)]
        bench: bool,
        #[arg(long, required = false)]
        l2: bool,
    },
    #[command(about = "Execute a single block.")]
    Blocks {
        #[arg(help = "List of blocks to execute.", num_args = 1.., value_delimiter = ',')]
        blocks: Vec<usize>,
        #[arg(long, env = "RPC_URL", required = true)]
        rpc_url: Url,
        #[arg(
            long,
            help = "Name of the network or genesis file. Supported: mainnet, holesky, sepolia, hoodi. Default: mainnet",
            value_parser = clap::value_parser!(Network),
            default_value_t = Network::mainnet(),
        )]
        network: Network,
        #[arg(long, required = false)]
        bench: bool,
        #[arg(long, required = false)]
        to_csv: bool,
        #[arg(long, required = false)]
        l2: bool,
    },
    #[command(about = "Executes a range of blocks")]
    BlockRange {
        #[arg(help = "Starting block. (Inclusive)")]
        start: usize,
        #[arg(help = "Ending block. (Inclusive)")]
        end: usize,
        #[arg(long, env = "RPC_URL", required = true)]
        rpc_url: Url,
        #[arg(
            long,
            help = "Name of the network or genesis file. Supported: mainnet, holesky, sepolia, hoodi. Default: mainnet",
            value_parser = clap::value_parser!(Network),
            default_value_t = Network::default(),
        )]
        network: Network,
        #[arg(long, required = false)]
        bench: bool,
    },
    #[command(about = "Execute and return transaction info.", visible_alias = "tx")]
    Transaction {
        #[arg(help = "Transaction hash.")]
        tx_hash: H256,
        #[arg(long, env = "RPC_URL", required = true)]
        rpc_url: Url,
        #[arg(
            long,
            help = "Name of the network or genesis file. Supported: mainnet, holesky, sepolia, hoodi. Default: mainnet",
            value_parser = clap::value_parser!(Network),
            default_value_t = Network::default(),
        )]
        network: Network,
        #[arg(long, required = false)]
        l2: bool,
    },
    #[command(about = "Execute an L2 batch.")]
    Batch {
        #[arg(help = "Batch number to use.")]
        batch: u64,
        #[arg(long, env = "RPC_URL", required = true)]
        rpc_url: Url,
        #[arg(
            long,
            help = "Name of the network or genesis file. Supported: mainnet, holesky, sepolia, hoodi. Default: mainnet",
            value_parser = clap::value_parser!(Network),
            default_value_t = Network::default(),
        )]
        network: Network,
        #[arg(long, required = false)]
        bench: bool,
    },
}

impl SubcommandExecute {
    pub async fn run(self) -> eyre::Result<()> {
        match self {
            SubcommandExecute::Block {
                block,
                rpc_url,
                network,
                bench,
                l2,
            } => {
                let eth_client = EthClient::new(rpc_url.as_str())?;
                let block = or_latest(block)?;
                let cache = get_blockdata(eth_client, network.clone(), block, l2).await?;
                let future = async {
                    let gas_used = get_total_gas_used(&cache.blocks);
                    exec(BACKEND, cache).await?;
                    Ok(gas_used)
                };
                run_and_measure(future, bench).await?;
            }
            SubcommandExecute::Blocks {
                mut blocks,
                rpc_url,
                network,
                bench,
                to_csv,
                l2,
            } => {
                blocks.sort();

                let eth_client = EthClient::new(rpc_url.as_str())?;

                for (i, block_number) in blocks.iter().enumerate() {
                    info!("Executing block {}/{}: {block_number}", i + 1, blocks.len());

                    let block = eth_client
                        .get_raw_block(BlockIdentifier::Number(*block_number as u64))
                        .await?;

                    let start = SystemTime::now();

                    let res = Box::pin(async {
                        SubcommandExecute::Block {
                            block: Some(*block_number),
                            rpc_url: rpc_url.clone(),
                            network: network.clone(),
                            bench,
<<<<<<< HEAD
                            l2: false,
=======
                            l2,
>>>>>>> a36a3423
                        }
                        .run()
                        .await
                    })
                    .await;

                    let elapsed = start.elapsed().unwrap_or_default();

                    let block_run_report = BlockRunReport::new_for(
                        block,
                        network.clone(),
                        res,
                        REPLAYER_MODE,
                        elapsed,
                    );

                    if block_run_report.run_result.is_err() {
                        error!("{block_run_report}");
                    } else {
                        info!("{block_run_report}");
                    }

                    if to_csv {
                        let file_name = format!("ethrex_replay_{network}_{}.csv", REPLAYER_MODE);

                        let mut file = std::fs::OpenOptions::new()
                            .append(true)
                            .create(true)
                            .open(file_name)?;

                        file.write_all(block_run_report.to_csv().as_bytes())?;

                        file.write_all(b"\n")?;

                        file.flush()?;
                    }
                }
            }
            SubcommandExecute::BlockRange {
                start,
                end,
                rpc_url,
                network,
                bench,
            } => {
                if start >= end {
                    return Err(eyre::Error::msg(
                        "starting point can't be greater than ending point",
                    ));
                }
                let eth_client = EthClient::new(rpc_url.as_str())?;
                let cache = get_rangedata(eth_client, network.clone(), start, end).await?;
                let future = async {
                    let gas_used = get_total_gas_used(&cache.blocks);
                    exec(BACKEND, cache).await?;
                    Ok(gas_used)
                };
                run_and_measure(future, bench).await?;
            }
            SubcommandExecute::Transaction {
                tx_hash,
                rpc_url,
                network,
                l2,
            } => {
                let eth_client = EthClient::new(rpc_url.as_str())?;

                // Get the block number of the transaction
                let tx = eth_client
                    .get_transaction_by_hash(tx_hash)
                    .await?
                    .ok_or(eyre::Error::msg("error fetching transaction"))?;
                let block_number = tx.block_number;

                let cache = get_blockdata(
                    eth_client,
                    network,
                    BlockIdentifier::Number(block_number.as_u64()),
                    l2,
                )
                .await?;

                let (receipt, transitions) = run_tx(cache, tx_hash, l2).await?;
                print_receipt(receipt);
                for transition in transitions {
                    print_transition(transition);
                }
            }
            SubcommandExecute::Batch {
                batch,
                rpc_url,
                network,
                bench,
            } => {
                // Note: I think this condition is not sufficient to determine if the network is an L2 network.
                // Take this into account if you are fixing this command.
                if let Network::PublicNetwork(_) = network {
                    return Err(eyre::Error::msg(
                        "Batch execution is only supported on L2 networks.",
                    ));
                }
                let chain_config = network.get_genesis()?.config;
                let rollup_client = EthClient::new(rpc_url.as_str())?;
                let cache = get_batchdata(rollup_client, chain_config, batch).await?;
                let future = async {
                    let gas_used = get_total_gas_used(&cache.blocks);
                    exec(BACKEND, cache).await?;
                    Ok(gas_used)
                };
                run_and_measure(future, bench).await?;
            }
        }
        Ok(())
    }
}

#[derive(Subcommand)]
pub enum SubcommandProve {
    #[command(about = "Proves a single block.")]
    Block {
        #[arg(help = "Block to use. Uses the latest if not specified.")]
        block: Option<usize>,
        #[arg(long, env = "RPC_URL", required = true)]
        rpc_url: Url,
        #[arg(
            long,
            help = "Name of the network or genesis file. Supported: mainnet, holesky, sepolia, hoodi. Default: mainnet",
            value_parser = clap::value_parser!(Network),
            default_value_t = Network::default(),
        )]
        network: Network,
        #[arg(long, required = false)]
        bench: bool,
        #[arg(long, required = false)]
        l2: bool,
    },
    #[command(about = "Execute a single block.")]
    Blocks {
        #[arg(help = "List of blocks to execute.", num_args = 1.., value_delimiter = ',')]
        blocks: Vec<usize>,
        #[arg(long, env = "RPC_URL", required = true)]
        rpc_url: Url,
        #[arg(
            long,
            help = "Name of the network or genesis file. Supported: mainnet, holesky, sepolia, hoodi. Default: mainnet",
            value_parser = clap::value_parser!(Network),
            default_value_t = Network::mainnet(),
        )]
        network: Network,
        #[arg(long, required = false)]
        bench: bool,
        #[arg(long, required = false)]
        to_csv: bool,
        #[arg(long, required = false)]
        l2: bool,
    },
    #[command(about = "Proves a range of blocks")]
    BlockRange {
        #[arg(help = "Starting block. (Inclusive)")]
        start: usize,
        #[arg(help = "Ending block. (Inclusive)")]
        end: usize,
        #[arg(long, env = "RPC_URL", required = true)]
        rpc_url: String,
        #[arg(
            long,
            help = "Name of the network or genesis file. Supported: mainnet, holesky, sepolia, hoodi. Default: mainnet",
            value_parser = clap::value_parser!(Network),
            default_value_t = Network::default(),
        )]
        network: Network,
        #[arg(long, required = false)]
        bench: bool,
    },
    #[command(about = "Proves an L2 batch.")]
    Batch {
        #[arg(help = "Batch number to use.")]
        batch: u64,
        #[arg(long, env = "RPC_URL", required = true)]
        rpc_url: Url,
        #[arg(
            long,
            help = "Name of the network or genesis file. Supported: mainnet, holesky, sepolia, hoodi. Default: mainnet",
            value_parser = clap::value_parser!(Network),
            default_value_t = Network::default(),
        )]
        network: Network,
        #[arg(long, required = false)]
        bench: bool,
    },
}

impl SubcommandProve {
    pub async fn run(self) -> eyre::Result<()> {
        match self {
            SubcommandProve::Block {
                block,
                rpc_url,
                network,
                bench,
                l2,
            } => {
                let eth_client = EthClient::new(rpc_url.as_str())?;
                let block = or_latest(block)?;
                let cache = get_blockdata(eth_client, network.clone(), block, l2).await?;
                let future = async {
                    let gas_used = get_total_gas_used(&cache.blocks);
                    prove(BACKEND, cache).await?;
                    Ok(gas_used)
                };
                run_and_measure(future, bench).await?;
            }
            SubcommandProve::Blocks {
                mut blocks,
                rpc_url,
                network,
                bench,
                to_csv,
                l2,
            } => {
                blocks.sort();

                let eth_client = EthClient::new(rpc_url.as_str())?;

                for (i, block_number) in blocks.iter().enumerate() {
                    info!("Proving block {}/{}: {block_number}", i + 1, blocks.len());

                    let block = eth_client
                        .get_raw_block(BlockIdentifier::Number(*block_number as u64))
                        .await?;

                    let start = SystemTime::now();

                    let res = Box::pin(async {
                        SubcommandProve::Block {
                            block: Some(*block_number),
                            rpc_url: rpc_url.clone(),
                            network: network.clone(),
                            bench,
<<<<<<< HEAD
                            l2: false,
=======
                            l2,
>>>>>>> a36a3423
                        }
                        .run()
                        .await
                    })
                    .await;

                    let elapsed = start.elapsed().unwrap_or_default();

                    let block_run_report = BlockRunReport::new_for(
                        block,
                        network.clone(),
                        res,
                        ReplayerMode::ProveSP1, // TODO: Support RISC0
                        elapsed,
                    );

                    if block_run_report.run_result.is_err() {
                        error!("{block_run_report}");
                    } else {
                        info!("{block_run_report}");
                    }

                    if to_csv {
                        let file_name =
                            format!("ethrex_replay_{network}_{}.csv", ReplayerMode::ProveSP1);

                        let mut file = std::fs::OpenOptions::new()
                            .append(true)
                            .create(true)
                            .open(file_name)?;

                        file.write_all(block_run_report.to_csv().as_bytes())?;

                        file.write_all(b"\n")?;

                        file.flush()?;
                    }
                }
            }
            SubcommandProve::BlockRange {
                start,
                end,
                rpc_url,
                network,
                bench,
            } => {
                if start >= end {
                    return Err(eyre::Error::msg(
                        "starting point can't be greater than ending point",
                    ));
                }
                let eth_client = EthClient::new(&rpc_url)?;
                let cache = get_rangedata(eth_client, network.clone(), start, end).await?;
                let future = async {
                    let gas_used = get_total_gas_used(&cache.blocks);
                    prove(BACKEND, cache).await?;
                    Ok(gas_used)
                };
                run_and_measure(future, bench).await?;
            }
            SubcommandProve::Batch {
                batch,
                rpc_url,
                network,
                bench,
            } => {
                let chain_config = network.get_genesis()?.config;
                let eth_client = EthClient::new(rpc_url.as_str())?;
                let cache = get_batchdata(eth_client, chain_config, batch).await?;
                let future = async {
                    let gas_used = get_total_gas_used(&cache.blocks);
                    prove(BACKEND, cache).await?;
                    Ok(gas_used)
                };
                run_and_measure(future, bench).await?;
            }
        }
        Ok(())
    }
}

#[derive(Subcommand)]
pub enum SubcommandCache {
    #[command(about = "Cache a single block.")]
    Block {
        #[arg(help = "Block to use. Uses the latest if not specified.")]
        block: Option<usize>,
        #[arg(long, env = "RPC_URL", required = true)]
        rpc_url: Url,
        #[arg(
            long,
            help = "Name of the network or genesis file. Supported: mainnet, holesky, sepolia, hoodi. Default: mainnet",
            value_parser = clap::value_parser!(Network),
            default_value_t = Network::default(),
        )]
        network: Network,
        #[arg(long, required = false)]
        l2: bool,
    },
    #[command(about = "Cache multiple blocks.")]
    Blocks {
        #[arg(help = "List of blocks to execute.", num_args = 1.., value_delimiter = ',')]
        blocks: Vec<u64>,
        #[arg(long, env = "RPC_URL", required = true)]
        rpc_url: Url,
        #[arg(
            long,
            help = "Name of the network or genesis file. Supported: mainnet, holesky, sepolia, hoodi. Default: mainnet",
            value_parser = clap::value_parser!(Network),
            default_value_t = Network::default(),
        )]
        network: Network,
        #[arg(long, required = false)]
        l2: bool,
    },
    #[command(about = "Cache a range of blocks")]
    BlockRange {
        #[arg(help = "Starting block. (Inclusive)")]
        start: usize,
        #[arg(help = "Ending block. (Inclusive)")]
        end: usize,
        #[arg(long, env = "RPC_URL", required = true)]
        rpc_url: Url,
        #[arg(
            long,
            help = "Name of the network or genesis file. Supported: mainnet, holesky, sepolia, hoodi. Default: mainnet",
            value_parser = clap::value_parser!(Network),
            default_value_t = Network::default(),
        )]
        network: Network,
    },
}

impl SubcommandCache {
    pub async fn run(self) -> eyre::Result<()> {
        match self {
            SubcommandCache::Block {
                block,
                rpc_url,
                network,
                l2,
            } => {
                let eth_client = EthClient::new(rpc_url.as_ref())?;
                let block_identifier = or_latest(block)?;
                let _ = get_blockdata(eth_client, network.clone(), block_identifier, l2).await?;
                if let Some(block_number) = block {
                    info!("Block {block_number} data cached successfully.");
                } else {
                    info!("Latest block data cached successfully.");
                }
            }
            SubcommandCache::Blocks {
                mut blocks,
                rpc_url,
                network,
                l2,
            } => {
                blocks.sort();
                let eth_client = EthClient::new(rpc_url.as_ref())?;
                for block_number in blocks {
                    let _ = get_blockdata(
                        eth_client.clone(),
                        network.clone(),
                        BlockIdentifier::Number(block_number),
                        l2,
                    )
                    .await?;
                }
                info!("Blocks data cached successfully.");
            }
            SubcommandCache::BlockRange {
                start,
                end,
                rpc_url,
                network,
            } => {
                let eth_client = EthClient::new(rpc_url.as_ref())?;
                let _ = get_rangedata(eth_client, network, start, end).await?;
                info!("Block from {start} to {end} data cached successfully.");
            }
        }
        Ok(())
    }
}

#[derive(Subcommand)]
pub enum EthrexReplayCommand {
    #[command(
        subcommand,
        about = "Execute blocks, ranges of blocks, or individual transactions."
    )]
    Execute(SubcommandExecute),
    #[command(
        subcommand,
        about = "Proves blocks, ranges of blocks, or individual transactions."
    )]
    Prove(SubcommandProve),
    #[command(about = "Plots the composition of a range of blocks.")]
    BlockComposition {
        #[arg(help = "Starting block. (Inclusive)")]
        start: usize,
        #[arg(help = "Ending block. (Inclusive)")]
        end: usize,
        #[arg(long, env = "RPC_URL", required = true)]
        rpc_url: String,
        #[arg(
            long,
            help = "Name of the network or genesis file. Supported: mainnet, holesky, sepolia, hoodi. Default: mainnet",
            value_parser = clap::value_parser!(Network),
            default_value_t = Network::default(),
        )]
        network: Network,
    },
    #[command(
        subcommand,
        about = "Store the state prior to the execution of the block"
    )]
    Cache(SubcommandCache),
}

pub async fn start() -> eyre::Result<()> {
    let EthrexReplayCLI { command } = EthrexReplayCLI::parse();

    match command {
        EthrexReplayCommand::Execute(cmd) => cmd.run().await?,
        EthrexReplayCommand::Prove(cmd) => cmd.run().await?,
        EthrexReplayCommand::BlockComposition {
            start,
            end,
            rpc_url,
            network,
        } => {
            if start >= end {
                return Err(eyre::Error::msg(
                    "starting point can't be greater than ending point",
                ));
            }
            let eth_client = EthClient::new(&rpc_url)?;
            let cache = get_rangedata(eth_client, network, start, end).await?;
            plot(cache).await?;
        }
        EthrexReplayCommand::Cache(cmd) => cmd.run().await?,
    };
    Ok(())
}

fn get_total_gas_used(blocks: &[Block]) -> f64 {
    blocks.iter().map(|b| b.header.gas_used).sum::<u64>() as f64
}

fn or_latest(maybe_number: Option<usize>) -> eyre::Result<BlockIdentifier> {
    Ok(match maybe_number {
        Some(n) => BlockIdentifier::Number(n.try_into()?),
        None => BlockIdentifier::Tag(BlockTag::Latest),
    })
}

fn print_transition(update: AccountUpdate) {
    println!("Account {:x}", update.address);
    if update.removed {
        println!("  Account deleted.");
    }
    if let Some(info) = update.info {
        println!("  Updated AccountInfo:");
        println!("    New balance: {}", info.balance);
        println!("    New nonce: {}", info.nonce);
        println!("    New codehash: {:#x}", info.code_hash);
        if let Some(code) = update.code {
            println!("    New code: {}", hex::encode(code));
        }
    }
    if !update.added_storage.is_empty() {
        println!("  Updated Storage:");
    }
    for (key, value) in update.added_storage {
        println!("    {key:#x} = {value:#x}");
    }
}

fn print_receipt(receipt: Receipt) {
    if receipt.succeeded {
        println!("Transaction succeeded.")
    } else {
        println!("Transaction failed.")
    }
    println!("  Transaction type: {:?}", receipt.tx_type);
    println!("  Gas used: {}", receipt.cumulative_gas_used);
    if !receipt.logs.is_empty() {
        println!("  Logs: ");
    }
    for log in receipt.logs {
        let formatted_topics = log.topics.iter().map(|v| format!("{v:#x}"));
        println!(
            "    - {:#x} ({}) => {:#x}",
            log.address,
            formatted_topics.collect::<Vec<String>>().join(", "),
            log.data
        );
    }
}<|MERGE_RESOLUTION|>--- conflicted
+++ resolved
@@ -180,11 +180,7 @@
                             rpc_url: rpc_url.clone(),
                             network: network.clone(),
                             bench,
-<<<<<<< HEAD
-                            l2: false,
-=======
                             l2,
->>>>>>> a36a3423
                         }
                         .run()
                         .await
@@ -424,11 +420,7 @@
                             rpc_url: rpc_url.clone(),
                             network: network.clone(),
                             bench,
-<<<<<<< HEAD
-                            l2: false,
-=======
                             l2,
->>>>>>> a36a3423
                         }
                         .run()
                         .await
