--- conflicted
+++ resolved
@@ -6,14 +6,10 @@
 };
 use ethrex_common::{
     Address, H256,
-<<<<<<< HEAD
     types::{
-        AccountState, AccountUpdate, Block, BlockHeader, ELASTICITY_MULTIPLIER, Receipt,
-        block_execution_witness::GuestProgramState,
+        AccountState, AccountUpdate, Block, BlockHeader, DEFAULT_BUILDER_GAS_CEIL,
+        ELASTICITY_MULTIPLIER, Receipt, block_execution_witness::GuestProgramState,
     },
-=======
-    types::{AccountUpdate, Block, DEFAULT_BUILDER_GAS_CEIL, ELASTICITY_MULTIPLIER, Receipt},
->>>>>>> a3bf6fee
 };
 use ethrex_prover_lib::backend::Backend;
 use ethrex_rlp::decode::RLPDecode;
