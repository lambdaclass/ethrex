--- conflicted
+++ resolved
@@ -1,10 +1,4 @@
-<<<<<<< HEAD
-use clap::{ArgGroup, Parser, Subcommand};
-=======
-use std::{cmp::max, io::Write, sync::Arc, time::SystemTime};
-
 use clap::{ArgGroup, Parser, Subcommand, ValueEnum};
->>>>>>> 02baa163
 use ethrex_blockchain::{
     Blockchain, BlockchainType,
     fork_choice::apply_fork_choice,
@@ -318,11 +312,8 @@
                     cached: false,
                     bench: false,
                     to_csv: false,
-<<<<<<< HEAD
                     no_zkvm: false,
-=======
                     cache_level: CacheLevel::default(),
->>>>>>> 02baa163
                 };
 
                 let elapsed = replay_custom_l1_blocks(max(1, n_blocks), &opts).await?;
@@ -605,20 +596,16 @@
 
     let replayer_mode = replayer_mode(opts.execute, opts.no_zkvm)?;
 
-<<<<<<< HEAD
     let start = SystemTime::now();
-=======
-    let block_run_result = run_and_measure(replay(cache.clone(), &opts), opts.bench).await;
+
+    let block_run_result = if opts.no_zkvm {
+        run_and_measure(replay_no_zkvm(cache.clone(), &opts), opts.bench).await
+    } else {
+        run_and_measure(replay(cache.clone(), &opts), opts.bench).await
+    };
 
     // We save this because block_run_result (Result<u64, Report>) is not clonable.
     let block_run_failed = block_run_result.is_err();
->>>>>>> 02baa163
-
-    let block_run_result = if opts.no_zkvm {
-        run_and_measure(replay_no_zkvm(cache, &opts), opts.bench).await
-    } else {
-        run_and_measure(replay(cache, &opts), opts.bench).await
-    };
 
     let block_run_report = BlockRunReport::new_for(
         block,
