use clap::{ArgGroup, Parser, Subcommand, ValueEnum};
use ethrex_blockchain::{
    Blockchain, BlockchainType,
    fork_choice::apply_fork_choice,
    payload::{BuildPayloadArgs, PayloadBuildResult, create_payload},
};
use ethrex_common::{
    Address, H256,
    types::{
        AccountState, AccountUpdate, Block, BlockHeader, DEFAULT_BUILDER_GAS_CEIL,
        ELASTICITY_MULTIPLIER, Receipt, block_execution_witness::GuestProgramState,
    },
};
#[cfg(feature = "l2")]
use ethrex_l2_rpc::clients::get_fee_vault_address;
use ethrex_prover_lib::backend::Backend;
use ethrex_rlp::{decode::RLPDecode, encode::RLPEncode};
use ethrex_rpc::{
    EthClient,
    debug::execution_witness::{RpcExecutionWitness, execution_witness_from_rpc_chain_config},
    types::block_identifier::{BlockIdentifier, BlockTag},
};
use ethrex_storage::{
    EngineType, Store, hash_address, store_db::in_memory::Store as InMemoryStore,
};
#[cfg(feature = "l2")]
use ethrex_storage_rollup::EngineTypeRollup;
use ethrex_trie::{InMemoryTrieDB, Node, NodeHash, NodeRef, node::LeafNode};
use reqwest::Url;
#[cfg(feature = "l2")]
use std::path::Path;
use std::{
    cmp::max,
    collections::HashSet,
    io::Write,
    sync::{Arc, RwLock},
    time::{Instant, SystemTime},
};
use tracing::info;

use crate::bench::run_and_measure;
use crate::fetcher::get_blockdata;
#[cfg(not(feature = "l2"))]
use crate::fetcher::get_rangedata;
#[cfg(not(feature = "l2"))]
use crate::plot_composition::plot;
use crate::run::{exec, prove, run_tx};
use crate::{
    block_run_report::{BlockRunReport, ReplayerMode},
    cache::Cache,
};
use ethrex_config::networks::{
    HOLESKY_CHAIN_ID, HOODI_CHAIN_ID, MAINNET_CHAIN_ID, Network, PublicNetwork, SEPOLIA_CHAIN_ID,
};

#[cfg(feature = "l2")]
use crate::fetcher::get_batchdata;

pub const VERSION_STRING: &str = env!("CARGO_PKG_VERSION");

#[cfg(feature = "sp1")]
pub const BACKEND: Backend = Backend::SP1;
#[cfg(all(feature = "risc0", not(feature = "sp1")))]
pub const BACKEND: Backend = Backend::RISC0;
#[cfg(not(any(feature = "sp1", feature = "risc0")))]
pub const BACKEND: Backend = Backend::Exec;

#[derive(Parser)]
#[command(name="ethrex-replay", author, version=VERSION_STRING, about, long_about = None)]
pub struct EthrexReplayCLI {
    #[command(subcommand)]
    pub command: EthrexReplayCommand,
}

#[derive(Subcommand)]
pub enum EthrexReplayCommand {
    #[cfg(not(feature = "l2"))]
    #[command(about = "Replay a single block")]
    Block(BlockOptions),
    #[cfg(not(feature = "l2"))]
    #[command(about = "Replay multiple blocks")]
    Blocks(BlocksOptions),
    #[cfg(not(feature = "l2"))]
    #[command(about = "Plots the composition of a range of blocks.")]
    BlockComposition {
        #[arg(help = "Starting block. (Inclusive)")]
        start: u64,
        #[arg(help = "Ending block. (Inclusive)")]
        end: u64,
        #[arg(long, env = "RPC_URL", required = true)]
        rpc_url: String,
        #[arg(
            long,
            help = "Name of the network or genesis file. Supported: mainnet, holesky, sepolia, hoodi. Default: mainnet",
            value_parser = clap::value_parser!(Network),
            default_value_t = Network::default(),
        )]
        network: Network,
    },
    #[cfg(not(feature = "l2"))]
    #[command(
        subcommand,
        about = "Store the state prior to the execution of the block"
    )]
    Cache(CacheSubcommand),
    #[cfg(not(feature = "l2"))]
    #[command(subcommand, about = "Replay a custom block or batch")]
    Custom(CustomSubcommand),
    #[cfg(not(feature = "l2"))]
    #[command(about = "Replay a single transaction")]
    Transaction(TransactionOpts),
    #[cfg(feature = "l2")]
    #[command(subcommand, about = "L2 specific commands")]
    L2(L2Subcommand),
}

#[cfg(feature = "l2")]
#[derive(Subcommand)]
pub enum L2Subcommand {
    #[command(about = "Replay an L2 batch")]
    Batch(BatchOptions),
    #[command(about = "Replay an L2 block")]
    Block(BlockOptions),
    #[command(subcommand, about = "Replay a custom L2 block or batch")]
    Custom(CustomSubcommand),
    #[command(about = "Replay an L2 transaction")]
    Transaction(TransactionOpts),
}

#[cfg(not(feature = "l2"))]
#[derive(Parser)]
pub enum CacheSubcommand {
    #[command(about = "Cache a single block.")]
    Block(BlockOptions),
    #[command(about = "Cache multiple blocks.")]
    Blocks(BlocksOptions),
}

#[derive(Parser)]
pub enum CustomSubcommand {
    #[command(about = "Replay a single custom block")]
    Block(CustomBlockOptions),
    #[command(about = "Replay a single custom batch")]
    Batch(CustomBatchOptions),
}

#[derive(Parser, Clone)]
#[clap(group = ArgGroup::new("replay_mode").required(true))]
#[clap(group = ArgGroup::new("data_source").required(true))]
pub struct EthrexReplayOptions {
    #[arg(long, group = "replay_mode")]
    pub execute: bool,
    #[arg(long, group = "replay_mode")]
    pub prove: bool,
    #[arg(long, group = "data_source")]
    pub rpc_url: Url,
    #[arg(long, group = "data_source")]
    pub cached: bool,
    #[arg(long, help = "Execute with `add_block`, without using zkvm as backend")]
    pub no_zkvm: bool,
    #[arg(long, required = false)]
    pub bench: bool,
    #[arg(long, required = false)]
    pub to_csv: bool,
    #[arg(
        long,
        help = "Block cache level: off, failed, on (default: on)",
        default_value = "on"
    )]
    pub cache_level: CacheLevel,
}

#[derive(ValueEnum, Clone, Debug, PartialEq, Eq, Default)]
pub enum CacheLevel {
    Off,
    Failed,
    #[default]
    On,
}

#[derive(Parser)]
pub struct BlockOptions {
    #[arg(long, help = "Block to use. Uses the latest if not specified.")]
    pub block: Option<u64>,
    #[command(flatten)]
    pub opts: EthrexReplayOptions,
}

#[cfg(not(feature = "l2"))]
#[derive(Parser)]
#[command(group(ArgGroup::new("block_list").required(true).args(["blocks", "from"])))]
pub struct BlocksOptions {
    #[arg(long, help = "List of blocks to execute.", num_args = 1.., value_delimiter = ',', conflicts_with_all = ["from", "to"])]
    blocks: Vec<u64>,
    #[arg(long, help = "Starting block. (Inclusive)")]
    from: Option<u64>,
    #[arg(long, help = "Ending block. (Inclusive)", requires = "from")]
    to: Option<u64>,
    #[command(flatten)]
    opts: EthrexReplayOptions,
}

#[derive(Parser)]
pub struct TransactionOpts {
    #[arg(long, help = "Transaction hash.")]
    tx_hash: H256,
    #[command(flatten)]
    opts: EthrexReplayOptions,
}

#[cfg(feature = "l2")]
#[derive(Parser)]
pub struct BatchOptions {
    #[arg(long, help = "Batch number to use.")]
    batch: u64,
    #[command(flatten)]
    opts: EthrexReplayOptions,
}

#[derive(Parser)]
pub struct CustomBlockOptions {
    #[arg(long, help = "Whether to prove the block instead of executing it.")]
    prove: bool,
    #[arg(long, help = "Fee vault address to use in L2 blocks.")]
    fee_vault: Option<Address>,
}

#[derive(Parser)]
pub struct CustomBatchOptions {
    #[arg(long, help = "Number of blocks to include in the batch.")]
    n_blocks: u64,
    #[arg(long, help = "Whether to prove the batch instead of executing it.")]
    prove: bool,
    #[arg(long, help = "Fee vault address to use in L2 blocks.")]
    fee_vault: Option<Address>,
}

impl EthrexReplayCommand {
    pub async fn run(self) -> eyre::Result<()> {
        match self {
            #[cfg(not(feature = "l2"))]
            Self::Block(block_opts) => replay_block(block_opts).await?,
            #[cfg(not(feature = "l2"))]
            Self::Blocks(BlocksOptions {
                blocks,
                from,
                to,
                opts,
            }) => {
                if opts.cached {
                    unimplemented!("cached mode is not implemented yet");
                }

                let blocks = resolve_blocks(blocks, from, to, opts.rpc_url.clone()).await?;

                for (i, block_number) in blocks.iter().enumerate() {
                    info!(
                        "{} block {}/{}: {block_number}",
                        if opts.execute { "Executing" } else { "Proving" },
                        i + 1,
                        blocks.len()
                    );

                    replay_block(BlockOptions {
                        block: Some(*block_number),
                        opts: opts.clone(),
                    })
                    .await?;
                }
            }
            #[cfg(not(feature = "l2"))]
            Self::Cache(CacheSubcommand::Block(BlockOptions { block, opts })) => {
                let (eth_client, network) = setup(&opts).await?;

                let block_identifier = or_latest(block)?;

                get_blockdata(eth_client, network.clone(), block_identifier, None).await?;

                if let Some(block_number) = block {
                    info!("Block {block_number} data cached successfully.");
                } else {
                    info!("Latest block data cached successfully.");
                }
            }
            #[cfg(not(feature = "l2"))]
            Self::Cache(CacheSubcommand::Blocks(BlocksOptions {
                blocks,
                from,
                to,
                opts,
            })) => {
                let blocks = resolve_blocks(blocks, from, to, opts.rpc_url.clone()).await?;

                let (eth_client, network) = setup(&opts).await?;

                for block_number in blocks {
                    get_blockdata(
                        eth_client.clone(),
                        network.clone(),
                        BlockIdentifier::Number(block_number),
                        None,
                    )
                    .await?;
                }

                info!("Blocks data cached successfully.");
            }
            #[cfg(not(feature = "l2"))]
            Self::Custom(CustomSubcommand::Block(CustomBlockOptions { prove, fee_vault })) => {
                Box::pin(async move {
                    Self::Custom(CustomSubcommand::Batch(CustomBatchOptions {
                        n_blocks: 1,
                        prove,
                        fee_vault,
                    }))
                    .run()
                    .await
                })
                .await?;
            }
            #[cfg(not(feature = "l2"))]
            Self::Custom(CustomSubcommand::Batch(CustomBatchOptions {
                n_blocks,
                prove,
                fee_vault: _,
            })) => {
                let opts = EthrexReplayOptions {
                    execute: !prove,
                    prove,
                    rpc_url: Url::parse("http://localhost:8545")?,
                    cached: false,
                    bench: false,
                    to_csv: false,
                    no_zkvm: false,
                    cache_level: CacheLevel::default(),
                };

                let elapsed = replay_custom_l1_blocks(max(1, n_blocks), &opts).await?;

                if prove {
                    println!(
                        "Successfully proved {} in {elapsed:.2} seconds.",
                        if n_blocks > 1 { "batch" } else { "block" }
                    );
                } else {
                    println!(
                        "Successfully executed {} in {elapsed:.2} seconds.",
                        if n_blocks > 1 { "batch" } else { "block" }
                    );
                }
            }
            #[cfg(not(feature = "l2"))]
            Self::Transaction(opts) => replay_transaction(opts).await?,
            #[cfg(not(feature = "l2"))]
            Self::BlockComposition {
                start,
                end,
                rpc_url,
                network,
            } => {
                if start >= end {
                    return Err(eyre::Error::msg(
                        "starting point can't be greater than ending point",
                    ));
                }

                let eth_client = EthClient::new(&rpc_url)?;

                let cache = get_rangedata(eth_client, network, start, end).await?;

                plot(cache).await?;
            }
            #[cfg(feature = "l2")]
            Self::L2(L2Subcommand::Transaction(TransactionOpts { tx_hash, opts })) => {
                replay_transaction(TransactionOpts { tx_hash, opts }).await?
            }
            #[cfg(feature = "l2")]
            Self::L2(L2Subcommand::Batch(BatchOptions { batch, opts })) => {
                if opts.cached {
                    unimplemented!("cached mode is not implemented yet");
                }

                let (eth_client, network) = setup(&opts).await?;

                #[cfg(not(feature = "l2"))]
                let fee_vault = None;
                #[cfg(feature = "l2")]
                let fee_vault = get_fee_vault_address(&eth_client).await?;

                let cache = get_batchdata(eth_client, network, batch, fee_vault).await?;

                run_and_measure(replay(cache, &opts), opts.bench).await?;
            }
            #[cfg(feature = "l2")]
            Self::L2(L2Subcommand::Block(block_opts)) => replay_block(block_opts).await?,
            #[cfg(feature = "l2")]
            Self::L2(L2Subcommand::Custom(CustomSubcommand::Block(CustomBlockOptions {
                prove,
                fee_vault,
            }))) => {
                Box::pin(async move {
                    Self::L2(L2Subcommand::Custom(CustomSubcommand::Batch(
                        CustomBatchOptions {
                            n_blocks: 1,
                            prove,
                            fee_vault,
                        },
                    )))
                    .run()
                    .await
                })
                .await?
            }
            #[cfg(feature = "l2")]
            Self::L2(L2Subcommand::Custom(CustomSubcommand::Batch(CustomBatchOptions {
                n_blocks,
                prove,
                fee_vault,
            }))) => {
                let opts = EthrexReplayOptions {
                    execute: !prove,
                    prove,
                    rpc_url: Url::parse("http://localhost:8545")?,
                    cached: false,
                    bench: false,
                    to_csv: false,
                    no_zkvm: false,
                    cache_level: CacheLevel::default(),
                };

                let elapsed = replay_custom_l2_blocks(max(1, n_blocks), fee_vault, &opts).await?;

                if prove {
                    println!("Successfully proved L2 batch in {elapsed:.2} seconds.");
                } else {
                    println!("Successfully executed L2 batch in {elapsed:.2} seconds.");
                }
            }
        }

        Ok(())
    }
}

async fn setup(opts: &EthrexReplayOptions) -> eyre::Result<(EthClient, Network)> {
    let eth_client = EthClient::new(opts.rpc_url.as_str())?;
    let chain_id = eth_client.get_chain_id().await?.as_u64();
    let network = network_from_chain_id(chain_id);
    Ok((eth_client, network))
}

async fn replay(cache: Cache, opts: &EthrexReplayOptions) -> eyre::Result<f64> {
    let gas_used = get_total_gas_used(&cache.blocks);

    if opts.execute {
        exec(BACKEND, cache).await?;
    } else {
        prove(BACKEND, cache).await?;
    }

    Ok(gas_used)
}

async fn replay_no_zkvm(cache: Cache, opts: &EthrexReplayOptions) -> eyre::Result<f64> {
    if opts.prove {
        eyre::bail!("Proving not enabled without backend");
    }
    if cache.blocks.len() > 1 {
        eyre::bail!("Cache for L1 witness should contain only one block.");
    }

    let start = Instant::now();
    info!("Preparing Storage for execution without zkVM");

    let chain_config = cache.get_chain_config()?;
    let block = cache.blocks[0].clone();
    let gas_used = block.header.gas_used as f64;

    let witness = execution_witness_from_rpc_chain_config(
        cache.witness.clone(),
        chain_config,
        cache.get_first_block_number()?,
    )?;
    let network = &cache.network;

    let guest_program = GuestProgramState::try_from(witness.clone())?;

    // This will contain all code hashes with the corresponding bytecode
    // For the code hashes that we don't have we'll will it with <CodeHash, Bytes::new()>
    let mut all_codes_hashed = guest_program.codes_hashed.clone();

    let in_memory_store = InMemoryStore::new();

    // - Set up state trie nodes
    let all_nodes = &guest_program.nodes_hashed;
    let state_root_hash = guest_program.parent_block_header.state_root;

    let state_trie_nodes = InMemoryTrieDB::from_nodes(state_root_hash, all_nodes)?.inner;
    {
        // We now have the state trie built and we want 2 things:
        //   1. Add arbitrary Leaf nodes to the trie so that every reference in branch nodes point to an actual node.
        //   2. Get all code hashes that exist in the accounts that we have so that if we don't have the code we set it to empty bytes.
        // We do these things because sometimes the witness may be incomplete and in those cases we don't want failures for missing data.
        // This only applies when we use the InMemoryDatabase and not when we use the ExecutionWitness as database, that's because in the latter failures are dismissed and we fall back to default values.
        let mut nodes = state_trie_nodes.lock().unwrap();
        let mut referenced_node_hashes: HashSet<NodeHash> = HashSet::new(); // All hashes referenced in the trie (by Branch or Ext nodes).

        for (_node_hash, node_rlp) in nodes.iter() {
            let node = Node::decode(node_rlp)?;
            match node {
                Node::Branch(node) => {
                    for choice in &node.choices {
                        let NodeRef::Hash(hash) = *choice else {
                            unreachable!()
                        };

                        referenced_node_hashes.insert(hash);
                    }
                }
                Node::Extension(node) => {
                    let NodeRef::Hash(hash) = node.child else {
                        unreachable!()
                    };

                    referenced_node_hashes.insert(hash);
                }
                Node::Leaf(node) => {
                    let info = AccountState::decode(&node.value)?;
                    all_codes_hashed.entry(info.code_hash).or_insert(vec![]);
                }
            }
        }

        // Insert arbitrary leaf nodes to state trie.
        for hash in referenced_node_hashes {
            let dummy_leaf: Node = LeafNode::default().into();
            nodes.entry(hash).or_insert(dummy_leaf.encode_to_vec());
        }

        drop(nodes);

        let mut inner_store = in_memory_store.inner()?;

        inner_store.state_trie_nodes = state_trie_nodes;

        // - Set up storage trie nodes
        let addresses: Vec<Address> = witness
            .keys
            .iter()
            .filter(|k| k.len() == Address::len_bytes())
            .map(|k| Address::from_slice(k))
            .collect();

        for address in &addresses {
            let hashed_address = hash_address(address);

            // Account state may not be in the state trie
            let Some(account_state_rlp) = guest_program
                .state_trie
                .as_ref()
                .unwrap()
                .get(&hashed_address)?
            else {
                continue;
            };

            let storage_root = AccountState::decode(&account_state_rlp)?.storage_root;

            let storage_trie = match InMemoryTrieDB::from_nodes(storage_root, all_nodes) {
                Ok(trie) => trie.inner,
                Err(_) => continue,
            };

            inner_store
                .storage_trie_nodes
                .insert(H256::from_slice(&hashed_address), storage_trie);
        }
    }

    // Set up store with preloaded database and the right chain config.
    let store = Store {
        engine: Arc::new(in_memory_store),
        chain_config: Arc::new(RwLock::new(chain_config)),
        latest_block_header: Arc::new(RwLock::new(BlockHeader::default())),
    };

    // Add codes to DB
    for (code_hash, code) in all_codes_hashed {
        store.add_account_code(code_hash, code.into()).await?;
    }

    // Add block headers to DB
    for (_n, header) in guest_program.block_headers.clone() {
        store.add_block_header(header.hash(), header).await?;
    }

    let blockchain = Blockchain::default_with_store(store);

    info!("Storage preparation finished in {:.2?}", start.elapsed());

    info!("Executing block {} on {}", block.header.number, network);
    let start_time = Instant::now();
    blockchain
        .add_block(&block, cache.l2_fields.and_then(|f| f.fee_vault))
        .await?;
    let duration = start_time.elapsed();
    info!("add_block execution time: {:.2?}", duration);

    Ok(gas_used)
}

async fn replay_transaction(tx_opts: TransactionOpts) -> eyre::Result<()> {
    if tx_opts.opts.cached {
        unimplemented!("cached mode is not implemented yet");
    }

    let tx_hash = tx_opts.tx_hash;

    let (eth_client, network) = setup(&tx_opts.opts).await?;

    // Get the block number of the transaction
    let tx = eth_client
        .get_transaction_by_hash(tx_hash)
        .await?
        .ok_or(eyre::Error::msg("error fetching transaction"))?;

    #[cfg(not(feature = "l2"))]
    let fee_vault = None;
    #[cfg(feature = "l2")]
    let fee_vault = get_fee_vault_address(&eth_client).await?;

    let cache = get_blockdata(
        eth_client,
        network,
        BlockIdentifier::Number(tx.block_number.as_u64()),
        fee_vault,
    )
    .await?;

    let (receipt, transitions) = run_tx(cache, tx_hash).await?;

    print_receipt(receipt);

    for transition in transitions {
        print_transition(transition);
    }

    Ok(())
}

async fn replay_block(block_opts: BlockOptions) -> eyre::Result<()> {
    let opts = block_opts.opts;

    let block = block_opts.block;

    if opts.cached {
        unimplemented!("cached mode is not implemented yet");
    }

    let (eth_client, network) = setup(&opts).await?;

<<<<<<< HEAD
    #[cfg(feature = "l2")]
    if network != Network::LocalDevnetL2 {
        return Err(eyre::Error::msg(
            "L2 mode is only supported on LocalDevnetL2 network",
        ));
    }

    #[cfg(not(feature = "l2"))]
    let fee_vault = None;
    #[cfg(feature = "l2")]
    let fee_vault = get_fee_vault_address(&eth_client).await?;

    let cache = get_blockdata(eth_client, network.clone(), or_latest(block)?, fee_vault).await?;
=======
    let cache = get_blockdata(eth_client, network.clone(), or_latest(block)?).await?;
>>>>>>> 1d4ae8fa

    // Always write the cache after fetching from RPC.
    // It will be deleted later if not needed.
    cache.write()?;

    let block =
        cache.blocks.first().cloned().ok_or_else(|| {
            eyre::Error::msg("no block found in the cache, this should never happen")
        })?;

    let replayer_mode = replayer_mode(opts.execute, opts.no_zkvm)?;

    let start = SystemTime::now();

    let block_run_result = if opts.no_zkvm {
        run_and_measure(replay_no_zkvm(cache.clone(), &opts), opts.bench).await
    } else {
        run_and_measure(replay(cache.clone(), &opts), opts.bench).await
    };

    // We save this because block_run_result (Result<u64, Report>) is not clonable.
    let block_run_failed = block_run_result.is_err();

    let block_run_report = BlockRunReport::new_for(
        block,
        network.clone(),
        block_run_result,
        replayer_mode.clone(),
        start.elapsed()?,
    );

    block_run_report.log();

    // Apply cache level rules
    match opts.cache_level {
        // Cache is already saved
        CacheLevel::On => {}
        // Only save the cache if the block run failed
        CacheLevel::Failed => {
            if !block_run_failed {
                cache.delete()?;
            }
        }
        // Don't keep the cache
        CacheLevel::Off => cache.delete()?,
    }

    if opts.to_csv {
        let file_name = format!("ethrex_replay_{network}_{replayer_mode}.csv");

        let mut file = std::fs::OpenOptions::new()
            .append(true)
            .create(true)
            .open(file_name)?;

        file.write_all(block_run_report.to_csv().as_bytes())?;

        file.write_all(b"\n")?;

        file.flush()?;
    }

    Ok(())
}

pub(crate) fn network_from_chain_id(chain_id: u64) -> Network {
    match chain_id {
        MAINNET_CHAIN_ID => Network::PublicNetwork(PublicNetwork::Mainnet),
        HOLESKY_CHAIN_ID => Network::PublicNetwork(PublicNetwork::Holesky),
        HOODI_CHAIN_ID => Network::PublicNetwork(PublicNetwork::Hoodi),
        SEPOLIA_CHAIN_ID => Network::PublicNetwork(PublicNetwork::Sepolia),
        _ => {
            if cfg!(feature = "l2") {
                Network::L2Chain(chain_id)
            } else {
                Network::LocalDevnet
            }
        }
    }
}

pub fn replayer_mode(execute: bool, no_zkvm: bool) -> eyre::Result<ReplayerMode> {
    if no_zkvm {
        if cfg!(any(feature = "sp1", feature = "risc0")) {
            return Err(eyre::Error::msg(
                "no-zkvm mode is not supported with SP1 or RISC0 features enabled",
            ));
        } else {
            return Ok(ReplayerMode::ExecuteNoZkvm);
        }
    }
    if execute {
        #[cfg(feature = "sp1")]
        return Ok(ReplayerMode::ExecuteSP1);
        #[cfg(all(feature = "risc0", not(feature = "sp1")))]
        return Ok(ReplayerMode::ExecuteRISC0);
        #[cfg(not(any(feature = "sp1", feature = "risc0")))]
        return Ok(ReplayerMode::Execute);
    } else {
        #[cfg(feature = "sp1")]
        return Ok(ReplayerMode::ProveSP1);
        #[cfg(all(feature = "risc0", not(feature = "sp1")))]
        return Ok(ReplayerMode::ProveRISC0);
        #[cfg(not(any(feature = "sp1", feature = "risc0")))]
        return Err(eyre::Error::msg(
            "proving mode is not supported without SP1 or RISC0 features",
        ));
    }
}

fn get_total_gas_used(blocks: &[Block]) -> f64 {
    blocks.iter().map(|b| b.header.gas_used).sum::<u64>() as f64
}

fn or_latest(maybe_number: Option<u64>) -> eyre::Result<BlockIdentifier> {
    Ok(match maybe_number {
        Some(n) => BlockIdentifier::Number(n),
        None => BlockIdentifier::Tag(BlockTag::Latest),
    })
}

#[cfg(not(feature = "l2"))]
async fn resolve_blocks(
    mut blocks: Vec<u64>,
    from: Option<u64>,
    to: Option<u64>,
    rpc_url: Url,
) -> eyre::Result<Vec<u64>> {
    if let Some(start) = from {
        let end = to.unwrap_or(fetch_latest_block_number(rpc_url).await?);

        for block in start..=end {
            blocks.push(block);
        }
    } else {
        blocks.sort();
    }

    Ok(blocks)
}

fn print_transition(update: AccountUpdate) {
    println!("Account {:x}", update.address);
    if update.removed {
        println!("  Account deleted.");
    }
    if let Some(info) = update.info {
        println!("  Updated AccountInfo:");
        println!("    New balance: {}", info.balance);
        println!("    New nonce: {}", info.nonce);
        println!("    New codehash: {:#x}", info.code_hash);
        if let Some(code) = update.code {
            println!("    New code: {}", hex::encode(code));
        }
    }
    if !update.added_storage.is_empty() {
        println!("  Updated Storage:");
    }
    for (key, value) in update.added_storage {
        println!("    {key:#x} = {value:#x}");
    }
}

fn print_receipt(receipt: Receipt) {
    if receipt.succeeded {
        println!("Transaction succeeded.")
    } else {
        println!("Transaction failed.")
    }
    println!("  Transaction type: {:?}", receipt.tx_type);
    println!("  Gas used: {}", receipt.cumulative_gas_used);
    if !receipt.logs.is_empty() {
        println!("  Logs: ");
    }
    for log in receipt.logs {
        let formatted_topics = log.topics.iter().map(|v| format!("{v:#x}"));
        println!(
            "    - {:#x} ({}) => {:#x}",
            log.address,
            formatted_topics.collect::<Vec<String>>().join(", "),
            log.data
        );
    }
}

pub async fn replay_custom_l1_blocks(
    n_blocks: u64,
    opts: &EthrexReplayOptions,
) -> eyre::Result<f64> {
    let network = Network::LocalDevnet;

    let genesis = network.get_genesis()?;

    let mut store = {
        let store_inner = Store::new("./", EngineType::InMemory)?;
        store_inner.add_initial_state(genesis.clone()).await?;
        store_inner
    };

    let blockchain = Arc::new(Blockchain::new(store.clone(), BlockchainType::L1, false));

    let blocks = produce_l1_blocks(
        blockchain.clone(),
        &mut store,
        genesis.get_block().hash(),
        genesis.timestamp + 12,
        n_blocks,
    )
    .await?;

<<<<<<< HEAD
    let execution_witness = blockchain
        .generate_witness_for_blocks(&blocks, None)
        .await?;

    let network = Network::try_from(execution_witness.chain_config.chain_id).map_err(|e| {
        eyre::Error::msg(format!("Failed to determine network from chain ID: {}", e))
    })?;
=======
    let execution_witness = blockchain.generate_witness_for_blocks(&blocks).await?;
    let chain_config = execution_witness.chain_config;
>>>>>>> 1d4ae8fa

    let cache = Cache::new(
        blocks,
        RpcExecutionWitness::from(execution_witness),
        chain_config,
    );

    let start = SystemTime::now();

    run_and_measure(replay(cache, opts), false).await?;

    let elapsed = start.elapsed()?.as_secs_f64();

    Ok(elapsed)
}

pub async fn produce_l1_blocks(
    blockchain: Arc<Blockchain>,
    store: &mut Store,
    head_block_hash: H256,
    initial_timestamp: u64,
    n_blocks: u64,
) -> eyre::Result<Vec<Block>> {
    let mut blocks = Vec::new();
    let mut current_parent_hash = head_block_hash;
    let mut current_timestamp = initial_timestamp;

    for _ in 0..n_blocks {
        let block = produce_l1_block(
            blockchain.clone(),
            store,
            current_parent_hash,
            current_timestamp,
        )
        .await?;
        current_parent_hash = block.hash();
        current_timestamp += 12; // Assuming an average block time of 12 seconds
        blocks.push(block);
    }

    Ok(blocks)
}

pub async fn produce_l1_block(
    blockchain: Arc<Blockchain>,
    store: &mut Store,
    head_block_hash: H256,
    timestamp: u64,
) -> eyre::Result<Block> {
    let build_payload_args = BuildPayloadArgs {
        parent: head_block_hash,
        timestamp,
        fee_recipient: Address::zero(),
        random: H256::zero(),
        withdrawals: Some(Vec::new()),
        beacon_root: Some(H256::zero()),
        version: 3,
        elasticity_multiplier: ELASTICITY_MULTIPLIER,
        gas_ceil: DEFAULT_BUILDER_GAS_CEIL,
    };

    let payload_id = build_payload_args.id()?;

    let payload = create_payload(&build_payload_args, store)?;

    blockchain
        .clone()
        .initiate_payload_build(payload, payload_id)
        .await;

    let PayloadBuildResult { payload: block, .. } = blockchain
        .get_payload(payload_id)
        .await
        .map_err(|err| match err {
            ethrex_blockchain::error::ChainError::UnknownPayload => {
                ethrex_rpc::RpcErr::UnknownPayload(format!(
                    "Payload with id {payload_id:#018x} not found",
                ))
            }
            err => ethrex_rpc::RpcErr::Internal(err.to_string()),
        })?;

    blockchain.add_block(&block, None).await?;

    let new_block_hash = block.hash();

    apply_fork_choice(store, new_block_hash, new_block_hash, new_block_hash).await?;

    Ok(block)
}

#[cfg(feature = "l2")]
use ethrex_blockchain::validate_block;
#[cfg(feature = "l2")]
use ethrex_l2::sequencer::block_producer::build_payload;
#[cfg(feature = "l2")]
use ethrex_storage_rollup::StoreRollup;
#[cfg(feature = "l2")]
use ethrex_vm::BlockExecutionResult;

#[cfg(feature = "l2")]
pub async fn replay_custom_l2_blocks(
    n_blocks: u64,
    fee_vault: Option<Address>,
    opts: &EthrexReplayOptions,
) -> eyre::Result<f64> {
    let network = Network::LocalDevnetL2;

    let genesis = network.get_genesis()?;

    let mut store = {
        let store_inner = Store::new("./", EngineType::InMemory)?;
        store_inner.add_initial_state(genesis.clone()).await?;
        store_inner
    };

    let rollup_store = {
        let rollup_store = StoreRollup::new(Path::new("./"), EngineTypeRollup::InMemory)
            .expect("Failed to create StoreRollup");
        rollup_store
            .init()
            .await
            .expect("Failed to init rollup store");
        rollup_store
    };

    let blockchain = Arc::new(Blockchain::new(store.clone(), BlockchainType::L2, false));

    let genesis_hash = genesis.get_block().hash();

    let blocks = produce_custom_l2_blocks(
        blockchain.clone(),
        &mut store,
        &rollup_store,
        genesis_hash,
        genesis.timestamp + 1,
        n_blocks,
        fee_vault,
    )
    .await?;

    let execution_witness = blockchain
        .generate_witness_for_blocks(&blocks, fee_vault)
        .await?;

    let cache = Cache::new(
        blocks,
        RpcExecutionWitness::from(execution_witness),
        genesis.config,
    );

<<<<<<< HEAD
    cache.l2_fields = Some(L2Fields {
        blob_commitment: [0_u8; 48],
        blob_proof: [0_u8; 48],
        fee_vault,
    });

=======
>>>>>>> 1d4ae8fa
    let start = SystemTime::now();

    run_and_measure(replay(cache, opts), false).await?;

    let elapsed = start.elapsed()?.as_secs_f64();

    Ok(elapsed)
}

#[cfg(feature = "l2")]
pub async fn produce_custom_l2_blocks(
    blockchain: Arc<Blockchain>,
    store: &mut Store,
    rollup_store: &StoreRollup,
    head_block_hash: H256,
    initial_timestamp: u64,
    n_blocks: u64,
    fee_vault: Option<Address>,
) -> eyre::Result<Vec<Block>> {
    let mut blocks = Vec::new();
    let mut current_parent_hash = head_block_hash;
    let mut current_timestamp = initial_timestamp;
    let mut last_privilege_nonce = None;

    for _ in 0..n_blocks {
        let block = produce_custom_l2_block(
            blockchain.clone(),
            store,
            rollup_store,
            current_parent_hash,
            current_timestamp,
<<<<<<< HEAD
            fee_vault,
=======
            &mut last_privilege_nonce,
>>>>>>> 1d4ae8fa
        )
        .await?;
        current_parent_hash = block.hash();
        current_timestamp += 12; // Assuming an average block time of 12 seconds
        blocks.push(block);
    }

    Ok(blocks)
}

#[cfg(feature = "l2")]
pub async fn produce_custom_l2_block(
    blockchain: Arc<Blockchain>,
    store: &mut Store,
    rollup_store: &StoreRollup,
    head_block_hash: H256,
    timestamp: u64,
<<<<<<< HEAD
    fee_vault: Option<Address>,
=======
    last_privilege_nonce: &mut Option<u64>,
>>>>>>> 1d4ae8fa
) -> eyre::Result<Block> {
    let build_payload_args = BuildPayloadArgs {
        parent: head_block_hash,
        timestamp,
        fee_recipient: Address::zero(),
        random: H256::zero(),
        withdrawals: Some(Vec::new()),
        beacon_root: Some(H256::zero()),
        version: 3,
        elasticity_multiplier: ELASTICITY_MULTIPLIER,
        gas_ceil: DEFAULT_BUILDER_GAS_CEIL,
    };

    let payload = create_payload(&build_payload_args, store)?;

    let payload_build_result = build_payload(
        blockchain.clone(),
        payload,
        store,
        last_privilege_nonce,
        DEFAULT_BUILDER_GAS_CEIL,
    )
    .await?;

    let new_block = payload_build_result.payload;

    let chain_config = store.get_chain_config()?;

    validate_block(
        &new_block,
        &store
            .get_block_header_by_hash(new_block.header.parent_hash)?
            .ok_or(eyre::Error::msg("Parent block header not found"))?,
        &chain_config,
        build_payload_args.elasticity_multiplier,
    )?;

    let account_updates = payload_build_result.account_updates;

    let execution_result = BlockExecutionResult {
        receipts: payload_build_result.receipts,
        requests: Vec::new(),
    };

    let account_updates_list = store
        .apply_account_updates_batch(new_block.header.parent_hash, &account_updates)
        .await?
        .ok_or(eyre::Error::msg(
            "Failed to apply account updates: parent block not found",
        ))?;

    blockchain
        .store_block(&new_block, account_updates_list, execution_result)
        .await?;

    rollup_store
        .store_account_updates_by_block_number(new_block.header.number, account_updates)
        .await?;

    let new_block_hash = new_block.hash();

    apply_fork_choice(store, new_block_hash, new_block_hash, new_block_hash).await?;

    Ok(new_block)
}

#[cfg(not(feature = "l2"))]
async fn fetch_latest_block_number(rpc_url: Url) -> eyre::Result<u64> {
    let eth_client = EthClient::new(rpc_url.as_str())?;

    let latest_block = eth_client.get_block_number().await?;

    Ok(latest_block.as_u64())
}<|MERGE_RESOLUTION|>--- conflicted
+++ resolved
@@ -659,23 +659,12 @@
 
     let (eth_client, network) = setup(&opts).await?;
 
-<<<<<<< HEAD
-    #[cfg(feature = "l2")]
-    if network != Network::LocalDevnetL2 {
-        return Err(eyre::Error::msg(
-            "L2 mode is only supported on LocalDevnetL2 network",
-        ));
-    }
-
     #[cfg(not(feature = "l2"))]
     let fee_vault = None;
     #[cfg(feature = "l2")]
     let fee_vault = get_fee_vault_address(&eth_client).await?;
 
     let cache = get_blockdata(eth_client, network.clone(), or_latest(block)?, fee_vault).await?;
-=======
-    let cache = get_blockdata(eth_client, network.clone(), or_latest(block)?).await?;
->>>>>>> 1d4ae8fa
 
     // Always write the cache after fetching from RPC.
     // It will be deleted later if not needed.
@@ -886,23 +875,16 @@
     )
     .await?;
 
-<<<<<<< HEAD
     let execution_witness = blockchain
         .generate_witness_for_blocks(&blocks, None)
         .await?;
-
-    let network = Network::try_from(execution_witness.chain_config.chain_id).map_err(|e| {
-        eyre::Error::msg(format!("Failed to determine network from chain ID: {}", e))
-    })?;
-=======
-    let execution_witness = blockchain.generate_witness_for_blocks(&blocks).await?;
     let chain_config = execution_witness.chain_config;
->>>>>>> 1d4ae8fa
 
     let cache = Cache::new(
         blocks,
         RpcExecutionWitness::from(execution_witness),
         chain_config,
+        None,
     );
 
     let start = SystemTime::now();
@@ -1047,17 +1029,9 @@
         blocks,
         RpcExecutionWitness::from(execution_witness),
         genesis.config,
+        fee_vault,
     );
 
-<<<<<<< HEAD
-    cache.l2_fields = Some(L2Fields {
-        blob_commitment: [0_u8; 48],
-        blob_proof: [0_u8; 48],
-        fee_vault,
-    });
-
-=======
->>>>>>> 1d4ae8fa
     let start = SystemTime::now();
 
     run_and_measure(replay(cache, opts), false).await?;
@@ -1089,11 +1063,8 @@
             rollup_store,
             current_parent_hash,
             current_timestamp,
-<<<<<<< HEAD
+            &mut last_privilege_nonce,
             fee_vault,
-=======
-            &mut last_privilege_nonce,
->>>>>>> 1d4ae8fa
         )
         .await?;
         current_parent_hash = block.hash();
@@ -1111,11 +1082,8 @@
     rollup_store: &StoreRollup,
     head_block_hash: H256,
     timestamp: u64,
-<<<<<<< HEAD
+    last_privilege_nonce: &mut Option<u64>,
     fee_vault: Option<Address>,
-=======
-    last_privilege_nonce: &mut Option<u64>,
->>>>>>> 1d4ae8fa
 ) -> eyre::Result<Block> {
     let build_payload_args = BuildPayloadArgs {
         parent: head_block_hash,
@@ -1137,6 +1105,7 @@
         store,
         last_privilege_nonce,
         DEFAULT_BUILDER_GAS_CEIL,
+        fee_vault,
     )
     .await?;
 
