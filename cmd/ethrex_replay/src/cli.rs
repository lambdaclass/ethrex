--- conflicted
+++ resolved
@@ -86,16 +86,10 @@
                 bench,
             } => {
                 let chain_config = get_chain_config(&network)?;
-<<<<<<< HEAD
                 let eth_client = EthClient::new(&rpc_url)?;
                 let block = or_latest(block)?;
                 let cache = get_blockdata(eth_client, chain_config, block).await?;
-                let body = async {
-=======
-                let block = or_latest(block, &rpc_url).await?;
-                let cache = get_blockdata(&rpc_url, chain_config, block).await?;
                 let future = async {
->>>>>>> 1189f2f3
                     let gas_used = cache.blocks[0].header.gas_used as f64;
                     exec(cache).await?;
                     Ok(gas_used)
@@ -115,16 +109,10 @@
                     ));
                 }
                 let chain_config = get_chain_config(&network)?;
-<<<<<<< HEAD
                 let eth_client = EthClient::new(&rpc_url)?;
                 let cache = get_rangedata(eth_client, chain_config, start, end).await?;
-                let body = async {
-                    let gas_used = cache.blocks.iter().map(|b| b.header.gas_used as f64).sum();
-=======
-                let cache = get_rangedata(&rpc_url, chain_config, start, end).await?;
                 let future = async {
                     let gas_used = cache.blocks[0].header.gas_used as f64;
->>>>>>> 1189f2f3
                     exec(cache).await?;
                     Ok(gas_used)
                 };
@@ -218,16 +206,10 @@
                 bench,
             } => {
                 let chain_config = get_chain_config(&network)?;
-<<<<<<< HEAD
                 let eth_client = EthClient::new(&rpc_url)?;
                 let block = or_latest(block)?;
                 let cache = get_blockdata(eth_client, chain_config, block).await?;
-                let body = async {
-=======
-                let block = or_latest(block, &rpc_url).await?;
-                let cache = get_blockdata(&rpc_url, chain_config, block).await?;
                 let future = async {
->>>>>>> 1189f2f3
                     let gas_used = cache.blocks[0].header.gas_used as f64;
                     prove(cache).await?;
                     Ok(gas_used)
@@ -247,20 +229,12 @@
                     ));
                 }
                 let chain_config = get_chain_config(&network)?;
-<<<<<<< HEAD
                 let eth_client = EthClient::new(&rpc_url)?;
                 let cache = get_rangedata(eth_client, chain_config, start, end).await?;
-                let body = async {
-                    let gas_used = cache.blocks.iter().map(|b| b.header.gas_used as f64).sum();
-                    let res = prove(cache).await?;
-                    Ok((gas_used, res))
-=======
-                let cache = get_rangedata(&rpc_url, chain_config, start, end).await?;
                 let future = async {
                     let gas_used = cache.blocks[0].header.gas_used as f64;
                     prove(cache).await?;
                     Ok(gas_used)
->>>>>>> 1189f2f3
                 };
                 run_and_measure(future, bench).await?;
             }
