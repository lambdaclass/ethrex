--- conflicted
+++ resolved
@@ -1,8 +1,11 @@
-<<<<<<< HEAD
-use std::{cmp::max, fmt::Display, sync::Arc};
-
-=======
->>>>>>> cfb805c6
+use std::{
+    cmp::max,
+    collections::HashSet,
+    fmt::Display,
+    sync::{Arc, RwLock},
+    time::{Duration, Instant},
+};
+
 use clap::{ArgGroup, Parser, Subcommand, ValueEnum};
 use ethrex_blockchain::{
     Blockchain, BlockchainType,
@@ -32,24 +35,12 @@
 use reqwest::Url;
 #[cfg(feature = "l2")]
 use std::path::Path;
-use std::{
-    cmp::max,
-    collections::HashSet,
-    io::Write,
-    sync::{Arc, RwLock},
-    time::{Instant, SystemTime},
-};
 use tracing::info;
 
-<<<<<<< HEAD
-use crate::fetcher::{get_blockdata, get_rangedata};
-=======
-use crate::bench::run_and_measure;
 use crate::fetcher::get_blockdata;
 #[cfg(not(feature = "l2"))]
 use crate::fetcher::get_rangedata;
 #[cfg(not(feature = "l2"))]
->>>>>>> cfb805c6
 use crate::plot_composition::plot;
 use crate::report::Report;
 use crate::run::{exec, prove, run_tx};
@@ -161,20 +152,18 @@
     pub rpc_url: Url,
     #[arg(long, group = "data_source", help_heading = "Replay Options")]
     pub cached: bool,
-<<<<<<< HEAD
     #[arg(long, required = false, help_heading = "Replay Options")]
-=======
-    #[arg(long, help = "Execute with `add_block`, without using zkvm as backend")]
-    pub no_zkvm: bool,
-    #[arg(long, required = false)]
-    pub bench: bool,
-    #[arg(long, required = false)]
->>>>>>> cfb805c6
     pub to_csv: bool,
     #[arg(long, default_value = "on", help_heading = "Replay Options")]
     pub cache_level: CacheLevel,
     #[arg(long, env = "SLACK_WEBHOOK_URL", help_heading = "Replay Options")]
     pub slack_webhook_url: Option<Url>,
+    #[arg(
+        long,
+        help = "Execute with `Blockchain::add_block`, without using zkvm as backend",
+        help_heading = "Replay Options"
+    )]
+    pub no_zkvm: bool,
 }
 
 #[derive(Clone, Debug, ValueEnum)]
@@ -515,22 +504,8 @@
     Ok((eth_client, network))
 }
 
-<<<<<<< HEAD
-=======
-async fn replay(cache: Cache, opts: &EthrexReplayOptions) -> eyre::Result<f64> {
-    let gas_used = get_total_gas_used(&cache.blocks);
-
-    if opts.execute {
-        exec(BACKEND, cache).await?;
-    } else {
-        prove(BACKEND, cache).await?;
-    }
-
-    Ok(gas_used)
-}
-
-async fn replay_no_zkvm(cache: Cache, opts: &EthrexReplayOptions) -> eyre::Result<f64> {
-    if opts.prove {
+async fn replay_no_zkvm(cache: Cache, opts: &EthrexReplayOptions) -> eyre::Result<Duration> {
+    if opts.common.action == Action::Prove {
         eyre::bail!("Proving not enabled without backend");
     }
     if cache.blocks.len() > 1 {
@@ -542,7 +517,6 @@
 
     let chain_config = cache.get_chain_config()?;
     let block = cache.blocks[0].clone();
-    let gas_used = block.header.gas_used as f64;
 
     let witness = execution_witness_from_rpc_chain_config(
         cache.witness.clone(),
@@ -672,10 +646,9 @@
     let duration = start_time.elapsed();
     info!("add_block execution time: {:.2?}", duration);
 
-    Ok(gas_used)
-}
-
->>>>>>> cfb805c6
+    Ok(duration)
+}
+
 async fn replay_transaction(tx_opts: TransactionOpts) -> eyre::Result<()> {
     if tx_opts.opts.cached {
         unimplemented!("cached mode is not implemented yet");
@@ -731,37 +704,26 @@
             eyre::Error::msg("no block found in the cache, this should never happen")
         })?;
 
-<<<<<<< HEAD
-    // Always execute
-    let execution_result = exec(backend(&opts.common.zkvm)?, cache.clone()).await;
-
-    let proving_result = if opts.common.action == Action::Prove {
-        // Only prove if requested
-        Some(prove(backend(&opts.common.zkvm)?, cache.clone()).await)
+    let (execution_result, proving_result) = if opts.no_zkvm {
+        (replay_no_zkvm(cache.clone(), &opts).await, None)
     } else {
-        None
+        // Always execute
+        let execution_result = exec(backend(&opts.common.zkvm)?, cache.clone()).await;
+
+        let proving_result = if opts.common.action == Action::Prove {
+            // Only prove if requested
+            Some(prove(backend(&opts.common.zkvm)?, cache.clone()).await)
+        } else {
+            None
+        };
+
+        (execution_result, proving_result)
     };
 
     let report = Report::new_for(
         opts.common.zkvm,
         opts.common.resource,
         opts.common.action,
-=======
-    let replayer_mode = replayer_mode(opts.execute, opts.no_zkvm)?;
-
-    let start = SystemTime::now();
-
-    let block_run_result = if opts.no_zkvm {
-        run_and_measure(replay_no_zkvm(cache.clone(), &opts), opts.bench).await
-    } else {
-        run_and_measure(replay(cache.clone(), &opts), opts.bench).await
-    };
-
-    // We save this because block_run_result (Result<u64, Report>) is not clonable.
-    let block_run_failed = block_run_result.is_err();
-
-    let block_run_report = BlockRunReport::new_for(
->>>>>>> cfb805c6
         block,
         network,
         execution_result,
@@ -827,42 +789,6 @@
     }
 }
 
-<<<<<<< HEAD
-=======
-pub fn replayer_mode(execute: bool, no_zkvm: bool) -> eyre::Result<ReplayerMode> {
-    if no_zkvm {
-        if cfg!(any(feature = "sp1", feature = "risc0")) {
-            return Err(eyre::Error::msg(
-                "no-zkvm mode is not supported with SP1 or RISC0 features enabled",
-            ));
-        } else {
-            return Ok(ReplayerMode::ExecuteNoZkvm);
-        }
-    }
-    if execute {
-        #[cfg(feature = "sp1")]
-        return Ok(ReplayerMode::ExecuteSP1);
-        #[cfg(all(feature = "risc0", not(feature = "sp1")))]
-        return Ok(ReplayerMode::ExecuteRISC0);
-        #[cfg(not(any(feature = "sp1", feature = "risc0")))]
-        return Ok(ReplayerMode::Execute);
-    } else {
-        #[cfg(feature = "sp1")]
-        return Ok(ReplayerMode::ProveSP1);
-        #[cfg(all(feature = "risc0", not(feature = "sp1")))]
-        return Ok(ReplayerMode::ProveRISC0);
-        #[cfg(not(any(feature = "sp1", feature = "risc0")))]
-        return Err(eyre::Error::msg(
-            "proving mode is not supported without SP1 or RISC0 features",
-        ));
-    }
-}
-
-fn get_total_gas_used(blocks: &[Block]) -> f64 {
-    blocks.iter().map(|b| b.header.gas_used).sum::<u64>() as f64
-}
-
->>>>>>> cfb805c6
 fn or_latest(maybe_number: Option<u64>) -> eyre::Result<BlockIdentifier> {
     Ok(match maybe_number {
         Some(n) => BlockIdentifier::Number(n),
@@ -965,11 +891,7 @@
     let cache = Cache::new(
         blocks,
         RpcExecutionWitness::from(execution_witness),
-<<<<<<< HEAD
-        Some(network.clone()),
-=======
         chain_config,
->>>>>>> cfb805c6
     );
 
     let execution_result = exec(backend(&opts.common.zkvm)?, cache.clone()).await;
