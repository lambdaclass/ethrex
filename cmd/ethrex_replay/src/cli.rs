use bytes::Bytes;
use std::{
    cmp::max,
    fmt::Display,
    sync::{Arc, RwLock},
    time::{Duration, Instant},
};

use clap::{ArgGroup, Parser, Subcommand, ValueEnum};
use ethrex_blockchain::{
    Blockchain,
    fork_choice::apply_fork_choice,
    payload::{BuildPayloadArgs, PayloadBuildResult, create_payload},
};
use ethrex_common::{
    Address, H256,
    types::{
        AccountState, AccountUpdate, Block, BlockHeader, DEFAULT_BUILDER_GAS_CEIL,
        ELASTICITY_MULTIPLIER, Receipt, block_execution_witness::GuestProgramState,
    },
};
use ethrex_prover_lib::backend::Backend;
use ethrex_rlp::{decode::RLPDecode, encode::RLPEncode};
use ethrex_rpc::{
    EthClient,
    debug::execution_witness::{RpcExecutionWitness, execution_witness_from_rpc_chain_config},
    types::block_identifier::{BlockIdentifier, BlockTag},
};
use ethrex_storage::{
    EngineType, Store, hash_address, store_db::in_memory::Store as InMemoryStore,
};
#[cfg(feature = "l2")]
use ethrex_storage_rollup::EngineTypeRollup;
use ethrex_trie::{
    InMemoryTrieDB, Node,
    node::{BranchNode, LeafNode},
};
use reqwest::Url;
#[cfg(feature = "l2")]
use std::path::Path;
use tracing::{debug, info};

#[cfg(feature = "l2")]
use crate::fetcher::get_batchdata;
#[cfg(not(feature = "l2"))]
use crate::plot_composition::plot;
use crate::{cache::Cache, report::Report};
use crate::{fetcher::get_blockdata, helpers::get_referenced_hashes};
use crate::{
    run::{exec, prove, run_tx},
    slack::try_send_report_to_slack,
};
use ethrex_config::networks::{
    HOLESKY_CHAIN_ID, HOODI_CHAIN_ID, MAINNET_CHAIN_ID, Network, PublicNetwork, SEPOLIA_CHAIN_ID,
};

pub const VERSION_STRING: &str = env!("CARGO_PKG_VERSION");

#[derive(Parser)]
#[command(name="ethrex-replay", author, version=VERSION_STRING, about, long_about = None)]
pub struct EthrexReplayCLI {
    #[command(subcommand)]
    pub command: EthrexReplayCommand,
}

#[derive(Subcommand)]
pub enum EthrexReplayCommand {
    #[cfg(not(feature = "l2"))]
    #[command(about = "Replay a single block")]
    Block(BlockOptions),
    #[cfg(not(feature = "l2"))]
    #[command(about = "Replay multiple blocks")]
    Blocks(BlocksOptions),
    #[cfg(not(feature = "l2"))]
    #[command(about = "Plots the composition of a range of blocks.")]
    BlockComposition {
        #[arg(help = "Starting block. (Inclusive)")]
        start: u64,
        #[arg(help = "Ending block. (Inclusive)")]
        end: u64,
        #[arg(long, env = "RPC_URL", required = true)]
        rpc_url: Url,
    },
    #[cfg(not(feature = "l2"))]
    #[command(subcommand, about = "Replay a custom block or batch")]
    Custom(CustomSubcommand),
    #[cfg(not(feature = "l2"))]
    #[command(about = "Replay a single transaction")]
    Transaction(TransactionOpts),
    #[cfg(feature = "l2")]
    #[command(subcommand, about = "L2 specific commands")]
    L2(L2Subcommand),
}

#[cfg(feature = "l2")]
#[derive(Subcommand)]
pub enum L2Subcommand {
    #[command(about = "Replay an L2 batch")]
    Batch(BatchOptions),
    #[command(about = "Replay an L2 block")]
    Block(BlockOptions),
    #[command(subcommand, about = "Replay a custom L2 block or batch")]
    Custom(CustomSubcommand),
    #[command(about = "Replay an L2 transaction")]
    Transaction(TransactionOpts),
}

#[cfg(not(feature = "l2"))]
#[derive(Parser)]
pub enum CacheSubcommand {
    #[command(about = "Cache a single block.")]
    Block(BlockOptions),
    #[command(about = "Cache multiple blocks.")]
    Blocks(BlocksOptions),
}

#[derive(Parser)]
pub enum CustomSubcommand {
    #[command(about = "Replay a single custom block")]
    Block(CustomBlockOptions),
    #[command(about = "Replay a single custom batch")]
    Batch(CustomBatchOptions),
}

#[derive(Parser, Clone)]
pub struct CommonOptions {
    #[arg(
        long,
        value_enum,
        help_heading = "Replay Options",
        conflicts_with = "no_zkvm"
    )]
    pub zkvm: Option<ZKVM>,
    #[arg(long, value_enum, default_value_t = Resource::default(), help_heading = "Replay Options")]
    pub resource: Resource,
    #[arg(long, value_enum, default_value_t = Action::default(), help_heading = "Replay Options")]
    pub action: Action,
}

#[derive(Parser, Clone)]
#[clap(group = ArgGroup::new("data_source").required(true))]
pub struct EthrexReplayOptions {
    #[command(flatten)]
    pub common: CommonOptions,
    #[arg(long, group = "data_source", help_heading = "Replay Options")]
    pub rpc_url: Url,
    #[arg(long, group = "data_source", help_heading = "Replay Options")]
    pub cached: bool,
    #[arg(long, default_value = "on", help_heading = "Replay Options")]
    pub cache_level: CacheLevel,
    #[arg(long, env = "SLACK_WEBHOOK_URL", help_heading = "Replay Options")]
    pub slack_webhook_url: Option<Url>,
    #[arg(
        long,
        help = "Execute with `Blockchain::add_block`, without using zkvm as backend",
        help_heading = "Replay Options",
        conflicts_with = "zkvm"
    )]
    pub no_zkvm: bool,
    #[arg(
        long,
        short,
        help = "Enable verbose logging",
        help_heading = "Replay Options",
        required = false
    )]
    pub verbose: bool,
    // CAUTION
    // This flag is used to create a benchmark file that is used by our CI for
    // updating benchmarks from https://docs.ethrex.xyz/benchmarks/.
    // Do no remove it under any circumstances, unless you are refactoring how
    // we do benchmarks in CI.
    #[arg(
        long,
        help = "Generate a benchmark file named `bench_latest.json` with the latest execution rate in Mgas/s",
        help_heading = "CI Options",
        requires = "zkvm",
        default_value_t = false
    )]
    pub bench: bool,
}

#[derive(Clone, Debug, ValueEnum)]
pub enum ZKVM {
    Jolt,
    Nexus,
    OpenVM,
    Pico,
    Risc0,
    SP1,
    Ziren,
    Zisk,
}

impl Display for ZKVM {
    fn fmt(&self, f: &mut std::fmt::Formatter<'_>) -> std::fmt::Result {
        let s = match self {
            ZKVM::Jolt => "Jolt",
            ZKVM::Nexus => "Nexus",
            ZKVM::OpenVM => "OpenVM",
            ZKVM::Pico => "Pico",
            ZKVM::Risc0 => "RISC0",
            ZKVM::SP1 => "SP1",
            ZKVM::Ziren => "Ziren",
            ZKVM::Zisk => "ZisK",
        };
        write!(f, "{s}")
    }
}

#[derive(Clone, Debug, ValueEnum, Default)]
pub enum Resource {
    #[default]
    CPU,
    GPU,
}

impl Display for Resource {
    fn fmt(&self, f: &mut std::fmt::Formatter<'_>) -> std::fmt::Result {
        let s = match self {
            Resource::CPU => "CPU",
            Resource::GPU => "GPU",
        };
        write!(f, "{s}")
    }
}

#[derive(Clone, Debug, ValueEnum, PartialEq, Eq, Default)]
pub enum Action {
    #[default]
    Execute,
    Prove,
}

impl Display for Action {
    fn fmt(&self, f: &mut std::fmt::Formatter<'_>) -> std::fmt::Result {
        let s = match self {
            Action::Execute => "Execute",
            Action::Prove => "Prove",
        };
        write!(f, "{s}")
    }
}

#[derive(ValueEnum, Clone, Debug, PartialEq, Eq, Default)]
pub enum CacheLevel {
    Off,
    Failed,
    #[default]
    On,
}

#[derive(Parser)]
pub struct BlockOptions {
    #[arg(
        help = "Block to use. Uses the latest if not specified.",
        help_heading = "Command Options"
    )]
    pub block: Option<u64>,
    #[command(flatten)]
    pub opts: EthrexReplayOptions,
}

#[cfg(not(feature = "l2"))]
#[derive(Parser)]
#[command(group(ArgGroup::new("block_list").required(true).args(["blocks", "from"])))]
pub struct BlocksOptions {
    #[arg(help = "List of blocks to execute.", num_args = 1.., value_delimiter = ',', conflicts_with_all = ["from", "to"], help_heading = "Command Options")]
    blocks: Vec<u64>,
    #[arg(
        long,
        help = "Starting block. (Inclusive)",
        help_heading = "Command Options"
    )]
    from: Option<u64>,
    #[arg(
        long,
        help = "Ending block. (Inclusive)",
        requires = "from",
        help_heading = "Command Options"
    )]
    to: Option<u64>,
    #[command(flatten)]
    opts: EthrexReplayOptions,
}

#[derive(Parser)]
pub struct TransactionOpts {
    #[arg(help = "Transaction hash.", help_heading = "Command Options")]
    tx_hash: H256,
    #[command(flatten)]
    opts: EthrexReplayOptions,
}

#[cfg(feature = "l2")]
#[derive(Parser)]
pub struct BatchOptions {
    #[arg(long, help = "Batch number to use.", help_heading = "Command Options")]
    batch: u64,
    #[command(flatten)]
    opts: EthrexReplayOptions,
}

#[derive(Parser)]
pub struct CustomBlockOptions {
    #[command(flatten)]
    common: CommonOptions,
}

#[derive(Parser)]
pub struct CustomBatchOptions {
    #[arg(
        long,
        help = "Number of blocks to include in the batch.",
        help_heading = "Command Options"
    )]
    n_blocks: u64,
    #[command(flatten)]
    common: CommonOptions,
}

impl EthrexReplayCommand {
    pub async fn run(self) -> eyre::Result<()> {
        match self {
            #[cfg(not(feature = "l2"))]
            Self::Block(block_opts) => replay_block(block_opts).await?,
            #[cfg(not(feature = "l2"))]
            Self::Blocks(BlocksOptions {
                blocks,
                from,
                to,
                opts,
            }) => {
                if opts.cached {
                    unimplemented!("cached mode is not implemented yet");
                }

                let blocks = resolve_blocks(blocks, from, to, opts.rpc_url.clone()).await?;

                for (i, block_number) in blocks.iter().enumerate() {
                    info!(
                        "{} block {}/{}: {block_number}",
                        if opts.common.action == Action::Execute {
                            "Executing"
                        } else {
                            "Proving"
                        },
                        i + 1,
                        blocks.len()
                    );

                    replay_block(BlockOptions {
                        block: Some(*block_number),
                        opts: opts.clone(),
                    })
                    .await?;
                }
            }
            #[cfg(not(feature = "l2"))]
            Self::Custom(CustomSubcommand::Block(CustomBlockOptions { common })) => {
                Box::pin(async move {
                    Self::Custom(CustomSubcommand::Batch(CustomBatchOptions {
                        n_blocks: 1,
                        common,
                    }))
                    .run()
                    .await
                })
                .await?;
            }
            #[cfg(not(feature = "l2"))]
            Self::Custom(CustomSubcommand::Batch(CustomBatchOptions { n_blocks, common })) => {
                let opts = EthrexReplayOptions {
                    rpc_url: Url::parse("http://localhost:8545")?,
                    cached: false,
                    no_zkvm: false,
                    cache_level: CacheLevel::default(),
                    common,
                    slack_webhook_url: None,
                    verbose: false,
                    bench: false,
                };

                let report = replay_custom_l1_blocks(max(1, n_blocks), opts).await?;

                println!("{report}");
            }
            #[cfg(not(feature = "l2"))]
            Self::Transaction(opts) => replay_transaction(opts).await?,
            #[cfg(not(feature = "l2"))]
            Self::BlockComposition {
                start,
                end,
                rpc_url,
            } => {
                if start >= end {
                    return Err(eyre::Error::msg(
                        "starting point can't be greater than ending point",
                    ));
                }

                let eth_client = EthClient::new(rpc_url.as_str())?;

                info!(
                    "Fetching blocks from RPC: {start} to {end} ({} blocks)",
                    end - start + 1
                );
                let mut blocks = vec![];
                for block_number in start..=end {
                    debug!("Fetching block {block_number}");
                    let rpc_block = eth_client
                        .get_block_by_number(BlockIdentifier::Number(block_number), true)
                        .await?;

                    let block = rpc_block
                        .try_into()
                        .map_err(|e| eyre::eyre!("Failed to convert rpc block to block: {}", e))?;

                    blocks.push(block);
                }

                plot(&blocks).await?;
            }
            #[cfg(feature = "l2")]
            Self::L2(L2Subcommand::Transaction(TransactionOpts { tx_hash, opts })) => {
                replay_transaction(TransactionOpts { tx_hash, opts }).await?
            }
            #[cfg(feature = "l2")]
            Self::L2(L2Subcommand::Batch(BatchOptions { batch, opts })) => {
                if opts.cached {
                    unimplemented!("cached mode is not implemented yet");
                }

                let (eth_client, network) = setup(&opts).await?;

                let cache = get_batchdata(eth_client, network, batch).await?;

                let backend = backend(&opts.common.zkvm)?;

                let execution_result = exec(backend, cache.clone()).await;

                let proving_result = match opts.common.action {
                    Action::Execute => None,
                    Action::Prove => Some(prove(backend, cache).await),
                };

                println!("Batch {batch} execution result: {execution_result:?}");

                if let Some(proving_result) = proving_result {
                    println!("Batch {batch} proving result: {proving_result:?}");
                }
            }
            #[cfg(feature = "l2")]
            Self::L2(L2Subcommand::Block(block_opts)) => replay_block(block_opts).await?,
            #[cfg(feature = "l2")]
            Self::L2(L2Subcommand::Custom(CustomSubcommand::Block(CustomBlockOptions {
                common,
            }))) => {
                Box::pin(async move {
                    Self::L2(L2Subcommand::Custom(CustomSubcommand::Batch(
                        CustomBatchOptions {
                            n_blocks: 1,
                            common,
                        },
                    )))
                    .run()
                    .await
                })
                .await?
            }
            #[cfg(feature = "l2")]
            Self::L2(L2Subcommand::Custom(CustomSubcommand::Batch(CustomBatchOptions {
                n_blocks,
                common,
            }))) => {
                let opts = EthrexReplayOptions {
                    common,
                    rpc_url: Url::parse("http://localhost:8545")?,
                    cached: false,
                    no_zkvm: false,
                    cache_level: CacheLevel::default(),
                    slack_webhook_url: None,
                };

                let report = replay_custom_l2_blocks(max(1, n_blocks), opts).await?;

                println!("{report}");
            }
        }

        Ok(())
    }
}

async fn setup(opts: &EthrexReplayOptions) -> eyre::Result<(EthClient, Network)> {
    let eth_client = EthClient::new(opts.rpc_url.as_str())?;
    let chain_id = eth_client.get_chain_id().await?.as_u64();
    let network = network_from_chain_id(chain_id);
    Ok((eth_client, network))
}

async fn replay_no_zkvm(cache: Cache, opts: &EthrexReplayOptions) -> eyre::Result<Duration> {
    let b = backend(&opts.common.zkvm)?;
    if !matches!(b, Backend::Exec) {
        eyre::bail!("Tried to execute without zkVM but backend was set to {b:?}");
    }
    if opts.common.action == Action::Prove {
        eyre::bail!("Proving not enabled without backend");
    }
    if cache.blocks.len() > 1 {
        eyre::bail!("Cache for L1 witness should contain only one block.");
    }

    let start = Instant::now();
    info!("Preparing Storage for execution without zkVM");

    let chain_config = cache.get_chain_config()?;
    let block = cache.blocks[0].clone();

    let witness = execution_witness_from_rpc_chain_config(
        cache.witness.clone(),
        chain_config,
        cache.get_first_block_number()?,
    )?;
    let network = &cache.network;

    let guest_program = GuestProgramState::try_from(witness.clone())?;

    // This will contain all code hashes with the corresponding bytecode
    // For the code hashes that we don't have we'll fill it with <CodeHash, Bytes::new()>
    let mut all_codes_hashed = guest_program.codes_hashed.clone();

    let in_memory_store = InMemoryStore::new();

    // - Set up state trie nodes
    let all_nodes = &guest_program.nodes_hashed;
    let state_root_hash = guest_program.parent_block_header.state_root;

    let state_trie_nodes = InMemoryTrieDB::from_nodes(state_root_hash, all_nodes)?.inner;
    {
        // We now have the state trie built and we want 2 things:
        //   1. Add arbitrary Leaf nodes to the trie so that every reference in branch nodes point to an actual node.
        //   2. Get all code hashes that exist in the accounts that we have so that if we don't have the code we set it to empty bytes.
        // We do these things because sometimes the witness may be incomplete and in those cases we don't want failures for missing data.
        // This only applies when we use the InMemoryDatabase and not when we use the ExecutionWitness as database, that's because in the latter failures are dismissed and we fall back to default values.
        let mut state_nodes = state_trie_nodes.lock().unwrap();
        let referenced_node_hashes = get_referenced_hashes(&state_nodes)?;

        let dummy_leaf = Node::from(LeafNode::default()).encode_to_vec();
        // Insert arbitrary leaf nodes to state trie.
        for hash in referenced_node_hashes {
            state_nodes.entry(hash).or_insert(dummy_leaf.clone());
        }

        drop(state_nodes);

        let mut inner_store = in_memory_store.inner()?;

        inner_store.state_trie_nodes = state_trie_nodes;

        // - Set up storage trie nodes
        let addresses: Vec<Address> = witness
            .keys
            .iter()
            .filter(|k| k.len() == Address::len_bytes())
            .map(|k| Address::from_slice(k))
            .collect();

        for address in &addresses {
            let hashed_address = hash_address(address);

            // Account state may not be in the state trie
            let Some(account_state_rlp) = guest_program
                .state_trie
                .as_ref()
                .unwrap()
                .get(&hashed_address)?
            else {
                continue;
            };

            let account_state = AccountState::decode(&account_state_rlp)?;

            // If code hash of account isn't present insert empty code so that if not found the execution doesn't break.
            let code_hash = account_state.code_hash;
            all_codes_hashed.entry(code_hash).or_insert(vec![]);

            let storage_root = account_state.storage_root;
            let storage_trie = match InMemoryTrieDB::from_nodes(storage_root, all_nodes) {
                Ok(trie) => trie.inner,
                Err(_) => continue,
            };

            // Fill storage trie with dummy branch nodes that have the hash of the missing nodes
            // This is useful for eth_getProofs when we want to restructure the trie after removing a node whose sibling isn't known
            // We assume the sibling is a branch node because we already covered the cases in which it's a Leaf or Extension node by injecting nodes in the witness.
            // For more info read: https://github.com/kkrt-labs/zk-pig/blob/v0.8.0/docs/modified-mpt.md
            {
                let mut storage_nodes = storage_trie.lock().unwrap();
                let dummy_branch = Node::from(BranchNode::default()).encode_to_vec();

                let referenced_storage_node_hashes = get_referenced_hashes(&storage_nodes)?;

                for hash in referenced_storage_node_hashes {
                    storage_nodes.entry(hash).or_insert(dummy_branch.clone());
                }
            }

            inner_store
                .storage_trie_nodes
                .insert(H256::from_slice(&hashed_address), storage_trie);
        }
    }

    // Set up store with preloaded database and the right chain config.
    let store = Store {
        engine: Arc::new(in_memory_store),
        chain_config: Arc::new(RwLock::new(chain_config)),
        latest_block_header: Arc::new(RwLock::new(BlockHeader::default())),
    };

    // Add codes to DB
    for (code_hash, code) in all_codes_hashed {
        store.add_account_code(code_hash, code.into()).await?;
    }

    // Add block headers to DB
    for (_n, header) in guest_program.block_headers.clone() {
        store.add_block_header(header.hash(), header).await?;
    }

    let blockchain = Blockchain::default_with_store(store);

    info!("Storage preparation finished in {:.2?}", start.elapsed());

    info!("Executing block {} on {}", block.header.number, network);
    let start_time = Instant::now();
    blockchain.add_block(&block).await?;
    let duration = start_time.elapsed();
    info!("add_block execution time: {:.2?}", duration);

    Ok(duration)
}

async fn replay_transaction(tx_opts: TransactionOpts) -> eyre::Result<()> {
    if tx_opts.opts.cached {
        unimplemented!("cached mode is not implemented yet");
    }

    let tx_hash = tx_opts.tx_hash;

    let (eth_client, network) = setup(&tx_opts.opts).await?;

    // Get the block number of the transaction
    let tx = eth_client
        .get_transaction_by_hash(tx_hash)
        .await?
        .ok_or(eyre::Error::msg("error fetching transaction"))?;

    let cache = get_blockdata(
        eth_client,
        network,
        BlockIdentifier::Number(tx.block_number.as_u64()),
    )
    .await?;

    let (receipt, transitions) = run_tx(cache, tx_hash).await?;

    print_receipt(receipt);

    for transition in transitions {
        print_transition(transition);
    }

    Ok(())
}

async fn replay_block(block_opts: BlockOptions) -> eyre::Result<()> {
    let opts = block_opts.opts;

    let block = block_opts.block;

    if opts.cached {
        unimplemented!("cached mode is not implemented yet");
    }

    let (eth_client, network) = setup(&opts).await?;

    let cache = get_blockdata(eth_client, network.clone(), or_latest(block)?).await?;

    // Always write the cache after fetching from RPC.
    // It will be deleted later if not needed.
    cache.write()?;

    let block =
        cache.blocks.first().cloned().ok_or_else(|| {
            eyre::Error::msg("no block found in the cache, this should never happen")
        })?;

    let backend = backend(&opts.common.zkvm)?;

    let (execution_result, proving_result) = if opts.no_zkvm {
        (replay_no_zkvm(cache.clone(), &opts).await, None)
    } else {
        // Always execute
        let execution_result = exec(backend, cache.clone()).await;

        let proving_result = if opts.common.action == Action::Prove {
            // Only prove if requested
            Some(prove(backend, cache.clone()).await)
        } else {
            None
        };

        (execution_result, proving_result)
    };

    let report = Report::new_for(
        opts.common.zkvm,
        opts.common.resource,
        opts.common.action,
        block,
        network,
        execution_result,
        proving_result,
    );

    if opts.verbose {
        println!("{report}");
    } else {
        report.log();
    }

    try_send_report_to_slack(&report, opts.slack_webhook_url).await?;

    // Apply cache level rules
    match opts.cache_level {
        // Cache is already saved
        CacheLevel::On => {}
        // Only save the cache if the block run or proving failed
        CacheLevel::Failed => {
            if report.execution_result.is_ok()
<<<<<<< HEAD
                && report.proving_result.as_ref().map_or(true, |r| r.is_ok())
=======
                || report.proving_result.as_ref().is_some_and(|r| r.is_ok())
>>>>>>> c25e90f8
            {
                cache.delete()?;
            }
        }
        // Don't keep the cache
        CacheLevel::Off => cache.delete()?,
    }

    // CAUTION
    // This piece of code is used to create a benchmark file that is used by our
    // CI for updating benchmarks from https://docs.ethrex.xyz/benchmarks/.
    // Do no remove it under any circumstances, unless you are refactoring how
    // we do benchmarks in CI.
    if opts.bench {
        let benchmark_json = report.to_bench_file()?;
        let file =
            std::fs::File::create("bench_latest.json").expect("failed to create bench_latest.json");
        serde_json::to_writer(file, &benchmark_json)
            .map_err(|e| eyre::Error::msg(format!("failed to write to bench_latest.json: {e}")))?;
    }

    Ok(())
}

pub fn backend(zkvm: &Option<ZKVM>) -> eyre::Result<Backend> {
    match zkvm {
        Some(ZKVM::SP1) => {
            #[cfg(feature = "sp1")]
            return Ok(Backend::SP1);
            #[cfg(not(feature = "sp1"))]
            return Err(eyre::Error::msg("SP1 feature not enabled"));
        }
        Some(ZKVM::Risc0) => {
            #[cfg(feature = "risc0")]
            return Ok(Backend::RISC0);
            #[cfg(not(feature = "risc0"))]
            return Err(eyre::Error::msg("RISC0 feature not enabled"));
        }
        Some(_other) => Err(eyre::Error::msg(
            "Only SP1 and RISC0 backends are supported currently",
        )),
        None => Ok(Backend::Exec),
    }
}

pub(crate) fn network_from_chain_id(chain_id: u64) -> Network {
    match chain_id {
        MAINNET_CHAIN_ID => Network::PublicNetwork(PublicNetwork::Mainnet),
        HOLESKY_CHAIN_ID => Network::PublicNetwork(PublicNetwork::Holesky),
        HOODI_CHAIN_ID => Network::PublicNetwork(PublicNetwork::Hoodi),
        SEPOLIA_CHAIN_ID => Network::PublicNetwork(PublicNetwork::Sepolia),
        _ => {
            if cfg!(feature = "l2") {
                Network::L2Chain(chain_id)
            } else {
                Network::LocalDevnet
            }
        }
    }
}

fn or_latest(maybe_number: Option<u64>) -> eyre::Result<BlockIdentifier> {
    Ok(match maybe_number {
        Some(n) => BlockIdentifier::Number(n),
        None => BlockIdentifier::Tag(BlockTag::Latest),
    })
}

#[cfg(not(feature = "l2"))]
async fn resolve_blocks(
    mut blocks: Vec<u64>,
    from: Option<u64>,
    to: Option<u64>,
    rpc_url: Url,
) -> eyre::Result<Vec<u64>> {
    if let Some(start) = from {
        let end = to.unwrap_or(fetch_latest_block_number(rpc_url).await?);

        for block in start..=end {
            blocks.push(block);
        }
    } else {
        blocks.sort();
    }

    Ok(blocks)
}

fn print_transition(update: AccountUpdate) {
    println!("Account {:x}", update.address);
    if update.removed {
        println!("  Account deleted.");
    }
    if let Some(info) = update.info {
        println!("  Updated AccountInfo:");
        println!("    New balance: {}", info.balance);
        println!("    New nonce: {}", info.nonce);
        println!("    New codehash: {:#x}", info.code_hash);
        if let Some(code) = update.code {
            println!("    New code: {}", hex::encode(code));
        }
    }
    if !update.added_storage.is_empty() {
        println!("  Updated Storage:");
    }
    for (key, value) in update.added_storage {
        println!("    {key:#x} = {value:#x}");
    }
}

fn print_receipt(receipt: Receipt) {
    if receipt.succeeded {
        println!("Transaction succeeded.")
    } else {
        println!("Transaction failed.")
    }
    println!("  Transaction type: {:?}", receipt.tx_type);
    println!("  Gas used: {}", receipt.cumulative_gas_used);
    if !receipt.logs.is_empty() {
        println!("  Logs: ");
    }
    for log in receipt.logs {
        let formatted_topics = log.topics.iter().map(|v| format!("{v:#x}"));
        println!(
            "    - {:#x} ({}) => {:#x}",
            log.address,
            formatted_topics.collect::<Vec<String>>().join(", "),
            log.data
        );
    }
}

pub async fn replay_custom_l1_blocks(
    n_blocks: u64,
    opts: EthrexReplayOptions,
) -> eyre::Result<Report> {
    let network = Network::LocalDevnet;

    let genesis = network.get_genesis()?;

    let mut store = {
        let store_inner = Store::new("./", EngineType::InMemory)?;
        store_inner.add_initial_state(genesis.clone()).await?;
        store_inner
    };

    let blockchain = Arc::new(Blockchain::new(
        store.clone(),
        ethrex_blockchain::BlockchainOptions::default(),
    ));

    let blocks = produce_l1_blocks(
        blockchain.clone(),
        &mut store,
        genesis.get_block().hash(),
        genesis.timestamp + 12,
        n_blocks,
    )
    .await?;

    let execution_witness = blockchain.generate_witness_for_blocks(&blocks).await?;
    let chain_config = execution_witness.chain_config;

    let cache = Cache::new(
        blocks,
        RpcExecutionWitness::from(execution_witness),
        chain_config,
    );

    let execution_result = exec(backend(&opts.common.zkvm)?, cache.clone()).await;

    let proving_result = if opts.common.action == Action::Prove {
        // Only prove if requested
        Some(prove(backend(&opts.common.zkvm)?, cache.clone()).await)
    } else {
        None
    };

    let report = Report::new_for(
        opts.common.zkvm,
        opts.common.resource,
        opts.common.action,
        cache.blocks.first().cloned().ok_or_else(|| {
            eyre::Error::msg("no block found in the cache, this should never happen")
        })?,
        network,
        execution_result,
        proving_result,
    );

    Ok(report)
}

pub async fn produce_l1_blocks(
    blockchain: Arc<Blockchain>,
    store: &mut Store,
    head_block_hash: H256,
    initial_timestamp: u64,
    n_blocks: u64,
) -> eyre::Result<Vec<Block>> {
    let mut blocks = Vec::new();
    let mut current_parent_hash = head_block_hash;
    let mut current_timestamp = initial_timestamp;

    for _ in 0..n_blocks {
        let block = produce_l1_block(
            blockchain.clone(),
            store,
            current_parent_hash,
            current_timestamp,
        )
        .await?;
        current_parent_hash = block.hash();
        current_timestamp += 12; // Assuming an average block time of 12 seconds
        blocks.push(block);
    }

    Ok(blocks)
}

pub async fn produce_l1_block(
    blockchain: Arc<Blockchain>,
    store: &mut Store,
    head_block_hash: H256,
    timestamp: u64,
) -> eyre::Result<Block> {
    let build_payload_args = BuildPayloadArgs {
        parent: head_block_hash,
        timestamp,
        fee_recipient: Address::zero(),
        random: H256::zero(),
        withdrawals: Some(Vec::new()),
        beacon_root: Some(H256::zero()),
        version: 3,
        elasticity_multiplier: ELASTICITY_MULTIPLIER,
        gas_ceil: DEFAULT_BUILDER_GAS_CEIL,
    };

    let payload_id = build_payload_args.id()?;

    let payload = create_payload(&build_payload_args, store, Bytes::new())?;

    blockchain
        .clone()
        .initiate_payload_build(payload, payload_id)
        .await;

    let PayloadBuildResult { payload: block, .. } = blockchain
        .get_payload(payload_id)
        .await
        .map_err(|err| match err {
            ethrex_blockchain::error::ChainError::UnknownPayload => {
                ethrex_rpc::RpcErr::UnknownPayload(format!(
                    "Payload with id {payload_id:#018x} not found",
                ))
            }
            err => ethrex_rpc::RpcErr::Internal(err.to_string()),
        })?;

    blockchain.add_block(&block).await?;

    let new_block_hash = block.hash();

    apply_fork_choice(store, new_block_hash, new_block_hash, new_block_hash).await?;

    Ok(block)
}

#[cfg(feature = "l2")]
use ethrex_blockchain::validate_block;
#[cfg(feature = "l2")]
use ethrex_l2::sequencer::block_producer::build_payload;
#[cfg(feature = "l2")]
use ethrex_storage_rollup::StoreRollup;
#[cfg(feature = "l2")]
use ethrex_vm::BlockExecutionResult;

#[cfg(feature = "l2")]
pub async fn replay_custom_l2_blocks(
    n_blocks: u64,
    opts: EthrexReplayOptions,
) -> eyre::Result<Report> {
    let network = Network::LocalDevnetL2;

    let genesis = network.get_genesis()?;

    let mut store = {
        let store_inner = Store::new("./", EngineType::InMemory)?;
        store_inner.add_initial_state(genesis.clone()).await?;
        store_inner
    };

    let rollup_store = {
        let rollup_store = StoreRollup::new(Path::new("./"), EngineTypeRollup::InMemory)
            .expect("Failed to create StoreRollup");
        rollup_store
            .init()
            .await
            .expect("Failed to init rollup store");
        rollup_store
    };

    let blockchain = Arc::new(Blockchain::new(store.clone(), BlockchainType::L2, false));

    let genesis_hash = genesis.get_block().hash();

    let blocks = produce_custom_l2_blocks(
        blockchain.clone(),
        &mut store,
        &rollup_store,
        genesis_hash,
        genesis.timestamp + 1,
        n_blocks,
    )
    .await?;

    let execution_witness = blockchain.generate_witness_for_blocks(&blocks).await?;

    let cache = Cache::new(
        blocks,
        RpcExecutionWitness::from(execution_witness),
        genesis.config,
    );

    let backend = backend(&opts.common.zkvm)?;

    let execution_result = exec(backend, cache.clone()).await;

    let proving_result = match opts.common.action {
        Action::Execute => None,
        Action::Prove => Some(prove(backend, cache.clone()).await),
    };

    let report = Report::new_for(
        opts.common.zkvm,
        opts.common.resource,
        opts.common.action,
        cache.blocks.first().cloned().ok_or_else(|| {
            eyre::Error::msg("no block found in the cache, this should never happen")
        })?,
        network,
        execution_result,
        proving_result,
    );

    Ok(report)
}

#[cfg(feature = "l2")]
pub async fn produce_custom_l2_blocks(
    blockchain: Arc<Blockchain>,
    store: &mut Store,
    rollup_store: &StoreRollup,
    head_block_hash: H256,
    initial_timestamp: u64,
    n_blocks: u64,
) -> eyre::Result<Vec<Block>> {
    let mut blocks = Vec::new();
    let mut current_parent_hash = head_block_hash;
    let mut current_timestamp = initial_timestamp;
    let mut last_privilege_nonce = None;

    for _ in 0..n_blocks {
        let block = produce_custom_l2_block(
            blockchain.clone(),
            store,
            rollup_store,
            current_parent_hash,
            current_timestamp,
            &mut last_privilege_nonce,
        )
        .await?;
        current_parent_hash = block.hash();
        current_timestamp += 12; // Assuming an average block time of 12 seconds
        blocks.push(block);
    }

    Ok(blocks)
}

#[cfg(feature = "l2")]
pub async fn produce_custom_l2_block(
    blockchain: Arc<Blockchain>,
    store: &mut Store,
    rollup_store: &StoreRollup,
    head_block_hash: H256,
    timestamp: u64,
    last_privilege_nonce: &mut Option<u64>,
) -> eyre::Result<Block> {
    let build_payload_args = BuildPayloadArgs {
        parent: head_block_hash,
        timestamp,
        fee_recipient: Address::zero(),
        random: H256::zero(),
        withdrawals: Some(Vec::new()),
        beacon_root: Some(H256::zero()),
        version: 3,
        elasticity_multiplier: ELASTICITY_MULTIPLIER,
        gas_ceil: DEFAULT_BUILDER_GAS_CEIL,
    };

    let payload = create_payload(&build_payload_args, store)?;

    let payload_build_result = build_payload(
        blockchain.clone(),
        payload,
        store,
        last_privilege_nonce,
        DEFAULT_BUILDER_GAS_CEIL,
    )
    .await?;

    let new_block = payload_build_result.payload;

    let chain_config = store.get_chain_config()?;

    validate_block(
        &new_block,
        &store
            .get_block_header_by_hash(new_block.header.parent_hash)?
            .ok_or(eyre::Error::msg("Parent block header not found"))?,
        &chain_config,
        build_payload_args.elasticity_multiplier,
    )?;

    let account_updates = payload_build_result.account_updates;

    let execution_result = BlockExecutionResult {
        receipts: payload_build_result.receipts,
        requests: Vec::new(),
    };

    let account_updates_list = store
        .apply_account_updates_batch(new_block.header.parent_hash, &account_updates)
        .await?
        .ok_or(eyre::Error::msg(
            "Failed to apply account updates: parent block not found",
        ))?;

    blockchain
        .store_block(&new_block, account_updates_list, execution_result)
        .await?;

    rollup_store
        .store_account_updates_by_block_number(new_block.header.number, account_updates)
        .await?;

    let new_block_hash = new_block.hash();

    apply_fork_choice(store, new_block_hash, new_block_hash, new_block_hash).await?;

    Ok(new_block)
}

#[cfg(not(feature = "l2"))]
async fn fetch_latest_block_number(rpc_url: Url) -> eyre::Result<u64> {
    let eth_client = EthClient::new(rpc_url.as_str())?;

    let latest_block = eth_client.get_block_number().await?;

    Ok(latest_block.as_u64())
}<|MERGE_RESOLUTION|>--- conflicted
+++ resolved
@@ -740,11 +740,7 @@
         // Only save the cache if the block run or proving failed
         CacheLevel::Failed => {
             if report.execution_result.is_ok()
-<<<<<<< HEAD
                 && report.proving_result.as_ref().map_or(true, |r| r.is_ok())
-=======
-                || report.proving_result.as_ref().is_some_and(|r| r.is_ok())
->>>>>>> c25e90f8
             {
                 cache.delete()?;
             }
