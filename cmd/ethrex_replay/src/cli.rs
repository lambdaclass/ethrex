--- conflicted
+++ resolved
@@ -840,13 +840,7 @@
     .await?;
 
     let execution_witness = blockchain.generate_witness_for_blocks(&blocks).await?;
-<<<<<<< HEAD
-
-    let network = Network::try_from(execution_witness.chain_config.chain_id)
-        .map_err(|e| eyre::Error::msg(format!("Failed to determine network from chain ID: {e}")))?;
-=======
     let chain_config = execution_witness.chain_config;
->>>>>>> 011748f1
 
     let cache = Cache::new(
         blocks,
