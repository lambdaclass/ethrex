use std::{cmp::max, io::Write, sync::Arc, time::SystemTime};

use clap::{ArgGroup, Parser, Subcommand, ValueEnum};
use ethrex_blockchain::{
    Blockchain, BlockchainType,
    fork_choice::apply_fork_choice,
    payload::{BuildPayloadArgs, PayloadBuildResult, create_payload},
};
use ethrex_common::{
    Address, H256,
    types::{AccountUpdate, Block, DEFAULT_BUILDER_GAS_CEIL, ELASTICITY_MULTIPLIER, Receipt},
};
use ethrex_prover_lib::backend::Backend;
use ethrex_rpc::{EthClient, types::block_identifier::BlockIdentifier};
use ethrex_rpc::{
    debug::execution_witness::RpcExecutionWitness, types::block_identifier::BlockTag,
};
use ethrex_storage::{EngineType, Store};
use reqwest::Url;
#[cfg(not(feature = "l2"))]
use tracing::info;

use crate::bench::run_and_measure;
use crate::fetcher::get_blockdata;
#[cfg(not(feature = "l2"))]
use crate::fetcher::get_rangedata;
#[cfg(not(feature = "l2"))]
use crate::plot_composition::plot;
use crate::run::{exec, prove, run_tx};
use crate::{
    block_run_report::{BlockRunReport, ReplayerMode},
    cache::Cache,
};
use ethrex_config::networks::{
    HOLESKY_CHAIN_ID, HOODI_CHAIN_ID, MAINNET_CHAIN_ID, Network, PublicNetwork, SEPOLIA_CHAIN_ID,
};

#[cfg(feature = "l2")]
use crate::fetcher::get_batchdata;

pub const VERSION_STRING: &str = env!("CARGO_PKG_VERSION");

#[cfg(feature = "sp1")]
pub const BACKEND: Backend = Backend::SP1;
#[cfg(all(feature = "risc0", not(feature = "sp1")))]
pub const BACKEND: Backend = Backend::RISC0;
#[cfg(not(any(feature = "sp1", feature = "risc0")))]
pub const BACKEND: Backend = Backend::Exec;

#[derive(Parser)]
#[command(name="ethrex-replay", author, version=VERSION_STRING, about, long_about = None)]
pub struct EthrexReplayCLI {
    #[command(subcommand)]
    pub command: EthrexReplayCommand,
}

#[derive(Subcommand)]
pub enum EthrexReplayCommand {
    #[cfg(not(feature = "l2"))]
    #[command(about = "Replay a single block")]
    Block(BlockOptions),
    #[cfg(not(feature = "l2"))]
    #[command(about = "Replay multiple blocks")]
    Blocks(BlocksOptions),
    #[cfg(not(feature = "l2"))]
    #[command(about = "Plots the composition of a range of blocks.")]
    BlockComposition {
        #[arg(help = "Starting block. (Inclusive)")]
        start: u64,
        #[arg(help = "Ending block. (Inclusive)")]
        end: u64,
        #[arg(long, env = "RPC_URL", required = true)]
        rpc_url: String,
        #[arg(
            long,
            help = "Name of the network or genesis file. Supported: mainnet, holesky, sepolia, hoodi. Default: mainnet",
            value_parser = clap::value_parser!(Network),
            default_value_t = Network::default(),
        )]
        network: Network,
    },
    #[cfg(not(feature = "l2"))]
    #[command(
        subcommand,
        about = "Store the state prior to the execution of the block"
    )]
    Cache(CacheSubcommand),
    #[cfg(not(feature = "l2"))]
    #[command(subcommand, about = "Replay a custom block or batch")]
    Custom(CustomSubcommand),
    #[cfg(not(feature = "l2"))]
    #[command(about = "Replay a single transaction")]
    Transaction(TransactionOpts),
    #[cfg(feature = "l2")]
    #[command(subcommand, about = "L2 specific commands")]
    L2(L2Subcommand),
}

#[cfg(feature = "l2")]
#[derive(Subcommand)]
pub enum L2Subcommand {
    #[command(about = "Replay an L2 batch")]
    Batch(BatchOptions),
    #[command(about = "Replay an L2 block")]
    Block(BlockOptions),
    #[command(subcommand, about = "Replay a custom L2 block or batch")]
    Custom(CustomSubcommand),
    #[command(about = "Replay an L2 transaction")]
    Transaction(TransactionOpts),
}

#[cfg(not(feature = "l2"))]
#[derive(Parser)]
pub enum CacheSubcommand {
    #[command(about = "Cache a single block.")]
    Block(BlockOptions),
    #[command(about = "Cache multiple blocks.")]
    Blocks(BlocksOptions),
}

#[derive(Parser)]
pub enum CustomSubcommand {
    #[command(about = "Replay a single custom block")]
    Block(CustomBlockOptions),
    #[command(about = "Replay a single custom batch")]
    Batch(CustomBatchOptions),
}

#[derive(Parser, Clone)]
#[clap(group = ArgGroup::new("replay_mode").required(true))]
#[clap(group = ArgGroup::new("data_source").required(true))]
pub struct EthrexReplayOptions {
    #[arg(long, group = "replay_mode")]
    pub execute: bool,
    #[arg(long, group = "replay_mode")]
    pub prove: bool,
    #[arg(long, group = "data_source")]
    pub rpc_url: Url,
    #[arg(long, group = "data_source")]
    pub cached: bool,
    #[arg(long, required = false)]
    pub bench: bool,
    #[arg(long, required = false)]
    pub to_csv: bool,
    #[arg(
        long,
        help = "Block cache level: off, failed, on (default: on)",
        default_value = "on"
    )]
    pub cache_level: CacheLevel,
}

#[derive(ValueEnum, Clone, Debug, PartialEq, Eq, Default)]
pub enum CacheLevel {
    Off,
    Failed,
    #[default]
    On,
}

#[derive(Parser)]
pub struct BlockOptions {
    #[arg(long, help = "Block to use. Uses the latest if not specified.")]
    pub block: Option<u64>,
    #[command(flatten)]
    pub opts: EthrexReplayOptions,
}

#[cfg(not(feature = "l2"))]
#[derive(Parser)]
#[command(group(ArgGroup::new("block_list").required(true).args(["blocks", "from"])))]
pub struct BlocksOptions {
    #[arg(long, help = "List of blocks to execute.", num_args = 1.., value_delimiter = ',', conflicts_with_all = ["from", "to"])]
    blocks: Vec<u64>,
    #[arg(long, help = "Starting block. (Inclusive)")]
    from: Option<u64>,
    #[arg(long, help = "Ending block. (Inclusive)", requires = "from")]
    to: Option<u64>,
    #[command(flatten)]
    opts: EthrexReplayOptions,
}

#[derive(Parser)]
pub struct TransactionOpts {
    #[arg(long, help = "Transaction hash.")]
    tx_hash: H256,
    #[command(flatten)]
    opts: EthrexReplayOptions,
}

#[cfg(feature = "l2")]
#[derive(Parser)]
pub struct BatchOptions {
    #[arg(long, help = "Batch number to use.")]
    batch: u64,
    #[command(flatten)]
    opts: EthrexReplayOptions,
}

#[derive(Parser)]
pub struct CustomBlockOptions {
    #[arg(long, help = "Whether to prove the block instead of executing it.")]
    prove: bool,
}

#[derive(Parser)]
pub struct CustomBatchOptions {
    #[arg(long, help = "Number of blocks to include in the batch.")]
    n_blocks: u64,
    #[arg(long, help = "Whether to prove the batch instead of executing it.")]
    prove: bool,
}

impl EthrexReplayCommand {
    pub async fn run(self) -> eyre::Result<()> {
        match self {
            #[cfg(not(feature = "l2"))]
            Self::Block(block_opts) => replay_block(block_opts).await?,
            #[cfg(not(feature = "l2"))]
            Self::Blocks(BlocksOptions {
                blocks,
                from,
                to,
                opts,
            }) => {
                if opts.cached {
                    unimplemented!("cached mode is not implemented yet");
                }

                let blocks = resolve_blocks(blocks, from, to, opts.rpc_url.clone()).await?;

                for (i, block_number) in blocks.iter().enumerate() {
                    info!(
                        "{} block {}/{}: {block_number}",
                        if opts.execute { "Executing" } else { "Proving" },
                        i + 1,
                        blocks.len()
                    );

                    replay_block(BlockOptions {
                        block: Some(*block_number),
                        opts: opts.clone(),
                    })
                    .await?;
                }
            }
            #[cfg(not(feature = "l2"))]
            Self::Cache(CacheSubcommand::Block(BlockOptions { block, opts })) => {
                let (eth_client, network) = setup(&opts).await?;

                let block_identifier = or_latest(block)?;

                get_blockdata(eth_client, network.clone(), block_identifier).await?;

                if let Some(block_number) = block {
                    info!("Block {block_number} data cached successfully.");
                } else {
                    info!("Latest block data cached successfully.");
                }
            }
            #[cfg(not(feature = "l2"))]
            Self::Cache(CacheSubcommand::Blocks(BlocksOptions {
                blocks,
                from,
                to,
                opts,
            })) => {
                let blocks = resolve_blocks(blocks, from, to, opts.rpc_url.clone()).await?;

                let (eth_client, network) = setup(&opts).await?;

                for block_number in blocks {
                    get_blockdata(
                        eth_client.clone(),
                        network.clone(),
                        BlockIdentifier::Number(block_number),
                    )
                    .await?;
                }

                info!("Blocks data cached successfully.");
            }
            #[cfg(not(feature = "l2"))]
            Self::Custom(CustomSubcommand::Block(CustomBlockOptions { prove })) => {
                Box::pin(async move {
                    Self::Custom(CustomSubcommand::Batch(CustomBatchOptions {
                        n_blocks: 1,
                        prove,
                    }))
                    .run()
                    .await
                })
                .await?;
            }
            #[cfg(not(feature = "l2"))]
            Self::Custom(CustomSubcommand::Batch(CustomBatchOptions { n_blocks, prove })) => {
                let opts = EthrexReplayOptions {
                    execute: !prove,
                    prove,
                    rpc_url: Url::parse("http://localhost:8545")?,
                    cached: false,
                    bench: false,
                    to_csv: false,
                    cache_level: CacheLevel::default(),
                };

                let elapsed = replay_custom_l1_blocks(max(1, n_blocks), &opts).await?;

                if prove {
                    println!(
                        "Successfully proved {} in {elapsed:.2} seconds.",
                        if n_blocks > 1 { "batch" } else { "block" }
                    );
                } else {
                    println!(
                        "Successfully executed {} in {elapsed:.2} seconds.",
                        if n_blocks > 1 { "batch" } else { "block" }
                    );
                }
            }
            #[cfg(not(feature = "l2"))]
            Self::Transaction(opts) => replay_transaction(opts).await?,
            #[cfg(not(feature = "l2"))]
            Self::BlockComposition {
                start,
                end,
                rpc_url,
                network,
            } => {
                if start >= end {
                    return Err(eyre::Error::msg(
                        "starting point can't be greater than ending point",
                    ));
                }

                let eth_client = EthClient::new(&rpc_url)?;

                let cache = get_rangedata(eth_client, network, start, end).await?;

                plot(cache).await?;
            }
            #[cfg(feature = "l2")]
            Self::L2(L2Subcommand::Transaction(TransactionOpts { tx_hash, opts })) => {
                replay_transaction(TransactionOpts { tx_hash, opts }).await?
            }
            #[cfg(feature = "l2")]
            Self::L2(L2Subcommand::Batch(BatchOptions { batch, opts })) => {
                if opts.cached {
                    unimplemented!("cached mode is not implemented yet");
                }

                let (eth_client, network) = setup(&opts).await?;

                let cache = get_batchdata(eth_client, network, batch).await?;

                run_and_measure(replay(cache, &opts), opts.bench).await?;
            }
            #[cfg(feature = "l2")]
            Self::L2(L2Subcommand::Block(block_opts)) => replay_block(block_opts).await?,
            #[cfg(feature = "l2")]
            Self::L2(L2Subcommand::Custom(CustomSubcommand::Block(CustomBlockOptions {
                prove,
            }))) => {
                Box::pin(async move {
                    Self::L2(L2Subcommand::Custom(CustomSubcommand::Batch(
                        CustomBatchOptions { n_blocks: 1, prove },
                    )))
                    .run()
                    .await
                })
                .await?
            }
            #[cfg(feature = "l2")]
            Self::L2(L2Subcommand::Custom(CustomSubcommand::Batch(CustomBatchOptions {
                n_blocks,
                prove,
            }))) => {
                let opts = EthrexReplayOptions {
                    execute: !prove,
                    prove,
                    rpc_url: Url::parse("http://localhost:8545")?,
                    cached: false,
                    bench: false,
                    to_csv: false,
                    cache_level: CacheLevel::default(),
                };

                let elapsed = replay_custom_l2_blocks(max(1, n_blocks), &opts).await?;

                if prove {
                    println!("Successfully proved L2 batch in {elapsed:.2} seconds.");
                } else {
                    println!("Successfully executed L2 batch in {elapsed:.2} seconds.");
                }
            }
        }

        Ok(())
    }
}

async fn setup(opts: &EthrexReplayOptions) -> eyre::Result<(EthClient, Network)> {
    let eth_client = EthClient::new(opts.rpc_url.as_str())?;
    let chain_id = eth_client.get_chain_id().await?.as_u64();
    let network = network_from_chain_id(chain_id);
    Ok((eth_client, network))
}

async fn replay(cache: Cache, opts: &EthrexReplayOptions) -> eyre::Result<f64> {
    let gas_used = get_total_gas_used(&cache.blocks);

    if opts.execute {
        exec(BACKEND, cache).await?;
    } else {
        prove(BACKEND, cache).await?;
    }

    Ok(gas_used)
}

async fn replay_transaction(tx_opts: TransactionOpts) -> eyre::Result<()> {
    if tx_opts.opts.cached {
        unimplemented!("cached mode is not implemented yet");
    }

    let tx_hash = tx_opts.tx_hash;

    let (eth_client, network) = setup(&tx_opts.opts).await?;

    // Get the block number of the transaction
    let tx = eth_client
        .get_transaction_by_hash(tx_hash)
        .await?
        .ok_or(eyre::Error::msg("error fetching transaction"))?;

    let cache = get_blockdata(
        eth_client,
        network,
        BlockIdentifier::Number(tx.block_number.as_u64()),
    )
    .await?;

    let (receipt, transitions) = run_tx(cache, tx_hash).await?;

    print_receipt(receipt);

    for transition in transitions {
        print_transition(transition);
    }

    Ok(())
}

async fn replay_block(block_opts: BlockOptions) -> eyre::Result<()> {
    let opts = block_opts.opts;

    let block = block_opts.block;

    if opts.cached {
        unimplemented!("cached mode is not implemented yet");
    }

    let (eth_client, network) = setup(&opts).await?;

    let cache = get_blockdata(eth_client, network.clone(), or_latest(block)?).await?;

    // Always write the cache after fetching from RPC.
    // It will be deleted later if not needed.
    cache.write()?;

    let block =
        cache.blocks.first().cloned().ok_or_else(|| {
            eyre::Error::msg("no block found in the cache, this should never happen")
        })?;

    let start = SystemTime::now();

    let block_run_result = run_and_measure(replay(cache.clone(), &opts), opts.bench).await;

    // We save this because block_run_result (Result<u64, Report>) is not clonable.
    let block_run_failed = block_run_result.is_err();

    let replayer_mode = replayer_mode(opts.execute)?;

    let block_run_report = BlockRunReport::new_for(
        block,
        network.clone(),
        block_run_result,
        replayer_mode.clone(),
        start.elapsed()?,
    );

    block_run_report.log();

    // Apply cache level rules
    match opts.cache_level {
        // Cache is already saved
        CacheLevel::On => {}
        // Only save the cache if the block run failed
        CacheLevel::Failed => {
            if !block_run_failed {
                cache.delete()?;
            }
        }
        // Don't keep the cache
        CacheLevel::Off => cache.delete()?,
    }

    if opts.to_csv {
        let file_name = format!("ethrex_replay_{network}_{replayer_mode}.csv");

        let mut file = std::fs::OpenOptions::new()
            .append(true)
            .create(true)
            .open(file_name)?;

        file.write_all(block_run_report.to_csv().as_bytes())?;

        file.write_all(b"\n")?;

        file.flush()?;
    }

    Ok(())
}

pub(crate) fn network_from_chain_id(chain_id: u64) -> Network {
    match chain_id {
        MAINNET_CHAIN_ID => Network::PublicNetwork(PublicNetwork::Mainnet),
        HOLESKY_CHAIN_ID => Network::PublicNetwork(PublicNetwork::Holesky),
        HOODI_CHAIN_ID => Network::PublicNetwork(PublicNetwork::Hoodi),
        SEPOLIA_CHAIN_ID => Network::PublicNetwork(PublicNetwork::Sepolia),
        _ => {
            if cfg!(feature = "l2") {
                Network::L2Chain(chain_id)
            } else {
                Network::LocalDevnet
            }
        }
    }
}

pub fn replayer_mode(execute: bool) -> eyre::Result<ReplayerMode> {
    if execute {
        #[cfg(feature = "sp1")]
        return Ok(ReplayerMode::ExecuteSP1);
        #[cfg(all(feature = "risc0", not(feature = "sp1")))]
        return Ok(ReplayerMode::ExecuteRISC0);
        #[cfg(not(any(feature = "sp1", feature = "risc0")))]
        return Ok(ReplayerMode::Execute);
    } else {
        #[cfg(feature = "sp1")]
        return Ok(ReplayerMode::ProveSP1);
        #[cfg(all(feature = "risc0", not(feature = "sp1")))]
        return Ok(ReplayerMode::ProveRISC0);
        #[cfg(not(any(feature = "sp1", feature = "risc0")))]
        return Err(eyre::Error::msg(
            "proving mode is not supported without SP1 or RISC0 features",
        ));
    }
}

fn get_total_gas_used(blocks: &[Block]) -> f64 {
    blocks.iter().map(|b| b.header.gas_used).sum::<u64>() as f64
}

fn or_latest(maybe_number: Option<u64>) -> eyre::Result<BlockIdentifier> {
    Ok(match maybe_number {
        Some(n) => BlockIdentifier::Number(n),
        None => BlockIdentifier::Tag(BlockTag::Latest),
    })
}

<<<<<<< HEAD
#[cfg(not(feature = "l2"))]
fn resolve_blocks(
=======
async fn resolve_blocks(
>>>>>>> 1d9fdf41
    mut blocks: Vec<u64>,
    from: Option<u64>,
    to: Option<u64>,
    rpc_url: Url,
) -> eyre::Result<Vec<u64>> {
    if let Some(start) = from {
        let end = to.unwrap_or(fetch_latest_block_number(rpc_url).await?);

        for block in start..=end {
            blocks.push(block);
        }
    } else {
        blocks.sort();
    }

    Ok(blocks)
}

fn print_transition(update: AccountUpdate) {
    println!("Account {:x}", update.address);
    if update.removed {
        println!("  Account deleted.");
    }
    if let Some(info) = update.info {
        println!("  Updated AccountInfo:");
        println!("    New balance: {}", info.balance);
        println!("    New nonce: {}", info.nonce);
        println!("    New codehash: {:#x}", info.code_hash);
        if let Some(code) = update.code {
            println!("    New code: {}", hex::encode(code));
        }
    }
    if !update.added_storage.is_empty() {
        println!("  Updated Storage:");
    }
    for (key, value) in update.added_storage {
        println!("    {key:#x} = {value:#x}");
    }
}

fn print_receipt(receipt: Receipt) {
    if receipt.succeeded {
        println!("Transaction succeeded.")
    } else {
        println!("Transaction failed.")
    }
    println!("  Transaction type: {:?}", receipt.tx_type);
    println!("  Gas used: {}", receipt.cumulative_gas_used);
    if !receipt.logs.is_empty() {
        println!("  Logs: ");
    }
    for log in receipt.logs {
        let formatted_topics = log.topics.iter().map(|v| format!("{v:#x}"));
        println!(
            "    - {:#x} ({}) => {:#x}",
            log.address,
            formatted_topics.collect::<Vec<String>>().join(", "),
            log.data
        );
    }
}

pub async fn replay_custom_l1_blocks(
    n_blocks: u64,
    opts: &EthrexReplayOptions,
) -> eyre::Result<f64> {
    let network = Network::LocalDevnet;

    let genesis = network.get_genesis()?;

    let mut store = {
        let store_inner = Store::new("./", EngineType::InMemory)?;
        store_inner.add_initial_state(genesis.clone()).await?;
        store_inner
    };

    let blockchain = Arc::new(Blockchain::new(store.clone(), BlockchainType::L1, false));

    let blocks = produce_l1_blocks(
        blockchain.clone(),
        &mut store,
        genesis.get_block().hash(),
        genesis.timestamp + 12,
        n_blocks,
    )
    .await?;

    let execution_witness = blockchain.generate_witness_for_blocks(&blocks).await?;
    let chain_config = execution_witness.chain_config;

    let cache = Cache::new(
        blocks,
        RpcExecutionWitness::from(execution_witness),
        chain_config,
    );

    let start = SystemTime::now();

    run_and_measure(replay(cache, opts), false).await?;

    let elapsed = start.elapsed()?.as_secs_f64();

    Ok(elapsed)
}

pub async fn produce_l1_blocks(
    blockchain: Arc<Blockchain>,
    store: &mut Store,
    head_block_hash: H256,
    initial_timestamp: u64,
    n_blocks: u64,
) -> eyre::Result<Vec<Block>> {
    let mut blocks = Vec::new();
    let mut current_parent_hash = head_block_hash;
    let mut current_timestamp = initial_timestamp;

    for _ in 0..n_blocks {
        let block = produce_l1_block(
            blockchain.clone(),
            store,
            current_parent_hash,
            current_timestamp,
        )
        .await?;
        current_parent_hash = block.hash();
        current_timestamp += 12; // Assuming an average block time of 12 seconds
        blocks.push(block);
    }

    Ok(blocks)
}

pub async fn produce_l1_block(
    blockchain: Arc<Blockchain>,
    store: &mut Store,
    head_block_hash: H256,
    timestamp: u64,
) -> eyre::Result<Block> {
    let build_payload_args = BuildPayloadArgs {
        parent: head_block_hash,
        timestamp,
        fee_recipient: Address::zero(),
        random: H256::zero(),
        withdrawals: Some(Vec::new()),
        beacon_root: Some(H256::zero()),
        version: 3,
        elasticity_multiplier: ELASTICITY_MULTIPLIER,
        gas_ceil: DEFAULT_BUILDER_GAS_CEIL,
    };

    let payload_id = build_payload_args.id()?;

    let payload = create_payload(&build_payload_args, store)?;

    blockchain
        .clone()
        .initiate_payload_build(payload, payload_id)
        .await;

    let PayloadBuildResult { payload: block, .. } = blockchain
        .get_payload(payload_id)
        .await
        .map_err(|err| match err {
            ethrex_blockchain::error::ChainError::UnknownPayload => {
                ethrex_rpc::RpcErr::UnknownPayload(format!(
                    "Payload with id {payload_id:#018x} not found",
                ))
            }
            err => ethrex_rpc::RpcErr::Internal(err.to_string()),
        })?;

    blockchain.add_block(&block).await?;

    let new_block_hash = block.hash();

    apply_fork_choice(store, new_block_hash, new_block_hash, new_block_hash).await?;

    Ok(block)
}

#[cfg(feature = "l2")]
use ethrex_blockchain::validate_block;
#[cfg(feature = "l2")]
use ethrex_l2::sequencer::block_producer::build_payload;
#[cfg(feature = "l2")]
use ethrex_storage_rollup::StoreRollup;
#[cfg(feature = "l2")]
use ethrex_vm::BlockExecutionResult;

#[cfg(feature = "l2")]
pub async fn replay_custom_l2_blocks(
    n_blocks: u64,
    opts: &EthrexReplayOptions,
) -> eyre::Result<f64> {
    let network = Network::LocalDevnetL2;

    let genesis = network.get_genesis()?;

    let mut store = {
        let store_inner = Store::new("./", EngineType::InMemory)?;
        store_inner.add_initial_state(genesis.clone()).await?;
        store_inner
    };

    let rollup_store = {
        use ethrex_storage_rollup::EngineTypeRollup;

        let rollup_store = StoreRollup::new("./", EngineTypeRollup::InMemory)
            .expect("Failed to create StoreRollup");
        rollup_store
            .init()
            .await
            .expect("Failed to init rollup store");
        rollup_store
    };

    let blockchain = Arc::new(Blockchain::new(store.clone(), BlockchainType::L2, false));

    let genesis_hash = genesis.get_block().hash();

    let blocks = produce_custom_l2_blocks(
        blockchain.clone(),
        &mut store,
        &rollup_store,
        genesis_hash,
        genesis.timestamp + 1,
        n_blocks,
    )
    .await?;

    let execution_witness = blockchain.generate_witness_for_blocks(&blocks).await?;

    let cache = Cache::new(
        blocks,
        RpcExecutionWitness::from(execution_witness),
        genesis.config,
    );

    let start = SystemTime::now();

    run_and_measure(replay(cache, opts), false).await?;

    let elapsed = start.elapsed()?.as_secs_f64();

    Ok(elapsed)
}

#[cfg(feature = "l2")]
pub async fn produce_custom_l2_blocks(
    blockchain: Arc<Blockchain>,
    store: &mut Store,
    rollup_store: &StoreRollup,
    head_block_hash: H256,
    initial_timestamp: u64,
    n_blocks: u64,
) -> eyre::Result<Vec<Block>> {
    let mut blocks = Vec::new();
    let mut current_parent_hash = head_block_hash;
    let mut current_timestamp = initial_timestamp;
    let mut last_privilege_nonce = None;

    for _ in 0..n_blocks {
        let block = produce_custom_l2_block(
            blockchain.clone(),
            store,
            rollup_store,
            current_parent_hash,
            current_timestamp,
            &mut last_privilege_nonce,
        )
        .await?;
        current_parent_hash = block.hash();
        current_timestamp += 12; // Assuming an average block time of 12 seconds
        blocks.push(block);
    }

    Ok(blocks)
}

#[cfg(feature = "l2")]
pub async fn produce_custom_l2_block(
    blockchain: Arc<Blockchain>,
    store: &mut Store,
    rollup_store: &StoreRollup,
    head_block_hash: H256,
    timestamp: u64,
    last_privilege_nonce: &mut Option<u64>,
) -> eyre::Result<Block> {
    let build_payload_args = BuildPayloadArgs {
        parent: head_block_hash,
        timestamp,
        fee_recipient: Address::zero(),
        random: H256::zero(),
        withdrawals: Some(Vec::new()),
        beacon_root: Some(H256::zero()),
        version: 3,
        elasticity_multiplier: ELASTICITY_MULTIPLIER,
        gas_ceil: DEFAULT_BUILDER_GAS_CEIL,
    };

    let payload = create_payload(&build_payload_args, store)?;

    let payload_build_result = build_payload(
        blockchain.clone(),
        payload,
        store,
        last_privilege_nonce,
        DEFAULT_BUILDER_GAS_CEIL,
    )
    .await?;

    let new_block = payload_build_result.payload;

    let chain_config = store.get_chain_config()?;

    validate_block(
        &new_block,
        &store
            .get_block_header_by_hash(new_block.header.parent_hash)?
            .ok_or(eyre::Error::msg("Parent block header not found"))?,
        &chain_config,
        build_payload_args.elasticity_multiplier,
    )?;

    let account_updates = payload_build_result.account_updates;

    let execution_result = BlockExecutionResult {
        receipts: payload_build_result.receipts,
        requests: Vec::new(),
    };

    let account_updates_list = store
        .apply_account_updates_batch(new_block.header.parent_hash, &account_updates)
        .await?
        .ok_or(eyre::Error::msg(
            "Failed to apply account updates: parent block not found",
        ))?;

    blockchain
        .store_block(&new_block, account_updates_list, execution_result)
        .await?;

    rollup_store
        .store_account_updates_by_block_number(new_block.header.number, account_updates)
        .await?;

    let new_block_hash = new_block.hash();

    apply_fork_choice(store, new_block_hash, new_block_hash, new_block_hash).await?;

    Ok(new_block)
}

async fn fetch_latest_block_number(rpc_url: Url) -> eyre::Result<u64> {
    let eth_client = EthClient::new(rpc_url.as_str())?;

    let latest_block = eth_client.get_block_number().await?;

    Ok(latest_block.as_u64())
}<|MERGE_RESOLUTION|>--- conflicted
+++ resolved
@@ -571,12 +571,8 @@
     })
 }
 
-<<<<<<< HEAD
 #[cfg(not(feature = "l2"))]
-fn resolve_blocks(
-=======
 async fn resolve_blocks(
->>>>>>> 1d9fdf41
     mut blocks: Vec<u64>,
     from: Option<u64>,
     to: Option<u64>,
