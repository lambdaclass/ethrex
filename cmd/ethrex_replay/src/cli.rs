--- conflicted
+++ resolved
@@ -12,22 +12,17 @@
     },
 };
 use ethrex_prover_lib::backend::Backend;
-<<<<<<< HEAD
 use ethrex_rlp::decode::RLPDecode;
-use ethrex_rpc::types::block_identifier::BlockTag;
-use ethrex_rpc::{EthClient, types::block_identifier::BlockIdentifier};
+use ethrex_rpc::{
+    EthClient,
+    debug::execution_witness::{RpcExecutionWitness, execution_witness_from_rpc_chain_config},
+    types::block_identifier::{BlockIdentifier, BlockTag},
+};
 use ethrex_storage::{
     EngineType, Store, hash_address, store_db::in_memory::Store as InMemoryStore,
 };
 use ethrex_trie::InMemoryTrieDB;
 use eyre::Ok;
-=======
-use ethrex_rpc::{EthClient, types::block_identifier::BlockIdentifier};
-use ethrex_rpc::{
-    debug::execution_witness::RpcExecutionWitness, types::block_identifier::BlockTag,
-};
-use ethrex_storage::{EngineType, Store};
->>>>>>> da519b6c
 use reqwest::Url;
 use std::{
     cmp::max,
@@ -464,7 +459,7 @@
     Ok(gas_used)
 }
 
-async fn replay_no_backend(mut cache: Cache, opts: &EthrexReplayOptions) -> eyre::Result<f64> {
+async fn replay_no_backend(cache: Cache, opts: &EthrexReplayOptions) -> eyre::Result<f64> {
     let gas_used = get_total_gas_used(&cache.blocks);
 
     if opts.prove {
@@ -474,10 +469,18 @@
     let start = Instant::now();
     info!("Preparing Storage for execution without prover backend");
 
+    let chain_config = cache.get_chain_config()?;
+
+    let mut witness = execution_witness_from_rpc_chain_config(
+        cache.witness.clone(),
+        chain_config,
+        cache.get_first_block_number(),
+    )?;
+
     // We don't want empty nodes (0x80)
-    cache.witness.nodes.retain(|v| v != &[0x80]);
-
-    let guest_program = GuestProgramState::try_from(cache.witness.clone()).unwrap();
+    witness.nodes.retain(|v| v != &[0x80]);
+
+    let guest_program = GuestProgramState::try_from(witness.clone()).unwrap();
 
     let in_memory_store = InMemoryStore::new();
     // Set up internal state of in-memory store
@@ -493,8 +496,7 @@
         inner_store.state_trie_nodes = state_trie_nodes;
 
         // Set up storage trie nodes
-        let addresses: Vec<Address> = cache
-            .witness
+        let addresses: Vec<Address> = witness
             .keys
             .iter()
             .filter(|k| k.len() == Address::len_bytes())
@@ -532,7 +534,7 @@
     // Set up store with preloaded database and the right chain config.
     let store = Store {
         engine: Arc::new(in_memory_store),
-        chain_config: Arc::new(RwLock::new(cache.witness.chain_config)),
+        chain_config: Arc::new(RwLock::new(chain_config)),
         latest_block_header: Arc::new(RwLock::new(BlockHeader::default())),
     };
 
