--- conflicted
+++ resolved
@@ -156,11 +156,7 @@
                 #[cfg(feature = "sp1")]
                 let replay_mode = ReplayerMode::ExecuteSP1;
                 #[cfg(feature = "risc0")]
-<<<<<<< HEAD
-                let replay_mode = ReplayerMode::ExecuteSP1;
-=======
                 let replay_mode = ReplayerMode::ExecuteRISC0;
->>>>>>> c673d175
                 #[cfg(not(any(feature = "risc0", feature = "sp1")))]
                 let replay_mode = ReplayerMode::Execute;
 
