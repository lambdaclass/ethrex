--- conflicted
+++ resolved
@@ -6,15 +6,11 @@
 use ethrex_rpc::types::block_identifier::BlockTag;
 use ethrex_rpc::{EthClient, types::block_identifier::BlockIdentifier};
 
-use crate::bench::run_and_measure;
 use crate::constants::get_chain_config;
-<<<<<<< HEAD
-use crate::fetcher::{get_batchdata, get_blockdata, get_rangedata};
-=======
 use crate::fetcher::{get_blockdata, get_rangedata};
->>>>>>> 7dad0923
 use crate::plot_composition::plot;
 use crate::run::{exec, prove, run_tx};
+use crate::{bench::run_and_measure, fetcher::get_batchdata};
 
 pub const VERSION_STRING: &str = env!("CARGO_PKG_VERSION");
 pub const BINARY_NAME: &str = env!("CARGO_BIN_NAME");
@@ -284,7 +280,6 @@
                 let cache = get_rangedata(eth_client, chain_config, start, end).await?;
                 let future = async {
                     let gas_used = get_total_gas_used(&cache.blocks);
-<<<<<<< HEAD
                     prove(cache).await?;
                     Ok(gas_used)
                 };
@@ -301,8 +296,6 @@
                 let cache = get_batchdata(eth_client, chain_config, batch).await?;
                 let future = async {
                     let gas_used = get_total_gas_used(&cache.blocks);
-=======
->>>>>>> 7dad0923
                     prove(cache).await?;
                     Ok(gas_used)
                 };
