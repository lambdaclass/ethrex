--- conflicted
+++ resolved
@@ -488,10 +488,7 @@
 }
 
 #[derive(Subcommand)]
-<<<<<<< HEAD
-pub enum EthrexReplayCommand {
-=======
-enum SubcommandCache {
+pub enum SubcommandCache {
     #[command(about = "Cache a single block.")]
     Block {
         #[arg(help = "Block to use. Uses the latest if not specified.")]
@@ -588,8 +585,7 @@
 }
 
 #[derive(Subcommand)]
-enum EthrexReplayCommand {
->>>>>>> 95fe9b75
+pub enum EthrexReplayCommand {
     #[command(
         subcommand,
         about = "Execute blocks, ranges of blocks, or individual transactions."
