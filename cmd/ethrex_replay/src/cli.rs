use std::{cmp::max, io::Write, time::SystemTime};

<<<<<<< HEAD
use clap::{Parser, Subcommand};
use ethrex_blockchain::{
    Blockchain, BlockchainType,
    fork_choice::apply_fork_choice,
    payload::{BuildPayloadArgs, create_payload},
};
=======
use clap::{ArgGroup, Parser, Subcommand};
>>>>>>> 1eda8bff
use ethrex_common::{
    Address, H256,
    types::{AccountUpdate, Block, ELASTICITY_MULTIPLIER, Receipt, payload::PayloadBundle},
};
use ethrex_prover_lib::backend::Backend;
use ethrex_rpc::types::block_identifier::BlockTag;
use ethrex_rpc::{EthClient, types::block_identifier::BlockIdentifier};
use ethrex_storage::{EngineType, Store};
use ethrex_vm::EvmEngine;
use reqwest::Url;
use tracing::info;

use crate::bench::run_and_measure;
<<<<<<< HEAD
#[cfg(feature = "l2")]
use crate::fetcher::get_batchdata;
=======
>>>>>>> 1eda8bff
use crate::fetcher::{get_blockdata, get_rangedata};
use crate::plot_composition::plot;
use crate::run::{exec, prove, run_tx};
use crate::{
    block_run_report::{BlockRunReport, ReplayerMode},
    cache::Cache,
};
use ethrex_config::networks::{
    HOLESKY_CHAIN_ID, HOODI_CHAIN_ID, MAINNET_CHAIN_ID, Network, PublicNetwork, SEPOLIA_CHAIN_ID,
};
<<<<<<< HEAD
=======

#[cfg(feature = "l2")]
use crate::fetcher::get_batchdata;
>>>>>>> 1eda8bff

pub const VERSION_STRING: &str = env!("CARGO_PKG_VERSION");

#[cfg(feature = "sp1")]
pub const BACKEND: Backend = Backend::SP1;
#[cfg(all(feature = "risc0", not(feature = "sp1")))]
pub const BACKEND: Backend = Backend::RISC0;
#[cfg(not(any(feature = "sp1", feature = "risc0")))]
pub const BACKEND: Backend = Backend::Exec;

#[derive(Parser)]
#[command(name="ethrex-replay", author, version=VERSION_STRING, about, long_about = None)]
pub struct EthrexReplayCLI {
    #[command(subcommand)]
    pub command: EthrexReplayCommand,
}

#[derive(Subcommand)]
pub enum EthrexReplayCommand {
<<<<<<< HEAD
    #[command(about = "Replay a single block")]
    Block(BlockOptions),
    #[command(about = "Replay multiple blocks")]
    Blocks(BlocksOptions),
    #[command(about = "Replay a range of blocks")]
    BlockRange(BlockRangeOptions),
=======
    #[cfg(not(feature = "l2"))]
    #[command(about = "Replay a single block")]
    Block(BlockOptions),
    #[cfg(not(feature = "l2"))]
    #[command(about = "Replay multiple blocks")]
    Blocks(BlocksOptions),
    #[cfg(not(feature = "l2"))]
    #[command(about = "Replay a range of blocks")]
    BlockRange(BlockRangeOptions),
    #[cfg(not(feature = "l2"))]
>>>>>>> 1eda8bff
    #[command(about = "Plots the composition of a range of blocks.")]
    BlockComposition {
        #[arg(help = "Starting block. (Inclusive)")]
        start: u64,
        #[arg(help = "Ending block. (Inclusive)")]
        end: u64,
        #[arg(long, env = "RPC_URL", required = true)]
        rpc_url: String,
        #[arg(
            long,
            help = "Name of the network or genesis file. Supported: mainnet, holesky, sepolia, hoodi. Default: mainnet",
            value_parser = clap::value_parser!(Network),
            default_value_t = Network::default(),
        )]
        network: Network,
    },
<<<<<<< HEAD
=======
    #[cfg(not(feature = "l2"))]
>>>>>>> 1eda8bff
    #[command(
        subcommand,
        about = "Store the state prior to the execution of the block"
    )]
    Cache(CacheSubcommand),
<<<<<<< HEAD
    #[command(subcommand, about = "Replay a custom block or batch")]
    Custom(CustomSubcommand),
=======
    #[cfg(not(feature = "l2"))]
>>>>>>> 1eda8bff
    #[command(about = "Replay a single transaction")]
    Transaction(TransactionOpts),
    #[cfg(feature = "l2")]
    #[command(subcommand, about = "L2 specific commands")]
    L2(L2Subcommand),
}

#[cfg(feature = "l2")]
#[derive(Subcommand)]
pub enum L2Subcommand {
<<<<<<< HEAD
    #[command(about = "Replay an L2 transaction")]
    Transaction(TransactionOpts),
    #[command(about = "Replay an L2 batch")]
    Batch(BatchOptions),
    #[command(subcommand, about = "Replay a custom L2 block or batch")]
    Custom(CustomSubcommand),
}

#[derive(Parser)]
pub enum CacheSubcommand {
    #[command(about = "Cache a single block.")]
    Block(BlockOptions),
    #[command(about = "Cache multiple blocks.")]
    Blocks(BlocksOptions),
    #[command(about = "Cache a range of blocks")]
    BlockRange(BlockRangeOptions),
}

#[derive(Parser)]
pub enum CustomSubcommand {
    #[command(about = "Replay a single custom block")]
    Block(EthrexReplayOptions),
    #[command(about = "Replay a single custom batch")]
    Batch(CustomBatchOptions),
}

#[derive(Parser, Clone)]
pub struct EthrexReplayOptions {
    #[arg(long, group = "replay_mode")]
    pub execute: bool,
    #[arg(long, group = "replay_mode")]
    pub prove: bool,
    #[arg(long, group = "data_source")]
    pub rpc_url: Url,
    #[arg(long, group = "data_source")]
    pub cached: bool,
    #[arg(long, required = false)]
    pub bench: bool,
    #[arg(long, required = false)]
    pub to_csv: bool,
}

#[derive(Parser)]
pub struct BlockOptions {
    #[arg(long, help = "Block to use. Uses the latest if not specified.")]
    pub block: Option<u64>,
    #[command(flatten)]
    pub opts: EthrexReplayOptions,
}

#[derive(Parser)]
pub struct BlocksOptions {
    #[arg(long, help = "List of blocks to execute.", num_args = 1.., value_delimiter = ',')]
    blocks: Vec<u64>,
    #[command(flatten)]
    opts: EthrexReplayOptions,
}

#[derive(Parser)]
pub struct BlockRangeOptions {
    #[arg(long, help = "Starting block. (Inclusive)")]
    start: u64,
    #[arg(long, help = "Ending block. (Inclusive)")]
    end: u64,
    #[command(flatten)]
    opts: EthrexReplayOptions,
}

#[derive(Parser)]
pub struct TransactionOpts {
    #[arg(long, help = "Transaction hash.")]
    tx_hash: H256,
    #[arg(
        long,
        help = "Is this an L2 transaction?",
        default_value_t = false,
        required = false
    )]
    l2: bool,
    #[command(flatten)]
    opts: EthrexReplayOptions,
}

#[cfg(feature = "l2")]
#[derive(Parser)]
pub struct BatchOptions {
    #[arg(long, help = "Batch number to use.")]
    batch: u64,
    #[command(flatten)]
    opts: EthrexReplayOptions,
}

#[derive(Parser)]
pub struct CustomBatchOptions {
    #[arg(long, help = "Number of blocks to include in the batch.")]
    n_blocks: u64,
    #[command(flatten)]
    opts: EthrexReplayOptions,
}

impl EthrexReplayCommand {
    pub async fn run(self) -> eyre::Result<()> {
        match self {
            Self::Block(BlockOptions { block, opts }) => {
                if opts.cached {
                    unimplemented!("cached mode is not implemented yet");
                }

                let l2 = false;

                let (eth_client, network) = setup(&opts, l2).await?;

                let cache = get_blockdata(eth_client, network.clone(), or_latest(block)?).await?;

                let block = cache.blocks.first().cloned().ok_or_else(|| {
                    eyre::Error::msg("no block found in the cache, this should never happen")
                })?;

                let start = SystemTime::now();

                let block_run_result = run_and_measure(replay(cache, &opts), opts.bench).await;

                let replayer_mode = replayer_mode(opts.execute);

                let block_run_report = BlockRunReport::new_for(
                    block,
                    network.clone(),
                    block_run_result,
                    replayer_mode.clone(),
                    start.elapsed()?,
                );

                block_run_report.log();

                if opts.to_csv {
                    let file_name = format!("ethrex_replay_{network}_{replayer_mode}.csv");

                    let mut file = std::fs::OpenOptions::new()
                        .append(true)
                        .create(true)
                        .open(file_name)?;

                    file.write_all(block_run_report.to_csv().as_bytes())?;

                    file.write_all(b"\n")?;

                    file.flush()?;
                }
            }
            Self::Blocks(BlocksOptions { mut blocks, opts }) => {
                if opts.cached {
                    unimplemented!("cached mode is not implemented yet");
                }

                blocks.sort();

                for (i, block_number) in blocks.iter().enumerate() {
                    info!(
                        "{} block {}/{}: {block_number}",
                        if opts.execute { "Executing" } else { "Proving" },
                        i + 1,
                        blocks.len()
                    );

                    Box::pin(async {
                        Self::Block(BlockOptions {
                            block: Some(*block_number),
                            opts: opts.clone(),
                        })
                        .run()
                        .await
                    })
                    .await?;
                }
            }
            Self::BlockRange(BlockRangeOptions { start, end, opts }) => {
                if opts.cached {
                    unimplemented!("cached mode is not implemented yet");
                }

                if start >= end {
                    return Err(eyre::Error::msg(
                        "starting point can't be greater than ending point",
                    ));
                }

                for block in start..=end {
                    Box::pin(async {
                        Self::Block(BlockOptions {
                            block: Some(block),
                            opts: opts.clone(),
                        })
                        .run()
                        .await
                    })
                    .await?;
                }
            }
            Self::Cache(CacheSubcommand::Block(BlockOptions { block, opts })) => {
                let (eth_client, network) = setup(&opts, false).await?;

                let block_identifier = or_latest(block)?;

                get_blockdata(eth_client, network.clone(), block_identifier).await?;

                if let Some(block_number) = block {
                    info!("Block {block_number} data cached successfully.");
                } else {
                    info!("Latest block data cached successfully.");
                }
            }
            Self::Cache(CacheSubcommand::Blocks(BlocksOptions { mut blocks, opts })) => {
                blocks.sort();

                let (eth_client, network) = setup(&opts, false).await?;

                for block_number in blocks {
                    get_blockdata(
                        eth_client.clone(),
                        network.clone(),
                        BlockIdentifier::Number(block_number),
                    )
                    .await?;
                }

                info!("Blocks data cached successfully.");
            }
            Self::Cache(CacheSubcommand::BlockRange(BlockRangeOptions { start, end, opts })) => {
                let (eth_client, network) = setup(&opts, false).await?;

                get_rangedata(eth_client, network, start, end).await?;

                info!("Block from {start} to {end} data cached successfully.");
            }
            Self::Custom(CustomSubcommand::Block(opts)) => {
                let elapsed = replay_custom_l1_blocks(1, &opts).await?;

                if opts.execute {
                    println!("Successfully executed block in {elapsed:.2} seconds.");
                } else if opts.prove {
                    println!("Successfully proved block in {elapsed:.2} seconds.");
                }
            }
            Self::Custom(CustomSubcommand::Batch(CustomBatchOptions { n_blocks, opts })) => {
                let elapsed = replay_custom_l1_blocks(max(1, n_blocks), &opts).await?;

                if opts.execute {
                    println!("Successfully executed batch in {elapsed:.2} seconds.");
                } else if opts.prove {
                    println!("Successfully proved batch in {elapsed:.2} seconds.");
                }
            }
            Self::Transaction(TransactionOpts { tx_hash, opts, l2 }) => {
                if opts.cached {
                    unimplemented!("cached mode is not implemented yet");
                }

                let (eth_client, network) = setup(&opts, l2).await?;

                // Get the block number of the transaction
                let tx = eth_client
                    .get_transaction_by_hash(tx_hash)
                    .await?
                    .ok_or(eyre::Error::msg("error fetching transaction"))?;

                let cache = get_blockdata(
                    eth_client,
                    network,
                    BlockIdentifier::Number(tx.block_number.as_u64()),
                )
                .await?;

                let (receipt, transitions) = run_tx(cache, tx_hash, l2).await?;

                print_receipt(receipt);

                for transition in transitions {
                    print_transition(transition);
                }
            }
            Self::BlockComposition {
                start,
                end,
                rpc_url,
                network,
            } => {
=======
    #[command(about = "Replay an L2 batch")]
    Batch(BatchOptions),
    #[command(about = "Replay an L2 block")]
    Block(BlockOptions),
    #[command(about = "Replay an L2 transaction")]
    Transaction(TransactionOpts),
}

#[cfg(not(feature = "l2"))]
#[derive(Parser)]
pub enum CacheSubcommand {
    #[command(about = "Cache a single block.")]
    Block(BlockOptions),
    #[command(about = "Cache multiple blocks.")]
    Blocks(BlocksOptions),
    #[command(about = "Cache a range of blocks")]
    BlockRange(BlockRangeOptions),
}

#[derive(Parser, Clone)]
#[clap(group = ArgGroup::new("replay_mode").required(true))]
#[clap(group = ArgGroup::new("data_source").required(true))]
pub struct EthrexReplayOptions {
    #[arg(long, group = "replay_mode")]
    pub execute: bool,
    #[arg(long, group = "replay_mode")]
    pub prove: bool,
    #[arg(long, group = "data_source")]
    pub rpc_url: Url,
    #[arg(long, group = "data_source")]
    pub cached: bool,
    #[arg(long, required = false)]
    pub bench: bool,
    #[arg(long, required = false)]
    pub to_csv: bool,
}

#[derive(Parser)]
pub struct BlockOptions {
    #[arg(long, help = "Block to use. Uses the latest if not specified.")]
    pub block: Option<u64>,
    #[command(flatten)]
    pub opts: EthrexReplayOptions,
}

#[cfg(not(feature = "l2"))]
#[derive(Parser)]
pub struct BlocksOptions {
    #[arg(long, help = "List of blocks to execute.", num_args = 1.., value_delimiter = ',')]
    blocks: Vec<u64>,
    #[command(flatten)]
    opts: EthrexReplayOptions,
}

#[cfg(not(feature = "l2"))]
#[derive(Parser)]
pub struct BlockRangeOptions {
    #[arg(long, help = "Starting block. (Inclusive)")]
    start: u64,
    #[arg(long, help = "Ending block. (Inclusive)")]
    end: u64,
    #[command(flatten)]
    opts: EthrexReplayOptions,
}

#[derive(Parser)]
pub struct TransactionOpts {
    #[arg(long, help = "Transaction hash.")]
    tx_hash: H256,
    #[arg(
        long,
        help = "Is this an L2 transaction?",
        default_value_t = false,
        required = false
    )]
    l2: bool,
    #[command(flatten)]
    opts: EthrexReplayOptions,
}

#[cfg(feature = "l2")]
#[derive(Parser)]
pub struct BatchOptions {
    #[arg(long, help = "Batch number to use.")]
    batch: u64,
    #[command(flatten)]
    opts: EthrexReplayOptions,
}

impl EthrexReplayCommand {
    pub async fn run(self) -> eyre::Result<()> {
        match self {
            #[cfg(not(feature = "l2"))]
            Self::Block(block_opts) => replay_block(block_opts).await?,
            #[cfg(not(feature = "l2"))]
            Self::Blocks(BlocksOptions { mut blocks, opts }) => {
                if opts.cached {
                    unimplemented!("cached mode is not implemented yet");
                }

                blocks.sort();

                for (i, block_number) in blocks.iter().enumerate() {
                    info!(
                        "{} block {}/{}: {block_number}",
                        if opts.execute { "Executing" } else { "Proving" },
                        i + 1,
                        blocks.len()
                    );

                    replay_block(BlockOptions {
                        block: Some(*block_number),
                        opts: opts.clone(),
                    })
                    .await?;
                }
            }
            #[cfg(not(feature = "l2"))]
            Self::BlockRange(BlockRangeOptions { start, end, opts }) => {
                if opts.cached {
                    unimplemented!("cached mode is not implemented yet");
                }

>>>>>>> 1eda8bff
                if start >= end {
                    return Err(eyre::Error::msg(
                        "starting point can't be greater than ending point",
                    ));
                }
<<<<<<< HEAD

                let eth_client = EthClient::new(&rpc_url)?;

                let cache = get_rangedata(eth_client, network, start, end).await?;

                plot(cache).await?;
            }
            #[cfg(feature = "l2")]
            Self::L2(L2Subcommand::Transaction(TransactionOpts {
                tx_hash,
                opts,
                l2: _,
            })) => {
                Box::pin(async {
                    EthrexReplayCommand::Transaction(TransactionOpts {
                        tx_hash,
                        opts,
                        l2: true,
                    })
                    .run()
                    .await
                })
                .await?;
            }
            #[cfg(feature = "l2")]
            Self::L2(L2Subcommand::Batch(BatchOptions { batch, opts })) => {
                if opts.cached {
                    unimplemented!("cached mode is not implemented yet");
                }

                let (eth_client, network) = setup(&opts, true).await?;

                let cache = get_batchdata(eth_client, network, batch).await?;

                run_and_measure(replay(cache, &opts), opts.bench).await?;
            }
            #[cfg(feature = "l2")]
            Self::L2(L2Subcommand::Custom(CustomSubcommand::Block(opts))) => {
                let elapsed = replay_custom_l2_blocks(1, &opts).await?;

                if opts.execute {
                    println!("Successfully executed L2 block in {elapsed:.2} seconds.");
                } else if opts.prove {
                    println!("Successfully proved L2 block in {elapsed:.2} seconds.");
                }
            }
            #[cfg(feature = "l2")]
            Self::L2(L2Subcommand::Custom(CustomSubcommand::Batch(CustomBatchOptions {
                n_blocks,
                opts,
            }))) => {
                let elapsed = replay_custom_l2_blocks(max(1, n_blocks), &opts).await?;

                if opts.execute {
                    println!("Successfully executed L2 batch in {elapsed:.2} seconds.");
                } else if opts.prove {
                    println!("Successfully proved L2 batch in {elapsed:.2} seconds.");
                }
=======

                for block in start..=end {
                    replay_block(BlockOptions {
                        block: Some(block),
                        opts: opts.clone(),
                    })
                    .await?;
                }
            }
            #[cfg(not(feature = "l2"))]
            Self::Cache(CacheSubcommand::Block(BlockOptions { block, opts })) => {
                let (eth_client, network) = setup(&opts, false).await?;

                let block_identifier = or_latest(block)?;

                get_blockdata(eth_client, network.clone(), block_identifier).await?;

                if let Some(block_number) = block {
                    info!("Block {block_number} data cached successfully.");
                } else {
                    info!("Latest block data cached successfully.");
                }
            }
            #[cfg(not(feature = "l2"))]
            Self::Cache(CacheSubcommand::Blocks(BlocksOptions { mut blocks, opts })) => {
                blocks.sort();

                let (eth_client, network) = setup(&opts, false).await?;

                for block_number in blocks {
                    get_blockdata(
                        eth_client.clone(),
                        network.clone(),
                        BlockIdentifier::Number(block_number),
                    )
                    .await?;
                }

                info!("Blocks data cached successfully.");
            }
            #[cfg(not(feature = "l2"))]
            Self::Cache(CacheSubcommand::BlockRange(BlockRangeOptions { start, end, opts })) => {
                let (eth_client, network) = setup(&opts, false).await?;

                get_rangedata(eth_client, network, start, end).await?;

                info!("Block from {start} to {end} data cached successfully.");
            }
            #[cfg(not(feature = "l2"))]
            Self::Transaction(opts) => replay_transaction(opts).await?,
            #[cfg(not(feature = "l2"))]
            Self::BlockComposition {
                start,
                end,
                rpc_url,
                network,
            } => {
                if start >= end {
                    return Err(eyre::Error::msg(
                        "starting point can't be greater than ending point",
                    ));
                }

                let eth_client = EthClient::new(&rpc_url)?;

                let cache = get_rangedata(eth_client, network, start, end).await?;

                plot(cache).await?;
            }
            #[cfg(feature = "l2")]
            Self::L2(L2Subcommand::Transaction(TransactionOpts {
                tx_hash,
                opts,
                l2: _,
            })) => {
                replay_transaction(TransactionOpts {
                    tx_hash,
                    opts,
                    l2: true,
                })
                .await?
>>>>>>> 1eda8bff
            }
            #[cfg(feature = "l2")]
            Self::L2(L2Subcommand::Batch(BatchOptions { batch, opts })) => {
                if opts.cached {
                    unimplemented!("cached mode is not implemented yet");
                }

                let (eth_client, network) = setup(&opts, true).await?;

                let cache = get_batchdata(eth_client, network, batch).await?;

                run_and_measure(replay(cache, &opts), opts.bench).await?;
            }
            #[cfg(feature = "l2")]
            Self::L2(L2Subcommand::Block(block_opts)) => replay_block(block_opts).await?,
        }

        Ok(())
    }
}

async fn setup(opts: &EthrexReplayOptions, l2: bool) -> eyre::Result<(EthClient, Network)> {
    let eth_client = EthClient::new(opts.rpc_url.as_str())?;
    let chain_id = eth_client.get_chain_id().await?.as_u64();
    let network = network_from_chain_id(chain_id, l2);
    Ok((eth_client, network))
}

async fn replay(cache: Cache, opts: &EthrexReplayOptions) -> eyre::Result<f64> {
    let gas_used = get_total_gas_used(&cache.blocks);

    if opts.execute {
        exec(BACKEND, cache).await?;
    } else {
        prove(BACKEND, cache).await?;
    }

    Ok(gas_used)
}

<<<<<<< HEAD
=======
async fn replay_transaction(tx_opts: TransactionOpts) -> eyre::Result<()> {
    if tx_opts.opts.cached {
        unimplemented!("cached mode is not implemented yet");
    }

    let tx_hash = tx_opts.tx_hash;

    let l2 = tx_opts.l2;

    let (eth_client, network) = setup(&tx_opts.opts, l2).await?;

    // Get the block number of the transaction
    let tx = eth_client
        .get_transaction_by_hash(tx_hash)
        .await?
        .ok_or(eyre::Error::msg("error fetching transaction"))?;

    let cache = get_blockdata(
        eth_client,
        network,
        BlockIdentifier::Number(tx.block_number.as_u64()),
    )
    .await?;

    let (receipt, transitions) = run_tx(cache, tx_hash, l2).await?;

    print_receipt(receipt);

    for transition in transitions {
        print_transition(transition);
    }

    Ok(())
}

async fn replay_block(block_opts: BlockOptions) -> eyre::Result<()> {
    let opts = block_opts.opts;

    let block = block_opts.block;

    if opts.cached {
        unimplemented!("cached mode is not implemented yet");
    }

    let l2 = false;

    let (eth_client, network) = setup(&opts, l2).await?;

    #[cfg(feature = "l2")]
    if network != Network::LocalDevnetL2 {
        return Err(eyre::Error::msg(
            "L2 mode is only supported on LocalDevnetL2 network",
        ));
    }

    let cache = get_blockdata(eth_client, network.clone(), or_latest(block)?).await?;

    let block =
        cache.blocks.first().cloned().ok_or_else(|| {
            eyre::Error::msg("no block found in the cache, this should never happen")
        })?;

    let start = SystemTime::now();

    let block_run_result = run_and_measure(replay(cache, &opts), opts.bench).await;

    let replayer_mode = replayer_mode(opts.execute)?;

    let block_run_report = BlockRunReport::new_for(
        block,
        network.clone(),
        block_run_result,
        replayer_mode.clone(),
        start.elapsed()?,
    );

    block_run_report.log();

    if opts.to_csv {
        let file_name = format!("ethrex_replay_{network}_{replayer_mode}.csv");

        let mut file = std::fs::OpenOptions::new()
            .append(true)
            .create(true)
            .open(file_name)?;

        file.write_all(block_run_report.to_csv().as_bytes())?;

        file.write_all(b"\n")?;

        file.flush()?;
    }

    Ok(())
}

>>>>>>> 1eda8bff
fn network_from_chain_id(chain_id: u64, l2: bool) -> Network {
    match chain_id {
        MAINNET_CHAIN_ID => Network::PublicNetwork(PublicNetwork::Mainnet),
        HOLESKY_CHAIN_ID => Network::PublicNetwork(PublicNetwork::Holesky),
        HOODI_CHAIN_ID => Network::PublicNetwork(PublicNetwork::Hoodi),
        SEPOLIA_CHAIN_ID => Network::PublicNetwork(PublicNetwork::Sepolia),
        _ => {
            if l2 {
                Network::LocalDevnetL2
            } else {
                Network::LocalDevnet
            }
        }
    }
}

<<<<<<< HEAD
pub fn replayer_mode(execute: bool) -> ReplayerMode {
    if execute {
        #[cfg(feature = "sp1")]
        return ReplayerMode::ExecuteSP1;
        #[cfg(all(feature = "risc0", not(feature = "sp1")))]
        return ReplayerMode::ExecuteRISC0;
        #[cfg(not(any(feature = "sp1", feature = "risc0")))]
        return ReplayerMode::Execute;
    } else {
        #[cfg(feature = "sp1")]
        return ReplayerMode::ProveSP1;
        #[cfg(all(feature = "risc0", not(feature = "sp1")))]
        return ReplayerMode::ProveRISC0;
        #[cfg(not(any(feature = "sp1", feature = "risc0")))]
        return ReplayerMode::Execute;
=======
pub fn replayer_mode(execute: bool) -> eyre::Result<ReplayerMode> {
    if execute {
        #[cfg(feature = "sp1")]
        return Ok(ReplayerMode::ExecuteSP1);
        #[cfg(all(feature = "risc0", not(feature = "sp1")))]
        return Ok(ReplayerMode::ExecuteRISC0);
        #[cfg(not(any(feature = "sp1", feature = "risc0")))]
        return Ok(ReplayerMode::Execute);
    } else {
        #[cfg(feature = "sp1")]
        return Ok(ReplayerMode::ProveSP1);
        #[cfg(all(feature = "risc0", not(feature = "sp1")))]
        return Ok(ReplayerMode::ProveRISC0);
        #[cfg(not(any(feature = "sp1", feature = "risc0")))]
        return Err(eyre::Error::msg(
            "proving mode is not supported without SP1 or RISC0 features",
        ));
>>>>>>> 1eda8bff
    }
}

fn get_total_gas_used(blocks: &[Block]) -> f64 {
    blocks.iter().map(|b| b.header.gas_used).sum::<u64>() as f64
}

fn or_latest(maybe_number: Option<u64>) -> eyre::Result<BlockIdentifier> {
    Ok(match maybe_number {
        Some(n) => BlockIdentifier::Number(n),
        None => BlockIdentifier::Tag(BlockTag::Latest),
    })
}

fn print_transition(update: AccountUpdate) {
    println!("Account {:x}", update.address);
    if update.removed {
        println!("  Account deleted.");
    }
    if let Some(info) = update.info {
        println!("  Updated AccountInfo:");
        println!("    New balance: {}", info.balance);
        println!("    New nonce: {}", info.nonce);
        println!("    New codehash: {:#x}", info.code_hash);
        if let Some(code) = update.code {
            println!("    New code: {}", hex::encode(code));
        }
    }
    if !update.added_storage.is_empty() {
        println!("  Updated Storage:");
    }
    for (key, value) in update.added_storage {
        println!("    {key:#x} = {value:#x}");
    }
}

fn print_receipt(receipt: Receipt) {
    if receipt.succeeded {
        println!("Transaction succeeded.")
    } else {
        println!("Transaction failed.")
    }
    println!("  Transaction type: {:?}", receipt.tx_type);
    println!("  Gas used: {}", receipt.cumulative_gas_used);
    if !receipt.logs.is_empty() {
        println!("  Logs: ");
    }
    for log in receipt.logs {
        let formatted_topics = log.topics.iter().map(|v| format!("{v:#x}"));
        println!(
            "    - {:#x} ({}) => {:#x}",
            log.address,
            formatted_topics.collect::<Vec<String>>().join(", "),
            log.data
        );
    }
}

pub async fn replay_custom_l1_blocks(
    n_blocks: u64,
    opts: &EthrexReplayOptions,
) -> eyre::Result<f64> {
    let network = Network::LocalDevnet;

    let genesis = network.get_genesis()?;

    let mut store = {
        let store_inner = Store::new("./", EngineType::InMemory)?;
        store_inner.add_initial_state(genesis.clone()).await?;
        store_inner
    };

    let mut blockchain = Blockchain::new(EvmEngine::LEVM, store.clone(), BlockchainType::L1, false);

    let blocks = produce_l1_blocks(
        &mut blockchain,
        &mut store,
        genesis.get_block().hash(),
        genesis.timestamp + 12,
        n_blocks,
    )
    .await?;

    let execution_witness = blockchain.generate_witness_for_blocks(&blocks).await?;

    let cache = Cache::new(blocks, execution_witness);

    let start = SystemTime::now();

    run_and_measure(replay(cache, opts), false).await?;

    let elapsed = start.elapsed()?.as_secs_f64();

    Ok(elapsed)
}

pub async fn produce_l1_blocks(
    blockchain: &mut Blockchain,
    store: &mut Store,
    head_block_hash: H256,
    initial_timestamp: u64,
    n_blocks: u64,
) -> eyre::Result<Vec<Block>> {
    let mut blocks = Vec::new();
    let mut current_parent_hash = head_block_hash;
    let mut current_timestamp = initial_timestamp;

    for _ in 0..=n_blocks {
        let block =
            produce_l1_block(blockchain, store, current_parent_hash, current_timestamp).await?;
        current_parent_hash = block.hash();
        current_timestamp += 12; // Assuming an average block time of 12 seconds
        blocks.push(block);
    }

    Ok(blocks)
}

pub async fn produce_l1_block(
    blockchain: &mut Blockchain,
    store: &mut Store,
    head_block_hash: H256,
    timestamp: u64,
) -> eyre::Result<Block> {
    let build_payload_args = BuildPayloadArgs {
        parent: head_block_hash,
        timestamp,
        fee_recipient: Address::zero(),
        random: H256::zero(),
        withdrawals: Some(Vec::new()),
        beacon_root: Some(H256::zero()),
        version: 3,
        elasticity_multiplier: ELASTICITY_MULTIPLIER,
    };

    let payload = create_payload(&build_payload_args, store)?;

    let payload_id = build_payload_args.id()?;

    store.add_payload(payload_id, payload).await?;

    let incompleted_payload_bundle = store
        .get_payload(payload_id)
        .await?
        .expect("Storage returned None for existing payload");

    let payload_build_result = blockchain
        .build_payload(incompleted_payload_bundle.block)
        .await?;

    let completed_payload_bundle = PayloadBundle {
        block: payload_build_result.payload,
        block_value: payload_build_result.block_value,
        blobs_bundle: payload_build_result.blobs_bundle,
        requests: payload_build_result.requests,
        completed: true,
    };

    store
        .update_payload(payload_id, completed_payload_bundle.clone())
        .await?;

    let final_payload = store
        .get_payload(payload_id)
        .await?
        .expect("Storage returned None for existing payload");

    blockchain.add_block(&final_payload.block).await?;

    let new_block_hash = final_payload.block.hash();

    apply_fork_choice(store, new_block_hash, new_block_hash, new_block_hash).await?;

    Ok(completed_payload_bundle.block)
}

#[cfg(feature = "l2")]
use ethrex_blockchain::validate_block;
#[cfg(feature = "l2")]
use ethrex_l2::sequencer::block_producer::build_payload;
#[cfg(feature = "l2")]
use ethrex_storage_rollup::StoreRollup;
#[cfg(feature = "l2")]
use ethrex_vm::BlockExecutionResult;
#[cfg(feature = "l2")]
use std::sync::Arc;

#[cfg(feature = "l2")]
pub async fn replay_l2_blocks() {
    todo!()
}

#[cfg(feature = "l2")]
pub async fn produce_l2_blocks() {
    todo!()
}

#[cfg(feature = "l2")]
pub async fn produce_l2_block(
    blockchain: Arc<Blockchain>,
    store: &mut Store,
    rollup_store: &StoreRollup,
    head_block_hash: H256,
    timestamp: u64,
) -> eyre::Result<Block> {
    let build_payload_args = BuildPayloadArgs {
        parent: head_block_hash,
        timestamp,
        fee_recipient: Address::zero(),
        random: H256::zero(),
        withdrawals: Some(Vec::new()),
        beacon_root: Some(H256::zero()),
        version: 3,
        elasticity_multiplier: ELASTICITY_MULTIPLIER,
    };

    let payload = create_payload(&build_payload_args, store)?;

    let payload_build_result =
        build_payload(blockchain.clone(), payload, store, rollup_store).await?;

    let new_block = payload_build_result.payload;

    let chain_config = store.get_chain_config()?;

    validate_block(
        &new_block,
        &store
            .get_block_header_by_hash(new_block.header.parent_hash)?
            .ok_or(eyre::Error::msg("Parent block header not found"))?,
        &chain_config,
        build_payload_args.elasticity_multiplier,
    )?;

    let account_updates = payload_build_result.account_updates;

    let execution_result = BlockExecutionResult {
        receipts: payload_build_result.receipts,
        requests: Vec::new(),
    };

    let account_updates_list = store
        .apply_account_updates_batch(new_block.header.parent_hash, &account_updates)
        .await?
        .ok_or(eyre::Error::msg(
            "Failed to apply account updates: parent block not found",
        ))?;

    blockchain
        .store_block(&new_block, account_updates_list, execution_result)
        .await?;

    rollup_store
        .store_account_updates_by_block_number(new_block.header.number, account_updates)
        .await?;

    let new_block_hash = new_block.hash();

    apply_fork_choice(store, new_block_hash, new_block_hash, new_block_hash).await?;

    Ok(new_block)
}<|MERGE_RESOLUTION|>--- conflicted
+++ resolved
@@ -1,15 +1,11 @@
 use std::{cmp::max, io::Write, time::SystemTime};
 
-<<<<<<< HEAD
-use clap::{Parser, Subcommand};
+use clap::{ArgGroup, Parser, Subcommand};
 use ethrex_blockchain::{
     Blockchain, BlockchainType,
     fork_choice::apply_fork_choice,
     payload::{BuildPayloadArgs, create_payload},
 };
-=======
-use clap::{ArgGroup, Parser, Subcommand};
->>>>>>> 1eda8bff
 use ethrex_common::{
     Address, H256,
     types::{AccountUpdate, Block, ELASTICITY_MULTIPLIER, Receipt, payload::PayloadBundle},
@@ -23,11 +19,6 @@
 use tracing::info;
 
 use crate::bench::run_and_measure;
-<<<<<<< HEAD
-#[cfg(feature = "l2")]
-use crate::fetcher::get_batchdata;
-=======
->>>>>>> 1eda8bff
 use crate::fetcher::{get_blockdata, get_rangedata};
 use crate::plot_composition::plot;
 use crate::run::{exec, prove, run_tx};
@@ -38,12 +29,9 @@
 use ethrex_config::networks::{
     HOLESKY_CHAIN_ID, HOODI_CHAIN_ID, MAINNET_CHAIN_ID, Network, PublicNetwork, SEPOLIA_CHAIN_ID,
 };
-<<<<<<< HEAD
-=======
 
 #[cfg(feature = "l2")]
 use crate::fetcher::get_batchdata;
->>>>>>> 1eda8bff
 
 pub const VERSION_STRING: &str = env!("CARGO_PKG_VERSION");
 
@@ -63,14 +51,6 @@
 
 #[derive(Subcommand)]
 pub enum EthrexReplayCommand {
-<<<<<<< HEAD
-    #[command(about = "Replay a single block")]
-    Block(BlockOptions),
-    #[command(about = "Replay multiple blocks")]
-    Blocks(BlocksOptions),
-    #[command(about = "Replay a range of blocks")]
-    BlockRange(BlockRangeOptions),
-=======
     #[cfg(not(feature = "l2"))]
     #[command(about = "Replay a single block")]
     Block(BlockOptions),
@@ -81,7 +61,6 @@
     #[command(about = "Replay a range of blocks")]
     BlockRange(BlockRangeOptions),
     #[cfg(not(feature = "l2"))]
->>>>>>> 1eda8bff
     #[command(about = "Plots the composition of a range of blocks.")]
     BlockComposition {
         #[arg(help = "Starting block. (Inclusive)")]
@@ -98,21 +77,15 @@
         )]
         network: Network,
     },
-<<<<<<< HEAD
-=======
     #[cfg(not(feature = "l2"))]
->>>>>>> 1eda8bff
     #[command(
         subcommand,
         about = "Store the state prior to the execution of the block"
     )]
     Cache(CacheSubcommand),
-<<<<<<< HEAD
     #[command(subcommand, about = "Replay a custom block or batch")]
     Custom(CustomSubcommand),
-=======
     #[cfg(not(feature = "l2"))]
->>>>>>> 1eda8bff
     #[command(about = "Replay a single transaction")]
     Transaction(TransactionOpts),
     #[cfg(feature = "l2")]
@@ -123,294 +96,6 @@
 #[cfg(feature = "l2")]
 #[derive(Subcommand)]
 pub enum L2Subcommand {
-<<<<<<< HEAD
-    #[command(about = "Replay an L2 transaction")]
-    Transaction(TransactionOpts),
-    #[command(about = "Replay an L2 batch")]
-    Batch(BatchOptions),
-    #[command(subcommand, about = "Replay a custom L2 block or batch")]
-    Custom(CustomSubcommand),
-}
-
-#[derive(Parser)]
-pub enum CacheSubcommand {
-    #[command(about = "Cache a single block.")]
-    Block(BlockOptions),
-    #[command(about = "Cache multiple blocks.")]
-    Blocks(BlocksOptions),
-    #[command(about = "Cache a range of blocks")]
-    BlockRange(BlockRangeOptions),
-}
-
-#[derive(Parser)]
-pub enum CustomSubcommand {
-    #[command(about = "Replay a single custom block")]
-    Block(EthrexReplayOptions),
-    #[command(about = "Replay a single custom batch")]
-    Batch(CustomBatchOptions),
-}
-
-#[derive(Parser, Clone)]
-pub struct EthrexReplayOptions {
-    #[arg(long, group = "replay_mode")]
-    pub execute: bool,
-    #[arg(long, group = "replay_mode")]
-    pub prove: bool,
-    #[arg(long, group = "data_source")]
-    pub rpc_url: Url,
-    #[arg(long, group = "data_source")]
-    pub cached: bool,
-    #[arg(long, required = false)]
-    pub bench: bool,
-    #[arg(long, required = false)]
-    pub to_csv: bool,
-}
-
-#[derive(Parser)]
-pub struct BlockOptions {
-    #[arg(long, help = "Block to use. Uses the latest if not specified.")]
-    pub block: Option<u64>,
-    #[command(flatten)]
-    pub opts: EthrexReplayOptions,
-}
-
-#[derive(Parser)]
-pub struct BlocksOptions {
-    #[arg(long, help = "List of blocks to execute.", num_args = 1.., value_delimiter = ',')]
-    blocks: Vec<u64>,
-    #[command(flatten)]
-    opts: EthrexReplayOptions,
-}
-
-#[derive(Parser)]
-pub struct BlockRangeOptions {
-    #[arg(long, help = "Starting block. (Inclusive)")]
-    start: u64,
-    #[arg(long, help = "Ending block. (Inclusive)")]
-    end: u64,
-    #[command(flatten)]
-    opts: EthrexReplayOptions,
-}
-
-#[derive(Parser)]
-pub struct TransactionOpts {
-    #[arg(long, help = "Transaction hash.")]
-    tx_hash: H256,
-    #[arg(
-        long,
-        help = "Is this an L2 transaction?",
-        default_value_t = false,
-        required = false
-    )]
-    l2: bool,
-    #[command(flatten)]
-    opts: EthrexReplayOptions,
-}
-
-#[cfg(feature = "l2")]
-#[derive(Parser)]
-pub struct BatchOptions {
-    #[arg(long, help = "Batch number to use.")]
-    batch: u64,
-    #[command(flatten)]
-    opts: EthrexReplayOptions,
-}
-
-#[derive(Parser)]
-pub struct CustomBatchOptions {
-    #[arg(long, help = "Number of blocks to include in the batch.")]
-    n_blocks: u64,
-    #[command(flatten)]
-    opts: EthrexReplayOptions,
-}
-
-impl EthrexReplayCommand {
-    pub async fn run(self) -> eyre::Result<()> {
-        match self {
-            Self::Block(BlockOptions { block, opts }) => {
-                if opts.cached {
-                    unimplemented!("cached mode is not implemented yet");
-                }
-
-                let l2 = false;
-
-                let (eth_client, network) = setup(&opts, l2).await?;
-
-                let cache = get_blockdata(eth_client, network.clone(), or_latest(block)?).await?;
-
-                let block = cache.blocks.first().cloned().ok_or_else(|| {
-                    eyre::Error::msg("no block found in the cache, this should never happen")
-                })?;
-
-                let start = SystemTime::now();
-
-                let block_run_result = run_and_measure(replay(cache, &opts), opts.bench).await;
-
-                let replayer_mode = replayer_mode(opts.execute);
-
-                let block_run_report = BlockRunReport::new_for(
-                    block,
-                    network.clone(),
-                    block_run_result,
-                    replayer_mode.clone(),
-                    start.elapsed()?,
-                );
-
-                block_run_report.log();
-
-                if opts.to_csv {
-                    let file_name = format!("ethrex_replay_{network}_{replayer_mode}.csv");
-
-                    let mut file = std::fs::OpenOptions::new()
-                        .append(true)
-                        .create(true)
-                        .open(file_name)?;
-
-                    file.write_all(block_run_report.to_csv().as_bytes())?;
-
-                    file.write_all(b"\n")?;
-
-                    file.flush()?;
-                }
-            }
-            Self::Blocks(BlocksOptions { mut blocks, opts }) => {
-                if opts.cached {
-                    unimplemented!("cached mode is not implemented yet");
-                }
-
-                blocks.sort();
-
-                for (i, block_number) in blocks.iter().enumerate() {
-                    info!(
-                        "{} block {}/{}: {block_number}",
-                        if opts.execute { "Executing" } else { "Proving" },
-                        i + 1,
-                        blocks.len()
-                    );
-
-                    Box::pin(async {
-                        Self::Block(BlockOptions {
-                            block: Some(*block_number),
-                            opts: opts.clone(),
-                        })
-                        .run()
-                        .await
-                    })
-                    .await?;
-                }
-            }
-            Self::BlockRange(BlockRangeOptions { start, end, opts }) => {
-                if opts.cached {
-                    unimplemented!("cached mode is not implemented yet");
-                }
-
-                if start >= end {
-                    return Err(eyre::Error::msg(
-                        "starting point can't be greater than ending point",
-                    ));
-                }
-
-                for block in start..=end {
-                    Box::pin(async {
-                        Self::Block(BlockOptions {
-                            block: Some(block),
-                            opts: opts.clone(),
-                        })
-                        .run()
-                        .await
-                    })
-                    .await?;
-                }
-            }
-            Self::Cache(CacheSubcommand::Block(BlockOptions { block, opts })) => {
-                let (eth_client, network) = setup(&opts, false).await?;
-
-                let block_identifier = or_latest(block)?;
-
-                get_blockdata(eth_client, network.clone(), block_identifier).await?;
-
-                if let Some(block_number) = block {
-                    info!("Block {block_number} data cached successfully.");
-                } else {
-                    info!("Latest block data cached successfully.");
-                }
-            }
-            Self::Cache(CacheSubcommand::Blocks(BlocksOptions { mut blocks, opts })) => {
-                blocks.sort();
-
-                let (eth_client, network) = setup(&opts, false).await?;
-
-                for block_number in blocks {
-                    get_blockdata(
-                        eth_client.clone(),
-                        network.clone(),
-                        BlockIdentifier::Number(block_number),
-                    )
-                    .await?;
-                }
-
-                info!("Blocks data cached successfully.");
-            }
-            Self::Cache(CacheSubcommand::BlockRange(BlockRangeOptions { start, end, opts })) => {
-                let (eth_client, network) = setup(&opts, false).await?;
-
-                get_rangedata(eth_client, network, start, end).await?;
-
-                info!("Block from {start} to {end} data cached successfully.");
-            }
-            Self::Custom(CustomSubcommand::Block(opts)) => {
-                let elapsed = replay_custom_l1_blocks(1, &opts).await?;
-
-                if opts.execute {
-                    println!("Successfully executed block in {elapsed:.2} seconds.");
-                } else if opts.prove {
-                    println!("Successfully proved block in {elapsed:.2} seconds.");
-                }
-            }
-            Self::Custom(CustomSubcommand::Batch(CustomBatchOptions { n_blocks, opts })) => {
-                let elapsed = replay_custom_l1_blocks(max(1, n_blocks), &opts).await?;
-
-                if opts.execute {
-                    println!("Successfully executed batch in {elapsed:.2} seconds.");
-                } else if opts.prove {
-                    println!("Successfully proved batch in {elapsed:.2} seconds.");
-                }
-            }
-            Self::Transaction(TransactionOpts { tx_hash, opts, l2 }) => {
-                if opts.cached {
-                    unimplemented!("cached mode is not implemented yet");
-                }
-
-                let (eth_client, network) = setup(&opts, l2).await?;
-
-                // Get the block number of the transaction
-                let tx = eth_client
-                    .get_transaction_by_hash(tx_hash)
-                    .await?
-                    .ok_or(eyre::Error::msg("error fetching transaction"))?;
-
-                let cache = get_blockdata(
-                    eth_client,
-                    network,
-                    BlockIdentifier::Number(tx.block_number.as_u64()),
-                )
-                .await?;
-
-                let (receipt, transitions) = run_tx(cache, tx_hash, l2).await?;
-
-                print_receipt(receipt);
-
-                for transition in transitions {
-                    print_transition(transition);
-                }
-            }
-            Self::BlockComposition {
-                start,
-                end,
-                rpc_url,
-                network,
-            } => {
-=======
     #[command(about = "Replay an L2 batch")]
     Batch(BatchOptions),
     #[command(about = "Replay an L2 block")]
@@ -428,6 +113,14 @@
     Blocks(BlocksOptions),
     #[command(about = "Cache a range of blocks")]
     BlockRange(BlockRangeOptions),
+}
+
+#[derive(Parser)]
+pub enum CustomSubcommand {
+    #[command(about = "Replay a single custom block")]
+    Block(EthrexReplayOptions),
+    #[command(about = "Replay a single custom batch")]
+    Batch(CustomBatchOptions),
 }
 
 #[derive(Parser, Clone)]
@@ -534,72 +227,11 @@
                     unimplemented!("cached mode is not implemented yet");
                 }
 
->>>>>>> 1eda8bff
                 if start >= end {
                     return Err(eyre::Error::msg(
                         "starting point can't be greater than ending point",
                     ));
                 }
-<<<<<<< HEAD
-
-                let eth_client = EthClient::new(&rpc_url)?;
-
-                let cache = get_rangedata(eth_client, network, start, end).await?;
-
-                plot(cache).await?;
-            }
-            #[cfg(feature = "l2")]
-            Self::L2(L2Subcommand::Transaction(TransactionOpts {
-                tx_hash,
-                opts,
-                l2: _,
-            })) => {
-                Box::pin(async {
-                    EthrexReplayCommand::Transaction(TransactionOpts {
-                        tx_hash,
-                        opts,
-                        l2: true,
-                    })
-                    .run()
-                    .await
-                })
-                .await?;
-            }
-            #[cfg(feature = "l2")]
-            Self::L2(L2Subcommand::Batch(BatchOptions { batch, opts })) => {
-                if opts.cached {
-                    unimplemented!("cached mode is not implemented yet");
-                }
-
-                let (eth_client, network) = setup(&opts, true).await?;
-
-                let cache = get_batchdata(eth_client, network, batch).await?;
-
-                run_and_measure(replay(cache, &opts), opts.bench).await?;
-            }
-            #[cfg(feature = "l2")]
-            Self::L2(L2Subcommand::Custom(CustomSubcommand::Block(opts))) => {
-                let elapsed = replay_custom_l2_blocks(1, &opts).await?;
-
-                if opts.execute {
-                    println!("Successfully executed L2 block in {elapsed:.2} seconds.");
-                } else if opts.prove {
-                    println!("Successfully proved L2 block in {elapsed:.2} seconds.");
-                }
-            }
-            #[cfg(feature = "l2")]
-            Self::L2(L2Subcommand::Custom(CustomSubcommand::Batch(CustomBatchOptions {
-                n_blocks,
-                opts,
-            }))) => {
-                let elapsed = replay_custom_l2_blocks(max(1, n_blocks), &opts).await?;
-
-                if opts.execute {
-                    println!("Successfully executed L2 batch in {elapsed:.2} seconds.");
-                } else if opts.prove {
-                    println!("Successfully proved L2 batch in {elapsed:.2} seconds.");
-                }
-=======
 
                 for block in start..=end {
                     replay_block(BlockOptions {
@@ -647,6 +279,24 @@
                 get_rangedata(eth_client, network, start, end).await?;
 
                 info!("Block from {start} to {end} data cached successfully.");
+            }
+            Self::Custom(CustomSubcommand::Block(opts)) => {
+                let elapsed = replay_custom_l1_blocks(1, &opts).await?;
+
+                if opts.execute {
+                    println!("Successfully executed block in {elapsed:.2} seconds.");
+                } else if opts.prove {
+                    println!("Successfully proved block in {elapsed:.2} seconds.");
+                }
+            }
+            Self::Custom(CustomSubcommand::Batch(CustomBatchOptions { n_blocks, opts })) => {
+                let elapsed = replay_custom_l1_blocks(max(1, n_blocks), &opts).await?;
+
+                if opts.execute {
+                    println!("Successfully executed batch in {elapsed:.2} seconds.");
+                } else if opts.prove {
+                    println!("Successfully proved batch in {elapsed:.2} seconds.");
+                }
             }
             #[cfg(not(feature = "l2"))]
             Self::Transaction(opts) => replay_transaction(opts).await?,
@@ -681,7 +331,6 @@
                     l2: true,
                 })
                 .await?
->>>>>>> 1eda8bff
             }
             #[cfg(feature = "l2")]
             Self::L2(L2Subcommand::Batch(BatchOptions { batch, opts })) => {
@@ -697,6 +346,29 @@
             }
             #[cfg(feature = "l2")]
             Self::L2(L2Subcommand::Block(block_opts)) => replay_block(block_opts).await?,
+            #[cfg(feature = "l2")]
+            Self::L2(L2Subcommand::Custom(CustomSubcommand::Block(opts))) => {
+                let elapsed = replay_custom_l2_blocks(1, &opts).await?;
+
+                if opts.execute {
+                    println!("Successfully executed L2 block in {elapsed:.2} seconds.");
+                } else if opts.prove {
+                    println!("Successfully proved L2 block in {elapsed:.2} seconds.");
+                }
+            }
+            #[cfg(feature = "l2")]
+            Self::L2(L2Subcommand::Custom(CustomSubcommand::Batch(CustomBatchOptions {
+                n_blocks,
+                opts,
+            }))) => {
+                let elapsed = replay_custom_l2_blocks(max(1, n_blocks), &opts).await?;
+
+                if opts.execute {
+                    println!("Successfully executed L2 batch in {elapsed:.2} seconds.");
+                } else if opts.prove {
+                    println!("Successfully proved L2 batch in {elapsed:.2} seconds.");
+                }
+            }
         }
 
         Ok(())
@@ -722,8 +394,6 @@
     Ok(gas_used)
 }
 
-<<<<<<< HEAD
-=======
 async fn replay_transaction(tx_opts: TransactionOpts) -> eyre::Result<()> {
     if tx_opts.opts.cached {
         unimplemented!("cached mode is not implemented yet");
@@ -820,7 +490,6 @@
     Ok(())
 }
 
->>>>>>> 1eda8bff
 fn network_from_chain_id(chain_id: u64, l2: bool) -> Network {
     match chain_id {
         MAINNET_CHAIN_ID => Network::PublicNetwork(PublicNetwork::Mainnet),
@@ -837,23 +506,6 @@
     }
 }
 
-<<<<<<< HEAD
-pub fn replayer_mode(execute: bool) -> ReplayerMode {
-    if execute {
-        #[cfg(feature = "sp1")]
-        return ReplayerMode::ExecuteSP1;
-        #[cfg(all(feature = "risc0", not(feature = "sp1")))]
-        return ReplayerMode::ExecuteRISC0;
-        #[cfg(not(any(feature = "sp1", feature = "risc0")))]
-        return ReplayerMode::Execute;
-    } else {
-        #[cfg(feature = "sp1")]
-        return ReplayerMode::ProveSP1;
-        #[cfg(all(feature = "risc0", not(feature = "sp1")))]
-        return ReplayerMode::ProveRISC0;
-        #[cfg(not(any(feature = "sp1", feature = "risc0")))]
-        return ReplayerMode::Execute;
-=======
 pub fn replayer_mode(execute: bool) -> eyre::Result<ReplayerMode> {
     if execute {
         #[cfg(feature = "sp1")]
@@ -871,7 +523,6 @@
         return Err(eyre::Error::msg(
             "proving mode is not supported without SP1 or RISC0 features",
         ));
->>>>>>> 1eda8bff
     }
 }
 
