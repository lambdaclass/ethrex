<<<<<<< HEAD
use bytes::Bytes;
=======
use std::{
    cmp::max,
    fmt::Display,
    sync::{Arc, RwLock},
    time::{Duration, Instant},
};

>>>>>>> 1554492b
use clap::{ArgGroup, Parser, Subcommand, ValueEnum};
use ethrex_blockchain::{
    Blockchain, BlockchainType,
    fork_choice::apply_fork_choice,
    payload::{BuildPayloadArgs, PayloadBuildResult, create_payload},
};
use ethrex_common::{
    Address, H256,
    types::{
        AccountState, AccountUpdate, Block, BlockHeader, DEFAULT_BUILDER_GAS_CEIL,
        ELASTICITY_MULTIPLIER, Receipt, block_execution_witness::GuestProgramState,
    },
};
use ethrex_prover_lib::backend::Backend;
use ethrex_rlp::{decode::RLPDecode, encode::RLPEncode};
use ethrex_rpc::{
    EthClient,
    debug::execution_witness::{RpcExecutionWitness, execution_witness_from_rpc_chain_config},
    types::block_identifier::{BlockIdentifier, BlockTag},
};
use ethrex_storage::{
    EngineType, Store, hash_address, store_db::in_memory::Store as InMemoryStore,
};
#[cfg(feature = "l2")]
use ethrex_storage_rollup::EngineTypeRollup;
use ethrex_trie::{
    InMemoryTrieDB, Node,
    node::{BranchNode, LeafNode},
};
use reqwest::Url;
#[cfg(feature = "l2")]
use std::path::Path;
use tracing::info;

#[cfg(feature = "l2")]
use crate::fetcher::get_batchdata;
#[cfg(not(feature = "l2"))]
use crate::fetcher::get_rangedata;
#[cfg(not(feature = "l2"))]
use crate::plot_composition::plot;
use crate::{cache::Cache, report::Report};
use crate::{fetcher::get_blockdata, helpers::get_referenced_hashes};
use crate::{
    run::{exec, prove, run_tx},
    slack::try_send_report_to_slack,
};
use ethrex_config::networks::{
    HOLESKY_CHAIN_ID, HOODI_CHAIN_ID, MAINNET_CHAIN_ID, Network, PublicNetwork, SEPOLIA_CHAIN_ID,
};

pub const VERSION_STRING: &str = env!("CARGO_PKG_VERSION");

#[derive(Parser)]
#[command(name="ethrex-replay", author, version=VERSION_STRING, about, long_about = None)]
pub struct EthrexReplayCLI {
    #[command(subcommand)]
    pub command: EthrexReplayCommand,
}

#[derive(Subcommand)]
pub enum EthrexReplayCommand {
    #[cfg(not(feature = "l2"))]
    #[command(about = "Replay a single block")]
    Block(BlockOptions),
    #[cfg(not(feature = "l2"))]
    #[command(about = "Replay multiple blocks")]
    Blocks(BlocksOptions),
    #[cfg(not(feature = "l2"))]
    #[command(about = "Plots the composition of a range of blocks.")]
    BlockComposition {
        #[arg(help = "Starting block. (Inclusive)")]
        start: u64,
        #[arg(help = "Ending block. (Inclusive)")]
        end: u64,
        #[arg(long, env = "RPC_URL", required = true)]
        rpc_url: String,
        #[arg(
            long,
            help = "Name of the network or genesis file. Supported: mainnet, holesky, sepolia, hoodi. Default: mainnet",
            value_parser = clap::value_parser!(Network),
            default_value_t = Network::default(),
        )]
        network: Network,
    },
    #[cfg(not(feature = "l2"))]
    #[command(
        subcommand,
        about = "Store the state prior to the execution of the block"
    )]
    Cache(CacheSubcommand),
    #[cfg(not(feature = "l2"))]
    #[command(subcommand, about = "Replay a custom block or batch")]
    Custom(CustomSubcommand),
    #[cfg(not(feature = "l2"))]
    #[command(about = "Replay a single transaction")]
    Transaction(TransactionOpts),
    #[cfg(feature = "l2")]
    #[command(subcommand, about = "L2 specific commands")]
    L2(L2Subcommand),
}

#[cfg(feature = "l2")]
#[derive(Subcommand)]
pub enum L2Subcommand {
    #[command(about = "Replay an L2 batch")]
    Batch(BatchOptions),
    #[command(about = "Replay an L2 block")]
    Block(BlockOptions),
    #[command(subcommand, about = "Replay a custom L2 block or batch")]
    Custom(CustomSubcommand),
    #[command(about = "Replay an L2 transaction")]
    Transaction(TransactionOpts),
}

#[cfg(not(feature = "l2"))]
#[derive(Parser)]
pub enum CacheSubcommand {
    #[command(about = "Cache a single block.")]
    Block(BlockOptions),
    #[command(about = "Cache multiple blocks.")]
    Blocks(BlocksOptions),
}

#[derive(Parser)]
pub enum CustomSubcommand {
    #[command(about = "Replay a single custom block")]
    Block(CustomBlockOptions),
    #[command(about = "Replay a single custom batch")]
    Batch(CustomBatchOptions),
}

#[derive(Parser, Clone)]
pub struct CommonOptions {
    #[arg(
        long,
        value_enum,
        help_heading = "Replay Options",
        conflicts_with = "no_zkvm"
    )]
    pub zkvm: Option<ZKVM>,
    #[arg(long, value_enum, default_value_t = Resource::default(), help_heading = "Replay Options")]
    pub resource: Resource,
    #[arg(long, value_enum, default_value_t = Action::default(), help_heading = "Replay Options")]
    pub action: Action,
}

#[derive(Parser, Clone)]
#[clap(group = ArgGroup::new("data_source").required(true))]
pub struct EthrexReplayOptions {
    #[command(flatten)]
    pub common: CommonOptions,
    #[arg(long, group = "data_source", help_heading = "Replay Options")]
    pub rpc_url: Url,
    #[arg(long, group = "data_source", help_heading = "Replay Options")]
    pub cached: bool,
    #[arg(long, required = false, help_heading = "Replay Options")]
    pub to_csv: bool,
    #[arg(long, default_value = "on", help_heading = "Replay Options")]
    pub cache_level: CacheLevel,
    #[arg(long, env = "SLACK_WEBHOOK_URL", help_heading = "Replay Options")]
    pub slack_webhook_url: Option<Url>,
    #[arg(
        long,
        help = "Execute with `Blockchain::add_block`, without using zkvm as backend",
        help_heading = "Replay Options",
        conflicts_with = "zkvm"
    )]
    pub no_zkvm: bool,
    #[arg(
        long,
        short,
        help = "Enable verbose logging",
        help_heading = "Replay Options",
        required = false
    )]
    pub verbose: bool,
}

#[derive(Clone, Debug, ValueEnum)]
pub enum ZKVM {
    Jolt,
    Nexus,
    OpenVM,
    Pico,
    Risc0,
    SP1,
    Ziren,
    Zisk,
}

impl Display for ZKVM {
    fn fmt(&self, f: &mut std::fmt::Formatter<'_>) -> std::fmt::Result {
        let s = match self {
            ZKVM::Jolt => "Jolt",
            ZKVM::Nexus => "Nexus",
            ZKVM::OpenVM => "OpenVM",
            ZKVM::Pico => "Pico",
            ZKVM::Risc0 => "RISC0",
            ZKVM::SP1 => "SP1",
            ZKVM::Ziren => "Ziren",
            ZKVM::Zisk => "ZisK",
        };
        write!(f, "{s}")
    }
}

#[derive(Clone, Debug, ValueEnum, Default)]
pub enum Resource {
    #[default]
    CPU,
    GPU,
}

impl Display for Resource {
    fn fmt(&self, f: &mut std::fmt::Formatter<'_>) -> std::fmt::Result {
        let s = match self {
            Resource::CPU => "CPU",
            Resource::GPU => "GPU",
        };
        write!(f, "{s}")
    }
}

#[derive(Clone, Debug, ValueEnum, PartialEq, Eq, Default)]
pub enum Action {
    #[default]
    Execute,
    Prove,
}

impl Display for Action {
    fn fmt(&self, f: &mut std::fmt::Formatter<'_>) -> std::fmt::Result {
        let s = match self {
            Action::Execute => "Execute",
            Action::Prove => "Prove",
        };
        write!(f, "{s}")
    }
}

#[derive(ValueEnum, Clone, Debug, PartialEq, Eq, Default)]
pub enum CacheLevel {
    Off,
    Failed,
    #[default]
    On,
}

#[derive(Parser)]
pub struct BlockOptions {
    #[arg(
        help = "Block to use. Uses the latest if not specified.",
        help_heading = "Command Options"
    )]
    pub block: Option<u64>,
    #[command(flatten)]
    pub opts: EthrexReplayOptions,
}

#[cfg(not(feature = "l2"))]
#[derive(Parser)]
#[command(group(ArgGroup::new("block_list").required(true).args(["blocks", "from"])))]
pub struct BlocksOptions {
    #[arg(help = "List of blocks to execute.", num_args = 1.., value_delimiter = ',', conflicts_with_all = ["from", "to"], help_heading = "Command Options")]
    blocks: Vec<u64>,
    #[arg(
        long,
        help = "Starting block. (Inclusive)",
        help_heading = "Command Options"
    )]
    from: Option<u64>,
    #[arg(
        long,
        help = "Ending block. (Inclusive)",
        requires = "from",
        help_heading = "Command Options"
    )]
    to: Option<u64>,
    #[command(flatten)]
    opts: EthrexReplayOptions,
}

#[derive(Parser)]
pub struct TransactionOpts {
    #[arg(help = "Transaction hash.", help_heading = "Command Options")]
    tx_hash: H256,
    #[command(flatten)]
    opts: EthrexReplayOptions,
}

#[cfg(feature = "l2")]
#[derive(Parser)]
pub struct BatchOptions {
    #[arg(long, help = "Batch number to use.", help_heading = "Command Options")]
    batch: u64,
    #[command(flatten)]
    opts: EthrexReplayOptions,
}

#[derive(Parser)]
pub struct CustomBlockOptions {
    #[command(flatten)]
    common: CommonOptions,
}

#[derive(Parser)]
pub struct CustomBatchOptions {
    #[arg(
        long,
        help = "Number of blocks to include in the batch.",
        help_heading = "Command Options"
    )]
    n_blocks: u64,
    #[command(flatten)]
    common: CommonOptions,
}

impl EthrexReplayCommand {
    pub async fn run(self) -> eyre::Result<()> {
        match self {
            #[cfg(not(feature = "l2"))]
            Self::Block(block_opts) => replay_block(block_opts).await?,
            #[cfg(not(feature = "l2"))]
            Self::Blocks(BlocksOptions {
                blocks,
                from,
                to,
                opts,
            }) => {
                if opts.cached {
                    unimplemented!("cached mode is not implemented yet");
                }

                let blocks = resolve_blocks(blocks, from, to, opts.rpc_url.clone()).await?;

                for (i, block_number) in blocks.iter().enumerate() {
                    info!(
                        "{} block {}/{}: {block_number}",
                        if opts.common.action == Action::Execute {
                            "Executing"
                        } else {
                            "Proving"
                        },
                        i + 1,
                        blocks.len()
                    );

                    replay_block(BlockOptions {
                        block: Some(*block_number),
                        opts: opts.clone(),
                    })
                    .await?;
                }
            }
            #[cfg(not(feature = "l2"))]
            Self::Cache(CacheSubcommand::Block(BlockOptions { block, opts })) => {
                let (eth_client, network) = setup(&opts).await?;

                let block_identifier = or_latest(block)?;

                get_blockdata(eth_client, network.clone(), block_identifier).await?;

                if let Some(block_number) = block {
                    info!("Block {block_number} data cached successfully.");
                } else {
                    info!("Latest block data cached successfully.");
                }
            }
            #[cfg(not(feature = "l2"))]
            Self::Cache(CacheSubcommand::Blocks(BlocksOptions {
                blocks,
                from,
                to,
                opts,
            })) => {
                let blocks = resolve_blocks(blocks, from, to, opts.rpc_url.clone()).await?;

                let (eth_client, network) = setup(&opts).await?;

                for block_number in blocks {
                    get_blockdata(
                        eth_client.clone(),
                        network.clone(),
                        BlockIdentifier::Number(block_number),
                    )
                    .await?;
                }

                info!("Blocks data cached successfully.");
            }
            #[cfg(not(feature = "l2"))]
            Self::Custom(CustomSubcommand::Block(CustomBlockOptions { common })) => {
                Box::pin(async move {
                    Self::Custom(CustomSubcommand::Batch(CustomBatchOptions {
                        n_blocks: 1,
                        common,
                    }))
                    .run()
                    .await
                })
                .await?;
            }
            #[cfg(not(feature = "l2"))]
            Self::Custom(CustomSubcommand::Batch(CustomBatchOptions { n_blocks, common })) => {
                let opts = EthrexReplayOptions {
                    rpc_url: Url::parse("http://localhost:8545")?,
                    cached: false,
                    to_csv: false,
                    no_zkvm: false,
                    cache_level: CacheLevel::default(),
                    common,
                    slack_webhook_url: None,
                    verbose: false,
                };

                let report = replay_custom_l1_blocks(max(1, n_blocks), opts).await?;

                println!("{report}");
            }
            #[cfg(not(feature = "l2"))]
            Self::Transaction(opts) => replay_transaction(opts).await?,
            #[cfg(not(feature = "l2"))]
            Self::BlockComposition {
                start,
                end,
                rpc_url,
                network,
            } => {
                if start >= end {
                    return Err(eyre::Error::msg(
                        "starting point can't be greater than ending point",
                    ));
                }

                let eth_client = EthClient::new(&rpc_url)?;

                let cache = get_rangedata(eth_client, network, start, end).await?;

                plot(cache).await?;
            }
            #[cfg(feature = "l2")]
            Self::L2(L2Subcommand::Transaction(TransactionOpts { tx_hash, opts })) => {
                replay_transaction(TransactionOpts { tx_hash, opts }).await?
            }
            #[cfg(feature = "l2")]
            Self::L2(L2Subcommand::Batch(BatchOptions { batch, opts })) => {
                if opts.cached {
                    unimplemented!("cached mode is not implemented yet");
                }

                let (eth_client, network) = setup(&opts).await?;

                let cache = get_batchdata(eth_client, network, batch).await?;

                let backend = backend(&opts.common.zkvm)?;

                let execution_result = exec(backend, cache.clone()).await;

                let proving_result = match opts.common.action {
                    Action::Execute => None,
                    Action::Prove => Some(prove(backend, cache).await),
                };

                println!("Batch {batch} execution result: {execution_result:?}");

                if let Some(proving_result) = proving_result {
                    println!("Batch {batch} proving result: {proving_result:?}");
                }
            }
            #[cfg(feature = "l2")]
            Self::L2(L2Subcommand::Block(block_opts)) => replay_block(block_opts).await?,
            #[cfg(feature = "l2")]
            Self::L2(L2Subcommand::Custom(CustomSubcommand::Block(CustomBlockOptions {
                common,
            }))) => {
                Box::pin(async move {
                    Self::L2(L2Subcommand::Custom(CustomSubcommand::Batch(
                        CustomBatchOptions {
                            n_blocks: 1,
                            common,
                        },
                    )))
                    .run()
                    .await
                })
                .await?
            }
            #[cfg(feature = "l2")]
            Self::L2(L2Subcommand::Custom(CustomSubcommand::Batch(CustomBatchOptions {
                n_blocks,
                common,
            }))) => {
                let opts = EthrexReplayOptions {
                    common,
                    rpc_url: Url::parse("http://localhost:8545")?,
                    cached: false,
                    to_csv: false,
                    no_zkvm: false,
                    cache_level: CacheLevel::default(),
                    slack_webhook_url: None,
                };

                let report = replay_custom_l2_blocks(max(1, n_blocks), opts).await?;

                println!("{report}");
            }
        }

        Ok(())
    }
}

async fn setup(opts: &EthrexReplayOptions) -> eyre::Result<(EthClient, Network)> {
    let eth_client = EthClient::new(opts.rpc_url.as_str())?;
    let chain_id = eth_client.get_chain_id().await?.as_u64();
    let network = network_from_chain_id(chain_id);
    Ok((eth_client, network))
}

async fn replay_no_zkvm(cache: Cache, opts: &EthrexReplayOptions) -> eyre::Result<Duration> {
    let b = backend(&opts.common.zkvm)?;
    if !matches!(b, Backend::Exec) {
        eyre::bail!("Tried to execute without zkVM but backend was set to {b:?}");
    }
    if opts.common.action == Action::Prove {
        eyre::bail!("Proving not enabled without backend");
    }
    if cache.blocks.len() > 1 {
        eyre::bail!("Cache for L1 witness should contain only one block.");
    }

    let start = Instant::now();
    info!("Preparing Storage for execution without zkVM");

    let chain_config = cache.get_chain_config()?;
    let block = cache.blocks[0].clone();

    let witness = execution_witness_from_rpc_chain_config(
        cache.witness.clone(),
        chain_config,
        cache.get_first_block_number()?,
    )?;
    let network = &cache.network;

    let guest_program = GuestProgramState::try_from(witness.clone())?;

    // This will contain all code hashes with the corresponding bytecode
    // For the code hashes that we don't have we'll fill it with <CodeHash, Bytes::new()>
    let mut all_codes_hashed = guest_program.codes_hashed.clone();

    let in_memory_store = InMemoryStore::new();

    // - Set up state trie nodes
    let all_nodes = &guest_program.nodes_hashed;
    let state_root_hash = guest_program.parent_block_header.state_root;

    let state_trie_nodes = InMemoryTrieDB::from_nodes(state_root_hash, all_nodes)?.inner;
    {
        // We now have the state trie built and we want 2 things:
        //   1. Add arbitrary Leaf nodes to the trie so that every reference in branch nodes point to an actual node.
        //   2. Get all code hashes that exist in the accounts that we have so that if we don't have the code we set it to empty bytes.
        // We do these things because sometimes the witness may be incomplete and in those cases we don't want failures for missing data.
        // This only applies when we use the InMemoryDatabase and not when we use the ExecutionWitness as database, that's because in the latter failures are dismissed and we fall back to default values.
        let mut state_nodes = state_trie_nodes.lock().unwrap();
        let referenced_node_hashes = get_referenced_hashes(&state_nodes)?;

        let dummy_leaf = Node::from(LeafNode::default()).encode_to_vec();
        // Insert arbitrary leaf nodes to state trie.
        for hash in referenced_node_hashes {
            state_nodes.entry(hash).or_insert(dummy_leaf.clone());
        }

        drop(state_nodes);

        let mut inner_store = in_memory_store.inner()?;

        inner_store.state_trie_nodes = state_trie_nodes;

        // - Set up storage trie nodes
        let addresses: Vec<Address> = witness
            .keys
            .iter()
            .filter(|k| k.len() == Address::len_bytes())
            .map(|k| Address::from_slice(k))
            .collect();

        for address in &addresses {
            let hashed_address = hash_address(address);

            // Account state may not be in the state trie
            let Some(account_state_rlp) = guest_program
                .state_trie
                .as_ref()
                .unwrap()
                .get(&hashed_address)?
            else {
                continue;
            };

            let account_state = AccountState::decode(&account_state_rlp)?;

            // If code hash of account isn't present insert empty code so that if not found the execution doesn't break.
            let code_hash = account_state.code_hash;
            all_codes_hashed.entry(code_hash).or_insert(vec![]);

            let storage_root = account_state.storage_root;
            let storage_trie = match InMemoryTrieDB::from_nodes(storage_root, all_nodes) {
                Ok(trie) => trie.inner,
                Err(_) => continue,
            };

            // Fill storage trie with dummy branch nodes that have the hash of the missing nodes
            // This is useful for eth_getProofs when we want to restructure the trie after removing a node whose sibling isn't known
            // We assume the sibling is a branch node because we already covered the cases in which it's a Leaf or Extension node by injecting nodes in the witness.
            // For more info read: https://github.com/kkrt-labs/zk-pig/blob/v0.8.0/docs/modified-mpt.md
            {
                let mut storage_nodes = storage_trie.lock().unwrap();
                let dummy_branch = Node::from(BranchNode::default()).encode_to_vec();

                let referenced_storage_node_hashes = get_referenced_hashes(&storage_nodes)?;

                for hash in referenced_storage_node_hashes {
                    storage_nodes.entry(hash).or_insert(dummy_branch.clone());
                }
            }

            inner_store
                .storage_trie_nodes
                .insert(H256::from_slice(&hashed_address), storage_trie);
        }
    }

    // Set up store with preloaded database and the right chain config.
    let store = Store {
        engine: Arc::new(in_memory_store),
        chain_config: Arc::new(RwLock::new(chain_config)),
        latest_block_header: Arc::new(RwLock::new(BlockHeader::default())),
    };

    // Add codes to DB
    for (code_hash, code) in all_codes_hashed {
        store.add_account_code(code_hash, code.into()).await?;
    }

    // Add block headers to DB
    for (_n, header) in guest_program.block_headers.clone() {
        store.add_block_header(header.hash(), header).await?;
    }

    let blockchain = Blockchain::default_with_store(store);

    info!("Storage preparation finished in {:.2?}", start.elapsed());

    info!("Executing block {} on {}", block.header.number, network);
    let start_time = Instant::now();
    blockchain.add_block(&block).await?;
    let duration = start_time.elapsed();
    info!("add_block execution time: {:.2?}", duration);

    Ok(duration)
}

async fn replay_transaction(tx_opts: TransactionOpts) -> eyre::Result<()> {
    if tx_opts.opts.cached {
        unimplemented!("cached mode is not implemented yet");
    }

    let tx_hash = tx_opts.tx_hash;

    let (eth_client, network) = setup(&tx_opts.opts).await?;

    // Get the block number of the transaction
    let tx = eth_client
        .get_transaction_by_hash(tx_hash)
        .await?
        .ok_or(eyre::Error::msg("error fetching transaction"))?;

    let cache = get_blockdata(
        eth_client,
        network,
        BlockIdentifier::Number(tx.block_number.as_u64()),
    )
    .await?;

    let (receipt, transitions) = run_tx(cache, tx_hash).await?;

    print_receipt(receipt);

    for transition in transitions {
        print_transition(transition);
    }

    Ok(())
}

async fn replay_block(block_opts: BlockOptions) -> eyre::Result<()> {
    let opts = block_opts.opts;

    let block = block_opts.block;

    if opts.cached {
        unimplemented!("cached mode is not implemented yet");
    }

    let (eth_client, network) = setup(&opts).await?;

    let cache = get_blockdata(eth_client, network.clone(), or_latest(block)?).await?;

    // Always write the cache after fetching from RPC.
    // It will be deleted later if not needed.
    cache.write()?;

    let block =
        cache.blocks.first().cloned().ok_or_else(|| {
            eyre::Error::msg("no block found in the cache, this should never happen")
        })?;

    let (execution_result, proving_result) = if opts.no_zkvm {
        (replay_no_zkvm(cache.clone(), &opts).await, None)
    } else {
        // Always execute
        let execution_result = exec(backend(&opts.common.zkvm)?, cache.clone()).await;

        let proving_result = if opts.common.action == Action::Prove {
            // Only prove if requested
            Some(prove(backend(&opts.common.zkvm)?, cache.clone()).await)
        } else {
            None
        };

        (execution_result, proving_result)
    };

    let report = Report::new_for(
        opts.common.zkvm,
        opts.common.resource,
        opts.common.action,
        block,
        network,
        execution_result,
        proving_result,
    );

    if opts.verbose {
        println!("{report}");
    } else {
        report.log();
    }

    try_send_report_to_slack(&report, opts.slack_webhook_url).await?;

    // Apply cache level rules
    match opts.cache_level {
        // Cache is already saved
        CacheLevel::On => {}
        // Only save the cache if the block run failed
        CacheLevel::Failed => {
            if report.execution_result.is_ok() || report.proving_result.is_some_and(|r| r.is_ok()) {
                cache.delete()?;
            }
        }
        // Don't keep the cache
        CacheLevel::Off => cache.delete()?,
    }

    Ok(())
}

pub fn backend(zkvm: &Option<ZKVM>) -> eyre::Result<Backend> {
    match zkvm {
        Some(ZKVM::SP1) => {
            #[cfg(feature = "sp1")]
            return Ok(Backend::SP1);
            #[cfg(not(feature = "sp1"))]
            return Err(eyre::Error::msg("SP1 feature not enabled"));
        }
        Some(ZKVM::Risc0) => {
            #[cfg(feature = "risc0")]
            return Ok(Backend::RISC0);
            #[cfg(not(feature = "risc0"))]
            return Err(eyre::Error::msg("RISC0 feature not enabled"));
        }
        Some(_other) => Err(eyre::Error::msg(
            "Only SP1 and RISC0 backends are supported currently",
        )),
        None => Ok(Backend::Exec),
    }
}

pub(crate) fn network_from_chain_id(chain_id: u64) -> Network {
    match chain_id {
        MAINNET_CHAIN_ID => Network::PublicNetwork(PublicNetwork::Mainnet),
        HOLESKY_CHAIN_ID => Network::PublicNetwork(PublicNetwork::Holesky),
        HOODI_CHAIN_ID => Network::PublicNetwork(PublicNetwork::Hoodi),
        SEPOLIA_CHAIN_ID => Network::PublicNetwork(PublicNetwork::Sepolia),
        _ => {
            if cfg!(feature = "l2") {
                Network::L2Chain(chain_id)
            } else {
                Network::LocalDevnet
            }
        }
    }
}

fn or_latest(maybe_number: Option<u64>) -> eyre::Result<BlockIdentifier> {
    Ok(match maybe_number {
        Some(n) => BlockIdentifier::Number(n),
        None => BlockIdentifier::Tag(BlockTag::Latest),
    })
}

#[cfg(not(feature = "l2"))]
async fn resolve_blocks(
    mut blocks: Vec<u64>,
    from: Option<u64>,
    to: Option<u64>,
    rpc_url: Url,
) -> eyre::Result<Vec<u64>> {
    if let Some(start) = from {
        let end = to.unwrap_or(fetch_latest_block_number(rpc_url).await?);

        for block in start..=end {
            blocks.push(block);
        }
    } else {
        blocks.sort();
    }

    Ok(blocks)
}

fn print_transition(update: AccountUpdate) {
    println!("Account {:x}", update.address);
    if update.removed {
        println!("  Account deleted.");
    }
    if let Some(info) = update.info {
        println!("  Updated AccountInfo:");
        println!("    New balance: {}", info.balance);
        println!("    New nonce: {}", info.nonce);
        println!("    New codehash: {:#x}", info.code_hash);
        if let Some(code) = update.code {
            println!("    New code: {}", hex::encode(code));
        }
    }
    if !update.added_storage.is_empty() {
        println!("  Updated Storage:");
    }
    for (key, value) in update.added_storage {
        println!("    {key:#x} = {value:#x}");
    }
}

fn print_receipt(receipt: Receipt) {
    if receipt.succeeded {
        println!("Transaction succeeded.")
    } else {
        println!("Transaction failed.")
    }
    println!("  Transaction type: {:?}", receipt.tx_type);
    println!("  Gas used: {}", receipt.cumulative_gas_used);
    if !receipt.logs.is_empty() {
        println!("  Logs: ");
    }
    for log in receipt.logs {
        let formatted_topics = log.topics.iter().map(|v| format!("{v:#x}"));
        println!(
            "    - {:#x} ({}) => {:#x}",
            log.address,
            formatted_topics.collect::<Vec<String>>().join(", "),
            log.data
        );
    }
}

pub async fn replay_custom_l1_blocks(
    n_blocks: u64,
    opts: EthrexReplayOptions,
) -> eyre::Result<Report> {
    let network = Network::LocalDevnet;

    let genesis = network.get_genesis()?;

    let mut store = {
        let store_inner = Store::new("./", EngineType::InMemory)?;
        store_inner.add_initial_state(genesis.clone()).await?;
        store_inner
    };

    let blockchain = Arc::new(Blockchain::new(store.clone(), BlockchainType::L1, false));

    let blocks = produce_l1_blocks(
        blockchain.clone(),
        &mut store,
        genesis.get_block().hash(),
        genesis.timestamp + 12,
        n_blocks,
    )
    .await?;

    let execution_witness = blockchain.generate_witness_for_blocks(&blocks).await?;
    let chain_config = execution_witness.chain_config;

    let cache = Cache::new(
        blocks,
        RpcExecutionWitness::from(execution_witness),
        chain_config,
    );

    let execution_result = exec(backend(&opts.common.zkvm)?, cache.clone()).await;

    let proving_result = if opts.common.action == Action::Prove {
        // Only prove if requested
        Some(prove(backend(&opts.common.zkvm)?, cache.clone()).await)
    } else {
        None
    };

    let report = Report::new_for(
        opts.common.zkvm,
        opts.common.resource,
        opts.common.action,
        cache.blocks.first().cloned().ok_or_else(|| {
            eyre::Error::msg("no block found in the cache, this should never happen")
        })?,
        network,
        execution_result,
        proving_result,
    );

    Ok(report)
}

pub async fn produce_l1_blocks(
    blockchain: Arc<Blockchain>,
    store: &mut Store,
    head_block_hash: H256,
    initial_timestamp: u64,
    n_blocks: u64,
) -> eyre::Result<Vec<Block>> {
    let mut blocks = Vec::new();
    let mut current_parent_hash = head_block_hash;
    let mut current_timestamp = initial_timestamp;

    for _ in 0..n_blocks {
        let block = produce_l1_block(
            blockchain.clone(),
            store,
            current_parent_hash,
            current_timestamp,
        )
        .await?;
        current_parent_hash = block.hash();
        current_timestamp += 12; // Assuming an average block time of 12 seconds
        blocks.push(block);
    }

    Ok(blocks)
}

pub async fn produce_l1_block(
    blockchain: Arc<Blockchain>,
    store: &mut Store,
    head_block_hash: H256,
    timestamp: u64,
) -> eyre::Result<Block> {
    let build_payload_args = BuildPayloadArgs {
        parent: head_block_hash,
        timestamp,
        fee_recipient: Address::zero(),
        random: H256::zero(),
        withdrawals: Some(Vec::new()),
        beacon_root: Some(H256::zero()),
        version: 3,
        elasticity_multiplier: ELASTICITY_MULTIPLIER,
        gas_ceil: DEFAULT_BUILDER_GAS_CEIL,
    };

    let payload_id = build_payload_args.id()?;

    let payload = create_payload(&build_payload_args, store, Bytes::new())?;

    blockchain
        .clone()
        .initiate_payload_build(payload, payload_id)
        .await;

    let PayloadBuildResult { payload: block, .. } = blockchain
        .get_payload(payload_id)
        .await
        .map_err(|err| match err {
            ethrex_blockchain::error::ChainError::UnknownPayload => {
                ethrex_rpc::RpcErr::UnknownPayload(format!(
                    "Payload with id {payload_id:#018x} not found",
                ))
            }
            err => ethrex_rpc::RpcErr::Internal(err.to_string()),
        })?;

    blockchain.add_block(&block).await?;

    let new_block_hash = block.hash();

    apply_fork_choice(store, new_block_hash, new_block_hash, new_block_hash).await?;

    Ok(block)
}

#[cfg(feature = "l2")]
use ethrex_blockchain::validate_block;
#[cfg(feature = "l2")]
use ethrex_l2::sequencer::block_producer::build_payload;
#[cfg(feature = "l2")]
use ethrex_storage_rollup::StoreRollup;
#[cfg(feature = "l2")]
use ethrex_vm::BlockExecutionResult;

#[cfg(feature = "l2")]
pub async fn replay_custom_l2_blocks(
    n_blocks: u64,
    opts: EthrexReplayOptions,
) -> eyre::Result<Report> {
    let network = Network::LocalDevnetL2;

    let genesis = network.get_genesis()?;

    let mut store = {
        let store_inner = Store::new("./", EngineType::InMemory)?;
        store_inner.add_initial_state(genesis.clone()).await?;
        store_inner
    };

    let rollup_store = {
        let rollup_store = StoreRollup::new(Path::new("./"), EngineTypeRollup::InMemory)
            .expect("Failed to create StoreRollup");
        rollup_store
            .init()
            .await
            .expect("Failed to init rollup store");
        rollup_store
    };

    let blockchain = Arc::new(Blockchain::new(store.clone(), BlockchainType::L2, false));

    let genesis_hash = genesis.get_block().hash();

    let blocks = produce_custom_l2_blocks(
        blockchain.clone(),
        &mut store,
        &rollup_store,
        genesis_hash,
        genesis.timestamp + 1,
        n_blocks,
    )
    .await?;

    let execution_witness = blockchain.generate_witness_for_blocks(&blocks).await?;

    let cache = Cache::new(
        blocks,
        RpcExecutionWitness::from(execution_witness),
        genesis.config,
    );

    let backend = backend(&opts.common.zkvm)?;

    let execution_result = exec(backend, cache.clone()).await;

    let proving_result = match opts.common.action {
        Action::Execute => None,
        Action::Prove => Some(prove(backend, cache.clone()).await),
    };

    let report = Report::new_for(
        opts.common.zkvm,
        opts.common.resource,
        opts.common.action,
        cache.blocks.first().cloned().ok_or_else(|| {
            eyre::Error::msg("no block found in the cache, this should never happen")
        })?,
        network,
        execution_result,
        proving_result,
    );

    Ok(report)
}

#[cfg(feature = "l2")]
pub async fn produce_custom_l2_blocks(
    blockchain: Arc<Blockchain>,
    store: &mut Store,
    rollup_store: &StoreRollup,
    head_block_hash: H256,
    initial_timestamp: u64,
    n_blocks: u64,
) -> eyre::Result<Vec<Block>> {
    let mut blocks = Vec::new();
    let mut current_parent_hash = head_block_hash;
    let mut current_timestamp = initial_timestamp;
    let mut last_privilege_nonce = None;

    for _ in 0..n_blocks {
        let block = produce_custom_l2_block(
            blockchain.clone(),
            store,
            rollup_store,
            current_parent_hash,
            current_timestamp,
            &mut last_privilege_nonce,
        )
        .await?;
        current_parent_hash = block.hash();
        current_timestamp += 12; // Assuming an average block time of 12 seconds
        blocks.push(block);
    }

    Ok(blocks)
}

#[cfg(feature = "l2")]
pub async fn produce_custom_l2_block(
    blockchain: Arc<Blockchain>,
    store: &mut Store,
    rollup_store: &StoreRollup,
    head_block_hash: H256,
    timestamp: u64,
    last_privilege_nonce: &mut Option<u64>,
) -> eyre::Result<Block> {
    let build_payload_args = BuildPayloadArgs {
        parent: head_block_hash,
        timestamp,
        fee_recipient: Address::zero(),
        random: H256::zero(),
        withdrawals: Some(Vec::new()),
        beacon_root: Some(H256::zero()),
        version: 3,
        elasticity_multiplier: ELASTICITY_MULTIPLIER,
        gas_ceil: DEFAULT_BUILDER_GAS_CEIL,
    };

    let payload = create_payload(&build_payload_args, store)?;

    let payload_build_result = build_payload(
        blockchain.clone(),
        payload,
        store,
        last_privilege_nonce,
        DEFAULT_BUILDER_GAS_CEIL,
    )
    .await?;

    let new_block = payload_build_result.payload;

    let chain_config = store.get_chain_config()?;

    validate_block(
        &new_block,
        &store
            .get_block_header_by_hash(new_block.header.parent_hash)?
            .ok_or(eyre::Error::msg("Parent block header not found"))?,
        &chain_config,
        build_payload_args.elasticity_multiplier,
    )?;

    let account_updates = payload_build_result.account_updates;

    let execution_result = BlockExecutionResult {
        receipts: payload_build_result.receipts,
        requests: Vec::new(),
    };

    let account_updates_list = store
        .apply_account_updates_batch(new_block.header.parent_hash, &account_updates)
        .await?
        .ok_or(eyre::Error::msg(
            "Failed to apply account updates: parent block not found",
        ))?;

    blockchain
        .store_block(&new_block, account_updates_list, execution_result)
        .await?;

    rollup_store
        .store_account_updates_by_block_number(new_block.header.number, account_updates)
        .await?;

    let new_block_hash = new_block.hash();

    apply_fork_choice(store, new_block_hash, new_block_hash, new_block_hash).await?;

    Ok(new_block)
}

#[cfg(not(feature = "l2"))]
async fn fetch_latest_block_number(rpc_url: Url) -> eyre::Result<u64> {
    let eth_client = EthClient::new(rpc_url.as_str())?;

    let latest_block = eth_client.get_block_number().await?;

    Ok(latest_block.as_u64())
}<|MERGE_RESOLUTION|>--- conflicted
+++ resolved
@@ -1,6 +1,4 @@
-<<<<<<< HEAD
 use bytes::Bytes;
-=======
 use std::{
     cmp::max,
     fmt::Display,
@@ -8,7 +6,6 @@
     time::{Duration, Instant},
 };
 
->>>>>>> 1554492b
 use clap::{ArgGroup, Parser, Subcommand, ValueEnum};
 use ethrex_blockchain::{
     Blockchain, BlockchainType,
