--- conflicted
+++ resolved
@@ -307,15 +307,10 @@
 
 #[derive(Parser)]
 pub struct CustomBlockOptions {
-<<<<<<< HEAD
-    #[arg(long, help = "Whether to prove the block instead of executing it.")]
-    prove: bool,
+    #[command(flatten)]
+    common: CommonOptions,
     #[arg(long, help = "Fee vault address to use in L2 blocks.")]
     fee_vault: Option<Address>,
-=======
-    #[command(flatten)]
-    common: CommonOptions,
->>>>>>> b889c6a4
 }
 
 #[derive(Parser)]
@@ -326,15 +321,10 @@
         help_heading = "Command Options"
     )]
     n_blocks: u64,
-<<<<<<< HEAD
-    #[arg(long, help = "Whether to prove the batch instead of executing it.")]
-    prove: bool,
+    #[command(flatten)]
+    common: CommonOptions,
     #[arg(long, help = "Fee vault address to use in L2 blocks.")]
     fee_vault: Option<Address>,
-=======
-    #[command(flatten)]
-    common: CommonOptions,
->>>>>>> b889c6a4
 }
 
 impl EthrexReplayCommand {
@@ -412,20 +402,12 @@
                 info!("Blocks data cached successfully.");
             }
             #[cfg(not(feature = "l2"))]
-<<<<<<< HEAD
-            Self::Custom(CustomSubcommand::Block(CustomBlockOptions { prove, fee_vault })) => {
-                Box::pin(async move {
-                    Self::Custom(CustomSubcommand::Batch(CustomBatchOptions {
-                        n_blocks: 1,
-                        prove,
-                        fee_vault,
-=======
-            Self::Custom(CustomSubcommand::Block(CustomBlockOptions { common })) => {
+            Self::Custom(CustomSubcommand::Block(CustomBlockOptions { common, fee_vault })) => {
                 Box::pin(async move {
                     Self::Custom(CustomSubcommand::Batch(CustomBatchOptions {
                         n_blocks: 1,
                         common,
->>>>>>> b889c6a4
+                        fee_vault,
                     }))
                     .run()
                     .await
@@ -433,15 +415,11 @@
                 .await?;
             }
             #[cfg(not(feature = "l2"))]
-<<<<<<< HEAD
             Self::Custom(CustomSubcommand::Batch(CustomBatchOptions {
                 n_blocks,
-                prove,
+                common,
                 fee_vault: _,
             })) => {
-=======
-            Self::Custom(CustomSubcommand::Batch(CustomBatchOptions { n_blocks, common })) => {
->>>>>>> b889c6a4
                 let opts = EthrexReplayOptions {
                     rpc_url: Url::parse("http://localhost:8545")?,
                     cached: false,
@@ -513,23 +491,17 @@
             Self::L2(L2Subcommand::Block(block_opts)) => replay_block(block_opts).await?,
             #[cfg(feature = "l2")]
             Self::L2(L2Subcommand::Custom(CustomSubcommand::Block(CustomBlockOptions {
-<<<<<<< HEAD
-                prove,
+                common,
                 fee_vault,
-=======
-                common,
->>>>>>> b889c6a4
             }))) => {
                 Box::pin(async move {
                     Self::L2(L2Subcommand::Custom(CustomSubcommand::Batch(
                         CustomBatchOptions {
                             n_blocks: 1,
-<<<<<<< HEAD
-                            prove,
+
+                            common,
+
                             fee_vault,
-=======
-                            common,
->>>>>>> b889c6a4
                         },
                     )))
                     .run()
@@ -540,12 +512,8 @@
             #[cfg(feature = "l2")]
             Self::L2(L2Subcommand::Custom(CustomSubcommand::Batch(CustomBatchOptions {
                 n_blocks,
-<<<<<<< HEAD
-                prove,
+                common,
                 fee_vault,
-=======
-                common,
->>>>>>> b889c6a4
             }))) => {
                 let opts = EthrexReplayOptions {
                     common,
@@ -557,11 +525,7 @@
                     slack_webhook_url: None,
                 };
 
-<<<<<<< HEAD
-                let elapsed = replay_custom_l2_blocks(max(1, n_blocks), fee_vault, &opts).await?;
-=======
-                let report = replay_custom_l2_blocks(max(1, n_blocks), opts).await?;
->>>>>>> b889c6a4
+                let report = replay_custom_l2_blocks(max(1, n_blocks), fee_vault, opts).await?;
 
                 println!("{report}");
             }
@@ -1099,14 +1063,9 @@
 #[cfg(feature = "l2")]
 pub async fn replay_custom_l2_blocks(
     n_blocks: u64,
-<<<<<<< HEAD
     fee_vault: Option<Address>,
-    opts: &EthrexReplayOptions,
-) -> eyre::Result<f64> {
-=======
     opts: EthrexReplayOptions,
 ) -> eyre::Result<Report> {
->>>>>>> b889c6a4
     let network = Network::LocalDevnetL2;
 
     let genesis = network.get_genesis()?;
