--- conflicted
+++ resolved
@@ -66,13 +66,9 @@
             required = false,
             help = "Name or ChainID of the network to use"
         )]
-<<<<<<< HEAD
         network: Option<String>,
-=======
-        network: String,
         #[arg(long, required = false)]
         l2: bool,
->>>>>>> 1189f2f3
     },
 }
 
