use bytes::Bytes;
use std::{
    cmp::max,
    fmt::Display,
    path::PathBuf,
    sync::{Arc, RwLock},
    time::{Duration, Instant},
};

use clap::{ArgGroup, Parser, Subcommand, ValueEnum};
use ethrex_blockchain::{
    Blockchain,
    fork_choice::apply_fork_choice,
    payload::{BuildPayloadArgs, PayloadBuildResult, create_payload},
};
use ethrex_common::{
    Address, H256,
    types::{
        AccountState, AccountUpdate, Block, BlockHeader, DEFAULT_BUILDER_GAS_CEIL,
        ELASTICITY_MULTIPLIER, Receipt, block_execution_witness::GuestProgramState,
    },
};
use ethrex_prover_lib::backend::Backend;
use ethrex_rlp::{decode::RLPDecode, encode::RLPEncode};
use ethrex_rpc::{
    EthClient,
    debug::execution_witness::{RpcExecutionWitness, execution_witness_from_rpc_chain_config},
    types::block_identifier::{BlockIdentifier, BlockTag},
};
use ethrex_storage::{
    EngineType, Store, hash_address, store_db::in_memory::Store as InMemoryStore,
};
#[cfg(feature = "l2")]
use ethrex_storage_rollup::EngineTypeRollup;
use ethrex_trie::{
    InMemoryTrieDB, Node,
    node::{BranchNode, LeafNode},
};
use reqwest::Url;
#[cfg(feature = "l2")]
use std::path::Path;
use tracing::{debug, info};

#[cfg(feature = "l2")]
use crate::fetcher::get_batchdata;
#[cfg(not(feature = "l2"))]
use crate::plot_composition::plot;
use crate::{cache::Cache, report::Report};
use crate::{fetcher::get_blockdata, helpers::get_referenced_hashes};
use crate::{
    run::{exec, prove, run_tx},
    slack::try_send_report_to_slack,
};
use ethrex_config::networks::{
    HOLESKY_CHAIN_ID, HOODI_CHAIN_ID, MAINNET_CHAIN_ID, Network, PublicNetwork, SEPOLIA_CHAIN_ID,
};

pub const VERSION_STRING: &str = env!("CARGO_PKG_VERSION");

#[derive(Parser)]
#[command(name="ethrex-replay", author, version=VERSION_STRING, about, long_about = None)]
pub struct EthrexReplayCLI {
    #[command(subcommand)]
    pub command: EthrexReplayCommand,
}

#[derive(Subcommand)]
pub enum EthrexReplayCommand {
    #[cfg(not(feature = "l2"))]
    #[command(about = "Replay a single block")]
    Block(BlockOptions),
    #[cfg(not(feature = "l2"))]
    #[command(about = "Replay multiple blocks")]
    Blocks(BlocksOptions),
    #[cfg(not(feature = "l2"))]
    #[command(about = "Plots the composition of a range of blocks.")]
    BlockComposition {
        #[arg(help = "Starting block. (Inclusive)")]
        start: u64,
        #[arg(help = "Ending block. (Inclusive)")]
        end: u64,
        #[arg(long, env = "RPC_URL", required = true)]
        rpc_url: Url,
    },
    #[cfg(not(feature = "l2"))]
    #[command(subcommand, about = "Replay a custom block or batch")]
    Custom(CustomSubcommand),
    #[cfg(not(feature = "l2"))]
    #[command(about = "Replay a single transaction")]
    Transaction(TransactionOpts),
    #[cfg(feature = "l2")]
    #[command(subcommand, about = "L2 specific commands")]
    L2(L2Subcommand),
}

#[cfg(feature = "l2")]
#[derive(Subcommand)]
pub enum L2Subcommand {
    #[command(about = "Replay an L2 batch")]
    Batch(BatchOptions),
    #[command(about = "Replay an L2 block")]
    Block(BlockOptions),
    #[command(subcommand, about = "Replay a custom L2 block or batch")]
    Custom(CustomSubcommand),
    #[command(about = "Replay an L2 transaction")]
    Transaction(TransactionOpts),
}

#[cfg(not(feature = "l2"))]
#[derive(Parser)]
pub enum CacheSubcommand {
    #[command(about = "Cache a single block.")]
    Block(BlockOptions),
    #[command(about = "Cache multiple blocks.")]
    Blocks(BlocksOptions),
}

#[derive(Parser)]
pub enum CustomSubcommand {
    #[command(about = "Replay a single custom block")]
    Block(CustomBlockOptions),
    #[command(about = "Replay a single custom batch")]
    Batch(CustomBatchOptions),
}

#[derive(Parser, Clone)]
pub struct CommonOptions {
    #[arg(
        long,
        value_enum,
        help_heading = "Replay Options",
        conflicts_with = "no_zkvm"
    )]
    pub zkvm: Option<ZKVM>,
    #[arg(long, value_enum, default_value_t = Resource::default(), help_heading = "Replay Options")]
    pub resource: Resource,
    #[arg(long, value_enum, default_value_t = Action::default(), help_heading = "Replay Options")]
    pub action: Action,
}

#[derive(Parser, Clone)]
#[clap(group = ArgGroup::new("data_source").required(true))]
pub struct EthrexReplayOptions {
    #[command(flatten)]
    pub common: CommonOptions,
    #[arg(long, group = "data_source", help_heading = "Replay Options")]
    pub rpc_url: Url,
    #[arg(long, group = "data_source", help_heading = "Replay Options")]
    pub cached: bool,
    #[arg(
        long,
        help = "Directory to store and load cache files",
        value_parser,
        default_value = "./cache",
        help_heading = "Replay Options"
    )]
    pub cache_dir: PathBuf,
    #[arg(long, default_value = "on", help_heading = "Replay Options")]
    pub cache_level: CacheLevel,
    #[arg(long, env = "SLACK_WEBHOOK_URL", help_heading = "Replay Options")]
    pub slack_webhook_url: Option<Url>,
    #[arg(
        long,
        help = "Execute with `Blockchain::add_block`, without using zkvm as backend",
        help_heading = "Replay Options",
        conflicts_with = "zkvm"
    )]
    pub no_zkvm: bool,
    #[arg(
        long,
        short,
        help = "Enable verbose logging",
        help_heading = "Replay Options",
        required = false
    )]
    pub verbose: bool,
    // CAUTION
    // This flag is used to create a benchmark file that is used by our CI for
    // updating benchmarks from https://docs.ethrex.xyz/benchmarks/.
    // Do no remove it under any circumstances, unless you are refactoring how
    // we do benchmarks in CI.
    #[arg(
        long,
        help = "Generate a benchmark file named `bench_latest.json` with the latest execution rate in Mgas/s",
        help_heading = "CI Options",
        requires = "zkvm",
        default_value_t = false
    )]
    pub bench: bool,
}

#[derive(Clone, Debug, ValueEnum)]
pub enum ZKVM {
    Jolt,
    Nexus,
    OpenVM,
    Pico,
    Risc0,
    SP1,
    Ziren,
    Zisk,
}

impl Display for ZKVM {
    fn fmt(&self, f: &mut std::fmt::Formatter<'_>) -> std::fmt::Result {
        let s = match self {
            ZKVM::Jolt => "Jolt",
            ZKVM::Nexus => "Nexus",
            ZKVM::OpenVM => "OpenVM",
            ZKVM::Pico => "Pico",
            ZKVM::Risc0 => "RISC0",
            ZKVM::SP1 => "SP1",
            ZKVM::Ziren => "Ziren",
            ZKVM::Zisk => "ZisK",
        };
        write!(f, "{s}")
    }
}

#[derive(Clone, Debug, ValueEnum, Default)]
pub enum Resource {
    #[default]
    CPU,
    GPU,
}

impl Display for Resource {
    fn fmt(&self, f: &mut std::fmt::Formatter<'_>) -> std::fmt::Result {
        let s = match self {
            Resource::CPU => "CPU",
            Resource::GPU => "GPU",
        };
        write!(f, "{s}")
    }
}

#[derive(Clone, Debug, ValueEnum, PartialEq, Eq, Default)]
pub enum Action {
    #[default]
    Execute,
    Prove,
}

impl Display for Action {
    fn fmt(&self, f: &mut std::fmt::Formatter<'_>) -> std::fmt::Result {
        let s = match self {
            Action::Execute => "Execute",
            Action::Prove => "Prove",
        };
        write!(f, "{s}")
    }
}

#[derive(ValueEnum, Clone, Debug, PartialEq, Eq, Default)]
pub enum CacheLevel {
    Off,
    Failed,
    #[default]
    On,
}

#[derive(Parser, Clone)]
pub struct BlockOptions {
    #[arg(
        help = "Block to use. Uses the latest if not specified.",
        help_heading = "Command Options"
    )]
    pub block: Option<u64>,
    #[command(flatten)]
    pub opts: EthrexReplayOptions,
}

#[cfg(not(feature = "l2"))]
#[derive(Parser)]
#[command(group(ArgGroup::new("block_list").required(true).multiple(true).args(["blocks", "from", "endless"])))]
pub struct BlocksOptions {
    #[arg(help = "List of blocks to execute.", num_args = 1.., value_delimiter = ',', conflicts_with_all = ["from", "to"], help_heading = "Command Options")]
    blocks: Vec<u64>,
    #[arg(
        long,
        help = "Starting block. (Inclusive)",
        help_heading = "Command Options"
    )]
    from: Option<u64>,
    #[arg(
        long,
        help = "Ending block. (Inclusive)",
        requires = "from",
        help_heading = "Command Options"
    )]
    to: Option<u64>,
    #[arg(
        long,
        help = "Run blocks endlessly, starting from the specified block or the latest if not specified.",
        help_heading = "Replay Options",
        conflicts_with_all = ["blocks", "to"]
    )]
    pub endless: bool,
    #[arg(
        long,
        help = "Only fetch Ethereum proofs blocks (i.e., no L2 blocks).",
        help_heading = "Replay Options",
        conflicts_with = "blocks"
    )]
    pub only_eth_proofs_blocks: bool,
    #[command(flatten)]
    opts: EthrexReplayOptions,
}

#[derive(Parser)]
pub struct TransactionOpts {
    #[arg(help = "Transaction hash.", help_heading = "Command Options")]
    tx_hash: H256,
    #[command(flatten)]
    opts: EthrexReplayOptions,
}

#[cfg(feature = "l2")]
#[derive(Parser)]
pub struct BatchOptions {
    #[arg(long, help = "Batch number to use.", help_heading = "Command Options")]
    batch: u64,
    #[command(flatten)]
    opts: EthrexReplayOptions,
}

#[derive(Parser)]
pub struct CustomBlockOptions {
    #[command(flatten)]
    common: CommonOptions,
}

#[derive(Parser)]
pub struct CustomBatchOptions {
    #[arg(
        long,
        help = "Number of blocks to include in the batch.",
        help_heading = "Command Options"
    )]
    n_blocks: u64,
    #[command(flatten)]
    common: CommonOptions,
}

impl EthrexReplayCommand {
    pub async fn run(self) -> eyre::Result<()> {
        match self {
            #[cfg(not(feature = "l2"))]
            Self::Block(block_opts) => replay_block(block_opts.clone()).await?,
            #[cfg(not(feature = "l2"))]
            Self::Blocks(BlocksOptions {
                mut blocks,
                from,
                to,
                endless,
                only_eth_proofs_blocks,
                opts,
            }) => {
                if opts.cached {
                    unimplemented!("cached mode is not implemented yet");
                }

                // Case ethrex-replay blocks n,...,m
                if !blocks.is_empty() {
                    blocks.sort();

                    for block in blocks.clone() {
                        info!(
                            "{} block: {block}",
                            if opts.common.action == Action::Execute {
                                "Executing"
                            } else {
                                "Proving"
                            }
                        );

                        Box::pin(async {
                            Self::Block(BlockOptions {
                                block: Some(block),
                                opts: opts.clone(),
                            })
                            .run()
                            .await
                        })
                        .await?;
                    }

                    return Ok(());
                }

                let from = match from {
                    // Case --from is set
                    // * --endless and --to cannot be set together (constraint by clap).
                    // * If --endless is set, we start from --from and keep checking for new blocks
                    // * If --to is set, we run from --from to --to and stop
                    Some(from) => from,
                    // Case --from is not set
                    // * If we reach this point, --endless must be set (constraint by clap)
                    None => {
                        fetch_latest_block_number(opts.rpc_url.clone(), only_eth_proofs_blocks)
                            .await?
                    }
                };

                let to = match to {
                    // Case --to is set
                    // * If we reach this point, --from must be set and --endless is not set (constraint by clap)
                    Some(to) => to,
                    // Case --to is not set
                    // * If we reach this point, --from or --endless must be set (constraint by clap)
                    None => {
                        fetch_latest_block_number(opts.rpc_url.clone(), only_eth_proofs_blocks)
                            .await?
                    }
                };

                if from > to {
                    return Err(eyre::Error::msg(
                        "starting point can't be greater than ending point",
                    ));
                }

                let mut block_to_replay = from;
                let mut last_block_to_replay = to;

                while block_to_replay <= last_block_to_replay {
                    if only_eth_proofs_blocks && block_to_replay % 100 != 0 {
                        block_to_replay += 1;

                        // Case --endless is set, we want to update the `to` so
                        // we can keep checking for new blocks
                        if endless && block_to_replay > last_block_to_replay {
                            last_block_to_replay = fetch_latest_block_number(
                                opts.rpc_url.clone(),
                                only_eth_proofs_blocks,
                            )
                            .await?;

                            tokio::time::sleep(Duration::from_secs(1)).await;
                        }

                        continue;
                    }

                    Box::pin(async {
                        Self::Block(BlockOptions {
                            block: Some(block_to_replay),
                            opts: opts.clone(),
                        })
                        .run()
                        .await
                    })
                    .await?;

                    block_to_replay += 1;

                    // Case --endless is set, we want to update the `to` so
                    // we can keep checking for new blocks
                    while endless && block_to_replay > last_block_to_replay {
                        last_block_to_replay =
                            fetch_latest_block_number(opts.rpc_url.clone(), only_eth_proofs_blocks)
                                .await?;

                        tokio::time::sleep(Duration::from_secs(1)).await;
                    }
                }
            }
            #[cfg(not(feature = "l2"))]
<<<<<<< HEAD
=======
            Self::Cache(CacheSubcommand::Block(BlockOptions { block, opts })) => {
                let (eth_client, network) = setup(&opts).await?;

                let block_identifier = or_latest(block)?;

                get_blockdata(eth_client.clone(), network.clone(), block_identifier).await?;

                if let Some(block_number) = block {
                    info!("Block {block_number} data cached successfully.");
                } else {
                    info!("Latest block data cached successfully.");
                }
            }
            #[cfg(not(feature = "l2"))]
            Self::Cache(CacheSubcommand::Blocks(BlocksOptions {
                mut blocks,
                from,
                to,
                endless,
                only_eth_proofs_blocks,
                opts,
            })) => {
                if !blocks.is_empty() {
                    blocks.sort();

                    for block in blocks.clone() {
                        info!("Caching block: {block}",);

                        Box::pin(async {
                            Self::Cache(CacheSubcommand::Block(BlockOptions {
                                block: Some(block),
                                opts: opts.clone(),
                            }))
                            .run()
                            .await
                        })
                        .await?;
                    }

                    return Ok(());
                }

                let from = match from {
                    // Case --from is set
                    // * --endless and --to cannot be set together (constraint by clap).
                    // * If --endless is set, we start from --from and keep checking for new blocks
                    // * If --to is set, we run from --from to --to and stop
                    Some(from) => from,
                    // Case --from is not set
                    // * If we reach this point, --endless must be set (constraint by clap)
                    None => {
                        fetch_latest_block_number(opts.rpc_url.clone(), only_eth_proofs_blocks)
                            .await?
                    }
                };

                let to = match to {
                    // Case --to is set
                    // * If we reach this point, --from must be set and --endless is not set (constraint by clap)
                    Some(to) => to,
                    // Case --to is not set
                    // * If we reach this point, --from or --endless must be set (constraint by clap)
                    None => {
                        fetch_latest_block_number(opts.rpc_url.clone(), only_eth_proofs_blocks)
                            .await?
                    }
                };

                if from > to {
                    return Err(eyre::Error::msg(
                        "starting point can't be greater than ending point",
                    ));
                }

                let mut block_to_replay = from;
                let mut last_block_to_replay = to;

                while block_to_replay <= to {
                    // We skip blocks that are not from EthProofs
                    if only_eth_proofs_blocks && block_to_replay % 100 != 0 {
                        block_to_replay += 1;

                        // Case --endless is set, we want to update the `to` so
                        // we can keep checking for new blocks
                        if endless && block_to_replay > last_block_to_replay {
                            tokio::time::sleep(Duration::from_secs(12)).await;
                            last_block_to_replay = fetch_latest_block_number(
                                opts.rpc_url.clone(),
                                only_eth_proofs_blocks,
                            )
                            .await?;
                        }

                        continue;
                    }

                    Box::pin(async {
                        Self::Cache(CacheSubcommand::Block(BlockOptions {
                            block: Some(block_to_replay),
                            opts: opts.clone(),
                        }))
                        .run()
                        .await
                    })
                    .await?;

                    block_to_replay += 1;

                    // Case --endless is set, we want to update the `to` so
                    // we can keep checking for new blocks
                    while endless && block_to_replay > last_block_to_replay {
                        tokio::time::sleep(Duration::from_secs(12)).await;
                        last_block_to_replay =
                            fetch_latest_block_number(opts.rpc_url.clone(), only_eth_proofs_blocks)
                                .await?;
                    }
                }
            }
            #[cfg(not(feature = "l2"))]
>>>>>>> 47de7934
            Self::Custom(CustomSubcommand::Block(CustomBlockOptions { common })) => {
                Box::pin(async move {
                    Self::Custom(CustomSubcommand::Batch(CustomBatchOptions {
                        n_blocks: 1,
                        common,
                    }))
                    .run()
                    .await
                })
                .await?;
            }
            #[cfg(not(feature = "l2"))]
            Self::Custom(CustomSubcommand::Batch(CustomBatchOptions { n_blocks, common })) => {
                let opts = EthrexReplayOptions {
                    rpc_url: Url::parse("http://localhost:8545")?,
                    cached: false,
                    no_zkvm: false,
                    cache_level: CacheLevel::default(),
                    common,
                    slack_webhook_url: None,
                    verbose: false,
                    bench: false,
                    cache_dir: PathBuf::from("./cache"),
                };

                let report = replay_custom_l1_blocks(max(1, n_blocks), opts).await?;

                println!("{report}");
            }
            #[cfg(not(feature = "l2"))]
            Self::Transaction(opts) => replay_transaction(opts).await?,
            #[cfg(not(feature = "l2"))]
            Self::BlockComposition {
                start,
                end,
                rpc_url,
            } => {
                if start >= end {
                    return Err(eyre::Error::msg(
                        "starting point can't be greater than ending point",
                    ));
                }

                let eth_client = EthClient::new(rpc_url.as_str())?;

                info!(
                    "Fetching blocks from RPC: {start} to {end} ({} blocks)",
                    end - start + 1
                );
                let mut blocks = vec![];
                for block_number in start..=end {
                    debug!("Fetching block {block_number}");
                    let rpc_block = eth_client
                        .get_block_by_number(BlockIdentifier::Number(block_number), true)
                        .await?;

                    let block = rpc_block
                        .try_into()
                        .map_err(|e| eyre::eyre!("Failed to convert rpc block to block: {}", e))?;

                    blocks.push(block);
                }

                plot(&blocks).await?;
            }
            #[cfg(feature = "l2")]
            Self::L2(L2Subcommand::Transaction(TransactionOpts { tx_hash, opts })) => {
                replay_transaction(TransactionOpts { tx_hash, opts }).await?
            }
            #[cfg(feature = "l2")]
            Self::L2(L2Subcommand::Batch(BatchOptions { batch, opts })) => {
                if opts.cached {
                    unimplemented!("cached mode is not implemented yet");
                }

                let (eth_client, network) = setup(&opts).await?;

                let cache = get_batchdata(eth_client, network, batch, opts.cache_dir).await?;

                let backend = backend(&opts.common.zkvm)?;

                let execution_result = exec(backend, cache.clone()).await;

                let proving_result = match opts.common.action {
                    Action::Execute => None,
                    Action::Prove => Some(prove(backend, cache).await),
                };

                println!("Batch {batch} execution result: {execution_result:?}");

                if let Some(proving_result) = proving_result {
                    println!("Batch {batch} proving result: {proving_result:?}");
                }
            }
            #[cfg(feature = "l2")]
            Self::L2(L2Subcommand::Block(block_opts)) => replay_block(block_opts).await?,
            #[cfg(feature = "l2")]
            Self::L2(L2Subcommand::Custom(CustomSubcommand::Block(CustomBlockOptions {
                common,
            }))) => {
                Box::pin(async move {
                    Self::L2(L2Subcommand::Custom(CustomSubcommand::Batch(
                        CustomBatchOptions {
                            n_blocks: 1,
                            common,
                        },
                    )))
                    .run()
                    .await
                })
                .await?
            }
            #[cfg(feature = "l2")]
            Self::L2(L2Subcommand::Custom(CustomSubcommand::Batch(CustomBatchOptions {
                n_blocks,
                common,
            }))) => {
                let opts = EthrexReplayOptions {
                    common,
                    rpc_url: Url::parse("http://localhost:8545")?,
                    cached: false,
                    no_zkvm: false,
                    cache_level: CacheLevel::default(),
                    slack_webhook_url: None,
                    bench: false,
                    cache_dir: PathBuf::from("./cache"),
                    verbose: false,
                };

                let report = replay_custom_l2_blocks(max(1, n_blocks), opts).await?;

                println!("{report}");
            }
        }

        Ok(())
    }
}

async fn setup(opts: &EthrexReplayOptions) -> eyre::Result<(EthClient, Network)> {
    let eth_client = EthClient::new(opts.rpc_url.as_str())?;
    let chain_id = eth_client.get_chain_id().await?.as_u64();
    let network = network_from_chain_id(chain_id);
    Ok((eth_client, network))
}

async fn replay_no_zkvm(cache: Cache, opts: &EthrexReplayOptions) -> eyre::Result<Duration> {
    let b = backend(&opts.common.zkvm)?;
    if !matches!(b, Backend::Exec) {
        eyre::bail!("Tried to execute without zkVM but backend was set to {b:?}");
    }
    if opts.common.action == Action::Prove {
        eyre::bail!("Proving not enabled without backend");
    }
    if cache.blocks.len() > 1 {
        eyre::bail!("Cache for L1 witness should contain only one block.");
    }

    let start = Instant::now();
    info!("Preparing Storage for execution without zkVM");

    let chain_config = cache.get_chain_config()?;
    let block = cache.blocks[0].clone();

    let witness = execution_witness_from_rpc_chain_config(
        cache.witness.clone(),
        chain_config,
        cache.get_first_block_number()?,
    )?;
    let network = &cache.network;

    let guest_program = GuestProgramState::try_from(witness.clone())?;

    // This will contain all code hashes with the corresponding bytecode
    // For the code hashes that we don't have we'll fill it with <CodeHash, Bytes::new()>
    let mut all_codes_hashed = guest_program.codes_hashed.clone();

    let in_memory_store = InMemoryStore::new();

    // - Set up state trie nodes
    let all_nodes = &guest_program.nodes_hashed;
    let state_root_hash = guest_program.parent_block_header.state_root;

    let state_trie_nodes = InMemoryTrieDB::from_nodes(state_root_hash, all_nodes)?.inner;
    {
        // We now have the state trie built and we want 2 things:
        //   1. Add arbitrary Leaf nodes to the trie so that every reference in branch nodes point to an actual node.
        //   2. Get all code hashes that exist in the accounts that we have so that if we don't have the code we set it to empty bytes.
        // We do these things because sometimes the witness may be incomplete and in those cases we don't want failures for missing data.
        // This only applies when we use the InMemoryDatabase and not when we use the ExecutionWitness as database, that's because in the latter failures are dismissed and we fall back to default values.
        let mut state_nodes = state_trie_nodes.lock().unwrap();
        let referenced_node_hashes = get_referenced_hashes(&state_nodes)?;

        let dummy_leaf = Node::from(LeafNode::default()).encode_to_vec();
        // Insert arbitrary leaf nodes to state trie.
        for hash in referenced_node_hashes {
            state_nodes.entry(hash).or_insert(dummy_leaf.clone());
        }

        drop(state_nodes);

        let mut inner_store = in_memory_store.inner()?;

        inner_store.state_trie_nodes = state_trie_nodes;

        // - Set up storage trie nodes
        let addresses: Vec<Address> = witness
            .keys
            .iter()
            .filter(|k| k.len() == Address::len_bytes())
            .map(|k| Address::from_slice(k))
            .collect();

        for address in &addresses {
            let hashed_address = hash_address(address);

            // Account state may not be in the state trie
            let Some(account_state_rlp) = guest_program
                .state_trie
                .as_ref()
                .unwrap()
                .get(&hashed_address)?
            else {
                continue;
            };

            let account_state = AccountState::decode(&account_state_rlp)?;

            // If code hash of account isn't present insert empty code so that if not found the execution doesn't break.
            let code_hash = account_state.code_hash;
            all_codes_hashed.entry(code_hash).or_insert(vec![]);

            let storage_root = account_state.storage_root;
            let storage_trie = match InMemoryTrieDB::from_nodes(storage_root, all_nodes) {
                Ok(trie) => trie.inner,
                Err(_) => continue,
            };

            // Fill storage trie with dummy branch nodes that have the hash of the missing nodes
            // This is useful for eth_getProofs when we want to restructure the trie after removing a node whose sibling isn't known
            // We assume the sibling is a branch node because we already covered the cases in which it's a Leaf or Extension node by injecting nodes in the witness.
            // For more info read: https://github.com/kkrt-labs/zk-pig/blob/v0.8.0/docs/modified-mpt.md
            {
                let mut storage_nodes = storage_trie.lock().unwrap();
                let dummy_branch = Node::from(BranchNode::default()).encode_to_vec();

                let referenced_storage_node_hashes = get_referenced_hashes(&storage_nodes)?;

                for hash in referenced_storage_node_hashes {
                    storage_nodes.entry(hash).or_insert(dummy_branch.clone());
                }
            }

            inner_store
                .storage_trie_nodes
                .insert(H256::from_slice(&hashed_address), storage_trie);
        }
    }

    // Set up store with preloaded database and the right chain config.
    let store = Store {
        engine: Arc::new(in_memory_store),
        chain_config: Arc::new(RwLock::new(chain_config)),
        latest_block_header: Arc::new(RwLock::new(BlockHeader::default())),
    };

    // Add codes to DB
    for (code_hash, code) in all_codes_hashed {
        store.add_account_code(code_hash, code.into()).await?;
    }

    // Add block headers to DB
    for (_n, header) in guest_program.block_headers.clone() {
        store.add_block_header(header.hash(), header).await?;
    }

    let blockchain = Blockchain::default_with_store(store);

    info!("Storage preparation finished in {:.2?}", start.elapsed());

    info!("Executing block {} on {}", block.header.number, network);
    let start_time = Instant::now();
    blockchain.add_block(&block).await?;
    let duration = start_time.elapsed();
    info!("add_block execution time: {:.2?}", duration);

    Ok(duration)
}

async fn replay_transaction(tx_opts: TransactionOpts) -> eyre::Result<()> {
    if tx_opts.opts.cached {
        unimplemented!("cached mode is not implemented yet");
    }

    let tx_hash = tx_opts.tx_hash;

    let (eth_client, network) = setup(&tx_opts.opts).await?;

    // Get the block number of the transaction
    let tx = eth_client
        .get_transaction_by_hash(tx_hash)
        .await?
        .ok_or(eyre::Error::msg("error fetching transaction"))?;

    let cache = get_blockdata(
        eth_client,
        network,
        BlockIdentifier::Number(tx.block_number.as_u64()),
        tx_opts.opts.cache_dir,
    )
    .await?;

    let (receipt, transitions) = run_tx(cache, tx_hash).await?;

    print_receipt(receipt);

    for transition in transitions {
        print_transition(transition);
    }

    Ok(())
}

async fn replay_block(block_opts: BlockOptions) -> eyre::Result<()> {
    let opts = block_opts.opts;

    let block = block_opts.block;

    if opts.cached {
        unimplemented!("cached mode is not implemented yet");
    }

    let (eth_client, network) = setup(&opts).await?;

    let cache = get_blockdata(
        eth_client,
        network.clone(),
        or_latest(block)?,
        opts.cache_dir.clone(),
    )
    .await?;

    // Always write the cache after fetching from RPC.
    // It will be deleted later if not needed.
    cache.write()?;

    let block =
        cache.blocks.first().cloned().ok_or_else(|| {
            eyre::Error::msg("no block found in the cache, this should never happen")
        })?;

    let backend = backend(&opts.common.zkvm)?;

    let (execution_result, proving_result) = if opts.no_zkvm {
        (replay_no_zkvm(cache.clone(), &opts).await, None)
    } else {
        // Always execute
        let execution_result = exec(backend, cache.clone()).await;

        let proving_result = if opts.common.action == Action::Prove {
            // Only prove if requested
            Some(prove(backend, cache.clone()).await)
        } else {
            None
        };

        (execution_result, proving_result)
    };

    let report = Report::new_for(
        opts.common.zkvm,
        opts.common.resource,
        opts.common.action,
        block,
        network,
        execution_result,
        proving_result,
    );

    if opts.verbose {
        println!("{report}");
    } else {
        report.log();
    }

    try_send_report_to_slack(&report, opts.slack_webhook_url).await?;

    // Apply cache level rules
    match opts.cache_level {
        // Cache is already saved
        CacheLevel::On => {}
        // Only save the cache if the block run or proving failed
        CacheLevel::Failed => {
            if report.execution_result.is_ok()
                && report.proving_result.as_ref().is_none_or(|r| r.is_ok())
            {
                cache.delete()?;
            }
        }
        // Don't keep the cache
        CacheLevel::Off => cache.delete()?,
    }

    // CAUTION
    // This piece of code is used to create a benchmark file that is used by our
    // CI for updating benchmarks from https://docs.ethrex.xyz/benchmarks/.
    // Do no remove it under any circumstances, unless you are refactoring how
    // we do benchmarks in CI.
    if opts.bench {
        let benchmark_json = report.to_bench_file()?;
        let file =
            std::fs::File::create("bench_latest.json").expect("failed to create bench_latest.json");
        serde_json::to_writer(file, &benchmark_json)
            .map_err(|e| eyre::Error::msg(format!("failed to write to bench_latest.json: {e}")))?;
    }

    Ok(())
}

pub fn backend(zkvm: &Option<ZKVM>) -> eyre::Result<Backend> {
    match zkvm {
        Some(ZKVM::SP1) => {
            #[cfg(feature = "sp1")]
            return Ok(Backend::SP1);
            #[cfg(not(feature = "sp1"))]
            return Err(eyre::Error::msg("SP1 feature not enabled"));
        }
        Some(ZKVM::Risc0) => {
            #[cfg(feature = "risc0")]
            return Ok(Backend::RISC0);
            #[cfg(not(feature = "risc0"))]
            return Err(eyre::Error::msg("RISC0 feature not enabled"));
        }
        Some(_other) => Err(eyre::Error::msg(
            "Only SP1 and RISC0 backends are supported currently",
        )),
        None => Ok(Backend::Exec),
    }
}

pub(crate) fn network_from_chain_id(chain_id: u64) -> Network {
    match chain_id {
        MAINNET_CHAIN_ID => Network::PublicNetwork(PublicNetwork::Mainnet),
        HOLESKY_CHAIN_ID => Network::PublicNetwork(PublicNetwork::Holesky),
        HOODI_CHAIN_ID => Network::PublicNetwork(PublicNetwork::Hoodi),
        SEPOLIA_CHAIN_ID => Network::PublicNetwork(PublicNetwork::Sepolia),
        _ => {
            if cfg!(feature = "l2") {
                Network::L2Chain(chain_id)
            } else {
                Network::LocalDevnet
            }
        }
    }
}

fn or_latest(maybe_number: Option<u64>) -> eyre::Result<BlockIdentifier> {
    Ok(match maybe_number {
        Some(n) => BlockIdentifier::Number(n),
        None => BlockIdentifier::Tag(BlockTag::Latest),
    })
}

fn print_transition(update: AccountUpdate) {
    println!("Account {:x}", update.address);
    if update.removed {
        println!("  Account deleted.");
    }
    if let Some(info) = update.info {
        println!("  Updated AccountInfo:");
        println!("    New balance: {}", info.balance);
        println!("    New nonce: {}", info.nonce);
        println!("    New codehash: {:#x}", info.code_hash);
        if let Some(code) = update.code {
            println!("    New code: {}", hex::encode(code));
        }
    }
    if !update.added_storage.is_empty() {
        println!("  Updated Storage:");
    }
    for (key, value) in update.added_storage {
        println!("    {key:#x} = {value:#x}");
    }
}

fn print_receipt(receipt: Receipt) {
    if receipt.succeeded {
        println!("Transaction succeeded.")
    } else {
        println!("Transaction failed.")
    }
    println!("  Transaction type: {:?}", receipt.tx_type);
    println!("  Gas used: {}", receipt.cumulative_gas_used);
    if !receipt.logs.is_empty() {
        println!("  Logs: ");
    }
    for log in receipt.logs {
        let formatted_topics = log.topics.iter().map(|v| format!("{v:#x}"));
        println!(
            "    - {:#x} ({}) => {:#x}",
            log.address,
            formatted_topics.collect::<Vec<String>>().join(", "),
            log.data
        );
    }
}

pub async fn replay_custom_l1_blocks(
    n_blocks: u64,
    opts: EthrexReplayOptions,
) -> eyre::Result<Report> {
    let network = Network::LocalDevnet;

    let genesis = network.get_genesis()?;

    let mut store = {
        let store_inner = Store::new("./", EngineType::InMemory)?;
        store_inner.add_initial_state(genesis.clone()).await?;
        store_inner
    };

    let blockchain = Arc::new(Blockchain::new(
        store.clone(),
        ethrex_blockchain::BlockchainOptions::default(),
    ));

    let blocks = produce_l1_blocks(
        blockchain.clone(),
        &mut store,
        genesis.get_block().hash(),
        genesis.timestamp + 12,
        n_blocks,
    )
    .await?;

    let execution_witness = blockchain.generate_witness_for_blocks(&blocks).await?;
    let chain_config = execution_witness.chain_config;

    let cache = Cache::new(
        blocks,
        RpcExecutionWitness::from(execution_witness),
        chain_config,
        opts.cache_dir,
    );

    let execution_result = exec(backend(&opts.common.zkvm)?, cache.clone()).await;

    let proving_result = if opts.common.action == Action::Prove {
        // Only prove if requested
        Some(prove(backend(&opts.common.zkvm)?, cache.clone()).await)
    } else {
        None
    };

    let report = Report::new_for(
        opts.common.zkvm,
        opts.common.resource,
        opts.common.action,
        cache.blocks.first().cloned().ok_or_else(|| {
            eyre::Error::msg("no block found in the cache, this should never happen")
        })?,
        network,
        execution_result,
        proving_result,
    );

    Ok(report)
}

pub async fn produce_l1_blocks(
    blockchain: Arc<Blockchain>,
    store: &mut Store,
    head_block_hash: H256,
    initial_timestamp: u64,
    n_blocks: u64,
) -> eyre::Result<Vec<Block>> {
    let mut blocks = Vec::new();
    let mut current_parent_hash = head_block_hash;
    let mut current_timestamp = initial_timestamp;

    for _ in 0..n_blocks {
        let block = produce_l1_block(
            blockchain.clone(),
            store,
            current_parent_hash,
            current_timestamp,
        )
        .await?;
        current_parent_hash = block.hash();
        current_timestamp += 12; // Assuming an average block time of 12 seconds
        blocks.push(block);
    }

    Ok(blocks)
}

pub async fn produce_l1_block(
    blockchain: Arc<Blockchain>,
    store: &mut Store,
    head_block_hash: H256,
    timestamp: u64,
) -> eyre::Result<Block> {
    let build_payload_args = BuildPayloadArgs {
        parent: head_block_hash,
        timestamp,
        fee_recipient: Address::zero(),
        random: H256::zero(),
        withdrawals: Some(Vec::new()),
        beacon_root: Some(H256::zero()),
        version: 3,
        elasticity_multiplier: ELASTICITY_MULTIPLIER,
        gas_ceil: DEFAULT_BUILDER_GAS_CEIL,
    };

    let payload_id = build_payload_args.id()?;

    let payload = create_payload(&build_payload_args, store, Bytes::new())?;

    blockchain
        .clone()
        .initiate_payload_build(payload, payload_id)
        .await;

    let PayloadBuildResult { payload: block, .. } = blockchain
        .get_payload(payload_id)
        .await
        .map_err(|err| match err {
            ethrex_blockchain::error::ChainError::UnknownPayload => {
                ethrex_rpc::RpcErr::UnknownPayload(format!(
                    "Payload with id {payload_id:#018x} not found",
                ))
            }
            err => ethrex_rpc::RpcErr::Internal(err.to_string()),
        })?;

    blockchain.add_block(&block).await?;

    let new_block_hash = block.hash();

    apply_fork_choice(store, new_block_hash, new_block_hash, new_block_hash).await?;

    Ok(block)
}

#[cfg(feature = "l2")]
use ethrex_blockchain::validate_block;
#[cfg(feature = "l2")]
use ethrex_l2::sequencer::block_producer::build_payload;
#[cfg(feature = "l2")]
use ethrex_storage_rollup::StoreRollup;
#[cfg(feature = "l2")]
use ethrex_vm::BlockExecutionResult;

#[cfg(feature = "l2")]
pub async fn replay_custom_l2_blocks(
    n_blocks: u64,
    opts: EthrexReplayOptions,
) -> eyre::Result<Report> {
    use ethrex_blockchain::{BlockchainOptions, BlockchainType};

    let network = Network::LocalDevnetL2;

    let genesis = network.get_genesis()?;

    let mut store = {
        let store_inner = Store::new("./", EngineType::InMemory)?;
        store_inner.add_initial_state(genesis.clone()).await?;
        store_inner
    };

    let rollup_store = {
        let rollup_store = StoreRollup::new(Path::new("./"), EngineTypeRollup::InMemory)
            .expect("Failed to create StoreRollup");
        rollup_store
            .init()
            .await
            .expect("Failed to init rollup store");
        rollup_store
    };

    let mut blockchain_options = BlockchainOptions::default();
    blockchain_options.r#type = BlockchainType::L2;
    let blockchain = Arc::new(Blockchain::new(store.clone(), blockchain_options));

    let genesis_hash = genesis.get_block().hash();

    let blocks = produce_custom_l2_blocks(
        blockchain.clone(),
        &mut store,
        &rollup_store,
        genesis_hash,
        genesis.timestamp + 1,
        n_blocks,
    )
    .await?;

    let execution_witness = blockchain.generate_witness_for_blocks(&blocks).await?;

    let cache = Cache::new(
        blocks,
        RpcExecutionWitness::from(execution_witness),
        genesis.config,
        opts.cache_dir.clone(),
    );

    let backend = backend(&opts.common.zkvm)?;

    let execution_result = exec(backend, cache.clone()).await;

    let proving_result = match opts.common.action {
        Action::Execute => None,
        Action::Prove => Some(prove(backend, cache.clone()).await),
    };

    let report = Report::new_for(
        opts.common.zkvm,
        opts.common.resource,
        opts.common.action,
        cache.blocks.first().cloned().ok_or_else(|| {
            eyre::Error::msg("no block found in the cache, this should never happen")
        })?,
        network,
        execution_result,
        proving_result,
    );

    Ok(report)
}

#[cfg(feature = "l2")]
pub async fn produce_custom_l2_blocks(
    blockchain: Arc<Blockchain>,
    store: &mut Store,
    rollup_store: &StoreRollup,
    head_block_hash: H256,
    initial_timestamp: u64,
    n_blocks: u64,
) -> eyre::Result<Vec<Block>> {
    let mut blocks = Vec::new();
    let mut current_parent_hash = head_block_hash;
    let mut current_timestamp = initial_timestamp;
    let mut last_privilege_nonce = None;

    for _ in 0..n_blocks {
        let block = produce_custom_l2_block(
            blockchain.clone(),
            store,
            rollup_store,
            current_parent_hash,
            current_timestamp,
            &mut last_privilege_nonce,
        )
        .await?;
        current_parent_hash = block.hash();
        current_timestamp += 12; // Assuming an average block time of 12 seconds
        blocks.push(block);
    }

    Ok(blocks)
}

#[cfg(feature = "l2")]
pub async fn produce_custom_l2_block(
    blockchain: Arc<Blockchain>,
    store: &mut Store,
    rollup_store: &StoreRollup,
    head_block_hash: H256,
    timestamp: u64,
    last_privilege_nonce: &mut Option<u64>,
) -> eyre::Result<Block> {
    let build_payload_args = BuildPayloadArgs {
        parent: head_block_hash,
        timestamp,
        fee_recipient: Address::zero(),
        random: H256::zero(),
        withdrawals: Some(Vec::new()),
        beacon_root: Some(H256::zero()),
        version: 3,
        elasticity_multiplier: ELASTICITY_MULTIPLIER,
        gas_ceil: DEFAULT_BUILDER_GAS_CEIL,
    };

    let payload = create_payload(&build_payload_args, store, Bytes::new())?;

    let payload_build_result = build_payload(
        blockchain.clone(),
        payload,
        store,
        last_privilege_nonce,
        DEFAULT_BUILDER_GAS_CEIL,
    )
    .await?;

    let new_block = payload_build_result.payload;

    let chain_config = store.get_chain_config()?;

    validate_block(
        &new_block,
        &store
            .get_block_header_by_hash(new_block.header.parent_hash)?
            .ok_or(eyre::Error::msg("Parent block header not found"))?,
        &chain_config,
        build_payload_args.elasticity_multiplier,
    )?;

    let account_updates = payload_build_result.account_updates;

    let execution_result = BlockExecutionResult {
        receipts: payload_build_result.receipts,
        requests: Vec::new(),
    };

    let account_updates_list = store
        .apply_account_updates_batch(new_block.header.parent_hash, &account_updates)
        .await?
        .ok_or(eyre::Error::msg(
            "Failed to apply account updates: parent block not found",
        ))?;

    blockchain
        .store_block(&new_block, account_updates_list, execution_result)
        .await?;

    rollup_store
        .store_account_updates_by_block_number(new_block.header.number, account_updates)
        .await?;

    let new_block_hash = new_block.hash();

    apply_fork_choice(store, new_block_hash, new_block_hash, new_block_hash).await?;

    Ok(new_block)
}

#[cfg(not(feature = "l2"))]
async fn fetch_latest_block_number(
    rpc_url: Url,
    only_eth_proofs_blocks: bool,
) -> eyre::Result<u64> {
    let eth_client = EthClient::new(rpc_url.as_str())?;

    let mut latest_block_number = eth_client.get_block_number().await?.as_u64();

    while only_eth_proofs_blocks && latest_block_number % 100 != 0 {
        let blocks_left_for_next_eth_proofs_block = 100 - (latest_block_number % 100);

        let time_for_next_eth_proofs_block = Duration::from_secs(
            blocks_left_for_next_eth_proofs_block * 12, // assuming 12s block time
        );

        info!(
            "Latest block is {latest_block_number}, waiting for next eth proofs block ({}) in ~{}",
            latest_block_number + blocks_left_for_next_eth_proofs_block,
            format_duration(&time_for_next_eth_proofs_block)
        );

        tokio::time::sleep(time_for_next_eth_proofs_block).await;

        latest_block_number = eth_client.get_block_number().await?.as_u64();
    }

    Ok(latest_block_number)
}

fn format_duration(duration: &Duration) -> String {
    let total_seconds = duration.as_secs();
    let hours = total_seconds / 3600;
    let minutes = (total_seconds % 3600) / 60;
    let seconds = total_seconds % 60;
    let milliseconds = duration.subsec_millis();

    if hours > 0 {
        return format!("{hours:02}h {minutes:02}m {seconds:02}s {milliseconds:03}ms");
    }

    if minutes == 0 {
        return format!("{seconds:02}s {milliseconds:03}ms");
    }

    format!("{minutes:02}m {seconds:02}s")
}<|MERGE_RESOLUTION|>--- conflicted
+++ resolved
@@ -466,128 +466,6 @@
                 }
             }
             #[cfg(not(feature = "l2"))]
-<<<<<<< HEAD
-=======
-            Self::Cache(CacheSubcommand::Block(BlockOptions { block, opts })) => {
-                let (eth_client, network) = setup(&opts).await?;
-
-                let block_identifier = or_latest(block)?;
-
-                get_blockdata(eth_client.clone(), network.clone(), block_identifier).await?;
-
-                if let Some(block_number) = block {
-                    info!("Block {block_number} data cached successfully.");
-                } else {
-                    info!("Latest block data cached successfully.");
-                }
-            }
-            #[cfg(not(feature = "l2"))]
-            Self::Cache(CacheSubcommand::Blocks(BlocksOptions {
-                mut blocks,
-                from,
-                to,
-                endless,
-                only_eth_proofs_blocks,
-                opts,
-            })) => {
-                if !blocks.is_empty() {
-                    blocks.sort();
-
-                    for block in blocks.clone() {
-                        info!("Caching block: {block}",);
-
-                        Box::pin(async {
-                            Self::Cache(CacheSubcommand::Block(BlockOptions {
-                                block: Some(block),
-                                opts: opts.clone(),
-                            }))
-                            .run()
-                            .await
-                        })
-                        .await?;
-                    }
-
-                    return Ok(());
-                }
-
-                let from = match from {
-                    // Case --from is set
-                    // * --endless and --to cannot be set together (constraint by clap).
-                    // * If --endless is set, we start from --from and keep checking for new blocks
-                    // * If --to is set, we run from --from to --to and stop
-                    Some(from) => from,
-                    // Case --from is not set
-                    // * If we reach this point, --endless must be set (constraint by clap)
-                    None => {
-                        fetch_latest_block_number(opts.rpc_url.clone(), only_eth_proofs_blocks)
-                            .await?
-                    }
-                };
-
-                let to = match to {
-                    // Case --to is set
-                    // * If we reach this point, --from must be set and --endless is not set (constraint by clap)
-                    Some(to) => to,
-                    // Case --to is not set
-                    // * If we reach this point, --from or --endless must be set (constraint by clap)
-                    None => {
-                        fetch_latest_block_number(opts.rpc_url.clone(), only_eth_proofs_blocks)
-                            .await?
-                    }
-                };
-
-                if from > to {
-                    return Err(eyre::Error::msg(
-                        "starting point can't be greater than ending point",
-                    ));
-                }
-
-                let mut block_to_replay = from;
-                let mut last_block_to_replay = to;
-
-                while block_to_replay <= to {
-                    // We skip blocks that are not from EthProofs
-                    if only_eth_proofs_blocks && block_to_replay % 100 != 0 {
-                        block_to_replay += 1;
-
-                        // Case --endless is set, we want to update the `to` so
-                        // we can keep checking for new blocks
-                        if endless && block_to_replay > last_block_to_replay {
-                            tokio::time::sleep(Duration::from_secs(12)).await;
-                            last_block_to_replay = fetch_latest_block_number(
-                                opts.rpc_url.clone(),
-                                only_eth_proofs_blocks,
-                            )
-                            .await?;
-                        }
-
-                        continue;
-                    }
-
-                    Box::pin(async {
-                        Self::Cache(CacheSubcommand::Block(BlockOptions {
-                            block: Some(block_to_replay),
-                            opts: opts.clone(),
-                        }))
-                        .run()
-                        .await
-                    })
-                    .await?;
-
-                    block_to_replay += 1;
-
-                    // Case --endless is set, we want to update the `to` so
-                    // we can keep checking for new blocks
-                    while endless && block_to_replay > last_block_to_replay {
-                        tokio::time::sleep(Duration::from_secs(12)).await;
-                        last_block_to_replay =
-                            fetch_latest_block_number(opts.rpc_url.clone(), only_eth_proofs_blocks)
-                                .await?;
-                    }
-                }
-            }
-            #[cfg(not(feature = "l2"))]
->>>>>>> 47de7934
             Self::Custom(CustomSubcommand::Block(CustomBlockOptions { common })) => {
                 Box::pin(async move {
                     Self::Custom(CustomSubcommand::Batch(CustomBatchOptions {
