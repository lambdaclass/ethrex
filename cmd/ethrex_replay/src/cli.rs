use bytes::Bytes;
use std::{
    cmp::max,
    fmt::Display,
    sync::{Arc, RwLock},
    time::{Duration, Instant},
};

use clap::{ArgGroup, Parser, Subcommand, ValueEnum};
use ethrex_blockchain::{
    Blockchain,
    fork_choice::apply_fork_choice,
    payload::{BuildPayloadArgs, PayloadBuildResult, create_payload},
};
use ethrex_common::{
    Address, H256,
    types::{
        AccountState, AccountUpdate, Block, BlockHeader, DEFAULT_BUILDER_GAS_CEIL,
        ELASTICITY_MULTIPLIER, Receipt, block_execution_witness::GuestProgramState,
    },
};
use ethrex_l2_rpc::clients::get_fee_vault_address;
use ethrex_prover_lib::backend::Backend;
use ethrex_rlp::{decode::RLPDecode, encode::RLPEncode};
use ethrex_rpc::{
    EthClient,
    debug::execution_witness::{RpcExecutionWitness, execution_witness_from_rpc_chain_config},
    types::block_identifier::{BlockIdentifier, BlockTag},
};
use ethrex_storage::{
    EngineType, Store, hash_address, store_db::in_memory::Store as InMemoryStore,
};
#[cfg(feature = "l2")]
use ethrex_storage_rollup::EngineTypeRollup;
use ethrex_trie::{
    InMemoryTrieDB, Node,
    node::{BranchNode, LeafNode},
};
use reqwest::Url;
#[cfg(feature = "l2")]
use std::path::Path;
use tracing::info;

#[cfg(feature = "l2")]
use crate::fetcher::get_batchdata;
#[cfg(not(feature = "l2"))]
use crate::fetcher::get_rangedata;
#[cfg(not(feature = "l2"))]
use crate::plot_composition::plot;
use crate::{cache::Cache, report::Report};
use crate::{fetcher::get_blockdata, helpers::get_referenced_hashes};
use crate::{
    run::{exec, prove, run_tx},
    slack::try_send_report_to_slack,
};
use ethrex_config::networks::{
    HOLESKY_CHAIN_ID, HOODI_CHAIN_ID, MAINNET_CHAIN_ID, Network, PublicNetwork, SEPOLIA_CHAIN_ID,
};

pub const VERSION_STRING: &str = env!("CARGO_PKG_VERSION");

#[derive(Parser)]
#[command(name="ethrex-replay", author, version=VERSION_STRING, about, long_about = None)]
pub struct EthrexReplayCLI {
    #[command(subcommand)]
    pub command: EthrexReplayCommand,
}

#[derive(Subcommand)]
pub enum EthrexReplayCommand {
    #[cfg(not(feature = "l2"))]
    #[command(about = "Replay a single block")]
    Block(BlockOptions),
    #[cfg(not(feature = "l2"))]
    #[command(about = "Replay multiple blocks")]
    Blocks(BlocksOptions),
    #[cfg(not(feature = "l2"))]
    #[command(about = "Plots the composition of a range of blocks.")]
    BlockComposition {
        #[arg(help = "Starting block. (Inclusive)")]
        start: u64,
        #[arg(help = "Ending block. (Inclusive)")]
        end: u64,
        #[arg(long, env = "RPC_URL", required = true)]
        rpc_url: String,
        #[arg(
            long,
            help = "Name of the network or genesis file. Supported: mainnet, holesky, sepolia, hoodi. Default: mainnet",
            value_parser = clap::value_parser!(Network),
            default_value_t = Network::default(),
        )]
        network: Network,
    },
    #[cfg(not(feature = "l2"))]
    #[command(
        subcommand,
        about = "Store the state prior to the execution of the block"
    )]
    Cache(CacheSubcommand),
    #[cfg(not(feature = "l2"))]
    #[command(subcommand, about = "Replay a custom block or batch")]
    Custom(CustomSubcommand),
    #[cfg(not(feature = "l2"))]
    #[command(about = "Replay a single transaction")]
    Transaction(TransactionOpts),
    #[cfg(feature = "l2")]
    #[command(subcommand, about = "L2 specific commands")]
    L2(L2Subcommand),
}

#[cfg(feature = "l2")]
#[derive(Subcommand)]
pub enum L2Subcommand {
    #[command(about = "Replay an L2 batch")]
    Batch(BatchOptions),
    #[command(about = "Replay an L2 block")]
    Block(BlockOptions),
    #[command(subcommand, about = "Replay a custom L2 block or batch")]
    Custom(CustomSubcommand),
    #[command(about = "Replay an L2 transaction")]
    Transaction(TransactionOpts),
}

#[cfg(not(feature = "l2"))]
#[derive(Parser)]
pub enum CacheSubcommand {
    #[command(about = "Cache a single block.")]
    Block(BlockOptions),
    #[command(about = "Cache multiple blocks.")]
    Blocks(BlocksOptions),
}

#[derive(Parser)]
pub enum CustomSubcommand {
    #[command(about = "Replay a single custom block")]
    Block(CustomBlockOptions),
    #[command(about = "Replay a single custom batch")]
    Batch(CustomBatchOptions),
}

#[derive(Parser, Clone)]
pub struct CommonOptions {
    #[arg(
        long,
        value_enum,
        help_heading = "Replay Options",
        conflicts_with = "no_zkvm"
    )]
    pub zkvm: Option<ZKVM>,
    #[arg(long, value_enum, default_value_t = Resource::default(), help_heading = "Replay Options")]
    pub resource: Resource,
    #[arg(long, value_enum, default_value_t = Action::default(), help_heading = "Replay Options")]
    pub action: Action,
}

#[derive(Parser, Clone)]
#[clap(group = ArgGroup::new("data_source").required(true))]
pub struct EthrexReplayOptions {
    #[command(flatten)]
    pub common: CommonOptions,
    #[arg(long, group = "data_source", help_heading = "Replay Options")]
    pub rpc_url: Url,
    #[arg(long, group = "data_source", help_heading = "Replay Options")]
    pub cached: bool,
    #[arg(long, required = false, help_heading = "Replay Options")]
    pub to_csv: bool,
    #[arg(long, default_value = "on", help_heading = "Replay Options")]
    pub cache_level: CacheLevel,
    #[arg(long, env = "SLACK_WEBHOOK_URL", help_heading = "Replay Options")]
    pub slack_webhook_url: Option<Url>,
    #[arg(
        long,
        help = "Execute with `Blockchain::add_block`, without using zkvm as backend",
        help_heading = "Replay Options",
        conflicts_with = "zkvm"
    )]
    pub no_zkvm: bool,
    #[arg(
        long,
        short,
        help = "Enable verbose logging",
        help_heading = "Replay Options",
        required = false
    )]
    pub verbose: bool,
    // CAUTION
    // This flag is used to create a benchmark file that is used by our CI for
    // updating benchmarks from https://docs.ethrex.xyz/benchmarks/.
    // Do no remove it under any circumstances, unless you are refactoring how
    // we do benchmarks in CI.
    #[arg(
        long,
        help = "Generate a benchmark file named `bench_latest.json` with the latest execution rate in Mgas/s",
        help_heading = "CI Options",
        requires = "zkvm",
        default_value_t = false
    )]
    pub bench: bool,
}

#[derive(Clone, Debug, ValueEnum)]
pub enum ZKVM {
    Jolt,
    Nexus,
    OpenVM,
    Pico,
    Risc0,
    SP1,
    Ziren,
    Zisk,
}

impl Display for ZKVM {
    fn fmt(&self, f: &mut std::fmt::Formatter<'_>) -> std::fmt::Result {
        let s = match self {
            ZKVM::Jolt => "Jolt",
            ZKVM::Nexus => "Nexus",
            ZKVM::OpenVM => "OpenVM",
            ZKVM::Pico => "Pico",
            ZKVM::Risc0 => "RISC0",
            ZKVM::SP1 => "SP1",
            ZKVM::Ziren => "Ziren",
            ZKVM::Zisk => "ZisK",
        };
        write!(f, "{s}")
    }
}

#[derive(Clone, Debug, ValueEnum, Default)]
pub enum Resource {
    #[default]
    CPU,
    GPU,
}

impl Display for Resource {
    fn fmt(&self, f: &mut std::fmt::Formatter<'_>) -> std::fmt::Result {
        let s = match self {
            Resource::CPU => "CPU",
            Resource::GPU => "GPU",
        };
        write!(f, "{s}")
    }
}

#[derive(Clone, Debug, ValueEnum, PartialEq, Eq, Default)]
pub enum Action {
    #[default]
    Execute,
    Prove,
}

impl Display for Action {
    fn fmt(&self, f: &mut std::fmt::Formatter<'_>) -> std::fmt::Result {
        let s = match self {
            Action::Execute => "Execute",
            Action::Prove => "Prove",
        };
        write!(f, "{s}")
    }
}

#[derive(ValueEnum, Clone, Debug, PartialEq, Eq, Default)]
pub enum CacheLevel {
    Off,
    Failed,
    #[default]
    On,
}

#[derive(Parser)]
pub struct BlockOptions {
    #[arg(
        help = "Block to use. Uses the latest if not specified.",
        help_heading = "Command Options"
    )]
    pub block: Option<u64>,
    #[command(flatten)]
    pub opts: EthrexReplayOptions,
}

#[cfg(not(feature = "l2"))]
#[derive(Parser)]
#[command(group(ArgGroup::new("block_list").required(true).args(["blocks", "from"])))]
pub struct BlocksOptions {
    #[arg(help = "List of blocks to execute.", num_args = 1.., value_delimiter = ',', conflicts_with_all = ["from", "to"], help_heading = "Command Options")]
    blocks: Vec<u64>,
    #[arg(
        long,
        help = "Starting block. (Inclusive)",
        help_heading = "Command Options"
    )]
    from: Option<u64>,
    #[arg(
        long,
        help = "Ending block. (Inclusive)",
        requires = "from",
        help_heading = "Command Options"
    )]
    to: Option<u64>,
    #[command(flatten)]
    opts: EthrexReplayOptions,
}

#[derive(Parser)]
pub struct TransactionOpts {
    #[arg(help = "Transaction hash.", help_heading = "Command Options")]
    tx_hash: H256,
    #[command(flatten)]
    opts: EthrexReplayOptions,
}

#[cfg(feature = "l2")]
#[derive(Parser)]
pub struct BatchOptions {
    #[arg(long, help = "Batch number to use.", help_heading = "Command Options")]
    batch: u64,
    #[command(flatten)]
    opts: EthrexReplayOptions,
}

#[derive(Parser)]
pub struct CustomBlockOptions {
    #[command(flatten)]
    common: CommonOptions,
    #[arg(long, help = "Fee vault address to use in L2 blocks.")]
    fee_vault: Option<Address>,
}

#[derive(Parser)]
pub struct CustomBatchOptions {
    #[arg(
        long,
        help = "Number of blocks to include in the batch.",
        help_heading = "Command Options"
    )]
    n_blocks: u64,
    #[command(flatten)]
    common: CommonOptions,
    #[arg(long, help = "Fee vault address to use in L2 blocks.")]
    fee_vault: Option<Address>,
}

impl EthrexReplayCommand {
    pub async fn run(self) -> eyre::Result<()> {
        match self {
            #[cfg(not(feature = "l2"))]
            Self::Block(block_opts) => replay_block(block_opts).await?,
            #[cfg(not(feature = "l2"))]
            Self::Blocks(BlocksOptions {
                blocks,
                from,
                to,
                opts,
            }) => {
                if opts.cached {
                    unimplemented!("cached mode is not implemented yet");
                }

                let blocks = resolve_blocks(blocks, from, to, opts.rpc_url.clone()).await?;

                for (i, block_number) in blocks.iter().enumerate() {
                    info!(
                        "{} block {}/{}: {block_number}",
                        if opts.common.action == Action::Execute {
                            "Executing"
                        } else {
                            "Proving"
                        },
                        i + 1,
                        blocks.len()
                    );

                    replay_block(BlockOptions {
                        block: Some(*block_number),
                        opts: opts.clone(),
                    })
                    .await?;
                }
            }
            #[cfg(not(feature = "l2"))]
            Self::Cache(CacheSubcommand::Block(BlockOptions { block, opts })) => {
                let (eth_client, network) = setup(&opts).await?;

                let block_identifier = or_latest(block)?;

                get_blockdata(eth_client, network.clone(), block_identifier, None).await?;

                if let Some(block_number) = block {
                    info!("Block {block_number} data cached successfully.");
                } else {
                    info!("Latest block data cached successfully.");
                }
            }
            #[cfg(not(feature = "l2"))]
            Self::Cache(CacheSubcommand::Blocks(BlocksOptions {
                blocks,
                from,
                to,
                opts,
            })) => {
                let blocks = resolve_blocks(blocks, from, to, opts.rpc_url.clone()).await?;

                let (eth_client, network) = setup(&opts).await?;

                for block_number in blocks {
                    get_blockdata(
                        eth_client.clone(),
                        network.clone(),
                        BlockIdentifier::Number(block_number),
                        None,
                    )
                    .await?;
                }

                info!("Blocks data cached successfully.");
            }
            #[cfg(not(feature = "l2"))]
            Self::Custom(CustomSubcommand::Block(CustomBlockOptions { common, fee_vault })) => {
                Box::pin(async move {
                    Self::Custom(CustomSubcommand::Batch(CustomBatchOptions {
                        n_blocks: 1,
                        common,
                        fee_vault,
                    }))
                    .run()
                    .await
                })
                .await?;
            }
            #[cfg(not(feature = "l2"))]
            Self::Custom(CustomSubcommand::Batch(CustomBatchOptions {
                n_blocks,
                common,
                fee_vault: _,
            })) => {
                let opts = EthrexReplayOptions {
                    rpc_url: Url::parse("http://localhost:8545")?,
                    cached: false,
                    to_csv: false,
                    no_zkvm: false,
                    cache_level: CacheLevel::default(),
                    common,
                    slack_webhook_url: None,
                    verbose: false,
                    bench: false,
                };

                let report = replay_custom_l1_blocks(max(1, n_blocks), opts).await?;

                println!("{report}");
            }
            #[cfg(not(feature = "l2"))]
            Self::Transaction(opts) => replay_transaction(opts).await?,
            #[cfg(not(feature = "l2"))]
            Self::BlockComposition {
                start,
                end,
                rpc_url,
                network,
            } => {
                if start >= end {
                    return Err(eyre::Error::msg(
                        "starting point can't be greater than ending point",
                    ));
                }

                let eth_client = EthClient::new(&rpc_url)?;

                let cache = get_rangedata(eth_client, network, start, end).await?;

                plot(cache).await?;
            }
            #[cfg(feature = "l2")]
            Self::L2(L2Subcommand::Transaction(TransactionOpts { tx_hash, opts })) => {
                replay_transaction(TransactionOpts { tx_hash, opts }).await?
            }
            #[cfg(feature = "l2")]
            Self::L2(L2Subcommand::Batch(BatchOptions { batch, opts })) => {
                if opts.cached {
                    unimplemented!("cached mode is not implemented yet");
                }

                let (eth_client, network) = setup(&opts).await?;

                let fee_vault = get_fee_vault_address(&eth_client).await?;

                let cache = get_batchdata(eth_client, network, batch, fee_vault).await?;

                let backend = backend(&opts.common.zkvm)?;

                let execution_result = exec(backend, cache.clone()).await;

                let proving_result = match opts.common.action {
                    Action::Execute => None,
                    Action::Prove => Some(prove(backend, cache).await),
                };

                println!("Batch {batch} execution result: {execution_result:?}");

                if let Some(proving_result) = proving_result {
                    println!("Batch {batch} proving result: {proving_result:?}");
                }
            }
            #[cfg(feature = "l2")]
            Self::L2(L2Subcommand::Block(block_opts)) => replay_block(block_opts).await?,
            #[cfg(feature = "l2")]
            Self::L2(L2Subcommand::Custom(CustomSubcommand::Block(CustomBlockOptions {
                common,
                fee_vault,
            }))) => {
                Box::pin(async move {
                    Self::L2(L2Subcommand::Custom(CustomSubcommand::Batch(
                        CustomBatchOptions {
                            n_blocks: 1,

                            common,

                            fee_vault,
                        },
                    )))
                    .run()
                    .await
                })
                .await?
            }
            #[cfg(feature = "l2")]
            Self::L2(L2Subcommand::Custom(CustomSubcommand::Batch(CustomBatchOptions {
                n_blocks,
                common,
                fee_vault,
            }))) => {
                let opts = EthrexReplayOptions {
                    common,
                    rpc_url: Url::parse("http://localhost:8545")?,
                    cached: false,
                    to_csv: false,
                    no_zkvm: false,
                    cache_level: CacheLevel::default(),
                    slack_webhook_url: None,
                };

                let report = replay_custom_l2_blocks(max(1, n_blocks), fee_vault, opts).await?;

                println!("{report}");
            }
        }

        Ok(())
    }
}

async fn setup(opts: &EthrexReplayOptions) -> eyre::Result<(EthClient, Network)> {
    let eth_client = EthClient::new(opts.rpc_url.as_str())?;
    let chain_id = eth_client.get_chain_id().await?.as_u64();
    let network = network_from_chain_id(chain_id);
    Ok((eth_client, network))
}

async fn replay_no_zkvm(cache: Cache, opts: &EthrexReplayOptions) -> eyre::Result<Duration> {
    let b = backend(&opts.common.zkvm)?;
    if !matches!(b, Backend::Exec) {
        eyre::bail!("Tried to execute without zkVM but backend was set to {b:?}");
    }
    if opts.common.action == Action::Prove {
        eyre::bail!("Proving not enabled without backend");
    }
    if cache.blocks.len() > 1 {
        eyre::bail!("Cache for L1 witness should contain only one block.");
    }

    let start = Instant::now();
    info!("Preparing Storage for execution without zkVM");

    let chain_config = cache.get_chain_config()?;
    let block = cache.blocks[0].clone();

    let witness = execution_witness_from_rpc_chain_config(
        cache.witness.clone(),
        chain_config,
        cache.get_first_block_number()?,
    )?;
    let network = &cache.network;

    let guest_program = GuestProgramState::try_from(witness.clone())?;

    // This will contain all code hashes with the corresponding bytecode
    // For the code hashes that we don't have we'll fill it with <CodeHash, Bytes::new()>
    let mut all_codes_hashed = guest_program.codes_hashed.clone();

    let in_memory_store = InMemoryStore::new();

    // - Set up state trie nodes
    let all_nodes = &guest_program.nodes_hashed;
    let state_root_hash = guest_program.parent_block_header.state_root;

    let state_trie_nodes = InMemoryTrieDB::from_nodes(state_root_hash, all_nodes)?.inner;
    {
        // We now have the state trie built and we want 2 things:
        //   1. Add arbitrary Leaf nodes to the trie so that every reference in branch nodes point to an actual node.
        //   2. Get all code hashes that exist in the accounts that we have so that if we don't have the code we set it to empty bytes.
        // We do these things because sometimes the witness may be incomplete and in those cases we don't want failures for missing data.
        // This only applies when we use the InMemoryDatabase and not when we use the ExecutionWitness as database, that's because in the latter failures are dismissed and we fall back to default values.
        let mut state_nodes = state_trie_nodes.lock().unwrap();
        let referenced_node_hashes = get_referenced_hashes(&state_nodes)?;

        let dummy_leaf = Node::from(LeafNode::default()).encode_to_vec();
        // Insert arbitrary leaf nodes to state trie.
        for hash in referenced_node_hashes {
            state_nodes.entry(hash).or_insert(dummy_leaf.clone());
        }

        drop(state_nodes);

        let mut inner_store = in_memory_store.inner()?;

        inner_store.state_trie_nodes = state_trie_nodes;

        // - Set up storage trie nodes
        let addresses: Vec<Address> = witness
            .keys
            .iter()
            .filter(|k| k.len() == Address::len_bytes())
            .map(|k| Address::from_slice(k))
            .collect();

        for address in &addresses {
            let hashed_address = hash_address(address);

            // Account state may not be in the state trie
            let Some(account_state_rlp) = guest_program
                .state_trie
                .as_ref()
                .unwrap()
                .get(&hashed_address)?
            else {
                continue;
            };

            let account_state = AccountState::decode(&account_state_rlp)?;

            // If code hash of account isn't present insert empty code so that if not found the execution doesn't break.
            let code_hash = account_state.code_hash;
            all_codes_hashed.entry(code_hash).or_insert(vec![]);

            let storage_root = account_state.storage_root;
            let storage_trie = match InMemoryTrieDB::from_nodes(storage_root, all_nodes) {
                Ok(trie) => trie.inner,
                Err(_) => continue,
            };

            // Fill storage trie with dummy branch nodes that have the hash of the missing nodes
            // This is useful for eth_getProofs when we want to restructure the trie after removing a node whose sibling isn't known
            // We assume the sibling is a branch node because we already covered the cases in which it's a Leaf or Extension node by injecting nodes in the witness.
            // For more info read: https://github.com/kkrt-labs/zk-pig/blob/v0.8.0/docs/modified-mpt.md
            {
                let mut storage_nodes = storage_trie.lock().unwrap();
                let dummy_branch = Node::from(BranchNode::default()).encode_to_vec();

                let referenced_storage_node_hashes = get_referenced_hashes(&storage_nodes)?;

                for hash in referenced_storage_node_hashes {
                    storage_nodes.entry(hash).or_insert(dummy_branch.clone());
                }
            }

            inner_store
                .storage_trie_nodes
                .insert(H256::from_slice(&hashed_address), storage_trie);
        }
    }

    // Set up store with preloaded database and the right chain config.
    let store = Store {
        engine: Arc::new(in_memory_store),
        chain_config: Arc::new(RwLock::new(chain_config)),
        latest_block_header: Arc::new(RwLock::new(BlockHeader::default())),
    };

    // Add codes to DB
    for (code_hash, code) in all_codes_hashed {
        store.add_account_code(code_hash, code.into()).await?;
    }

    // Add block headers to DB
    for (_n, header) in guest_program.block_headers.clone() {
        store.add_block_header(header.hash(), header).await?;
    }

    let blockchain = Blockchain::default_with_store(store);

    info!("Storage preparation finished in {:.2?}", start.elapsed());

    info!("Executing block {} on {}", block.header.number, network);
    let start_time = Instant::now();
    blockchain.add_block(&block).await?;
    let duration = start_time.elapsed();
    info!("add_block execution time: {:.2?}", duration);

    Ok(duration)
}

async fn replay_transaction(tx_opts: TransactionOpts) -> eyre::Result<()> {
    if tx_opts.opts.cached {
        unimplemented!("cached mode is not implemented yet");
    }

    let tx_hash = tx_opts.tx_hash;

    let (eth_client, network) = setup(&tx_opts.opts).await?;

    // Get the block number of the transaction
    let tx = eth_client
        .get_transaction_by_hash(tx_hash)
        .await?
        .ok_or(eyre::Error::msg("error fetching transaction"))?;

    let fee_vault = if cfg!(feature = "l2") {
        get_fee_vault_address(&eth_client).await?
    } else {
        None
    };

    let cache = get_blockdata(
        eth_client,
        network,
        BlockIdentifier::Number(tx.block_number.as_u64()),
        fee_vault,
    )
    .await?;

    let (receipt, transitions) = run_tx(cache, tx_hash).await?;

    print_receipt(receipt);

    for transition in transitions {
        print_transition(transition);
    }

    Ok(())
}

async fn replay_block(block_opts: BlockOptions) -> eyre::Result<()> {
    let opts = block_opts.opts;

    let block = block_opts.block;

    if opts.cached {
        unimplemented!("cached mode is not implemented yet");
    }

    let (eth_client, network) = setup(&opts).await?;

    let fee_vault = if cfg!(feature = "l2") {
        get_fee_vault_address(&eth_client).await?
    } else {
        None
    };

    let cache = get_blockdata(eth_client, network.clone(), or_latest(block)?, fee_vault).await?;

    // Always write the cache after fetching from RPC.
    // It will be deleted later if not needed.
    cache.write()?;

    let block =
        cache.blocks.first().cloned().ok_or_else(|| {
            eyre::Error::msg("no block found in the cache, this should never happen")
        })?;

    let backend = backend(&opts.common.zkvm)?;

    let (execution_result, proving_result) = if opts.no_zkvm {
        (replay_no_zkvm(cache.clone(), &opts).await, None)
    } else {
        // Always execute
        let execution_result = exec(backend, cache.clone()).await;

        let proving_result = if opts.common.action == Action::Prove {
            // Only prove if requested
            Some(prove(backend, cache.clone()).await)
        } else {
            None
        };

        (execution_result, proving_result)
    };

    let report = Report::new_for(
        opts.common.zkvm,
        opts.common.resource,
        opts.common.action,
        block,
        network,
        execution_result,
        proving_result,
    );

    if opts.verbose {
        println!("{report}");
    } else {
        report.log();
    }

    try_send_report_to_slack(&report, opts.slack_webhook_url).await?;

    // Apply cache level rules
    match opts.cache_level {
        // Cache is already saved
        CacheLevel::On => {}
        // Only save the cache if the block run failed
        CacheLevel::Failed => {
            if report.execution_result.is_ok()
                || report.proving_result.as_ref().is_some_and(|r| r.is_ok())
            {
                cache.delete()?;
            }
        }
        // Don't keep the cache
        CacheLevel::Off => cache.delete()?,
    }

    // CAUTION
    // This piece of code is used to create a benchmark file that is used by our
    // CI for updating benchmarks from https://docs.ethrex.xyz/benchmarks/.
    // Do no remove it under any circumstances, unless you are refactoring how
    // we do benchmarks in CI.
    if opts.bench {
        let benchmark_json = report.to_bench_file()?;
        let file =
            std::fs::File::create("bench_latest.json").expect("failed to create bench_latest.json");
        serde_json::to_writer(file, &benchmark_json)
            .map_err(|e| eyre::Error::msg(format!("failed to write to bench_latest.json: {e}")))?;
    }

    Ok(())
}

pub fn backend(zkvm: &Option<ZKVM>) -> eyre::Result<Backend> {
    match zkvm {
        Some(ZKVM::SP1) => {
            #[cfg(feature = "sp1")]
            return Ok(Backend::SP1);
            #[cfg(not(feature = "sp1"))]
            return Err(eyre::Error::msg("SP1 feature not enabled"));
        }
        Some(ZKVM::Risc0) => {
            #[cfg(feature = "risc0")]
            return Ok(Backend::RISC0);
            #[cfg(not(feature = "risc0"))]
            return Err(eyre::Error::msg("RISC0 feature not enabled"));
        }
        Some(_other) => Err(eyre::Error::msg(
            "Only SP1 and RISC0 backends are supported currently",
        )),
        None => Ok(Backend::Exec),
    }
}

pub(crate) fn network_from_chain_id(chain_id: u64) -> Network {
    match chain_id {
        MAINNET_CHAIN_ID => Network::PublicNetwork(PublicNetwork::Mainnet),
        HOLESKY_CHAIN_ID => Network::PublicNetwork(PublicNetwork::Holesky),
        HOODI_CHAIN_ID => Network::PublicNetwork(PublicNetwork::Hoodi),
        SEPOLIA_CHAIN_ID => Network::PublicNetwork(PublicNetwork::Sepolia),
        _ => {
            if cfg!(feature = "l2") {
                Network::L2Chain(chain_id)
            } else {
                Network::LocalDevnet
            }
        }
    }
}

fn or_latest(maybe_number: Option<u64>) -> eyre::Result<BlockIdentifier> {
    Ok(match maybe_number {
        Some(n) => BlockIdentifier::Number(n),
        None => BlockIdentifier::Tag(BlockTag::Latest),
    })
}

#[cfg(not(feature = "l2"))]
async fn resolve_blocks(
    mut blocks: Vec<u64>,
    from: Option<u64>,
    to: Option<u64>,
    rpc_url: Url,
) -> eyre::Result<Vec<u64>> {
    if let Some(start) = from {
        let end = to.unwrap_or(fetch_latest_block_number(rpc_url).await?);

        for block in start..=end {
            blocks.push(block);
        }
    } else {
        blocks.sort();
    }

    Ok(blocks)
}

fn print_transition(update: AccountUpdate) {
    println!("Account {:x}", update.address);
    if update.removed {
        println!("  Account deleted.");
    }
    if let Some(info) = update.info {
        println!("  Updated AccountInfo:");
        println!("    New balance: {}", info.balance);
        println!("    New nonce: {}", info.nonce);
        println!("    New codehash: {:#x}", info.code_hash);
        if let Some(code) = update.code {
            println!("    New code: {}", hex::encode(code));
        }
    }
    if !update.added_storage.is_empty() {
        println!("  Updated Storage:");
    }
    for (key, value) in update.added_storage {
        println!("    {key:#x} = {value:#x}");
    }
}

fn print_receipt(receipt: Receipt) {
    if receipt.succeeded {
        println!("Transaction succeeded.")
    } else {
        println!("Transaction failed.")
    }
    println!("  Transaction type: {:?}", receipt.tx_type);
    println!("  Gas used: {}", receipt.cumulative_gas_used);
    if !receipt.logs.is_empty() {
        println!("  Logs: ");
    }
    for log in receipt.logs {
        let formatted_topics = log.topics.iter().map(|v| format!("{v:#x}"));
        println!(
            "    - {:#x} ({}) => {:#x}",
            log.address,
            formatted_topics.collect::<Vec<String>>().join(", "),
            log.data
        );
    }
}

pub async fn replay_custom_l1_blocks(
    n_blocks: u64,
    opts: EthrexReplayOptions,
) -> eyre::Result<Report> {
    let network = Network::LocalDevnet;

    let genesis = network.get_genesis()?;

    let mut store = {
        let store_inner = Store::new("./", EngineType::InMemory)?;
        store_inner.add_initial_state(genesis.clone()).await?;
        store_inner
    };

    let blockchain = Arc::new(Blockchain::new(
        store.clone(),
<<<<<<< HEAD
        BlockchainType::L1,
        false,
        None,
=======
        ethrex_blockchain::BlockchainOptions::default(),
>>>>>>> 24da00b9
    ));

    let blocks = produce_l1_blocks(
        blockchain.clone(),
        &mut store,
        genesis.get_block().hash(),
        genesis.timestamp + 12,
        n_blocks,
    )
    .await?;

    let execution_witness = blockchain.generate_witness_for_blocks(&blocks).await?;
    let chain_config = execution_witness.chain_config;

    let cache = Cache::new(
        blocks,
        RpcExecutionWitness::from(execution_witness),
        chain_config,
        None,
    );

    let execution_result = exec(backend(&opts.common.zkvm)?, cache.clone()).await;

    let proving_result = if opts.common.action == Action::Prove {
        // Only prove if requested
        Some(prove(backend(&opts.common.zkvm)?, cache.clone()).await)
    } else {
        None
    };

    let report = Report::new_for(
        opts.common.zkvm,
        opts.common.resource,
        opts.common.action,
        cache.blocks.first().cloned().ok_or_else(|| {
            eyre::Error::msg("no block found in the cache, this should never happen")
        })?,
        network,
        execution_result,
        proving_result,
    );

    Ok(report)
}

pub async fn produce_l1_blocks(
    blockchain: Arc<Blockchain>,
    store: &mut Store,
    head_block_hash: H256,
    initial_timestamp: u64,
    n_blocks: u64,
) -> eyre::Result<Vec<Block>> {
    let mut blocks = Vec::new();
    let mut current_parent_hash = head_block_hash;
    let mut current_timestamp = initial_timestamp;

    for _ in 0..n_blocks {
        let block = produce_l1_block(
            blockchain.clone(),
            store,
            current_parent_hash,
            current_timestamp,
        )
        .await?;
        current_parent_hash = block.hash();
        current_timestamp += 12; // Assuming an average block time of 12 seconds
        blocks.push(block);
    }

    Ok(blocks)
}

pub async fn produce_l1_block(
    blockchain: Arc<Blockchain>,
    store: &mut Store,
    head_block_hash: H256,
    timestamp: u64,
) -> eyre::Result<Block> {
    let build_payload_args = BuildPayloadArgs {
        parent: head_block_hash,
        timestamp,
        fee_recipient: Address::zero(),
        random: H256::zero(),
        withdrawals: Some(Vec::new()),
        beacon_root: Some(H256::zero()),
        version: 3,
        elasticity_multiplier: ELASTICITY_MULTIPLIER,
        gas_ceil: DEFAULT_BUILDER_GAS_CEIL,
    };

    let payload_id = build_payload_args.id()?;

    let payload = create_payload(&build_payload_args, store, Bytes::new())?;

    blockchain
        .clone()
        .initiate_payload_build(payload, payload_id)
        .await;

    let PayloadBuildResult { payload: block, .. } = blockchain
        .get_payload(payload_id)
        .await
        .map_err(|err| match err {
            ethrex_blockchain::error::ChainError::UnknownPayload => {
                ethrex_rpc::RpcErr::UnknownPayload(format!(
                    "Payload with id {payload_id:#018x} not found",
                ))
            }
            err => ethrex_rpc::RpcErr::Internal(err.to_string()),
        })?;

    blockchain.add_block(&block).await?;

    let new_block_hash = block.hash();

    apply_fork_choice(store, new_block_hash, new_block_hash, new_block_hash).await?;

    Ok(block)
}

#[cfg(feature = "l2")]
use ethrex_blockchain::validate_block;
#[cfg(feature = "l2")]
use ethrex_l2::sequencer::block_producer::build_payload;
#[cfg(feature = "l2")]
use ethrex_storage_rollup::StoreRollup;
#[cfg(feature = "l2")]
use ethrex_vm::BlockExecutionResult;

#[cfg(feature = "l2")]
pub async fn replay_custom_l2_blocks(
    n_blocks: u64,
    fee_vault: Option<Address>,
    opts: EthrexReplayOptions,
) -> eyre::Result<Report> {
    let network = Network::LocalDevnetL2;

    let genesis = network.get_genesis()?;

    let mut store = {
        let store_inner = Store::new("./", EngineType::InMemory)?;
        store_inner.add_initial_state(genesis.clone()).await?;
        store_inner
    };

    let rollup_store = {
        let rollup_store = StoreRollup::new(Path::new("./"), EngineTypeRollup::InMemory)
            .expect("Failed to create StoreRollup");
        rollup_store
            .init()
            .await
            .expect("Failed to init rollup store");
        rollup_store
    };

    let blockchain = Arc::new(Blockchain::new(
        store.clone(),
        BlockchainType::L2,
        false,
        fee_vault,
    ));

    let genesis_hash = genesis.get_block().hash();

    let blocks = produce_custom_l2_blocks(
        blockchain.clone(),
        &mut store,
        &rollup_store,
        genesis_hash,
        genesis.timestamp + 1,
        n_blocks,
    )
    .await?;

    let execution_witness = blockchain.generate_witness_for_blocks(&blocks).await?;

    let cache = Cache::new(
        blocks,
        RpcExecutionWitness::from(execution_witness),
        genesis.config,
        fee_vault,
    );

    let backend = backend(&opts.common.zkvm)?;

    let execution_result = exec(backend, cache.clone()).await;

    let proving_result = match opts.common.action {
        Action::Execute => None,
        Action::Prove => Some(prove(backend, cache.clone()).await),
    };

    let report = Report::new_for(
        opts.common.zkvm,
        opts.common.resource,
        opts.common.action,
        cache.blocks.first().cloned().ok_or_else(|| {
            eyre::Error::msg("no block found in the cache, this should never happen")
        })?,
        network,
        execution_result,
        proving_result,
    );

    Ok(report)
}

#[cfg(feature = "l2")]
pub async fn produce_custom_l2_blocks(
    blockchain: Arc<Blockchain>,
    store: &mut Store,
    rollup_store: &StoreRollup,
    head_block_hash: H256,
    initial_timestamp: u64,
    n_blocks: u64,
) -> eyre::Result<Vec<Block>> {
    let mut blocks = Vec::new();
    let mut current_parent_hash = head_block_hash;
    let mut current_timestamp = initial_timestamp;
    let mut last_privilege_nonce = None;

    for _ in 0..n_blocks {
        let block = produce_custom_l2_block(
            blockchain.clone(),
            store,
            rollup_store,
            current_parent_hash,
            current_timestamp,
            &mut last_privilege_nonce,
        )
        .await?;
        current_parent_hash = block.hash();
        current_timestamp += 12; // Assuming an average block time of 12 seconds
        blocks.push(block);
    }

    Ok(blocks)
}

#[cfg(feature = "l2")]
pub async fn produce_custom_l2_block(
    blockchain: Arc<Blockchain>,
    store: &mut Store,
    rollup_store: &StoreRollup,
    head_block_hash: H256,
    timestamp: u64,
    last_privilege_nonce: &mut Option<u64>,
) -> eyre::Result<Block> {
    let build_payload_args = BuildPayloadArgs {
        parent: head_block_hash,
        timestamp,
        fee_recipient: Address::zero(),
        random: H256::zero(),
        withdrawals: Some(Vec::new()),
        beacon_root: Some(H256::zero()),
        version: 3,
        elasticity_multiplier: ELASTICITY_MULTIPLIER,
        gas_ceil: DEFAULT_BUILDER_GAS_CEIL,
    };

    let payload = create_payload(&build_payload_args, store)?;

    let payload_build_result = build_payload(
        blockchain.clone(),
        payload,
        store,
        last_privilege_nonce,
        DEFAULT_BUILDER_GAS_CEIL,
    )
    .await?;

    let new_block = payload_build_result.payload;

    let chain_config = store.get_chain_config()?;

    validate_block(
        &new_block,
        &store
            .get_block_header_by_hash(new_block.header.parent_hash)?
            .ok_or(eyre::Error::msg("Parent block header not found"))?,
        &chain_config,
        build_payload_args.elasticity_multiplier,
    )?;

    let account_updates = payload_build_result.account_updates;

    let execution_result = BlockExecutionResult {
        receipts: payload_build_result.receipts,
        requests: Vec::new(),
    };

    let account_updates_list = store
        .apply_account_updates_batch(new_block.header.parent_hash, &account_updates)
        .await?
        .ok_or(eyre::Error::msg(
            "Failed to apply account updates: parent block not found",
        ))?;

    blockchain
        .store_block(&new_block, account_updates_list, execution_result)
        .await?;

    rollup_store
        .store_account_updates_by_block_number(new_block.header.number, account_updates)
        .await?;

    let new_block_hash = new_block.hash();

    apply_fork_choice(store, new_block_hash, new_block_hash, new_block_hash).await?;

    Ok(new_block)
}

#[cfg(not(feature = "l2"))]
async fn fetch_latest_block_number(rpc_url: Url) -> eyre::Result<u64> {
    let eth_client = EthClient::new(rpc_url.as_str())?;

    let latest_block = eth_client.get_block_number().await?;

    Ok(latest_block.as_u64())
}<|MERGE_RESOLUTION|>--- conflicted
+++ resolved
@@ -960,13 +960,7 @@
 
     let blockchain = Arc::new(Blockchain::new(
         store.clone(),
-<<<<<<< HEAD
-        BlockchainType::L1,
-        false,
-        None,
-=======
         ethrex_blockchain::BlockchainOptions::default(),
->>>>>>> 24da00b9
     ));
 
     let blocks = produce_l1_blocks(
