--- conflicted
+++ resolved
@@ -43,11 +43,7 @@
             long,
             help = "Name of the network or genesis file. Supported: mainnet, holesky, sepolia, hoodi. Default: mainnet",
             value_parser = clap::value_parser!(Network),
-<<<<<<< HEAD
-            default_value_t = Network::mainnet(),
-=======
-            default_value_t = Network::default(),
->>>>>>> 5dfb0438
+            default_value_t = Network::default(),
         )]
         network: Network,
         #[arg(long, required = false)]
@@ -65,11 +61,7 @@
             long,
             help = "Name of the network or genesis file. Supported: mainnet, holesky, sepolia, hoodi. Default: mainnet",
             value_parser = clap::value_parser!(Network),
-<<<<<<< HEAD
-            default_value_t = Network::mainnet(),
-=======
-            default_value_t = Network::default(),
->>>>>>> 5dfb0438
+            default_value_t = Network::default(),
         )]
         network: Network,
         #[arg(long, required = false)]
@@ -85,11 +77,7 @@
             long,
             help = "Name of the network or genesis file. Supported: mainnet, holesky, sepolia, hoodi. Default: mainnet",
             value_parser = clap::value_parser!(Network),
-<<<<<<< HEAD
-            default_value_t = Network::mainnet(),
-=======
-            default_value_t = Network::default(),
->>>>>>> 5dfb0438
+            default_value_t = Network::default(),
         )]
         network: Network,
         #[arg(long, required = false)]
@@ -105,11 +93,7 @@
             long,
             help = "Name of the network or genesis file. Supported: mainnet, holesky, sepolia, hoodi. Default: mainnet",
             value_parser = clap::value_parser!(Network),
-<<<<<<< HEAD
-            default_value_t = Network::mainnet(),
-=======
-            default_value_t = Network::default(),
->>>>>>> 5dfb0438
+            default_value_t = Network::default(),
         )]
         network: Network,
         #[arg(long, required = false)]
@@ -225,11 +209,7 @@
             long,
             help = "Name of the network or genesis file. Supported: mainnet, holesky, sepolia, hoodi. Default: mainnet",
             value_parser = clap::value_parser!(Network),
-<<<<<<< HEAD
-            default_value_t = Network::mainnet(),
-=======
-            default_value_t = Network::default(),
->>>>>>> 5dfb0438
+            default_value_t = Network::default(),
         )]
         network: Network,
         #[arg(long, required = false)]
@@ -247,11 +227,7 @@
             long,
             help = "Name of the network or genesis file. Supported: mainnet, holesky, sepolia, hoodi. Default: mainnet",
             value_parser = clap::value_parser!(Network),
-<<<<<<< HEAD
-            default_value_t = Network::mainnet(),
-=======
-            default_value_t = Network::default(),
->>>>>>> 5dfb0438
+            default_value_t = Network::default(),
         )]
         network: Network,
         #[arg(long, required = false)]
@@ -267,11 +243,7 @@
             long,
             help = "Name of the network or genesis file. Supported: mainnet, holesky, sepolia, hoodi. Default: mainnet",
             value_parser = clap::value_parser!(Network),
-<<<<<<< HEAD
-            default_value_t = Network::mainnet(),
-=======
-            default_value_t = Network::default(),
->>>>>>> 5dfb0438
+            default_value_t = Network::default(),
         )]
         network: Network,
         #[arg(long, required = false)]
@@ -364,11 +336,7 @@
             long,
             help = "Name of the network or genesis file. Supported: mainnet, holesky, sepolia, hoodi. Default: mainnet",
             value_parser = clap::value_parser!(Network),
-<<<<<<< HEAD
-            default_value_t = Network::mainnet(),
-=======
-            default_value_t = Network::default(),
->>>>>>> 5dfb0438
+            default_value_t = Network::default(),
         )]
         network: Network,
     },
