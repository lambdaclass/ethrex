use std::{fmt::Display, process::Command, time::Duration};

use ethrex_common::types::Block;
use ethrex_config::networks::{Network, PublicNetwork};
use tracing::{error, info};

use crate::slack::{SlackWebHookActionElement, SlackWebHookBlock, SlackWebHookRequest};

#[derive(Debug, Clone)]
#[allow(dead_code)]
pub enum ReplayerMode {
    Execute,
    ExecuteSP1,
    ExecuteRISC0,
    ProveSP1,
    ProveRISC0,
}

impl ReplayerMode {
    pub fn is_proving_mode(&self) -> bool {
        matches!(self, ReplayerMode::ProveSP1 | ReplayerMode::ProveRISC0)
    }

    pub fn is_execution_mode(&self) -> bool {
        matches!(
            self,
            ReplayerMode::Execute | ReplayerMode::ExecuteSP1 | ReplayerMode::ExecuteRISC0
        )
    }
}

impl Display for ReplayerMode {
    fn fmt(&self, f: &mut std::fmt::Formatter<'_>) -> std::fmt::Result {
        match self {
            ReplayerMode::Execute => write!(f, "execute"),
            ReplayerMode::ExecuteSP1 => write!(f, "execute_sp1"),
            ReplayerMode::ExecuteRISC0 => write!(f, "execute_risc0"),
            ReplayerMode::ProveSP1 => write!(f, "prove_sp1"),
            ReplayerMode::ProveRISC0 => write!(f, "prove_risc0"),
        }
    }
}

pub struct BlockRunReport {
    pub network: Network,
    pub number: u64,
    pub gas: u64,
    pub txs: u64,
    pub run_result: Result<(), eyre::Report>,
    pub replayer_mode: ReplayerMode,
    pub time_taken: Duration,
}

impl BlockRunReport {
    pub fn new_for(
        block: Block,
        network: Network,
        run_result: Result<(), eyre::Report>,
        replayer_mode: ReplayerMode,
        time_taken: Duration,
    ) -> Self {
        Self {
            network,
            number: block.header.number,
            gas: block.header.gas_used,
            txs: block.body.transactions.len() as u64,
            run_result,
            replayer_mode,
            time_taken,
        }
    }

    pub fn to_csv(&self) -> String {
        let execution_result = if let Err(e) = &self.run_result {
            format!("Error: {e}")
        } else {
            "Success".to_string()
        };

        format!(
            "{},{},{},{},{},{}",
            self.number,
            self.gas,
            self.txs,
            format_duration(self.time_taken),
            self.replayer_mode,
            execution_result,
        )
    }

    pub fn to_slack_message(&self) -> SlackWebHookRequest {
        let eth_proofs_button = SlackWebHookActionElement::Button {
            text: SlackWebHookBlock::PlainText {
                text: String::from("View on EthProofs"),
                emoji: false,
            },
            url: format!("https://ethproofs.org/blocks/{}", self.number),
        };

        let mut slack_webhook_actions = vec![SlackWebHookActionElement::Button {
            text: SlackWebHookBlock::PlainText {
                text: String::from("View on Etherscan"),
                emoji: false,
            },
            url: if let Network::PublicNetwork(PublicNetwork::Mainnet) = self.network {
                format!("https://etherscan.io/block/{}", self.number)
            } else {
                format!(
                    "https://{}.etherscan.io/block/{}",
                    self.network, self.number
                )
            },
        }];

<<<<<<< HEAD
        if let Network::PublicNetwork(_) = self.network {
=======
        if let Network::PublicNetwork(PublicNetwork::Mainnet) = self.network {
>>>>>>> 671cc6e5
            // EthProofs only prove block numbers multiples of 100.
            if self.number % 100 == 0 && self.replayer_mode.is_proving_mode() {
                slack_webhook_actions.push(eth_proofs_button);
            }
        }

        SlackWebHookRequest {
            blocks: vec![
                SlackWebHookBlock::Header {
                    text: Box::new(SlackWebHookBlock::PlainText {
                        text: match (&self.run_result, &self.replayer_mode) {
                            (Ok(_), ReplayerMode::Execute) => {
                                String::from("✅ Successfully Executed Block")
                            }
                            (Ok(_), ReplayerMode::ExecuteSP1) => {
                                String::from("✅ Successfully Executed Block with SP1")
                            }
                            (Ok(_), ReplayerMode::ExecuteRISC0) => {
                                String::from("✅ Successfully Executed Block with RISC0")
                            }
                            (Ok(_), ReplayerMode::ProveSP1) => {
                                String::from("✅ Successfully Proved Block with SP1")
                            }
                            (Ok(_), ReplayerMode::ProveRISC0) => {
                                String::from("✅ Successfully Proved Block with RISC0")
                            }
                            (Err(_), ReplayerMode::Execute) => {
                                String::from("⚠️ Failed to Execute Block")
                            }
                            (Err(_), ReplayerMode::ExecuteSP1) => {
                                String::from("⚠️ Failed to Execute Block with SP1")
                            }
                            (Err(_), ReplayerMode::ExecuteRISC0) => {
                                String::from("⚠️ Failed to Execute Block with RISC0")
                            }
                            (Err(_), ReplayerMode::ProveSP1) => {
                                String::from("⚠️ Failed to Prove Block with SP1")
                            }
                            (Err(_), ReplayerMode::ProveRISC0) => {
                                String::from("⚠️ Failed to Prove Block with RISC0")
                            }
                        },
                        emoji: true,
                    }),
                },
                SlackWebHookBlock::Section {
                    text: Box::new(SlackWebHookBlock::Markdown {
                        text: format!(
                            "*Network:* `{network}`\n*Block:* {number}\n*Gas:* {gas}\n*#Txs:* {txs}\n*Execution Result:* {execution_result}{maybe_gpu}{maybe_cpu}{maybe_ram}\n*Time Taken:* {time_taken}",
                            network = self.network,
                            number = self.number,
                            gas = self.gas,
                            txs = self.txs,
                            execution_result = if self.run_result.is_err() {
                                "Error: ".to_string()
                                    + &self.run_result.as_ref().err().unwrap().to_string()
                            } else {
                                "Success".to_string()
                            },
                            maybe_gpu = hardware_info_slack_message("GPU"),
                            maybe_cpu = hardware_info_slack_message("CPU"),
                            maybe_ram = hardware_info_slack_message("RAM"),
                            time_taken = format_duration(self.time_taken),
                        ),
                    }),
                },
                SlackWebHookBlock::Actions {
                    elements: slack_webhook_actions,
                },
            ],
        }
    }

    pub fn log(&self) {
        if self.run_result.is_err() {
            error!("{self}");
        } else {
            info!("{self}");
        }
    }
}

impl Display for BlockRunReport {
    fn fmt(&self, f: &mut std::fmt::Formatter<'_>) -> std::fmt::Result {
        let execution_result = if let Err(e) = &self.run_result {
            format!("Error: {e}")
        } else {
            "Success".to_string()
        };
        if let Network::PublicNetwork(_) = self.network {
            write!(
                f,
                "[{network}] Block #{number}, Gas Used: {gas}, Tx Count: {txs}, {replayer_mode} Result: {execution_result}, Time Taken: {time_taken} | {block_url}",
                network = self.network,
                number = self.number,
                gas = self.gas,
                txs = self.txs,
                replayer_mode = self.replayer_mode,
                execution_result = execution_result,
                time_taken = format_duration(self.time_taken),
                block_url = if let Network::PublicNetwork(PublicNetwork::Mainnet) = self.network {
                    format!("https://etherscan.io/block/{}", self.number)
                } else {
                    format!(
                        "https://{}.etherscan.io/block/{}",
                        self.network, self.number
                    )
                },
            )
        } else {
            write!(
                f,
                "[{network}] Block #{number}, Gas Used: {gas}, Tx Count: {txs}, {replayer_mode} Result: {execution_result}, Time Taken: {time_taken}",
                network = self.network,
                number = self.number,
                gas = self.gas,
                txs = self.txs,
                replayer_mode = self.replayer_mode,
                execution_result = execution_result,
                time_taken = format_duration(self.time_taken),
            )
        }
    }
}

fn format_duration(duration: Duration) -> String {
    let total_seconds = duration.as_secs();
    let hours = total_seconds / 3600;
    let minutes = (total_seconds % 3600) / 60;
    let seconds = total_seconds % 60;
    let milliseconds = duration.subsec_millis();

    if hours > 0 {
        return format!("{hours:02}h {minutes:02}m {seconds:02}s {milliseconds:03}ms");
    }

    if minutes == 0 {
        return format!("{seconds:02}s {milliseconds:03}ms");
    }

    format!("{minutes:02}m {seconds:02}s")
}

fn hardware_info_slack_message(hardware: &str) -> String {
    let hardware_info = match hardware {
        "GPU" => gpu_info(),
        "CPU" => cpu_info(),
        "RAM" => ram_info(),
        _ => None,
    };

    if let Some(info) = hardware_info {
        format!("\n*{hardware}:* `{info}`")
    } else {
        String::new()
    }
}

fn gpu_info() -> Option<String> {
    match std::env::consts::OS {
        // Linux: nvidia-smi --query-gpu=name --format=csv | tail -n +2
        "linux" => {
            let output = Command::new("sh")
                .arg("-c")
                .arg("nvidia-smi --query-gpu=name --format=csv | tail -n +2")
                .output()
                .ok()?;
            Some(String::from_utf8_lossy(&output.stdout).trim().to_string())
        }
        // macOS: system_profiler SPDisplaysDataType | grep "Chipset Model" | awk -F': ' '{print $2}' | head -n 1
        "macos" => {
            let output = Command::new("sh")
                .arg("-c")
                .arg("system_profiler SPDisplaysDataType | grep \"Chipset Model\" | awk -F': ' '{print $2}' | head -n 1")
                .output()
                .ok()?;
            Some(String::from_utf8_lossy(&output.stdout).trim().to_string())
        }
        _ => None,
    }
}

fn cpu_info() -> Option<String> {
    match std::env::consts::OS {
        // Linux: cat /proc/cpuinfo | grep "model name" | head -n 1 | awk -F': ' '{print $2}'
        "linux" => {
            let output = Command::new("sh")
                .arg("-c")
                .arg(
                    "cat /proc/cpuinfo | grep \"model name\" | head -n 1 | awk -F': ' '{print $2}'",
                )
                .output()
                .inspect_err(|e| eprintln!("Failed to get CPU info: {}", e))
                .ok()?;
            Some(String::from_utf8_lossy(&output.stdout).trim().to_string())
        }
        // macOS: sysctl -n machdep.cpu.brand_string
        "macos" => {
            let output = Command::new("sysctl")
                .arg("-n")
                .arg("machdep.cpu.brand_string")
                .output()
                .inspect_err(|e| eprintln!("Failed to get CPU info: {}", e))
                .ok()?;
            Some(String::from_utf8_lossy(&output.stdout).trim().to_string())
        }
        _ => None,
    }
}

fn ram_info() -> Option<String> {
    match std::env::consts::OS {
        // Linux: free --giga -h | grep "Mem:" | awk '{print $2}'
        "linux" => {
            let output = Command::new("sh")
                .arg("-c")
                .arg("free --giga -h | grep \"Mem:\" | awk '{print $2}'")
                .output()
                .inspect_err(|e| eprintln!("Failed to get RAM info: {}", e))
                .ok()?;
            Some(String::from_utf8_lossy(&output.stdout).trim().to_string())
        }
        // macOS: system_profiler SPHardwareDataType | grep "Memory:" | awk -F': ' '{print $2}'
        "macos" => {
            let output = Command::new("sh")
                .arg("-c")
                .arg("system_profiler SPHardwareDataType | grep \"Memory:\" | awk -F': ' '{print $2}'")
                .output()
                .inspect_err(|e| eprintln!("Failed to get RAM info: {}", e))
                .ok()?;
            Some(String::from_utf8_lossy(&output.stdout).trim().to_string())
        }
        _ => None,
    }
}<|MERGE_RESOLUTION|>--- conflicted
+++ resolved
@@ -112,11 +112,7 @@
             },
         }];
 
-<<<<<<< HEAD
-        if let Network::PublicNetwork(_) = self.network {
-=======
         if let Network::PublicNetwork(PublicNetwork::Mainnet) = self.network {
->>>>>>> 671cc6e5
             // EthProofs only prove block numbers multiples of 100.
             if self.number % 100 == 0 && self.replayer_mode.is_proving_mode() {
                 slack_webhook_actions.push(eth_proofs_button);
