<<<<<<< HEAD
use std::collections::HashMap;
use std::time::Duration;

use again::{RetryPolicy, Task};

use bytes::Bytes;
use ethrex_common::{
    constants::EMPTY_KECCACK_HASH,
    types::{AccountState, Block},
    Address, H256, U256,
};
=======
use ethrex_common::types::{Block, block_execution_witness::ExecutionWitnessResult};
>>>>>>> a9cb97fa
use ethrex_rlp::decode::RLPDecode;
use serde::de::DeserializeOwned;
use serde_json::json;

use lazy_static::lazy_static;

lazy_static! {
    static ref CLIENT: reqwest::Client = reqwest::Client::new();
}

pub async fn get_latest_block_number(rpc_url: &str) -> eyre::Result<usize> {
    let request = &json!({
        "id": 1,
        "jsonrpc": "2.0",
        "method": "eth_blockNumber",
        "params": []
    });

    let response = CLIENT.post(rpc_url).json(request).send().await?;

    let res = response.json::<serde_json::Value>().await?;
    let mut bytes = decode_hex(get_result(res)?)?;
    bytes.reverse();
    bytes.resize(8, 0);
    let latest_bytes: [u8; 8] = bytes
        .try_into()
        .map_err(|_| eyre::Error::msg("decode error".to_string()))?;

    Ok(usize::from_le_bytes(latest_bytes))
}

pub async fn get_block(rpc_url: &str, block_number: usize) -> eyre::Result<Block> {
    let block_number = format!("0x{block_number:x}");
    let request = &json!({
        "id": 1,
        "jsonrpc": "2.0",
        "method": "debug_getRawBlock",
        "params": [block_number]
    });

    let response = CLIENT.post(rpc_url).json(request).send().await?;

    let res = response.json::<serde_json::Value>().await?;
    let encoded_block = decode_hex(get_result(res)?)?;
    let block = Block::decode_unfinished(&encoded_block)?;
    Ok(block.0)
}

pub async fn get_witness(
    rpc_url: &str,
    block_number: usize,
) -> eyre::Result<ExecutionWitnessResult> {
    let block_number = format!("0x{block_number:x}");
    let request = &json!({
        "id": 1,
        "jsonrpc": "2.0",
        "method": "debug_executionWitness",
        "params": [block_number]
    });

    let response = CLIENT.post(rpc_url).json(request).send().await?;
    let res = response.json::<serde_json::Value>().await?;
    get_result(res)
}

pub async fn get_witness_range(
    rpc_url: &str,
    from: usize,
    to: usize,
) -> eyre::Result<ExecutionWitnessResult> {
    let from = format!("0x{from:x}");
    let to = format!("0x{to:x}");
    let request = &json!({
        "id": 1,
        "jsonrpc": "2.0",
        "method": "debug_executionWitness",
        "params": [from, to]
    });

    let response = CLIENT.post(rpc_url).json(request).send().await?;
    let res = response.json::<serde_json::Value>().await?;
    get_result(res)
}

fn get_result<T: DeserializeOwned>(response: serde_json::Value) -> eyre::Result<T> {
    match response.get("result") {
        Some(result) => Ok(serde_json::from_value(result.clone())?),
        None => Err(eyre::Error::msg(format!(
            "result not found, response is: {response}"
        ))),
    }
}

fn decode_hex(hex: String) -> eyre::Result<Vec<u8>> {
    let mut trimmed = hex.trim_start_matches("0x").to_string();
    if trimmed.len() % 2 != 0 {
        trimmed = "0".to_string() + &trimmed;
    }
    Ok(hex::decode(trimmed)?)
}

pub async fn get_tx_block(tx: &str, rpc_url: &str) -> eyre::Result<usize> {
    let request = &json!({
        "id": 1,
        "jsonrpc": "2.0",
        "method": "eth_getTransactionByHash",
        "params": [tx]
    });

    let response = CLIENT.post(rpc_url).json(request).send().await?;

    let res = response.json::<serde_json::Value>().await?;
    let res = res.get("result").ok_or(eyre::Error::msg("result key"))?;
    let block_number = res
        .get("blockNumber")
        .and_then(|v| v.as_str())
        .ok_or(eyre::Error::msg("bad blockNumber key"))?;
    let block_number = usize::from_str_radix(block_number.trim_start_matches("0x"), 16)?;
    Ok(block_number)
}<|MERGE_RESOLUTION|>--- conflicted
+++ resolved
@@ -1,18 +1,4 @@
-<<<<<<< HEAD
-use std::collections::HashMap;
-use std::time::Duration;
-
-use again::{RetryPolicy, Task};
-
-use bytes::Bytes;
-use ethrex_common::{
-    constants::EMPTY_KECCACK_HASH,
-    types::{AccountState, Block},
-    Address, H256, U256,
-};
-=======
 use ethrex_common::types::{Block, block_execution_witness::ExecutionWitnessResult};
->>>>>>> a9cb97fa
 use ethrex_rlp::decode::RLPDecode;
 use serde::de::DeserializeOwned;
 use serde_json::json;
