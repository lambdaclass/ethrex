use ethrex_common::types::Block;
use ethrex_rlp::decode::RLPDecode;
use ethrex_rpc::types::block_execution_witness::ExecutionWitnessResult;

use serde::de::DeserializeOwned;

use serde_json::json;

use lazy_static::lazy_static;

lazy_static! {
    static ref CLIENT: reqwest::Client = reqwest::Client::new();
}

pub async fn get_latest_block_number(rpc_url: &str) -> eyre::Result<usize> {
    let request = &json!({
        "id": 1,
        "jsonrpc": "2.0",
        "method": "eth_blockNumber",
        "params": []
    });

    let response = CLIENT.post(rpc_url).json(request).send().await?;

    let res = response.json::<serde_json::Value>().await?;
    let mut bytes = decode_hex(get_result(res)?)?;
    bytes.reverse();
    bytes.resize(8, 0);
    let latest_bytes: [u8; 8] = bytes
        .try_into()
        .map_err(|_| eyre::Error::msg("decode error".to_string()))?;

    Ok(usize::from_le_bytes(latest_bytes))
}

pub async fn get_block(rpc_url: &str, block_number: usize) -> eyre::Result<Block> {
    let block_number = format!("0x{block_number:x}");
    let request = &json!({
        "id": 1,
        "jsonrpc": "2.0",
        "method": "debug_getRawBlock",
        "params": [block_number]
    });

    let response = CLIENT.post(rpc_url).json(request).send().await?;

    let res = response.json::<serde_json::Value>().await?;
    let encoded_block = decode_hex(get_result(res)?)?;
    let block = Block::decode_unfinished(&encoded_block)?;
    Ok(block.0)
}

pub async fn get_witness(
    rpc_url: &str,
    block_number: usize,
) -> eyre::Result<ExecutionWitnessResult> {
    let block_number = format!("0x{block_number:x}");
    let request = &json!({
        "id": 1,
        "jsonrpc": "2.0",
        "method": "debug_executionWitness",
        "params": [block_number]
    });

    let response = CLIENT.post(rpc_url).json(request).send().await?;
    let res = response.json::<serde_json::Value>().await?;
    let result: Result<ExecutionWitnessResult, eyre::Error> = get_result(res);
    result
}

fn get_result<T: DeserializeOwned>(response: serde_json::Value) -> eyre::Result<T> {
    match response.get("result") {
        Some(result) => Ok(serde_json::from_value(result.clone())?),
        None => Err(eyre::Error::msg(format!(
            "result not found, response is: {response}"
        ))),
    }
}

fn decode_hex(hex: String) -> eyre::Result<Vec<u8>> {
    let mut trimmed = hex.trim_start_matches("0x").to_string();
    if trimmed.len() % 2 != 0 {
        trimmed = "0".to_string() + &trimmed;
    }
    Ok(hex::decode(trimmed)?)
<<<<<<< HEAD
=======
}

pub async fn get_tx_block(tx: &str, rpc_url: &str) -> eyre::Result<usize> {
    let request = &json!({
        "id": 1,
        "jsonrpc": "2.0",
        "method": "eth_getTransactionByHash",
        "params": [tx]
    });

    let response = CLIENT.post(rpc_url).json(request).send().await?;

    let res = response.json::<serde_json::Value>().await?;
    let res = res.get("result").ok_or(eyre::Error::msg("result key"))?;
    let block_number = res
        .get("blockNumber")
        .and_then(|v| v.as_str())
        .ok_or(eyre::Error::msg("bad blockNumber key"))?;
    let block_number = usize::from_str_radix(block_number.trim_start_matches("0x"), 16)?;
    Ok(block_number)
}

#[cfg(test)]
mod test {
    use super::*;

    const RPC_URL: &str = "<to-complete>";
    const VITALIK_ADDR: &str = "d8dA6BF26964aF9D7eEd9e03E53415D37aA96045";

    #[ignore = "needs to manually set rpc url in constant"]
    #[tokio::test]
    async fn get_block_works() {
        let block_number = get_latest_block_number(RPC_URL).await.unwrap();
        get_block(RPC_URL, block_number).await.unwrap();
    }

    #[ignore = "needs to manually set rpc url in constant"]
    #[tokio::test]
    async fn get_account_works() {
        let block_number = get_latest_block_number(RPC_URL).await.unwrap();
        get_account(
            RPC_URL,
            block_number,
            &Address::from_slice(&hex::decode(VITALIK_ADDR).unwrap()),
            &[],
        )
        .await
        .unwrap();
    }
>>>>>>> 39169325
}<|MERGE_RESOLUTION|>--- conflicted
+++ resolved
@@ -83,8 +83,6 @@
         trimmed = "0".to_string() + &trimmed;
     }
     Ok(hex::decode(trimmed)?)
-<<<<<<< HEAD
-=======
 }
 
 pub async fn get_tx_block(tx: &str, rpc_url: &str) -> eyre::Result<usize> {
@@ -134,5 +132,4 @@
         .await
         .unwrap();
     }
->>>>>>> 39169325
 }