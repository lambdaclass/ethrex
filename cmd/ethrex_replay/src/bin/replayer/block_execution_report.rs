--- conflicted
+++ resolved
@@ -65,12 +65,8 @@
                 SlackWebHookBlock::Section {
                     text: Box::new(SlackWebHookBlock::Markdown {
                         text: format!(
-<<<<<<< HEAD
-                            "*Client:* `{client}`\n*Network:* `{network}`\n*Block:* {number}\n*Gas:* {gas}\n*#Txs:* {txs}\n*Execution Result:* {execution_result}",
+                            "*Client:* `{client}`\n*Network:* `{network}`\n*Block:* {number}\n*Gas:* {gas}\n*#Txs:* {txs}\n*Execution Result:* {execution_result}\n*Time Taken:* {time_taken}",
                             client = self.client,
-=======
-                            "*Network:* `{network}`\n*Block:* {number}\n*Gas:* {gas}\n*#Txs:* {txs}\n*Execution Result:* {execution_result}\n*Time Taken:* {time_taken}",
->>>>>>> 9ce30b46
                             network = self.network,
                             number = self.number,
                             gas = self.gas,
