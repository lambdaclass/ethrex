--- conflicted
+++ resolved
@@ -22,7 +22,7 @@
 mod slack;
 
 #[derive(Parser)]
-#[clap(group = clap::ArgGroup::new("rpc_urls").multiple(true).required(true))]
+// #[clap(group = clap::ArgGroup::new("rpc_urls").multiple(true).required(true))]
 pub struct Options {
     #[arg(
         long,
@@ -35,26 +35,28 @@
     //     long,
     //     value_name = "URL",
     //     env = "HOODI_RPC_URL",
-    //     help_heading = "Replayer options"
+    //     help_heading = "Replayer options",
+    //     group = "rpc_urls"
     // )]
-    // pub hoodi_rpc_url: Url,
+    // pub hoodi_rpc_url: Option<Url>,
     // #[arg(
     //     long,
     //     value_name = "URL",
     //     env = "SEPOLIA_RPC_URL",
-    //     help_heading = "Replayer options"
+    //     help_heading = "Replayer options",
+    //     group = "rpc_urls"
     // )]
-    // pub sepolia_rpc_url: Url,
+    // pub sepolia_rpc_url: Option<Url>,
     // #[arg(
     //     long,
     //     value_name = "URL",
     //     env = "MAINNET_RPC_URL",
-    //     help_heading = "Replayer options"
+    //     help_heading = "Replayer options",
+    //     group = "rpc_urls"
     // )]
-    // pub mainnet_rpc_url: Url,
+    // pub mainnet_rpc_url: Option<Url>,
     #[arg(
         long,
-<<<<<<< HEAD
         default_value_t = false,
         value_name = "BOOLEAN",
         conflicts_with = "prove",
@@ -78,30 +80,6 @@
         help_heading = "Replayer options"
     )]
     pub geth_rpc_url: Url,
-=======
-        value_name = "URL",
-        env = "HOODI_RPC_URL",
-        help_heading = "Replayer options",
-        group = "rpc_urls"
-    )]
-    pub hoodi_rpc_url: Option<Url>,
-    #[arg(
-        long,
-        value_name = "URL",
-        env = "SEPOLIA_RPC_URL",
-        help_heading = "Replayer options",
-        group = "rpc_urls"
-    )]
-    pub sepolia_rpc_url: Option<Url>,
-    #[arg(
-        long,
-        value_name = "URL",
-        env = "MAINNET_RPC_URL",
-        help_heading = "Replayer options",
-        group = "rpc_urls"
-    )]
-    pub mainnet_rpc_url: Option<Url>,
->>>>>>> 87b42b47
     #[arg(
         long,
         value_name = "URL",
@@ -152,7 +130,6 @@
         );
     }
 
-<<<<<<< HEAD
     if opts.no_cache {
         tracing::warn!(
             "Cache is disabled. Non-cached block data won't be cached and cached block data won't be used."
@@ -173,54 +150,6 @@
                 geth_rpc_url,
                 reth_rpc_url,
                 nethermind_rpc_url,
-=======
-    let mut replayers_handles = Vec::new();
-
-    if opts.execute {
-        for (rpc_url, network) in [
-            (
-                opts.hoodi_rpc_url.clone(),
-                Network::PublicNetwork(PublicNetwork::Hoodi),
-            ),
-            (
-                opts.sepolia_rpc_url.clone(),
-                Network::PublicNetwork(PublicNetwork::Sepolia),
-            ),
-            (
-                opts.mainnet_rpc_url.clone(),
-                Network::PublicNetwork(PublicNetwork::Mainnet),
-            ),
-        ] {
-            let slack_webhook_url = opts.slack_webhook_url.clone();
-
-            if let Some(rpc_url) = rpc_url {
-                let handle = tokio::spawn(async move {
-                    replay_execution(network, rpc_url, slack_webhook_url).await
-                });
-
-                replayers_handles.push(handle);
-            }
-        }
-    } else {
-        let slack_webhook_url = opts.slack_webhook_url.clone();
-        let hoodi_rpc_url = opts.hoodi_rpc_url.clone();
-        let sepolia_rpc_url = opts.sepolia_rpc_url.clone();
-        let mainnet_rpc_url = opts.mainnet_rpc_url.clone();
-
-        let handle = tokio::spawn(async move {
-            replay_proving(
-                [
-                    (hoodi_rpc_url, Network::PublicNetwork(PublicNetwork::Hoodi)),
-                    (
-                        sepolia_rpc_url,
-                        Network::PublicNetwork(PublicNetwork::Sepolia),
-                    ),
-                    (
-                        mainnet_rpc_url,
-                        Network::PublicNetwork(PublicNetwork::Mainnet),
-                    ),
-                ],
->>>>>>> 87b42b47
                 slack_webhook_url,
                 ReplayerMode::Execute,
                 !opts.no_cache,
@@ -234,7 +163,6 @@
     // TODO: These tasks are spawned outside the above loop to be able to handled
     // in the tokio::select!. We should find a way to spawn them inside the loop
     // and still be able to handle them in the tokio::select!.
-<<<<<<< HEAD
     let geth_rpc_url = opts.geth_rpc_url.clone();
     let geth_rpc_revalidation_handle = tokio::spawn(async { revalidate_rpc(geth_rpc_url).await });
     let reth_rpc_url = opts.reth_rpc_url.clone();
@@ -242,28 +170,12 @@
     let nethermind_rpc_url = opts.nethermind_rpc_url.clone();
     let nethermind_rpc_revalidation_handle =
         tokio::spawn(async { revalidate_rpc(nethermind_rpc_url).await });
-=======
-    let mut revalidation_handles = Vec::new();
-    if let Some(hoodi_rpc_url) = opts.hoodi_rpc_url.clone() {
-        let handle = tokio::spawn(async move { revalidate_rpc(hoodi_rpc_url).await });
-        revalidation_handles.push(handle);
-    }
-    if let Some(sepolia_rpc_url) = opts.sepolia_rpc_url.clone() {
-        let handle = tokio::spawn(async move { revalidate_rpc(sepolia_rpc_url).await });
-        revalidation_handles.push(handle);
-    }
-    if let Some(mainnet_rpc_url) = opts.mainnet_rpc_url.clone() {
-        let handle = tokio::spawn(async move { revalidate_rpc(mainnet_rpc_url).await });
-        revalidation_handles.push(handle);
-    }
->>>>>>> 87b42b47
 
     tokio::select! {
         _ = tokio::signal::ctrl_c() => {
             tracing::info!("Received Ctrl+C, shutting down...");
             shutdown(vec![main_handle]);
         }
-<<<<<<< HEAD
         res = geth_rpc_revalidation_handle => {
             handle_rpc_revalidation_handle_result(res, opts.geth_rpc_url.clone(), opts.slack_webhook_url.clone()).await;
             shutdown(vec![main_handle]);
@@ -275,14 +187,6 @@
         res = nethermind_rpc_revalidation_handle => {
             handle_rpc_revalidation_handle_result(res, opts.nethermind_rpc_url.clone(), opts.slack_webhook_url.clone()).await;
             shutdown(vec![main_handle]);
-=======
-        res = async {
-            let (result, _index, _remaining_handles) = select_all(revalidation_handles).await;
-            result
-        } => {
-            handle_rpc_revalidation_handle_result(res, opts.hoodi_rpc_url.unwrap(), opts.slack_webhook_url.clone()).await; // TODO: change hoodi rpc to generic
-            shutdown(replayers_handles);
->>>>>>> 87b42b47
         }
     }
 }
@@ -464,20 +368,14 @@
 }
 
 async fn replay_proving(
-<<<<<<< HEAD
     client: String,
     hoodi_rpc_url: Url,
     sepolia_rpc_url: Url,
     mainnet_rpc_url: Url,
     cache: bool,
-=======
-    rpc_urls: [(Option<Url>, Network); 3],
-    slack_webhook_url: Option<Url>,
->>>>>>> 87b42b47
 ) -> Result<(), EthClientError> {
     loop {
         let start = SystemTime::now();
-<<<<<<< HEAD
 
         let hoodi_block_run_report = replay_latest_block(
             ReplayerMode::Prove,
@@ -509,25 +407,6 @@
         )
         .await;
 
-=======
-        for (rpc_url, network) in &rpc_urls {
-            let rpc_url = if let Some(url) = rpc_url {
-                url.clone()
-            } else {
-                continue;
-            };
-            let eth_client = EthClient::new(rpc_url.as_str()).unwrap();
-
-            replay_latest_block(
-                ReplayerMode::Prove,
-                network.clone(),
-                rpc_url.clone(),
-                &eth_client,
-                slack_webhook_url.clone(),
-            )
-            .await?;
-        }
->>>>>>> 87b42b47
         let elapsed = start.elapsed().unwrap_or_else(|e| {
             panic!("SystemTime::elapsed failed: {e}");
         });
@@ -574,7 +453,6 @@
         })
         .as_usize();
 
-<<<<<<< HEAD
     replay_block(
         latest_block,
         replayer_mode,
@@ -614,17 +492,6 @@
             );
         }
     };
-=======
-    if let Network::PublicNetwork(PublicNetwork::Mainnet) = network {
-        tracing::info!("Replaying block https://etherscan.io/block/{latest_block}");
-    } else {
-        tracing::info!("Replaying block https://{network}.etherscan.io/block/{latest_block}",);
-    }
-
-    let block = eth_client
-        .get_raw_block(BlockIdentifier::Number(latest_block as u64))
-        .await?;
->>>>>>> 87b42b47
 
     let start = SystemTime::now();
 
@@ -657,7 +524,6 @@
         panic!("SystemTime::elapsed failed: {e}");
     });
 
-<<<<<<< HEAD
     BlockRunReport::new_for(
         client,
         block,
@@ -666,24 +532,6 @@
         replayer_mode,
         elapsed,
     )
-=======
-    let block_run_report =
-        BlockRunReport::new_for(block, network.clone(), run_result, replayer_mode, elapsed);
-
-    if block_run_report.run_result.is_err() {
-        tracing::error!("{block_run_report}");
-    } else {
-        tracing::info!("{block_run_report}");
-    }
-
-    try_send_failed_run_report_to_slack(block_run_report, slack_webhook_url.clone())
-        .await
-        .unwrap_or_else(|e| {
-            tracing::error!("Failed to post to Slack webhook: {e}");
-        });
-
-    Ok(elapsed)
->>>>>>> 87b42b47
 }
 
 async fn revalidate_rpc(rpc_url: Url) -> Result<(), EthClientError> {
