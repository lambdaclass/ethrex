--- conflicted
+++ resolved
@@ -1,11 +1,6 @@
-<<<<<<< HEAD
-use std::time::{Duration, SystemTime};
-
-use ethrex_common::types::ChainConfig;
 use ethrex_common::types::fee_config::FeeConfig;
-=======
->>>>>>> c4c7ae52
 use ethrex_config::networks::Network;
+use ethrex_l2_rpc::clients::get_fee_vault_address;
 use ethrex_levm::vm::VMType;
 use ethrex_rpc::{
     EthClient,
@@ -82,13 +77,8 @@
 async fn get_blockdata_rpc(
     eth_client: EthClient,
     network: Network,
-<<<<<<< HEAD
-    block_number: BlockIdentifier,
-    _fee_config: Option<FeeConfig>,
-=======
     block_identifier: BlockIdentifier,
     cache_dir: PathBuf,
->>>>>>> c4c7ae52
 ) -> eyre::Result<Cache> {
     let latest_block_number = eth_client.get_block_number().await?.as_u64();
 
@@ -158,12 +148,15 @@
         Err(EthClientError::GetWitnessError(GetWitnessError::RPCError(_))) => {
             warn!("debug_executionWitness endpoint not implemented, using fallback eth_getProof");
 
-            #[cfg(feature = "l2")]
-            let vm_type = VMType::L2(
-                _fee_config.ok_or_else(|| eyre::eyre!("fee_config is required for L2"))?,
-            );
-            #[cfg(not(feature = "l2"))]
-            let vm_type = VMType::L1;
+            let vm_type = if cfg!(feature = "l2") {
+                let fee_config = FeeConfig {
+                    fee_vault: get_fee_vault_address(&eth_client).await?,
+                    ..Default::default()
+                };
+                VMType::L2(fee_config)
+            } else {
+                VMType::L1
+            };
 
             info!(
                 "Caching callers and recipients state for block {}",
@@ -214,7 +207,105 @@
         format_duration(&execution_witness_retrieval_duration)
     );
 
-<<<<<<< HEAD
+    let l2_fields = if cfg!(feature = "l2") {
+        Some(L2Fields {
+            blob_commitment: [0u8; 48],
+            blob_proof: [0u8; 48],
+            fee_config: FeeConfig {
+                fee_vault: get_fee_vault_address(&eth_client).await?,
+                ..Default::default()
+            },
+        })
+    } else {
+        None
+    };
+
+    Ok(Cache::new(
+        vec![block],
+        witness_rpc,
+        chain_config,
+        cache_dir,
+        l2_fields,
+    ))
+}
+
+#[cfg(feature = "l2")]
+use ethrex_common::types::ChainConfig;
+
+#[cfg(feature = "l2")]
+async fn fetch_rangedata_from_client(
+    eth_client: EthClient,
+    chain_config: ChainConfig,
+    from: u64,
+    to: u64,
+    dir: PathBuf,
+    _fee_config: Option<FeeConfig>,
+) -> eyre::Result<Cache> {
+    info!("Validating RPC chain ID");
+
+    let chain_id = eth_client.get_chain_id().await?;
+
+    if chain_id != chain_config.chain_id.into() {
+        return Err(eyre::eyre!(
+            "Rpc endpoint returned a different chain id than the one set by --network"
+        ));
+    }
+
+    let mut blocks = Vec::with_capacity((to - from + 1) as usize);
+
+    info!(
+        "Retrieving execution data for blocks {from} to {to} ({} blocks in total)",
+        to - from + 1
+    );
+
+    let block_retrieval_start_time = SystemTime::now();
+
+    for block_number in from..=to {
+        let rpc_block = eth_client
+            .get_block_by_number(BlockIdentifier::Number(block_number), true)
+            .await
+            .wrap_err(format!("failed to fetch block {block_number}"))?;
+
+        let block = rpc_block
+            .try_into()
+            .map_err(|e| eyre::eyre!("Failed to convert rpc block to block: {}", e))
+            .wrap_err("Failed to convert from rpc block to block")?;
+        blocks.push(block);
+    }
+
+    let block_retrieval_duration = block_retrieval_start_time.elapsed().unwrap_or_else(|e| {
+        panic!("SystemTime::elapsed failed: {e}");
+    });
+
+    info!(
+        "Got blocks {from} to {to} in {}",
+        format_duration(&block_retrieval_duration)
+    );
+
+    let from_identifier = BlockIdentifier::Number(from);
+
+    let to_identifier = BlockIdentifier::Number(to);
+
+    info!("Getting execution witness from RPC for blocks {from} to {to}");
+
+    let execution_witness_retrieval_start_time = SystemTime::now();
+
+    let witness_rpc = eth_client
+        .get_witness(from_identifier, Some(to_identifier))
+        .await
+        .wrap_err("Failed to get execution witness for range")?;
+
+    let execution_witness_retrieval_duration = execution_witness_retrieval_start_time
+        .elapsed()
+        .unwrap_or_else(|e| {
+            panic!("SystemTime::elapsed failed: {e}");
+        });
+
+    info!(
+        "Got execution witness for blocks {from} to {to} in {}",
+        format_duration(&execution_witness_retrieval_duration)
+    );
+
     let l2_fields = if cfg!(feature = "l2") {
         Some(L2Fields {
             blob_commitment: [0u8; 48],
@@ -225,140 +316,7 @@
         None
     };
 
-=======
->>>>>>> c4c7ae52
-    Ok(Cache::new(
-        vec![block],
-        witness_rpc,
-        chain_config,
-<<<<<<< HEAD
-        l2_fields,
-=======
-        cache_dir,
->>>>>>> c4c7ae52
-    ))
-}
-
-#[cfg(feature = "l2")]
-use ethrex_common::types::ChainConfig;
-
-#[cfg(feature = "l2")]
-async fn fetch_rangedata_from_client(
-    eth_client: EthClient,
-    chain_config: ChainConfig,
-    from: u64,
-    to: u64,
-<<<<<<< HEAD
-    _fee_config: Option<FeeConfig>,
-=======
-    dir: PathBuf,
->>>>>>> c4c7ae52
-) -> eyre::Result<Cache> {
-    info!("Validating RPC chain ID");
-
-    let chain_id = eth_client.get_chain_id().await?;
-
-    if chain_id != chain_config.chain_id.into() {
-        return Err(eyre::eyre!(
-            "Rpc endpoint returned a different chain id than the one set by --network"
-        ));
-    }
-
-    let mut blocks = Vec::with_capacity((to - from + 1) as usize);
-
-    info!(
-        "Retrieving execution data for blocks {from} to {to} ({} blocks in total)",
-        to - from + 1
-    );
-
-    let block_retrieval_start_time = SystemTime::now();
-
-    for block_number in from..=to {
-        let rpc_block = eth_client
-            .get_block_by_number(BlockIdentifier::Number(block_number), true)
-            .await
-            .wrap_err(format!("failed to fetch block {block_number}"))?;
-
-        let block = rpc_block
-            .try_into()
-            .map_err(|e| eyre::eyre!("Failed to convert rpc block to block: {}", e))
-            .wrap_err("Failed to convert from rpc block to block")?;
-        blocks.push(block);
-    }
-
-    let block_retrieval_duration = block_retrieval_start_time.elapsed().unwrap_or_else(|e| {
-        panic!("SystemTime::elapsed failed: {e}");
-    });
-
-    info!(
-        "Got blocks {from} to {to} in {}",
-        format_duration(&block_retrieval_duration)
-    );
-
-    let from_identifier = BlockIdentifier::Number(from);
-
-    let to_identifier = BlockIdentifier::Number(to);
-
-    info!("Getting execution witness from RPC for blocks {from} to {to}");
-
-    let execution_witness_retrieval_start_time = SystemTime::now();
-
-    let witness_rpc = eth_client
-        .get_witness(from_identifier, Some(to_identifier))
-        .await
-        .wrap_err("Failed to get execution witness for range")?;
-
-    let execution_witness_retrieval_duration = execution_witness_retrieval_start_time
-        .elapsed()
-        .unwrap_or_else(|e| {
-            panic!("SystemTime::elapsed failed: {e}");
-        });
-
-    info!(
-        "Got execution witness for blocks {from} to {to} in {}",
-        format_duration(&execution_witness_retrieval_duration)
-    );
-
-<<<<<<< HEAD
-    let l2_fields = if cfg!(feature = "l2") {
-        Some(L2Fields {
-            blob_commitment: [0u8; 48],
-            blob_proof: [0u8; 48],
-            fee_config: _fee_config.ok_or_else(|| eyre::eyre!("fee_config is required for L2"))?,
-        })
-    } else {
-        None
-    };
-
-    let cache = Cache::new(blocks, witness_rpc, chain_config, l2_fields);
-
-    Ok(cache)
-}
-
-#[cfg(not(feature = "l2"))]
-pub async fn get_rangedata(
-    eth_client: EthClient,
-    network: Network,
-    from: u64,
-    to: u64,
-) -> eyre::Result<Cache> {
-    let chain_config = network.get_genesis()?.config;
-
-    let file_name = get_block_cache_file_name(&network, from, Some(to));
-
-    if let Ok(cache) = Cache::load(&file_name) {
-        info!("Getting block range data from cache");
-        return Ok(cache);
-    }
-
-    info!("Getting block range data from RPC");
-
-    let cache = fetch_rangedata_from_client(eth_client, chain_config, from, to, None).await?;
-
-    cache.write()?;
-=======
-    let cache = Cache::new(blocks, witness_rpc, chain_config, dir);
->>>>>>> c4c7ae52
+    let cache = Cache::new(blocks, witness_rpc, chain_config, dir, l2_fields);
 
     Ok(cache)
 }
@@ -368,11 +326,8 @@
     rollup_client: EthClient,
     network: Network,
     batch_number: u64,
-<<<<<<< HEAD
+    cache_dir: PathBuf,
     fee_config: FeeConfig,
-=======
-    cache_dir: PathBuf,
->>>>>>> c4c7ae52
 ) -> eyre::Result<Cache> {
     use ethrex_l2_rpc::clients::get_batch_by_number;
 
@@ -390,11 +345,8 @@
         network.get_genesis()?.config,
         rpc_batch.batch.first_block,
         rpc_batch.batch.last_block,
-<<<<<<< HEAD
+        cache_dir,
         Some(fee_config),
-=======
-        cache_dir,
->>>>>>> c4c7ae52
     )
     .await?;
 
