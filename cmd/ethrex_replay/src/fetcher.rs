--- conflicted
+++ resolved
@@ -8,11 +8,7 @@
 use eyre::WrapErr;
 use tracing::{debug, info, warn};
 
-<<<<<<< HEAD
-use crate::cache::{Cache, get_block_cache_file_name, load_cache, write_cache};
-=======
-use crate::cache::Cache;
->>>>>>> b2c647c6
+use crate::cache::{Cache, get_block_cache_file_name};
 use ethrex_config::networks::Network;
 
 #[cfg(feature = "l2")]
@@ -40,18 +36,12 @@
 
     let chain_config = network.get_genesis()?.config;
 
-<<<<<<< HEAD
     let l2 = matches!(network, Network::LocalDevnetL2);
 
     let file_name =
         get_block_cache_file_name(chain_config.chain_id, requested_block_number, None, l2);
-=======
-    let file_name = format!("cache_{network}_{requested_block_number}.json");
->>>>>>> b2c647c6
-
-    if let Ok(cache) =
-        Cache::load_cache(&file_name).inspect_err(|e| warn!("Failed to load cache: {e}"))
-    {
+
+    if let Ok(cache) = Cache::load(&file_name).inspect_err(|e| warn!("Failed to load cache: {e}")) {
         info!("Getting block {requested_block_number} data from cache");
         return Ok(cache);
     }
@@ -109,28 +99,7 @@
         format_duration(execution_witness_retrieval_duration)
     );
 
-<<<<<<< HEAD
-    Ok(Cache::new(vec![block], witness))
-=======
-    debug!("Caching block {requested_block_number}");
-
-    let block_cache_start_time = SystemTime::now();
-
-    let cache = Cache::new(vec![block], witness_rpc, Some(network));
-
-    cache.write_cache(&file_name)?;
-
-    let block_cache_duration = block_cache_start_time.elapsed().unwrap_or_else(|e| {
-        panic!("SystemTime::elapsed failed: {e}");
-    });
-
-    debug!(
-        "Cached block {requested_block_number} in {}",
-        format_duration(block_cache_duration)
-    );
-
-    Ok(cache)
->>>>>>> b2c647c6
+    Ok(Cache::new(vec![block], witness_rpc, Some(network)))
 }
 
 async fn fetch_rangedata_from_client(
@@ -216,15 +185,11 @@
 ) -> eyre::Result<Cache> {
     let chain_config = network.get_genesis()?.config;
 
-<<<<<<< HEAD
     let l2 = matches!(network, Network::LocalDevnetL2);
 
     let file_name = get_block_cache_file_name(chain_config.chain_id, from, Some(to), l2);
-=======
-    let file_name = format!("cache_{network}_{from}-{to}.json");
->>>>>>> b2c647c6
-
-    if let Ok(cache) = Cache::load_cache(&file_name) {
+
+    if let Ok(cache) = Cache::load(&file_name) {
         info!("Getting block range data from cache");
         return Ok(cache);
     }
@@ -233,11 +198,7 @@
 
     let cache = fetch_rangedata_from_client(eth_client, chain_config, from, to).await?;
 
-<<<<<<< HEAD
-    write_cache(&cache, l2).expect("failed to write cache");
-=======
-    cache.write_cache(&file_name)?;
->>>>>>> b2c647c6
+    cache.write(l2)?;
 
     Ok(cache)
 }
@@ -250,13 +211,8 @@
 ) -> eyre::Result<Cache> {
     use ethrex_l2_rpc::clients::get_batch_by_number;
 
-<<<<<<< HEAD
     let file_name = get_batch_cache_file_name(batch_number);
-    if let Ok(cache) = load_cache(&file_name) {
-=======
-    let file_name = format!("cache_batch_{batch_number}.json");
     if let Ok(cache) = Cache::load_cache(&file_name) {
->>>>>>> b2c647c6
         info!("Getting batch data from cache");
         return Ok(cache);
     }
