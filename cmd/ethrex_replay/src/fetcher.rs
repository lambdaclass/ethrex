use std::time::{Duration, SystemTime};

use ethrex_common::types::ChainConfig;
use ethrex_config::networks::Network;
use ethrex_levm::vm::VMType;
use ethrex_rpc::{
    EthClient,
    clients::{EthClientError, eth::errors::GetWitnessError},
    types::block_identifier::{BlockIdentifier, BlockTag},
};
use eyre::WrapErr;
use tracing::{debug, info, warn};

use crate::{
    cache::{Cache, get_block_cache_file_name},
    rpc::db::RpcDB,
};

#[cfg(feature = "l2")]
use crate::cache::L2Fields;
#[cfg(feature = "l2")]
use crate::cache::get_batch_cache_file_name;

pub async fn get_blockdata(
    eth_client: EthClient,
    network: Network,
    block_number: BlockIdentifier,
) -> eyre::Result<Cache> {
    let latest_block_number = eth_client.get_block_number().await?.as_u64();

    let requested_block_number = match block_number {
        BlockIdentifier::Number(some_number) => some_number,
        BlockIdentifier::Tag(BlockTag::Latest) => latest_block_number,
        BlockIdentifier::Tag(_) => unimplemented!("Only latest block tag is supported"),
    };

    info!(
        "Retrieving execution data for block {requested_block_number} ({} block behind latest)",
        latest_block_number - requested_block_number
    );

    let chain_config = network.get_genesis()?.config;

    let file_name = get_block_cache_file_name(&network, requested_block_number, None);

    if let Ok(cache) = Cache::load(&file_name).inspect_err(|e| warn!("Failed to load cache: {e}")) {
        info!("Getting block {requested_block_number} data from cache");
        return Ok(cache);
    }

    debug!("Validating RPC chain ID");

    let chain_id = eth_client.get_chain_id().await?;

    if chain_id != chain_config.chain_id.into() {
        return Err(eyre::eyre!(
            "Rpc endpoint returned a different chain id than the one set by --network"
        ));
    }

    debug!("Getting block data from RPC for block {requested_block_number}");

    let block_retrieval_start_time = SystemTime::now();

    let rpc_block = eth_client
        .get_block_by_number(BlockIdentifier::Number(requested_block_number), true)
        .await
        .wrap_err("Failed to retrieve requested block")?;

    let block = rpc_block
        .try_into()
        .map_err(|e| eyre::eyre!("{}", e))
        .wrap_err("Failed to convert from rpc block to block")?;

    let block_retrieval_duration = block_retrieval_start_time.elapsed().unwrap_or_else(|e| {
        panic!("SystemTime::elapsed failed: {e}");
    });

    debug!(
        "Got block {requested_block_number} in {}",
        format_duration(block_retrieval_duration)
    );

    debug!("Getting execution witness from RPC for block {requested_block_number}");

    let execution_witness_retrieval_start_time = SystemTime::now();

    let witness_rpc = match eth_client
        .get_witness(BlockIdentifier::Number(requested_block_number), None)
        .await
    {
        Ok(witness) => witness,
        Err(EthClientError::GetWitnessError(GetWitnessError::RPCError(_))) => {
            warn!("debug_executionWitness endpoint not implemented, using fallback eth_getProof");

            #[cfg(feature = "l2")]
            let vm_type = VMType::L2;
            #[cfg(not(feature = "l2"))]
            let vm_type = VMType::L1;

            info!(
                "Caching callers and recipients state for block {}",
                requested_block_number - 1
            );
            let rpc_db = RpcDB::with_cache(
                eth_client.urls.first().unwrap().as_str(),
                chain_config,
                (requested_block_number - 1).try_into()?,
                &block,
                vm_type,
            )
            .await
            .wrap_err("failed to create rpc db")?;

            info!(
                "Pre executing block {}. This may take a while.",
                requested_block_number - 1
            );
            let rpc_db = rpc_db
                .to_execution_witness(&block)
                .wrap_err("failed to build execution db")?;
            info!(
                "Finished building execution witness for block {}",
                requested_block_number - 1
            );
            rpc_db
        }
        Err(e) => {
            return Err(eyre::eyre!(format!(
                "Unexpected response from debug_executionWitness: {e}"
            )));
        }
    };

    let execution_witness_retrieval_duration = execution_witness_retrieval_start_time
        .elapsed()
        .unwrap_or_else(|e| {
            panic!("SystemTime::elapsed failed: {e}");
        });

    debug!(
        "Got execution witness for block {requested_block_number} in {}",
        format_duration(execution_witness_retrieval_duration)
    );

    Ok(Cache::new(vec![block], witness_rpc, chain_config))
}

async fn fetch_rangedata_from_client(
    eth_client: EthClient,
    chain_config: ChainConfig,
    from: u64,
    to: u64,
) -> eyre::Result<Cache> {
    info!("Validating RPC chain ID");

    let chain_id = eth_client.get_chain_id().await?;

    if chain_id != chain_config.chain_id.into() {
        return Err(eyre::eyre!(
            "Rpc endpoint returned a different chain id than the one set by --network"
        ));
    }

    let mut blocks = Vec::with_capacity((to - from + 1) as usize);

    info!(
        "Retrieving execution data for blocks {from} to {to} ({} blocks in total)",
        to - from + 1
    );

    let block_retrieval_start_time = SystemTime::now();

    for block_number in from..=to {
        let block = eth_client
            .get_raw_block(BlockIdentifier::Number(block_number))
            .await
            .wrap_err(format!("failed to fetch block {block_number}"))?;
        blocks.push(block);
    }

    let block_retrieval_duration = block_retrieval_start_time.elapsed().unwrap_or_else(|e| {
        panic!("SystemTime::elapsed failed: {e}");
    });

    info!(
        "Got blocks {from} to {to} in {}",
        format_duration(block_retrieval_duration)
    );

    let from_identifier = BlockIdentifier::Number(from);

    let to_identifier = BlockIdentifier::Number(to);

    info!("Getting execution witness from RPC for blocks {from} to {to}");

    let execution_witness_retrieval_start_time = SystemTime::now();

    let witness_rpc = eth_client
        .get_witness(from_identifier, Some(to_identifier))
        .await
        .wrap_err("Failed to get execution witness for range")?;

    let execution_witness_retrieval_duration = execution_witness_retrieval_start_time
        .elapsed()
        .unwrap_or_else(|e| {
            panic!("SystemTime::elapsed failed: {e}");
        });

    info!(
        "Got execution witness for blocks {from} to {to} in {}",
        format_duration(execution_witness_retrieval_duration)
    );

<<<<<<< HEAD
    let network = Network::try_from(chain_config.chain_id)
        .map_err(|e| eyre::Error::msg(format!("Failed to determine network from chain ID: {e}")))?;

    let cache = Cache::new(blocks, witness_rpc, Some(network));
=======
    let cache = Cache::new(blocks, witness_rpc, chain_config);
>>>>>>> 011748f1

    Ok(cache)
}

#[cfg(not(feature = "l2"))]
pub async fn get_rangedata(
    eth_client: EthClient,
    network: Network,
    from: u64,
    to: u64,
) -> eyre::Result<Cache> {
    let chain_config = network.get_genesis()?.config;

    let file_name = get_block_cache_file_name(&network, from, Some(to));

    if let Ok(cache) = Cache::load(&file_name) {
        info!("Getting block range data from cache");
        return Ok(cache);
    }

    info!("Getting block range data from RPC");

    let cache = fetch_rangedata_from_client(eth_client, chain_config, from, to).await?;

    cache.write()?;

    Ok(cache)
}

#[cfg(feature = "l2")]
pub async fn get_batchdata(
    rollup_client: EthClient,
    network: Network,
    batch_number: u64,
) -> eyre::Result<Cache> {
    use ethrex_l2_rpc::clients::get_batch_by_number;

    let file_name = get_batch_cache_file_name(batch_number);
    if let Ok(cache) = Cache::load(&file_name) {
        info!("Getting batch data from cache");
        return Ok(cache);
    }
    info!("Getting batch data from RPC");

    let rpc_batch = get_batch_by_number(&rollup_client, batch_number).await?;

    let mut cache = fetch_rangedata_from_client(
        rollup_client,
        network.get_genesis()?.config,
        rpc_batch.batch.first_block,
        rpc_batch.batch.last_block,
    )
    .await?;

    // If the l2 node is in validium it does not return blobs to prove
    cache.l2_fields = Some(L2Fields {
        blob_commitment: *rpc_batch
            .batch
            .blobs_bundle
            .commitments
            .first()
            .unwrap_or(&[0_u8; 48]),
        blob_proof: *rpc_batch
            .batch
            .blobs_bundle
            .proofs
            .first()
            .unwrap_or(&[0_u8; 48]),
    });

    cache.write()?;

    Ok(cache)
}

fn format_duration(duration: Duration) -> String {
    let total_seconds = duration.as_secs();
    let minutes = (total_seconds % 3600) / 60;
    let seconds = total_seconds % 60;
    let milliseconds = duration.subsec_millis();

    if minutes == 0 {
        return format!("{seconds:02}s {milliseconds:03}ms");
    }

    format!("{minutes:02}m {seconds:02}s")
}<|MERGE_RESOLUTION|>--- conflicted
+++ resolved
@@ -212,14 +212,7 @@
         format_duration(execution_witness_retrieval_duration)
     );
 
-<<<<<<< HEAD
-    let network = Network::try_from(chain_config.chain_id)
-        .map_err(|e| eyre::Error::msg(format!("Failed to determine network from chain ID: {e}")))?;
-
-    let cache = Cache::new(blocks, witness_rpc, Some(network));
-=======
     let cache = Cache::new(blocks, witness_rpc, chain_config);
->>>>>>> 011748f1
 
     Ok(cache)
 }
