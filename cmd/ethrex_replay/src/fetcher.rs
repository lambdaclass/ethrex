use std::time::{Duration, SystemTime};

use ethrex_common::types::ChainConfig;
use ethrex_config::networks::Network;
use ethrex_levm::vm::VMType;
use ethrex_rpc::{
    EthClient,
    clients::{EthClientError, eth::errors::GetWitnessError},
    debug::execution_witness::execution_witness_from_rpc_chain_config,
    types::block_identifier::{BlockIdentifier, BlockTag},
};
use ethrex_vm::prover_db::PreExecutionState;
use eyre::WrapErr;
<<<<<<< HEAD
use tracing::{info, warn};
=======
use tracing::{debug, info, warn};
>>>>>>> 73eb5686

use crate::{
    cache::{Cache, L2Fields, load_cache, write_cache},
    rpc::db::RpcDB,
};

pub async fn get_blockdata(
    eth_client: EthClient,
    network: Network,
    block_number: BlockIdentifier,
    l2: bool,
) -> eyre::Result<Cache> {
    let latest_block_number = eth_client.get_block_number().await?.as_u64();

    let requested_block_number = match block_number {
        BlockIdentifier::Number(some_number) => some_number,
        BlockIdentifier::Tag(BlockTag::Latest) => latest_block_number,
        BlockIdentifier::Tag(_) => unimplemented!("Only latest block tag is supported"),
    };

    info!(
        "Retrieving execution data for block {requested_block_number} ({} block behind latest)",
        latest_block_number - requested_block_number
    );

    let chain_config = network.get_genesis()?.config;

    let file_name = format!("cache_{network}_{requested_block_number}.json");

    if let Ok(cache) = load_cache(&file_name).inspect_err(|e| warn!("Failed to load cache: {e}")) {
        info!("Getting block {requested_block_number} data from cache");
        return Ok(cache);
    }

    debug!("Validating RPC chain ID");

    let chain_id = eth_client.get_chain_id().await?;

    if chain_id != chain_config.chain_id.into() {
        return Err(eyre::eyre!(
            "Rpc endpoint returned a different chain id than the one set by --network"
        ));
    }

<<<<<<< HEAD
    info!("Getting block data from RPC for block {requested_block_number}");

    let block_retrieval_start_time = SystemTime::now();

    // TODO: we could change this to use eth_getBlockByNumber to not use any debug endpoint
    let block = eth_client
        .get_raw_block(BlockIdentifier::Number(requested_block_number))
        .await?;

    let block_retrieval_duration = block_retrieval_start_time.elapsed().unwrap_or_else(|e| {
        panic!("SystemTime::elapsed failed: {e}");
    });

    info!(
        "Got block {requested_block_number} in {}",
        format_duration(block_retrieval_duration)
    );

    info!("Getting execution witness from RPC for block {requested_block_number}");
=======
    debug!("Getting execution witness from RPC for block {requested_block_number}");
>>>>>>> 73eb5686

    let execution_witness_retrieval_start_time = SystemTime::now();

    let witness = match eth_client.get_witness(block_number.clone(), None).await {
        Ok(witness) => {
            execution_witness_from_rpc_chain_config(witness, chain_config, requested_block_number)
                .expect("Failed to convert witness")
        }
<<<<<<< HEAD
        Err(EthClientError::GetWitnessError(GetWitnessError::RPCError(_))) => {
            warn!("debug_executionWitness endpoint not implemented, using fallback eth_getProof");

            let vm_type = if l2 { VMType::L2 } else { VMType::L1 };

            let rpc_db = RpcDB::with_cache(
                eth_client.urls.first().unwrap().as_str(),
                chain_config,
                (requested_block_number - 1).try_into()?,
                &block,
                vm_type,
            )
            .await
            .wrap_err("failed to create rpc db")?;
            let db = rpc_db
                .to_prover_db(&block)
                .wrap_err("failed to build execution db")?;
            let execution_witness_retrieval_duration = execution_witness_retrieval_start_time
                .elapsed()
                .unwrap_or_else(|e| {
                    panic!("SystemTime::elapsed failed: {e}");
                });

            info!(
                "Got execution witness for block {requested_block_number} in {}",
                format_duration(execution_witness_retrieval_duration)
            );

            info!("Caching block {requested_block_number}");

            let block_cache_start_time = SystemTime::now();

            let cache = Cache::new(vec![block], PreExecutionState::DB(Box::new(db)));

            write_cache(&cache, &file_name).expect("failed to write cache");

            let block_cache_duration = block_cache_start_time.elapsed().unwrap_or_else(|e| {
                panic!("SystemTime::elapsed failed: {e}");
            });

            info!(
                "Cached block {requested_block_number} in {}",
                format_duration(block_cache_duration)
            );

            return Ok(cache);
=======
        Err(e) => {
            warn!("{e}");
            return Err(eyre::eyre!("Unimplemented: Retry with eth_getProofs"));
>>>>>>> 73eb5686
        }
        Err(e) => panic!("Unexpected response from get_witness: {e}"),
    };

    let execution_witness_retrieval_duration = execution_witness_retrieval_start_time
        .elapsed()
        .unwrap_or_else(|e| {
            panic!("SystemTime::elapsed failed: {e}");
        });

    debug!(
        "Got execution witness for block {requested_block_number} in {}",
        format_duration(execution_witness_retrieval_duration)
    );

<<<<<<< HEAD
    info!("Caching block {requested_block_number}");
=======
    debug!("Getting block data from RPC for block {requested_block_number}");

    let block_retrieval_start_time = SystemTime::now();

    let block = eth_client
        .get_raw_block(BlockIdentifier::Number(requested_block_number))
        .await?;

    let block_retrieval_duration = block_retrieval_start_time.elapsed().unwrap_or_else(|e| {
        panic!("SystemTime::elapsed failed: {e}");
    });

    debug!(
        "Got block {requested_block_number} in {}",
        format_duration(block_retrieval_duration)
    );

    debug!("Caching block {requested_block_number}");
>>>>>>> 73eb5686

    let block_cache_start_time = SystemTime::now();

    let cache = Cache::new(vec![block], PreExecutionState::Witness(Box::new(witness)));

    write_cache(&cache, &file_name).expect("failed to write cache");

    let block_cache_duration = block_cache_start_time.elapsed().unwrap_or_else(|e| {
        panic!("SystemTime::elapsed failed: {e}");
    });

    debug!(
        "Cached block {requested_block_number} in {}",
        format_duration(block_cache_duration)
    );

    Ok(cache)
}

async fn fetch_rangedata_from_client(
    eth_client: EthClient,
    chain_config: ChainConfig,
    from: usize,
    to: usize,
) -> eyre::Result<Cache> {
    info!("Validating RPC chain ID");

    let chain_id = eth_client.get_chain_id().await?;

    if chain_id != chain_config.chain_id.into() {
        return Err(eyre::eyre!(
            "Rpc endpoint returned a different chain id than the one set by --network"
        ));
    }

    let mut blocks = Vec::with_capacity(to - from + 1);

    info!(
        "Retrieving execution data for blocks {from} to {to} ({} blocks in total)",
        to - from + 1
    );

    let block_retrieval_start_time = SystemTime::now();

    for block_number in from..=to {
        let block = eth_client
            .get_raw_block(BlockIdentifier::Number(block_number.try_into()?))
            .await
            .wrap_err("failed to fetch block")?;
        blocks.push(block);
    }

    let block_retrieval_duration = block_retrieval_start_time.elapsed().unwrap_or_else(|e| {
        panic!("SystemTime::elapsed failed: {e}");
    });

    info!(
        "Got blocks {from} to {to} in {}",
        format_duration(block_retrieval_duration)
    );

    let from_identifier = BlockIdentifier::Number(from.try_into()?);

    let to_identifier = BlockIdentifier::Number(to.try_into()?);

    info!("Getting execution witness from RPC for blocks {from} to {to}");

    let execution_witness_retrieval_start_time = SystemTime::now();

    let witness = eth_client
        .get_witness(from_identifier, Some(to_identifier))
        .await
        .wrap_err("Failed to get execution witness for range")?;

    let witness = execution_witness_from_rpc_chain_config(witness, chain_config, from as u64)
        .expect("Failed to convert witness");

    let execution_witness_retrieval_duration = execution_witness_retrieval_start_time
        .elapsed()
        .unwrap_or_else(|e| {
            panic!("SystemTime::elapsed failed: {e}");
        });

    info!(
        "Got execution witness for blocks {from} to {to} in {}",
        format_duration(execution_witness_retrieval_duration)
    );

    let cache = Cache::new(blocks, PreExecutionState::Witness(Box::new(witness)));

    Ok(cache)
}

pub async fn get_rangedata(
    eth_client: EthClient,
    network: Network,
    from: usize,
    to: usize,
) -> eyre::Result<Cache> {
    let chain_config = network.get_genesis()?.config;

    let file_name = format!("cache_{network}_{from}-{to}.json");

    if let Ok(cache) = load_cache(&file_name) {
        info!("Getting block range data from cache");
        return Ok(cache);
    }

    info!("Getting block range data from RPC");

    let cache = fetch_rangedata_from_client(eth_client, chain_config, from, to).await?;

    write_cache(&cache, &file_name).expect("failed to write cache");

    Ok(cache)
}

pub async fn get_batchdata(
    rollup_client: EthClient,
    chain_config: ChainConfig,
    batch_number: u64,
) -> eyre::Result<Cache> {
    let file_name = format!("cache_batch_{batch_number}.json");
    if let Ok(cache) = load_cache(&file_name) {
        info!("Getting batch data from cache");
        return Ok(cache);
    }
    info!("Getting batch data from RPC");

    let rpc_batch = rollup_client.get_batch_by_number(batch_number).await?;

    let mut cache = fetch_rangedata_from_client(
        rollup_client,
        chain_config,
        rpc_batch.batch.first_block as usize,
        rpc_batch.batch.last_block as usize,
    )
    .await?;

    // If the l2 node is in validium it does not return blobs to prove
    cache.l2_fields = Some(L2Fields {
        blob_commitment: *rpc_batch
            .batch
            .blobs_bundle
            .commitments
            .first()
            .unwrap_or(&[0_u8; 48]),
        blob_proof: *rpc_batch
            .batch
            .blobs_bundle
            .proofs
            .first()
            .unwrap_or(&[0_u8; 48]),
    });

    write_cache(&cache, &file_name).expect("failed to write cache");

    Ok(cache)
}

fn format_duration(duration: Duration) -> String {
    let total_seconds = duration.as_secs();
    let minutes = (total_seconds % 3600) / 60;
    let seconds = total_seconds % 60;
    let milliseconds = duration.subsec_millis();

    if minutes == 0 {
        return format!("{seconds:02}s {milliseconds:03}ms");
    }

    format!("{minutes:02}m {seconds:02}s")
}<|MERGE_RESOLUTION|>--- conflicted
+++ resolved
@@ -11,11 +11,7 @@
 };
 use ethrex_vm::prover_db::PreExecutionState;
 use eyre::WrapErr;
-<<<<<<< HEAD
-use tracing::{info, warn};
-=======
 use tracing::{debug, info, warn};
->>>>>>> 73eb5686
 
 use crate::{
     cache::{Cache, L2Fields, load_cache, write_cache},
@@ -60,8 +56,7 @@
         ));
     }
 
-<<<<<<< HEAD
-    info!("Getting block data from RPC for block {requested_block_number}");
+    debug!("Getting block data from RPC for block {requested_block_number}");
 
     let block_retrieval_start_time = SystemTime::now();
 
@@ -74,15 +69,12 @@
         panic!("SystemTime::elapsed failed: {e}");
     });
 
-    info!(
+    debug!(
         "Got block {requested_block_number} in {}",
         format_duration(block_retrieval_duration)
     );
 
-    info!("Getting execution witness from RPC for block {requested_block_number}");
-=======
     debug!("Getting execution witness from RPC for block {requested_block_number}");
->>>>>>> 73eb5686
 
     let execution_witness_retrieval_start_time = SystemTime::now();
 
@@ -91,7 +83,6 @@
             execution_witness_from_rpc_chain_config(witness, chain_config, requested_block_number)
                 .expect("Failed to convert witness")
         }
-<<<<<<< HEAD
         Err(EthClientError::GetWitnessError(GetWitnessError::RPCError(_))) => {
             warn!("debug_executionWitness endpoint not implemented, using fallback eth_getProof");
 
@@ -115,12 +106,12 @@
                     panic!("SystemTime::elapsed failed: {e}");
                 });
 
-            info!(
+            debug!(
                 "Got execution witness for block {requested_block_number} in {}",
                 format_duration(execution_witness_retrieval_duration)
             );
 
-            info!("Caching block {requested_block_number}");
+            debug!("Caching block {requested_block_number}");
 
             let block_cache_start_time = SystemTime::now();
 
@@ -132,17 +123,12 @@
                 panic!("SystemTime::elapsed failed: {e}");
             });
 
-            info!(
+            debug!(
                 "Cached block {requested_block_number} in {}",
                 format_duration(block_cache_duration)
             );
 
             return Ok(cache);
-=======
-        Err(e) => {
-            warn!("{e}");
-            return Err(eyre::eyre!("Unimplemented: Retry with eth_getProofs"));
->>>>>>> 73eb5686
         }
         Err(e) => panic!("Unexpected response from get_witness: {e}"),
     };
@@ -158,28 +144,7 @@
         format_duration(execution_witness_retrieval_duration)
     );
 
-<<<<<<< HEAD
-    info!("Caching block {requested_block_number}");
-=======
-    debug!("Getting block data from RPC for block {requested_block_number}");
-
-    let block_retrieval_start_time = SystemTime::now();
-
-    let block = eth_client
-        .get_raw_block(BlockIdentifier::Number(requested_block_number))
-        .await?;
-
-    let block_retrieval_duration = block_retrieval_start_time.elapsed().unwrap_or_else(|e| {
-        panic!("SystemTime::elapsed failed: {e}");
-    });
-
-    debug!(
-        "Got block {requested_block_number} in {}",
-        format_duration(block_retrieval_duration)
-    );
-
     debug!("Caching block {requested_block_number}");
->>>>>>> 73eb5686
 
     let block_cache_start_time = SystemTime::now();
 
