use std::time::{Duration, SystemTime};

use ethrex_common::types::ChainConfig;
use ethrex_rpc::{
    EthClient,
    debug::execution_witness::execution_witness_from_rpc_chain_config,
    types::block_identifier::{BlockIdentifier, BlockTag},
};
use eyre::WrapErr;
use tracing::{error, info, warn};

use crate::cache::{Cache, L2Fields, load_cache, write_cache};
use ethrex_config::networks::Network;

pub async fn get_blockdata(
    eth_client: EthClient,
    network: Network,
    block_number: BlockIdentifier,
) -> eyre::Result<Cache> {
    let latest_block_number = eth_client.get_block_number().await?.as_u64();

    let requested_block_number = match block_number {
        BlockIdentifier::Number(some_number) => some_number,
        BlockIdentifier::Tag(BlockTag::Latest) => latest_block_number,
        BlockIdentifier::Tag(_) => unimplemented!("Only latest block tag is supported"),
    };

    info!(
        "Retrieving execution data for block {requested_block_number} ({} block behind latest)",
        latest_block_number - requested_block_number
    );

    let chain_config = network.get_genesis()?.config;

    let file_name = format!("cache_{network}_{requested_block_number}.json");

    if let Ok(cache) = load_cache(&file_name).inspect_err(|e| warn!("Failed to load cache: {e}")) {
        info!("Getting block {requested_block_number} data from cache");
        return Ok(cache);
    }

    info!("Validating RPC chain ID");

    let chain_id = eth_client.get_chain_id().await?;

    if chain_id != chain_config.chain_id.into() {
        return Err(eyre::eyre!(
            "Rpc endpoint returned a different chain id than the one set by --network"
        ));
    }

    info!("Getting execution witness from RPC for block {requested_block_number}");

    let execution_witness_retrieval_start_time = SystemTime::now();

    let witness = match eth_client.get_witness(block_number.clone(), None).await {
<<<<<<< HEAD
        Ok(witness) => execution_witness_from_rpc_chain_config(witness, chain_config)
            .expect("Failed to convert witness"),
=======
        Ok(witness) => {
            execution_witness_from_rpc_chain_config(witness, chain_config, requested_block_number)
                .expect("Failed to convert witness")
        }
>>>>>>> 5dfb0438
        Err(e) => {
            error!("{e}");
            todo!("Retry with eth_getProofs")
        }
    };

    let execution_witness_retrieval_duration = execution_witness_retrieval_start_time
        .elapsed()
        .unwrap_or_else(|e| {
            panic!("SystemTime::elapsed failed: {e}");
        });

    info!(
        "Got execution witness for block {requested_block_number} in {}",
        format_duration(execution_witness_retrieval_duration)
    );

    info!("Getting block data from RPC for block {requested_block_number}");

    let block_retrieval_start_time = SystemTime::now();

    let block = eth_client
        .get_raw_block(BlockIdentifier::Number(requested_block_number))
        .await?;

    let block_retrieval_duration = block_retrieval_start_time.elapsed().unwrap_or_else(|e| {
        panic!("SystemTime::elapsed failed: {e}");
    });

    info!(
        "Got block {requested_block_number} in {}",
        format_duration(block_retrieval_duration)
    );

    info!("Caching block {requested_block_number}");

    let block_cache_start_time = SystemTime::now();

    let cache = Cache::new(vec![block], witness);

    write_cache(&cache, &file_name).expect("failed to write cache");

    let block_cache_duration = block_cache_start_time.elapsed().unwrap_or_else(|e| {
        panic!("SystemTime::elapsed failed: {e}");
    });

    info!(
        "Cached block {requested_block_number} in {}",
        format_duration(block_cache_duration)
    );

    Ok(cache)
}

async fn fetch_rangedata_from_client(
    eth_client: EthClient,
    chain_config: ChainConfig,
    from: usize,
    to: usize,
) -> eyre::Result<Cache> {
    info!("Validating RPC chain ID");

    let chain_id = eth_client.get_chain_id().await?;

    if chain_id != chain_config.chain_id.into() {
        return Err(eyre::eyre!(
            "Rpc endpoint returned a different chain id than the one set by --network"
        ));
    }

    let mut blocks = Vec::with_capacity(to - from + 1);

    info!(
        "Retrieving execution data for blocks {from} to {to} ({} blocks in total)",
        to - from + 1
    );

    let block_retrieval_start_time = SystemTime::now();

    for block_number in from..=to {
        let block = eth_client
            .get_raw_block(BlockIdentifier::Number(block_number.try_into()?))
            .await
            .wrap_err("failed to fetch block")?;
        blocks.push(block);
    }

    let block_retrieval_duration = block_retrieval_start_time.elapsed().unwrap_or_else(|e| {
        panic!("SystemTime::elapsed failed: {e}");
    });

    info!(
        "Got blocks {from} to {to} in {}",
        format_duration(block_retrieval_duration)
    );

    let from_identifier = BlockIdentifier::Number(from.try_into()?);

    let to_identifier = BlockIdentifier::Number(to.try_into()?);

    info!("Getting execution witness from RPC for blocks {from} to {to}");

    let execution_witness_retrieval_start_time = SystemTime::now();

    let witness = eth_client
        .get_witness(from_identifier, Some(to_identifier))
        .await
        .wrap_err("Failed to get execution witness for range")?;

<<<<<<< HEAD
    let witness = execution_witness_from_rpc_chain_config(witness, chain_config)
=======
    let witness = execution_witness_from_rpc_chain_config(witness, chain_config, from as u64)
>>>>>>> 5dfb0438
        .expect("Failed to convert witness");

    let execution_witness_retrieval_duration = execution_witness_retrieval_start_time
        .elapsed()
        .unwrap_or_else(|e| {
            panic!("SystemTime::elapsed failed: {e}");
        });

    info!(
        "Got execution witness for blocks {from} to {to} in {}",
        format_duration(execution_witness_retrieval_duration)
    );

    let cache = Cache::new(blocks, witness);

    Ok(cache)
}

pub async fn get_rangedata(
    eth_client: EthClient,
    network: Network,
    from: usize,
    to: usize,
) -> eyre::Result<Cache> {
    let chain_config = network.get_genesis()?.config;

    let file_name = format!("cache_{network}_{from}-{to}.json");

    if let Ok(cache) = load_cache(&file_name) {
        info!("Getting block range data from cache");
        return Ok(cache);
    }

    info!("Getting block range data from RPC");

    let cache = fetch_rangedata_from_client(eth_client, chain_config, from, to).await?;

    write_cache(&cache, &file_name).expect("failed to write cache");

    Ok(cache)
}

pub async fn get_batchdata(
    rollup_client: EthClient,
    chain_config: ChainConfig,
    batch_number: u64,
) -> eyre::Result<Cache> {
    let file_name = format!("cache_batch_{batch_number}.json");
    if let Ok(cache) = load_cache(&file_name) {
        info!("Getting batch data from cache");
        return Ok(cache);
    }
    info!("Getting batch data from RPC");

    let rpc_batch = rollup_client.get_batch_by_number(batch_number).await?;

    let mut cache = fetch_rangedata_from_client(
        rollup_client,
        chain_config,
        rpc_batch.batch.first_block as usize,
        rpc_batch.batch.last_block as usize,
    )
    .await?;

    // If the l2 node is in validium it does not return blobs to prove
    cache.l2_fields = Some(L2Fields {
        blob_commitment: *rpc_batch
            .batch
            .blobs_bundle
            .commitments
            .first()
            .unwrap_or(&[0_u8; 48]),
        blob_proof: *rpc_batch
            .batch
            .blobs_bundle
            .proofs
            .first()
            .unwrap_or(&[0_u8; 48]),
    });

    write_cache(&cache, &file_name).expect("failed to write cache");

    Ok(cache)
}

fn format_duration(duration: Duration) -> String {
    let total_seconds = duration.as_secs();
    let minutes = (total_seconds % 3600) / 60;
    let seconds = total_seconds % 60;
    let milliseconds = duration.subsec_millis();

    if minutes == 0 {
        return format!("{seconds:02}s {milliseconds:03}ms");
    }

    format!("{minutes:02}m {seconds:02}s")
}<|MERGE_RESOLUTION|>--- conflicted
+++ resolved
@@ -54,15 +54,10 @@
     let execution_witness_retrieval_start_time = SystemTime::now();
 
     let witness = match eth_client.get_witness(block_number.clone(), None).await {
-<<<<<<< HEAD
-        Ok(witness) => execution_witness_from_rpc_chain_config(witness, chain_config)
-            .expect("Failed to convert witness"),
-=======
         Ok(witness) => {
             execution_witness_from_rpc_chain_config(witness, chain_config, requested_block_number)
                 .expect("Failed to convert witness")
         }
->>>>>>> 5dfb0438
         Err(e) => {
             error!("{e}");
             todo!("Retry with eth_getProofs")
@@ -172,11 +167,7 @@
         .await
         .wrap_err("Failed to get execution witness for range")?;
 
-<<<<<<< HEAD
-    let witness = execution_witness_from_rpc_chain_config(witness, chain_config)
-=======
     let witness = execution_witness_from_rpc_chain_config(witness, chain_config, from as u64)
->>>>>>> 5dfb0438
         .expect("Failed to convert witness");
 
     let execution_witness_retrieval_duration = execution_witness_retrieval_start_time
