use std::collections::{HashMap, HashSet};
use std::hash::RandomState;

use crate::cache::{load_cache, load_cache_batch, write_cache, write_cache_batch, Cache};
use crate::rpc::{db::RpcDB, get_block, get_latest_block_number};
use ethrex_common::types::ChainConfig;
use ethrex_common::{Address, H256};
use eyre::WrapErr;

pub async fn or_latest(maybe_number: Option<usize>, rpc_url: &str) -> eyre::Result<usize> {
    Ok(match maybe_number {
        Some(v) => v,
        None => get_latest_block_number(rpc_url).await?,
    })
}

pub async fn get_blockdata(
    rpc_url: &str,
    chain_config: ChainConfig,
    block_number: usize,
) -> eyre::Result<Cache> {
    if let Ok(cache) = load_cache(block_number) {
        return Ok(cache);
    }
    let block = get_block(rpc_url, block_number)
        .await
        .wrap_err("failed to fetch block")?;

    let parent_block_header = get_block(rpc_url, block_number - 1)
        .await
        .wrap_err("failed to fetch block")?
        .header;

    println!("populating rpc db cache");
    let rpc_db = RpcDB::with_cache(rpc_url, chain_config, block_number - 1, &block)
        .await
        .wrap_err("failed to create rpc db")?;

    let db = rpc_db
        .to_exec_db(&block)
        .wrap_err("failed to build execution db")?;

    let cache = Cache {
        blocks: vec![block],
        parent_block_header,
        db,
    };
    write_cache(&cache).expect("failed to write cache");
    Ok(cache)
}

pub async fn get_rangedata(
    rpc_url: &str,
    chain_config: ChainConfig,
    from: usize,
    to: usize,
) -> eyre::Result<Cache> {
    if let Ok(cache) = load_cache_batch(from, to) {
        return Ok(cache);
    }
    let mut blocks = Vec::with_capacity(to - from);
    for block_number in from..=to {
        let data = get_blockdata(rpc_url, chain_config, block_number).await?;
        blocks.push(data);
    }
<<<<<<< HEAD
    let first_block = blocks[0].blocks[0].clone();
=======
    let first_block = &blocks[0].blocks[0];
>>>>>>> f9a9c557
    let rpc_db = RpcDB::new(rpc_url, chain_config, from - 1);
    let mut used: HashMap<Address, HashSet<H256>> = HashMap::new();
    for block_data in blocks.iter() {
        for account in block_data.db.accounts.keys() {
            used.entry(*account).or_default();
        }
        for (account, storage) in block_data.db.storage.iter() {
            let slots = used.entry(*account).or_default();
            slots.extend(storage.keys());
        }
    }
    let to_fetch: Vec<(Address, Vec<H256>)> = used
        .into_iter()
        .map(|(address, storages)| (address, storages.into_iter().collect()))
        .collect();
    rpc_db.load_accounts(&to_fetch).await?;
<<<<<<< HEAD
    let mut proverdb = rpc_db.to_exec_db(&first_block)?;
=======
    let mut proverdb = rpc_db.to_exec_db(first_block)?;
>>>>>>> f9a9c557
    proverdb.block_hashes = blocks
        .iter()
        .flat_map(|cache| cache.db.block_hashes.clone())
        .collect();
    for block_data in blocks.iter() {
        proverdb
            .state_proofs
            .1
            .extend(block_data.db.state_proofs.1.clone());
        for (account, proofs) in block_data.db.storage_proofs.iter() {
            let entry = proverdb.storage_proofs.entry(*account).or_default();
            entry.1.extend(proofs.1.clone());
        }
    }
    dedup_proofs(&mut proverdb.state_proofs.1);
    for (_, proofs) in proverdb.storage_proofs.iter_mut() {
        dedup_proofs(&mut proofs.1);
    }
    let cache = Cache {
        blocks: blocks.iter().map(|cache| cache.blocks[0].clone()).collect(),
        parent_block_header: blocks[0].parent_block_header.clone(),
        db: proverdb,
    };
    write_cache_batch(&cache)?;
    Ok(cache)
}

fn dedup_proofs(proofs: &mut Vec<Vec<u8>>) {
    let mut seen: HashSet<Vec<u8>, RandomState> = HashSet::from_iter(proofs.drain(..));
    *proofs = seen.drain().collect();
}<|MERGE_RESOLUTION|>--- conflicted
+++ resolved
@@ -63,11 +63,7 @@
         let data = get_blockdata(rpc_url, chain_config, block_number).await?;
         blocks.push(data);
     }
-<<<<<<< HEAD
-    let first_block = blocks[0].blocks[0].clone();
-=======
     let first_block = &blocks[0].blocks[0];
->>>>>>> f9a9c557
     let rpc_db = RpcDB::new(rpc_url, chain_config, from - 1);
     let mut used: HashMap<Address, HashSet<H256>> = HashMap::new();
     for block_data in blocks.iter() {
@@ -84,11 +80,7 @@
         .map(|(address, storages)| (address, storages.into_iter().collect()))
         .collect();
     rpc_db.load_accounts(&to_fetch).await?;
-<<<<<<< HEAD
-    let mut proverdb = rpc_db.to_exec_db(&first_block)?;
-=======
     let mut proverdb = rpc_db.to_exec_db(first_block)?;
->>>>>>> f9a9c557
     proverdb.block_hashes = blocks
         .iter()
         .flat_map(|cache| cache.db.block_hashes.clone())
