--- conflicted
+++ resolved
@@ -13,15 +13,8 @@
 use eyre::WrapErr;
 use tracing::{debug, info, warn};
 
-<<<<<<< HEAD
-use crate::{
-    cache::{Cache, L2Fields, load_cache, write_cache},
-    rpc::db::RpcDB,
-};
-=======
-use crate::cache::{Cache, load_cache, write_cache};
+use crate::cache::{Cache, load_cache, rpc::db::RpcDB, write_cache};
 use ethrex_config::networks::Network;
->>>>>>> 5c0681db
 
 #[cfg(feature = "l2")]
 use crate::cache::L2Fields;
