use std::time::{Duration, SystemTime};

use ethrex_common::types::ChainConfig;
use ethrex_rpc::{
    EthClient,
    debug::execution_witness::execution_witness_from_rpc_chain_config,
    types::block_identifier::{BlockIdentifier, BlockTag},
};
use eyre::WrapErr;
use tracing::{debug, info, warn};

use crate::cache::{Cache, get_block_cache_file_name, load_cache, write_cache};
use ethrex_config::networks::Network;

#[cfg(feature = "l2")]
use crate::cache::L2Fields;
#[cfg(feature = "l2")]
use crate::cache::get_batch_cache_file_name;

pub async fn get_blockdata(
    eth_client: EthClient,
    network: Network,
    block_number: BlockIdentifier,
) -> eyre::Result<Cache> {
    let latest_block_number = eth_client.get_block_number().await?.as_u64();

    let requested_block_number = match block_number {
        BlockIdentifier::Number(some_number) => some_number,
        BlockIdentifier::Tag(BlockTag::Latest) => latest_block_number,
        BlockIdentifier::Tag(_) => unimplemented!("Only latest block tag is supported"),
    };

    info!(
        "Retrieving execution data for block {requested_block_number} ({} block behind latest)",
        latest_block_number - requested_block_number
    );

    let chain_config = network.get_genesis()?.config;

    let l2 = matches!(network, Network::LocalDevnetL2);

    let file_name =
        get_block_cache_file_name(chain_config.chain_id, requested_block_number, None, l2);

    if let Ok(cache) = load_cache(&file_name).inspect_err(|e| warn!("Failed to load cache: {e}")) {
        info!("Getting block {requested_block_number} data from cache");
        return Ok(cache);
    }

    debug!("Validating RPC chain ID");

    let chain_id = eth_client.get_chain_id().await?;

    if chain_id != chain_config.chain_id.into() {
        return Err(eyre::eyre!(
            "Rpc endpoint returned a different chain id than the one set by --network"
        ));
    }

    debug!("Getting execution witness from RPC for block {requested_block_number}");

    let execution_witness_retrieval_start_time = SystemTime::now();

    let witness = match eth_client
        .get_witness(BlockIdentifier::Number(requested_block_number), None)
        .await
    {
        Ok(witness) => {
            execution_witness_from_rpc_chain_config(witness, chain_config, requested_block_number)
                .expect("Failed to convert witness")
        }
        Err(e) => {
            warn!("{e}");
            return Err(eyre::eyre!("Unimplemented: Retry with eth_getProofs"));
        }
    };

    let execution_witness_retrieval_duration = execution_witness_retrieval_start_time
        .elapsed()
        .unwrap_or_else(|e| {
            panic!("SystemTime::elapsed failed: {e}");
        });

    debug!(
        "Got execution witness for block {requested_block_number} in {}",
        format_duration(execution_witness_retrieval_duration)
    );

    debug!("Getting block data from RPC for block {requested_block_number}");

    let block_retrieval_start_time = SystemTime::now();

    let block = eth_client
        .get_raw_block(BlockIdentifier::Number(requested_block_number))
        .await?;

    let block_retrieval_duration = block_retrieval_start_time.elapsed().unwrap_or_else(|e| {
        panic!("SystemTime::elapsed failed: {e}");
    });

    debug!(
        "Got block {requested_block_number} in {}",
        format_duration(block_retrieval_duration)
    );

    Ok(Cache::new(vec![block], witness))
}

async fn fetch_rangedata_from_client(
    eth_client: EthClient,
    chain_config: ChainConfig,
    from: u64,
    to: u64,
) -> eyre::Result<Cache> {
    info!("Validating RPC chain ID");

    let chain_id = eth_client.get_chain_id().await?;

    if chain_id != chain_config.chain_id.into() {
        return Err(eyre::eyre!(
            "Rpc endpoint returned a different chain id than the one set by --network"
        ));
    }

    let mut blocks = Vec::with_capacity((to - from + 1) as usize);

    info!(
        "Retrieving execution data for blocks {from} to {to} ({} blocks in total)",
        to - from + 1
    );

    let block_retrieval_start_time = SystemTime::now();

    for block_number in from..=to {
        let block = eth_client
            .get_raw_block(BlockIdentifier::Number(block_number))
            .await
            .wrap_err("failed to fetch block")?;
        blocks.push(block);
    }

    let block_retrieval_duration = block_retrieval_start_time.elapsed().unwrap_or_else(|e| {
        panic!("SystemTime::elapsed failed: {e}");
    });

    info!(
        "Got blocks {from} to {to} in {}",
        format_duration(block_retrieval_duration)
    );

    let from_identifier = BlockIdentifier::Number(from);

    let to_identifier = BlockIdentifier::Number(to);

    info!("Getting execution witness from RPC for blocks {from} to {to}");

    let execution_witness_retrieval_start_time = SystemTime::now();

    let witness = eth_client
        .get_witness(from_identifier, Some(to_identifier))
        .await
        .wrap_err("Failed to get execution witness for range")?;

    let witness = execution_witness_from_rpc_chain_config(witness, chain_config, from)
        .expect("Failed to convert witness");

    let execution_witness_retrieval_duration = execution_witness_retrieval_start_time
        .elapsed()
        .unwrap_or_else(|e| {
            panic!("SystemTime::elapsed failed: {e}");
        });

    info!(
        "Got execution witness for blocks {from} to {to} in {}",
        format_duration(execution_witness_retrieval_duration)
    );

    let cache = Cache::new(blocks, witness);

    Ok(cache)
}

pub async fn get_rangedata(
    eth_client: EthClient,
    network: Network,
    from: u64,
    to: u64,
) -> eyre::Result<Cache> {
    let chain_config = network.get_genesis()?.config;

    let l2 = matches!(network, Network::LocalDevnetL2);

    let file_name = get_block_cache_file_name(chain_config.chain_id, from, Some(to), l2);

    if let Ok(cache) = load_cache(&file_name) {
        info!("Getting block range data from cache");
        return Ok(cache);
    }

    info!("Getting block range data from RPC");

    let cache = fetch_rangedata_from_client(eth_client, chain_config, from, to).await?;

    write_cache(&cache, l2).expect("failed to write cache");

    Ok(cache)
}

#[cfg(feature = "l2")]
pub async fn get_batchdata(
    rollup_client: EthClient,
    network: Network,
    batch_number: u64,
) -> eyre::Result<Cache> {
<<<<<<< HEAD
    let file_name = get_batch_cache_file_name(batch_number);
=======
    use ethrex_l2_rpc::clients::get_batch_by_number;

    let file_name = format!("cache_batch_{batch_number}.bin");
>>>>>>> 5860ab86
    if let Ok(cache) = load_cache(&file_name) {
        info!("Getting batch data from cache");
        return Ok(cache);
    }
    info!("Getting batch data from RPC");

    let rpc_batch = get_batch_by_number(&rollup_client, batch_number).await?;

    let mut cache = fetch_rangedata_from_client(
        rollup_client,
        network.get_genesis()?.config,
        rpc_batch.batch.first_block,
        rpc_batch.batch.last_block,
    )
    .await?;

    // If the l2 node is in validium it does not return blobs to prove
    cache.l2_fields = Some(L2Fields {
        blob_commitment: *rpc_batch
            .batch
            .blobs_bundle
            .commitments
            .first()
            .unwrap_or(&[0_u8; 48]),
        blob_proof: *rpc_batch
            .batch
            .blobs_bundle
            .proofs
            .first()
            .unwrap_or(&[0_u8; 48]),
    });

    write_cache(&cache, &file_name).expect("failed to write cache");

    Ok(cache)
}

fn format_duration(duration: Duration) -> String {
    let total_seconds = duration.as_secs();
    let minutes = (total_seconds % 3600) / 60;
    let seconds = total_seconds % 60;
    let milliseconds = duration.subsec_millis();

    if minutes == 0 {
        return format!("{seconds:02}s {milliseconds:03}ms");
    }

    format!("{minutes:02}m {seconds:02}s")
}<|MERGE_RESOLUTION|>--- conflicted
+++ resolved
@@ -212,13 +212,9 @@
     network: Network,
     batch_number: u64,
 ) -> eyre::Result<Cache> {
-<<<<<<< HEAD
+    use ethrex_l2_rpc::clients::get_batch_by_number;
+
     let file_name = get_batch_cache_file_name(batch_number);
-=======
-    use ethrex_l2_rpc::clients::get_batch_by_number;
-
-    let file_name = format!("cache_batch_{batch_number}.bin");
->>>>>>> 5860ab86
     if let Ok(cache) = load_cache(&file_name) {
         info!("Getting batch data from cache");
         return Ok(cache);
