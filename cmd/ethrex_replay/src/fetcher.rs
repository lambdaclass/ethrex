use std::time::{Duration, SystemTime};

use ethrex_common::types::ChainConfig;
use ethrex_rpc::{
    EthClient,
    debug::execution_witness::execution_witness_from_rpc_chain_config,
    types::block_identifier::{BlockIdentifier, BlockTag},
};
use eyre::WrapErr;
use tracing::{debug, info, warn};

use crate::cache::{Cache, get_block_cache_file_name, load_cache, write_cache};
use ethrex_config::networks::Network;

#[cfg(feature = "l2")]
use crate::cache::L2Fields;
#[cfg(feature = "l2")]
use crate::cache::get_batch_cache_file_name;

pub async fn get_blockdata(
    eth_client: EthClient,
    network: Network,
    block_number: BlockIdentifier,
) -> eyre::Result<Cache> {
    let latest_block_number = eth_client.get_block_number().await?.as_u64();

    let requested_block_number = match block_number {
        BlockIdentifier::Number(some_number) => some_number,
        BlockIdentifier::Tag(BlockTag::Latest) => latest_block_number,
        BlockIdentifier::Tag(_) => unimplemented!("Only latest block tag is supported"),
    };

    info!(
        "Retrieving execution data for block {requested_block_number} ({} block behind latest)",
        latest_block_number - requested_block_number
    );

    let chain_config = network.get_genesis()?.config;

    let l2 = matches!(network, Network::LocalDevnetL2);

    let file_name =
        get_block_cache_file_name(chain_config.chain_id, requested_block_number, None, l2);

    if let Ok(cache) = load_cache(&file_name).inspect_err(|e| warn!("Failed to load cache: {e}")) {
        info!("Getting block {requested_block_number} data from cache");
        return Ok(cache);
    }

    debug!("Validating RPC chain ID");

    let chain_id = eth_client.get_chain_id().await?;

    if chain_id != chain_config.chain_id.into() {
        return Err(eyre::eyre!(
            "Rpc endpoint returned a different chain id than the one set by --network"
        ));
    }

    debug!("Getting block data from RPC for block {requested_block_number}");

    let block_retrieval_start_time = SystemTime::now();

    let rpc_block = eth_client
        .get_block_by_number(BlockIdentifier::Number(requested_block_number), true)
        .await
        .wrap_err("Failed to retrieve requested block")?;

    let block = rpc_block
        .try_into()
        .map_err(|e| eyre::eyre!("{}", e))
        .wrap_err("Failed to convert from rpc block to block")?;

    let block_retrieval_duration = block_retrieval_start_time.elapsed().unwrap_or_else(|e| {
        panic!("SystemTime::elapsed failed: {e}");
    });

    debug!(
        "Got block {requested_block_number} in {}",
        format_duration(block_retrieval_duration)
    );

    debug!("Getting execution witness from RPC for block {requested_block_number}");

    let execution_witness_retrieval_start_time = SystemTime::now();

    let witness = match eth_client
        .get_witness(BlockIdentifier::Number(requested_block_number), None)
        .await
    {
        Ok(witness) => {
            execution_witness_from_rpc_chain_config(witness, chain_config, requested_block_number)
                .expect("Failed to convert witness")
        }
        Err(e) => {
            warn!("{e}");
            return Err(eyre::eyre!("Unimplemented: Retry with eth_getProofs"));
        }
    };

    let execution_witness_retrieval_duration = execution_witness_retrieval_start_time
        .elapsed()
        .unwrap_or_else(|e| {
            panic!("SystemTime::elapsed failed: {e}");
        });

    debug!(
        "Got execution witness for block {requested_block_number} in {}",
        format_duration(execution_witness_retrieval_duration)
    );

<<<<<<< HEAD
    debug!("Getting block data from RPC for block {requested_block_number}");

    let block_retrieval_start_time = SystemTime::now();

    let block = eth_client
        .get_raw_block(BlockIdentifier::Number(requested_block_number))
        .await?;

    let block_retrieval_duration = block_retrieval_start_time.elapsed().unwrap_or_else(|e| {
=======
    debug!("Caching block {requested_block_number}");

    let block_cache_start_time = SystemTime::now();

    let cache = Cache::new(vec![block], witness);

    write_cache(&cache, &file_name).expect("failed to write cache");

    let block_cache_duration = block_cache_start_time.elapsed().unwrap_or_else(|e| {
>>>>>>> ce96b49c
        panic!("SystemTime::elapsed failed: {e}");
    });

    debug!(
<<<<<<< HEAD
        "Got block {requested_block_number} in {}",
        format_duration(block_retrieval_duration)
    );

    Ok(Cache::new(vec![block], witness))
=======
        "Cached block {requested_block_number} in {}",
        format_duration(block_cache_duration)
    );

    Ok(cache)
>>>>>>> ce96b49c
}

async fn fetch_rangedata_from_client(
    eth_client: EthClient,
    chain_config: ChainConfig,
    from: u64,
    to: u64,
) -> eyre::Result<Cache> {
    info!("Validating RPC chain ID");

    let chain_id = eth_client.get_chain_id().await?;

    if chain_id != chain_config.chain_id.into() {
        return Err(eyre::eyre!(
            "Rpc endpoint returned a different chain id than the one set by --network"
        ));
    }

    let mut blocks = Vec::with_capacity((to - from + 1) as usize);

    info!(
        "Retrieving execution data for blocks {from} to {to} ({} blocks in total)",
        to - from + 1
    );

    let block_retrieval_start_time = SystemTime::now();

    for block_number in from..=to {
        let block = eth_client
            .get_raw_block(BlockIdentifier::Number(block_number))
            .await
            .wrap_err("failed to fetch block")?;
        blocks.push(block);
    }

    let block_retrieval_duration = block_retrieval_start_time.elapsed().unwrap_or_else(|e| {
        panic!("SystemTime::elapsed failed: {e}");
    });

    info!(
        "Got blocks {from} to {to} in {}",
        format_duration(block_retrieval_duration)
    );

    let from_identifier = BlockIdentifier::Number(from);

    let to_identifier = BlockIdentifier::Number(to);

    info!("Getting execution witness from RPC for blocks {from} to {to}");

    let execution_witness_retrieval_start_time = SystemTime::now();

    let witness = eth_client
        .get_witness(from_identifier, Some(to_identifier))
        .await
        .wrap_err("Failed to get execution witness for range")?;

    let witness = execution_witness_from_rpc_chain_config(witness, chain_config, from)
        .expect("Failed to convert witness");

    let execution_witness_retrieval_duration = execution_witness_retrieval_start_time
        .elapsed()
        .unwrap_or_else(|e| {
            panic!("SystemTime::elapsed failed: {e}");
        });

    info!(
        "Got execution witness for blocks {from} to {to} in {}",
        format_duration(execution_witness_retrieval_duration)
    );

    let cache = Cache::new(blocks, witness);

    Ok(cache)
}

pub async fn get_rangedata(
    eth_client: EthClient,
    network: Network,
    from: u64,
    to: u64,
) -> eyre::Result<Cache> {
    let chain_config = network.get_genesis()?.config;

    let l2 = matches!(network, Network::LocalDevnetL2);

    let file_name = get_block_cache_file_name(chain_config.chain_id, from, Some(to), l2);

    if let Ok(cache) = load_cache(&file_name) {
        info!("Getting block range data from cache");
        return Ok(cache);
    }

    info!("Getting block range data from RPC");

    let cache = fetch_rangedata_from_client(eth_client, chain_config, from, to).await?;

    write_cache(&cache, l2).expect("failed to write cache");

    Ok(cache)
}

#[cfg(feature = "l2")]
pub async fn get_batchdata(
    rollup_client: EthClient,
    network: Network,
    batch_number: u64,
) -> eyre::Result<Cache> {
    use ethrex_l2_rpc::clients::get_batch_by_number;

    let file_name = get_batch_cache_file_name(batch_number);
    if let Ok(cache) = load_cache(&file_name) {
        info!("Getting batch data from cache");
        return Ok(cache);
    }
    info!("Getting batch data from RPC");

    let rpc_batch = get_batch_by_number(&rollup_client, batch_number).await?;

    let mut cache = fetch_rangedata_from_client(
        rollup_client,
        network.get_genesis()?.config,
        rpc_batch.batch.first_block,
        rpc_batch.batch.last_block,
    )
    .await?;

    // If the l2 node is in validium it does not return blobs to prove
    cache.l2_fields = Some(L2Fields {
        blob_commitment: *rpc_batch
            .batch
            .blobs_bundle
            .commitments
            .first()
            .unwrap_or(&[0_u8; 48]),
        blob_proof: *rpc_batch
            .batch
            .blobs_bundle
            .proofs
            .first()
            .unwrap_or(&[0_u8; 48]),
    });

    write_cache(&cache, &file_name).expect("failed to write cache");

    Ok(cache)
}

fn format_duration(duration: Duration) -> String {
    let total_seconds = duration.as_secs();
    let minutes = (total_seconds % 3600) / 60;
    let seconds = total_seconds % 60;
    let milliseconds = duration.subsec_millis();

    if minutes == 0 {
        return format!("{seconds:02}s {milliseconds:03}ms");
    }

    format!("{minutes:02}m {seconds:02}s")
}<|MERGE_RESOLUTION|>--- conflicted
+++ resolved
@@ -109,7 +109,6 @@
         format_duration(execution_witness_retrieval_duration)
     );
 
-<<<<<<< HEAD
     debug!("Getting block data from RPC for block {requested_block_number}");
 
     let block_retrieval_start_time = SystemTime::now();
@@ -119,34 +118,15 @@
         .await?;
 
     let block_retrieval_duration = block_retrieval_start_time.elapsed().unwrap_or_else(|e| {
-=======
-    debug!("Caching block {requested_block_number}");
-
-    let block_cache_start_time = SystemTime::now();
-
-    let cache = Cache::new(vec![block], witness);
-
-    write_cache(&cache, &file_name).expect("failed to write cache");
-
-    let block_cache_duration = block_cache_start_time.elapsed().unwrap_or_else(|e| {
->>>>>>> ce96b49c
         panic!("SystemTime::elapsed failed: {e}");
     });
 
     debug!(
-<<<<<<< HEAD
         "Got block {requested_block_number} in {}",
         format_duration(block_retrieval_duration)
     );
 
     Ok(Cache::new(vec![block], witness))
-=======
-        "Cached block {requested_block_number} in {}",
-        format_duration(block_cache_duration)
-    );
-
-    Ok(cache)
->>>>>>> ce96b49c
 }
 
 async fn fetch_rangedata_from_client(
