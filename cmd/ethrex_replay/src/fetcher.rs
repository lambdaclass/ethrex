--- conflicted
+++ resolved
@@ -11,12 +11,11 @@
 use eyre::WrapErr;
 use tracing::{debug, info, warn};
 
-<<<<<<< HEAD
-use crate::cache::{Cache, get_block_cache_file_name};
+use crate::{
+    cache::{Cache, get_block_cache_file_name},
+    rpc::db::RpcDB,
+};
 use ethrex_config::networks::Network;
-=======
-use crate::{cache::Cache, rpc::db::RpcDB};
->>>>>>> a41ab15b
 
 #[cfg(feature = "l2")]
 use crate::cache::L2Fields;
