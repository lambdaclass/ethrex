use crate::cache::Cache;
use ethrex_common::types::ELASTICITY_MULTIPLIER;
use zkvm_interface::io::ProgramInput;

pub async fn exec(cache: Cache) -> eyre::Result<String> {
    let Cache {
        blocks,
        parent_block_header,
        db,
    } = cache;
    let input = ProgramInput {
        blocks,
        parent_block_header,
        db,
        elasticity_multiplier: ELASTICITY_MULTIPLIER,
    };
    #[cfg(any(feature = "sp1", feature = "risc0", feature = "pico"))]
    {
        ethrex_prover_lib::execute(input).map_err(|e| eyre::Error::msg(e.to_string()))?;
        Ok("".to_string())
    }
    #[cfg(not(any(feature = "sp1", feature = "risc0", feature = "pico")))]
    {
        let out = ethrex_prover_lib::execution_program(input)
            .map_err(|e| eyre::Error::msg(e.to_string()))?;
        Ok(serde_json::to_string(&out)?)
    }
}

pub async fn prove(cache: Cache) -> eyre::Result<String> {
    let Cache {
        blocks,
        parent_block_header,
        db,
    } = cache;
<<<<<<< HEAD
    let out = ethrex_prover_lib::prove(
        ProgramInput {
            blocks: vec![block],
            parent_block_header,
            db,
            elasticity_multiplier: ELASTICITY_MULTIPLIER,
        },
        false,
    )
=======
    let out = ethrex_prover_lib::prove(ProgramInput {
        blocks,
        parent_block_header,
        db,
        elasticity_multiplier: ELASTICITY_MULTIPLIER,
    })
>>>>>>> 0ad7b9d0
    .map_err(|e| eyre::Error::msg(e.to_string()))?;
    #[cfg(feature = "sp1")]
    return Ok(format!("{out:#?}"));
    #[cfg(not(feature = "sp1"))]
    Ok(serde_json::to_string(&out.0)?)
}<|MERGE_RESOLUTION|>--- conflicted
+++ resolved
@@ -33,24 +33,15 @@
         parent_block_header,
         db,
     } = cache;
-<<<<<<< HEAD
     let out = ethrex_prover_lib::prove(
         ProgramInput {
-            blocks: vec![block],
+            blocks,
             parent_block_header,
             db,
             elasticity_multiplier: ELASTICITY_MULTIPLIER,
         },
         false,
     )
-=======
-    let out = ethrex_prover_lib::prove(ProgramInput {
-        blocks,
-        parent_block_header,
-        db,
-        elasticity_multiplier: ELASTICITY_MULTIPLIER,
-    })
->>>>>>> 0ad7b9d0
     .map_err(|e| eyre::Error::msg(e.to_string()))?;
     #[cfg(feature = "sp1")]
     return Ok(format!("{out:#?}"));
