use crate::cache::Cache;
use ethrex_common::types::{AccountUpdate, Receipt, ELASTICITY_MULTIPLIER};
use ethrex_levm::db::{gen_db::GeneralizedDatabase, CacheDB};
<<<<<<< HEAD
use ethrex_vm::{backends::levm::LEVM, Evm};
=======
use ethrex_vm::{backends::levm::LEVM, DynVmDatabase, Evm, EvmEngine};
>>>>>>> f9a9c557
use eyre::Ok;
use std::sync::Arc;
use zkvm_interface::io::ProgramInput;

pub async fn exec(cache: Cache) -> eyre::Result<()> {
    let Cache {
        blocks,
        parent_block_header,
        db,
    } = cache;
    let input = ProgramInput {
        blocks,
        parent_block_header,
        db,
        elasticity_multiplier: ELASTICITY_MULTIPLIER,
    };
<<<<<<< HEAD
    #[cfg(any(feature = "sp1", feature = "risc0", feature = "pico"))]
    {
        ethrex_prover_lib::execute(input).map_err(|e| eyre::Error::msg(e.to_string()))?;
        Ok("".to_string())
    }
    #[cfg(not(any(feature = "sp1", feature = "risc0", feature = "pico")))]
    {
        let out = ethrex_prover_lib::execution_program(input)
            .map_err(|e| eyre::Error::msg(e.to_string()))?;
        Ok(serde_json::to_string(&out)?)
    }
=======
    ethrex_prover_lib::execute(input).map_err(|e| eyre::Error::msg(e.to_string()))?;
    Ok(())
>>>>>>> f9a9c557
}

pub async fn prove(cache: Cache) -> eyre::Result<String> {
    let Cache {
        blocks,
        parent_block_header,
        db,
    } = cache;
    let out = ethrex_prover_lib::prove(ProgramInput {
        blocks,
        parent_block_header,
        db,
        elasticity_multiplier: ELASTICITY_MULTIPLIER,
    })
    .map_err(|e| eyre::Error::msg(e.to_string()))?;
    #[cfg(feature = "sp1")]
    return Ok(format!("{out:#?}"));
    #[cfg(not(feature = "sp1"))]
    Ok(serde_json::to_string(&out.0)?)
}

pub async fn run_tx(cache: Cache, tx_id: &str) -> eyre::Result<(Receipt, Vec<AccountUpdate>)> {
<<<<<<< HEAD
    let block = cache.blocks[0].clone();
    let mut remaining_gas = block.header.gas_limit;
    let mut store = {
        let store = Arc::new(cache.db);
        let mut db = GeneralizedDatabase::new(store.clone(), CacheDB::new());
        LEVM::prepare_block(&block, &mut db)?;
        drop(db);
        // TODO: refactor GeneralizedDatabase and Database to avoid this
        Arc::into_inner(store).ok_or(eyre::Error::msg("couldn't get store out of Arc<>"))?
    };
    for (tx, tx_sender) in block.body.get_transactions_with_sender() {
        let mut vm = Evm::from_prover_db(store.clone());
        let (receipt, _) = vm.execute_tx(tx, &block.header, &mut remaining_gas, tx_sender)?;
        let account_updates = vm.get_state_transitions()?;
        store.apply_account_updates(&account_updates);
=======
    let block = cache
        .blocks
        .first()
        .ok_or(eyre::Error::msg("missing block data"))?;
    let mut remaining_gas = block.header.gas_limit;
    let mut prover_db = cache.db;

    // GeneralizedDatabase::new explicitly requires an Arc
    // TODO: refactor GeneralizedDatabase and/or Database to avoid this
    {
        let store: Arc<DynVmDatabase> = Arc::new(Box::new(prover_db.clone()));
        let mut db = GeneralizedDatabase::new(store.clone(), CacheDB::new());
        LEVM::prepare_block(block, &mut db)?;
    }

    for (tx, tx_sender) in block.body.get_transactions_with_sender() {
        let mut vm = Evm::new(EvmEngine::LEVM, prover_db.clone());
        let (receipt, _) = vm.execute_tx(tx, &block.header, &mut remaining_gas, tx_sender)?;
        let account_updates = vm.get_state_transitions()?;
        prover_db.apply_account_updates(&account_updates);
>>>>>>> f9a9c557
        if format!("0x{:x}", tx.compute_hash()) == tx_id {
            return Ok((receipt, account_updates));
        }
    }
    Err(eyre::Error::msg("transaction not found inside block"))
}<|MERGE_RESOLUTION|>--- conflicted
+++ resolved
@@ -1,11 +1,7 @@
 use crate::cache::Cache;
 use ethrex_common::types::{AccountUpdate, Receipt, ELASTICITY_MULTIPLIER};
 use ethrex_levm::db::{gen_db::GeneralizedDatabase, CacheDB};
-<<<<<<< HEAD
-use ethrex_vm::{backends::levm::LEVM, Evm};
-=======
 use ethrex_vm::{backends::levm::LEVM, DynVmDatabase, Evm, EvmEngine};
->>>>>>> f9a9c557
 use eyre::Ok;
 use std::sync::Arc;
 use zkvm_interface::io::ProgramInput;
@@ -22,22 +18,8 @@
         db,
         elasticity_multiplier: ELASTICITY_MULTIPLIER,
     };
-<<<<<<< HEAD
-    #[cfg(any(feature = "sp1", feature = "risc0", feature = "pico"))]
-    {
-        ethrex_prover_lib::execute(input).map_err(|e| eyre::Error::msg(e.to_string()))?;
-        Ok("".to_string())
-    }
-    #[cfg(not(any(feature = "sp1", feature = "risc0", feature = "pico")))]
-    {
-        let out = ethrex_prover_lib::execution_program(input)
-            .map_err(|e| eyre::Error::msg(e.to_string()))?;
-        Ok(serde_json::to_string(&out)?)
-    }
-=======
     ethrex_prover_lib::execute(input).map_err(|e| eyre::Error::msg(e.to_string()))?;
     Ok(())
->>>>>>> f9a9c557
 }
 
 pub async fn prove(cache: Cache) -> eyre::Result<String> {
@@ -60,23 +42,6 @@
 }
 
 pub async fn run_tx(cache: Cache, tx_id: &str) -> eyre::Result<(Receipt, Vec<AccountUpdate>)> {
-<<<<<<< HEAD
-    let block = cache.blocks[0].clone();
-    let mut remaining_gas = block.header.gas_limit;
-    let mut store = {
-        let store = Arc::new(cache.db);
-        let mut db = GeneralizedDatabase::new(store.clone(), CacheDB::new());
-        LEVM::prepare_block(&block, &mut db)?;
-        drop(db);
-        // TODO: refactor GeneralizedDatabase and Database to avoid this
-        Arc::into_inner(store).ok_or(eyre::Error::msg("couldn't get store out of Arc<>"))?
-    };
-    for (tx, tx_sender) in block.body.get_transactions_with_sender() {
-        let mut vm = Evm::from_prover_db(store.clone());
-        let (receipt, _) = vm.execute_tx(tx, &block.header, &mut remaining_gas, tx_sender)?;
-        let account_updates = vm.get_state_transitions()?;
-        store.apply_account_updates(&account_updates);
-=======
     let block = cache
         .blocks
         .first()
@@ -84,20 +49,19 @@
     let mut remaining_gas = block.header.gas_limit;
     let mut prover_db = cache.db;
 
-    // GeneralizedDatabase::new explicitly requires an Arc
-    // TODO: refactor GeneralizedDatabase and/or Database to avoid this
-    {
+    let changes = {
         let store: Arc<DynVmDatabase> = Arc::new(Box::new(prover_db.clone()));
         let mut db = GeneralizedDatabase::new(store.clone(), CacheDB::new());
         LEVM::prepare_block(block, &mut db)?;
-    }
+        LEVM::get_state_transitions(&mut db)?
+    };
+    prover_db.apply_account_updates(&changes);
 
     for (tx, tx_sender) in block.body.get_transactions_with_sender() {
         let mut vm = Evm::new(EvmEngine::LEVM, prover_db.clone());
         let (receipt, _) = vm.execute_tx(tx, &block.header, &mut remaining_gas, tx_sender)?;
         let account_updates = vm.get_state_transitions()?;
         prover_db.apply_account_updates(&account_updates);
->>>>>>> f9a9c557
         if format!("0x{:x}", tx.compute_hash()) == tx_id {
             return Ok((receipt, account_updates));
         }
