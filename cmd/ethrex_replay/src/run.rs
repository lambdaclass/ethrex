use crate::cache::Cache;
use ethrex_common::types::{AccountUpdate, Receipt, ELASTICITY_MULTIPLIER};
use ethrex_levm::db::{gen_db::GeneralizedDatabase, CacheDB};
use ethrex_vm::{backends::levm::LEVM, DynVmDatabase, Evm, EvmEngine};
use eyre::Ok;
use std::sync::Arc;
use zkvm_interface::io::ProgramInput;

pub async fn exec(cache: Cache) -> eyre::Result<()> {
    let Cache {
<<<<<<< HEAD
        block,
        block_headers,
        db,
    } = cache;
    #[cfg(any(feature = "sp1", feature = "risc0", feature = "pico"))]
    {
        ethrex_prover_lib::execute(ProgramInput {
            blocks: vec![block],
            parent_block_header,
            db,
            elasticity_multiplier: ELASTICITY_MULTIPLIER,
        })
        .map_err(|e| eyre::Error::msg(e.to_string()))?;
        Ok("".to_string())
    }
    #[cfg(not(any(feature = "sp1", feature = "risc0", feature = "pico")))]
    {
        let out = ethrex_prover_lib::execution_program(ProgramInput {
            blocks: vec![block],
            block_headers,
            db,
            elasticity_multiplier: ELASTICITY_MULTIPLIER,
        })
        .map_err(|e| eyre::Error::msg(e.to_string()))?;
        Ok(serde_json::to_string(&out)?)
    }
=======
        blocks,
        parent_block_header,
        db,
    } = cache;
    let input = ProgramInput {
        blocks,
        parent_block_header,
        db,
        elasticity_multiplier: ELASTICITY_MULTIPLIER,
    };
    ethrex_prover_lib::execute(input).map_err(|e| eyre::Error::msg(e.to_string()))?;
    Ok(())
>>>>>>> 90353f91
}

pub async fn prove(cache: Cache) -> eyre::Result<String> {
    let Cache {
<<<<<<< HEAD
        block,
        block_headers,
        db,
    } = cache;
    let out = ethrex_prover_lib::prove(ProgramInput {
        blocks: vec![block],
        block_headers,
=======
        blocks,
        parent_block_header,
        db,
    } = cache;
    let out = ethrex_prover_lib::prove(ProgramInput {
        blocks,
        parent_block_header,
>>>>>>> 90353f91
        db,
        elasticity_multiplier: ELASTICITY_MULTIPLIER,
    })
    .map_err(|e| eyre::Error::msg(e.to_string()))?;
    #[cfg(feature = "sp1")]
    return Ok(format!("{out:#?}"));
    #[cfg(not(feature = "sp1"))]
    Ok(serde_json::to_string(&out.0)?)
}

pub async fn run_tx(cache: Cache, tx_id: &str) -> eyre::Result<(Receipt, Vec<AccountUpdate>)> {
    let block = cache
        .blocks
        .first()
        .ok_or(eyre::Error::msg("missing block data"))?;
    let mut remaining_gas = block.header.gas_limit;
    let mut prover_db = cache.db;

    // GeneralizedDatabase::new explicitly requires an Arc
    // TODO: refactor GeneralizedDatabase and/or Database to avoid this
    {
        let store: Arc<DynVmDatabase> = Arc::new(Box::new(prover_db.clone()));
        let mut db = GeneralizedDatabase::new(store.clone(), CacheDB::new());
        LEVM::prepare_block(block, &mut db)?;
    }

    for (tx, tx_sender) in block.body.get_transactions_with_sender() {
        let mut vm = Evm::new(EvmEngine::LEVM, prover_db.clone());
        let (receipt, _) = vm.execute_tx(tx, &block.header, &mut remaining_gas, tx_sender)?;
        let account_updates = vm.get_state_transitions()?;
        prover_db.apply_account_updates(&account_updates);
        if format!("0x{:x}", tx.compute_hash()) == tx_id {
            return Ok((receipt, account_updates));
        }
    }
    Err(eyre::Error::msg("transaction not found inside block"))
}<|MERGE_RESOLUTION|>--- conflicted
+++ resolved
@@ -8,68 +8,29 @@
 
 pub async fn exec(cache: Cache) -> eyre::Result<()> {
     let Cache {
-<<<<<<< HEAD
-        block,
+        blocks,
         block_headers,
-        db,
-    } = cache;
-    #[cfg(any(feature = "sp1", feature = "risc0", feature = "pico"))]
-    {
-        ethrex_prover_lib::execute(ProgramInput {
-            blocks: vec![block],
-            parent_block_header,
-            db,
-            elasticity_multiplier: ELASTICITY_MULTIPLIER,
-        })
-        .map_err(|e| eyre::Error::msg(e.to_string()))?;
-        Ok("".to_string())
-    }
-    #[cfg(not(any(feature = "sp1", feature = "risc0", feature = "pico")))]
-    {
-        let out = ethrex_prover_lib::execution_program(ProgramInput {
-            blocks: vec![block],
-            block_headers,
-            db,
-            elasticity_multiplier: ELASTICITY_MULTIPLIER,
-        })
-        .map_err(|e| eyre::Error::msg(e.to_string()))?;
-        Ok(serde_json::to_string(&out)?)
-    }
-=======
-        blocks,
-        parent_block_header,
         db,
     } = cache;
     let input = ProgramInput {
         blocks,
-        parent_block_header,
+        block_headers,
         db,
         elasticity_multiplier: ELASTICITY_MULTIPLIER,
     };
     ethrex_prover_lib::execute(input).map_err(|e| eyre::Error::msg(e.to_string()))?;
     Ok(())
->>>>>>> 90353f91
 }
 
 pub async fn prove(cache: Cache) -> eyre::Result<String> {
     let Cache {
-<<<<<<< HEAD
-        block,
+        blocks,
         block_headers,
         db,
     } = cache;
     let out = ethrex_prover_lib::prove(ProgramInput {
-        blocks: vec![block],
+        blocks,
         block_headers,
-=======
-        blocks,
-        parent_block_header,
-        db,
-    } = cache;
-    let out = ethrex_prover_lib::prove(ProgramInput {
-        blocks,
-        parent_block_header,
->>>>>>> 90353f91
         db,
         elasticity_multiplier: ELASTICITY_MULTIPLIER,
     })
