--- conflicted
+++ resolved
@@ -4,16 +4,11 @@
     types::{AccountUpdate, ELASTICITY_MULTIPLIER, Receipt},
 };
 use ethrex_levm::{db::gen_db::GeneralizedDatabase, vm::VMType};
-<<<<<<< HEAD
 use ethrex_prover_lib::backends::Backend;
 use ethrex_vm::{
     DynVmDatabase, Evm, EvmEngine, ExecutionWitnessWrapper, backends::levm::LEVM,
     prover_db::PreExecutionState,
 };
-=======
-use ethrex_prover_lib::backend::Backend;
-use ethrex_vm::{DynVmDatabase, Evm, EvmEngine, ExecutionWitnessWrapper, backends::levm::LEVM};
->>>>>>> 5c0681db
 use eyre::Ok;
 use guest_program::input::ProgramInput;
 use std::{
@@ -121,36 +116,13 @@
         l2_fields,
     } = cache;
 
-<<<<<<< HEAD
-    #[cfg(not(feature = "l2"))]
-    {
-        if l2_fields.is_some() {
-            return Err(eyre::eyre!("Unexpected L2 fields in cache"));
-        }
-
-        Ok(ProgramInput {
-            blocks,
-            pre_execution_state: db,
-            elasticity_multiplier: ELASTICITY_MULTIPLIER,
-            // The L2 specific fields (blob_commitment, blob_proof)
-            // will be filled by Default::default() if the 'l2' feature of
-            // 'zkvm_interface' is active (due to workspace compilation).
-            // If 'zkvm_interface' is compiled without 'l2' (e.g. standalone build),
-            // these fields won't exist in ProgramInput, and ..Default::default()
-            // will correctly not try to fill them.
-            // A better solution would involve rethinking the `l2` feature or the
-            // inclusion of this crate in the workspace.
-            ..Default::default()
-        })
-=======
     if l2_fields.is_some() {
         return Err(eyre::eyre!("Unexpected L2 fields in cache"));
->>>>>>> 5c0681db
     }
 
     Ok(ProgramInput {
         blocks,
-        db,
+        pre_execution_state: db,
         elasticity_multiplier: ELASTICITY_MULTIPLIER,
         // The L2 specific fields (blob_commitment, blob_proof)
         // will be filled by Default::default() if the 'l2' feature of
