--- conflicted
+++ resolved
@@ -5,14 +5,9 @@
 };
 use ethrex_levm::{db::gen_db::GeneralizedDatabase, vm::VMType};
 use ethrex_prover_lib::backend::Backend;
-<<<<<<< HEAD
 use ethrex_vm::{
-    DynVmDatabase, Evm, EvmEngine, ExecutionWitnessWrapper, backends::levm::LEVM,
-    prover_db::PreExecutionState,
+    DynVmDatabase, Evm, ExecutionWitnessWrapper, backends::levm::LEVM, prover_db::PreExecutionState,
 };
-=======
-use ethrex_vm::{DynVmDatabase, Evm, ExecutionWitnessWrapper, backends::levm::LEVM};
->>>>>>> b35fe1d6
 use eyre::Ok;
 use guest_program::input::ProgramInput;
 use std::{
@@ -56,7 +51,6 @@
         .ok_or(eyre::Error::msg("missing block data"))?;
     let mut remaining_gas = block.header.gas_limit;
     let vm_type = if l2 { VMType::L2 } else { VMType::L1 };
-<<<<<<< HEAD
     match cache.pre_execution_state {
         PreExecutionState::Witness(mut witness) => {
             witness.rebuild_state_trie()?;
@@ -72,9 +66,9 @@
 
             for (tx, tx_sender) in block.body.get_transactions_with_sender()? {
                 let mut vm = if l2 {
-                    Evm::new_for_l2(EvmEngine::LEVM, wrapped_db.clone())?
+                    Evm::new_for_l2(wrapped_db.clone())?
                 } else {
-                    Evm::new_for_l1(EvmEngine::LEVM, wrapped_db.clone())
+                    Evm::new_for_l1(wrapped_db.clone())
                 };
                 let (receipt, _) =
                     vm.execute_tx(tx, &block.header, &mut remaining_gas, tx_sender)?;
@@ -84,28 +78,6 @@
                     return Ok((receipt, account_updates));
                 }
             }
-=======
-
-    let changes = {
-        let store: Arc<DynVmDatabase> = Arc::new(Box::new(wrapped_db.clone()));
-        let mut db = GeneralizedDatabase::new(store.clone());
-        LEVM::prepare_block(block, &mut db, vm_type)?;
-        LEVM::get_state_transitions(&mut db)?
-    };
-    wrapped_db.apply_account_updates(&changes)?;
-
-    for (tx, tx_sender) in block.body.get_transactions_with_sender()? {
-        let mut vm = if l2 {
-            Evm::new_for_l2(wrapped_db.clone())?
-        } else {
-            Evm::new_for_l1(wrapped_db.clone())
-        };
-        let (receipt, _) = vm.execute_tx(tx, &block.header, &mut remaining_gas, tx_sender)?;
-        let account_updates = vm.get_state_transitions()?;
-        wrapped_db.apply_account_updates(&account_updates)?;
-        if tx.hash() == tx_hash {
-            return Ok((receipt, account_updates));
->>>>>>> b35fe1d6
         }
         PreExecutionState::DB(mut prover_db) => {
             let changes = {
@@ -118,9 +90,9 @@
 
             for (tx, tx_sender) in block.body.get_transactions_with_sender()? {
                 let mut vm = if l2 {
-                    Evm::new_for_l2(EvmEngine::LEVM, *prover_db.clone())?
+                    Evm::new_for_l2(*prover_db.clone())?
                 } else {
-                    Evm::new_for_l1(EvmEngine::LEVM, *prover_db.clone())
+                    Evm::new_for_l1(*prover_db.clone())
                 };
                 let (receipt, _) =
                     vm.execute_tx(tx, &block.header, &mut remaining_gas, tx_sender)?;
