--- conflicted
+++ resolved
@@ -18,12 +18,7 @@
 
 pub async fn prove(backend: Backend, cache: Cache) -> eyre::Result<()> {
     let input = get_input(cache)?;
-<<<<<<< HEAD
-    ethrex_prover_lib::prove(input, Default::default())
-        .map_err(|e| eyre::Error::msg(e.to_string()))?;
-=======
-    ethrex_prover_lib::prove(backend, input, false).map_err(|e| eyre::Error::msg(e.to_string()))?;
->>>>>>> 78d57f4b
+    ethrex_prover_lib::prove(backend, input, Default::default()).map_err(|e| eyre::Error::msg(e.to_string()))?;
     Ok(())
 }
 
