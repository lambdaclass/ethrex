--- conflicted
+++ resolved
@@ -52,8 +52,6 @@
         .ok_or(eyre::Error::msg("missing block data"))?;
 
     let mut remaining_gas = block.header.gas_limit;
-<<<<<<< HEAD
-=======
 
     let execution_witness = cache.witness;
     let network = cache
@@ -76,11 +74,7 @@
 
     let mut wrapped_db = GuestProgramStateWrapper::new(guest_program_state);
 
->>>>>>> b5deea9f
     let vm_type = if l2 { VMType::L2 } else { VMType::L1 };
-    let guest_program_state =
-        GuestProgramState::try_from(cache.execution_witness).map_err(eyre::Error::msg)?;
-    let mut wrapped_db = GuestProgramStateWrapper::new(guest_program_state);
     let changes = {
         let store: Arc<DynVmDatabase> = Arc::new(Box::new(wrapped_db.clone()));
         let mut db = GeneralizedDatabase::new(store.clone());
@@ -109,13 +103,9 @@
 fn get_l1_input(cache: Cache) -> eyre::Result<ProgramInput> {
     let Cache {
         blocks,
-<<<<<<< HEAD
-        execution_witness,
-=======
         witness: db,
         network,
         chain_config,
->>>>>>> b5deea9f
         l2_fields,
     } = cache;
 
@@ -142,11 +132,7 @@
 
     Ok(ProgramInput {
         blocks,
-<<<<<<< HEAD
         execution_witness,
-=======
-        db: execution_witness,
->>>>>>> b5deea9f
         elasticity_multiplier: ELASTICITY_MULTIPLIER,
         // The L2 specific fields (blob_commitment, blob_proof)
         // will be filled by Default::default() if the 'l2' feature of
@@ -164,13 +150,9 @@
 fn get_l2_input(cache: Cache) -> eyre::Result<ProgramInput> {
     let Cache {
         blocks,
-<<<<<<< HEAD
-        execution_witness,
-=======
         witness: db,
         network,
         chain_config,
->>>>>>> b5deea9f
         l2_fields,
     } = cache;
 
@@ -190,11 +172,7 @@
 
     Ok(ProgramInput {
         blocks,
-<<<<<<< HEAD
         execution_witness,
-=======
-        db: execution_witness,
->>>>>>> b5deea9f
         elasticity_multiplier: ELASTICITY_MULTIPLIER,
         blob_commitment: l2_fields.blob_commitment,
         blob_proof: l2_fields.blob_proof,
