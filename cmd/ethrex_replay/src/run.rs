use crate::cache::Cache;
use ethrex_common::{
    H256,
    types::{
        AccountUpdate, ELASTICITY_MULTIPLIER, Receipt, block_execution_witness::GuestProgramState,
    },
};
use ethrex_levm::{db::gen_db::GeneralizedDatabase, vm::VMType};
use ethrex_prover_lib::backend::Backend;
<<<<<<< HEAD
use ethrex_vm::{
    DynVmDatabase, Evm, ExecutionWitnessWrapper, backends::levm::LEVM, prover_db::PreExecutionState,
};
=======
use ethrex_vm::{DynVmDatabase, Evm, GuestProgramStateWrapper, backends::levm::LEVM};
>>>>>>> a1e7ca8f
use eyre::Ok;
use guest_program::input::ProgramInput;
use std::{
    panic::{AssertUnwindSafe, catch_unwind},
    sync::Arc,
};

pub async fn exec(backend: Backend, cache: Cache) -> eyre::Result<()> {
    #[cfg(feature = "l2")]
    let input = get_l2_input(cache)?;
    #[cfg(not(feature = "l2"))]
    let input = get_l1_input(cache)?;

    ethrex_prover_lib::execute(backend, input).map_err(|e| eyre::Error::msg(e.to_string()))?;

    Ok(())
}

pub async fn prove(backend: Backend, cache: Cache) -> eyre::Result<()> {
    #[cfg(feature = "l2")]
    let input = get_l2_input(cache)?;
    #[cfg(not(feature = "l2"))]
    let input = get_l1_input(cache)?;

    catch_unwind(AssertUnwindSafe(|| {
        ethrex_prover_lib::prove(backend, input, false).map_err(|e| eyre::Error::msg(e.to_string()))
    }))
    .map_err(|_e| eyre::Error::msg("SP1 panicked while proving"))??;

    Ok(())
}

pub async fn run_tx(
    cache: Cache,
    tx_hash: H256,
    l2: bool,
) -> eyre::Result<(Receipt, Vec<AccountUpdate>)> {
    let block = cache
        .blocks
        .first()
        .ok_or(eyre::Error::msg("missing block data"))?;

    let mut remaining_gas = block.header.gas_limit;
<<<<<<< HEAD
    let vm_type = if l2 { VMType::L2 } else { VMType::L1 };
    match cache.pre_execution_state {
        PreExecutionState::Witness(mut witness) => {
            witness.rebuild_state_trie()?;
            let mut wrapped_db = ExecutionWitnessWrapper::new(*witness);

            let changes = {
                let store: Arc<DynVmDatabase> = Arc::new(Box::new(wrapped_db.clone()));
                let mut db = GeneralizedDatabase::new(store.clone());
                LEVM::prepare_block(block, &mut db, vm_type)?;
                LEVM::get_state_transitions(&mut db)?
            };
            wrapped_db.apply_account_updates(&changes)?;

            for (tx, tx_sender) in block.body.get_transactions_with_sender()? {
                let mut vm = if l2 {
                    Evm::new_for_l2(wrapped_db.clone())?
                } else {
                    Evm::new_for_l1(wrapped_db.clone())
                };
                let (receipt, _) =
                    vm.execute_tx(tx, &block.header, &mut remaining_gas, tx_sender)?;
                let account_updates = vm.get_state_transitions()?;
                wrapped_db.apply_account_updates(&account_updates)?;
                if tx.hash() == tx_hash {
                    return Ok((receipt, account_updates));
                }
            }
=======

    let execution_witness = cache.witness;

    let guest_program_state: GuestProgramState =
        execution_witness.try_into().map_err(eyre::Error::msg)?;

    let mut wrapped_db = GuestProgramStateWrapper::new(guest_program_state);

    let vm_type = if l2 { VMType::L2 } else { VMType::L1 };

    let changes = {
        let store: Arc<DynVmDatabase> = Arc::new(Box::new(wrapped_db.clone()));
        let mut db = GeneralizedDatabase::new(store.clone());
        LEVM::prepare_block(block, &mut db, vm_type)?;
        LEVM::get_state_transitions(&mut db)?
    };

    wrapped_db.apply_account_updates(&changes)?;

    for (tx, tx_sender) in block.body.get_transactions_with_sender()? {
        let mut vm = if l2 {
            Evm::new_for_l2(wrapped_db.clone())?
        } else {
            Evm::new_for_l1(wrapped_db.clone())
        };
        let (receipt, _) = vm.execute_tx(tx, &block.header, &mut remaining_gas, tx_sender)?;
        let account_updates = vm.get_state_transitions()?;
        wrapped_db.apply_account_updates(&account_updates)?;
        if tx.hash() == tx_hash {
            return Ok((receipt, account_updates));
>>>>>>> a1e7ca8f
        }
        PreExecutionState::DB(mut prover_db) => {
            let changes = {
                let store: Arc<DynVmDatabase> = Arc::new(prover_db.clone());
                let mut db = GeneralizedDatabase::new(store.clone());
                LEVM::prepare_block(block, &mut db, vm_type)?;
                LEVM::get_state_transitions(&mut db)?
            };
            prover_db.apply_account_updates(&changes);

            for (tx, tx_sender) in block.body.get_transactions_with_sender()? {
                let mut vm = if l2 {
                    Evm::new_for_l2(*prover_db.clone())?
                } else {
                    Evm::new_for_l1(*prover_db.clone())
                };
                let (receipt, _) =
                    vm.execute_tx(tx, &block.header, &mut remaining_gas, tx_sender)?;
                let account_updates = vm.get_state_transitions()?;
                prover_db.apply_account_updates(&account_updates);
                if tx.hash() == tx_hash {
                    return Ok((receipt, account_updates));
                }
            }
        }
    };

    Err(eyre::Error::msg("transaction not found inside block"))
}

fn get_l1_input(cache: Cache) -> eyre::Result<ProgramInput> {
    let Cache {
        blocks,
        pre_execution_state: db,
        l2_fields,
    } = cache;

    if l2_fields.is_some() {
        return Err(eyre::eyre!("Unexpected L2 fields in cache"));
    }

    Ok(ProgramInput {
        blocks,
        pre_execution_state: db,
        elasticity_multiplier: ELASTICITY_MULTIPLIER,
        // The L2 specific fields (blob_commitment, blob_proof)
        // will be filled by Default::default() if the 'l2' feature of
        // 'zkvm_interface' is active (due to workspace compilation).
        // If 'zkvm_interface' is compiled without 'l2' (e.g. standalone build),
        // these fields won't exist in ProgramInput, and ..Default::default()
        // will correctly not try to fill them.
        // A better solution would involve rethinking the `l2` feature or the
        // inclusion of this crate in the workspace.
        ..Default::default()
    })
}

#[cfg(feature = "l2")]
fn get_l2_input(cache: Cache) -> eyre::Result<ProgramInput> {
    let Cache {
        blocks,
        witness: db,
        l2_fields,
    } = cache;

    let l2_fields = l2_fields.ok_or_else(|| eyre::eyre!("Missing L2 fields in cache"))?;

    Ok(ProgramInput {
        blocks,
        db,
        elasticity_multiplier: ELASTICITY_MULTIPLIER,
        blob_commitment: l2_fields.blob_commitment,
        blob_proof: l2_fields.blob_proof,
    })
}<|MERGE_RESOLUTION|>--- conflicted
+++ resolved
@@ -7,13 +7,10 @@
 };
 use ethrex_levm::{db::gen_db::GeneralizedDatabase, vm::VMType};
 use ethrex_prover_lib::backend::Backend;
-<<<<<<< HEAD
 use ethrex_vm::{
-    DynVmDatabase, Evm, ExecutionWitnessWrapper, backends::levm::LEVM, prover_db::PreExecutionState,
+    DynVmDatabase, Evm, GuestProgramStateWrapper, backends::levm::LEVM,
+    prover_db::PreExecutionState,
 };
-=======
-use ethrex_vm::{DynVmDatabase, Evm, GuestProgramStateWrapper, backends::levm::LEVM};
->>>>>>> a1e7ca8f
 use eyre::Ok;
 use guest_program::input::ProgramInput;
 use std::{
@@ -57,13 +54,12 @@
         .ok_or(eyre::Error::msg("missing block data"))?;
 
     let mut remaining_gas = block.header.gas_limit;
-<<<<<<< HEAD
     let vm_type = if l2 { VMType::L2 } else { VMType::L1 };
     match cache.pre_execution_state {
-        PreExecutionState::Witness(mut witness) => {
-            witness.rebuild_state_trie()?;
-            let mut wrapped_db = ExecutionWitnessWrapper::new(*witness);
-
+        PreExecutionState::Witness(execution_witness) => {
+            let guest_program_state =
+                GuestProgramState::try_from(*execution_witness).map_err(eyre::Error::msg)?;
+            let mut wrapped_db = GuestProgramStateWrapper::new(guest_program_state);
             let changes = {
                 let store: Arc<DynVmDatabase> = Arc::new(Box::new(wrapped_db.clone()));
                 let mut db = GeneralizedDatabase::new(store.clone());
@@ -86,38 +82,6 @@
                     return Ok((receipt, account_updates));
                 }
             }
-=======
-
-    let execution_witness = cache.witness;
-
-    let guest_program_state: GuestProgramState =
-        execution_witness.try_into().map_err(eyre::Error::msg)?;
-
-    let mut wrapped_db = GuestProgramStateWrapper::new(guest_program_state);
-
-    let vm_type = if l2 { VMType::L2 } else { VMType::L1 };
-
-    let changes = {
-        let store: Arc<DynVmDatabase> = Arc::new(Box::new(wrapped_db.clone()));
-        let mut db = GeneralizedDatabase::new(store.clone());
-        LEVM::prepare_block(block, &mut db, vm_type)?;
-        LEVM::get_state_transitions(&mut db)?
-    };
-
-    wrapped_db.apply_account_updates(&changes)?;
-
-    for (tx, tx_sender) in block.body.get_transactions_with_sender()? {
-        let mut vm = if l2 {
-            Evm::new_for_l2(wrapped_db.clone())?
-        } else {
-            Evm::new_for_l1(wrapped_db.clone())
-        };
-        let (receipt, _) = vm.execute_tx(tx, &block.header, &mut remaining_gas, tx_sender)?;
-        let account_updates = vm.get_state_transitions()?;
-        wrapped_db.apply_account_updates(&account_updates)?;
-        if tx.hash() == tx_hash {
-            return Ok((receipt, account_updates));
->>>>>>> a1e7ca8f
         }
         PreExecutionState::DB(mut prover_db) => {
             let changes = {
