--- conflicted
+++ resolved
@@ -27,15 +27,9 @@
 # Execution only
 ## Block
 sp1:
-<<<<<<< HEAD
-	cargo r -r --features sp1 -- execute block ${REPLAY_ARGS}
+	cargo r -r --features sp1 -- execute block ${REPLAY_BLOCK_ARGS}
 sp1-gpu:
-	cargo r -r --features "sp1,gpu" -- execute block ${REPLAY_ARGS}
-=======
-	SP1_PROVER=cpu cargo r -r --features sp1 -- execute block ${REPLAY_BLOCK_ARGS}
-sp1-gpu:
-	SP1_PROVER=cuda cargo r -r --features "sp1,gpu" -- execute block ${REPLAY_BLOCK_ARGS}
->>>>>>> 191210b4
+	cargo r -r --features "sp1,gpu" -- execute block ${REPLAY_BLOCK_ARGS}
 risc0:
 	cargo r -r --no-default-features --features risc0 -- execute block ${REPLAY_BLOCK_ARGS}
 risc0-gpu:
@@ -62,19 +56,11 @@
 # Proving
 ## Block
 prove-sp1:
-<<<<<<< HEAD
-	cargo r -r --features sp1 -- prove block ${REPLAY_ARGS}
+	cargo r -r --features sp1 -- prove block ${REPLAY_BLOCK_ARGS}
 prove-sp1-gpu:
-	cargo r -r --features "sp1,gpu" -- prove block ${REPLAY_ARGS}
+	cargo r -r --features "sp1,gpu" -- prove block ${REPLAY_BLOCK_ARGS}
 prove-sp1-gpu-ci:
-	cargo r -r --features "sp1,gpu,ci" -- prove block ${REPLAY_ARGS}
-=======
-	SP1_PROVER=cpu cargo r -r --features sp1 -- prove block ${REPLAY_BLOCK_ARGS}
-prove-sp1-gpu:
-	SP1_PROVER=cuda cargo r -r --features "sp1,gpu" -- prove block ${REPLAY_BLOCK_ARGS}
-prove-sp1-gpu-ci:
-	SP1_PROVER=cuda cargo r -r --features "sp1,gpu,ci" -- prove block ${REPLAY_BLOCK_ARGS}
->>>>>>> 191210b4
+	cargo r -r --features "sp1,gpu,ci" -- prove block ${REPLAY_BLOCK_ARGS}
 prove-risc0:
 	cargo r -r --no-default-features --features risc0 -- prove block ${REPLAY_BLOCK_ARGS}
 prove-risc0-gpu:
