.PHONY: prove-sp1-gpu-ci prove-risc0-gpu-ci

NETWORK ?= mainnet

# Block parameters
ifdef BLOCK_NUMBER
REPLAY_BLOCK_ARGS = ${BLOCK_NUMBER}
endif
REPLAY_BLOCK_ARGS += --rpc-url ${RPC_URL} --network ${NETWORK} --bench

<<<<<<< HEAD
# Batch parameters
REPLAY_BATCH_ARGS = ${BATCH_NUMBER} --rpc-url ${RPC_URL} --network ${NETWORK} --bench

# Transaction parameters
REPLAY_TX_ARGS = ${TX_HASH} --rpc-url ${RPC_URL} --network ${NETWORK}
ifdef L2
REPLAY_TX_ARGS += --l2
endif

# Block Composition parameters
REPLAY_BLOCK_COMPOSITION_ARGS = ${START_BLOCK} ${END_BLOCK} --rpc-url ${RPC_URL} --network ${NETWORK}

# Execution only
## Block
sp1:
	SP1_PROVER=cpu cargo r -r --features sp1 -- block --execute ${REPLAY_BLOCK_ARGS}
sp1-gpu:
	SP1_PROVER=cuda cargo r -r --features "sp1,gpu" -- block --execute ${REPLAY_BLOCK_ARGS}
risc0:
	cargo r -r --no-default-features --features risc0 -- block --execute ${REPLAY_BLOCK_ARGS}
risc0-gpu:
	cargo r -r --no-default-features --features "risc0,gpu" -- block --execute ${REPLAY_BLOCK_ARGS}

## L2 Batch
batch-sp1:
	SP1_PROVER=cpu cargo r -r --features "sp1" -- l2 batch --execute ${REPLAY_BATCH_ARGS}
batch-sp1-gpu:
	SP1_PROVER=cuda cargo r -r --features "sp1,gpu" -- l2 batch --execute ${REPLAY_BATCH_ARGS}
batch-risc0:
	cargo r -r --no-default-features --features "risc0" -- l2 batch --execute ${REPLAY_BATCH_ARGS}
batch-risc0-gpu:
	cargo r -r --no-default-features --features "risc0,gpu" -- l2 batch --execute ${REPLAY_BATCH_ARGS}

## Transaction
transaction:
	cargo r -r -- execute transaction ${REPLAY_TX_ARGS}

## Plot Composition
plot:
	cargo r -r -- block-composition ${REPLAY_BLOCK_COMPOSITION_ARGS}

# Proving
## Block
prove-sp1:
	SP1_PROVER=cpu cargo r -r --features sp1 -- block --prove ${REPLAY_BLOCK_ARGS}
prove-sp1-gpu:
	SP1_PROVER=cuda cargo r -r --features "sp1,gpu" -- block --prove ${REPLAY_BLOCK_ARGS}
prove-sp1-gpu-ci:
	SP1_PROVER=cuda cargo r -r --features "sp1,gpu,ci" -- block --prove ${REPLAY_BLOCK_ARGS}
prove-risc0:
	cargo r -r --no-default-features --features risc0 -- block --prove ${REPLAY_BLOCK_ARGS}
prove-risc0-gpu:
	cargo r -r --no-default-features --features "risc0,gpu" -- block --prove ${REPLAY_BLOCK_ARGS}
prove-risc0-gpu-ci:
	cargo r -r --no-default-features --features "risc0,gpu,ci" -- block --prove ${REPLAY_BLOCK_ARGS}

## L2 Batch
prove-batch-sp1:
	SP1_PROVER=cpu cargo r -r --features "sp1" -- l2 batch --prove ${REPLAY_BATCH_ARGS}
prove-batch-sp1-gpu:
	SP1_PROVER=cuda cargo r -r --features "sp1,gpu" -- l2 batch --prove ${REPLAY_BATCH_ARGS}
prove-batch-risc0:
	cargo r -r --no-default-features --features "risc0" -- l2 batch --prove ${REPLAY_BATCH_ARGS}
prove-batch-risc0-gpu:
	cargo r -r --no-default-features --features "risc0,gpu" -- l2 batch --prove ${REPLAY_BATCH_ARGS}

## Profile SP1 l1 block
profile-sp1:
	TRACE_FILE=output.json TRACE_SAMPLE_RATE=100 cargo run --release --features "sp1,profiling" -- block --execute ${REPLAY_BLOCK_ARGS}
## Profile SP1 l2 batch
profile-batch-sp1:
	TRACE_FILE=output.json TRACE_SAMPLE_RATE=100 cargo run --release --features "sp1,profiling" -- l2 batch --execute ${REPLAY_BATCH_ARGS}

## Profile risc0 l1 block
profile-risc0:
	RISC0_PPROF_OUT=./profile.pb RUST_LOG=info RISC0_DEV_MODE=1 RISC0_INFO=1 cargo run --release --features "risc0" -- block --execute  ${REPLAY_BLOCK_ARGS}
## Profile risc0 l2 block
profile-batch-risc0:
	RISC0_PPROF_OUT=./profile.pb RUST_LOG=info RISC0_DEV_MODE=1 RISC0_INFO=1 cargo run --release --features "risc0" -- l2 batch --execute ${REPLAY_BATCH_ARGS}

help:
	cargo r -r -- --help
=======
prove-sp1-gpu-ci:
	SP1_PROVER=cuda cargo r -r --features "sp1,gpu,ci" -- prove block ${REPLAY_BLOCK_ARGS}
prove-risc0-gpu-ci:
	cargo r -r --no-default-features --features "risc0,gpu,ci" -- prove block ${REPLAY_BLOCK_ARGS}
>>>>>>> 75ab1026
<|MERGE_RESOLUTION|>--- conflicted
+++ resolved
@@ -8,92 +8,7 @@
 endif
 REPLAY_BLOCK_ARGS += --rpc-url ${RPC_URL} --network ${NETWORK} --bench
 
-<<<<<<< HEAD
-# Batch parameters
-REPLAY_BATCH_ARGS = ${BATCH_NUMBER} --rpc-url ${RPC_URL} --network ${NETWORK} --bench
-
-# Transaction parameters
-REPLAY_TX_ARGS = ${TX_HASH} --rpc-url ${RPC_URL} --network ${NETWORK}
-ifdef L2
-REPLAY_TX_ARGS += --l2
-endif
-
-# Block Composition parameters
-REPLAY_BLOCK_COMPOSITION_ARGS = ${START_BLOCK} ${END_BLOCK} --rpc-url ${RPC_URL} --network ${NETWORK}
-
-# Execution only
-## Block
-sp1:
-	SP1_PROVER=cpu cargo r -r --features sp1 -- block --execute ${REPLAY_BLOCK_ARGS}
-sp1-gpu:
-	SP1_PROVER=cuda cargo r -r --features "sp1,gpu" -- block --execute ${REPLAY_BLOCK_ARGS}
-risc0:
-	cargo r -r --no-default-features --features risc0 -- block --execute ${REPLAY_BLOCK_ARGS}
-risc0-gpu:
-	cargo r -r --no-default-features --features "risc0,gpu" -- block --execute ${REPLAY_BLOCK_ARGS}
-
-## L2 Batch
-batch-sp1:
-	SP1_PROVER=cpu cargo r -r --features "sp1" -- l2 batch --execute ${REPLAY_BATCH_ARGS}
-batch-sp1-gpu:
-	SP1_PROVER=cuda cargo r -r --features "sp1,gpu" -- l2 batch --execute ${REPLAY_BATCH_ARGS}
-batch-risc0:
-	cargo r -r --no-default-features --features "risc0" -- l2 batch --execute ${REPLAY_BATCH_ARGS}
-batch-risc0-gpu:
-	cargo r -r --no-default-features --features "risc0,gpu" -- l2 batch --execute ${REPLAY_BATCH_ARGS}
-
-## Transaction
-transaction:
-	cargo r -r -- execute transaction ${REPLAY_TX_ARGS}
-
-## Plot Composition
-plot:
-	cargo r -r -- block-composition ${REPLAY_BLOCK_COMPOSITION_ARGS}
-
-# Proving
-## Block
-prove-sp1:
-	SP1_PROVER=cpu cargo r -r --features sp1 -- block --prove ${REPLAY_BLOCK_ARGS}
-prove-sp1-gpu:
-	SP1_PROVER=cuda cargo r -r --features "sp1,gpu" -- block --prove ${REPLAY_BLOCK_ARGS}
 prove-sp1-gpu-ci:
 	SP1_PROVER=cuda cargo r -r --features "sp1,gpu,ci" -- block --prove ${REPLAY_BLOCK_ARGS}
-prove-risc0:
-	cargo r -r --no-default-features --features risc0 -- block --prove ${REPLAY_BLOCK_ARGS}
-prove-risc0-gpu:
-	cargo r -r --no-default-features --features "risc0,gpu" -- block --prove ${REPLAY_BLOCK_ARGS}
 prove-risc0-gpu-ci:
-	cargo r -r --no-default-features --features "risc0,gpu,ci" -- block --prove ${REPLAY_BLOCK_ARGS}
-
-## L2 Batch
-prove-batch-sp1:
-	SP1_PROVER=cpu cargo r -r --features "sp1" -- l2 batch --prove ${REPLAY_BATCH_ARGS}
-prove-batch-sp1-gpu:
-	SP1_PROVER=cuda cargo r -r --features "sp1,gpu" -- l2 batch --prove ${REPLAY_BATCH_ARGS}
-prove-batch-risc0:
-	cargo r -r --no-default-features --features "risc0" -- l2 batch --prove ${REPLAY_BATCH_ARGS}
-prove-batch-risc0-gpu:
-	cargo r -r --no-default-features --features "risc0,gpu" -- l2 batch --prove ${REPLAY_BATCH_ARGS}
-
-## Profile SP1 l1 block
-profile-sp1:
-	TRACE_FILE=output.json TRACE_SAMPLE_RATE=100 cargo run --release --features "sp1,profiling" -- block --execute ${REPLAY_BLOCK_ARGS}
-## Profile SP1 l2 batch
-profile-batch-sp1:
-	TRACE_FILE=output.json TRACE_SAMPLE_RATE=100 cargo run --release --features "sp1,profiling" -- l2 batch --execute ${REPLAY_BATCH_ARGS}
-
-## Profile risc0 l1 block
-profile-risc0:
-	RISC0_PPROF_OUT=./profile.pb RUST_LOG=info RISC0_DEV_MODE=1 RISC0_INFO=1 cargo run --release --features "risc0" -- block --execute  ${REPLAY_BLOCK_ARGS}
-## Profile risc0 l2 block
-profile-batch-risc0:
-	RISC0_PPROF_OUT=./profile.pb RUST_LOG=info RISC0_DEV_MODE=1 RISC0_INFO=1 cargo run --release --features "risc0" -- l2 batch --execute ${REPLAY_BATCH_ARGS}
-
-help:
-	cargo r -r -- --help
-=======
-prove-sp1-gpu-ci:
-	SP1_PROVER=cuda cargo r -r --features "sp1,gpu,ci" -- prove block ${REPLAY_BLOCK_ARGS}
-prove-risc0-gpu-ci:
-	cargo r -r --no-default-features --features "risc0,gpu,ci" -- prove block ${REPLAY_BLOCK_ARGS}
->>>>>>> 75ab1026
+	cargo r -r --no-default-features --features "risc0,gpu,ci" -- block --prove ${REPLAY_BLOCK_ARGS}