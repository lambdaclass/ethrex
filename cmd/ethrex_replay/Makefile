.PHONY: prove-sp1-gpu-ci prove-risc0-gpu-ci

NETWORK ?= mainnet

# Block parameters
ifdef BLOCK_NUMBER
REPLAY_BLOCK_ARGS = ${BLOCK_NUMBER}
endif
REPLAY_BLOCK_ARGS += --rpc-url ${RPC_URL} --network ${NETWORK} --bench

<<<<<<< HEAD
=======
## Execution block
execute:
	cargo r -r --features ci --no-default-features -- execute block ${REPLAY_BLOCK_ARGS}
  
>>>>>>> fc077fdc
prove-sp1-gpu-ci:
	SP1_PROVER=cuda cargo r -r --features "sp1,gpu,ci" -- prove block ${REPLAY_BLOCK_ARGS}
prove-risc0-gpu-ci:
	cargo r -r --no-default-features --features "risc0,gpu,ci" -- prove block ${REPLAY_BLOCK_ARGS}<|MERGE_RESOLUTION|>--- conflicted
+++ resolved
@@ -8,13 +8,10 @@
 endif
 REPLAY_BLOCK_ARGS += --rpc-url ${RPC_URL} --network ${NETWORK} --bench
 
-<<<<<<< HEAD
-=======
 ## Execution block
 execute:
 	cargo r -r --features ci --no-default-features -- execute block ${REPLAY_BLOCK_ARGS}
   
->>>>>>> fc077fdc
 prove-sp1-gpu-ci:
 	SP1_PROVER=cuda cargo r -r --features "sp1,gpu,ci" -- prove block ${REPLAY_BLOCK_ARGS}
 prove-risc0-gpu-ci:
