[package]
name = "ethrex-replay"
version = "0.1.0"
edition = "2024"

[profile.dev]
debug = 2

[profile.release]
debug = 2

[dependencies]
ethrex-config.workspace = true
ethrex-common.workspace = true
ethrex-vm.workspace = true
ethrex-levm.workspace = true
ethrex-rpc.workspace = true

zkvm_interface = { path = "../../crates/l2/prover/zkvm/interface", default-features = false }
ethrex-prover = { path = "../../crates/l2/prover", default-features = false }

serde.workspace = true
hex.workspace = true
serde_json.workspace = true
serde_with.workspace = true
reqwest.workspace = true
tracing-subscriber = { workspace = true, features = ["env-filter"] }
tracing.workspace = true
eyre.workspace = true
tokio = { workspace = true, features = ["full"] }
clap.workspace = true
charming = { version = "0.4.0", features = ["ssr"] }
<<<<<<< HEAD
futures.workspace = true
=======
rkyv.workspace = true
>>>>>>> 5f531601

jemallocator = { version = "0.5.4", optional = true }

[features]
risc0 = ["zkvm_interface/risc0", "ethrex-prover/risc0"]
sp1 = ["zkvm_interface/sp1", "ethrex-prover/sp1"]
gpu = ["ethrex-prover/gpu"]
l2 = ["zkvm_interface/l2", "ethrex-prover/l2"]
profiling = ["ethrex-prover/profiling"]
ci = []
jemalloc = ["dep:jemallocator"]<|MERGE_RESOLUTION|>--- conflicted
+++ resolved
@@ -30,11 +30,8 @@
 tokio = { workspace = true, features = ["full"] }
 clap.workspace = true
 charming = { version = "0.4.0", features = ["ssr"] }
-<<<<<<< HEAD
 futures.workspace = true
-=======
 rkyv.workspace = true
->>>>>>> 5f531601
 
 jemallocator = { version = "0.5.4", optional = true }
 
