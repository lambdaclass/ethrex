--- conflicted
+++ resolved
@@ -30,12 +30,9 @@
 tokio = { version = "1.21", default-features = false, features = ["full"] }
 clap.workspace = true
 charming = { version = "0.4.0", features = ["ssr"] }
-<<<<<<< HEAD
 futures.workspace = true
-=======
 
 jemallocator = { version = "0.5.4", optional = true }
->>>>>>> 885ddaf8
 
 [features]
 risc0 = ["zkvm_interface/risc0", "ethrex-prover/risc0"]
