[package]
name = "ethrex-replay"
version = "0.1.0"
edition = "2024"

[profile.dev]
debug = 2

[profile.release]
debug = 2

[dependencies]
ethrex-config.workspace = true
ethrex-common.workspace = true
ethrex-vm.workspace = true
ethrex-levm.workspace = true
ethrex-rpc.workspace = true
<<<<<<< HEAD
ethrex-p2p.workspace = true
ethrex-storage.workspace = true
ethrex-trie.workspace = true
ethrex-rlp.workspace = true

ethrex-l2 = { path = "../../crates/l2", default-features = false }
zkvm_interface = { path = "../../crates/l2/prover/zkvm/interface", default-features = false }
=======
ethrex-l2-rpc.workspace = true

guest_program = { path = "../../crates/l2/prover/src/guest_program", default-features = false }
>>>>>>> 5c0681db
ethrex-prover = { path = "../../crates/l2/prover", default-features = false }

serde.workspace = true
hex.workspace = true
serde_json.workspace = true
serde_with.workspace = true
reqwest.workspace = true
tracing-subscriber = { workspace = true, features = ["env-filter"] }
tracing.workspace = true
eyre.workspace = true
tokio = { workspace = true, features = ["full"] }
clap.workspace = true
charming = { version = "0.4.0", features = ["ssr"] }
lazy_static.workspace = true
bytes.workspace = true
again = "0.1.2"
futures-util = "0.3.31"
tokio-utils = "0.1.2"
futures.workspace = true
rkyv.workspace = true
sha3.workspace = true

jemallocator = { version = "0.5.4", optional = true }

[features]
risc0 = ["guest_program/risc0", "ethrex-prover/risc0"]
sp1 = ["guest_program/sp1", "ethrex-prover/sp1"]
gpu = ["ethrex-prover/gpu"]
<<<<<<< HEAD
l2 = ["zkvm_interface/l2", "ethrex-prover/l2", "ethrex-l2/l2"]
=======
l2 = ["guest_program/l2", "ethrex-prover/l2"]
>>>>>>> 5c0681db
profiling = ["ethrex-prover/profiling"]
ci = []
jemalloc = ["dep:jemallocator"]<|MERGE_RESOLUTION|>--- conflicted
+++ resolved
@@ -15,19 +15,14 @@
 ethrex-vm.workspace = true
 ethrex-levm.workspace = true
 ethrex-rpc.workspace = true
-<<<<<<< HEAD
 ethrex-p2p.workspace = true
 ethrex-storage.workspace = true
 ethrex-trie.workspace = true
 ethrex-rlp.workspace = true
+ethrex-l2-rpc.workspace = true
 
 ethrex-l2 = { path = "../../crates/l2", default-features = false }
-zkvm_interface = { path = "../../crates/l2/prover/zkvm/interface", default-features = false }
-=======
-ethrex-l2-rpc.workspace = true
-
 guest_program = { path = "../../crates/l2/prover/src/guest_program", default-features = false }
->>>>>>> 5c0681db
 ethrex-prover = { path = "../../crates/l2/prover", default-features = false }
 
 serde.workspace = true
@@ -56,11 +51,7 @@
 risc0 = ["guest_program/risc0", "ethrex-prover/risc0"]
 sp1 = ["guest_program/sp1", "ethrex-prover/sp1"]
 gpu = ["ethrex-prover/gpu"]
-<<<<<<< HEAD
-l2 = ["zkvm_interface/l2", "ethrex-prover/l2", "ethrex-l2/l2"]
-=======
-l2 = ["guest_program/l2", "ethrex-prover/l2"]
->>>>>>> 5c0681db
+l2 = ["guest_program/l2", "ethrex-prover/l2", "ethrex-l2/l2"]
 profiling = ["ethrex-prover/profiling"]
 ci = []
 jemalloc = ["dep:jemallocator"]