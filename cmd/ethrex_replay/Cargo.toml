[package]
name = "ethrex-replay"
version = "0.1.0"
edition = "2024"

[profile.dev]
debug = 2

[profile.release]
debug = 2

[dependencies]
ethrex-config.workspace = true
ethrex-common.workspace = true
ethrex-vm.workspace = true
ethrex-levm.workspace = true
ethrex-rpc.workspace = true

zkvm_interface = { path = "../../crates/l2/prover/zkvm/interface", default-features = false }
ethrex-prover.workspace = true

serde.workspace = true
hex.workspace = true
serde_json.workspace = true
serde_with.workspace = true
reqwest.workspace = true
tracing-subscriber = { workspace = true, features = ["env-filter"] }
tracing.workspace = true
eyre.workspace = true
<<<<<<< HEAD
tokio = { workspace = true, default-features = false, features = ["full"] }
clap.workspace = true
charming.workspace = true
=======
tokio = { workspace = true, features = ["full"] }
clap.workspace = true
charming = { version = "0.4.0", features = ["ssr"] }
rkyv.workspace = true
>>>>>>> 572230cd

jemallocator = { version = "0.5.4", optional = true }

[features]
risc0 = ["zkvm_interface/risc0", "ethrex-prover/risc0"]
sp1 = ["zkvm_interface/sp1", "ethrex-prover/sp1"]
gpu = ["ethrex-prover/gpu"]
l2 = ["zkvm_interface/l2", "ethrex-prover/l2"]
profiling = ["ethrex-prover/profiling"]
ci = []
jemalloc = ["dep:jemallocator"]<|MERGE_RESOLUTION|>--- conflicted
+++ resolved
@@ -27,16 +27,10 @@
 tracing-subscriber = { workspace = true, features = ["env-filter"] }
 tracing.workspace = true
 eyre.workspace = true
-<<<<<<< HEAD
 tokio = { workspace = true, default-features = false, features = ["full"] }
 clap.workspace = true
 charming.workspace = true
-=======
-tokio = { workspace = true, features = ["full"] }
-clap.workspace = true
-charming = { version = "0.4.0", features = ["ssr"] }
 rkyv.workspace = true
->>>>>>> 572230cd
 
 jemallocator = { version = "0.5.4", optional = true }
 
