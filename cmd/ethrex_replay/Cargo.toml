--- conflicted
+++ resolved
@@ -20,16 +20,7 @@
 tracing-subscriber = { workspace = true, features = ["env-filter"] }
 tracing.workspace = true
 eyre.workspace = true
-<<<<<<< HEAD
-
 tokio = { workspace = true, features = ["full"] }
-reqwest = { version = "0.12.9", features = [
-  "json",
-  "rustls-tls",
-], default-features = false }
-=======
-tokio = { version = "1.21", default-features = false, features = ["full"] }
->>>>>>> 72007d4f
 clap.workspace = true
 charming = { version = "0.4.0", features = ["ssr"] }
 
