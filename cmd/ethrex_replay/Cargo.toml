[package]
name = "ethrex-replay"
version = "0.1.0"
edition = "2024"

[profile.dev]
debug = 2

[profile.release]
debug = 2

[dependencies]
ethrex-config.workspace = true
ethrex-common.workspace = true
ethrex-vm.workspace = true
ethrex-levm.workspace = true
ethrex-rpc.workspace = true
ethrex-p2p.workspace = true
ethrex-storage.workspace = true
ethrex-trie.workspace = true
ethrex-rlp.workspace = true

ethrex-l2 = { path = "../../crates/l2", default-features = false }
zkvm_interface = { path = "../../crates/l2/prover/zkvm/interface", default-features = false }
ethrex-prover = { path = "../../crates/l2/prover", default-features = false }

serde.workspace = true
hex.workspace = true
serde_json.workspace = true
serde_with.workspace = true
reqwest.workspace = true
tracing-subscriber = { workspace = true, features = ["env-filter"] }
tracing.workspace = true
eyre.workspace = true
tokio = { workspace = true, features = ["full"] }
clap.workspace = true
charming = { version = "0.4.0", features = ["ssr"] }
futures.workspace = true
<<<<<<< HEAD
lazy_static.workspace = true
bytes.workspace = true
again = "0.1.2"
futures-util = "0.3.31"
tokio-utils = "0.1.2"
=======
rkyv.workspace = true
>>>>>>> fea57970

jemallocator = { version = "0.5.4", optional = true }

[features]
risc0 = ["zkvm_interface/risc0", "ethrex-prover/risc0"]
sp1 = ["zkvm_interface/sp1", "ethrex-prover/sp1"]
gpu = ["ethrex-prover/gpu"]
l2 = ["zkvm_interface/l2", "ethrex-prover/l2", "ethrex-l2/l2"]
profiling = ["ethrex-prover/profiling"]
ci = []
jemalloc = ["dep:jemallocator"]<|MERGE_RESOLUTION|>--- conflicted
+++ resolved
@@ -36,15 +36,12 @@
 clap.workspace = true
 charming = { version = "0.4.0", features = ["ssr"] }
 futures.workspace = true
-<<<<<<< HEAD
 lazy_static.workspace = true
 bytes.workspace = true
 again = "0.1.2"
 futures-util = "0.3.31"
 tokio-utils = "0.1.2"
-=======
 rkyv.workspace = true
->>>>>>> fea57970
 
 jemallocator = { version = "0.5.4", optional = true }
 
