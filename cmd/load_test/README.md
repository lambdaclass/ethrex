--- conflicted
+++ resolved
@@ -31,11 +31,7 @@
 To run a load test, first run the node using a command like the following in the root folder:
 
 ```bash
-<<<<<<< HEAD
-cargo run --bin ethrex --release --features dev -- --network test_data/genesis-l1-dev.json --dev
-=======
 cargo run --bin ethrex --release --features dev -- --network test_data/genesis-perf-ci.json --dev
->>>>>>> ac0b378a
 ```
 
 Genesis-l2-ci has many rich accounts and does not include the prague fork, which is important for dev mode until it's fixed.
@@ -77,11 +73,7 @@
 To produce a flamegraph, run the node in the following way.
 
 ```bash
-<<<<<<< HEAD
-cargo flamegraph --root --bin ethrex --release --features dev -- --network test_data/genesis-l1-dev.json --dev
-=======
 cargo flamegraph --root --bin ethrex --release --features dev -- --network test_data/genesis-perf-ci.json --dev
->>>>>>> ac0b378a
 ```
 
 The "root" command is only needed for mac. It can be removed if running on linux.
@@ -89,11 +81,7 @@
 For a samply report, run the following:
 
 ```bash
-<<<<<<< HEAD
-samply record cargo run --bin ethrex --release --features dev -- --network test_data/genesis-l1-dev.json --dev
-=======
 samply record cargo run --bin ethrex --release --features dev -- --network test_data/genesis-perf-ci.json --dev
->>>>>>> ac0b378a
 ```
 
 ## Interacting with reth
@@ -101,39 +89,23 @@
 The same load test can be run, the only difference is how you run the node:
 
 ```bash
-<<<<<<< HEAD
-cargo run --release -- node --chain <path_to_ethrex>/test_data/genesis-l1-dev.json --dev --dev.block-time 5000ms --http.port 8545 --txpool.max-pending-txns 100000000 --txpool.max-new-txns 1000000000 --txpool.pending-max-count 100000000 --txpool.pending-max-size 10000000000 --txpool.basefee-max-count 100000000000 --txpool.basefee-max-size 1000000000000 --txpool.queued-max-count 1000000000
-=======
 cargo run --release -- node --chain <path_to_ethrex>/test_data/genesis-perf-ci.json --dev --dev.block-time 5000ms --http.port 8545 --txpool.max-pending-txns 100000000 --txpool.max-new-txns 1000000000 --txpool.pending-max-count 100000000 --txpool.pending-max-size 10000000000 --txpool.basefee-max-count 100000000000 --txpool.basefee-max-size 1000000000000 --txpool.queued-max-count 1000000000
->>>>>>> ac0b378a
 ```
 
 All of the txpool parameters are to make sure that it doesn't discard transactions sent by the load test. Trhoughput measurements in the logs are typically near 1Gigagas/second. To remove the database before getting measurements again:
 
 ```bash
-<<<<<<< HEAD
-cargo run --release -- db --chain <path_to_ethrex>/test_data/genesis-l1-dev.json drop -f
-=======
 cargo run --release -- db --chain <path_to_ethrex>/test_data/genesis-perf-ci.json drop -f
->>>>>>> ac0b378a
 ```
 
 To get a flamegraph of its execution, run with the same parameters, just replace `cargo run --release` with `cargo flamegraph --bin reth --profiling`:
 
 ```bash
-<<<<<<< HEAD
-cargo flamegraph --bin reth --root --profiling -- node --chain ~/workspace/ethrex/test_data/genesis-l1-dev.json --dev --dev.block-time 5000ms --http.port 8545 --txpool.max-pending-txns 100000000 --txpool.max-new-txns 1000000000 --txpool.pending-max-count 100000000 --txpool.pending-max-size 10000000000 --txpool.basefee-max-count 100000000000 --txpool.basefee-max-size 1000000000000 --txpool.queued-max-count 1000000000
-=======
 cargo flamegraph --bin reth --root --profiling -- node --chain ~/workspace/ethrex/test_data/genesis-perf-ci.json --dev --dev.block-time 5000ms --http.port 8545 --txpool.max-pending-txns 100000000 --txpool.max-new-txns 1000000000 --txpool.pending-max-count 100000000 --txpool.pending-max-size 10000000000 --txpool.basefee-max-count 100000000000 --txpool.basefee-max-size 1000000000000 --txpool.queued-max-count 1000000000
->>>>>>> ac0b378a
 ```
 
 For samply we want to directly execute the binary, so that it records the binary and not cargo itself:
 
 ```bash
-<<<<<<< HEAD
-samply record ./target/profiling/reth node --chain ~/workspace/ethrex/test_data/genesis-l1-dev.json --dev --dev.block-time 5000ms --http.port 8545 --txpool.max-pending-txns 100000000 --txpool.max-new-txns 1000000000 --txpool.pending-max-count 100000000 --txpool.pending-max-size 10000000000 --txpool.basefee-max-count 100000000000 --txpool.basefee-max-size 1000000000000 --txpool.queued-max-count 1000000000
-=======
 samply record ./target/profiling/reth node --chain ~/workspace/ethrex/test_data/genesis-perf-ci.json --dev --dev.block-time 5000ms --http.port 8545 --txpool.max-pending-txns 100000000 --txpool.max-new-txns 1000000000 --txpool.pending-max-count 100000000 --txpool.pending-max-size 10000000000 --txpool.basefee-max-count 100000000000 --txpool.basefee-max-size 1000000000000 --txpool.queued-max-count 1000000000
->>>>>>> ac0b378a
 ```