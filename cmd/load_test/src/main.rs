--- conflicted
+++ resolved
@@ -274,14 +274,7 @@
     accounts: &[Account],
     tx_amount: u64,
 ) -> Result<(), String> {
-<<<<<<< HEAD
-    for (pk, _) in accounts {
-        let pk = *pk;
-=======
-    let start_time = tokio::time::Instant::now();
-
     for (_, sk) in accounts {
->>>>>>> ac0b378a
         let client = client.clone();
         let src = get_address_from_secret_key(sk).expect("Failed to get address from secret key");
         let encoded_src: String = src.encode_hex();
