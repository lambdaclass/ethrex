[workspace]
members = [
  "cmd/ef_tests/blockchain",
  "cmd/ef_tests/state",
  "cmd/ethrex",
  "cmd/ethrex_replay",
  "crates/blockchain",
  "crates/blockchain/dev",
  "crates/common",
  "crates/common/rlp",
  "crates/common/trie",
  "crates/l2/",
  "crates/l2/contracts",
  "crates/l2/common",
  "crates/l2/prover",
  "crates/l2/prover/zkvm/interface",
  "crates/l2/sdk",
  "crates/l2/storage",
  "crates/l2/networking/rpc",
  "crates/networking/p2p",
  "crates/networking/rpc",
  "crates/storage",
  "crates/vm",
  "crates/vm/levm",
  "crates/vm/levm/bench/revm_comparison",
  "tooling/genesis",
  "tooling/hive_report",
  "tooling/load_test",
  "tooling/loc",
  "tooling/archive_sync",
]
resolver = "2"

default-members = ["cmd/ethrex"]

[workspace.package]
version = "0.1.0"
edition = "2024"

[profile.release-with-debug]
inherits = "release"
debug = 2

[workspace.dependencies]
ethrex-blockchain = { path = "./crates/blockchain" }
ethrex-common = { path = "./crates/common" }
ethrex-p2p = { path = "./crates/networking/p2p" }
ethrex-rpc = { path = "./crates/networking/rpc" }
ethrex-storage = { path = "./crates/storage" }
ethrex-vm = { path = "./crates/vm", default-features = false }
ethrex-levm = { path = "./crates/vm/levm" }
ethrex-trie = { path = "./crates/common/trie" }
ethrex-rlp = { path = "./crates/common/rlp" }
ethrex-l2 = { path = "./crates/l2" }
ethrex-l2-common = { path = "./crates/l2/common" }
ethrex-sdk = { path = "./crates/l2/sdk" }
ethrex-prover = { path = "./crates/l2/prover" }
ethrex-storage-rollup = { path = "./crates/l2/storage" }
ethrex = { path = "./cmd/ethrex" }
ethrex-l2-rpc = { path = "./crates/l2/networking/rpc" }

tracing = { version = "0.1", features = ["log"] }
tracing-subscriber = { version = "0.3.0", features = ["env-filter"] }

async-trait = "0.1.88"
ethereum-types = { version = "0.15.1", features = ["serialize"] }
serde = { version = "1.0.203", features = ["derive"] }
serde_with = "3.11.0"
serde_json = "1.0.117"
libmdbx = { version = "=0.5.3", features = ["orm"] }
bytes = { version = "1.6.0", features = ["serde"] }
tokio = { version = "1.41.1" }
thiserror = "2.0.9"
hex = "0.4.3"
hex-literal = "0.4.1"
crc32fast = "1.4.2"
lazy_static = "1.5.0"
sha2 = "0.10.8"
sha3 = "0.10.8"
tokio-util = { version = "0.7.15", features = ["rt"] }
jsonwebtoken = "9.3.0"
rand = "0.8.5"
cfg-if = "1.0.0"
reqwest = { version = "0.12.7", features = ["json"] }
redb = "=2.4.0"
snap = "1.1.1"
k256 = { version = "0.13.3", features = ["ecdh"] }
secp256k1 = { version = "0.29.1", default-features = false, features = [
  "global-context",
  "recovery",
  "rand",
] }
keccak-hash = "0.11.0"
axum = "0.8.1"
clap = { version = "4.3", features = ["derive", "env"] }
clap_complete = "4.5.17"
eyre = "0.6.12"
kzg-rs = "0.2.6"
libsql = "0.9.10"
futures = "0.3.31"
# Changing the tag for spawned will break the TDX image build
# When updating it try to build the TDX image and update service.nix with the new hash
spawned-concurrency = { git = "https://github.com/lambdaclass/spawned.git", tag = "v0.1.2-alpha" }
spawned-rt = { git = "https://github.com/lambdaclass/spawned.git", tag = "v0.1.2-alpha" }
lambdaworks-crypto = "0.11.0"
<<<<<<< HEAD
rayon = "1.5"
=======
tui-logger = { version = "0.17.3", features = ["tracing-support"] }
>>>>>>> d3aa87a0

[patch.crates-io]
secp256k1 = { git = "https://github.com/sp1-patches/rust-secp256k1", tag = "patch-0.29.1-sp1-5.0.0" }<|MERGE_RESOLUTION|>--- conflicted
+++ resolved
@@ -1,33 +1,33 @@
 [workspace]
 members = [
-  "cmd/ef_tests/blockchain",
-  "cmd/ef_tests/state",
-  "cmd/ethrex",
-  "cmd/ethrex_replay",
-  "crates/blockchain",
-  "crates/blockchain/dev",
-  "crates/common",
-  "crates/common/rlp",
-  "crates/common/trie",
-  "crates/l2/",
-  "crates/l2/contracts",
-  "crates/l2/common",
-  "crates/l2/prover",
-  "crates/l2/prover/zkvm/interface",
-  "crates/l2/sdk",
-  "crates/l2/storage",
-  "crates/l2/networking/rpc",
-  "crates/networking/p2p",
-  "crates/networking/rpc",
-  "crates/storage",
-  "crates/vm",
-  "crates/vm/levm",
-  "crates/vm/levm/bench/revm_comparison",
-  "tooling/genesis",
-  "tooling/hive_report",
-  "tooling/load_test",
-  "tooling/loc",
-  "tooling/archive_sync",
+    "cmd/ef_tests/blockchain",
+    "cmd/ef_tests/state",
+    "cmd/ethrex",
+    "cmd/ethrex_replay",
+    "crates/blockchain",
+    "crates/blockchain/dev",
+    "crates/common",
+    "crates/common/rlp",
+    "crates/common/trie",
+    "crates/l2/",
+    "crates/l2/contracts",
+    "crates/l2/common",
+    "crates/l2/prover",
+    "crates/l2/prover/zkvm/interface",
+    "crates/l2/sdk",
+    "crates/l2/storage",
+    "crates/l2/networking/rpc",
+    "crates/networking/p2p",
+    "crates/networking/rpc",
+    "crates/storage",
+    "crates/vm",
+    "crates/vm/levm",
+    "crates/vm/levm/bench/revm_comparison",
+    "tooling/genesis",
+    "tooling/hive_report",
+    "tooling/load_test",
+    "tooling/loc",
+    "tooling/archive_sync",
 ]
 resolver = "2"
 
@@ -86,9 +86,9 @@
 snap = "1.1.1"
 k256 = { version = "0.13.3", features = ["ecdh"] }
 secp256k1 = { version = "0.29.1", default-features = false, features = [
-  "global-context",
-  "recovery",
-  "rand",
+    "global-context",
+    "recovery",
+    "rand",
 ] }
 keccak-hash = "0.11.0"
 axum = "0.8.1"
@@ -103,11 +103,8 @@
 spawned-concurrency = { git = "https://github.com/lambdaclass/spawned.git", tag = "v0.1.2-alpha" }
 spawned-rt = { git = "https://github.com/lambdaclass/spawned.git", tag = "v0.1.2-alpha" }
 lambdaworks-crypto = "0.11.0"
-<<<<<<< HEAD
 rayon = "1.5"
-=======
 tui-logger = { version = "0.17.3", features = ["tracing-support"] }
->>>>>>> d3aa87a0
 
 [patch.crates-io]
 secp256k1 = { git = "https://github.com/sp1-patches/rust-secp256k1", tag = "patch-0.29.1-sp1-5.0.0" }