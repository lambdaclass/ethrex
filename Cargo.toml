--- conflicted
+++ resolved
@@ -115,14 +115,9 @@
 kzg-rs = "0.2.6"
 libsql = "0.9.10"
 futures = "0.3.31"
-<<<<<<< HEAD
 aligned-sdk = { git = "https://github.com/yetanotherco/aligned_layer", tag = "v0.19.1" }
-spawned-concurrency = "0.4.0"
-spawned-rt = "0.4.0"
-=======
 spawned-concurrency = "0.4.1"
 spawned-rt = "0.4.1"
->>>>>>> 1b604808
 lambdaworks-crypto = "0.11.0"
 tui-logger = { version = "0.17.3", features = ["tracing-support"] }
 crossbeam = "0.8.4"
