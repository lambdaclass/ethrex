[workspace]
members = [
    "ethrex",
    "crates/consensus",
    "crates/core",
    "crates/evm",
    "crates/net",
    "crates/rpc",
    "crates/storage",
]
resolver = "2"

[workspace.package]
version = "0.1.0"
edition = "2021"

[workspace.dependencies]
rpc = { path = "./crates/rpc" }

tracing = "0.1"
<<<<<<< HEAD
tracing-subscriber = "0.3.0"
ethereum-types = "0.14.1"
serde = "1.0.203"
=======
tracing-subscriber = "0.3.0"
>>>>>>> 0bb09e2c
<|MERGE_RESOLUTION|>--- conflicted
+++ resolved
@@ -18,10 +18,5 @@
 rpc = { path = "./crates/rpc" }
 
 tracing = "0.1"
-<<<<<<< HEAD
 tracing-subscriber = "0.3.0"
-ethereum-types = "0.14.1"
-serde = "1.0.203"
-=======
-tracing-subscriber = "0.3.0"
->>>>>>> 0bb09e2c
+serde = "1.0.203"