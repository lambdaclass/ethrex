[workspace]
members = [
  "cmd/ethrex",
  "cmd/ethrex_replay",
  "crates/blockchain",
  "crates/blockchain/dev",
  "crates/common",
  "crates/common/rlp",
  "crates/common/trie",
  "crates/common/crypto",
  "crates/l2/",
  "crates/l2/common",
  "crates/l2/prover",
  "crates/l2/prover/src/guest_program",
  "crates/l2/sdk",
  "crates/l2/sdk/contract_utils",
  "crates/l2/storage",
  "crates/l2/networking/rpc",
  "crates/networking/p2p",
  "crates/networking/rpc",
  "crates/storage",
  "crates/vm",
  "crates/vm/levm",
  "crates/vm/levm/runner",
  "tooling/ef_tests/blockchain",
  "tooling/ef_tests/state_v2",
  "tooling/genesis",
  "tooling/hive_report",
  "tooling/load_test",
  "tooling/loc",
  "tooling/archive_sync",
  "crates/common/config",
  "tooling/reorgs",
<<<<<<< HEAD
  "tooling/migrations",
  "crates/concurrency",
=======
>>>>>>> c4c7ae52
]
exclude = ["crates/vm/levm/bench/revm_comparison", "tooling/ef_tests/state"]
resolver = "2"

default-members = ["cmd/ethrex"]

[workspace.package]
version = "0.1.0"
edition = "2024"
authors = ["LambdaClass"]
documentation = "https://docs.ethrex.xyz"

[profile.dev]
debug = 2

[profile.release]
opt-level = 3
lto = "thin"
codegen-units = 1

[profile.release-with-debug]
inherits = "release"
debug = 2

[workspace.dependencies]
ethrex-blockchain = { path = "./crates/blockchain" }
ethrex-common = { path = "./crates/common" }
ethrex-config = { path = "./crates/common/config" }
ethrex-p2p = { path = "./crates/networking/p2p" }
ethrex-rpc = { path = "./crates/networking/rpc" }
ethrex-storage = { path = "./crates/storage" }
ethrex-vm = { path = "./crates/vm", default-features = false }
ethrex-levm = { path = "./crates/vm/levm" }
ethrex-trie = { path = "./crates/common/trie" }
ethrex-rlp = { path = "./crates/common/rlp" }
ethrex-crypto = { path = "./crates/common/crypto" }
ethrex-l2 = { path = "./crates/l2" }
ethrex-l2-common = { path = "./crates/l2/common" }
ethrex-sdk = { path = "./crates/l2/sdk" }
ethrex-prover = { path = "./crates/l2/prover" }
ethrex-storage-rollup = { path = "./crates/l2/storage" }
ethrex = { path = "./cmd/ethrex" }
ethrex-l2-rpc = { path = "./crates/l2/networking/rpc" }

tracing = { version = "0.1", features = ["log"] }
tracing-subscriber = { version = "0.3.0", features = ["env-filter"] }

async-trait = "0.1.88"
ethereum-types = { version = "0.15.1", features = ["serialize"] }
serde = { version = "1.0.203", features = ["derive"] }
serde_with = "3.11.0"
serde_json = "1.0.117"
libmdbx = { version = "=0.5.3", features = ["orm"] }
bytes = { version = "1.6.0", features = ["serde"] }
tokio = { version = "1.41.1", default-features = false }
thiserror = "2.0.9"
hex = "0.4.3"
hex-literal = "0.4.1"
crc32fast = "1.4.2"
lazy_static = "1.5.0"
sha2 = "0.10.8"
sha3 = "0.10.8"
tokio-util = { version = "0.7.15", features = ["rt"] }
jsonwebtoken = "9.3.0"
rand = "0.8.5"
cfg-if = "1.0.0"
reqwest = { version = "0.12.7", features = ["socks", "json"] }
snap = "1.1.1"
secp256k1 = { version = "0.30.0", default-features = false, features = [
  "global-context",
  "recovery",
  "rand",
] }
axum = "0.8.1"
clap = { version = "4.3", features = ["derive", "env"] }
clap_complete = "4.5.17"
eyre = "0.6.12"
rustc-hex = "2.1.0"
url = { version = "2.5.4", features = ["serde"] }
kzg-rs = "0.2.6"
libsql = "0.9.10"
futures = "0.3.31"
spawned-concurrency = "0.4.0"
spawned-rt = "0.4.0"
lambdaworks-crypto = "0.11.0"
tui-logger = { version = "0.17.3", features = ["tracing-support"] }
rayon = "1.10.0"
rkyv = { version = "0.8.10", features = ["std", "unaligned"] }
tempfile = "3.8"
uuid = { version = "1.18.1", features = ["v4"] }
tower-http = { version = "0.6.2", features = ["cors"] }

rocksdb = "0.24.0"

[patch.crates-io]
secp256k1 = { git = "https://github.com/sp1-patches/rust-secp256k1", tag = "patch-0.30.0-sp1-5.0.0" }<|MERGE_RESOLUTION|>--- conflicted
+++ resolved
@@ -31,11 +31,7 @@
   "tooling/archive_sync",
   "crates/common/config",
   "tooling/reorgs",
-<<<<<<< HEAD
   "tooling/migrations",
-  "crates/concurrency",
-=======
->>>>>>> c4c7ae52
 ]
 exclude = ["crates/vm/levm/bench/revm_comparison", "tooling/ef_tests/state"]
 resolver = "2"
