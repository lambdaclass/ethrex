[workspace]
members = [
  "cmd/ef_tests/blockchain",
  "cmd/ef_tests/state",
  "cmd/ethrex",
  "cmd/ethrex_replay",
  "crates/blockchain",
  "crates/blockchain/dev",
  "crates/common",
  "crates/common/rlp",
  "crates/common/trie",
  "crates/l2/",
  "crates/l2/contracts",
  "crates/l2/common",
  "crates/l2/prover",
  "crates/l2/prover/zkvm/interface",
  "crates/l2/sdk",
  "crates/l2/storage",
  "crates/l2/networking/rpc",
  "crates/networking/p2p",
  "crates/networking/rpc",
  "crates/storage",
  "crates/vm",
  "crates/vm/levm",
  "crates/vm/levm/bench/revm_comparison",
  "tooling/genesis",
  "tooling/hive_report",
  "tooling/load_test",
  "tooling/loc",
]
resolver = "2"

default-members = ["cmd/ethrex"]

[workspace.package]
version = "0.1.0"
edition = "2024"

[profile.release-with-debug]
inherits = "release"
debug = 2

[workspace.dependencies]
ethrex-blockchain = { path = "./crates/blockchain" }
ethrex-common = { path = "./crates/common" }
ethrex-p2p = { path = "./crates/networking/p2p" }
ethrex-rpc = { path = "./crates/networking/rpc" }
ethrex-storage = { path = "./crates/storage" }
ethrex-vm = { path = "./crates/vm", default-features = false }
ethrex-levm = { path = "./crates/vm/levm" }
ethrex-trie = { path = "./crates/common/trie" }
ethrex-rlp = { path = "./crates/common/rlp" }
ethrex-l2 = { path = "./crates/l2" }
ethrex-l2-common = { path = "./crates/l2/common" }
ethrex-sdk = { path = "./crates/l2/sdk" }
ethrex-prover = { path = "./crates/l2/prover" }
ethrex-storage-rollup = { path = "./crates/l2/storage" }
ethrex-l2-rpc = { path = "./crates/l2/networking/rpc" }

tracing = { version = "0.1", features = ["log"] }
tracing-subscriber = { version = "0.3.0", features = ["env-filter"] }

async-trait = "0.1.88"
ethereum-types = { version = "0.15.1", features = ["serialize"] }
serde = { version = "1.0.203", features = ["derive"] }
serde_json = "1.0.117"
libmdbx = { version = "=0.5.3", features = ["orm"] }
bytes = { version = "1.6.0", features = ["serde"] }
tokio = { version = "1.41.1" }
thiserror = "2.0.9"
hex = "0.4.3"
hex-literal = "0.4.1"
crc32fast = "1.4.2"
lazy_static = "1.5.0"
sha2 = "0.10.8"
sha3 = "0.10.8"
tokio-util = { version = "0.7.15", features = ["rt"] }
jsonwebtoken = "9.3.0"
rand = "0.8.5"
cfg-if = "1.0.0"
reqwest = { version = "0.12.7", features = ["json"] }
redb = "=2.4.0"
snap = "1.1.1"
k256 = { version = "0.13.3", features = ["ecdh"] }
secp256k1 = { version = "0.29.1", default-features = false, features = [
  "global-context",
  "recovery",
  "rand",
] }
keccak-hash = "0.11.0"
axum = "0.8.1"
clap = { version = "4.3", features = ["derive", "env"] }
clap_complete = "4.5.17"
eyre = "0.6.12"
kzg-rs = "0.2.6"
libsql = "0.9.10"
futures = "0.3.31"
<<<<<<< HEAD
aligned-sdk = { git = "https://github.com/yetanotherco/aligned_layer", tag = "v0.16.1" }
=======
# Changing the tag for spawned will break the TDX image build
# When updating it try to build the TDX image and update service.nix with the new hash
spawned-concurrency = {git = "https://github.com/lambdaclass/spawned.git", tag = "v0.1.2-alpha"}
spawned-rt = {git = "https://github.com/lambdaclass/spawned.git", tag = "v0.1.2-alpha"}
lambdaworks-crypto = "0.11.0"
>>>>>>> 15605d2e

[patch.crates-io]
secp256k1 = { git = "https://github.com/sp1-patches/rust-secp256k1", tag = "patch-0.29.1-sp1-5.0.0" }<|MERGE_RESOLUTION|>--- conflicted
+++ resolved
@@ -95,15 +95,12 @@
 kzg-rs = "0.2.6"
 libsql = "0.9.10"
 futures = "0.3.31"
-<<<<<<< HEAD
 aligned-sdk = { git = "https://github.com/yetanotherco/aligned_layer", tag = "v0.16.1" }
-=======
 # Changing the tag for spawned will break the TDX image build
 # When updating it try to build the TDX image and update service.nix with the new hash
 spawned-concurrency = {git = "https://github.com/lambdaclass/spawned.git", tag = "v0.1.2-alpha"}
 spawned-rt = {git = "https://github.com/lambdaclass/spawned.git", tag = "v0.1.2-alpha"}
 lambdaworks-crypto = "0.11.0"
->>>>>>> 15605d2e
 
 [patch.crates-io]
 secp256k1 = { git = "https://github.com/sp1-patches/rust-secp256k1", tag = "patch-0.29.1-sp1-5.0.0" }