[workspace]
members = [
    "crates/blockchain",
    "crates/blockchain/dev",
    "crates/common",
    "crates/networking/p2p",
    "crates/networking/rpc",
    "crates/storage/store",
    "crates/vm",
    "crates/storage/trie",
    "crates/common/rlp",
    "cmd/ethereum_rust",
    "cmd/ef_tests",
    "cmd/ethereum_rust_l2",
    "crates/vm/levm",
    "crates/vm/levm/bench/revm_comparison",
    "crates/l2/",
    "crates/l2/prover",
    "crates/l2/contracts",
    "crates/l2/sdk",
]
resolver = "2"

default-members = [
    "cmd/ethereum_rust",
    "cmd/ethereum_rust_l2",
    "crates/l2/prover",
]

[workspace.package]
version = "0.1.0"
edition = "2021"

[workspace.dependencies]
ethereum_rust-blockchain = { path = "./crates/blockchain" }
ethereum_rust-core = { path = "./crates/common" }
ethereum_rust-net = { path = "./crates/networking/p2p" }
ethereum_rust-rpc = { path = "./crates/networking/rpc" }
ethereum_rust-storage = { path = "./crates/storage/store" }
ethereum_rust-vm = { path = "./crates/vm" }
ethereum_rust-trie = { path = "./crates/storage/trie" }
ethereum_rust-rlp = { path = "./crates/common/rlp" }
ethereum_rust-l2 = { path = "./crates/l2" }
ethereum_rust-prover = { path = "./crates/l2/prover" }

tracing = { version = "0.1", features = ["log"] }
tracing-subscriber = "0.3.0"

ethereum-types = { version = "0.14.1", features = ["serialize"] }
serde = { version = "1.0.203", features = ["derive"] }
serde_json = "1.0.117"
libmdbx = { version = "0.5.0", features = ["orm"] }
bytes = { version = "1.6.0", features = ["serde"] }
tokio = { version = "1.41.1", features = ["full"] }
thiserror = "1.0.61"
hex = "0.4.3"
hex-literal = "0.4.1"
crc32fast = "1.4.2"
lazy_static = "1.5.0"
sha3 = "0.10.8"
tokio-util = { version = "0.7.12", features = ["rt"] }
jsonwebtoken = "9.3.0"
rand = "0.8.5"
cfg-if = "1.0.0"
reqwest = { version = "0.12.7", features = ["json"] }
snap = "1.1.1"
<<<<<<< HEAD
c-kzg = "^1.0.3"
k256 = { version = "0.13.3", features = ["ecdh"] }
=======
secp256k1 = { version = "0.29", default-features = false, features = [
    "global-context",
    "recovery",
    "rand",
] }
>>>>>>> b804aa20
<|MERGE_RESOLUTION|>--- conflicted
+++ resolved
@@ -64,13 +64,10 @@
 cfg-if = "1.0.0"
 reqwest = { version = "0.12.7", features = ["json"] }
 snap = "1.1.1"
-<<<<<<< HEAD
 c-kzg = "^1.0.3"
 k256 = { version = "0.13.3", features = ["ecdh"] }
-=======
 secp256k1 = { version = "0.29", default-features = false, features = [
     "global-context",
     "recovery",
     "rand",
-] }
->>>>>>> b804aa20
+] }