[workspace]
members = [
  "cmd/ethrex",
  "crates/blockchain",
  "crates/blockchain/dev",
  "crates/common",
  "crates/common/rlp",
  "crates/common/trie",
  "crates/common/crypto",
  "crates/l2/",
  "crates/l2/common",
  "crates/l2/prover",
  "crates/l2/prover/src/guest_program",
  "crates/l2/sdk",
  "crates/l2/sdk/contract_utils",
  "crates/l2/storage",
  "crates/l2/networking/rpc",
  "crates/networking/p2p",
  "crates/networking/rpc",
  "crates/storage",
  "crates/vm",
  "crates/vm/levm",
  "crates/vm/levm/runner",
  "tooling/ef_tests/blockchain",
  "tooling/ef_tests/state_v2",
  "tooling/genesis",
  "tooling/hive_report",
  "tooling/load_test",
  "tooling/loc",
  "tooling/archive_sync",
  "crates/common/config",
  "tooling/reorgs",
<<<<<<< HEAD
  "crates/concurrency",
=======
  "tooling/migrations",
>>>>>>> 576df816
]
exclude = ["crates/vm/levm/bench/revm_comparison", "tooling/ef_tests/state"]
resolver = "2"

default-members = ["cmd/ethrex"]

[workspace.package]
version = "0.1.0"
edition = "2024"
authors = ["LambdaClass"]
documentation = "https://docs.ethrex.xyz"

[profile.dev]
debug = 2

[profile.release]
opt-level = 3
lto = "thin"
codegen-units = 1

[profile.release-with-debug]
inherits = "release"
debug = 2

[workspace.dependencies]
ethrex-blockchain = { path = "./crates/blockchain" }
ethrex-common = { path = "./crates/common" }
ethrex-config = { path = "./crates/common/config" }
ethrex-p2p = { path = "./crates/networking/p2p" }
ethrex-rpc = { path = "./crates/networking/rpc" }
ethrex-storage = { path = "./crates/storage" }
ethrex-vm = { path = "./crates/vm", default-features = false }
ethrex-levm = { path = "./crates/vm/levm" }
ethrex-trie = { path = "./crates/common/trie" }
ethrex-rlp = { path = "./crates/common/rlp" }
ethrex-crypto = { path = "./crates/common/crypto" }
ethrex-l2 = { path = "./crates/l2" }
ethrex-l2-common = { path = "./crates/l2/common" }
ethrex-sdk = { path = "./crates/l2/sdk" }
ethrex-prover = { path = "./crates/l2/prover" }
ethrex-storage-rollup = { path = "./crates/l2/storage" }
ethrex = { path = "./cmd/ethrex" }
ethrex-l2-rpc = { path = "./crates/l2/networking/rpc" }
ethrex-threadpool = { path = "./crates/concurrency" }

tracing = { version = "0.1", features = ["log"] }
tracing-subscriber = { version = "0.3.0", features = ["env-filter"] }

async-trait = "0.1.88"
ethereum-types = { version = "0.15.1", features = ["serialize"] }
serde = { version = "1.0.203", features = ["derive"] }
serde_with = "3.11.0"
serde_json = "1.0.117"
bytes = { version = "1.6.0", features = ["serde"] }
tokio = { version = "1.41.1", default-features = false }
thiserror = "2.0.9"
hex = "0.4.3"
hex-literal = "0.4.1"
crc32fast = "1.4.2"
lazy_static = "1.5.0"
sha2 = "0.10.8"
sha3 = "0.10.8"
tokio-util = { version = "0.7.15", features = ["rt"] }
jsonwebtoken = "9.3.0"
rand = "0.8.5"
reqwest = { version = "0.12.7", features = ["socks", "json"] }
snap = "1.1.1"
secp256k1 = { version = "0.30.0", default-features = false, features = [
  "global-context",
  "recovery",
  "rand",
] }
axum = "0.8.1"
clap = { version = "4.3", features = ["derive", "env"] }
clap_complete = "4.5.17"
eyre = "0.6.12"
rustc-hex = "2.1.0"
url = { version = "2.5.4", features = ["serde"] }
kzg-rs = "0.2.6"
libsql = "0.9.10"
futures = "0.3.31"
spawned-concurrency = "0.4.0"
spawned-rt = "0.4.0"
lambdaworks-crypto = "0.11.0"
tui-logger = { version = "0.17.3", features = ["tracing-support"] }
crossbeam = "0.8.4"
rayon = "1.10.0"
rkyv = { version = "0.8.10", features = ["std", "unaligned"] }
tempfile = "3.8"
uuid = { version = "1.18.1", features = ["v4"] }
tower-http = { version = "0.6.2", features = ["cors"] }

rocksdb = "0.24.0"

[patch.crates-io]
secp256k1 = { git = "https://github.com/sp1-patches/rust-secp256k1", tag = "patch-0.30.0-sp1-5.0.0" }<|MERGE_RESOLUTION|>--- conflicted
+++ resolved
@@ -30,11 +30,8 @@
   "tooling/archive_sync",
   "crates/common/config",
   "tooling/reorgs",
-<<<<<<< HEAD
   "crates/concurrency",
-=======
   "tooling/migrations",
->>>>>>> 576df816
 ]
 exclude = ["crates/vm/levm/bench/revm_comparison", "tooling/ef_tests/state"]
 resolver = "2"
