--- conflicted
+++ resolved
@@ -30,12 +30,9 @@
 ethereum_rust-evm = { path = "./crates/vm/evm", features = ["c-kzg", "blst"] }
 ethereum_rust-trie = { path = "./crates/storage/trie" }
 ethereum_rust-rlp = { path = "./crates/common/rlp" }
-<<<<<<< HEAD
-ethereum_rust-l2 = { path = "./crates/l2" }
-=======
 ethereum_rust-l2 =  { path = "./crates/l2" }
 ethereum_rust-levm =  { path = "./crates/levm" }
->>>>>>> 9145ff28
+
 
 tracing = { version = "0.1", features = ["log"] }
 tracing-subscriber = "0.3.0"
