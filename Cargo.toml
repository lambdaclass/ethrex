[workspace]
members = [
  "cmd/ef_tests/blockchain",
  "cmd/ef_tests/state",
  "cmd/ethrex",
  "cmd/ethrex_replay",
  "crates/blockchain",
  "crates/blockchain/dev",
  "crates/common",
  "crates/common/rlp",
  "crates/common/trie",
  "crates/l2/",
  "crates/l2/contracts",
  "crates/l2/common",
  "crates/l2/prover",
  "crates/l2/prover/zkvm/interface",
  "crates/l2/sdk",
  "crates/l2/storage",
  "crates/l2/networking/rpc",
  "crates/networking/p2p",
  "crates/networking/rpc",
  "crates/storage",
  "crates/vm",
  "crates/vm/levm",
  "crates/vm/levm/bench/revm_comparison",
  "tooling/genesis",
  "tooling/hive_report",
  "tooling/load_test",
  "tooling/loc",
  "tooling/archive_sync"
]
resolver = "2"

default-members = ["cmd/ethrex"]

[workspace.package]
version = "0.1.0"
edition = "2024"

[profile.release-with-debug]
inherits = "release"
debug = 2

[workspace.dependencies]
ethrex-blockchain = { path = "./crates/blockchain" }
ethrex-common = { path = "./crates/common" }
ethrex-p2p = { path = "./crates/networking/p2p" }
ethrex-rpc = { path = "./crates/networking/rpc" }
ethrex-storage = { path = "./crates/storage" }
ethrex-vm = { path = "./crates/vm" }
ethrex-levm = { path = "./crates/vm/levm" }
ethrex-trie = { path = "./crates/common/trie" }
ethrex-rlp = { path = "./crates/common/rlp" }
ethrex-l2 = { path = "./crates/l2" }
ethrex-l2-common = { path = "./crates/l2/common" }
ethrex-sdk = { path = "./crates/l2/sdk" }
ethrex-prover = { path = "./crates/l2/prover" }
ethrex-storage-rollup = { path = "./crates/l2/storage" }
<<<<<<< HEAD
ethrex = { path = "./cmd/ethrex" }
=======
ethrex-l2-rpc = { path = "./crates/l2/networking/rpc" }
>>>>>>> 6d64350d

tracing = { version = "0.1", features = ["log"] }
tracing-subscriber = { version = "0.3.0", features = ["env-filter"] }

async-trait = "0.1.88"
ethereum-types = { version = "0.15.1", features = ["serialize"] }
serde = { version = "1.0.203", features = ["derive"] }
serde_json = "1.0.117"
libmdbx = { version = "=0.5.3", features = ["orm"] }
bytes = { version = "1.6.0", features = ["serde"] }
tokio = { version = "1.41.1" }
thiserror = "2.0.9"
hex = "0.4.3"
hex-literal = "0.4.1"
crc32fast = "1.4.2"
lazy_static = "1.5.0"
sha2 = "0.10.8"
sha3 = "0.10.8"
tokio-util = { version = "0.7.12", features = ["rt"] }
jsonwebtoken = "9.3.0"
rand = "0.8.5"
cfg-if = "1.0.0"
reqwest = { version = "0.12.7", features = ["json"] }
redb = "=2.4.0"
snap = "1.1.1"
k256 = { version = "0.13.3", features = ["ecdh"] }
secp256k1 = { version = "0.29.1", default-features = false, features = [
  "global-context",
  "recovery",
  "rand",
] }
keccak-hash = "0.11.0"
axum = "0.8.1"
clap = { version = "4.3", features = ["derive", "env"] }
clap_complete = "4.5.17"
eyre = "0.6.12"
libsql = "0.9.10"
futures = "0.3.31"

[patch.crates-io]
secp256k1 = { git = "https://github.com/sp1-patches/rust-secp256k1", tag = "patch-0.29.1-sp1-5.0.0" }<|MERGE_RESOLUTION|>--- conflicted
+++ resolved
@@ -56,11 +56,8 @@
 ethrex-sdk = { path = "./crates/l2/sdk" }
 ethrex-prover = { path = "./crates/l2/prover" }
 ethrex-storage-rollup = { path = "./crates/l2/storage" }
-<<<<<<< HEAD
 ethrex = { path = "./cmd/ethrex" }
-=======
 ethrex-l2-rpc = { path = "./crates/l2/networking/rpc" }
->>>>>>> 6d64350d
 
 tracing = { version = "0.1", features = ["log"] }
 tracing-subscriber = { version = "0.3.0", features = ["env-filter"] }
