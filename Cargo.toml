[workspace]
members = [
    "cmd/ef_tests/blockchain",
    "cmd/ef_tests/state",
    "cmd/ethrex",
    "cmd/ethrex_l2",
    "cmd/hive_report",
    "cmd/loc",
    "crates/blockchain",
    "crates/blockchain/dev",
    "crates/common",
    "crates/common/rlp",
    "crates/l2/",
    "crates/l2/contracts",
    "crates/l2/prover",
    "crates/l2/sdk",
    "crates/networking/p2p",
    "crates/networking/rpc",
    "crates/storage/store",
    "crates/storage/trie",
    "crates/vm",
    "crates/vm/levm",
    "crates/vm/levm/bench/revm_comparison",
<<<<<<< HEAD
    "crates/l2/",
    "crates/l2/prover",
    "crates/l2/prover/bench",
    "crates/l2/contracts",
    "crates/l2/sdk",
    "cmd/loc",
=======
>>>>>>> 4d9ab5a4
]
resolver = "2"

default-members = ["cmd/ethrex"]

[workspace.package]
version = "0.1.0"
edition = "2021"

[workspace.dependencies]
ethrex-blockchain = { path = "./crates/blockchain" }
ethrex-common = { path = "./crates/common" }
ethrex-p2p = { path = "./crates/networking/p2p" }
ethrex-rpc = { path = "./crates/networking/rpc" }
ethrex-storage = { path = "./crates/storage/store" }
ethrex-vm = { path = "./crates/vm" }
ethrex-levm = { path = "./crates/vm/levm" }
ethrex-trie = { path = "./crates/storage/trie" }
ethrex-rlp = { path = "./crates/common/rlp" }
ethrex-l2 = { path = "./crates/l2" }
ethrex-sdk = { path = "./crates/l2/sdk" }
ethrex-prover = { path = "./crates/l2/prover" }

tracing = { version = "0.1", features = ["log"] }
tracing-subscriber = { version = "0.3.0", features = ["env-filter"] }

ethereum-types = { version = "0.15.1", features = ["serialize"] }
serde = { version = "1.0.203", features = ["derive"] }
serde_json = "1.0.117"
libmdbx = { version = "0.5.0", features = ["orm"] }
bytes = { version = "1.6.0", features = ["serde"] }
tokio = { version = "1.41.1", features = ["full"] }
thiserror = "2.0.9"
hex = "0.4.3"
hex-literal = "0.4.1"
crc32fast = "1.4.2"
lazy_static = "1.5.0"
sha3 = "0.10.8"
tokio-util = { version = "0.7.12", features = ["rt"] }
jsonwebtoken = "9.3.0"
rand = "0.8.5"
cfg-if = "1.0.0"
reqwest = { version = "0.12.7", features = ["json"] }
redb = "2.2.0"
snap = "1.1.1"
k256 = { version = "0.13.3", features = ["ecdh"] }
secp256k1 = { version = "0.29.1", default-features = false, features = [
    "global-context",
    "recovery",
    "rand",
] }
keccak-hash = "0.11.0"
axum = "0.8.1"<|MERGE_RESOLUTION|>--- conflicted
+++ resolved
@@ -1,35 +1,27 @@
 [workspace]
 members = [
-    "cmd/ef_tests/blockchain",
-    "cmd/ef_tests/state",
-    "cmd/ethrex",
-    "cmd/ethrex_l2",
-    "cmd/hive_report",
-    "cmd/loc",
-    "crates/blockchain",
-    "crates/blockchain/dev",
-    "crates/common",
-    "crates/common/rlp",
-    "crates/l2/",
-    "crates/l2/contracts",
-    "crates/l2/prover",
-    "crates/l2/sdk",
-    "crates/networking/p2p",
-    "crates/networking/rpc",
-    "crates/storage/store",
-    "crates/storage/trie",
-    "crates/vm",
-    "crates/vm/levm",
-    "crates/vm/levm/bench/revm_comparison",
-<<<<<<< HEAD
-    "crates/l2/",
-    "crates/l2/prover",
-    "crates/l2/prover/bench",
-    "crates/l2/contracts",
-    "crates/l2/sdk",
-    "cmd/loc",
-=======
->>>>>>> 4d9ab5a4
+  "cmd/ef_tests/blockchain",
+  "cmd/ef_tests/state",
+  "cmd/ethrex",
+  "cmd/ethrex_l2",
+  "cmd/hive_report",
+  "cmd/loc",
+  "crates/blockchain",
+  "crates/blockchain/dev",
+  "crates/common",
+  "crates/common/rlp",
+  "crates/l2/",
+  "crates/l2/contracts",
+  "crates/l2/prover",
+  "crates/l2/prover/bench",
+  "crates/l2/sdk",
+  "crates/networking/p2p",
+  "crates/networking/rpc",
+  "crates/storage/store",
+  "crates/storage/trie",
+  "crates/vm",
+  "crates/vm/levm",
+  "crates/vm/levm/bench/revm_comparison",
 ]
 resolver = "2"
 
@@ -77,9 +69,9 @@
 snap = "1.1.1"
 k256 = { version = "0.13.3", features = ["ecdh"] }
 secp256k1 = { version = "0.29.1", default-features = false, features = [
-    "global-context",
-    "recovery",
-    "rand",
+  "global-context",
+  "recovery",
+  "rand",
 ] }
 keccak-hash = "0.11.0"
 axum = "0.8.1"