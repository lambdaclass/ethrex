[workspace]
members = [
<<<<<<< HEAD
    "cmd/ef_tests/blockchain",
    "cmd/ef_tests/state",
    "cmd/ethrex",
    "cmd/ethrex_replay",
    "crates/blockchain",
    "crates/blockchain/dev",
    "crates/common",
    "crates/common/rlp",
    "crates/common/trie",
    "crates/l2/",
    "crates/l2/contracts",
    "crates/l2/common",
    "crates/l2/prover",
    "crates/l2/prover/zkvm/interface",
    "crates/l2/sdk",
    "crates/l2/storage",
    "crates/l2/networking/rpc",
    "crates/networking/p2p",
    "crates/networking/rpc",
    "crates/storage",
    "crates/vm",
    "crates/vm/levm",
    "crates/vm/levm/bench/revm_comparison",
    "tooling/genesis",
    "tooling/hive_report",
    "tooling/load_test",
    "tooling/loc",
    "tooling/archive_sync",
=======
  "cmd/ef_tests/blockchain",
  "cmd/ef_tests/state",
  "cmd/ethrex",
  "cmd/ethrex_replay",
  "crates/blockchain",
  "crates/blockchain/dev",
  "crates/common",
  "crates/common/rlp",
  "crates/common/trie",
  "crates/l2/",
  "crates/l2/contracts",
  "crates/l2/common",
  "crates/l2/prover",
  "crates/l2/prover/zkvm/interface",
  "crates/l2/sdk",
  "crates/l2/sdk/contract_utils",
  "crates/l2/storage",
  "crates/l2/networking/rpc",
  "crates/networking/p2p",
  "crates/networking/rpc",
  "crates/storage",
  "crates/vm",
  "crates/vm/levm",
  "crates/vm/levm/bench/revm_comparison",
  "tooling/genesis",
  "tooling/hive_report",
  "tooling/load_test",
  "tooling/loc",
  "tooling/archive_sync"
>>>>>>> 448b778d
]
resolver = "2"

default-members = ["cmd/ethrex"]

[workspace.package]
version = "0.1.0"
edition = "2024"

[profile.release-with-debug]
inherits = "release"
debug = 2

[workspace.dependencies]
ethrex-blockchain = { path = "./crates/blockchain" }
ethrex-common = { path = "./crates/common" }
ethrex-p2p = { path = "./crates/networking/p2p" }
ethrex-rpc = { path = "./crates/networking/rpc" }
ethrex-storage = { path = "./crates/storage" }
ethrex-vm = { path = "./crates/vm", default-features = false }
ethrex-levm = { path = "./crates/vm/levm" }
ethrex-trie = { path = "./crates/common/trie" }
ethrex-rlp = { path = "./crates/common/rlp" }
ethrex-l2 = { path = "./crates/l2" }
ethrex-l2-common = { path = "./crates/l2/common" }
ethrex-sdk = { path = "./crates/l2/sdk" }
ethrex-prover = { path = "./crates/l2/prover" }
ethrex-storage-rollup = { path = "./crates/l2/storage" }
ethrex = { path = "./cmd/ethrex" }
ethrex-l2-rpc = { path = "./crates/l2/networking/rpc" }

tracing = { version = "0.1", features = ["log"] }
tracing-subscriber = { version = "0.3.0", features = ["env-filter"] }

async-trait = "0.1.88"
ethereum-types = { version = "0.15.1", features = ["serialize"] }
serde = { version = "1.0.203", features = ["derive"] }
serde_with = "3.11.0"
serde_json = "1.0.117"
libmdbx = { version = "=0.5.3", features = ["orm"] }
bytes = { version = "1.6.0", features = ["serde"] }
tokio = { version = "1.41.1" }
thiserror = "2.0.9"
hex = "0.4.3"
hex-literal = "0.4.1"
crc32fast = "1.4.2"
lazy_static = "1.5.0"
sha2 = "0.10.8"
sha3 = "0.10.8"
tokio-util = { version = "0.7.15", features = ["rt"] }
jsonwebtoken = "9.3.0"
rand = "0.8.5"
cfg-if = "1.0.0"
reqwest = { version = "0.12.7", features = ["json"] }
redb = "=2.4.0"
snap = "1.1.1"
k256 = { version = "0.13.3", features = ["ecdh"] }
secp256k1 = { version = "0.29.1", default-features = false, features = [
    "global-context",
    "recovery",
    "rand",
] }
keccak-hash = "0.11.0"
axum = "0.8.1"
clap = { version = "4.3", features = ["derive", "env"] }
clap_complete = "4.5.17"
eyre = "0.6.12"
kzg-rs = "0.2.6"
libsql = "0.9.10"
futures = "0.3.31"
# Changing the tag for spawned will break the TDX image build
# When updating it try to build the TDX image and update service.nix with the new hash
spawned-concurrency = "0.1.3"
spawned-rt = "0.1.3"
lambdaworks-crypto = "0.11.0"
tui-logger = { version = "0.17.3", features = ["tracing-support"] }

[patch.crates-io]
secp256k1 = { git = "https://github.com/sp1-patches/rust-secp256k1", tag = "patch-0.29.1-sp1-5.0.0" }<|MERGE_RESOLUTION|>--- conflicted
+++ resolved
@@ -1,35 +1,5 @@
 [workspace]
 members = [
-<<<<<<< HEAD
-    "cmd/ef_tests/blockchain",
-    "cmd/ef_tests/state",
-    "cmd/ethrex",
-    "cmd/ethrex_replay",
-    "crates/blockchain",
-    "crates/blockchain/dev",
-    "crates/common",
-    "crates/common/rlp",
-    "crates/common/trie",
-    "crates/l2/",
-    "crates/l2/contracts",
-    "crates/l2/common",
-    "crates/l2/prover",
-    "crates/l2/prover/zkvm/interface",
-    "crates/l2/sdk",
-    "crates/l2/storage",
-    "crates/l2/networking/rpc",
-    "crates/networking/p2p",
-    "crates/networking/rpc",
-    "crates/storage",
-    "crates/vm",
-    "crates/vm/levm",
-    "crates/vm/levm/bench/revm_comparison",
-    "tooling/genesis",
-    "tooling/hive_report",
-    "tooling/load_test",
-    "tooling/loc",
-    "tooling/archive_sync",
-=======
   "cmd/ef_tests/blockchain",
   "cmd/ef_tests/state",
   "cmd/ethrex",
@@ -59,7 +29,6 @@
   "tooling/load_test",
   "tooling/loc",
   "tooling/archive_sync"
->>>>>>> 448b778d
 ]
 resolver = "2"
 
