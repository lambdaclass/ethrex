--- conflicted
+++ resolved
@@ -21,16 +21,12 @@
   "crates/storage",
   "crates/vm",
   "crates/vm/levm",
-<<<<<<< HEAD
-  "crates/vm/levm/bench/revm_comparison", 
   "crates/web3signer"
-=======
   "crates/vm/levm/bench/revm_comparison",
   "tooling/genesis",
   "tooling/hive_report",
   "tooling/load_test",
   "tooling/loc",
->>>>>>> d18d897b
 ]
 resolver = "2"
 
@@ -96,11 +92,8 @@
 clap = { version = "4.3", features = ["derive", "env"] }
 clap_complete = "4.5.17"
 eyre = "0.6.12"
-<<<<<<< HEAD
 rustc-hex = "2.1.0"
 url = "2.5.4"
-=======
 
 [patch.crates-io]
-secp256k1 = { git = "https://github.com/sp1-patches/rust-secp256k1", tag = "patch-0.29.1-sp1-4.0.0" }
->>>>>>> d18d897b
+secp256k1 = { git = "https://github.com/sp1-patches/rust-secp256k1", tag = "patch-0.29.1-sp1-4.0.0" }