[workspace]
members = [
  "cmd/ef_tests/blockchain",
  "cmd/ef_tests/state",
  "cmd/ef_tests/state_v2",
  "cmd/ethrex",
  "cmd/ethrex_replay",
  "crates/blockchain",
  "crates/blockchain/dev",
  "crates/common",
  "crates/common/rlp",
  "crates/common/trie",
  "crates/common/crypto",
  "crates/l2/",
  "crates/l2/common",
  "crates/l2/prover",
  "crates/l2/prover/zkvm/interface",
  "crates/l2/sdk",
  "crates/l2/sdk/contract_utils",
  "crates/l2/storage",
  "crates/l2/networking/rpc",
  "crates/networking/p2p",
  "crates/networking/rpc",
  "crates/storage",
  "crates/vm",
  "crates/vm/levm",
  "crates/vm/levm/bench/revm_comparison",
  "crates/vm/levm/runner",
  "tooling/genesis",
  "tooling/hive_report",
  "tooling/load_test",
  "tooling/loc",
  "tooling/archive_sync",
<<<<<<< HEAD
  "crates/config",
=======
  "crates/common/config",
>>>>>>> 5dfb0438
]
resolver = "2"

default-members = ["cmd/ethrex"]

[workspace.package]
version = "0.1.0"
edition = "2024"

[profile.release]
opt-level = 3
lto = "thin"
codegen-units = 1

[profile.release-with-debug]
inherits = "release"
debug = 2

[workspace.dependencies]
ethrex-blockchain = { path = "./crates/blockchain" }
ethrex-common = { path = "./crates/common" }
<<<<<<< HEAD
ethrex-config = { path = "./crates/config" }
=======
ethrex-config = { path = "./crates/common/config" }
>>>>>>> 5dfb0438
ethrex-p2p = { path = "./crates/networking/p2p" }
ethrex-rpc = { path = "./crates/networking/rpc" }
ethrex-storage = { path = "./crates/storage" }
ethrex-vm = { path = "./crates/vm", default-features = false }
ethrex-levm = { path = "./crates/vm/levm" }
ethrex-trie = { path = "./crates/common/trie" }
ethrex-rlp = { path = "./crates/common/rlp" }
ethrex-crypto = { path = "./crates/common/crypto" }
ethrex-l2 = { path = "./crates/l2" }
ethrex-l2-common = { path = "./crates/l2/common" }
ethrex-sdk = { path = "./crates/l2/sdk" }
ethrex-prover = { path = "./crates/l2/prover" }
ethrex-storage-rollup = { path = "./crates/l2/storage" }
ethrex = { path = "./cmd/ethrex" }
ethrex-l2-rpc = { path = "./crates/l2/networking/rpc" }

tracing = { version = "0.1", features = ["log"] }
tracing-subscriber = { version = "0.3.0", features = ["env-filter"] }

async-trait = "0.1.88"
ethereum-types = { version = "0.15.1", features = ["serialize"] }
serde = { version = "1.0.203", features = ["derive"] }
serde_with = "3.11.0"
serde_json = "1.0.117"
libmdbx = { version = "=0.5.3", features = ["orm"] }
bytes = { version = "1.6.0", features = ["serde"] }
tokio = { version = "1.41.1" }
thiserror = "2.0.9"
hex = "0.4.3"
hex-literal = "0.4.1"
crc32fast = "1.4.2"
lazy_static = "1.5.0"
sha2 = "0.10.8"
sha3 = "0.10.8"
tokio-util = { version = "0.7.15", features = ["rt"] }
jsonwebtoken = "9.3.0"
rand = "0.8.5"
cfg-if = "1.0.0"
reqwest = { version = "0.12.7", features = ["json"] }
snap = "1.1.1"
secp256k1 = { version = "0.29.1", default-features = false, features = [
  "global-context",
  "recovery",
  "rand",
] }
keccak-hash = "0.11.0"
axum = "0.8.1"
clap = { version = "4.3", features = ["derive", "env"] }
clap_complete = "4.5.17"
eyre = "0.6.12"
rustc-hex = "2.1.0"
url = { version = "2.5.4", features = ["serde"] }
kzg-rs = "0.2.6"
libsql = "0.9.10"
futures = "0.3.31"
spawned-concurrency = "0.3.0"
spawned-rt = "0.3.0"
lambdaworks-crypto = "0.11.0"
tui-logger = { version = "0.17.3", features = ["tracing-support"] }
rayon = "1.10.0"
rkyv = "0.8.10"

[patch.crates-io]
secp256k1 = { git = "https://github.com/sp1-patches/rust-secp256k1", tag = "patch-0.29.1-sp1-5.0.0" }<|MERGE_RESOLUTION|>--- conflicted
+++ resolved
@@ -31,11 +31,7 @@
   "tooling/load_test",
   "tooling/loc",
   "tooling/archive_sync",
-<<<<<<< HEAD
-  "crates/config",
-=======
   "crates/common/config",
->>>>>>> 5dfb0438
 ]
 resolver = "2"
 
@@ -57,11 +53,7 @@
 [workspace.dependencies]
 ethrex-blockchain = { path = "./crates/blockchain" }
 ethrex-common = { path = "./crates/common" }
-<<<<<<< HEAD
-ethrex-config = { path = "./crates/config" }
-=======
 ethrex-config = { path = "./crates/common/config" }
->>>>>>> 5dfb0438
 ethrex-p2p = { path = "./crates/networking/p2p" }
 ethrex-rpc = { path = "./crates/networking/rpc" }
 ethrex-storage = { path = "./crates/storage" }
