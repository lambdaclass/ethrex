[workspace]
members = [
  "cmd/ethrex",
  "cmd/ethrex_replay",
  "crates/blockchain",
  "crates/blockchain/dev",
  "crates/common",
  "crates/common/rlp",
  "crates/common/trie",
  "crates/common/crypto",
  "crates/l2/",
  "crates/l2/common",
  "crates/l2/prover",
  "crates/l2/prover/src/guest_program",
  "crates/l2/sdk",
  "crates/l2/sdk/contract_utils",
  "crates/l2/storage",
  "crates/l2/networking/rpc",
  "crates/networking/p2p",
  "crates/networking/rpc",
  "crates/storage",
  "crates/vm",
  "crates/vm/levm",
  "crates/vm/levm/runner",
  "tooling/ef_tests/blockchain",
  "tooling/ef_tests/state_v2",
  "tooling/genesis",
  "tooling/hive_report",
  "tooling/load_test",
  "tooling/loc",
  "tooling/archive_sync",
  "crates/common/config",
  "tooling/reorgs",
<<<<<<< HEAD
  "tooling/migrations",
=======
  "crates/concurrency",
>>>>>>> 4e504ed5
]
exclude = ["crates/vm/levm/bench/revm_comparison", "tooling/ef_tests/state"]
resolver = "2"

default-members = ["cmd/ethrex"]

[workspace.package]
version = "0.1.0"
edition = "2024"
authors = ["LambdaClass"]
documentation = "https://docs.ethrex.xyz"

[profile.dev]
debug = 2

[profile.release]
opt-level = 3
lto = "thin"
codegen-units = 1

[profile.release-with-debug]
inherits = "release"
debug = 2

[workspace.dependencies]
ethrex-blockchain = { path = "./crates/blockchain" }
ethrex-common = { path = "./crates/common" }
ethrex-config = { path = "./crates/common/config" }
ethrex-p2p = { path = "./crates/networking/p2p" }
ethrex-rpc = { path = "./crates/networking/rpc" }
ethrex-storage = { path = "./crates/storage" }
ethrex-vm = { path = "./crates/vm", default-features = false }
ethrex-levm = { path = "./crates/vm/levm" }
ethrex-trie = { path = "./crates/common/trie" }
ethrex-rlp = { path = "./crates/common/rlp" }
ethrex-crypto = { path = "./crates/common/crypto" }
ethrex-l2 = { path = "./crates/l2" }
ethrex-l2-common = { path = "./crates/l2/common" }
ethrex-sdk = { path = "./crates/l2/sdk" }
ethrex-prover = { path = "./crates/l2/prover" }
ethrex-storage-rollup = { path = "./crates/l2/storage" }
ethrex = { path = "./cmd/ethrex" }
ethrex-l2-rpc = { path = "./crates/l2/networking/rpc" }
ethrex-threadpool = { path = "./crates/concurrency" }

tracing = { version = "0.1", features = ["log"] }
tracing-subscriber = { version = "0.3.0", features = ["env-filter"] }

async-trait = "0.1.88"
ethereum-types = { version = "0.15.1", features = ["serialize"] }
serde = { version = "1.0.203", features = ["derive"] }
serde_with = "3.11.0"
serde_json = "1.0.117"
libmdbx = { version = "=0.5.3", features = ["orm"] }
bytes = { version = "1.6.0", features = ["serde"] }
tokio = { version = "1.41.1", default-features = false }
thiserror = "2.0.9"
hex = "0.4.3"
hex-literal = "0.4.1"
crc32fast = "1.4.2"
lazy_static = "1.5.0"
sha2 = "0.10.8"
sha3 = "0.10.8"
tokio-util = { version = "0.7.15", features = ["rt"] }
jsonwebtoken = "9.3.0"
rand = "0.8.5"
cfg-if = "1.0.0"
reqwest = { version = "0.12.7", features = ["socks", "json"] }
snap = "1.1.1"
secp256k1 = { version = "0.30.0", default-features = false, features = [
  "global-context",
  "recovery",
  "rand",
] }
axum = "0.8.1"
clap = { version = "4.3", features = ["derive", "env"] }
clap_complete = "4.5.17"
eyre = "0.6.12"
rustc-hex = "2.1.0"
url = { version = "2.5.4", features = ["serde"] }
kzg-rs = "0.2.6"
libsql = "0.9.10"
futures = "0.3.31"
spawned-concurrency = "0.4.0"
spawned-rt = "0.4.0"
lambdaworks-crypto = "0.11.0"
tui-logger = { version = "0.17.3", features = ["tracing-support"] }
crossbeam = "0.8.4"
rayon = "1.10.0"
rkyv = { version = "0.8.10", features = ["std", "unaligned"] }
tempfile = "3.8"
uuid = { version = "1.18.1", features = ["v4"] }
tower-http = { version = "0.6.2", features = ["cors"] }

rocksdb = "0.24.0"

[patch.crates-io]
secp256k1 = { git = "https://github.com/sp1-patches/rust-secp256k1", tag = "patch-0.30.0-sp1-5.0.0" }<|MERGE_RESOLUTION|>--- conflicted
+++ resolved
@@ -31,11 +31,8 @@
   "tooling/archive_sync",
   "crates/common/config",
   "tooling/reorgs",
-<<<<<<< HEAD
   "tooling/migrations",
-=======
   "crates/concurrency",
->>>>>>> 4e504ed5
 ]
 exclude = ["crates/vm/levm/bench/revm_comparison", "tooling/ef_tests/state"]
 resolver = "2"
