[workspace]
members = [
  # Command line tools
  "cmd/ef_tests/blockchain",
  "cmd/ef_tests/state",
  "cmd/ethrex",
  "cmd/ethrex_replay",

  # Core components
  "crates/blockchain",
  "crates/blockchain/metrics",
  "crates/blockchain/dev",
  "crates/common",
  "crates/common/rlp",
  "crates/common/trie",
  "crates/common/crypto",
  "crates/storage",
  "crates/vm",
  "crates/vm/levm",
  "crates/vm/levm/bench/revm_comparison",
  "crates/vm/levm/runner",

  # Networking
  "crates/networking/p2p",
  "crates/networking/rpc",

  # Layer 2
  "crates/l2/",
  "crates/l2/common",
  "crates/l2/prover",
  "crates/l2/prover/zkvm/interface",
  "crates/l2/sdk",
  "crates/l2/sdk/contract_utils",
  "crates/l2/storage",
  "crates/l2/networking/rpc",

  # Tools
  "tooling/genesis",
  "tooling/hive_report",
  "tooling/load_test",
  "tooling/loc",
  "tooling/archive_sync",
]
resolver = "2"

default-members = ["cmd/ethrex"]

[workspace.package]
version = "0.1.0"
edition = "2024"

[profile.release]
opt-level = 3
lto = "thin"
codegen-units = 1

[profile.release-with-debug]
inherits = "release"
debug = 2

# ----------------------------------------------------------------------------
# Internal Crates
# ----------------------------------------------------------------------------
[workspace.dependencies]
ethrex-blockchain = { path = "./crates/blockchain" }
ethrex-metrics = { path = "./crates/blockchain/metrics", default-features = false }
ethrex-common = { path = "./crates/common" }
ethrex-storage = { path = "./crates/storage" }
ethrex-trie = { path = "./crates/common/trie" }
ethrex-rlp = { path = "./crates/common/rlp" }
ethrex-crypto = { path = "./crates/common/crypto" }
ethrex-vm = { path = "./crates/vm", default-features = false }
ethrex-levm = { path = "./crates/vm/levm" }
ethrex-p2p = { path = "./crates/networking/p2p" }
ethrex-rpc = { path = "./crates/networking/rpc" }
ethrex-l2 = { path = "./crates/l2" }
ethrex-l2-common = { path = "./crates/l2/common" }
ethrex-l2-rpc = { path = "./crates/l2/networking/rpc" }
ethrex-sdk = { path = "./crates/l2/sdk" }
ethrex-prover = { path = "./crates/l2/prover", default-features = false }
ethrex-storage-rollup = { path = "./crates/l2/storage" }
ethrex = { path = "./cmd/ethrex" }

# ----------------------------------------------------------------------------
# Core & Infrastructure
# ----------------------------------------------------------------------------
tracing = { version = "0.1", features = ["log"] }
tracing-subscriber = { version = "0.3.0", features = ["env-filter"] }
log = "0.4.27"
env_logger = "0.11.8"
tui-logger = { version = "0.17.3", features = ["tracing-support"] }
thiserror = "2.0.9"
anyhow = "1.0.86"
eyre = "0.6.12"

libmdbx = { version = "=0.5.3", features = ["orm"] }
redb = "=2.4.0"
libsql = "0.9.10"

tokio = { version = "1.41.1", default-features = false }
tokio-util = { version = "0.7.15", features = ["rt"] }
tokio-stream = "0.1.17"
futures = "0.3.31"
async-trait = "0.1.88"
spawned-concurrency = "0.2.2"
spawned-rt = "0.2.2"
rayon = "1.10.0"

cfg-if = "1.0.0"
once_cell = "1.20.2"
lazy_static = "1.5.0"
chrono = "0.4.41"
directories = "5.0.1"
rand = "0.8.5"

# ----------------------------------------------------------------------------
# Data Processing & Serialization
# ----------------------------------------------------------------------------
serde = { version = "1.0.203", features = ["derive"] }
serde_with = "3.11.0"
serde_json = "1.0.117"
simd-json = "0.15.1"
bincode = "1.3.3"
snap = "1.1.1"

bytes = { version = "1.6.0", features = ["serde"] }
tinyvec = "1.6.0"
itertools = "0.13.0"
num-bigint = "0.4.6"
num-traits = "0.2.19"
derive_more = { version = "1.0.0", features = ["full"] }
strum = { version = "0.27.1", features = ["derive"] }
dyn-clone = "1.0"

rustc-hex = "2.1.0"
hex = "0.4.3"
hex-literal = "0.4.1"
regex = "1.11.1"
envy = "0.4.2"
local-ip-address = "0.6"
crc32fast = "1.4.2"
malachite = "0.6.1"

# ----------------------------------------------------------------------------
# Blockchain & Cryptography
# ----------------------------------------------------------------------------
ethereum-types = { version = "0.15.1", features = ["serialize"] }
keccak-hash = "0.11.0"
ethers = "2.0"
aligned-sdk = { git = "https://github.com/yetanotherco/aligned_layer", tag = "v0.16.1" }
revm = { version = "19.0.0", default-features = false }
revm-primitives = { version = "15.2.0", default-features = false }
revm-inspectors = { version = "0.15.0" }
alloy-rlp = "0.3.12"

sha2 = "0.10.8"
sha3 = "0.10.8"
secp256k1 = { version = "0.29.1", default-features = false, features = [
  "global-context",
  "recovery",
  "rand",
] }
p256 = { version = "0.13.2", features = [
  "ecdsa",
  "arithmetic",
  "expose-field",
] }
lambdaworks-crypto = "0.11.0"
lambdaworks-math = "0.11.0"
bls12_381 = { git = "https://github.com/lambdaclass/bls12_381", branch = "expose-fp-struct", features = [
  "groups",
  "bits",
  "pairings",
  "alloc",
  "experimental",
] }
ark-bn254 = "0.5.0"
ark-ec = "0.5.0"
ark-ff = "0.5.0"
jsonwebtoken = "9.3.0"
hmac = "0.12.1"
aes = "0.8.4"
ctr = "0.9.2"
concat-kdf = "0.1.0"
ripemd = "0.1.3"
kzg-rs = "0.2.6"

# ----------------------------------------------------------------------------
# UI & Development Tools
# ----------------------------------------------------------------------------
clap = { version = "4.3", features = ["derive", "env"] }
ratatui = "0.29.0"
crossterm = { version = "0.29.0", features = ["event-stream"] }
colored = "2.1.0"
spinoff = "0.8.0"
charming = { version = "0.4.0", features = ["ssr"] }
prettytable = "0.10.0"

datatest-stable = "0.2.9"
tokei = "12.1.2"

axum = "0.8.1"
axum-extra = { version = "0.10.0", features = ["typed-header"] }
tower-http = { version = "0.6.2" }
reqwest = { version = "0.12.7", features = ["json"] }
prometheus = "0.13.4"
url = { version = "2.5.4", features = ["serde"] }
<<<<<<< HEAD
=======
kzg-rs = "0.2.6"
libsql = "0.9.10"
futures = "0.3.31"
spawned-concurrency = "0.3.0"
spawned-rt = "0.3.0"
lambdaworks-crypto = "0.11.0"
tui-logger = { version = "0.17.3", features = ["tracing-support"] }
rayon = "1.10.0"
rkyv = "0.8.10"
>>>>>>> d744176e

[patch.crates-io]
secp256k1 = { git = "https://github.com/sp1-patches/rust-secp256k1", tag = "patch-0.29.1-sp1-5.0.0" }<|MERGE_RESOLUTION|>--- conflicted
+++ resolved
@@ -102,8 +102,8 @@
 tokio-stream = "0.1.17"
 futures = "0.3.31"
 async-trait = "0.1.88"
-spawned-concurrency = "0.2.2"
-spawned-rt = "0.2.2"
+spawned-concurrency = "0.3.0"
+spawned-rt = "0.3.0"
 rayon = "1.10.0"
 
 cfg-if = "1.0.0"
@@ -121,6 +121,7 @@
 serde_json = "1.0.117"
 simd-json = "0.15.1"
 bincode = "1.3.3"
+rkyv = "0.8.10"
 snap = "1.1.1"
 
 bytes = { version = "1.6.0", features = ["serde"] }
@@ -205,18 +206,6 @@
 reqwest = { version = "0.12.7", features = ["json"] }
 prometheus = "0.13.4"
 url = { version = "2.5.4", features = ["serde"] }
-<<<<<<< HEAD
-=======
-kzg-rs = "0.2.6"
-libsql = "0.9.10"
-futures = "0.3.31"
-spawned-concurrency = "0.3.0"
-spawned-rt = "0.3.0"
-lambdaworks-crypto = "0.11.0"
-tui-logger = { version = "0.17.3", features = ["tracing-support"] }
-rayon = "1.10.0"
-rkyv = "0.8.10"
->>>>>>> d744176e
 
 [patch.crates-io]
 secp256k1 = { git = "https://github.com/sp1-patches/rust-secp256k1", tag = "patch-0.29.1-sp1-5.0.0" }