[workspace]
members = [
    "crates/blockchain",
    "crates/blockchain/dev",
    "crates/common",
    "crates/networking/p2p",
    "crates/networking/rpc",
    "crates/storage/store",
    "crates/vm",
    "crates/storage/trie",
    "crates/common/rlp",
    "cmd/ethereum_rust",
    "cmd/ef_tests",
    "cmd/ethereum_rust_l2",
    "crates/vm/levm",
    "crates/vm/levm/bench/revm_comparison",
<<<<<<< HEAD
    "crates/l2/prover",
]
resolver = "2"
default-members = ["cmd/ethereum_rust", "cmd/ethereum_rust_l2", "crates/l2/prover"]
=======
    "crates/l2/",
    "crates/l2/prover",
    "crates/l2/contracts",
]
resolver = "2"

default-members = [
    "cmd/ethereum_rust",
    "cmd/ethereum_rust_l2",
    "crates/l2/prover",
]
>>>>>>> 4c18bd43

[workspace.package]
version = "0.1.0"
edition = "2021"

[workspace.dependencies]
ethereum_rust-blockchain = { path = "./crates/blockchain" }
ethereum_rust-core = { path = "./crates/common" }
ethereum_rust-net = { path = "./crates/networking/p2p" }
ethereum_rust-rpc = { path = "./crates/networking/rpc" }
ethereum_rust-storage = { path = "./crates/storage/store" }
ethereum_rust-vm = { path = "./crates/vm" }
ethereum_rust-trie = { path = "./crates/storage/trie" }
ethereum_rust-rlp = { path = "./crates/common/rlp" }
ethereum_rust-l2 = { path = "./crates/l2" }
ethereum_rust-prover = { path = "./crates/l2/prover" }

tracing = { version = "0.1", features = ["log"] }
tracing-subscriber = "0.3.0"

ethereum-types = { version = "0.14.1", features = ["serialize"] }
serde = { version = "1.0.203", features = ["derive"] }
serde_json = "1.0.117"
libmdbx = { version = "0.5.0", features = ["orm"] }
bytes = { version = "1.6.0", features = ["serde"] }
tokio = { version = "1.38.0", features = ["full"] }
thiserror = "1.0.61"
hex = "0.4.3"
hex-literal = "0.4.1"
crc32fast = "1.4.2"
lazy_static = "1.5.0"
sha3 = "0.10.8"
tokio-util = { version = "0.7.12", features = ["rt"] }
jsonwebtoken = "9.3.0"
rand = "0.8.5"
cfg-if = "1.0.0"
reqwest = { version = "0.12.7", features = ["json"] }<|MERGE_RESOLUTION|>--- conflicted
+++ resolved
@@ -14,12 +14,6 @@
     "cmd/ethereum_rust_l2",
     "crates/vm/levm",
     "crates/vm/levm/bench/revm_comparison",
-<<<<<<< HEAD
-    "crates/l2/prover",
-]
-resolver = "2"
-default-members = ["cmd/ethereum_rust", "cmd/ethereum_rust_l2", "crates/l2/prover"]
-=======
     "crates/l2/",
     "crates/l2/prover",
     "crates/l2/contracts",
@@ -31,7 +25,6 @@
     "cmd/ethereum_rust_l2",
     "crates/l2/prover",
 ]
->>>>>>> 4c18bd43
 
 [workspace.package]
 version = "0.1.0"
