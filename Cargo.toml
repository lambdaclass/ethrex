--- conflicted
+++ resolved
@@ -102,15 +102,8 @@
 kzg-rs = "0.2.6"
 libsql = "0.9.10"
 futures = "0.3.31"
-<<<<<<< HEAD
-# Changing the tag for spawned will break the TDX image build
-# When updating it try to build the TDX image and update service.nix with the new hash
-spawned-concurrency = { git = "https://github.com/lambdaclass/spawned.git", tag = "v0.1.2-alpha" }
-spawned-rt = { git = "https://github.com/lambdaclass/spawned.git", tag = "v0.1.2-alpha" }
-=======
 spawned-concurrency = "0.1.5"
 spawned-rt = "0.1.5"
->>>>>>> 4fc03c98
 lambdaworks-crypto = "0.11.0"
 tui-logger = { version = "0.17.3", features = ["tracing-support"] }
 
