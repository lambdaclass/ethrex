[workspace]
members = [
    "ethrex",
    "crates/consensus",
    "crates/core",
    "crates/net",
    "crates/rpc",
    "crates/storage",
    "ef_tests",
]
resolver = "2"

[workspace.package]
version = "0.1.0"
edition = "2021"

[workspace.dependencies]
ethrex-consensus = { path = "./crates/consensus" }
ethrex-core = { path = "./crates/core" }
ethrex-net = { path = "./crates/net" }
ethrex-rpc = { path = "./crates/rpc" }
ethrex-storage = { path = "./crates/storage" }

tracing = "0.1"
tracing-subscriber = "0.3.0"

serde = { version = "1.0.203", features = ["derive"] }
serde_json = "1.0.117"
libmdbx = { version = "0.5.0", features = ["orm"] }
bytes = "1.6.0"
tokio = { version = "1.38.0", features = ["full"] }
<<<<<<< HEAD
bytes = { version = "1.6.0", features = ["serde"] }
thiserror = "1.0.61"
hex = "0.4.3"
=======
thiserror = "1.0.61"
>>>>>>> ad455370
<|MERGE_RESOLUTION|>--- conflicted
+++ resolved
@@ -29,10 +29,5 @@
 libmdbx = { version = "0.5.0", features = ["orm"] }
 bytes = "1.6.0"
 tokio = { version = "1.38.0", features = ["full"] }
-<<<<<<< HEAD
-bytes = { version = "1.6.0", features = ["serde"] }
 thiserror = "1.0.61"
-hex = "0.4.3"
-=======
-thiserror = "1.0.61"
->>>>>>> ad455370
+hex = "0.4.3"