--- conflicted
+++ resolved
@@ -1,12 +1,14 @@
 [workspace]
 members = [
   "cmd/ethrex",
+  "cmd/snapshooter",
   "crates/blockchain",
   "crates/blockchain/dev",
   "crates/common",
   "crates/common/rlp",
   "crates/common/trie",
   "crates/common/crypto",
+  "crates/concurrency",
   "crates/l2/",
   "crates/l2/common",
   "crates/l2/prover",
@@ -30,12 +32,7 @@
   "tooling/archive_sync",
   "crates/common/config",
   "tooling/reorgs",
-<<<<<<< HEAD
-  "tooling/migrations", "cmd/snapshooter",
-=======
-  "crates/concurrency",
   "tooling/migrations",
->>>>>>> 95dcfece
 ]
 exclude = ["crates/vm/levm/bench/revm_comparison", "tooling/ef_tests/state"]
 resolver = "2"
