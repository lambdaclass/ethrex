--- conflicted
+++ resolved
@@ -25,13 +25,8 @@
 
 tracing = "0.1"
 tracing-subscriber = "0.3.0"
-<<<<<<< HEAD
 
-=======
->>>>>>> d93a3a9e
 serde = { version = "1.0.203", features = ["derive"] }
 serde_json = "1.0.117"
 libmdbx = { version = "0.5.0", features = ["orm"] }
-tokio = { version = "1.38.0", features = ["full"] }
-
-ethereum-types = "0.14.1"+tokio = { version = "1.38.0", features = ["full"] }