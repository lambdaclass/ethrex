--- conflicted
+++ resolved
@@ -8,15 +8,11 @@
 serde.workspace = true
 serde_json.workspace = true
 bytes.workspace = true
-<<<<<<< HEAD
 hex.workspace = true
-=======
-hex = "0.4.3"
 
 [dev-dependencies]
 datatest-stable = "0.2.9"
 
 [[test]]
 name = "cancun"
-harness = false
->>>>>>> 8847a008
+harness = false