#[cfg(feature = "l2")]
use crate::rlpx::l2::l2_connection::P2PBasedContext;
use crate::{
    discv4::{
        peer_table::{PeerData, PeerTable},
        server::{DiscoveryServer, DiscoveryServerError},
    },
    metrics::METRICS,
    rlpx::{
        connection::server::{PeerConnBroadcastSender, PeerConnection},
        initiator::RLPxInitiator,
        message::Message,
        p2p::SUPPORTED_SNAP_CAPABILITIES,
    },
    tx_broadcaster::{TxBroadcaster, TxBroadcasterError},
    types::{Node, NodeRecord},
};
use ethrex_blockchain::Blockchain;
use ethrex_storage::Store;
use secp256k1::SecretKey;
use spawned_concurrency::tasks::GenServerHandle;
use std::{
    io,
    net::SocketAddr,
    sync::{Arc, atomic::Ordering},
    time::{Duration, SystemTime},
};
use tokio::{
    net::{TcpListener, TcpSocket, UdpSocket},
    sync::Mutex,
};
use tokio_util::task::TaskTracker;
use tracing::{error, info};

pub const MAX_MESSAGES_TO_BROADCAST: usize = 100000;

#[derive(Clone, Debug)]
pub struct P2PContext {
    pub tracker: TaskTracker,
    pub signer: SecretKey,
    pub table: PeerTable,
    pub storage: Store,
    pub blockchain: Arc<Blockchain>,
    pub(crate) broadcast: PeerConnBroadcastSender,
    pub local_node: Node,
    pub local_node_record: Arc<Mutex<NodeRecord>>,
    pub client_version: String,
    #[cfg(feature = "l2")]
    pub based_context: Option<P2PBasedContext>,
    pub tx_broadcaster: GenServerHandle<TxBroadcaster>,
}

impl P2PContext {
    #[allow(clippy::too_many_arguments)]
    pub async fn new(
        local_node: Node,
        local_node_record: Arc<Mutex<NodeRecord>>,
        tracker: TaskTracker,
        signer: SecretKey,
        peer_table: PeerTable,
        storage: Store,
        blockchain: Arc<Blockchain>,
        client_version: String,
<<<<<<< HEAD
        #[cfg(feature = "l2")] based_context: Option<P2PBasedContext>,
=======
        based_context: Option<P2PBasedContext>,
        tx_broadcasting_time_interval: u64,
>>>>>>> f09eb245
    ) -> Result<Self, NetworkError> {
        let (channel_broadcast_send_end, _) = tokio::sync::broadcast::channel::<(
            tokio::task::Id,
            Arc<Message>,
        )>(MAX_MESSAGES_TO_BROADCAST);

        let tx_broadcaster = TxBroadcaster::spawn(
            peer_table.clone(),
            blockchain.clone(),
            tx_broadcasting_time_interval,
        )
        .await
        .inspect_err(|e| {
            error!("Failed to start Tx Broadcaster: {e}");
        })?;

        Ok(P2PContext {
            local_node,
            local_node_record,
            tracker,
            signer,
            table: peer_table,
            storage,
            blockchain,
            broadcast: channel_broadcast_send_end,
            client_version,
            #[cfg(feature = "l2")]
            based_context,
            tx_broadcaster,
        })
    }
}

#[derive(Debug, thiserror::Error)]
pub enum NetworkError {
    #[error("Failed to start discovery server: {0}")]
    DiscoveryServerError(#[from] DiscoveryServerError),
    #[error("Failed to start Tx Broadcaster: {0}")]
    TxBroadcasterError(#[from] TxBroadcasterError),
}

pub async fn start_network(context: P2PContext, bootnodes: Vec<Node>) -> Result<(), NetworkError> {
    let udp_socket = Arc::new(
        UdpSocket::bind(context.local_node.udp_addr())
            .await
            .expect("Failed to bind udp socket"),
    );

    DiscoveryServer::spawn(
        context.local_node.clone(),
        context.signer,
        udp_socket.clone(),
        context.table.clone(),
        bootnodes,
    )
    .await
    .inspect_err(|e| {
        error!("Failed to start discovery server: {e}");
    })?;

    RLPxInitiator::spawn(context.clone()).await;

    context.tracker.spawn(serve_p2p_requests(context.clone()));

    Ok(())
}

pub(crate) async fn serve_p2p_requests(context: P2PContext) {
    let tcp_addr = context.local_node.tcp_addr();
    let listener = match listener(tcp_addr) {
        Ok(result) => result,
        Err(e) => {
            error!("Error opening tcp socket at {tcp_addr}: {e}. Stopping p2p server");
            return;
        }
    };
    loop {
        let (stream, peer_addr) = match listener.accept().await {
            Ok(result) => result,
            Err(e) => {
                error!("Error receiving data from tcp socket {tcp_addr}: {e}. Stopping p2p server");
                return;
            }
        };

        if tcp_addr == peer_addr {
            // Ignore connections from self
            continue;
        }

        let _ = PeerConnection::spawn_as_receiver(context.clone(), peer_addr, stream).await;
    }
}

fn listener(tcp_addr: SocketAddr) -> Result<TcpListener, io::Error> {
    let tcp_socket = match tcp_addr {
        SocketAddr::V4(_) => TcpSocket::new_v4(),
        SocketAddr::V6(_) => TcpSocket::new_v6(),
    }?;
    tcp_socket.bind(tcp_addr)?;
    tcp_socket.listen(50)
}

pub async fn periodically_show_peer_stats(blockchain: Arc<Blockchain>, mut peer_table: PeerTable) {
    periodically_show_peer_stats_during_syncing(blockchain, &mut peer_table).await;
    periodically_show_peer_stats_after_sync(&mut peer_table).await;
}

pub async fn periodically_show_peer_stats_during_syncing(
    blockchain: Arc<Blockchain>,
    peer_table: &mut PeerTable,
) {
    let start = std::time::Instant::now();
    loop {
        {
            if blockchain.is_synced() {
                return;
            }
            let metrics_enabled = *METRICS.enabled.lock().await;
            // Show the metrics only when these are enabled
            if !metrics_enabled {
                tokio::time::sleep(Duration::from_secs(1)).await;
                continue;
            }

            // Common metrics
            let elapsed = format_duration(start.elapsed());
            let peer_number = peer_table.peer_count().await.unwrap_or(0);
            let current_step = METRICS.current_step.get();
            let current_header_hash = *METRICS.sync_head_hash.lock().await;

            // Headers metrics
            let headers_to_download = METRICS.headers_to_download.load(Ordering::Relaxed);
            let headers_downloaded = METRICS.downloaded_headers.load(Ordering::Relaxed);
            let headers_remaining = headers_to_download.saturating_sub(headers_downloaded);
            let headers_download_progress = if headers_to_download == 0 {
                "0%".to_string()
            } else {
                format!(
                    "{:.2}%",
                    (headers_downloaded as f64 / headers_to_download as f64) * 100.0
                )
            };

            // Account leaves metrics
            let account_leaves_downloaded =
                METRICS.downloaded_account_tries.load(Ordering::Relaxed);
            let account_leaves_inserted_percentage = if account_leaves_downloaded != 0 {
                (METRICS.account_tries_inserted.load(Ordering::Relaxed) as f64
                    / account_leaves_downloaded as f64)
                    * 100.0
            } else {
                0.0
            };
            let account_leaves_time = format_duration({
                let end_time = METRICS
                    .account_tries_download_end_time
                    .lock()
                    .await
                    .unwrap_or(SystemTime::now());

                METRICS
                    .account_tries_download_start_time
                    .lock()
                    .await
                    .map(|start_time| {
                        end_time
                            .duration_since(start_time)
                            .unwrap_or(Duration::from_secs(0))
                    })
                    .unwrap_or(Duration::from_secs(0))
            });
            let account_leaves_inserted_time = format_duration({
                let end_time = METRICS
                    .account_tries_insert_end_time
                    .lock()
                    .await
                    .unwrap_or(SystemTime::now());

                METRICS
                    .account_tries_insert_start_time
                    .lock()
                    .await
                    .map(|start_time| {
                        end_time
                            .duration_since(start_time)
                            .unwrap_or(Duration::from_secs(0))
                    })
                    .unwrap_or(Duration::from_secs(0))
            });

            // Storage leaves metrics
            let storage_leaves_downloaded =
                METRICS.downloaded_storage_slots.load(Ordering::Relaxed);
            let storage_accounts_inserted = METRICS.storage_tries_state_roots_computed.get();
            let storage_accounts = METRICS.storage_accounts_initial.load(Ordering::Relaxed);
            let storage_accounts_healed = METRICS.storage_accounts_healed.load(Ordering::Relaxed);
            let storage_leaves_time = format_duration({
                let end_time = METRICS
                    .storage_tries_download_end_time
                    .lock()
                    .await
                    .unwrap_or(SystemTime::now());

                METRICS
                    .storage_tries_download_start_time
                    .lock()
                    .await
                    .map(|start_time| {
                        end_time
                            .duration_since(start_time)
                            .unwrap_or(Duration::from_secs(0))
                    })
                    .unwrap_or(Duration::from_secs(0))
            });
            let storage_leaves_inserted_time = format_duration({
                let end_time = METRICS
                    .storage_tries_insert_end_time
                    .lock()
                    .await
                    .unwrap_or(SystemTime::now());

                METRICS
                    .storage_tries_insert_start_time
                    .lock()
                    .await
                    .map(|start_time| {
                        end_time
                            .duration_since(start_time)
                            .unwrap_or(Duration::from_secs(0))
                    })
                    .unwrap_or(Duration::from_secs(0))
            });

            // Healing stuff
            let heal_time = format_duration({
                let end_time = METRICS
                    .heal_end_time
                    .lock()
                    .await
                    .unwrap_or(SystemTime::now());

                METRICS
                    .heal_start_time
                    .lock()
                    .await
                    .map(|start_time| {
                        end_time
                            .duration_since(start_time)
                            .expect("Failed to get storage tries download time")
                    })
                    .unwrap_or(Duration::from_secs(0))
            });
            let healed_accounts = METRICS
                .global_state_trie_leafs_healed
                .load(Ordering::Relaxed);
            let healed_storages = METRICS
                .global_storage_tries_leafs_healed
                .load(Ordering::Relaxed);
            let heal_current_throttle =
                if METRICS.healing_empty_try_recv.load(Ordering::Relaxed) == 0 {
                    "\x1b[31mDatabase\x1b[0m"
                } else {
                    "\x1b[32mPeers\x1b[0m"
                };

            // Bytecode metrics
            let bytecodes_download_time = format_duration({
                let end_time = METRICS
                    .bytecode_download_end_time
                    .lock()
                    .await
                    .unwrap_or(SystemTime::now());

                METRICS
                    .bytecode_download_start_time
                    .lock()
                    .await
                    .map(|start_time| {
                        end_time
                            .duration_since(start_time)
                            .expect("Failed to get storage tries download time")
                    })
                    .unwrap_or(Duration::from_secs(0))
            });

            let bytecodes_downloaded = METRICS.downloaded_bytecodes.load(Ordering::Relaxed);

            info!(
                "P2P Snap Sync:
elapsed: {elapsed}
{peer_number} peers.
\x1b[93mCurrent step:\x1b[0m {current_step}
Current Header Hash: {current_header_hash:x}
---
headers progress: {headers_download_progress} (total: {headers_to_download}, downloaded: {headers_downloaded}, remaining: {headers_remaining})
account leaves download: {account_leaves_downloaded}, elapsed: {account_leaves_time}
account leaves insertion: {account_leaves_inserted_percentage:.2}%, elapsed: {account_leaves_inserted_time}
storage leaves download: {storage_leaves_downloaded}, elapsed: {storage_leaves_time}, initially accounts with storage {storage_accounts}, healed accounts {storage_accounts_healed} 
storage leaves insertion: {storage_accounts_inserted}, {storage_leaves_inserted_time}
healing: global accounts healed {healed_accounts} global storage slots healed {healed_storages}, elapsed: {heal_time}, current throttle {heal_current_throttle}
bytecodes progress: downloaded: {bytecodes_downloaded}, elapsed: {bytecodes_download_time})"
            );
        }
        tokio::time::sleep(Duration::from_secs(10)).await;
    }
}

/// Shows the amount of connected peers, active peers, and peers suitable for snap sync on a set interval
pub async fn periodically_show_peer_stats_after_sync(peer_table: &mut PeerTable) {
    const INTERVAL_DURATION: tokio::time::Duration = tokio::time::Duration::from_secs(60);
    let mut interval = tokio::time::interval(INTERVAL_DURATION);
    loop {
        // clone peers to keep the lock short
        let peers: Vec<PeerData> = peer_table.get_peers_data().await.unwrap_or(Vec::new());
        let active_peers = peers
            .iter()
            .filter(|peer| -> bool { peer.connection.as_ref().is_some() })
            .count();
        let snap_active_peers = peers
            .iter()
            .filter(|peer| -> bool {
                peer.connection.as_ref().is_some()
                    && SUPPORTED_SNAP_CAPABILITIES
                        .iter()
                        .any(|cap| peer.supported_capabilities.contains(cap))
            })
            .count();
        info!("Snap Peers: {snap_active_peers} / Total Peers: {active_peers}");
        interval.tick().await;
    }
}

fn format_duration(duration: Duration) -> String {
    let total_seconds = duration.as_secs();
    let hours = total_seconds / 3600;
    let minutes = (total_seconds % 3600) / 60;
    let seconds = total_seconds % 60;
    let milliseconds = total_seconds / 1000;

    format!("{hours:02}h {minutes:02}m {seconds:02}s {milliseconds:02}ms")
}<|MERGE_RESOLUTION|>--- conflicted
+++ resolved
@@ -61,12 +61,8 @@
         storage: Store,
         blockchain: Arc<Blockchain>,
         client_version: String,
-<<<<<<< HEAD
         #[cfg(feature = "l2")] based_context: Option<P2PBasedContext>,
-=======
-        based_context: Option<P2PBasedContext>,
         tx_broadcasting_time_interval: u64,
->>>>>>> f09eb245
     ) -> Result<Self, NetworkError> {
         let (channel_broadcast_send_end, _) = tokio::sync::broadcast::channel::<(
             tokio::task::Id,
