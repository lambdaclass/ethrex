--- conflicted
+++ resolved
@@ -9,16 +9,9 @@
 use ethrex_blockchain::Blockchain;
 use ethrex_common::{H256, H512};
 use ethrex_storage::Store;
-<<<<<<< HEAD
-use k256::{
-    ecdsa::SigningKey,
-    elliptic_curve::{PublicKey, sec1::ToEncodedPoint},
-};
+use secp256k1::{PublicKey, SecretKey};
 use spawned_concurrency::error::GenServerError;
-=======
-use secp256k1::{PublicKey, SecretKey};
 
->>>>>>> 54416486
 use std::{io, net::SocketAddr, sync::Arc};
 use tokio::{
     net::{TcpListener, TcpSocket},
