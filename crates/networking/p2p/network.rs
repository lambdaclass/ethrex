--- conflicted
+++ resolved
@@ -80,7 +80,6 @@
             client_version,
         }
     }
-<<<<<<< HEAD
 
     pub async fn set_fork_id(&self) {
         if let Ok(fork_id) = self.storage.get_fork_id().await {
@@ -91,8 +90,6 @@
                 .unwrap();
         }
     }
-=======
->>>>>>> 2fcf668a
 }
 
 pub async fn start_network(context: P2PContext, bootnodes: Vec<Node>) -> Result<(), NetworkError> {
