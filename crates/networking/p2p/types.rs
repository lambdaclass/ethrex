use bytes::{BufMut, Bytes};
<<<<<<< HEAD
use ethrex_common::types::ForkId;
use ethrex_common::{H264, H512};
=======
use ethrex_common::{H256, H264, H512};
>>>>>>> 9779033a
use ethrex_rlp::{
    decode::RLPDecode,
    encode::RLPEncode,
    error::RLPDecodeError,
    structs::{self, Decoder, Encoder},
};
use k256::ecdsa::{SigningKey, VerifyingKey};
use serde::ser::Serializer;
use sha3::{Digest, Keccak256};
use std::{
    fmt::Display,
    net::{IpAddr, Ipv4Addr, SocketAddr},
    str::FromStr,
};

const MAX_NODE_RECORD_ENCODED_SIZE: usize = 300;

#[derive(Debug, Clone, Copy, PartialEq, Eq)]
pub struct Endpoint {
    pub ip: IpAddr,
    pub udp_port: u16,
    pub tcp_port: u16,
}

impl Endpoint {
    pub fn tcp_address(&self) -> Option<SocketAddr> {
        (self.tcp_port != 0).then_some(SocketAddr::new(self.ip, self.tcp_port))
    }
}

impl RLPEncode for Endpoint {
    fn encode(&self, buf: &mut dyn BufMut) {
        Encoder::new(buf)
            .encode_field(&self.ip)
            .encode_field(&self.udp_port)
            .encode_field(&self.tcp_port)
            .finish();
    }
}

impl RLPDecode for Endpoint {
    fn decode_unfinished(rlp: &[u8]) -> Result<(Self, &[u8]), RLPDecodeError> {
        let decoder = Decoder::new(rlp)?;
        let (ip, decoder) = decoder.decode_field("ip")?;
        let (udp_port, decoder) = decoder.decode_field("udp_port")?;
        let (tcp_port, decoder) = decoder.decode_field("tcp_port")?;
        let remaining = decoder.finish()?;
        let endpoint = Endpoint {
            ip,
            udp_port,
            tcp_port,
        };
        Ok((endpoint, remaining))
    }
}

#[derive(Debug, Clone, Copy, PartialEq, Eq)]
pub struct Node {
    pub ip: IpAddr,
    pub udp_port: u16,
    pub tcp_port: u16,
    pub public_key: H512,
}

impl RLPDecode for Node {
    fn decode_unfinished(rlp: &[u8]) -> Result<(Self, &[u8]), RLPDecodeError> {
        let decoder = Decoder::new(rlp)?;
        let (ip, decoder) = decoder.decode_field("ip")?;
        let (udp_port, decoder) = decoder.decode_field("upd_port")?;
        let (tcp_port, decoder) = decoder.decode_field("tcp_port")?;
        let (public_key, decoder) = decoder.decode_field("public_key")?;
        let remaining = decoder.finish_unchecked();

        let node = Node {
            ip,
            udp_port,
            tcp_port,
            public_key,
        };
        Ok((node, remaining))
    }
}

impl<'de> serde::de::Deserialize<'de> for Node {
    fn deserialize<D>(deserializer: D) -> Result<Self, D::Error>
    where
        D: serde::Deserializer<'de>,
    {
        Node::from_str(&<String>::deserialize(deserializer)?).map_err(serde::de::Error::custom)
    }
}

impl serde::Serialize for Node {
    fn serialize<S>(&self, serializer: S) -> Result<S::Ok, S::Error>
    where
        S: Serializer,
    {
        serializer.serialize_str(&self.enode_url())
    }
}

impl FromStr for Node {
    type Err = String;

    fn from_str(s: &str) -> Result<Self, Self::Err> {
        match s {
            s if s.starts_with("enode://") => Self::from_enode_url(s),
            s if s.starts_with("enr:") => Self::from_enr_url(s),
            _ => Err("Invalid network address format".into()),
        }
    }
}

impl Node {
    pub fn from_enode_url(enode: &str) -> Result<Self, String> {
        let public_key =
            H512::from_str(&enode[8..136]).map_err(|_| "Could not parse public_key")?;

        let address_start = 137;
        let address_part = &enode[address_start..];

        // Remove `?discport=` if present
        let address_part = match address_part.find('?') {
            Some(pos) => &address_part[..pos],
            None => address_part,
        };

        let socket_address: SocketAddr = address_part
            .parse()
            .map_err(|_| "Could not parse socket address")?;
        let ip = socket_address.ip();
        let port = socket_address.port();

        let udp_port = match enode.find("?discport=") {
            Some(pos) => enode[pos + 10..]
                .parse()
                .map_err(|_| "Could not parse discport")?,
            None => port,
        };

        Ok(Self {
            public_key,
            ip,
            tcp_port: port,
            udp_port,
        })
    }

    pub fn from_enr_url(enr: &str) -> Result<Self, String> {
        let base64_decoded = ethrex_common::base64::decode(enr[4..].as_bytes());
        let record = NodeRecord::decode(&base64_decoded)
            .map_err(|_| "Could not build node record from enr")?;
        let pairs = record.decode_pairs();
        let public_key = pairs.secp256k1.ok_or("public key not found in record")?;
        let verifying_key = VerifyingKey::from_sec1_bytes(public_key.as_bytes())
            .map_err(|_| "public key could no be built from msg pub key bytes")?;
        let encoded = verifying_key.to_encoded_point(false);
        let public_key = H512::from_slice(&encoded.as_bytes()[1..]);

        let ip = pairs
            .ip
            .map(|p| IpAddr::from(Ipv4Addr::from_bits(p)))
            .ok_or("Ip not found in record, can't construct node")?;

        // both udp and tcp can be defined in the pairs or only one
        // in the latter case, we have to default both ports to the one provided
        let udp_port = pairs
            .udp_port
            .or(pairs.tcp_port)
            .ok_or("No port found in record")?;
        let tcp_port = pairs
            .tcp_port
            .or(pairs.udp_port)
            .ok_or("No port found in record")?;

        Ok(Self {
            ip,
            public_key,
            tcp_port,
            udp_port,
        })
    }

    pub fn enode_url(&self) -> String {
        let public_key = hex::encode(self.public_key);
        let node_ip = self.ip;
        let discovery_port = self.udp_port;
        let listener_port = self.tcp_port;
        if discovery_port != listener_port {
            format!("enode://{public_key}@{node_ip}:{listener_port}?discport={discovery_port}")
        } else {
            format!("enode://{public_key}@{node_ip}:{listener_port}")
        }
    }

    pub fn udp_addr(self) -> SocketAddr {
        SocketAddr::new(self.ip, self.udp_port)
    }

    pub fn tcp_addr(self) -> SocketAddr {
        SocketAddr::new(self.ip, self.tcp_port)
    }

    /// Returns the keccak256 hash of the node's public key
    pub fn node_id(&self) -> H256 {
        H256(
            Keccak256::new_with_prefix(self.public_key)
                .finalize()
                .into(),
        )
    }
}

impl Display for Node {
    fn fmt(&self, f: &mut std::fmt::Formatter<'_>) -> std::fmt::Result {
        f.write_str(&format!(
            "{0}({1}:{2})",
            self.public_key, self.ip, self.tcp_port
        ))
    }
}

/// Reference: [ENR records](https://github.com/ethereum/devp2p/blob/master/enr.md)
#[derive(Debug, PartialEq, Clone, Eq, Default)]
pub struct NodeRecord {
    pub signature: H512,
    pub seq: u64,
    // holds optional values in (key, value) format
    // value represents the rlp encoded bytes
    pub pairs: Vec<(Bytes, Bytes)>,
}

#[derive(Debug, Default, PartialEq)]
pub struct NodeRecordPairs {
    pub id: Option<String>,
    pub ip: Option<u32>,
    // the record structure reference says that tcp_port and udp_ports are big-endian integers
    // but they are actually encoded as 2 bytes, see geth for example: https://github.com/ethereum/go-ethereum/blob/f544fc3b4659aeca24a6de83f820dd61ea9b39db/p2p/enr/entries.go#L60-L78
    // I think the confusion comes from the fact that geth decodes the bytes and then builds an IPV4/6 big-integer structure.
    pub tcp_port: Option<u16>,
    pub udp_port: Option<u16>,
    pub secp256k1: Option<H264>,
    // https://github.com/ethereum/devp2p/blob/master/enr-entries/eth.md
    pub eth: Option<ForkId>,
    // TODO implement ipv6 addresses
}

impl NodeRecord {
    pub fn decode_pairs(&self) -> NodeRecordPairs {
        let mut decoded_pairs = NodeRecordPairs::default();
        for (key, value) in &self.pairs {
            let Ok(key) = String::from_utf8(key.to_vec()) else {
                continue;
            };
            let value = value.to_vec();
            match key.as_str() {
                "id" => decoded_pairs.id = String::decode(&value).ok(),
                "ip" => decoded_pairs.ip = u32::decode(&value).ok(),
                "tcp" => decoded_pairs.tcp_port = u16::decode(&value).ok(),
                "udp" => decoded_pairs.udp_port = u16::decode(&value).ok(),
                "secp256k1" => {
                    let Ok(bytes) = Bytes::decode(&value) else {
                        continue;
                    };
                    if bytes.len() < 33 {
                        continue;
                    }
                    decoded_pairs.secp256k1 = Some(H264::from_slice(&bytes))
                }
                "eth" => {
                    // the first byte is ignored as an array of array is received
                    decoded_pairs.eth = ForkId::decode(&value[1..]).ok();
                }
                _ => {}
            }
        }

        decoded_pairs
    }

    pub fn enr_url(&self) -> Result<String, String> {
        let rlp_encoded = self.encode_to_vec();
        let base64_encoded = ethrex_common::base64::encode(&rlp_encoded);
        let mut result: String = "enr:".into();
        let base64_encoded =
            String::from_utf8(base64_encoded).map_err(|_| "Could not base 64 encode enr record")?;
        result.push_str(&base64_encoded);
        Ok(result)
    }

    pub fn from_node(node: &Node, seq: u64, signer: &SigningKey) -> Result<Self, String> {
        let mut record = NodeRecord {
            seq,
            ..Default::default()
        };
        record
            .pairs
            .push(("id".into(), "v4".encode_to_vec().into()));
        record
            .pairs
            .push(("ip".into(), node.ip.encode_to_vec().into()));
        record.pairs.push((
            "secp256k1".into(),
            signer
                .verifying_key()
                .to_encoded_point(true)
                .as_bytes()
                .encode_to_vec()
                .into(),
        ));
        record
            .pairs
            .push(("tcp".into(), node.tcp_port.encode_to_vec().into()));
        record
            .pairs
            .push(("udp".into(), node.udp_port.encode_to_vec().into()));

        record.signature = record.sign_record(signer)?;

        Ok(record)
    }

    pub fn update_seq(&mut self, signer: &SigningKey) -> Result<(), String> {
        self.seq += 1;
        self.signature = self.sign_record(signer)?;
        Ok(())
    }

    pub fn set_fork_id(&mut self, fork_id: &ForkId, signer: &SigningKey) -> Result<(), String> {
        let pairs = self.decode_pairs();

        if let Some(existing_fork_id) = pairs.eth {
            if existing_fork_id == *fork_id {
                return Ok(()); // No changes needed
            }
        }

        // remove previous eth version
        self.pairs.retain(|(k, _)| k != "eth");

        self.pairs
            .push(("eth".into(), vec![fork_id.clone()].encode_to_vec().into()));

        self.update_seq(signer)?;
        Ok(())
    }

    fn sign_record(&mut self, signer: &SigningKey) -> Result<H512, String> {
        let digest = &self.get_signature_digest();
        let (signature, _recovery_id) = signer
            .sign_prehash_recoverable(digest)
            .map_err(|err| format!("Could not sign record: {err}"))?;
        let signature_bytes = signature.to_bytes().to_vec();

        Ok(H512::from_slice(&signature_bytes))
    }

    pub fn get_signature_digest(&self) -> Vec<u8> {
        let mut rlp = vec![];
        structs::Encoder::new(&mut rlp)
            .encode_field(&self.seq)
            .encode_key_value_list::<Bytes>(&self.pairs)
            .finish();
        let digest = Keccak256::digest(&rlp);
        digest.to_vec()
    }
}

impl RLPDecode for NodeRecord {
    fn decode_unfinished(rlp: &[u8]) -> Result<(Self, &[u8]), RLPDecodeError> {
        if rlp.len() > MAX_NODE_RECORD_ENCODED_SIZE {
            return Err(RLPDecodeError::InvalidLength);
        }
        let decoder = Decoder::new(rlp)?;
        let (signature, decoder) = decoder.decode_field("signature")?;
        let (seq, decoder) = decoder.decode_field("seq")?;
        let (pairs, decoder) = decode_node_record_optional_fields(vec![], decoder)?;

        // all fields in pairs are optional except for id
        let id_pair = pairs.iter().find(|(k, _v)| k.eq("id".as_bytes()));
        if id_pair.is_some() {
            let node_record = NodeRecord {
                signature,
                seq,
                pairs,
            };
            let remaining = decoder.finish()?;
            Ok((node_record, remaining))
        } else {
            Err(RLPDecodeError::Custom(
                "Invalid node record, 'id' field missing".into(),
            ))
        }
    }
}

/// The NodeRecord optional fields are encoded as key/value pairs, according to the documentation
/// <https://github.com/ethereum/devp2p/blob/master/enr.md#record-structure>
/// This function returns a vector with (key, value) tuples. Both keys and values are stored as Bytes.
/// Each value is the actual RLP encoding of the field including its prefix so it can be decoded as T::decode(value)
fn decode_node_record_optional_fields(
    mut pairs: Vec<(Bytes, Bytes)>,
    decoder: Decoder,
) -> Result<(Vec<(Bytes, Bytes)>, Decoder), RLPDecodeError> {
    let (key, decoder): (Option<Bytes>, Decoder) = decoder.decode_optional_field();
    if let Some(k) = key {
        let (value, decoder): (Vec<u8>, Decoder) = decoder.get_encoded_item()?;
        pairs.push((k, Bytes::from(value)));
        decode_node_record_optional_fields(pairs, decoder)
    } else {
        Ok((pairs, decoder))
    }
}

impl RLPEncode for NodeRecord {
    fn encode(&self, buf: &mut dyn BufMut) {
        structs::Encoder::new(buf)
            .encode_field(&self.signature)
            .encode_field(&self.seq)
            .encode_key_value_list::<Bytes>(&self.pairs)
            .finish();
    }
}

impl RLPEncode for Node {
    fn encode(&self, buf: &mut dyn BufMut) {
        structs::Encoder::new(buf)
            .encode_field(&self.ip)
            .encode_field(&self.udp_port)
            .encode_field(&self.tcp_port)
            .encode_field(&self.public_key)
            .finish();
    }
}

#[cfg(test)]
mod tests {
    use crate::{
        network::public_key_from_signing_key,
        types::{Node, NodeRecord},
    };
    use ethrex_common::H512;
    use k256::ecdsa::SigningKey;
    use std::{net::SocketAddr, str::FromStr};

    #[test]
    fn parse_node_from_enode_string() {
        let input = "enode://d860a01f9722d78051619d1e2351aba3f43f943f6f00718d1b9baa4101932a1f5011f16bb2b1bb35db20d6fe28fa0bf09636d26a87d31de9ec6203eeedb1f666@18.138.108.67:30303";
        let bootnode = Node::from_enode_url(input).unwrap();
        let public_key = H512::from_str(
            "d860a01f9722d78051619d1e2351aba3f43f943f6f00718d1b9baa4101932a1f5011f16bb2b1bb35db20d6fe28fa0bf09636d26a87d31de9ec6203eeedb1f666")
            .unwrap();
        let socket_address = SocketAddr::from_str("18.138.108.67:30303").unwrap();
        let expected_bootnode = Node {
            ip: socket_address.ip(),
            public_key,
            tcp_port: socket_address.port(),
            udp_port: socket_address.port(),
        };
        assert_eq!(bootnode, expected_bootnode);
    }

    #[test]
    fn parse_node_with_discport_from_enode_string() {
        let input = "enode://d860a01f9722d78051619d1e2351aba3f43f943f6f00718d1b9baa4101932a1f5011f16bb2b1bb35db20d6fe28fa0bf09636d26a87d31de9ec6203eeedb1f666@18.138.108.67:30303?discport=30305";
        let node = Node::from_enode_url(input).unwrap();
        let public_key = H512::from_str(
            "d860a01f9722d78051619d1e2351aba3f43f943f6f00718d1b9baa4101932a1f5011f16bb2b1bb35db20d6fe28fa0bf09636d26a87d31de9ec6203eeedb1f666")
            .unwrap();
        let socket_address = SocketAddr::from_str("18.138.108.67:30303").unwrap();
        let expected_bootnode = Node {
            ip: socket_address.ip(),
            public_key,
            tcp_port: socket_address.port(),
            udp_port: 30305,
        };
        assert_eq!(node, expected_bootnode);
    }

    #[test]
    fn parse_node_from_enr_string() {
        // https://github.com/ethereum/devp2p/blob/master/enr.md#test-vectors
        let enr_string = "enr:-IS4QHCYrYZbAKWCBRlAy5zzaDZXJBGkcnh4MHcBFZntXNFrdvJjX04jRzjzCBOonrkTfj499SZuOh8R33Ls8RRcy5wBgmlkgnY0gmlwhH8AAAGJc2VjcDI1NmsxoQPKY0yuDUmstAHYpMa2_oxVtw0RW_QAdpzBQA8yWM0xOIN1ZHCCdl8";
        let node = Node::from_enr_url(enr_string).unwrap();
        let public_key =
            H512::from_str("0xca634cae0d49acb401d8a4c6b6fe8c55b70d115bf400769cc1400f3258cd31387574077f301b421bc84df7266c44e9e6d569fc56be00812904767bf5ccd1fc7f")
                .unwrap();
        let socket_address = SocketAddr::from_str("127.0.0.1:30303").unwrap();
        let expected_node = Node {
            ip: socket_address.ip(),
            public_key,
            tcp_port: socket_address.port(),
            udp_port: socket_address.port(),
        };
        assert_eq!(node, expected_node);
    }

    #[test]
    fn encode_node_record_to_enr_url() {
        // https://github.com/ethereum/devp2p/blob/master/enr.md#test-vectors
        let signer = SigningKey::from_slice(&[
            16, 125, 177, 238, 167, 212, 168, 215, 239, 165, 77, 224, 199, 143, 55, 205, 9, 194,
            87, 139, 92, 46, 30, 191, 74, 37, 68, 242, 38, 225, 104, 246,
        ])
        .unwrap();
        let addr = std::net::SocketAddr::from_str("127.0.0.1:30303").unwrap();
        let node = Node {
            ip: addr.ip(),
            public_key: public_key_from_signing_key(&signer),
            tcp_port: addr.port(),
            udp_port: addr.port(),
        };
        let record = NodeRecord::from_node(&node, 1, &signer).unwrap();
        let expected_enr_string = "enr:-Iu4QIQVZPoFHwH3TCVkFKpW3hm28yj5HteKEO0QTVsavAGgD9ISdBmAgsIyUzdD9Yrqc84EhT067h1VA1E1HSLKcMgBgmlkgnY0gmlwhH8AAAGJc2VjcDI1NmsxoQJtSDUljLLg3EYuRCp8QJvH8G2F9rmUAQtPKlZjq_O7loN0Y3CCdl-DdWRwgnZf";

        assert_eq!(record.enr_url().unwrap(), expected_enr_string);
    }
}<|MERGE_RESOLUTION|>--- conflicted
+++ resolved
@@ -1,10 +1,6 @@
 use bytes::{BufMut, Bytes};
-<<<<<<< HEAD
 use ethrex_common::types::ForkId;
-use ethrex_common::{H264, H512};
-=======
 use ethrex_common::{H256, H264, H512};
->>>>>>> 9779033a
 use ethrex_rlp::{
     decode::RLPDecode,
     encode::RLPEncode,
