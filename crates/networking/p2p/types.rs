--- conflicted
+++ resolved
@@ -9,13 +9,9 @@
 use k256::ecdsa::SigningKey;
 use sha3::{Digest, Keccak256};
 use std::{
-<<<<<<< HEAD
+    fmt::Display,
     net::{IpAddr, SocketAddr},
     str::FromStr,
-=======
-    fmt::Display,
-    net::{IpAddr, SocketAddr},
->>>>>>> 6f4f2193
 };
 
 const MAX_NODE_RECORD_ENCODED_SIZE: usize = 300;
