use bytes::{BufMut, Bytes};
use ethrex_common::types::ForkId;
use ethrex_common::{H256, H264, H512};
use ethrex_rlp::{
    decode::RLPDecode,
    encode::RLPEncode,
    error::RLPDecodeError,
    structs::{self, Decoder, Encoder},
};
use k256::ecdsa::{SigningKey, VerifyingKey};
use serde::{ser::Serializer, Deserialize, Serialize};
use sha3::{Digest, Keccak256};
use std::{
    fmt::Display,
    net::{IpAddr, Ipv4Addr, SocketAddr},
    str::FromStr,
    sync::OnceLock,
};

use crate::rlpx::utils::node_id;

const MAX_NODE_RECORD_ENCODED_SIZE: usize = 300;

#[derive(Debug, Clone, Copy, PartialEq, Eq)]
pub struct Endpoint {
    pub ip: IpAddr,
    pub udp_port: u16,
    pub tcp_port: u16,
}

impl Endpoint {
    pub fn tcp_address(&self) -> Option<SocketAddr> {
        (self.tcp_port != 0).then_some(SocketAddr::new(self.ip, self.tcp_port))
    }
}

impl RLPEncode for Endpoint {
    fn encode(&self, buf: &mut dyn BufMut) {
        Encoder::new(buf)
            .encode_field(&self.ip)
            .encode_field(&self.udp_port)
            .encode_field(&self.tcp_port)
            .finish();
    }
}

impl RLPDecode for Endpoint {
    fn decode_unfinished(rlp: &[u8]) -> Result<(Self, &[u8]), RLPDecodeError> {
        let decoder = Decoder::new(rlp)?;
        let (ip, decoder) = decoder.decode_field("ip")?;
        let (udp_port, decoder) = decoder.decode_field("udp_port")?;
        let (tcp_port, decoder) = decoder.decode_field("tcp_port")?;
        let remaining = decoder.finish()?;
        let endpoint = Endpoint {
            ip,
            udp_port,
            tcp_port,
        };
        Ok((endpoint, remaining))
    }
}

#[derive(Debug, Clone, PartialEq, Eq)]
pub struct Node {
    pub ip: IpAddr,
    pub udp_port: u16,
    pub tcp_port: u16,
    pub public_key: H512,
    node_id: OnceLock<H256>,
}

impl RLPDecode for Node {
    fn decode_unfinished(rlp: &[u8]) -> Result<(Self, &[u8]), RLPDecodeError> {
        let decoder = Decoder::new(rlp)?;
        let (ip, decoder) = decoder.decode_field("ip")?;
        let (udp_port, decoder) = decoder.decode_field("upd_port")?;
        let (tcp_port, decoder) = decoder.decode_field("tcp_port")?;
        let (public_key, decoder) = decoder.decode_field("public_key")?;
        let remaining = decoder.finish_unchecked();

        let node = Node::new(ip, udp_port, tcp_port, public_key);
        Ok((node, remaining))
    }
}

impl<'de> serde::de::Deserialize<'de> for Node {
    fn deserialize<D>(deserializer: D) -> Result<Self, D::Error>
    where
        D: serde::Deserializer<'de>,
    {
        Node::from_str(&<String>::deserialize(deserializer)?).map_err(serde::de::Error::custom)
    }
}

impl serde::Serialize for Node {
    fn serialize<S>(&self, serializer: S) -> Result<S::Ok, S::Error>
    where
        S: Serializer,
    {
        serializer.serialize_str(&self.enode_url())
    }
}

impl FromStr for Node {
    type Err = String;

    fn from_str(s: &str) -> Result<Self, Self::Err> {
        match s {
            s if s.starts_with("enode://") => Self::from_enode_url(s),
            s if s.starts_with("enr:") => Self::from_enr_url(s),
            _ => Err("Invalid network address format".into()),
        }
    }
}

impl Node {
    pub fn new(ip: IpAddr, udp_port: u16, tcp_port: u16, public_key: H512) -> Self {
        Self {
            ip,
            udp_port,
            tcp_port,
            public_key,
            node_id: OnceLock::new(),
        }
    }

    pub fn from_enode_url(enode: &str) -> Result<Self, String> {
        let public_key =
            H512::from_str(&enode[8..136]).map_err(|_| "Could not parse public_key")?;

        let address_start = 137;
        let address_part = &enode[address_start..];

        // Remove `?discport=` if present
        let address_part = match address_part.find('?') {
            Some(pos) => &address_part[..pos],
            None => address_part,
        };

        let socket_address: SocketAddr = address_part
            .parse()
            .map_err(|_| "Could not parse socket address")?;
        let ip = socket_address.ip();
        let port = socket_address.port();

        let udp_port = match enode.find("?discport=") {
            Some(pos) => enode[pos + 10..]
                .parse()
                .map_err(|_| "Could not parse discport")?,
            None => port,
        };

        Ok(Self::new(ip, udp_port, port, public_key))
    }

    pub fn from_enr_url(enr: &str) -> Result<Self, String> {
        let base64_decoded = ethrex_common::base64::decode(enr[4..].as_bytes());
        let record = NodeRecord::decode(&base64_decoded)
            .map_err(|_| "Could not build node record from enr")?;
        let pairs = record.decode_pairs();
        let public_key = pairs.secp256k1.ok_or("public key not found in record")?;
        let verifying_key = VerifyingKey::from_sec1_bytes(public_key.as_bytes())
            .map_err(|_| "public key could no be built from msg pub key bytes")?;
        let encoded = verifying_key.to_encoded_point(false);
        let public_key = H512::from_slice(&encoded.as_bytes()[1..]);

        let ip = pairs
            .ip
            .map(|p| IpAddr::from(Ipv4Addr::from_bits(p)))
            .ok_or("Ip not found in record, can't construct node")?;

        // both udp and tcp can be defined in the pairs or only one
        // in the latter case, we have to default both ports to the one provided
        let udp_port = pairs
            .udp_port
            .or(pairs.tcp_port)
            .ok_or("No port found in record")?;
        let tcp_port = pairs
            .tcp_port
            .or(pairs.udp_port)
            .ok_or("No port found in record")?;

        Ok(Self::new(ip, udp_port, tcp_port, public_key))
    }

    pub fn enode_url(&self) -> String {
        let public_key = hex::encode(self.public_key);
        let node_ip = self.ip;
        let discovery_port = self.udp_port;
        let listener_port = self.tcp_port;
        if discovery_port != listener_port {
            format!("enode://{public_key}@{node_ip}:{listener_port}?discport={discovery_port}")
        } else {
            format!("enode://{public_key}@{node_ip}:{listener_port}")
        }
    }

    pub fn udp_addr(&self) -> SocketAddr {
        SocketAddr::new(self.ip, self.udp_port)
    }

    pub fn tcp_addr(&self) -> SocketAddr {
        SocketAddr::new(self.ip, self.tcp_port)
    }

    pub fn node_id(&self) -> H256 {
        *self.node_id.get_or_init(|| node_id(&self.public_key))
    }
}

impl Display for Node {
    fn fmt(&self, f: &mut std::fmt::Formatter<'_>) -> std::fmt::Result {
        f.write_str(&format!(
            "{0}({1}:{2})",
            self.public_key, self.ip, self.tcp_port
        ))
    }
}

/// Reference: [ENR records](https://github.com/ethereum/devp2p/blob/master/enr.md)
#[derive(Debug, PartialEq, Clone, Eq, Default, Serialize, Deserialize)]
pub struct NodeRecord {
    pub signature: H512,
    pub seq: u64,
    // holds optional values in (key, value) format
    // value represents the rlp encoded bytes
    pub pairs: Vec<(Bytes, Bytes)>,
}

#[derive(Debug, Default, PartialEq)]
pub struct NodeRecordPairs {
    pub id: Option<String>,
    pub ip: Option<u32>,
    // the record structure reference says that tcp_port and udp_ports are big-endian integers
    // but they are actually encoded as 2 bytes, see geth for example: https://github.com/ethereum/go-ethereum/blob/f544fc3b4659aeca24a6de83f820dd61ea9b39db/p2p/enr/entries.go#L60-L78
    // I think the confusion comes from the fact that geth decodes the bytes and then builds an IPV4/6 big-integer structure.
    pub tcp_port: Option<u16>,
    pub udp_port: Option<u16>,
    pub secp256k1: Option<H264>,
    // https://github.com/ethereum/devp2p/blob/master/enr-entries/eth.md
    pub eth: Option<ForkId>,
    // TODO implement ipv6 addresses
}

impl NodeRecord {
    pub fn decode_pairs(&self) -> NodeRecordPairs {
        let mut decoded_pairs = NodeRecordPairs::default();
        for (key, value) in &self.pairs {
            let Ok(key) = String::from_utf8(key.to_vec()) else {
                continue;
            };
            let value = value.to_vec();
            match key.as_str() {
                "id" => decoded_pairs.id = String::decode(&value).ok(),
                "ip" => decoded_pairs.ip = u32::decode(&value).ok(),
                "tcp" => decoded_pairs.tcp_port = u16::decode(&value).ok(),
                "udp" => decoded_pairs.udp_port = u16::decode(&value).ok(),
                "secp256k1" => {
                    let Ok(bytes) = Bytes::decode(&value) else {
                        continue;
                    };
                    if bytes.len() < 33 {
                        continue;
                    }
                    decoded_pairs.secp256k1 = Some(H264::from_slice(&bytes))
                }
                "eth" => {
                    // the first byte is ignored as an array of array is received
                    decoded_pairs.eth = ForkId::decode(&value[1..]).ok();
                }
                _ => {}
            }
        }

        decoded_pairs
    }

    pub fn enr_url(&self) -> Result<String, String> {
        let rlp_encoded = self.encode_to_vec();
        let base64_encoded = ethrex_common::base64::encode(&rlp_encoded);
        let mut result: String = "enr:".into();
        let base64_encoded =
            String::from_utf8(base64_encoded).map_err(|_| "Could not base 64 encode enr record")?;
        result.push_str(&base64_encoded);
        Ok(result)
    }

    pub fn from_node(node: &Node, seq: u64, signer: &SigningKey) -> Result<Self, String> {
        let mut record = NodeRecord {
            seq,
            ..Default::default()
        };
        record
            .pairs
            .push(("id".into(), "v4".encode_to_vec().into()));
        record
            .pairs
            .push(("ip".into(), node.ip.encode_to_vec().into()));
        record.pairs.push((
            "secp256k1".into(),
            signer
                .verifying_key()
                .to_encoded_point(true)
                .as_bytes()
                .encode_to_vec()
                .into(),
        ));
        record
            .pairs
            .push(("tcp".into(), node.tcp_port.encode_to_vec().into()));
        record
            .pairs
            .push(("udp".into(), node.udp_port.encode_to_vec().into()));

        record.signature = record.sign_record(signer)?;

        Ok(record)
    }

    pub fn update_seq(&mut self, signer: &SigningKey) -> Result<(), String> {
        self.seq += 1;
        self.signature = self.sign_record(signer)?;
        Ok(())
    }

<<<<<<< HEAD
    pub fn set_fork_id(&mut self, fork_id: &ForkId, signer: &SigningKey) -> Result<(), String> {
        let pairs = self.decode_pairs();

        if let Some(existing_fork_id) = pairs.eth {
            if existing_fork_id == *fork_id {
                return Ok(()); // No changes needed
            }
        }

        // remove previous eth version
        self.pairs.retain(|(k, _)| k != "eth");

        self.pairs
            .push(("eth".into(), vec![fork_id.clone()].encode_to_vec().into()));

        self.update_seq(signer)?;
        Ok(())
    }

=======
>>>>>>> 2fcf668a
    fn sign_record(&mut self, signer: &SigningKey) -> Result<H512, String> {
        let digest = &self.get_signature_digest();
        let (signature, _recovery_id) = signer
            .sign_prehash_recoverable(digest)
            .map_err(|err| format!("Could not sign record: {err}"))?;
        let signature_bytes = signature.to_bytes().to_vec();

        Ok(H512::from_slice(&signature_bytes))
    }

    pub fn get_signature_digest(&self) -> Vec<u8> {
        let mut rlp = vec![];
        structs::Encoder::new(&mut rlp)
            .encode_field(&self.seq)
            .encode_key_value_list::<Bytes>(&self.pairs)
            .finish();
        let digest = Keccak256::digest(&rlp);
        digest.to_vec()
    }
}

impl RLPDecode for NodeRecord {
    fn decode_unfinished(rlp: &[u8]) -> Result<(Self, &[u8]), RLPDecodeError> {
        if rlp.len() > MAX_NODE_RECORD_ENCODED_SIZE {
            return Err(RLPDecodeError::InvalidLength);
        }
        let decoder = Decoder::new(rlp)?;
        let (signature, decoder) = decoder.decode_field("signature")?;
        let (seq, decoder) = decoder.decode_field("seq")?;
        let (pairs, decoder) = decode_node_record_optional_fields(vec![], decoder)?;

        // all fields in pairs are optional except for id
        let id_pair = pairs.iter().find(|(k, _v)| k.eq("id".as_bytes()));
        if id_pair.is_some() {
            let node_record = NodeRecord {
                signature,
                seq,
                pairs,
            };
            let remaining = decoder.finish()?;
            Ok((node_record, remaining))
        } else {
            Err(RLPDecodeError::Custom(
                "Invalid node record, 'id' field missing".into(),
            ))
        }
    }
}

/// The NodeRecord optional fields are encoded as key/value pairs, according to the documentation
/// <https://github.com/ethereum/devp2p/blob/master/enr.md#record-structure>
/// This function returns a vector with (key, value) tuples. Both keys and values are stored as Bytes.
/// Each value is the actual RLP encoding of the field including its prefix so it can be decoded as T::decode(value)
fn decode_node_record_optional_fields(
    mut pairs: Vec<(Bytes, Bytes)>,
    decoder: Decoder,
) -> Result<(Vec<(Bytes, Bytes)>, Decoder), RLPDecodeError> {
    let (key, decoder): (Option<Bytes>, Decoder) = decoder.decode_optional_field();
    if let Some(k) = key {
        let (value, decoder): (Vec<u8>, Decoder) = decoder.get_encoded_item()?;
        pairs.push((k, Bytes::from(value)));
        decode_node_record_optional_fields(pairs, decoder)
    } else {
        Ok((pairs, decoder))
    }
}

impl RLPEncode for NodeRecord {
    fn encode(&self, buf: &mut dyn BufMut) {
        structs::Encoder::new(buf)
            .encode_field(&self.signature)
            .encode_field(&self.seq)
            .encode_key_value_list::<Bytes>(&self.pairs)
            .finish();
    }
}

impl RLPEncode for Node {
    fn encode(&self, buf: &mut dyn BufMut) {
        structs::Encoder::new(buf)
            .encode_field(&self.ip)
            .encode_field(&self.udp_port)
            .encode_field(&self.tcp_port)
            .encode_field(&self.public_key)
            .finish();
    }
}

#[cfg(test)]
mod tests {
    use crate::{
        network::public_key_from_signing_key,
        types::{Node, NodeRecord},
    };
    use ethrex_common::H512;
    use k256::ecdsa::SigningKey;
    use std::{net::SocketAddr, str::FromStr};

    #[test]
    fn parse_node_from_enode_string() {
        let input = "enode://d860a01f9722d78051619d1e2351aba3f43f943f6f00718d1b9baa4101932a1f5011f16bb2b1bb35db20d6fe28fa0bf09636d26a87d31de9ec6203eeedb1f666@18.138.108.67:30303";
        let bootnode = Node::from_enode_url(input).unwrap();
        let public_key = H512::from_str(
            "d860a01f9722d78051619d1e2351aba3f43f943f6f00718d1b9baa4101932a1f5011f16bb2b1bb35db20d6fe28fa0bf09636d26a87d31de9ec6203eeedb1f666")
            .unwrap();
        let socket_address = SocketAddr::from_str("18.138.108.67:30303").unwrap();
        let expected_bootnode = Node::new(
            socket_address.ip(),
            socket_address.port(),
            socket_address.port(),
            public_key,
        );
        assert_eq!(bootnode, expected_bootnode);
    }

    #[test]
    fn parse_node_with_discport_from_enode_string() {
        let input = "enode://d860a01f9722d78051619d1e2351aba3f43f943f6f00718d1b9baa4101932a1f5011f16bb2b1bb35db20d6fe28fa0bf09636d26a87d31de9ec6203eeedb1f666@18.138.108.67:30303?discport=30305";
        let node = Node::from_enode_url(input).unwrap();
        let public_key = H512::from_str(
            "d860a01f9722d78051619d1e2351aba3f43f943f6f00718d1b9baa4101932a1f5011f16bb2b1bb35db20d6fe28fa0bf09636d26a87d31de9ec6203eeedb1f666")
            .unwrap();
        let socket_address = SocketAddr::from_str("18.138.108.67:30303").unwrap();
        let expected_bootnode = Node::new(
            socket_address.ip(),
            30305,
            socket_address.port(),
            public_key,
        );
        assert_eq!(node, expected_bootnode);
    }

    #[test]
    fn parse_node_from_enr_string() {
        // https://github.com/ethereum/devp2p/blob/master/enr.md#test-vectors
        let enr_string = "enr:-IS4QHCYrYZbAKWCBRlAy5zzaDZXJBGkcnh4MHcBFZntXNFrdvJjX04jRzjzCBOonrkTfj499SZuOh8R33Ls8RRcy5wBgmlkgnY0gmlwhH8AAAGJc2VjcDI1NmsxoQPKY0yuDUmstAHYpMa2_oxVtw0RW_QAdpzBQA8yWM0xOIN1ZHCCdl8";
        let node = Node::from_enr_url(enr_string).unwrap();
        let public_key =
            H512::from_str("0xca634cae0d49acb401d8a4c6b6fe8c55b70d115bf400769cc1400f3258cd31387574077f301b421bc84df7266c44e9e6d569fc56be00812904767bf5ccd1fc7f")
                .unwrap();
        let socket_address = SocketAddr::from_str("127.0.0.1:30303").unwrap();
        let expected_node = Node::new(
            socket_address.ip(),
            socket_address.port(),
            socket_address.port(),
            public_key,
        );
        assert_eq!(node, expected_node);
    }

    #[test]
    fn encode_node_record_to_enr_url() {
        // https://github.com/ethereum/devp2p/blob/master/enr.md#test-vectors
        let signer = SigningKey::from_slice(&[
            16, 125, 177, 238, 167, 212, 168, 215, 239, 165, 77, 224, 199, 143, 55, 205, 9, 194,
            87, 139, 92, 46, 30, 191, 74, 37, 68, 242, 38, 225, 104, 246,
        ])
        .unwrap();
        let addr = std::net::SocketAddr::from_str("127.0.0.1:30303").unwrap();
<<<<<<< HEAD
        let node = Node {
            ip: addr.ip(),
            public_key: public_key_from_signing_key(&signer),
            tcp_port: addr.port(),
            udp_port: addr.port(),
        };
=======

        let node = Node::new(
            addr.ip(),
            addr.port(),
            addr.port(),
            public_key_from_signing_key(&signer),
        );
>>>>>>> 2fcf668a
        let record = NodeRecord::from_node(&node, 1, &signer).unwrap();
        let expected_enr_string = "enr:-Iu4QIQVZPoFHwH3TCVkFKpW3hm28yj5HteKEO0QTVsavAGgD9ISdBmAgsIyUzdD9Yrqc84EhT067h1VA1E1HSLKcMgBgmlkgnY0gmlwhH8AAAGJc2VjcDI1NmsxoQJtSDUljLLg3EYuRCp8QJvH8G2F9rmUAQtPKlZjq_O7loN0Y3CCdl-DdWRwgnZf";

        assert_eq!(record.enr_url().unwrap(), expected_enr_string);
    }
}<|MERGE_RESOLUTION|>--- conflicted
+++ resolved
@@ -323,7 +323,6 @@
         Ok(())
     }
 
-<<<<<<< HEAD
     pub fn set_fork_id(&mut self, fork_id: &ForkId, signer: &SigningKey) -> Result<(), String> {
         let pairs = self.decode_pairs();
 
@@ -343,8 +342,6 @@
         Ok(())
     }
 
-=======
->>>>>>> 2fcf668a
     fn sign_record(&mut self, signer: &SigningKey) -> Result<H512, String> {
         let digest = &self.get_signature_digest();
         let (signature, _recovery_id) = signer
@@ -504,14 +501,6 @@
         ])
         .unwrap();
         let addr = std::net::SocketAddr::from_str("127.0.0.1:30303").unwrap();
-<<<<<<< HEAD
-        let node = Node {
-            ip: addr.ip(),
-            public_key: public_key_from_signing_key(&signer),
-            tcp_port: addr.port(),
-            udp_port: addr.port(),
-        };
-=======
 
         let node = Node::new(
             addr.ip(),
@@ -519,7 +508,6 @@
             addr.port(),
             public_key_from_signing_key(&signer),
         );
->>>>>>> 2fcf668a
         let record = NodeRecord::from_node(&node, 1, &signer).unwrap();
         let expected_enr_string = "enr:-Iu4QIQVZPoFHwH3TCVkFKpW3hm28yj5HteKEO0QTVsavAGgD9ISdBmAgsIyUzdD9Yrqc84EhT067h1VA1E1HSLKcMgBgmlkgnY0gmlwhH8AAAGJc2VjcDI1NmsxoQJtSDUljLLg3EYuRCp8QJvH8G2F9rmUAQtPKlZjq_O7loN0Y3CCdl-DdWRwgnZf";
 
