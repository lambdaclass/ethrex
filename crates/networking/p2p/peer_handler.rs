use std::{
    collections::{BTreeMap, HashMap, HashSet, VecDeque},
    sync::Arc,
    time::{Duration, SystemTime},
};

use bytes::Bytes;
use ethrex_common::{
    BigEndianHash, H256, U256,
    types::{AccountState, BlockBody, BlockHeader, Receipt, validate_block_body},
};
use ethrex_rlp::encode::RLPEncode;
use ethrex_trie::Nibbles;
use ethrex_trie::{Node, verify_range};
use rand::{random, seq::SliceRandom};
use tokio::sync::Mutex;

use crate::{
    kademlia::{Kademlia, PeerChannels, PeerData},
    metrics::METRICS,
    rlpx::{
        connection::server::CastMessage,
        eth::{
            blocks::{BlockBodies, BlockHeaders, GetBlockBodies, GetBlockHeaders, HashOrNumber},
            receipts::GetReceipts,
        },
        message::Message as RLPxMessage,
        p2p::{Capability, SUPPORTED_ETH_CAPABILITIES, SUPPORTED_SNAP_CAPABILITIES},
        snap::{
            AccountRange, AccountRangeUnit, ByteCodes, GetAccountRange, GetByteCodes,
            GetStorageRanges, GetTrieNodes, StorageRanges, TrieNodes,
        },
    },
    snap::encodable_to_proof,
    utils::current_unix_time,
};
use tracing::{debug, error, info, trace, warn};
pub const PEER_REPLY_TIMEOUT: Duration = Duration::from_secs(2);
pub const PEER_SELECT_RETRY_ATTEMPTS: usize = 3;
pub const REQUEST_RETRY_ATTEMPTS: usize = 5;
pub const MAX_RESPONSE_BYTES: u64 = 512 * 1024;
pub const HASH_MAX: H256 = H256([0xFF; 32]);

// Request as many as 128 block bodies per request
// this magic number is not part of the protocol and is taken from geth, see:
// https://github.com/ethereum/go-ethereum/blob/2585776aabbd4ae9b00050403b42afb0cee968ec/eth/downloader/downloader.go#L42-L43
//
// Note: We noticed that while bigger values are supported
// increasing them may be the cause of peers disconnection
pub const MAX_BLOCK_BODIES_TO_REQUEST: usize = 128;

/// An abstraction over the [Kademlia] containing logic to make requests to peers
#[derive(Debug, Clone)]
pub struct PeerHandler {
    peer_table: Kademlia,
    peer_scores: Arc<Mutex<HashMap<H256, i64>>>,
}

impl PeerHandler {
    pub fn new(peer_table: Kademlia) -> PeerHandler {
        Self {
            peer_table,
            peer_scores: Default::default(),
        }
    }

    /// Creates a dummy PeerHandler for tests where interacting with peers is not needed
    /// This should only be used in tests as it won't be able to interact with the node's connected peers
    pub fn dummy() -> PeerHandler {
        let dummy_peer_table = Kademlia::new();
        PeerHandler::new(dummy_peer_table)
    }

    /// Helper method to record a succesful peer response as well as record previous failed responses from other peers
    /// We make this distinction for snap requests as the data we request might have become stale
    /// So we cannot know whether a peer returning an empty response is a failure until another peer returns the requested data
    async fn record_snap_peer_success(&self, succesful_peer_id: H256, mut peer_ids: HashSet<H256>) {
        // Reward succesful peer
        self.record_peer_success(succesful_peer_id).await;
        // Penalize previous peers that returned empty/invalid responses
        peer_ids.remove(&succesful_peer_id);
        for peer_id in peer_ids {
            info!(
                "[SYNCING] Penalizing peer {peer_id} as it failed to return data cornfirmed as non-stale"
            );
            self.record_peer_failure(peer_id).await;
        }
    }

    // TODO: Implement the logic for recording peer successes
    /// Helper method to record successful peer response
    async fn record_peer_success(&self, _peer_id: H256) {}

    // TODO: Implement the logic for recording peer failures
    /// Helper method to record failed peer response
    async fn record_peer_failure(&self, _peer_id: H256) {}

    // TODO: Implement the logic for recording critical peer failures
    /// Helper method to record critical peer failure
    /// This is used when the peer returns invalid data or is otherwise unreliable
    async fn record_peer_critical_failure(&self, _peer_id: H256) {}

    /// Returns the node id and the channel ends to an active peer connection that supports the given capability
    /// The peer is selected randomly, and doesn't guarantee that the selected peer is not currently busy
    /// If no peer is found, this method will try again after 10 seconds
    async fn get_peer_channel_with_retry(
        &self,
        capabilities: &[Capability],
    ) -> Option<(H256, PeerChannels)> {
        let scores = self.peer_scores.lock().await;
        let (mut free_peer_id, mut free_peer_channel) = self.peer_table.get_peer_channels(capabilities).await.first().unwrap().clone();

        for (peer_id, channel) in self.peer_table.get_peer_channels(capabilities).await.iter() {
            let peer_id_score = scores.get(&peer_id).unwrap_or(&0);
            let max_peer_id_score = scores.get(&free_peer_id).unwrap_or(&0);
            if peer_id_score >= max_peer_id_score {
                free_peer_id = *peer_id;
                free_peer_channel = channel.clone();
            }
        }

        Some((free_peer_id, free_peer_channel.clone())) 
    }

    /// Requests block headers from any suitable peer, starting from the `start` block hash towards either older or newer blocks depending on the order
    /// Returns the block headers or None if:
    /// - There are no available peers (the node just started up or was rejected by all other nodes)
    /// - No peer returned a valid response in the given time and retry limits
    pub async fn request_block_headers(
        &self,
        start: u64,
        sync_head: H256,
    ) -> Option<Vec<BlockHeader>> {
        let start_time = SystemTime::now();

        let mut ret = Vec::<BlockHeader>::new();

        let peers_table = self
            .peer_table
            .get_peer_channels(&SUPPORTED_ETH_CAPABILITIES)
            .await;

        let sync_head_number = Arc::new(Mutex::new(0_u64));

        let sync_head_number_retrieval_start = SystemTime::now();

        info!("Retrieving sync head block number from peers");

        let mut retries = 1;

        while *sync_head_number.lock().await == 0 {
            for (peer_id, mut peer_channel) in peers_table.clone() {
                let sync_head_number = sync_head_number.clone();
                tokio::spawn(async move {
                    let request_id = rand::random();
                    let request = RLPxMessage::GetBlockHeaders(GetBlockHeaders {
                        id: request_id,
                        startblock: HashOrNumber::Hash(sync_head),
                        limit: 1,
                        skip: 0,
                        reverse: false,
                    });

                    peer_channel
                        .connection
                        .cast(CastMessage::BackendMessage(request.clone()))
                        .await
                        .map_err(|e| format!("Failed to send message to peer {peer_id}: {e}"))
                        .unwrap();

                    debug!("(Retry {retries}) Requesting sync head {sync_head} to peer {peer_id}");

                    match tokio::time::timeout(Duration::from_secs(5), async move {
                        peer_channel.receiver.lock().await.recv().await.unwrap()
                    })
                    .await
                    {
                        Ok(RLPxMessage::BlockHeaders(BlockHeaders { id, block_headers })) => {
                            if id == request_id && !block_headers.is_empty() {
                                *sync_head_number.lock().await =
                                    block_headers.last().unwrap().number;
                            }
                        }
                        Ok(_other_msgs) => {
                            debug!("Received unexpected message from peer {peer_id}");
                        }
                        Err(_err) => {
                            debug!("Timeout while waiting for sync head from {peer_id}");
                        }
                    }
                });
            }

            retries += 1;
        }

        let sync_head_number_retrieval_elapsed = sync_head_number_retrieval_start
            .elapsed()
            .expect("Failed to get elapsed time");

        info!("Sync head block number retrieved");

        *METRICS.time_to_retrieve_sync_head_block.lock().await =
            Some(sync_head_number_retrieval_elapsed);
        *METRICS.sync_head_block.lock().await = *sync_head_number.lock().await;
        *METRICS.headers_to_download.lock().await = *sync_head_number.lock().await + 1;
        *METRICS.sync_head_hash.lock().await = sync_head;

        let block_count = *sync_head_number.lock().await + 1 - start;
        let chunk_count = if block_count < 800_u64 { 1 } else { 800_u64 };

        // 2) partition the amount of headers in `K` tasks
        let chunk_limit = block_count / chunk_count as u64;

        // list of tasks to be executed
        let mut tasks_queue_not_started = VecDeque::<(u64, u64)>::new();

        for i in 0..(chunk_count as u64) {
            tasks_queue_not_started.push_back((i * chunk_limit + start, chunk_limit));
        }

        // Push the reminder
        if block_count % chunk_count as u64 != 0 {
            tasks_queue_not_started.push_back((
                chunk_count as u64 * chunk_limit + start,
                block_count % chunk_count as u64,
            ));
        }

        let mut downloaded_count = 0_u64;

        // channel to send the tasks to the peers
        let (task_sender, mut task_receiver) =
            tokio::sync::mpsc::channel::<(Vec<BlockHeader>, H256, PeerChannels, u64, u64)>(1000);

        let mut current_show = 0;
        let mut downloaders: BTreeMap<H256, bool> = BTreeMap::from_iter(
            peers_table
                .iter()
                .map(|(peer_id, _peer_data)| (*peer_id, true)),
        );

        // 3) create tasks that will request a chunk of headers from a peer

        info!("Starting to download block headers from peers");

        *METRICS.headers_download_start_time.lock().await = Some(SystemTime::now());

        let mut last_metrics_update = SystemTime::now();

        loop {
            let new_last_metrics_update = last_metrics_update.elapsed().unwrap();

            if new_last_metrics_update >= Duration::from_secs(1) {
                *METRICS.header_downloads_tasks_queued.lock().await =
                    tasks_queue_not_started.len() as u64;

                *METRICS.total_header_downloaders.lock().await = downloaders.len() as u64;
            }

            if let Ok((headers, peer_id, _peer_channel, startblock, previous_chunk_limit)) =
                task_receiver.try_recv()
            {
                if headers.is_empty() {
                    trace!("Failed to download chunk from peer {peer_id}");

                    downloaders.entry(peer_id).and_modify(|downloader_is_free| {
                        *downloader_is_free = true; // mark the downloader as free
                    });

                    debug!("Downloader {peer_id} freed");

                    // reinsert the task to the queue
                    tasks_queue_not_started.push_back((startblock, previous_chunk_limit));

                    continue; // Retry with the next peer
                }

                downloaded_count += headers.len() as u64;

                if new_last_metrics_update >= Duration::from_secs(1) {
                    *METRICS.downloaded_headers.lock().await = downloaded_count;
                }

                let batch_show = downloaded_count / 10_000;

                if current_show < batch_show {
                    debug!(
                        "Downloaded {} headers from peer {} (current count: {downloaded_count})",
                        headers.len(),
                        peer_id
                    );
                    current_show += 1;
                }
                // store headers!!!!
                ret.extend_from_slice(&headers);

                let downloaded_headers = headers.len() as u64;

                // reinsert the task to the queue if it was not completed
                if downloaded_headers < previous_chunk_limit {
                    let new_start = startblock + headers.len() as u64;

                    let new_chunk_limit = previous_chunk_limit - headers.len() as u64;

                    debug!(
                        "Task for ({startblock}, {new_chunk_limit}) was not completed, re-adding to the queue, {new_chunk_limit} remaining headers"
                    );

                    tasks_queue_not_started.push_back((new_start, new_chunk_limit));
                }

                downloaders.entry(peer_id).and_modify(|downloader_is_free| {
                    *downloader_is_free = true; // mark the downloader as free
                });
                debug!("Downloader {peer_id} freed");
            }

            let peer_channels = self
                .peer_table
                .get_peer_channels(&SUPPORTED_ETH_CAPABILITIES)
                .await;

            for (peer_id, _peer_channels) in &peer_channels {
                if downloaders.contains_key(peer_id) {
                    // Peer is already in the downloaders list, skip it
                    continue;
                }

                downloaders.insert(*peer_id, true);

                debug!("{peer_id} added as downloader");
            }

            let free_downloaders = downloaders
                .clone()
                .into_iter()
                .filter(|(_downloader_id, downloader_is_free)| *downloader_is_free)
                .collect::<Vec<_>>();

            if new_last_metrics_update >= Duration::from_secs(1) {
                *METRICS.free_header_downloaders.lock().await = free_downloaders.len() as u64;
            }

            if free_downloaders.is_empty() {
                continue;
            }

            let Some(free_peer_id) = free_downloaders
                .get(random::<usize>() % free_downloaders.len())
                .map(|(peer_id, _)| *peer_id)
            else {
                debug!("(2) No free downloaders available, waiting for a peer to finish, retrying");
                continue;
            };

            let Some(mut free_downloader_channels) =
                peer_channels.iter().find_map(|(peer_id, peer_channels)| {
                    peer_id.eq(&free_peer_id).then_some(peer_channels.clone())
                })
            else {
                // The free downloader is not a peer of us anymore.
                debug!(
                    "Downloader {free_peer_id} is not a peer anymore, removing it from the downloaders list"
                );
                downloaders.remove(&free_peer_id);
                continue;
            };

            let Some((startblock, chunk_limit)) = tasks_queue_not_started.pop_front() else {
                if downloaded_count >= block_count {
                    info!("All headers downloaded successfully");
                    break;
                }

                continue;
            };

            let tx = task_sender.clone();

            downloaders
                .entry(free_peer_id)
                .and_modify(|downloader_is_free| {
                    *downloader_is_free = false; // mark the downloader as busy
                });

            debug!("Downloader {free_peer_id} is now busy");

            // run download_chunk_from_peer in a different Tokio task
            let _download_result = tokio::spawn(async move {
                debug!(
                    "Requesting block headers from peer {free_peer_id}, chunk_limit: {chunk_limit}"
                );

                let headers = Self::download_chunk_from_peer(
                    free_peer_id,
                    &mut free_downloader_channels,
                    startblock,
                    chunk_limit,
                )
                .await
                .inspect_err(|err| debug!("{free_peer_id} failed to download chunk: {err}"))
                .unwrap_or_default();

                tx.send((
                    headers,
                    free_peer_id,
                    free_downloader_channels,
                    startblock,
                    chunk_limit,
                ))
                .await
                .unwrap();
            });

            if new_last_metrics_update >= Duration::from_secs(1) {
                last_metrics_update = SystemTime::now();
            }
        }

        *METRICS.header_downloads_tasks_queued.lock().await = tasks_queue_not_started.len() as u64;
        *METRICS.free_header_downloaders.lock().await = downloaders.len() as u64;
        *METRICS.total_header_downloaders.lock().await = downloaders.len() as u64;
        *METRICS.downloaded_headers.lock().await = downloaded_count;

        let elapsed = start_time.elapsed().expect("Failed to get elapsed time");

        debug!(
            "Downloaded {} headers in {} seconds",
            ret.len(),
            super::utils::format_duration(elapsed)
        );

        {
            let downloaded_headers = ret.len();
            let unique_headers = ret.iter().map(|h| h.hash()).collect::<HashSet<_>>();

            debug!(
                "Downloaded {} headers, unique: {}, duplicates: {}",
                downloaded_headers,
                unique_headers.len(),
                downloaded_headers - unique_headers.len()
            );

            match downloaded_headers.cmp(&unique_headers.len()) {
                std::cmp::Ordering::Equal => {
                    info!("All downloaded headers are unique");
                }
                std::cmp::Ordering::Greater => {
                    warn!(
                        "Downloaded headers contain duplicates, {} duplicates found",
                        downloaded_headers - unique_headers.len()
                    );
                }
                std::cmp::Ordering::Less => {
                    warn!("Downloaded headers are less than unique headers, something went wrong");
                }
            }
        }

        Some(ret)
    }

    /// given a peer id, a chunk start and a chunk limit, requests the block headers from the peer
    ///
    /// If it fails, returns an error message.
    async fn download_chunk_from_peer(
        peer_id: H256,
        peer_channel: &mut PeerChannels,
        startblock: u64,
        chunk_limit: u64,
    ) -> Result<Vec<BlockHeader>, String> {
        debug!("Requesting block headers from peer {peer_id}");
        let request_id = rand::random();
        let request = RLPxMessage::GetBlockHeaders(GetBlockHeaders {
            id: request_id,
            startblock: HashOrNumber::Number(startblock),
            limit: chunk_limit,
            skip: 0,
            reverse: false,
        });
        let mut receiver = peer_channel.receiver.lock().await;

        // FIXME! modify the cast and wait for a `call` version
        peer_channel
            .connection
            .cast(CastMessage::BackendMessage(request))
            .await
            .map_err(|e| format!("Failed to send message to peer {peer_id}: {e}"))?;

        let block_headers = tokio::time::timeout(Duration::from_secs(2), async move {
            loop {
                match receiver.recv().await {
                    Some(RLPxMessage::BlockHeaders(BlockHeaders { id, block_headers }))
                        if id == request_id =>
                    {
                        return Some(block_headers);
                    }
                    // Ignore replies that don't match the expected id (such as late responses)
                    Some(_) => continue,
                    None => return None, // EOF
                }
            }
        })
        .await
        .map_err(|_| "Failed to receive block headers")?
        .ok_or("Block no received".to_owned())?;

        if super::utils::are_block_headers_chained(&block_headers) {
            Ok(block_headers)
        } else {
            warn!("[SYNCING] Received invalid headers from peer: {peer_id}");
            Err("Invalid block headers".into())
        }
    }

    /// Internal method to request block bodies from any suitable peer given their block hashes
    /// Returns the block bodies or None if:
    /// - There are no available peers (the node just started up or was rejected by all other nodes)
    /// - The requested peer did not return a valid response in the given time limit
    async fn request_block_bodies_inner(
        &self,
        block_hashes: Vec<H256>,
    ) -> Option<(Vec<BlockBody>, H256)> {
        let block_hashes_len = block_hashes.len();
        let request_id = rand::random();
        let request = RLPxMessage::GetBlockBodies(GetBlockBodies {
            id: request_id,
            block_hashes: block_hashes.clone(),
        });
        let (peer_id, mut peer_channel) = self
            .get_peer_channel_with_retry(&SUPPORTED_ETH_CAPABILITIES)
            .await?;
        let mut receiver = peer_channel.receiver.lock().await;
        if let Err(err) = peer_channel
            .connection
            .cast(CastMessage::BackendMessage(request))
            .await
        {
            self.record_peer_failure(peer_id).await;
            debug!("Failed to send message to peer: {err:?}");
            return None;
        }
        if let Some(block_bodies) = tokio::time::timeout(Duration::from_secs(2), async move {
            loop {
                match receiver.recv().await {
                    Some(RLPxMessage::BlockBodies(BlockBodies { id, block_bodies }))
                        if id == request_id =>
                    {
                        return Some(block_bodies);
                    }
                    // Ignore replies that don't match the expected id (such as late responses)
                    Some(_) => continue,
                    None => return None,
                }
            }
        })
        .await
        .ok()
        .flatten()
        .and_then(|bodies| {
            // Check that the response is not empty and does not contain more bodies than the ones requested
            (!bodies.is_empty() && bodies.len() <= block_hashes_len).then_some(bodies)
        }) {
            self.record_peer_success(peer_id).await;
            return Some((block_bodies, peer_id));
        }

        warn!("[SYNCING] Didn't receive block bodies from peer, penalizing peer {peer_id}...");
        self.record_peer_failure(peer_id).await;
        None
    }

    /// Requests block bodies from any suitable peer given their block hashes
    /// Returns the block bodies or None if:
    /// - There are no available peers (the node just started up or was rejected by all other nodes)
    /// - No peer returned a valid response in the given time and retry limits
    pub async fn request_block_bodies(&self, block_hashes: Vec<H256>) -> Option<Vec<BlockBody>> {
        for _ in 0..REQUEST_RETRY_ATTEMPTS {
            if let Some((block_bodies, _)) =
                self.request_block_bodies_inner(block_hashes.clone()).await
            {
                return Some(block_bodies);
            }
        }
        None
    }

    /// Requests block bodies from any suitable peer given their block headers and validates them
    /// Returns the requested block bodies or None if:
    /// - There are no available peers (the node just started up or was rejected by all other nodes)
    /// - No peer returned a valid response in the given time and retry limits
    /// - The block bodies are invalid given the block headers
    pub async fn request_and_validate_block_bodies(
        &self,
        block_headers: &[BlockHeader],
    ) -> Option<Vec<BlockBody>> {
        let block_hashes: Vec<H256> = block_headers.iter().map(|h| h.hash()).collect();

        for _ in 0..REQUEST_RETRY_ATTEMPTS {
            let Some((block_bodies, peer_id)) =
                self.request_block_bodies_inner(block_hashes.clone()).await
            else {
                continue; // Retry on empty response
            };
            let mut res = Vec::new();
            let mut validation_success = true;
            for (header, body) in block_headers[..block_bodies.len()].iter().zip(block_bodies) {
                if let Err(e) = validate_block_body(header, &body) {
                    warn!(
                        "Invalid block body error {e}, discarding peer {peer_id} and retrying..."
                    );
                    validation_success = false;
                    self.record_peer_critical_failure(peer_id).await;
                    break;
                }
                res.push(body);
            }
            // Retry on validation failure
            if validation_success {
                return Some(res);
            }
        }
        None
    }

    /// Requests all receipts in a set of blocks from any suitable peer given their block hashes
    /// Returns the lists of receipts or None if:
    /// - There are no available peers (the node just started up or was rejected by all other nodes)
    /// - No peer returned a valid response in the given time and retry limits
    pub async fn request_receipts(&self, block_hashes: Vec<H256>) -> Option<Vec<Vec<Receipt>>> {
        let block_hashes_len = block_hashes.len();
        for _ in 0..REQUEST_RETRY_ATTEMPTS {
            let request_id = rand::random();
            let request = RLPxMessage::GetReceipts(GetReceipts {
                id: request_id,
                block_hashes: block_hashes.clone(),
            });
            let (_, mut peer_channel) = self
                .get_peer_channel_with_retry(&SUPPORTED_ETH_CAPABILITIES)
                .await?;
            let mut receiver = peer_channel.receiver.lock().await;
            if let Err(err) = peer_channel
                .connection
                .cast(CastMessage::BackendMessage(request))
                .await
            {
                debug!("Failed to send message to peer: {err:?}");
                continue;
            }
            if let Some(receipts) = tokio::time::timeout(PEER_REPLY_TIMEOUT, async move {
                loop {
                    match receiver.recv().await {
                        Some(RLPxMessage::Receipts(receipts)) => {
                            if receipts.get_id() == request_id {
                                return Some(receipts.get_receipts());
                            }
                            return None;
                        }
                        // Ignore replies that don't match the expected id (such as late responses)
                        Some(_) => continue,
                        None => return None,
                    }
                }
            })
            .await
            .ok()
            .flatten()
            .and_then(|receipts|
                // Check that the response is not empty and does not contain more bodies than the ones requested
                (!receipts.is_empty() && receipts.len() <= block_hashes_len).then_some(receipts))
            {
                return Some(receipts);
            }
        }
        None
    }

    /// Requests an account range from any suitable peer given the state trie's root and the starting hash and the limit hash.
    /// Will also return a boolean indicating if there is more state to be fetched towards the right of the trie
    /// (Note that the boolean will be true even if the remaining state is ouside the boundary set by the limit hash)
    ///
    /// # Returns
    ///
    /// The account range or `None` if:
    ///
    /// - There are no available peers (the node just started up or was rejected by all other nodes)
    /// - No peer returned a valid response in the given time and retry limits
    pub async fn request_account_range(
        &self,
        mut pivot_header: BlockHeader,
        start: H256,
        limit: H256,
    ) -> Option<(Vec<H256>, Vec<AccountState>, bool)> {
        // 1) split the range in chunks of same length
        let start_u256 = U256::from_big_endian(&start.0);
        let limit_u256 = U256::from_big_endian(&limit.0);

        let chunk_count = 800;
        let chunk_size = (limit_u256 - start_u256) / chunk_count;

        // list of tasks to be executed
        let mut tasks_queue_not_started = VecDeque::<(H256, H256)>::new();
        for i in 0..(chunk_count as u64) {
            let chunk_start_u256 = chunk_size * i + start_u256;
            // We subtract one because ranges are inclusive
            let chunk_end_u256 = chunk_start_u256 + chunk_size - 1u64;
            let chunk_start = H256::from_uint(&(chunk_start_u256));
            let chunk_end = H256::from_uint(&(chunk_end_u256));
            tasks_queue_not_started.push_back((chunk_start, chunk_end));
        }
        // Modify the last chunk to include the limit
        let last_task = tasks_queue_not_started
            .back_mut()
            .expect("we just inserted some elements");
        last_task.1 = limit;

        // 2) request the chunks from peers
        let peers_table = self
            .peer_table
            .get_peer_channels(&SUPPORTED_SNAP_CAPABILITIES)
            .await;

        let mut downloaded_count = 0_u64;
        let mut all_account_hashes = Vec::new();
        let mut all_accounts_state = Vec::new();

        // channel to send the tasks to the peers
        let (task_sender, mut task_receiver) =
            tokio::sync::mpsc::channel::<(Vec<AccountRangeUnit>, H256, Option<(H256, H256)>)>(1000);

        let mut downloaders: BTreeMap<H256, bool> = BTreeMap::from_iter(
            peers_table
                .iter()
                .map(|(peer_id, _peer_data)| (*peer_id, true)),
        );

        info!("Starting to download account ranges from peers");

        *METRICS.account_tries_download_start_time.lock().await = Some(SystemTime::now());

        let mut last_metrics_update = SystemTime::now();
        let mut completed_tasks = 0;
        let mut scores = self.peer_scores.lock().await;

        loop {
            let new_last_metrics_update = last_metrics_update.elapsed().unwrap();

            if new_last_metrics_update >= Duration::from_secs(1) {
                *METRICS.accounts_downloads_tasks_queued.lock().await =
                    tasks_queue_not_started.len() as u64;
                *METRICS.total_accounts_downloaders.lock().await = downloaders.len() as u64;
                *METRICS.downloaded_account_tries.lock().await = downloaded_count;
            }

            if let Ok((accounts, peer_id, chunk_start_end)) = task_receiver.try_recv() {
                if let Some((chunk_start, chunk_end)) = chunk_start_end {
                    if chunk_start <= chunk_end {
                        tasks_queue_not_started.push_back((chunk_start, chunk_end));
                    } else {
                        completed_tasks += 1;
                    }
                }
                if chunk_start_end.is_none() {
                    completed_tasks += 1;
                }
                if accounts.is_empty() {
                    let peer_score = scores.entry(peer_id).or_default();
                    *peer_score -= 1;
                    continue;
                }
                let peer_score = scores.entry(peer_id).or_default();
                *peer_score += 1;

                downloaded_count += accounts.len() as u64;

                debug!(
                    "Downloaded {} accounts from peer {} (current count: {downloaded_count})",
                    accounts.len(),
                    peer_id
                );
                all_account_hashes.extend(accounts.iter().map(|unit| unit.hash));
                all_accounts_state.extend(
                    accounts
                        .iter()
                        .map(|unit| AccountState::from(unit.account.clone())),
                );

                downloaders.entry(peer_id).and_modify(|downloader_is_free| {
                    *downloader_is_free = true;
                });
            }

            let peer_channels = self
                .peer_table
                .get_peer_channels(&SUPPORTED_SNAP_CAPABILITIES)
                .await;

            for (peer_id, _peer_channels) in &peer_channels {
                if downloaders.contains_key(peer_id) {
                    continue;
                }
                downloaders.insert(*peer_id, true);
                debug!("{peer_id} added as downloader");
            }

            let free_downloaders = downloaders
                .clone()
                .into_iter()
                .filter(|(_downloader_id, downloader_is_free)| *downloader_is_free)
                .collect::<Vec<_>>();

            if new_last_metrics_update >= Duration::from_secs(1) {
                *METRICS.free_accounts_downloaders.lock().await = free_downloaders.len() as u64;
            }

            if free_downloaders.is_empty() {
                continue;
            }

            let (mut free_peer_id, _) = free_downloaders[0];

            for (peer_id, _) in free_downloaders.iter() {
                let peer_id_score = scores.get(peer_id).unwrap_or(&0);
                let max_peer_id_score = scores.get(&free_peer_id).unwrap_or(&0);
                if peer_id_score >= max_peer_id_score {
                    free_peer_id = *peer_id;
                }
            }

            let Some(free_downloader_channels) =
                peer_channels.iter().find_map(|(peer_id, peer_channels)| {
                    peer_id.eq(&free_peer_id).then_some(peer_channels.clone())
                })
            else {
                debug!(
                    "Downloader {free_peer_id} is not a peer anymore, removing it from the downloaders list"
                );
                downloaders.remove(&free_peer_id);
                continue;
            };

            info!("completed_tasks {completed_tasks}, chunk_count: {chunk_count}");

            let Some((chunk_start, chunk_end)) = tasks_queue_not_started.pop_front() else {
                if completed_tasks >= chunk_count {
                    info!("All account ranges downloaded successfully");
                    break;
                }
                continue;
            };

            let tx = task_sender.clone();
            downloaders
                .entry(free_peer_id)
                .and_modify(|downloader_is_free| {
                    *downloader_is_free = false;
                });
            debug!("Downloader {free_peer_id} is now busy");

<<<<<<< HEAD
            const SNAP_LIMIT: u64 = 6;
            let mut time_limit = pivot_header.timestamp + (12 * SNAP_LIMIT);
            while current_unix_time() > time_limit {
                info!("We are stale, updating pivot");
                let Some(header) = self
                    .get_block_header(pivot_header.number + SNAP_LIMIT - 1)
                    .await
                else {
                    info!("Received None pivot_header");
                    continue;
                };
                pivot_header = header;
                info!(
                    "New pivot block number: {}, header: {:?}",
                    pivot_header.number, pivot_header
                );
                time_limit = pivot_header.timestamp + (12 * SNAP_LIMIT); //TODO remove hack
            }
            let state_root = pivot_header.state_root;

=======
>>>>>>> b5667384
            let mut free_downloader_channels_clone = free_downloader_channels.clone();
            tokio::spawn(async move {
                debug!(
                    "Requesting account range from peer {free_peer_id}, chunk: {chunk_start:?} - {chunk_end:?}"
                );
                let request_id = rand::random();
                let request = RLPxMessage::GetAccountRange(GetAccountRange {
                    id: request_id,
                    root_hash: state_root,
                    starting_hash: chunk_start,
                    limit_hash: chunk_end,
                    response_bytes: MAX_RESPONSE_BYTES,
                });
                let mut receiver = free_downloader_channels_clone.receiver.lock().await;
                if let Err(err) = free_downloader_channels_clone
                    .connection
                    .cast(CastMessage::BackendMessage(request))
                    .await
                {
                    error!("Failed to send message to peer: {err:?}");
                    tx.send((Vec::new(), free_peer_id, Some((chunk_start, chunk_end))))
                        .await
                        .ok();
                    return;
                }
                if let Some((accounts, proof)) =
                    tokio::time::timeout(Duration::from_secs(2), async move {
                        loop {
                            match receiver.recv().await {
                                Some(RLPxMessage::AccountRange(AccountRange {
                                    id,
                                    accounts,
                                    proof,
                                })) if id == request_id => return Some((accounts, proof)),
                                Some(_) => continue,
                                None => return None,
                            }
                        }
                    })
                    .await
                    .ok()
                    .flatten()
                {
                    if accounts.is_empty() {
                        tx.send((Vec::new(), free_peer_id, Some((chunk_start, chunk_end))))
                            .await
                            .ok();
                        // Too spammy
                        // tracing::error!("Received empty account range");
                        return;
                    }
                    // Unzip & validate response
                    let proof = encodable_to_proof(&proof);
                    let (account_hashes, account_states): (Vec<_>, Vec<_>) = accounts
                        .clone()
                        .into_iter()
                        .map(|unit| (unit.hash, AccountState::from(unit.account)))
                        .unzip();
                    let encoded_accounts = account_states
                        .iter()
                        .map(|acc| acc.encode_to_vec())
                        .collect::<Vec<_>>();

                    let Ok(should_continue) = verify_range(
                        state_root,
                        &chunk_start,
                        &account_hashes,
                        &encoded_accounts,
                        &proof,
                    ) else {
                        tx.send((Vec::new(), free_peer_id, Some((chunk_start, chunk_end))))
                            .await
                            .ok();
                        tracing::error!("Received invalid account range");
                        return;
                    };

                    // If the range has more accounts to fetch, we send the new chunk
                    let chunk_left = if should_continue {
                        let last_hash = account_hashes
                            .last()
                            .expect("we already checked this isn't empty");
                        let new_start_u256 = U256::from_big_endian(&last_hash.0) + 1;
                        let new_start = H256::from_uint(&new_start_u256);
                        Some((new_start, chunk_end))
                    } else {
                        None
                    };
                    tx.send((accounts, free_peer_id, chunk_left)).await.ok();
                } else {
                    tracing::error!("Failed to get account range");
                    tx.send((Vec::new(), free_peer_id, Some((chunk_start, chunk_end))))
                        .await
                        .ok();
                }
            });

            if new_last_metrics_update >= Duration::from_secs(1) {
                last_metrics_update = SystemTime::now();
            }
        }

        *METRICS.accounts_downloads_tasks_queued.lock().await =
            tasks_queue_not_started.len() as u64;
        *METRICS.total_accounts_downloaders.lock().await = downloaders.len() as u64;
        *METRICS.downloaded_account_tries.lock().await = downloaded_count;
        *METRICS.free_accounts_downloaders.lock().await = downloaders.len() as u64;

        info!(
            "Finished downloading account ranges, total accounts: {}",
            all_account_hashes.len()
        );

        *METRICS.account_tries_download_end_time.lock().await = Some(SystemTime::now());

        // TODO: proof validation and should_continue aggregation
        // For now, just return the collected accounts
        if all_account_hashes.is_empty() || all_accounts_state.is_empty() {
            return None;
        }
        Some((all_account_hashes, all_accounts_state, false))
    }

    /// Requests bytecodes for the given code hashes
    /// Returns the bytecodes or None if:
    /// - There are no available peers (the node just started up or was rejected by all other nodes)
    /// - No peer returned a valid response in the given time and retry limits
    pub async fn request_bytecodes(&self, all_bytecode_hashes: &[H256]) -> Option<Vec<Bytes>> {
        const MAX_BYTECODES_REQUEST_SIZE: usize = 100;
        // 1) split the range in chunks of same length
        let chunk_count = 800;
        let chunk_size = all_bytecode_hashes.len() / chunk_count;

        // list of tasks to be executed
        // Types are (start_index, end_index, starting_hash)
        // NOTE: end_index is NOT inclusive
        let mut tasks_queue_not_started = VecDeque::<(usize, usize)>::new();
        for i in 0..chunk_count {
            let chunk_start = chunk_size * i;
            let chunk_end = chunk_start + chunk_size;
            tasks_queue_not_started.push_back((chunk_start, chunk_end));
        }
        // Modify the last chunk to include the limit
        let last_task = tasks_queue_not_started
            .back_mut()
            .expect("we just inserted some elements");
        last_task.1 = all_bytecode_hashes.len();

        // 2) request the chunks from peers
        let peers_table = self
            .peer_table
            .get_peer_channels(&SUPPORTED_SNAP_CAPABILITIES)
            .await;

        let mut downloaded_count = 0_u64;
        let mut all_bytecodes = vec![Bytes::new(); all_bytecode_hashes.len()];

        // channel to send the tasks to the peers
        struct TaskResult {
            start_index: usize,
            bytecodes: Vec<Bytes>,
            peer_id: H256,
            remaining_start: usize,
            remaining_end: usize,
        }
        let (task_sender, mut task_receiver) = tokio::sync::mpsc::channel::<TaskResult>(1000);

        let mut downloaders: BTreeMap<H256, bool> = BTreeMap::from_iter(
            peers_table
                .iter()
                .map(|(peer_id, _peer_data)| (*peer_id, true)),
        );

        info!("Starting to download bytecodes from peers");

        *METRICS.bytecodes_to_download.lock().await = all_bytecode_hashes.len() as u64;
        *METRICS.bytecode_download_start_time.lock().await = Some(SystemTime::now());

        let mut last_metrics_update = SystemTime::now();
        let mut completed_tasks = 0;
        let mut scores = self.peer_scores.lock().await;

        loop {
            let new_last_metrics_update = last_metrics_update.elapsed().unwrap();

            if new_last_metrics_update >= Duration::from_secs(1) {
                *METRICS.bytecode_downloads_tasks_queued.lock().await =
                    tasks_queue_not_started.len() as u64;
                *METRICS.total_bytecode_downloaders.lock().await = downloaders.len() as u64;
                *METRICS.downloaded_bytecodes.lock().await = downloaded_count;
            }

            if let Ok(result) = task_receiver.try_recv() {
                let TaskResult {
                    start_index,
                    bytecodes,
                    peer_id,
                    remaining_start,
                    remaining_end,
                } = result;
                if remaining_start < remaining_end {
                    tasks_queue_not_started.push_back((remaining_start, remaining_end));
                } else {
                    completed_tasks += 1;
                }
                if bytecodes.is_empty() {
                    let peer_score = scores.entry(peer_id).or_default();
                    *peer_score -= 1;
                    continue;
                }

                downloaded_count += bytecodes.len() as u64;

                let peer_score = scores.entry(peer_id).or_default();
                *peer_score += 1;

                debug!(
                    "Downloaded {} bytecodes from peer {peer_id} (current count: {downloaded_count})",
                    bytecodes.len(),
                );
                for (i, bytecode) in bytecodes.into_iter().enumerate() {
                    all_bytecodes[start_index + i] = bytecode;
                }

                downloaders.entry(peer_id).and_modify(|downloader_is_free| {
                    *downloader_is_free = true;
                });
            }

            let peer_channels = self
                .peer_table
                .get_peer_channels(&SUPPORTED_SNAP_CAPABILITIES)
                .await;

            for (peer_id, _peer_channels) in &peer_channels {
                if downloaders.contains_key(peer_id) {
                    continue;
                }
                downloaders.insert(*peer_id, true);
                debug!("{peer_id} added as downloader");
            }

            let free_downloaders = downloaders
                .clone()
                .into_iter()
                .filter(|(_downloader_id, downloader_is_free)| *downloader_is_free)
                .collect::<Vec<_>>();

            if new_last_metrics_update >= Duration::from_secs(1) {
                *METRICS.free_bytecode_downloaders.lock().await = free_downloaders.len() as u64;
            }

            if free_downloaders.is_empty() {
                continue;
            }

            let (mut free_peer_id, _) = free_downloaders[0];

            for (peer_id, _) in free_downloaders.iter() {
                let peer_id_score = scores.get(peer_id).unwrap_or(&0);
                let max_peer_id_score = scores.get(&free_peer_id).unwrap_or(&0);
                if peer_id_score >= max_peer_id_score {
                    free_peer_id = *peer_id;
                }
            }

            let Some(free_downloader_channels) =
                peer_channels.iter().find_map(|(peer_id, peer_channels)| {
                    peer_id.eq(&free_peer_id).then_some(peer_channels.clone())
                })
            else {
                debug!(
                    "Downloader {free_peer_id} is not a peer anymore, removing it from the downloaders list"
                );
                downloaders.remove(&free_peer_id);
                continue;
            };

            let Some((chunk_start, chunk_end)) = tasks_queue_not_started.pop_front() else {
                if completed_tasks >= chunk_count {
                    info!("All bytecodes downloaded successfully");
                    break;
                }
                continue;
            };

            let tx = task_sender.clone();
            downloaders
                .entry(free_peer_id)
                .and_modify(|downloader_is_free| {
                    *downloader_is_free = false;
                });
            debug!("Downloader {free_peer_id} is now busy");

            let hashes_to_request: Vec<_> = all_bytecode_hashes
                .iter()
                .skip(chunk_start)
                .take((chunk_end - chunk_start).min(MAX_BYTECODES_REQUEST_SIZE))
                .copied()
                .collect();

            let mut free_downloader_channels_clone = free_downloader_channels.clone();
            tokio::spawn(async move {
                let empty_task_result = TaskResult {
                    start_index: chunk_start,
                    bytecodes: vec![],
                    peer_id: free_peer_id,
                    remaining_start: chunk_start,
                    remaining_end: chunk_end,
                };
                debug!(
                    "Requesting bytecode from peer {free_peer_id}, chunk: {chunk_start:?} - {chunk_end:?}"
                );
                let request_id = rand::random();
                let request = RLPxMessage::GetByteCodes(GetByteCodes {
                    id: request_id,
                    hashes: hashes_to_request.clone(),
                    bytes: MAX_RESPONSE_BYTES,
                });
                let mut receiver = free_downloader_channels_clone.receiver.lock().await;
                if let Err(err) = free_downloader_channels_clone
                    .connection
                    .cast(CastMessage::BackendMessage(request))
                    .await
                {
                    error!("Failed to send message to peer: {err:?}");
                    tx.send(empty_task_result).await.ok();
                    return;
                }
                if let Some(codes) = tokio::time::timeout(Duration::from_secs(2), async move {
                    loop {
                        match receiver.recv().await {
                            Some(RLPxMessage::ByteCodes(ByteCodes { id, codes }))
                                if id == request_id =>
                            {
                                return Some(codes);
                            }
                            Some(_) => continue,
                            None => return None,
                        }
                    }
                })
                .await
                .ok()
                .flatten()
                {
                    if codes.is_empty() {
                        tx.send(empty_task_result).await.ok();
                        // Too spammy
                        // tracing::error!("Received empty account range");
                        return;
                    }
                    // Validate response by hashing bytecodes
                    let validated_codes: Vec<Bytes> = tokio::task::spawn_blocking(move || {
                        codes
                            .into_iter()
                            .zip(hashes_to_request)
                            .take_while(|(b, hash)| keccak_hash::keccak(b) == *hash)
                            .map(|(b, _hash)| b)
                            .collect()
                    })
                    .await
                    .unwrap();
                    let result = TaskResult {
                        start_index: chunk_start,
                        remaining_start: chunk_start + validated_codes.len(),
                        bytecodes: validated_codes,
                        peer_id: free_peer_id,
                        remaining_end: chunk_end,
                    };
                    tx.send(result).await.ok();
                } else {
                    tracing::error!("Failed to get bytecode");
                    tx.send(empty_task_result).await.ok();
                }
            });

            if new_last_metrics_update >= Duration::from_secs(1) {
                last_metrics_update = SystemTime::now();
            }
        }

        *METRICS.bytecode_downloads_tasks_queued.lock().await =
            tasks_queue_not_started.len() as u64;
        *METRICS.total_bytecode_downloaders.lock().await = downloaders.len() as u64;
        *METRICS.downloaded_bytecodes.lock().await = downloaded_count;
        *METRICS.free_bytecode_downloaders.lock().await = downloaders.len() as u64;

        info!(
            "Finished downloading bytecodes, total bytecodes: {}",
            all_bytecode_hashes.len()
        );

        Some(all_bytecodes)
    }

    /// Requests storage ranges for accounts given their hashed address and storage roots, and the root of their state trie
    /// account_hashes & storage_roots must have the same length
    /// storage_roots must not contain empty trie hashes, we will treat empty ranges as invalid responses
    /// Returns true if the last account's storage was not completely fetched by the request
    /// Returns the list of hashed storage keys and values for each account's storage or None if:
    /// - There are no available peers (the node just started up or was rejected by all other nodes)
    /// - No peer returned a valid response in the given time and retry limits
    pub async fn request_storage_ranges(
        &self,
        mut pivot_header: BlockHeader,
        account_storage_roots: Vec<(H256, H256)>,
    ) -> Option<(Vec<Vec<(H256, U256)>>, bool)> {
        // 1) split the range in chunks of same length
        let chunk_size = 300;
        let chunk_count = (account_storage_roots.len() / chunk_size) + 1;

        // list of tasks to be executed
        // Types are (start_index, end_index, starting_hash)
        // NOTE: end_index is NOT inclusive
        #[derive(Debug)]
        struct Task {
            start_index: usize,
            end_index: usize,
            start_hash: H256,
            // end_hash is None if the task is for the first big storage request
            end_hash: Option<H256>,
        }
        let mut tasks_queue_not_started = VecDeque::<Task>::new();
        for i in 0..chunk_count {
            let chunk_start = chunk_size * i;
            let chunk_end = (chunk_start + chunk_size).min(account_storage_roots.len());
            tasks_queue_not_started.push_back(Task {
                start_index: chunk_start,
                end_index: chunk_end,
                start_hash: H256::zero(),
                end_hash: None,
            });
        }

        // 2) request the chunks from peers
        let peers_table = self
            .peer_table
            .get_peer_channels(&SUPPORTED_SNAP_CAPABILITIES)
            .await;

        let mut downloaded_count = 0_u64;
        let mut all_account_storages = vec![vec![]; account_storage_roots.len()];

        #[derive(Debug)]
        struct TaskResult {
            start_index: usize,
            account_storages: Vec<Vec<(H256, U256)>>,
            peer_id: H256,
            remaining_start: usize,
            remaining_end: usize,
            remaining_hash_range: (H256, Option<H256>),
        }

        // channel to send the tasks to the peers
        let (task_sender, mut task_receiver) = tokio::sync::mpsc::channel::<TaskResult>(1000);

        let mut downloaders: BTreeMap<H256, bool> = BTreeMap::from_iter(
            peers_table
                .iter()
                .map(|(peer_id, _peer_data)| (*peer_id, true)),
        );

        info!("Starting to download storage ranges from peers");
        *METRICS.storage_tries_to_download.lock().await = account_storage_roots.len() as u64;
        METRICS
            .storage_tries_download_start_time
            .lock()
            .await
            .replace(SystemTime::now());

        let mut last_metrics_update = SystemTime::now();
        let mut task_count = tasks_queue_not_started.len();
        let mut completed_tasks = 0;

        let mut scores = self.peer_scores.lock().await;

        loop {
            let new_last_metrics_update = last_metrics_update.elapsed().unwrap();

            if new_last_metrics_update >= Duration::from_secs(1) {
                *METRICS.storages_downloads_tasks_queued.lock().await =
                    tasks_queue_not_started.len() as u64;
                *METRICS.total_storages_downloaders.lock().await = downloaders.len() as u64;
                *METRICS.downloaded_storage_tries.lock().await = downloaded_count;
            }

            if let Ok(result) = task_receiver.try_recv() {
                let TaskResult {
                    start_index,
                    mut account_storages,
                    peer_id,
                    remaining_start,
                    remaining_end,
                    remaining_hash_range: (hash_start, hash_end),
                } = result;
                if task_count - completed_tasks < 30 {
                    info!(
                        "Received result for account_hash: {}, account storages: {}, peer id: {peer_id}, remaining start: {remaining_start}, remaining end: {remaining_end}, hash range: {hash_start:?} - {hash_end:?}",
                        account_storage_roots[start_index].0,
                        account_storages.len(),
                    );
                }
                completed_tasks += 1;

                downloaders.entry(peer_id).and_modify(|downloader_is_free| {
                    *downloader_is_free = true;
                });

                if remaining_start < remaining_end {
                    trace!("Failed to download chunk from peer {peer_id}");
                    if hash_start.is_zero() {
                        // Task is common storage range request
                        let task = Task {
                            start_index: remaining_start,
                            end_index: remaining_end,
                            start_hash: H256::zero(),
                            end_hash: None,
                        };
                        tasks_queue_not_started.push_back(task);
                        task_count += 1;
                    } else if let Some(hash_end) = hash_end {
                        // Task was a big storage account result
                        if hash_start <= hash_end {
                            let task = Task {
                                start_index: remaining_start,
                                end_index: remaining_end,
                                start_hash: hash_start,
                                end_hash: Some(hash_end),
                            };
                            tasks_queue_not_started.push_back(task);
                            task_count += 1;
                        }
                    } else {
                        if remaining_start + 1 < remaining_end {
                            let task = Task {
                                start_index: remaining_start + 1,
                                end_index: remaining_end,
                                start_hash: H256::zero(),
                                end_hash: None,
                            };
                            tasks_queue_not_started.push_back(task);
                            task_count += 1;
                        }
                        // Task found a big storage account, so we split the chunk into multiple chunks
                        let start_hash_u256 = U256::from_big_endian(&hash_start.0);
                        let missing_storage_range = U256::MAX - start_hash_u256;

                        let slot_count = account_storages.last().map(|v| v.len()).unwrap().max(1);
                        let storage_density = start_hash_u256 / slot_count;

                        let slots_per_chunk = U256::from(10000);
                        let chunk_size = storage_density
                            .checked_mul(slots_per_chunk)
                            .unwrap_or(U256::MAX);

                        let chunk_count = (missing_storage_range / chunk_size).as_usize().max(1);

                        for i in 0..chunk_count {
                            let start_hash_u256 = start_hash_u256 + chunk_size * i;
                            let start_hash = H256::from_uint(&start_hash_u256);
                            let end_hash = if i == chunk_count - 1 {
                                H256::repeat_byte(0xff)
                            } else {
                                let end_hash_u256 = start_hash_u256
                                    .checked_add(chunk_size - 1)
                                    .unwrap_or(U256::MAX);
                                H256::from_uint(&end_hash_u256)
                            };

                            let task = Task {
                                start_index: remaining_start,
                                end_index: remaining_start + 1,
                                start_hash,
                                end_hash: Some(end_hash),
                            };
                            tasks_queue_not_started.push_back(task);
                            task_count += 1;
                        }
                        debug!("Split big storage account into {chunk_count} chunks.");
                    }
                }

                if account_storages.is_empty() {
                    let peer_score = scores.entry(peer_id).or_default();
                    *peer_score -= 1;
                    continue;
                }

                let peer_score = scores.entry(peer_id).or_default();
                if *peer_score < 10 {
                    *peer_score += 1;
                }

                if let Some(hash_end) = hash_end {
                    // This is a big storage account, and we might have received duplicate slots
                    let last_slot = account_storages[0].last().unwrap().clone();
                    // If the last slot is outside the range, remove it
                    if last_slot.0 > hash_end {
                        account_storages[0].pop();
                    }
                }

                downloaded_count += account_storages.len() as u64;
                // If we didn't finish downloading the account, don't count it
                if !hash_start.is_zero() {
                    downloaded_count -= 1;
                }

                let n_storages = account_storages.len();
                let n_slots = account_storages
                    .iter()
                    .map(|storage| storage.len())
                    .sum::<usize>();

                *METRICS.downloaded_storage_slots.lock().await += n_slots as u64;

                debug!(
                    "Downloaded {n_storages} storages ({n_slots} slots) from peer {peer_id} (current count: {downloaded_count})"
                );
                debug!(
                    "Total tasks: {task_count}, completed tasks: {completed_tasks}, queued tasks: {}",
                    tasks_queue_not_started.len()
                );
                if account_storages.len() == 1 {
                    // We downloaded a big storage account
                    all_account_storages[start_index].extend(account_storages.remove(0));
                } else {
                    for (i, storage) in account_storages.into_iter().enumerate() {
                        all_account_storages[start_index + i] = storage;
                    }
                }
            }

            let peer_channels = self
                .peer_table
                .get_peer_channels(&SUPPORTED_SNAP_CAPABILITIES)
                .await;

            for (peer_id, _peer_channels) in &peer_channels {
                if downloaders.contains_key(peer_id) {
                    continue;
                }
                downloaders.insert(*peer_id, true);
                debug!("{peer_id} added as downloader");
            }

            let free_downloaders = downloaders
                .clone()
                .into_iter()
                .filter(|(_downloader_id, downloader_is_free)| *downloader_is_free)
                .collect::<Vec<_>>();

            if new_last_metrics_update >= Duration::from_secs(1) {
                *METRICS.free_storages_downloaders.lock().await = free_downloaders.len() as u64;
            }

            if free_downloaders.is_empty() {
                continue;
            }

            let (mut free_peer_id, _) = free_downloaders[0];

            for (peer_id, _) in free_downloaders.iter() {
                let peer_id_score = scores.get(peer_id).unwrap_or(&0);
                let max_peer_id_score = scores.get(&free_peer_id).unwrap_or(&0);
                if peer_id_score >= max_peer_id_score {
                    free_peer_id = *peer_id;
                }
            }

            let Some(free_downloader_channels) =
                peer_channels.iter().find_map(|(peer_id, peer_channels)| {
                    peer_id.eq(&free_peer_id).then_some(peer_channels.clone())
                })
            else {
                debug!(
                    "Downloader {free_peer_id} is not a peer anymore, removing it from the downloaders list"
                );
                downloaders.remove(&free_peer_id);
                continue;
            };

            let Some(task) = tasks_queue_not_started.pop_front() else {
                if completed_tasks >= task_count {
                    info!("All account storages downloaded successfully");
                    break;
                }
                continue;
            };

            let tx = task_sender.clone();
            downloaders
                .entry(free_peer_id)
                .and_modify(|downloader_is_free| {
                    *downloader_is_free = false;
                });
            debug!("Downloader {free_peer_id} is now busy");

            let mut free_downloader_channels_clone = free_downloader_channels.clone();

            let (chunk_account_hashes, chunk_storage_roots): (Vec<_>, Vec<_>) =
                account_storage_roots
                    .iter()
                    .skip(task.start_index)
                    .take(task.end_index - task.start_index)
                    .map(|(hash, root)| (*hash, *root))
                    .unzip();

<<<<<<< HEAD
            const SNAP_LIMIT: u64 = 6;
            let mut time_limit = pivot_header.timestamp + (12 * SNAP_LIMIT);
            while current_unix_time() > time_limit {
                info!("We are stale, updating pivot");
                let Some(header) = self
                    .get_block_header(pivot_header.number + SNAP_LIMIT - 1)
                    .await
                else {
                    info!("Received None pivot_header");
                    continue;
                };
                pivot_header = header;
                info!(
                    "New pivot block number: {}, header: {:?}",
                    pivot_header.number, pivot_header
                );
                time_limit = pivot_header.timestamp + (12 * SNAP_LIMIT); //TODO remove hack
            }
            let state_root = pivot_header.state_root;

            tokio::spawn(async move {
                debug!(
                    "Requesting account range from peer {free_peer_id}, chunk: {start:?} - {end:?}"
=======
            if task_count - completed_tasks < 30 {
                info!(
                    "Assigning task: {task:?}, account_hash: {}, storage_root: {}",
                    chunk_account_hashes.first().unwrap_or(&H256::zero()),
                    chunk_storage_roots.first().unwrap_or(&H256::zero()),
>>>>>>> b5667384
                );
            }

            tokio::spawn(async move {
                let start = task.start_index;
                let end = task.end_index;
                let start_hash = task.start_hash;

                let empty_task_result = TaskResult {
                    start_index: task.start_index,
                    account_storages: Vec::new(),
                    peer_id: free_peer_id,
                    remaining_start: task.start_index,
                    remaining_end: task.end_index,
                    remaining_hash_range: (start_hash, task.end_hash),
                };
                let request_id = rand::random();
                let request = RLPxMessage::GetStorageRanges(GetStorageRanges {
                    id: request_id,
                    root_hash: state_root,
                    account_hashes: chunk_account_hashes.clone(),
                    starting_hash: start_hash,
                    limit_hash: task.end_hash.unwrap_or(HASH_MAX),
                    response_bytes: MAX_RESPONSE_BYTES,
                });
                let mut receiver = free_downloader_channels_clone.receiver.lock().await;
                if let Err(err) = free_downloader_channels_clone
                    .connection
                    .cast(CastMessage::BackendMessage(request))
                    .await
                {
                    error!("Failed to send message to peer: {err:?}");
                    tx.send(empty_task_result).await.ok();
                    return;
                }
                let request_result = tokio::time::timeout(Duration::from_secs(2), async move {
                    loop {
                        match receiver.recv().await {
                            Some(RLPxMessage::StorageRanges(StorageRanges {
                                id,
                                slots,
                                proof,
                            })) if id == request_id => return Some((slots, proof)),
                            Some(_) => continue,
                            None => return None,
                        }
                    }
                })
                .await
                .ok()
                .flatten();
                let Some((slots, proof)) = request_result else {
                    tracing::error!("Failed to get storage range");
<<<<<<< HEAD
                    let task_result = TaskResult {
                        start_index: start,
                        account_storages: chunk_account_hashes.iter().map(|_| vec![]).collect(),
                        peer_id: free_peer_id,
                        remaining_start: end,
                        remaining_end: end,
                        remaining_start_hash: H256::zero(),
                    };
                    tx.send(task_result).await.ok();
                    //tx.send(empty_task_result).await.ok();
=======
                    tx.send(empty_task_result).await.ok();
>>>>>>> b5667384
                    return;
                };
                if slots.is_empty() && proof.is_empty() {
                    tx.send(empty_task_result).await.ok();
                    tracing::debug!("Received empty account range");
                    return;
                }
                // Check we got some data and no more than the requested amount
                if slots.len() > chunk_storage_roots.len() || slots.is_empty() {
                    tx.send(empty_task_result).await.ok();
                    return;
                }
                // Unzip & validate response
                let proof = encodable_to_proof(&proof);
                let mut account_storages: Vec<Vec<(H256, U256)>> = vec![];
                let mut should_continue = false;
                // Validate each storage range
                let mut storage_roots = chunk_storage_roots.into_iter();
                let last_slot_index = slots.len() - 1;
                for (i, next_account_slots) in slots.into_iter().enumerate() {
                    // We won't accept empty storage ranges
                    if next_account_slots.is_empty() {
                        // This shouldn't happen
                        error!("Received empty storage range, skipping");
                        tx.send(empty_task_result).await.ok();
                        return;
                    }
                    let encoded_values = next_account_slots
                        .iter()
                        .map(|slot| slot.data.encode_to_vec())
                        .collect::<Vec<_>>();
                    let hashed_keys: Vec<_> =
                        next_account_slots.iter().map(|slot| slot.hash).collect();

                    let storage_root = storage_roots.next().unwrap();

                    // The proof corresponds to the last slot, for the previous ones the slot must be the full range without edge proofs
                    if i == last_slot_index && !proof.is_empty() {
                        let Ok(sc) = verify_range(
                            storage_root,
                            &start_hash,
                            &hashed_keys,
                            &encoded_values,
                            &proof,
                        ) else {
                            tx.send(empty_task_result).await.ok();
                            return;
                        };
                        should_continue = sc;
                    } else if verify_range(
                        storage_root,
                        &start_hash,
                        &hashed_keys,
                        &encoded_values,
                        &[],
                    )
                    .is_err()
                    {
                        tx.send(empty_task_result).await.ok();
                        return;
                    }

                    account_storages.push(
                        next_account_slots
                            .iter()
                            .map(|slot| (slot.hash, slot.data))
                            .collect(),
                    );
                }
                let (remaining_start, remaining_end, remaining_start_hash) = if should_continue {
                    let (last_hash, _) = account_storages.last().unwrap().last().unwrap();
                    let next_hash_u256 =
                        U256::from_big_endian(&last_hash.0).saturating_add(1.into());
                    let next_hash = H256::from_uint(&next_hash_u256);
                    (start + account_storages.len() - 1, end, next_hash)
                } else {
                    (start + account_storages.len(), end, H256::zero())
                };
                let task_result = TaskResult {
                    start_index: start,
                    account_storages,
                    peer_id: free_peer_id,
                    remaining_start,
                    remaining_end,
                    remaining_hash_range: (remaining_start_hash, task.end_hash),
                };
                tx.send(task_result).await.ok();
            });

            if new_last_metrics_update >= Duration::from_secs(1) {
                last_metrics_update = SystemTime::now();
            }
        }

        *METRICS.storages_downloads_tasks_queued.lock().await =
            tasks_queue_not_started.len() as u64;
        *METRICS.total_storages_downloaders.lock().await = downloaders.len() as u64;
        *METRICS.downloaded_storage_tries.lock().await = downloaded_count;
        *METRICS.free_storages_downloaders.lock().await = downloaders.len() as u64;
        METRICS
            .storage_tries_download_end_time
            .lock()
            .await
            .replace(SystemTime::now());

        let total_slots = all_account_storages.iter().map(|s| s.len()).sum::<usize>();
        info!("Finished downloading storage ranges, total storage slots: {total_slots}");

        Some((all_account_storages, false))
    }

    /// Requests state trie nodes given the root of the trie where they are contained and their path (be them full or partial)
    /// Returns the nodes or None if:
    /// - There are no available peers (the node just started up or was rejected by all other nodes)
    /// - No peer returned a valid response in the given time and retry limits
    pub async fn request_state_trienodes(
        &self,
        state_root: H256,
        paths: Vec<Nibbles>,
    ) -> Option<Vec<Node>> {
        let expected_nodes = paths.len();
        // Keep track of peers we requested from so we can penalize unresponsive peers when we get a response
        // This is so we avoid penalizing peers due to requesting stale data
        let mut peer_ids = HashSet::new();
        for _ in 0..REQUEST_RETRY_ATTEMPTS {
            let request_id = rand::random();
            let request = RLPxMessage::GetTrieNodes(GetTrieNodes {
                id: request_id,
                root_hash: state_root,
                // [acc_path, acc_path,...] -> [[acc_path], [acc_path]]
                paths: paths
                    .iter()
                    .map(|vec| vec![Bytes::from(vec.encode_compact())])
                    .collect(),
                bytes: MAX_RESPONSE_BYTES,
            });
            let (peer_id, mut peer_channel) = self
                .get_peer_channel_with_retry(&SUPPORTED_SNAP_CAPABILITIES)
                .await?;
            peer_ids.insert(peer_id);
            let mut receiver = peer_channel.receiver.lock().await;
            if let Err(err) = peer_channel
                .connection
                .cast(CastMessage::BackendMessage(request))
                .await
            {
                debug!("Failed to send message to peer: {err:?}");
                continue;
            }
            if let Some(nodes) = tokio::time::timeout(Duration::from_secs(7), async move {
                loop {
                    match receiver.recv().await {
                        Some(RLPxMessage::TrieNodes(TrieNodes { id, nodes }))
                            if id == request_id =>
                        {
                            return Some(nodes);
                        }
                        // Ignore replies that don't match the expected id (such as late responses)
                        Some(_) => continue,
                        None => return None,
                    }
                }
            })
            .await
            .ok()
            .flatten()
            .and_then(|nodes| {
                (!nodes.is_empty() && nodes.len() <= expected_nodes)
                    .then(|| {
                        nodes
                            .iter()
                            .map(|node| Node::decode_raw(node))
                            .collect::<Result<Vec<_>, _>>()
                            .ok()
                    })
                    .flatten()
            }) {
                self.record_snap_peer_success(peer_id, peer_ids).await;
                return Some(nodes);
            }
        }
        None
    }

    /// Requests storage trie nodes given the root of the state trie where they are contained and
    /// a hashmap mapping the path to the account in the state trie (aka hashed address) to the paths to the nodes in its storage trie (can be full or partial)
    /// Returns the nodes or None if:
    /// - There are no available peers (the node just started up or was rejected by all other nodes)
    /// - No peer returned a valid response in the given time and retry limits
    pub async fn request_storage_trienodes(
        &self,
        state_root: H256,
        paths: BTreeMap<H256, Vec<Nibbles>>,
    ) -> Option<Vec<Node>> {
        // Keep track of peers we requested from so we can penalize unresponsive peers when we get a response
        // This is so we avoid penalizing peers due to requesting stale data
        let mut peer_ids = HashSet::new();
        for _ in 0..REQUEST_RETRY_ATTEMPTS {
            let request_id = rand::random();
            let expected_nodes = paths.iter().fold(0, |acc, item| acc + item.1.len());
            let request = RLPxMessage::GetTrieNodes(GetTrieNodes {
                id: request_id,
                root_hash: state_root,
                // {acc_path: [path, path, ...]} -> [[acc_path, path, path, ...]]
                paths: paths
                    .iter()
                    .map(|(acc_path, paths)| {
                        [
                            vec![Bytes::from(acc_path.0.to_vec())],
                            paths
                                .iter()
                                .map(|path| Bytes::from(path.encode_compact()))
                                .collect(),
                        ]
                        .concat()
                    })
                    .collect(),
                bytes: MAX_RESPONSE_BYTES,
            });
            let (peer_id, mut peer_channel) = self
                .get_peer_channel_with_retry(&SUPPORTED_SNAP_CAPABILITIES)
                .await?;
            peer_ids.insert(peer_id);
            let mut receiver = peer_channel.receiver.lock().await;
            if let Err(err) = peer_channel
                .connection
                .cast(CastMessage::BackendMessage(request))
                .await
            {
                debug!("Failed to send message to peer: {err:?}");
                continue;
            }
            if let Some(nodes) = tokio::time::timeout(PEER_REPLY_TIMEOUT, async move {
                loop {
                    match receiver.recv().await {
                        Some(RLPxMessage::TrieNodes(TrieNodes { id, nodes }))
                            if id == request_id =>
                        {
                            return Some(nodes);
                        }
                        // Ignore replies that don't match the expected id (such as late responses)
                        Some(_) => continue,
                        None => return None,
                    }
                }
            })
            .await
            .ok()
            .flatten()
            .and_then(|nodes| {
                (!nodes.is_empty() && nodes.len() <= expected_nodes)
                    .then(|| {
                        nodes
                            .iter()
                            .map(|node| Node::decode_raw(node))
                            .collect::<Result<Vec<_>, _>>()
                            .ok()
                    })
                    .flatten()
            }) {
                self.record_snap_peer_success(peer_id, peer_ids).await;
                return Some(nodes);
            }
        }
        None
    }

    /// Returns the PeerData for each connected Peer
    pub async fn read_connected_peers(&self) -> Vec<PeerData> {
        self.peer_table
            .peers
            .lock()
            .await
            .iter()
            .map(|(_, peer)| peer)
            .cloned()
            .collect()
    }

    pub async fn count_total_peers(&self) -> usize {
        self.peer_table.peers.lock().await.len()
    }

    // TODO: Implement the logic to remove a peer from the peer table
    pub async fn remove_peer(&self, _peer_id: H256) {}
<<<<<<< HEAD

    pub async fn get_block_header(&self, block_number: u64) -> Option<BlockHeader> {
        let request_id = rand::random();
        let request = RLPxMessage::GetBlockHeaders(GetBlockHeaders {
            id: request_id,
            startblock: HashOrNumber::Number(block_number),
            limit: 1,
            skip: 0,
            reverse: false,
        });
        let retries = 5;
        for _ in 0..retries {
            let (peer_id, mut peer_channel) = self
                .get_peer_channel_with_retry(&SUPPORTED_ETH_CAPABILITIES)
                .await
                .unwrap();
            peer_channel
                .connection
                .cast(CastMessage::BackendMessage(request.clone()))
                .await
                .map_err(|e| format!("Failed to send message to peer {peer_id}: {e}"))
                .unwrap();

            // debug!("(Retry {retries}) Requesting block number {sync_head} to peer {peer_id}");
            let receiver = peer_channel.receiver.clone();
            match tokio::time::timeout(Duration::from_secs(2), async move {
                receiver.lock().await.recv().await.unwrap()
            })
            .await
            {
                Ok(RLPxMessage::BlockHeaders(BlockHeaders { id, block_headers })) => {
                    if id == request_id && !block_headers.is_empty() {
                        return Some(block_headers.last().unwrap().clone());
                    }
                }
                Ok(_other_msgs) => {
                    debug!("Received unexpected message from peer {peer_id}");
                }
                Err(_err) => {
                    debug!("Timeout while waiting for sync head from {peer_id}");
                }
            }
        }
        None
    }
}

/// Validates the block headers received from a peer by checking that the parent hash of each header
/// matches the hash of the previous one, i.e. the headers are chained
fn are_block_headers_chained(block_headers: &[BlockHeader], order: &BlockRequestOrder) -> bool {
    block_headers.windows(2).all(|headers| match order {
        BlockRequestOrder::OldToNew => headers[1].parent_hash == headers[0].hash(),
        BlockRequestOrder::NewToOld => headers[0].parent_hash == headers[1].hash(),
    })
}

fn format_duration(duration: Duration) -> String {
    let total_seconds = duration.as_secs();
    let hours = total_seconds / 3600;
    let minutes = (total_seconds % 3600) / 60;
    let seconds = total_seconds % 60;

    format!("{hours:02}h {minutes:02}m {seconds:02}s")
=======
>>>>>>> b5667384
}<|MERGE_RESOLUTION|>--- conflicted
+++ resolved
@@ -858,7 +858,6 @@
                 });
             debug!("Downloader {free_peer_id} is now busy");
 
-<<<<<<< HEAD
             const SNAP_LIMIT: u64 = 6;
             let mut time_limit = pivot_header.timestamp + (12 * SNAP_LIMIT);
             while current_unix_time() > time_limit {
@@ -879,8 +878,6 @@
             }
             let state_root = pivot_header.state_root;
 
-=======
->>>>>>> b5667384
             let mut free_downloader_channels_clone = free_downloader_channels.clone();
             tokio::spawn(async move {
                 debug!(
@@ -1590,7 +1587,6 @@
                     .map(|(hash, root)| (*hash, *root))
                     .unzip();
 
-<<<<<<< HEAD
             const SNAP_LIMIT: u64 = 6;
             let mut time_limit = pivot_header.timestamp + (12 * SNAP_LIMIT);
             while current_unix_time() > time_limit {
@@ -1610,17 +1606,11 @@
                 time_limit = pivot_header.timestamp + (12 * SNAP_LIMIT); //TODO remove hack
             }
             let state_root = pivot_header.state_root;
-
-            tokio::spawn(async move {
-                debug!(
-                    "Requesting account range from peer {free_peer_id}, chunk: {start:?} - {end:?}"
-=======
             if task_count - completed_tasks < 30 {
                 info!(
                     "Assigning task: {task:?}, account_hash: {}, storage_root: {}",
                     chunk_account_hashes.first().unwrap_or(&H256::zero()),
                     chunk_storage_roots.first().unwrap_or(&H256::zero()),
->>>>>>> b5667384
                 );
             }
 
@@ -1674,20 +1664,7 @@
                 .flatten();
                 let Some((slots, proof)) = request_result else {
                     tracing::error!("Failed to get storage range");
-<<<<<<< HEAD
-                    let task_result = TaskResult {
-                        start_index: start,
-                        account_storages: chunk_account_hashes.iter().map(|_| vec![]).collect(),
-                        peer_id: free_peer_id,
-                        remaining_start: end,
-                        remaining_end: end,
-                        remaining_start_hash: H256::zero(),
-                    };
-                    tx.send(task_result).await.ok();
-                    //tx.send(empty_task_result).await.ok();
-=======
                     tx.send(empty_task_result).await.ok();
->>>>>>> b5667384
                     return;
                 };
                 if slots.is_empty() && proof.is_empty() {
@@ -1973,7 +1950,6 @@
 
     // TODO: Implement the logic to remove a peer from the peer table
     pub async fn remove_peer(&self, _peer_id: H256) {}
-<<<<<<< HEAD
 
     pub async fn get_block_header(&self, block_number: u64) -> Option<BlockHeader> {
         let request_id = rand::random();
@@ -2019,24 +1995,4 @@
         }
         None
     }
-}
-
-/// Validates the block headers received from a peer by checking that the parent hash of each header
-/// matches the hash of the previous one, i.e. the headers are chained
-fn are_block_headers_chained(block_headers: &[BlockHeader], order: &BlockRequestOrder) -> bool {
-    block_headers.windows(2).all(|headers| match order {
-        BlockRequestOrder::OldToNew => headers[1].parent_hash == headers[0].hash(),
-        BlockRequestOrder::NewToOld => headers[0].parent_hash == headers[1].hash(),
-    })
-}
-
-fn format_duration(duration: Duration) -> String {
-    let total_seconds = duration.as_secs();
-    let hours = total_seconds / 3600;
-    let minutes = (total_seconds % 3600) / 60;
-    let seconds = total_seconds % 60;
-
-    format!("{hours:02}h {minutes:02}m {seconds:02}s")
-=======
->>>>>>> b5667384
 }