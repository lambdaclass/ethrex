use std::{
    collections::{BTreeMap, HashMap, HashSet, VecDeque},
    io::ErrorKind,
    sync::Arc,
    time::{Duration, SystemTime},
};

use bytes::Bytes;
use ethrex_common::{
    BigEndianHash, H256, U256,
    types::{AccountState, BlockBody, BlockHeader, Receipt, validate_block_body},
};
use ethrex_rlp::encode::RLPEncode;
use ethrex_trie::Nibbles;
use ethrex_trie::{Node, verify_range};
use rand::{Error, random, seq::SliceRandom};
use tokio::sync::Mutex;

use crate::{
    kademlia::{Kademlia, PeerChannels, PeerData},
    metrics::METRICS,
    rlpx::{
        connection::server::CastMessage,
        eth::{
            blocks::{BlockBodies, BlockHeaders, GetBlockBodies, GetBlockHeaders, HashOrNumber},
            receipts::GetReceipts,
        },
        message::Message as RLPxMessage,
        p2p::{Capability, SUPPORTED_ETH_CAPABILITIES, SUPPORTED_SNAP_CAPABILITIES},
        snap::{
            AccountRange, AccountRangeUnit, ByteCodes, GetAccountRange, GetByteCodes,
            GetStorageRanges, GetTrieNodes, StorageRanges, TrieNodes,
        },
    },
    snap::encodable_to_proof,
    utils::{
        dump_to_file, get_account_state_snapshot_file, get_account_state_snapshots_dir,
        get_account_storages_snapshot_file, get_account_storages_snapshots_dir,
    },
};
use tracing::{debug, error, info, trace, warn};
pub const PEER_REPLY_TIMEOUT: Duration = Duration::from_secs(15);
pub const PEER_SELECT_RETRY_ATTEMPTS: usize = 3;
pub const REQUEST_RETRY_ATTEMPTS: usize = 5;
pub const MAX_RESPONSE_BYTES: u64 = 512 * 1024;
pub const HASH_MAX: H256 = H256([0xFF; 32]);

pub const SNAP_LIMIT: usize = 20;

// Request as many as 128 block bodies per request
// this magic number is not part of the protocol and is taken from geth, see:
// https://github.com/ethereum/go-ethereum/blob/2585776aabbd4ae9b00050403b42afb0cee968ec/eth/downloader/downloader.go#L42-L43
//
// Note: We noticed that while bigger values are supported
// increasing them may be the cause of peers disconnection
pub const MAX_BLOCK_BODIES_TO_REQUEST: usize = 128;

/// An abstraction over the [Kademlia] containing logic to make requests to peers
#[derive(Debug, Clone)]
pub struct PeerHandler {
    pub peer_table: Kademlia,
    pub peer_scores: Arc<Mutex<HashMap<H256, i64>>>,
}

pub enum BlockRequestOrder {
    OldToNew,
    NewToOld,
}

async fn ask_peer_head_number(
    peer_id: H256,
    peer_channel: &mut PeerChannels,
    sync_head: H256,
    retries: i32,
) -> Result<u64, String> {
    // TODO: Better error handling
    trace!("Sync Log 11: Requesting sync head block number from peer {peer_id}");
    let request_id = rand::random();
    let request = RLPxMessage::GetBlockHeaders(GetBlockHeaders {
        id: request_id,
        startblock: HashOrNumber::Hash(sync_head),
        limit: 1,
        skip: 0,
        reverse: false,
    });

    peer_channel
        .connection
        .cast(CastMessage::BackendMessage(request.clone()))
        .await
        .map_err(|e| format!("Failed to send message to peer {peer_id}: {e}"))?;

    debug!("(Retry {retries}) Requesting sync head {sync_head} to peer {peer_id}");

    match tokio::time::timeout(Duration::from_millis(100), async move {
        peer_channel.receiver.lock().await.recv().await
    })
    .await
    {
        Ok(Some(RLPxMessage::BlockHeaders(BlockHeaders { id, block_headers }))) => {
            if id == request_id && !block_headers.is_empty() {
                let sync_head_number = block_headers
                    .last()
<<<<<<< HEAD
                    .expect("Failed to get last block header") // we just checked block_headers is not empty
=======
                    .ok_or(format!("No block headers"))?
>>>>>>> 603c5d0c
                    .number;
                trace!(
                    "Sync Log 12: Received sync head block headers from peer {peer_id}, sync head number {sync_head_number}"
                );
                Ok(sync_head_number)
            } else {
                Err(format!("Received unexpected response from peer {peer_id}"))
            }
        }
        Ok(None) => Err(format!("Error receiving message from peer {peer_id}")),
        Ok(_other_msgs) => Err("Received unexpected message from peer {peer_id}".into()),
        Err(_err) => Err(format!(
            "Timeout while waiting for sync head from {peer_id}"
        )),
    }
}

impl PeerHandler {
    pub fn new(peer_table: Kademlia) -> PeerHandler {
        Self {
            peer_table,
            peer_scores: Default::default(),
        }
    }

    /// Creates a dummy PeerHandler for tests where interacting with peers is not needed
    /// This should only be used in tests as it won't be able to interact with the node's connected peers
    pub fn dummy() -> PeerHandler {
        let dummy_peer_table = Kademlia::new();
        PeerHandler::new(dummy_peer_table)
    }

    /// Helper method to record a succesful peer response as well as record previous failed responses from other peers
    /// We make this distinction for snap requests as the data we request might have become stale
    /// So we cannot know whether a peer returning an empty response is a failure until another peer returns the requested data
    async fn record_snap_peer_success(&self, succesful_peer_id: H256, mut peer_ids: HashSet<H256>) {
        // Reward succesful peer
        self.record_peer_success(succesful_peer_id).await;
        // Penalize previous peers that returned empty/invalid responses
        peer_ids.remove(&succesful_peer_id);
        for peer_id in peer_ids {
            info!(
                "[SYNCING] Penalizing peer {peer_id} as it failed to return data cornfirmed as non-stale"
            );
            self.record_peer_failure(peer_id).await;
        }
    }

    // TODO: Implement the logic for recording peer successes
    /// Helper method to record successful peer response
    async fn record_peer_success(&self, _peer_id: H256) {}

    // TODO: Implement the logic for recording peer failures
    /// Helper method to record failed peer response
    async fn record_peer_failure(&self, _peer_id: H256) {}

    // TODO: Implement the logic for recording critical peer failures
    /// Helper method to record critical peer failure
    /// This is used when the peer returns invalid data or is otherwise unreliable
    async fn record_peer_critical_failure(&self, _peer_id: H256) {}

    /// TODO: docs
    pub async fn get_peer_channel_with_highest_score(
        &self,
        capabilities: &[Capability],
        scores: &mut HashMap<H256, i64>,
    ) -> Result<Option<(H256, PeerChannels)>, String> {
        let (mut free_peer_id, mut free_peer_channel) = self
            .peer_table
            .get_peer_channels(capabilities)
            .await
<<<<<<< HEAD
            .first()?
=======
            .first()
            .ok_or(format!("No peers found"))?
>>>>>>> 603c5d0c
            .clone();

        let mut max_peer_id_score = i64::MIN;
        for (peer_id, channel) in self.peer_table.get_peer_channels(capabilities).await.iter() {
            let peer_id_score = scores.entry(*peer_id).or_default();
            if *peer_id_score >= max_peer_id_score {
                free_peer_id = *peer_id;
                max_peer_id_score = *peer_id_score;
                free_peer_channel = channel.clone();
            }
        }

        Ok(Some((free_peer_id, free_peer_channel.clone())))
    }

    /// Returns the node id and the channel ends to an active peer connection that supports the given capability
    /// The peer is selected randomly, and doesn't guarantee that the selected peer is not currently busy
    /// If no peer is found, this method will try again after 10 seconds
    async fn get_peer_channel_with_retry(
        &self,
        capabilities: &[Capability],
    ) -> Option<(H256, PeerChannels)> {
        let mut peer_channels = self.peer_table.get_peer_channels(capabilities).await;

        peer_channels.shuffle(&mut rand::rngs::OsRng);

        peer_channels.first().cloned()
    }

    /// Requests block headers from any suitable peer, starting from the `start` block hash towards either older or newer blocks depending on the order
    /// Returns the block headers or None if:
    /// - There are no available peers (the node just started up or was rejected by all other nodes)
    /// - No peer returned a valid response in the given time and retry limits
    pub async fn request_block_headers(
        &self,
        start: u64,
        sync_head: H256,
    ) -> Option<Vec<BlockHeader>> {
        let start_time = SystemTime::now();

        let initial_downloaded_headers = *METRICS.downloaded_headers.lock().await;

        let mut ret = Vec::<BlockHeader>::new();

        let peers_table = self
            .peer_table
            .get_peer_channels(&SUPPORTED_ETH_CAPABILITIES)
            .await;

        let mut sync_head_number = 0_u64;

        let sync_head_number_retrieval_start = SystemTime::now();

        info!("Retrieving sync head block number from peers");

        let mut retries = 1;

        while sync_head_number == 0 {
            for (peer_id, mut peer_channel) in peers_table.clone() {
                match ask_peer_head_number(peer_id, &mut peer_channel, sync_head, retries).await {
                    Ok(number) => {
                        sync_head_number = number;
                    }
                    Err(err) => {
                        trace!(
                            "Sync Log 13: Failed to retrieve sync head block number from peer {peer_id}: {err}"
                        );
                    }
                }
            }

            retries += 1;
        }

        let sync_head_number_retrieval_elapsed = sync_head_number_retrieval_start
            .elapsed()
            .unwrap_or_default();

        info!("Sync head block number retrieved");

        *METRICS.time_to_retrieve_sync_head_block.lock().await =
            Some(sync_head_number_retrieval_elapsed);
        *METRICS.sync_head_block.lock().await = sync_head_number;
        *METRICS.headers_to_download.lock().await = sync_head_number + 1;
        *METRICS.sync_head_hash.lock().await = sync_head;

        let block_count = sync_head_number + 1 - start;
        let chunk_count = if block_count < 800_u64 { 1 } else { 800_u64 };

        // 2) partition the amount of headers in `K` tasks
        let chunk_limit = block_count / chunk_count as u64;

        // list of tasks to be executed
        let mut tasks_queue_not_started = VecDeque::<(u64, u64)>::new();

        for i in 0..(chunk_count as u64) {
            tasks_queue_not_started.push_back((i * chunk_limit + start, chunk_limit));
        }

        // Push the reminder
        if block_count % chunk_count as u64 != 0 {
            tasks_queue_not_started.push_back((
                chunk_count as u64 * chunk_limit + start,
                block_count % chunk_count as u64,
            ));
        }

        let mut downloaded_count = 0_u64;
        let mut metrics_downloaded_count = 0_u64;

        // channel to send the tasks to the peers
        let (task_sender, mut task_receiver) =
            tokio::sync::mpsc::channel::<(Vec<BlockHeader>, H256, PeerChannels, u64, u64)>(1000);

        let mut current_show = 0;
        let mut downloaders: BTreeMap<H256, bool> = BTreeMap::from_iter(
            peers_table
                .iter()
                .map(|(peer_id, _peer_data)| (*peer_id, true)),
        );

        // 3) create tasks that will request a chunk of headers from a peer

        info!("Starting to download block headers from peers");

        *METRICS.headers_download_start_time.lock().await = Some(SystemTime::now());

        let mut last_metrics_update = SystemTime::now();

        loop {
<<<<<<< HEAD
            let new_last_metrics_update = last_metrics_update
                .elapsed()
                .unwrap_or(Duration::from_secs(1));
=======
            let new_last_metrics_update = last_metrics_update.elapsed().unwrap_or_default();
>>>>>>> 603c5d0c

            if new_last_metrics_update >= Duration::from_secs(1) {
                *METRICS.header_downloads_tasks_queued.lock().await =
                    tasks_queue_not_started.len() as u64;

                *METRICS.total_header_downloaders.lock().await = downloaders.len() as u64;
            }

            if let Ok((headers, peer_id, _peer_channel, startblock, previous_chunk_limit)) =
                task_receiver.try_recv()
            {
                if headers.is_empty() {
                    trace!("Failed to download chunk from peer {peer_id}");

                    downloaders.entry(peer_id).and_modify(|downloader_is_free| {
                        *downloader_is_free = true; // mark the downloader as free
                    });

                    debug!("Downloader {peer_id} freed");

                    // reinsert the task to the queue
                    tasks_queue_not_started.push_back((startblock, previous_chunk_limit));

                    continue; // Retry with the next peer
                }

                downloaded_count += headers.len() as u64;
                metrics_downloaded_count += headers.len() as u64;

                if new_last_metrics_update >= Duration::from_secs(1) {
                    *METRICS.downloaded_headers.lock().await += metrics_downloaded_count;
                    metrics_downloaded_count = 0;
                }

                let batch_show = downloaded_count / 10_000;

                if current_show < batch_show {
                    debug!(
                        "Downloaded {} headers from peer {} (current count: {downloaded_count})",
                        headers.len(),
                        peer_id
                    );
                    current_show += 1;
                }
                // store headers!!!!
                ret.extend_from_slice(&headers);

                let downloaded_headers = headers.len() as u64;

                // reinsert the task to the queue if it was not completed
                if downloaded_headers < previous_chunk_limit {
                    let new_start = startblock + headers.len() as u64;

                    let new_chunk_limit = previous_chunk_limit - headers.len() as u64;

                    debug!(
                        "Task for ({startblock}, {new_chunk_limit}) was not completed, re-adding to the queue, {new_chunk_limit} remaining headers"
                    );

                    tasks_queue_not_started.push_back((new_start, new_chunk_limit));
                }

                downloaders.entry(peer_id).and_modify(|downloader_is_free| {
                    *downloader_is_free = true; // mark the downloader as free
                });
                debug!("Downloader {peer_id} freed");
            }

            let peer_channels = self
                .peer_table
                .get_peer_channels(&SUPPORTED_ETH_CAPABILITIES)
                .await;

            for (peer_id, _peer_channels) in &peer_channels {
                if downloaders.contains_key(peer_id) {
                    // Peer is already in the downloaders list, skip it
                    continue;
                }

                downloaders.insert(*peer_id, true);

                debug!("{peer_id} added as downloader");
            }

            let free_downloaders = downloaders
                .clone()
                .into_iter()
                .filter(|(_downloader_id, downloader_is_free)| *downloader_is_free)
                .collect::<Vec<_>>();

            if new_last_metrics_update >= Duration::from_secs(1) {
                *METRICS.free_header_downloaders.lock().await = free_downloaders.len() as u64;
            }

            if free_downloaders.is_empty() {
                continue;
            }

            let Some(free_peer_id) = free_downloaders
                .get(random::<usize>() % free_downloaders.len())
                .map(|(peer_id, _)| *peer_id)
            else {
                debug!("(2) No free downloaders available, waiting for a peer to finish, retrying");
                continue;
            };

            let Some(mut free_downloader_channels) =
                peer_channels.iter().find_map(|(peer_id, peer_channels)| {
                    peer_id.eq(&free_peer_id).then_some(peer_channels.clone())
                })
            else {
                // The free downloader is not a peer of us anymore.
                debug!(
                    "Downloader {free_peer_id} is not a peer anymore, removing it from the downloaders list"
                );
                downloaders.remove(&free_peer_id);
                continue;
            };

            let Some((startblock, chunk_limit)) = tasks_queue_not_started.pop_front() else {
                if downloaded_count >= block_count {
                    info!("All headers downloaded successfully");
                    break;
                }

                let batch_show = downloaded_count / 10_000;

                if current_show < batch_show {
                    current_show += 1;
                }

                continue;
            };

            let tx = task_sender.clone();

            downloaders
                .entry(free_peer_id)
                .and_modify(|downloader_is_free| {
                    *downloader_is_free = false; // mark the downloader as busy
                });

            debug!("Downloader {free_peer_id} is now busy");

            // run download_chunk_from_peer in a different Tokio task
            tokio::spawn(async move {
                trace!(
                    "Sync Log 5: Requesting block headers from peer {free_peer_id}, chunk_limit: {chunk_limit}"
                );
                debug!(
                    "Requesting block headers from peer {free_peer_id}, chunk_limit: {chunk_limit}"
                );

                let headers = Self::download_chunk_from_peer(
                    free_peer_id,
                    &mut free_downloader_channels,
                    startblock,
                    chunk_limit,
                )
                .await
                .inspect_err(|err| {
                    trace!("Sync Log 6: {free_peer_id} failed to download chunk: {err}")
                })
                .unwrap_or_default();

                tx.send((
                    headers,
                    free_peer_id,
                    free_downloader_channels,
                    startblock,
                    chunk_limit,
                ))
                .await
                .inspect_err(|err| {
                    error!("Failed to send headers result through channel. Error: {err}")
                })
            });

            // 4) assign the tasks to the peers
            //     4.1) launch a tokio task with the chunk and a peer ready (giving the channels)

            // TODO!!! spawn a task to download the chunk, calling `download_chunk_from_peer`

            if new_last_metrics_update >= Duration::from_secs(1) {
                last_metrics_update = SystemTime::now();
            }
        }

        *METRICS.header_downloads_tasks_queued.lock().await = tasks_queue_not_started.len() as u64;
        *METRICS.free_header_downloaders.lock().await = downloaders.len() as u64;
        *METRICS.total_header_downloaders.lock().await = downloaders.len() as u64;
        *METRICS.downloaded_headers.lock().await = initial_downloaded_headers + downloaded_count;

        let elapsed = start_time.elapsed().unwrap_or_default();

        debug!(
            "Downloaded {} headers in {} seconds",
            ret.len(),
            format_duration(elapsed)
        );

        {
            let downloaded_headers = ret.len();
            let unique_headers = ret.iter().map(|h| h.hash()).collect::<HashSet<_>>();

            debug!(
                "Downloaded {} headers, unique: {}, duplicates: {}",
                downloaded_headers,
                unique_headers.len(),
                downloaded_headers - unique_headers.len()
            );

            match downloaded_headers.cmp(&unique_headers.len()) {
                std::cmp::Ordering::Equal => {
                    info!("All downloaded headers are unique");
                }
                std::cmp::Ordering::Greater => {
                    warn!(
                        "Downloaded headers contain duplicates, {} duplicates found",
                        downloaded_headers - unique_headers.len()
                    );
                }
                std::cmp::Ordering::Less => {
                    warn!("Downloaded headers are less than unique headers, something went wrong");
                }
            }
        }

        ret.sort_by(|x, y| x.number.cmp(&y.number));
        Some(ret)
    }

    /// given a peer id, a chunk start and a chunk limit, requests the block headers from the peer
    ///
    /// If it fails, returns an error message.
    async fn download_chunk_from_peer(
        peer_id: H256,
        peer_channel: &mut PeerChannels,
        startblock: u64,
        chunk_limit: u64,
    ) -> Result<Vec<BlockHeader>, String> {
        debug!("Requesting block headers from peer {peer_id}");
        let request_id = rand::random();
        let request = RLPxMessage::GetBlockHeaders(GetBlockHeaders {
            id: request_id,
            startblock: HashOrNumber::Number(startblock),
            limit: chunk_limit,
            skip: 0,
            reverse: false,
        });
        let mut receiver = peer_channel.receiver.lock().await;

        // FIXME! modify the cast and wait for a `call` version
        peer_channel
            .connection
            .cast(CastMessage::BackendMessage(request))
            .await
            .map_err(|e| format!("Failed to send message to peer {peer_id}: {e}"))?;

        let block_headers = tokio::time::timeout(Duration::from_secs(2), async move {
            loop {
                match receiver.recv().await {
                    Some(RLPxMessage::BlockHeaders(BlockHeaders { id, block_headers }))
                        if id == request_id =>
                    {
                        return Some(block_headers);
                    }
                    // Ignore replies that don't match the expected id (such as late responses)
                    Some(_) => continue,
                    None => return None, // EOF
                }
            }
        })
        .await
        .map_err(|_| "Failed to receive block headers")?
        .ok_or("Block no received".to_owned())?;

        if are_block_headers_chained(&block_headers, &BlockRequestOrder::OldToNew) {
            Ok(block_headers)
        } else {
            warn!("[SYNCING] Received invalid headers from peer: {peer_id}");
            Err("Invalid block headers".into())
        }
    }

    /// Internal method to request block bodies from any suitable peer given their block hashes
    /// Returns the block bodies or None if:
    /// - There are no available peers (the node just started up or was rejected by all other nodes)
    /// - The requested peer did not return a valid response in the given time limit
    async fn request_block_bodies_inner(
        &self,
        block_hashes: Vec<H256>,
    ) -> Option<(Vec<BlockBody>, H256)> {
        let block_hashes_len = block_hashes.len();
        let request_id = rand::random();
        let request = RLPxMessage::GetBlockBodies(GetBlockBodies {
            id: request_id,
            block_hashes: block_hashes.clone(),
        });
        let (peer_id, mut peer_channel) = self
            .get_peer_channel_with_retry(&SUPPORTED_ETH_CAPABILITIES)
            .await?;
        let mut receiver = peer_channel.receiver.lock().await;
        if let Err(err) = peer_channel
            .connection
            .cast(CastMessage::BackendMessage(request))
            .await
        {
            self.record_peer_failure(peer_id).await;
            debug!("Failed to send message to peer: {err:?}");
            return None;
        }
        if let Some(block_bodies) = tokio::time::timeout(Duration::from_secs(2), async move {
            loop {
                match receiver.recv().await {
                    Some(RLPxMessage::BlockBodies(BlockBodies { id, block_bodies }))
                        if id == request_id =>
                    {
                        return Some(block_bodies);
                    }
                    // Ignore replies that don't match the expected id (such as late responses)
                    Some(_) => continue,
                    None => return None,
                }
            }
        })
        .await
        .ok()
        .flatten()
        .and_then(|bodies| {
            // Check that the response is not empty and does not contain more bodies than the ones requested
            (!bodies.is_empty() && bodies.len() <= block_hashes_len).then_some(bodies)
        }) {
            self.record_peer_success(peer_id).await;
            return Some((block_bodies, peer_id));
        }

        warn!("[SYNCING] Didn't receive block bodies from peer, penalizing peer {peer_id}...");
        self.record_peer_failure(peer_id).await;
        None
    }

    /// Requests block bodies from any suitable peer given their block hashes
    /// Returns the block bodies or None if:
    /// - There are no available peers (the node just started up or was rejected by all other nodes)
    /// - No peer returned a valid response in the given time and retry limits
    pub async fn request_block_bodies(&self, block_hashes: Vec<H256>) -> Option<Vec<BlockBody>> {
        for _ in 0..REQUEST_RETRY_ATTEMPTS {
            if let Some((block_bodies, _)) =
                self.request_block_bodies_inner(block_hashes.clone()).await
            {
                return Some(block_bodies);
            }
        }
        None
    }

    /// Requests block bodies from any suitable peer given their block headers and validates them
    /// Returns the requested block bodies or None if:
    /// - There are no available peers (the node just started up or was rejected by all other nodes)
    /// - No peer returned a valid response in the given time and retry limits
    /// - The block bodies are invalid given the block headers
    pub async fn request_and_validate_block_bodies(
        &self,
        block_headers: &[BlockHeader],
    ) -> Option<Vec<BlockBody>> {
        let block_hashes: Vec<H256> = block_headers.iter().map(|h| h.hash()).collect();

        for _ in 0..REQUEST_RETRY_ATTEMPTS {
            let Some((block_bodies, peer_id)) =
                self.request_block_bodies_inner(block_hashes.clone()).await
            else {
                continue; // Retry on empty response
            };
            let mut res = Vec::new();
            let mut validation_success = true;
            for (header, body) in block_headers[..block_bodies.len()].iter().zip(block_bodies) {
                if let Err(e) = validate_block_body(header, &body) {
                    warn!(
                        "Invalid block body error {e}, discarding peer {peer_id} and retrying..."
                    );
                    validation_success = false;
                    self.record_peer_critical_failure(peer_id).await;
                    break;
                }
                res.push(body);
            }
            // Retry on validation failure
            if validation_success {
                return Some(res);
            }
        }
        None
    }

    /// Requests all receipts in a set of blocks from any suitable peer given their block hashes
    /// Returns the lists of receipts or None if:
    /// - There are no available peers (the node just started up or was rejected by all other nodes)
    /// - No peer returned a valid response in the given time and retry limits
    pub async fn request_receipts(&self, block_hashes: Vec<H256>) -> Option<Vec<Vec<Receipt>>> {
        let block_hashes_len = block_hashes.len();
        for _ in 0..REQUEST_RETRY_ATTEMPTS {
            let request_id = rand::random();
            let request = RLPxMessage::GetReceipts(GetReceipts {
                id: request_id,
                block_hashes: block_hashes.clone(),
            });
            let (_, mut peer_channel) = self
                .get_peer_channel_with_retry(&SUPPORTED_ETH_CAPABILITIES)
                .await?;
            let mut receiver = peer_channel.receiver.lock().await;
            if let Err(err) = peer_channel
                .connection
                .cast(CastMessage::BackendMessage(request))
                .await
            {
                debug!("Failed to send message to peer: {err:?}");
                continue;
            }
            if let Some(receipts) = tokio::time::timeout(PEER_REPLY_TIMEOUT, async move {
                loop {
                    match receiver.recv().await {
                        Some(RLPxMessage::Receipts(receipts)) => {
                            if receipts.get_id() == request_id {
                                return Some(receipts.get_receipts());
                            }
                            return None;
                        }
                        // Ignore replies that don't match the expected id (such as late responses)
                        Some(_) => continue,
                        None => return None,
                    }
                }
            })
            .await
            .ok()
            .flatten()
            .and_then(|receipts|
                // Check that the response is not empty and does not contain more bodies than the ones requested
                (!receipts.is_empty() && receipts.len() <= block_hashes_len).then_some(receipts))
            {
                return Some(receipts);
            }
        }
        None
    }

    /// Requests an account range from any suitable peer given the state trie's root and the starting hash and the limit hash.
    /// Will also return a boolean indicating if there is more state to be fetched towards the right of the trie
    /// (Note that the boolean will be true even if the remaining state is ouside the boundary set by the limit hash)
    ///
    /// # Returns
    ///
    /// The account range or `None` if:
    ///
    /// - There are no available peers (the node just started up or was rejected by all other nodes)
    /// - No peer returned a valid response in the given time and retry limits
    pub async fn request_account_range(
        &self,
        state_root: H256,
        start: H256,
        limit: H256,
<<<<<<< HEAD
        account_state_snapshots_dir: String,
    ) {
=======
    ) -> Result<(), String> {
>>>>>>> 603c5d0c
        // 1) split the range in chunks of same length
        let start_u256 = U256::from_big_endian(&start.0);
        let limit_u256 = U256::from_big_endian(&limit.0);

        let chunk_count = 800;
        let chunk_size = (limit_u256 - start_u256) / chunk_count;

        // list of tasks to be executed
        let mut tasks_queue_not_started = VecDeque::<(H256, H256)>::new();
        for i in 0..(chunk_count as u64) {
            let chunk_start_u256 = chunk_size * i + start_u256;
            // We subtract one because ranges are inclusive
            let chunk_end_u256 = chunk_start_u256 + chunk_size - 1u64;
            let chunk_start = H256::from_uint(&(chunk_start_u256));
            let chunk_end = H256::from_uint(&(chunk_end_u256));
            tasks_queue_not_started.push_back((chunk_start, chunk_end));
        }
        // Modify the last chunk to include the limit
        let last_task = tasks_queue_not_started
            .back_mut()
            .ok_or(format!("No tasks in queue"))?;
        last_task.1 = limit;

        // 2) request the chunks from peers
        let peers_table = self
            .peer_table
            .get_peer_channels(&SUPPORTED_SNAP_CAPABILITIES)
            .await;

        let mut downloaded_count = 0_u64;
        let mut all_account_hashes = Vec::new();
        let mut all_accounts_state = Vec::new();

        // channel to send the tasks to the peers
        let (task_sender, mut task_receiver) =
            tokio::sync::mpsc::channel::<(Vec<AccountRangeUnit>, H256, Option<(H256, H256)>)>(1000);

        // channel to send the result of dumping accounts
        let (dump_account_result_sender, mut dump_account_result_receiver) =
            tokio::sync::mpsc::channel::<Result<(), DumpError>>(1000);

        let mut downloaders: BTreeMap<H256, bool> = BTreeMap::from_iter(
            peers_table
                .iter()
                .map(|(peer_id, _peer_data)| (*peer_id, true)),
        );

        info!("Starting to download account ranges from peers");

        *METRICS.account_tries_download_start_time.lock().await = Some(SystemTime::now());

        let mut last_metrics_update = SystemTime::now();
        let mut completed_tasks = 0;
        let mut scores = self.peer_scores.lock().await;
        let mut chunk_file = 0;

<<<<<<< HEAD
=======
        // TODO: handle this error
        let account_state_snapshots_dir = get_account_state_snapshots_dir()
            .ok_or(format!("Failed to get account_state_snapshots directory"))?;
>>>>>>> 603c5d0c
        loop {
            if all_accounts_state.len() * size_of::<AccountState>() >= 1024 * 1024 * 64 {
                let current_account_hashes = std::mem::take(&mut all_account_hashes);
                let current_account_states = std::mem::take(&mut all_accounts_state);

                let account_state_chunk = current_account_hashes
                    .into_iter()
                    .zip(current_account_states)
                    .collect::<Vec<(H256, AccountState)>>()
                    .encode_to_vec();

                if !std::fs::exists(&account_state_snapshots_dir)
                    .map_err(|_| format!("Accounts state snapshots dir does not exist"))?
                {
                    std::fs::create_dir_all(&account_state_snapshots_dir)
                        .map_err(|_| format!("Failed to create accounts_state_snapshot dir"))?;
                }

                let account_state_snapshots_dir_cloned = account_state_snapshots_dir.clone();
                let dump_account_result_sender_cloned = dump_account_result_sender.clone();
                tokio::task::spawn(async move {
                    let path = get_account_state_snapshot_file(
                        account_state_snapshots_dir_cloned,
                        chunk_file,
                    );
                    // TODO: check the error type and handle it properly
<<<<<<< HEAD
                    let result = dump_to_file(path, account_state_chunk);
                    dump_account_result_sender_cloned
                        .send(result)
                        .await
                        .inspect_err(|err| {
                            error!(
                                "Failed to send account dump result through channel. Error: {err}"
                            )
                        })
                });
=======
                    let result =
                        std::fs::write(path.clone(), account_state_chunk.clone()).map_err(|_| {
                            AccountDumpError {
                                path,
                                contents: account_state_chunk,
                            }
                        });
                    dump_account_result_sender_cloned.send(result).await;
                })
                .await
                .map_err(|_| format!("Failed to spawn task to download chunk"))?;
>>>>>>> 603c5d0c

                chunk_file += 1;
            }

<<<<<<< HEAD
            let new_last_metrics_update = last_metrics_update
                .elapsed()
                .unwrap_or(Duration::from_secs(1));
=======
            let new_last_metrics_update = last_metrics_update.elapsed().unwrap_or_default();
>>>>>>> 603c5d0c

            if new_last_metrics_update >= Duration::from_secs(1) {
                *METRICS.accounts_downloads_tasks_queued.lock().await =
                    tasks_queue_not_started.len() as u64;
                *METRICS.total_accounts_downloaders.lock().await = downloaders.len() as u64;
                *METRICS.downloaded_account_tries.lock().await = downloaded_count;
            }

            if let Ok((accounts, peer_id, chunk_start_end)) = task_receiver.try_recv() {
                if let Some((chunk_start, chunk_end)) = chunk_start_end {
                    if chunk_start <= chunk_end {
                        tasks_queue_not_started.push_back((chunk_start, chunk_end));
                    } else {
                        completed_tasks += 1;
                    }
                }
                if chunk_start_end.is_none() {
                    completed_tasks += 1;
                }
                if accounts.is_empty() {
                    let peer_score = scores.entry(peer_id).or_default();
                    *peer_score -= 1;
                    continue;
                }
                let peer_score = scores.entry(peer_id).or_default();
                *peer_score += 1;

                downloaded_count += accounts.len() as u64;

                debug!(
                    "Downloaded {} accounts from peer {} (current count: {downloaded_count})",
                    accounts.len(),
                    peer_id
                );
                all_account_hashes.extend(accounts.iter().map(|unit| unit.hash));
                all_accounts_state.extend(
                    accounts
                        .iter()
                        .map(|unit| AccountState::from(unit.account.clone())),
                );

                downloaders.entry(peer_id).and_modify(|downloader_is_free| {
                    *downloader_is_free = true;
                });
            }

            // Check if any dump account task finished
            // TODO: consider tracking in-flight (dump) tasks
            if let Ok(dump_account_result) = dump_account_result_receiver.try_recv() {
                if let Err(dump_account_data) = dump_account_result {
                    if dump_account_data.error == ErrorKind::StorageFull {
                        panic!("Storage full"); // TODO: consider returning an error
                    }
                    // If the dumping failed, retry it
                    let dump_account_result_sender_cloned = dump_account_result_sender.clone();
                    tokio::task::spawn(async move {
                        let DumpError { path, contents, .. } = dump_account_data;
                        // Dump the account data
                        let result = dump_to_file(path, contents);
                        // Send the result through the channel
<<<<<<< HEAD
                        dump_account_result_sender_cloned
                            .send(result)
                            .await
                            .inspect_err(|err| {
                                error!(
                                    "Failed to send account dump result through channel. Error: {err}"
                                )
                        })
                    });
=======
                        dump_account_result_sender_cloned.send(result).await;
                    })
                    .await
                    .map_err(|_| format!("Failed to spawn task to dump accounts"))?;
>>>>>>> 603c5d0c
                }
            }

            let peer_channels = self
                .peer_table
                .get_peer_channels(&SUPPORTED_SNAP_CAPABILITIES)
                .await;

            for (peer_id, _peer_channels) in &peer_channels {
                if downloaders.contains_key(peer_id) {
                    continue;
                }
                downloaders.insert(*peer_id, true);
                debug!("{peer_id} added as downloader");
            }

            let free_downloaders = downloaders
                .clone()
                .into_iter()
                .filter(|(_downloader_id, downloader_is_free)| *downloader_is_free)
                .collect::<Vec<_>>();

            if new_last_metrics_update >= Duration::from_secs(1) {
                *METRICS.free_accounts_downloaders.lock().await = free_downloaders.len() as u64;
            }

            if free_downloaders.is_empty() {
                continue;
            }

            let (mut free_peer_id, _) = free_downloaders[0];

            for (peer_id, _) in free_downloaders.iter() {
                let peer_id_score = scores.get(&peer_id).unwrap_or(&0);
                let max_peer_id_score = scores.get(&free_peer_id).unwrap_or(&0);
                if peer_id_score >= max_peer_id_score {
                    free_peer_id = *peer_id;
                }
            }

            let Some(free_downloader_channels) =
                peer_channels.iter().find_map(|(peer_id, peer_channels)| {
                    peer_id.eq(&free_peer_id).then_some(peer_channels.clone())
                })
            else {
                debug!(
                    "Downloader {free_peer_id} is not a peer anymore, removing it from the downloaders list"
                );
                downloaders.remove(&free_peer_id);
                continue;
            };

            let Some((chunk_start, chunk_end)) = tasks_queue_not_started.pop_front() else {
                if completed_tasks >= chunk_count {
                    info!("All account ranges downloaded successfully");
                    break;
                }
                continue;
            };

            let tx = task_sender.clone();
            downloaders
                .entry(free_peer_id)
                .and_modify(|downloader_is_free| {
                    *downloader_is_free = false;
                });
            debug!("Downloader {free_peer_id} is now busy");

            let state_root = state_root.clone();
            let mut free_downloader_channels_clone = free_downloader_channels.clone();
            tokio::spawn(async move {
                debug!(
                    "Requesting account range from peer {free_peer_id}, chunk: {chunk_start:?} - {chunk_end:?}"
                );
                let request_id = rand::random();
                let request = RLPxMessage::GetAccountRange(GetAccountRange {
                    id: request_id,
                    root_hash: state_root,
                    starting_hash: chunk_start,
                    limit_hash: chunk_end,
                    response_bytes: MAX_RESPONSE_BYTES,
                });
                let mut receiver = free_downloader_channels_clone.receiver.lock().await;
                if let Err(err) = (&mut free_downloader_channels_clone.connection)
                    .cast(CastMessage::BackendMessage(request))
                    .await
                {
                    error!("Failed to send message to peer: {err:?}");
                    tx.send((Vec::new(), free_peer_id, Some((chunk_start, chunk_end))))
                        .await
                        .ok();
                    return Err(format!(
                        "Failed to send message to peer {free_peer_id}: {err}"
                    ));
                }
                if let Some((accounts, proof)) =
                    tokio::time::timeout(Duration::from_secs(2), async move {
                        loop {
                            if let RLPxMessage::AccountRange(AccountRange {
                                id,
                                accounts,
                                proof,
                            }) = receiver.recv().await?
                            {
                                if id == request_id {
                                    return Some((accounts, proof));
                                }
                            }
                        }
                    })
                    .await
                    .ok()
                    .flatten()
                {
                    if accounts.is_empty() {
                        tx.send((Vec::new(), free_peer_id, Some((chunk_start, chunk_end))))
                            .await
                            .ok();
                        // Too spammy
                        // tracing::error!("Received empty account range");
                        return Err(format!(
                            "Received empty account range from peer {free_peer_id}"
                        ));
                    }
                    // Unzip & validate response
                    let proof = encodable_to_proof(&proof);
                    let (account_hashes, account_states): (Vec<_>, Vec<_>) = accounts
                        .clone()
                        .into_iter()
                        .map(|unit| (unit.hash, AccountState::from(unit.account)))
                        .unzip();
                    let encoded_accounts = account_states
                        .iter()
                        .map(|acc| acc.encode_to_vec())
                        .collect::<Vec<_>>();

                    let Ok(should_continue) = verify_range(
                        state_root,
                        &chunk_start,
                        &account_hashes,
                        &encoded_accounts,
                        &proof,
                    ) else {
                        tx.send((Vec::new(), free_peer_id, Some((chunk_start, chunk_end))))
                            .await
                            .ok();
                        tracing::error!("Received invalid account range");
                        return Err(format!(
                            "Received invalid account range from peer {free_peer_id}"
                        ));
                    };

                    // If the range has more accounts to fetch, we send the new chunk
                    let chunk_left = if should_continue {
                        let last_hash =
                            account_hashes.last().ok_or(format!("No account hashes"))?;
                        let new_start_u256 = U256::from_big_endian(&last_hash.0) + 1;
                        let new_start = H256::from_uint(&new_start_u256);
                        Some((new_start, chunk_end))
                    } else {
                        None
                    };
                    tx.send((
                        accounts
                            .into_iter()
                            .filter(|unit| unit.hash <= chunk_end)
                            .collect(),
                        free_peer_id,
                        chunk_left,
                    ))
                    .await
                    .ok();
                } else {
                    tracing::debug!("Failed to get account range");
                    tx.send((Vec::new(), free_peer_id, Some((chunk_start, chunk_end))))
                        .await
                        .ok();
                }
                Ok::<(), String>(())
            });

            if new_last_metrics_update >= Duration::from_secs(1) {
                last_metrics_update = SystemTime::now();
            }
        }

        // TODO: This is repeated code, consider refactoring
        {
            let current_account_hashes = std::mem::take(&mut all_account_hashes);
            let current_account_states = std::mem::take(&mut all_accounts_state);

            let account_state_chunk = current_account_hashes
                .into_iter()
                .zip(current_account_states)
                .collect::<Vec<(H256, AccountState)>>()
                .encode_to_vec();

            if !std::fs::exists(&account_state_snapshots_dir)
                .map_err(|_| format!("Accounts state snapshots dir does not exist"))?
            {
                std::fs::create_dir_all(&account_state_snapshots_dir)
                    .map_err(|_| format!("Failed to create accounts_state_snapshot dir"))?;
            }

<<<<<<< HEAD
            let path = get_account_state_snapshot_file(account_state_snapshots_dir, chunk_file);
            std::fs::write(path, account_state_chunk).unwrap_or_else(|_| {
                panic!("Failed to write account_state_snapshot chunk {chunk_file}")
            });
=======
            tokio::task::spawn(async move {
                let path = get_account_state_snapshot_file(account_state_snapshots_dir, chunk_file);
                std::fs::write(path, account_state_chunk).map_err(|_| {
                    format!("Failed to write account_state_snapshot chunk {chunk_file}")
                })?;
                Ok::<(), String>(())
            })
            .await
            .map_err(|_| format!("Failed to spawn task to download accounts chunk"))?;
>>>>>>> 603c5d0c
        }

        *METRICS.accounts_downloads_tasks_queued.lock().await =
            tasks_queue_not_started.len() as u64;
        *METRICS.total_accounts_downloaders.lock().await = downloaders.len() as u64;
        *METRICS.downloaded_account_tries.lock().await = downloaded_count;
        *METRICS.free_accounts_downloaders.lock().await = downloaders.len() as u64;
        *METRICS.account_tries_download_end_time.lock().await = Some(SystemTime::now());

        Ok(())
    }

    /// Requests bytecodes for the given code hashes
    /// Returns the bytecodes or None if:
    /// - There are no available peers (the node just started up or was rejected by all other nodes)
    /// - No peer returned a valid response in the given time and retry limits
    pub async fn request_bytecodes(
        &self,
        all_bytecode_hashes: &[H256],
    ) -> Result<Option<Vec<Bytes>>, String> {
        const MAX_BYTECODES_REQUEST_SIZE: usize = 100;
        // 1) split the range in chunks of same length
        let chunk_count = 800;
        let chunk_size = all_bytecode_hashes.len() / chunk_count;

        // list of tasks to be executed
        // Types are (start_index, end_index, starting_hash)
        // NOTE: end_index is NOT inclusive
        let mut tasks_queue_not_started = VecDeque::<(usize, usize)>::new();
        for i in 0..chunk_count {
            let chunk_start = chunk_size * i;
            let chunk_end = chunk_start + chunk_size;
            tasks_queue_not_started.push_back((chunk_start, chunk_end));
        }
        // Modify the last chunk to include the limit
        let last_task = tasks_queue_not_started
            .back_mut()
            .ok_or(format!("No tasks in queue"))?;
        last_task.1 = all_bytecode_hashes.len();

        // 2) request the chunks from peers
        let peers_table = self
            .peer_table
            .get_peer_channels(&SUPPORTED_SNAP_CAPABILITIES)
            .await;

        let mut downloaded_count = 0_u64;
        let mut all_bytecodes = vec![Bytes::new(); all_bytecode_hashes.len()];

        // channel to send the tasks to the peers
        struct TaskResult {
            start_index: usize,
            bytecodes: Vec<Bytes>,
            peer_id: H256,
            remaining_start: usize,
            remaining_end: usize,
        }
        let (task_sender, mut task_receiver) = tokio::sync::mpsc::channel::<TaskResult>(1000);

        let mut downloaders: BTreeMap<H256, bool> = BTreeMap::from_iter(
            peers_table
                .iter()
                .map(|(peer_id, _peer_data)| (*peer_id, true)),
        );

        info!("Starting to download bytecodes from peers");

        *METRICS.bytecodes_to_download.lock().await = all_bytecode_hashes.len() as u64;
        *METRICS.bytecode_download_start_time.lock().await = Some(SystemTime::now());

        let mut last_metrics_update = SystemTime::now();
        let mut completed_tasks = 0;
        let mut scores = self.peer_scores.lock().await;

        loop {
<<<<<<< HEAD
            let new_last_metrics_update = last_metrics_update
                .elapsed()
                .unwrap_or(Duration::from_secs(1));
=======
            let new_last_metrics_update = last_metrics_update.elapsed().unwrap_or_default();
>>>>>>> 603c5d0c

            if new_last_metrics_update >= Duration::from_secs(1) {
                *METRICS.bytecode_downloads_tasks_queued.lock().await =
                    tasks_queue_not_started.len() as u64;
                *METRICS.total_bytecode_downloaders.lock().await = downloaders.len() as u64;
                *METRICS.downloaded_bytecodes.lock().await = downloaded_count;
            }

            if let Ok(result) = task_receiver.try_recv() {
                let TaskResult {
                    start_index,
                    bytecodes,
                    peer_id,
                    remaining_start,
                    remaining_end,
                } = result;
                if remaining_start < remaining_end {
                    tasks_queue_not_started.push_back((remaining_start, remaining_end));
                } else {
                    completed_tasks += 1;
                }
                if bytecodes.is_empty() {
                    let peer_score = scores.entry(peer_id).or_default();
                    *peer_score -= 1;
                    continue;
                }

                downloaded_count += bytecodes.len() as u64;

                let peer_score = scores.entry(peer_id).or_default();
                *peer_score += 1;

                debug!(
                    "Downloaded {} bytecodes from peer {peer_id} (current count: {downloaded_count})",
                    bytecodes.len(),
                );
                for (i, bytecode) in bytecodes.into_iter().enumerate() {
                    all_bytecodes[start_index + i] = bytecode;
                }

                downloaders.entry(peer_id).and_modify(|downloader_is_free| {
                    *downloader_is_free = true;
                });
            }

            let peer_channels = self
                .peer_table
                .get_peer_channels(&SUPPORTED_SNAP_CAPABILITIES)
                .await;

            for (peer_id, _peer_channels) in &peer_channels {
                if downloaders.contains_key(peer_id) {
                    continue;
                }
                downloaders.insert(*peer_id, true);
                debug!("{peer_id} added as downloader");
            }

            let free_downloaders = downloaders
                .clone()
                .into_iter()
                .filter(|(_downloader_id, downloader_is_free)| *downloader_is_free)
                .collect::<Vec<_>>();

            if new_last_metrics_update >= Duration::from_secs(1) {
                *METRICS.free_bytecode_downloaders.lock().await = free_downloaders.len() as u64;
            }

            if free_downloaders.is_empty() {
                continue;
            }

            let (mut free_peer_id, _) = free_downloaders[0];

            for (peer_id, _) in free_downloaders.iter() {
                let peer_id_score = scores.get(&peer_id).unwrap_or(&0);
                let max_peer_id_score = scores.get(&free_peer_id).unwrap_or(&0);
                if peer_id_score >= max_peer_id_score {
                    free_peer_id = *peer_id;
                }
            }

            // let peer_id_score = scores.get(&free_peer_id).unwrap_or(&0);

            // let mut score_values : Vec<i64> = Vec::from_iter(scores.values().cloned());
            // score_values.sort();

            // let middle_value = score_values.get(score_values.len() / 2).unwrap_or(&0);

            // if (*peer_id_score < 0) && (*peer_id_score < *middle_value) {
            //     continue;
            // }

            let Some(free_downloader_channels) =
                peer_channels.iter().find_map(|(peer_id, peer_channels)| {
                    peer_id.eq(&free_peer_id).then_some(peer_channels.clone())
                })
            else {
                debug!(
                    "Downloader {free_peer_id} is not a peer anymore, removing it from the downloaders list"
                );
                downloaders.remove(&free_peer_id);
                continue;
            };

            let Some((chunk_start, chunk_end)) = tasks_queue_not_started.pop_front() else {
                if completed_tasks >= chunk_count {
                    info!("All bytecodes downloaded successfully");
                    break;
                }
                continue;
            };

            let tx = task_sender.clone();
            downloaders
                .entry(free_peer_id)
                .and_modify(|downloader_is_free| {
                    *downloader_is_free = false;
                });
            debug!("Downloader {free_peer_id} is now busy");

            let hashes_to_request: Vec<_> = all_bytecode_hashes
                .iter()
                .skip(chunk_start)
                .take((chunk_end - chunk_start).min(MAX_BYTECODES_REQUEST_SIZE))
                .copied()
                .collect();

            let mut free_downloader_channels_clone = free_downloader_channels.clone();
            tokio::spawn(async move {
                let empty_task_result = TaskResult {
                    start_index: chunk_start,
                    bytecodes: vec![],
                    peer_id: free_peer_id,
                    remaining_start: chunk_start,
                    remaining_end: chunk_end,
                };
                debug!(
                    "Requesting bytecode from peer {free_peer_id}, chunk: {chunk_start:?} - {chunk_end:?}"
                );
                let request_id = rand::random();
                let request = RLPxMessage::GetByteCodes(GetByteCodes {
                    id: request_id,
                    hashes: hashes_to_request.clone(),
                    bytes: MAX_RESPONSE_BYTES,
                });
                let mut receiver = free_downloader_channels_clone.receiver.lock().await;
                if let Err(err) = (&mut free_downloader_channels_clone.connection)
                    .cast(CastMessage::BackendMessage(request))
                    .await
                {
                    error!("Failed to send message to peer: {err:?}");
                    tx.send(empty_task_result).await.ok();
                    return Err(format!("Failed to send message to peer: {err:?}"));
                }
                if let Some(codes) = tokio::time::timeout(Duration::from_secs(2), async move {
                    loop {
                        match receiver.recv().await {
                            Some(RLPxMessage::ByteCodes(ByteCodes { id, codes }))
                                if id == request_id =>
                            {
                                return Some(codes);
                            }
                            Some(_) => continue,
                            None => return None,
                        }
                    }
                })
                .await
                .ok()
                .flatten()
                {
                    if codes.is_empty() {
                        tx.send(empty_task_result).await.ok();
                        // Too spammy
                        // tracing::error!("Received empty account range");
                        return Err("Received empty account range".to_string());
                    }
                    // Validate response by hashing bytecodes
<<<<<<< HEAD
                    let validated_codes: Vec<Bytes> = codes
                        .into_iter()
                        .zip(hashes_to_request)
                        .take_while(|(b, hash)| keccak_hash::keccak(b) == *hash)
                        .map(|(b, _hash)| b)
                        .collect();
=======
                    let validated_codes: Vec<Bytes> = tokio::task::spawn_blocking(move || {
                        codes
                            .into_iter()
                            .zip(hashes_to_request)
                            .take_while(|(b, hash)| keccak_hash::keccak(b) == *hash)
                            .map(|(b, _hash)| b)
                            .collect()
                    })
                    .await
                    .map_err(|_| format!("Failed to spawn task to validate bytecodes"))?;
>>>>>>> 603c5d0c
                    let result = TaskResult {
                        start_index: chunk_start,
                        remaining_start: chunk_start + validated_codes.len(),
                        bytecodes: validated_codes,
                        peer_id: free_peer_id,
                        remaining_end: chunk_end,
                    };
                    tx.send(result).await.ok();
                } else {
                    tracing::error!("Failed to get bytecode");
                    tx.send(empty_task_result).await.ok();
                }
                Ok::<(), String>(())
            });

            if new_last_metrics_update >= Duration::from_secs(1) {
                last_metrics_update = SystemTime::now();
            }
        }

        *METRICS.bytecode_downloads_tasks_queued.lock().await =
            tasks_queue_not_started.len() as u64;
        *METRICS.total_bytecode_downloaders.lock().await = downloaders.len() as u64;
        *METRICS.downloaded_bytecodes.lock().await = downloaded_count;
        *METRICS.free_bytecode_downloaders.lock().await = downloaders.len() as u64;

        info!(
            "Finished downloading bytecodes, total bytecodes: {}",
            all_bytecode_hashes.len()
        );

        Ok(Some(all_bytecodes))
    }

    /// Requests storage ranges for accounts given their hashed address and storage roots, and the root of their state trie
    /// account_hashes & storage_roots must have the same length
    /// storage_roots must not contain empty trie hashes, we will treat empty ranges as invalid responses
    /// Returns true if the last account's storage was not completely fetched by the request
    /// Returns the list of hashed storage keys and values for each account's storage or None if:
    /// - There are no available peers (the node just started up or was rejected by all other nodes)
    /// - No peer returned a valid response in the given time and retry limits
    pub async fn request_storage_ranges(
        &self,
        state_root: H256,
        account_storage_roots: Vec<(H256, H256)>,
        account_storages_snapshots_dir: String,
        mut chunk_index: u64,
        downloaded_count: &mut u64,
    ) -> Result<u64, String> {
        // 1) split the range in chunks of same length
        let chunk_size = 300;
        let chunk_count = (account_storage_roots.len() / chunk_size) + 1;

        // list of tasks to be executed
        // Types are (start_index, end_index, starting_hash)
        // NOTE: end_index is NOT inclusive
        #[derive(Debug)]
        struct Task {
            start_index: usize,
            end_index: usize,
            start_hash: H256,
            // end_hash is None if the task is for the first big storage request
            end_hash: Option<H256>,
        }
        let mut tasks_queue_not_started = VecDeque::<Task>::new();
        for i in 0..chunk_count {
            let chunk_start = chunk_size * i;
            let chunk_end = (chunk_start + chunk_size).min(account_storage_roots.len());
            tasks_queue_not_started.push_back(Task {
                start_index: chunk_start,
                end_index: chunk_end,
                start_hash: H256::zero(),
                end_hash: None,
            });
        }

        // 2) request the chunks from peers
        let peers_table = self
            .peer_table
            .get_peer_channels(&SUPPORTED_SNAP_CAPABILITIES)
            .await;

        let mut all_account_storages = vec![vec![]; account_storage_roots.len()];

        struct TaskResult {
            start_index: usize,
            account_storages: Vec<Vec<(H256, U256)>>,
            peer_id: H256,
            remaining_start: usize,
            remaining_end: usize,
            remaining_hash_range: (H256, Option<H256>),
        }

        // channel to send the tasks to the peers
        let (task_sender, mut task_receiver) = tokio::sync::mpsc::channel::<TaskResult>(1000);

        // channel to send the result of dumping storages
        let (dump_storage_result_sender, mut dump_storage_result_receiver) =
            tokio::sync::mpsc::channel::<Result<(), DumpError>>(1000);

        let mut downloaders: BTreeMap<H256, bool> = BTreeMap::from_iter(
            peers_table
                .iter()
                .map(|(peer_id, _peer_data)| (*peer_id, true)),
        );

        let mut last_metrics_update = SystemTime::now();
        let mut task_count = tasks_queue_not_started.len();
        let mut completed_tasks = 0;

        let mut scores = self.peer_scores.lock().await;

<<<<<<< HEAD
=======
        let account_storages_snapshots_dir = get_account_storages_snapshots_dir().ok_or(
            format!("Failed to get account_storages_snapshots directory"),
        )?;
>>>>>>> 603c5d0c
        loop {
            if all_account_storages.iter().map(Vec::len).sum::<usize>() * 64 > 1024 * 1024 * 64 {
                let current_account_hashes = account_storage_roots
                    .iter()
                    .map(|a| a.0)
                    .collect::<Vec<_>>();
                let current_account_storages = std::mem::take(&mut all_account_storages);
                all_account_storages = vec![vec![]; account_storage_roots.len()];

                let snapshot = current_account_hashes
                    .into_iter()
                    .zip(current_account_storages)
                    .collect::<Vec<_>>()
                    .encode_to_vec();

                if !std::fs::exists(&account_storages_snapshots_dir)
                    .map_err(|_| format!("Accounts state snapshots dir does not exist"))?
                {
                    std::fs::create_dir_all(&account_storages_snapshots_dir)
                        .map_err(|_| format!("Failed to create accounts_state_snapshot dir"))?;
                }
                let account_storages_snapshots_dir_cloned = account_storages_snapshots_dir.clone();
                let dump_account_result_sender_cloned = dump_storage_result_sender.clone();
                tokio::task::spawn(async move {
                    let path = get_account_storages_snapshot_file(
                        account_storages_snapshots_dir_cloned,
                        chunk_index,
                    );
<<<<<<< HEAD
                    let result = dump_to_file(path, snapshot);
                    dump_account_result_sender_cloned
                        .send(result)
                        .await
                        .inspect_err(|err| {
                            error!(
                                "Failed to send storage dump result through channel. Error: {err}"
                            )
                        })
                });
=======
                    std::fs::write(path, snapshot).map_err(|_| {
                        format!("Failed to write account_storages_snapshot chunk {chunk_index}")
                    })?;
                    Ok::<(), String>(())
                })
                .await
                .map_err(|_| {
                    format!("Failed to spawn task to download account storage chunk {chunk_index}")
                })?;
>>>>>>> 603c5d0c

                chunk_index += 1;
            }

<<<<<<< HEAD
            let new_last_metrics_update = last_metrics_update
                .elapsed()
                .unwrap_or(Duration::from_secs(1));
=======
            let new_last_metrics_update = last_metrics_update.elapsed().unwrap_or_default();
>>>>>>> 603c5d0c

            if new_last_metrics_update >= Duration::from_secs(1) {
                *METRICS.storages_downloads_tasks_queued.lock().await =
                    tasks_queue_not_started.len() as u64;
                *METRICS.total_storages_downloaders.lock().await = downloaders.len() as u64;
                *METRICS.downloaded_storage_tries.lock().await = *downloaded_count;
            }

            if let Ok(result) = task_receiver.try_recv() {
                let TaskResult {
                    start_index,
                    mut account_storages,
                    peer_id,
                    remaining_start,
                    remaining_end,
                    remaining_hash_range: (hash_start, hash_end),
                } = result;
                completed_tasks += 1;

                downloaders.entry(peer_id).and_modify(|downloader_is_free| {
                    *downloader_is_free = true;
                });

                if remaining_start < remaining_end {
                    trace!("Failed to download chunk from peer {peer_id}");
                    if hash_start.is_zero() {
                        // Task is common storage range request
                        let task = Task {
                            start_index: remaining_start,
                            end_index: remaining_end,
                            start_hash: H256::zero(),
                            end_hash: None,
                        };
                        tasks_queue_not_started.push_back(task);
                        task_count += 1;
                    } else if let Some(hash_end) = hash_end {
                        // Task was a big storage account result
                        if hash_start <= hash_end {
                            let task = Task {
                                start_index: remaining_start,
                                end_index: remaining_end,
                                start_hash: hash_start,
                                end_hash: Some(hash_end),
                            };
                            tasks_queue_not_started.push_back(task);
                            task_count += 1;
                        }
                    } else {
                        if remaining_start + 1 < remaining_end {
                            let task = Task {
                                start_index: remaining_start + 1,
                                end_index: remaining_end,
                                start_hash: H256::zero(),
                                end_hash: None,
                            };
                            tasks_queue_not_started.push_back(task);
                            task_count += 1;
                        }
                        // Task found a big storage account, so we split the chunk into multiple chunks
                        let start_hash_u256 = U256::from_big_endian(&hash_start.0);
                        let missing_storage_range = U256::MAX - start_hash_u256;

<<<<<<< HEAD
                        let slot_count =
                            account_storages.last().map(|v| v.len()).unwrap_or(0).max(1);
=======
                        let slot_count = account_storages
                            .last()
                            .map(|v| v.len())
                            .ok_or(format!("No account storages"))?
                            .max(1);
>>>>>>> 603c5d0c
                        let storage_density = start_hash_u256 / slot_count;

                        let slots_per_chunk = U256::from(10000);
                        let chunk_size = storage_density
                            .checked_mul(slots_per_chunk)
                            .unwrap_or(U256::MAX);

                        let chunk_count = (missing_storage_range / chunk_size).as_usize().max(1);

                        for i in 0..chunk_count {
                            let start_hash_u256 = start_hash_u256 + chunk_size * i;
                            let start_hash = H256::from_uint(&start_hash_u256);
                            let end_hash = if i == chunk_count - 1 {
                                H256::repeat_byte(0xff)
                            } else {
                                let end_hash_u256 =
                                    start_hash_u256.checked_add(chunk_size).unwrap_or(U256::MAX);
                                H256::from_uint(&end_hash_u256)
                            };

                            let task = Task {
                                start_index: remaining_start,
                                end_index: remaining_start + 1,
                                start_hash: start_hash,
                                end_hash: Some(end_hash),
                            };
                            tasks_queue_not_started.push_back(task);
                            task_count += 1;
                        }
                        debug!("Split big storage account into {chunk_count} chunks.");
                    }
                }

                if account_storages.is_empty() {
                    let peer_score = scores.entry(peer_id).or_default();
                    *peer_score -= 1;
                    continue;
                }
                if let Some(hash_end) = hash_end {
                    // This is a big storage account, and the range might be empty
                    if account_storages[0].len() == 1 && account_storages[0][0].0 > hash_end {
                        continue;
                    }
                }

                let peer_score = scores.entry(peer_id).or_default();
                if *peer_score < 10 {
                    *peer_score += 1;
                }

                *downloaded_count += account_storages.len() as u64;
                // If we didn't finish downloading the account, don't count it
                if !hash_start.is_zero() {
                    *downloaded_count -= 1;
                }

                let n_storages = account_storages.len();
                let n_slots = account_storages
                    .iter()
                    .map(|storage| storage.len())
                    .sum::<usize>();

                *METRICS.downloaded_storage_slots.lock().await += n_slots as u64;

                debug!(
                    "Downloaded {n_storages} storages ({n_slots} slots) from peer {peer_id} (current count: {downloaded_count})"
                );
                debug!(
                    "Total tasks: {task_count}, completed tasks: {completed_tasks}, queued tasks: {}",
                    tasks_queue_not_started.len()
                );
                if account_storages.len() == 1 {
                    // We downloaded a big storage account
                    all_account_storages[start_index].extend(account_storages.remove(0));
                } else {
                    for (i, storage) in account_storages.into_iter().enumerate() {
                        all_account_storages[start_index + i] = storage;
                    }
                }
            }

            // Check if any write storage task finished
            if let Ok(dump_storage_result) = dump_storage_result_receiver.try_recv() {
                if let Err(dump_storage_data) = dump_storage_result {
                    if dump_storage_data.error == ErrorKind::StorageFull {
                        panic!("Storage full"); // TODO: consider returning an error
                    }
                    // If the dumping failed, retry it
                    let dump_storage_result_sender_cloned = dump_storage_result_sender.clone();
                    tokio::task::spawn(async move {
                        let DumpError { path, contents, .. } = dump_storage_data;
                        // Write the storage data
                        let result = dump_to_file(path, contents);
                        // Send the result through the channel
                        dump_storage_result_sender_cloned
                            .send(result)
                            .await
                            .inspect_err(|err| {
                                error!(
                                    "Failed to send storage dump result through channel. Error: {err}"
                                )
                        })
                    });
                }
            }

            let peer_channels = self
                .peer_table
                .get_peer_channels(&SUPPORTED_SNAP_CAPABILITIES)
                .await;

            for (peer_id, _peer_channels) in &peer_channels {
                if downloaders.contains_key(peer_id) {
                    continue;
                }
                downloaders.insert(*peer_id, true);
                debug!("{peer_id} added as downloader");
            }

            let free_downloaders = downloaders
                .clone()
                .into_iter()
                .filter(|(_downloader_id, downloader_is_free)| *downloader_is_free)
                .collect::<Vec<_>>();

            if new_last_metrics_update >= Duration::from_secs(1) {
                *METRICS.free_storages_downloaders.lock().await = free_downloaders.len() as u64;
            }

            if free_downloaders.is_empty() {
                continue;
            }

            let (mut free_peer_id, _) = free_downloaders[0];

            for (peer_id, _) in free_downloaders.iter() {
                let peer_id_score = scores.get(&peer_id).unwrap_or(&0);
                let max_peer_id_score = scores.get(&free_peer_id).unwrap_or(&0);
                if peer_id_score >= max_peer_id_score {
                    free_peer_id = *peer_id;
                }
            }

            let Some(free_downloader_channels) =
                peer_channels.iter().find_map(|(peer_id, peer_channels)| {
                    peer_id.eq(&free_peer_id).then_some(peer_channels.clone())
                })
            else {
                debug!(
                    "Downloader {free_peer_id} is not a peer anymore, removing it from the downloaders list"
                );
                downloaders.remove(&free_peer_id);
                continue;
            };

            let Some(task) = tasks_queue_not_started.pop_front() else {
                if completed_tasks >= task_count {
                    break;
                }
                continue;
            };

            let tx = task_sender.clone();
            downloaders
                .entry(free_peer_id)
                .and_modify(|downloader_is_free| {
                    *downloader_is_free = false;
                });
            debug!("Downloader {free_peer_id} is now busy");

            let mut free_downloader_channels_clone = free_downloader_channels.clone();

            let (chunk_account_hashes, chunk_storage_roots): (Vec<_>, Vec<_>) =
                account_storage_roots
                    .iter()
                    .skip(task.start_index)
                    .take(task.end_index - task.start_index)
                    .map(|(hash, root)| (*hash, *root))
                    .unzip();

            if task_count - completed_tasks < 30 {
                debug!(
                    "Assigning task: {task:?}, account_hash: {}, storage_root: {}",
                    chunk_account_hashes.first().unwrap_or(&H256::zero()),
                    chunk_storage_roots.first().unwrap_or(&H256::zero()),
                );
            }

            tokio::spawn(async move {
                let start = task.start_index;
                let end = task.end_index;
                let start_hash = task.start_hash;

                let empty_task_result = TaskResult {
                    start_index: task.start_index,
                    account_storages: Vec::new(),
                    peer_id: free_peer_id,
                    remaining_start: task.start_index,
                    remaining_end: task.end_index,
                    remaining_hash_range: (start_hash, task.end_hash),
                };
                let request_id = rand::random();
                let request = RLPxMessage::GetStorageRanges(GetStorageRanges {
                    id: request_id,
                    root_hash: state_root,
                    account_hashes: chunk_account_hashes,
                    starting_hash: start_hash,
                    limit_hash: task.end_hash.unwrap_or(HASH_MAX),
                    response_bytes: MAX_RESPONSE_BYTES,
                });
                let mut receiver = free_downloader_channels_clone.receiver.lock().await;
                if let Err(err) = (&mut free_downloader_channels_clone.connection)
                    .cast(CastMessage::BackendMessage(request))
                    .await
                {
                    error!("Failed to send message to peer: {err:?}");
                    tx.send(empty_task_result).await.ok();
                    return Err(format!("Failed to send message to peer: {err:?}"));
                }
                let request_result = tokio::time::timeout(Duration::from_secs(2), async move {
                    loop {
                        match receiver.recv().await {
                            Some(RLPxMessage::StorageRanges(StorageRanges {
                                id,
                                slots,
                                proof,
                            })) if id == request_id => return Some((slots, proof)),
                            Some(_) => continue,
                            None => return None,
                        }
                    }
                })
                .await
                .ok()
                .flatten();
                let Some((slots, proof)) = request_result else {
                    tracing::debug!("Failed to get storage range");
                    tx.send(empty_task_result).await.ok();
                    return Err("Failed to get storage range".to_string());
                };
                if slots.is_empty() && proof.is_empty() {
                    tx.send(empty_task_result).await.ok();
                    tracing::debug!("Received empty account range");
                    return Err("Received empty account range".to_string());
                }
                // Check we got some data and no more than the requested amount
                if slots.len() > chunk_storage_roots.len() || slots.is_empty() {
                    tx.send(empty_task_result).await.ok();
                    return Err(format!(
                        "Received invalid storage range: {} slots, {} roots",
                        slots.len(),
                        chunk_storage_roots.len()
                    ));
                }
                // Unzip & validate response
                let proof = encodable_to_proof(&proof);
                let mut account_storages: Vec<Vec<(H256, U256)>> = vec![];
                let mut should_continue = false;
                // Validate each storage range
                let mut storage_roots = chunk_storage_roots.into_iter();
                let last_slot_index = slots.len() - 1;
                for (i, next_account_slots) in slots.into_iter().enumerate() {
                    // We won't accept empty storage ranges
                    if next_account_slots.is_empty() {
                        // This shouldn't happen
                        error!("Received empty storage range, skipping");
                        tx.send(empty_task_result).await.ok();
                        return Err("Received empty storage range".to_string());
                    }
                    let encoded_values = next_account_slots
                        .iter()
                        .map(|slot| slot.data.encode_to_vec())
                        .collect::<Vec<_>>();
                    let hashed_keys: Vec<_> =
                        next_account_slots.iter().map(|slot| slot.hash).collect();

<<<<<<< HEAD
                    // TODO: check if this is right
                    let Some(storage_root) = storage_roots.next() else {
                        break;
                    };
=======
                    let storage_root = storage_roots.next().ok_or(format!("No storage roots"))?;
>>>>>>> 603c5d0c

                    // The proof corresponds to the last slot, for the previous ones the slot must be the full range without edge proofs
                    if i == last_slot_index && !proof.is_empty() {
                        let Ok(sc) = verify_range(
                            storage_root,
                            &start_hash,
                            &hashed_keys,
                            &encoded_values,
                            &proof,
                        ) else {
                            tx.send(empty_task_result).await.ok();
                            return Err(format!("Failed to verify storage range"));
                        };
                        should_continue = sc;
                    } else if verify_range(
                        storage_root,
                        &start_hash,
                        &hashed_keys,
                        &encoded_values,
                        &[],
                    )
                    .is_err()
                    {
                        tx.send(empty_task_result).await.ok();
                        return Err(format!("Failed to verify storage range"));
                    }

                    account_storages.push(
                        next_account_slots
                            .iter()
                            .map(|slot| (slot.hash, slot.data))
                            .collect(),
                    );
                }
                let (remaining_start, remaining_end, remaining_start_hash) = if should_continue {
                    let (last_hash, _) = account_storages
                        .last()
                        .ok_or(format!("No account storages"))?
                        .last()
                        .ok_or(format!("No account storages"))?;
                    let next_hash_u256 =
                        U256::from_big_endian(&last_hash.0).saturating_add(1.into());
                    let next_hash = H256::from_uint(&next_hash_u256);
                    (start + account_storages.len() - 1, end, next_hash)
                } else {
                    (start + account_storages.len(), end, H256::zero())
                };
                let task_result = TaskResult {
                    start_index: start,
                    account_storages,
                    peer_id: free_peer_id,
                    remaining_start,
                    remaining_end,
                    remaining_hash_range: (remaining_start_hash, task.end_hash),
                };
                tx.send(task_result).await.ok();
                Ok::<(), String>(())
            });

            if new_last_metrics_update >= Duration::from_secs(1) {
                last_metrics_update = SystemTime::now();
            }
        }

        {
            let current_account_hashes = account_storage_roots
                .iter()
                .map(|a| a.0)
                .collect::<Vec<_>>();
            let current_account_storages = std::mem::take(&mut all_account_storages);

            let snapshot = current_account_hashes
                .into_iter()
                .zip(current_account_storages)
                .collect::<Vec<_>>()
                .encode_to_vec();
<<<<<<< HEAD
            if !std::fs::exists(&account_storages_snapshots_dir).expect("Failed") {
=======

            if !std::fs::exists(&account_storages_snapshots_dir)
                .map_err(|_| format!("Accounts state snapshots dir does not exist"))?
            {
>>>>>>> 603c5d0c
                std::fs::create_dir_all(&account_storages_snapshots_dir)
                    .map_err(|_| format!("Failed to create accounts_state_snapshot dir"))?;
            }
            let account_storages_snapshots_dir_cloned = account_storages_snapshots_dir.clone();
<<<<<<< HEAD
            let path = get_account_storages_snapshot_file(
                account_storages_snapshots_dir_cloned,
                chunk_index,
            );
            std::fs::write(path, snapshot).unwrap_or_else(|_| {
                panic!("Failed to write account_storages_snapshot chunk {chunk_index}")
            });
=======
            tokio::task::spawn(async move {
                let path = get_account_storages_snapshot_file(
                    account_storages_snapshots_dir_cloned,
                    chunk_index,
                );
                std::fs::write(path, snapshot).map_err(|_| {
                    format!("Failed to write account_storages_snapshot chunk {chunk_index}")
                })?;
                Ok::<(), String>(())
            })
            .await
            .map_err(|_| {
                format!(
                    "Failed to spawn task to write account_storages_snapshot chunk {chunk_index}"
                )
            })?;
>>>>>>> 603c5d0c
        }

        *METRICS.storages_downloads_tasks_queued.lock().await =
            tasks_queue_not_started.len() as u64;
        *METRICS.total_storages_downloaders.lock().await = downloaders.len() as u64;
        *METRICS.downloaded_storage_tries.lock().await = *downloaded_count;
        *METRICS.free_storages_downloaders.lock().await = downloaders.len() as u64;

        Ok(chunk_index + 1)
    }

    /// Requests state trie nodes given the root of the trie where they are contained and their path (be them full or partial)
    /// Returns the nodes or None if:
    /// - There are no available peers (the node just started up or was rejected by all other nodes)
    /// - No peer returned a valid response in the given time and retry limits
    pub async fn request_state_trienodes(
        &self,
        state_root: H256,
        paths: Vec<Nibbles>,
    ) -> Option<Vec<Node>> {
        let expected_nodes = paths.len();
        // Keep track of peers we requested from so we can penalize unresponsive peers when we get a response
        // This is so we avoid penalizing peers due to requesting stale data
        let mut peer_ids = HashSet::new();
        for _ in 0..REQUEST_RETRY_ATTEMPTS {
            let request_id = rand::random();
            let request = RLPxMessage::GetTrieNodes(GetTrieNodes {
                id: request_id,
                root_hash: state_root,
                // [acc_path, acc_path,...] -> [[acc_path], [acc_path]]
                paths: paths
                    .iter()
                    .map(|vec| vec![Bytes::from(vec.encode_compact())])
                    .collect(),
                bytes: MAX_RESPONSE_BYTES,
            });
            let (peer_id, mut peer_channel) = self
                .get_peer_channel_with_retry(&SUPPORTED_SNAP_CAPABILITIES)
                .await?;
            peer_ids.insert(peer_id);
            let mut receiver = peer_channel.receiver.lock().await;
            if let Err(err) = peer_channel
                .connection
                .cast(CastMessage::BackendMessage(request))
                .await
            {
                debug!("Failed to send message to peer: {err:?}");
                continue;
            }
            if let Some(nodes) = tokio::time::timeout(PEER_REPLY_TIMEOUT, async move {
                loop {
                    match receiver.recv().await {
                        Some(RLPxMessage::TrieNodes(TrieNodes { id, nodes }))
                            if id == request_id =>
                        {
                            return Some(nodes);
                        }
                        // Ignore replies that don't match the expected id (such as late responses)
                        Some(_) => continue,
                        None => return None,
                    }
                }
            })
            .await
            .ok()
            .flatten()
            .and_then(|nodes| {
                (!nodes.is_empty() && nodes.len() <= expected_nodes)
                    .then(|| {
                        nodes
                            .iter()
                            .map(|node| Node::decode_raw(node))
                            .collect::<Result<Vec<_>, _>>()
                            .ok()
                    })
                    .flatten()
            }) {
                self.record_snap_peer_success(peer_id, peer_ids).await;
                return Some(nodes);
            }
        }
        None
    }

    /// Requests storage trie nodes given the root of the state trie where they are contained and
    /// a hashmap mapping the path to the account in the state trie (aka hashed address) to the paths to the nodes in its storage trie (can be full or partial)
    /// Returns the nodes or None if:
    /// - There are no available peers (the node just started up or was rejected by all other nodes)
    /// - No peer returned a valid response in the given time and retry limits
    pub async fn request_storage_trienodes(
        &self,
        state_root: H256,
        paths: BTreeMap<H256, Vec<Nibbles>>,
    ) -> Option<Vec<Node>> {
        // Keep track of peers we requested from so we can penalize unresponsive peers when we get a response
        // This is so we avoid penalizing peers due to requesting stale data
        let mut peer_ids = HashSet::new();
        for _ in 0..REQUEST_RETRY_ATTEMPTS {
            let request_id = rand::random();
            let expected_nodes = paths.iter().fold(0, |acc, item| acc + item.1.len());
            let request = RLPxMessage::GetTrieNodes(GetTrieNodes {
                id: request_id,
                root_hash: state_root,
                // {acc_path: [path, path, ...]} -> [[acc_path, path, path, ...]]
                paths: paths
                    .iter()
                    .map(|(acc_path, paths)| {
                        [
                            vec![Bytes::from(acc_path.0.to_vec())],
                            paths
                                .iter()
                                .map(|path| Bytes::from(path.encode_compact()))
                                .collect(),
                        ]
                        .concat()
                    })
                    .collect(),
                bytes: MAX_RESPONSE_BYTES,
            });
            let (peer_id, mut peer_channel) = self
                .get_peer_channel_with_retry(&SUPPORTED_SNAP_CAPABILITIES)
                .await?;
            peer_ids.insert(peer_id);
            let mut receiver = peer_channel.receiver.lock().await;
            if let Err(err) = peer_channel
                .connection
                .cast(CastMessage::BackendMessage(request))
                .await
            {
                debug!("Failed to send message to peer: {err:?}");
                continue;
            }
            if let Some(nodes) = tokio::time::timeout(PEER_REPLY_TIMEOUT, async move {
                loop {
                    match receiver.recv().await {
                        Some(RLPxMessage::TrieNodes(TrieNodes { id, nodes }))
                            if id == request_id =>
                        {
                            return Some(nodes);
                        }
                        // Ignore replies that don't match the expected id (such as late responses)
                        Some(_) => continue,
                        None => return None,
                    }
                }
            })
            .await
            .ok()
            .flatten()
            .and_then(|nodes| {
                (!nodes.is_empty() && nodes.len() <= expected_nodes)
                    .then(|| {
                        nodes
                            .iter()
                            .map(|node| Node::decode_raw(node))
                            .collect::<Result<Vec<_>, _>>()
                            .ok()
                    })
                    .flatten()
            }) {
                self.record_snap_peer_success(peer_id, peer_ids).await;
                return Some(nodes);
            }
        }
        None
    }

    /// Returns the PeerData for each connected Peer
    pub async fn read_connected_peers(&self) -> Vec<PeerData> {
        self.peer_table
            .peers
            .lock()
            .await
            .iter()
            .map(|(_, peer)| peer)
            .cloned()
            .collect()
    }

    pub async fn count_total_peers(&self) -> usize {
        self.peer_table.peers.lock().await.len()
    }

    // TODO: Implement the logic to remove a peer from the peer table
    pub async fn remove_peer(&self, _peer_id: H256) {}

    pub async fn get_block_header(
        &self,
        peer_channel: &mut PeerChannels,
        block_number: u64,
    ) -> Result<Option<BlockHeader>, String> {
        let request_id = rand::random();
        let request = RLPxMessage::GetBlockHeaders(GetBlockHeaders {
            id: request_id,
            startblock: HashOrNumber::Number(block_number),
            limit: 1,
            skip: 0,
            reverse: false,
        });
        info!("get_block_header: requesting header with number {block_number}");

        let mut receiver = peer_channel.receiver.lock().await;
        peer_channel
            .connection
            .cast(CastMessage::BackendMessage(request.clone()))
            .await
<<<<<<< HEAD
            .map_err(|e| format!("Failed to send message to peer. Error: {e}"))
            .inspect_err(|err| error!(err))
            .ok()?;

        let response =
            tokio::time::timeout(Duration::from_secs(5), async move { receiver.recv().await })
                .await
                .ok()??;
        if let RLPxMessage::BlockHeaders(BlockHeaders { id, block_headers }) = response {
            if id == request_id {
                return block_headers.last().cloned();
=======
            .map_err(|e| format!("Failed to send message to peer. Error: {e}"))?;

        let response = tokio::time::timeout(Duration::from_secs(5), async move {
            let response = receiver.recv().await;
            if response.is_none() {
                error!("############### Error Message");
                return Err(format!("No response from peer"));
            };
            response.ok_or(format!("No response from peer"))
        })
        .await;

        match response {
            Ok(Ok(RLPxMessage::BlockHeaders(BlockHeaders { id, block_headers }))) => {
                if id == request_id && !block_headers.is_empty() {
                    return Ok(Some(
                        block_headers
                            .last()
                            .ok_or(format!("No block headers"))?
                            .clone(),
                    ));
                }
            }
            Ok(Ok(_other_msgs)) => {
                info!("Received unexpected message from peer");
            }
            Ok(Err(err)) => {
                info!("Error receiving block header from peer: {err}");
            }
            Err(_err) => {
                info!("Timeout while waiting for sync head from peer");
>>>>>>> 603c5d0c
            }
        }

        Ok(None)
    }
}

/// Validates the block headers received from a peer by checking that the parent hash of each header
/// matches the hash of the previous one, i.e. the headers are chained
fn are_block_headers_chained(block_headers: &[BlockHeader], order: &BlockRequestOrder) -> bool {
    block_headers.windows(2).all(|headers| match order {
        BlockRequestOrder::OldToNew => headers[1].parent_hash == headers[0].hash(),
        BlockRequestOrder::NewToOld => headers[0].parent_hash == headers[1].hash(),
    })
}

fn format_duration(duration: Duration) -> String {
    let total_seconds = duration.as_secs();
    let hours = total_seconds / 3600;
    let minutes = (total_seconds % 3600) / 60;
    let seconds = total_seconds % 60;

    format!("{hours:02}h {minutes:02}m {seconds:02}s")
}
pub struct DumpError {
    pub path: String,
    pub contents: Vec<u8>,
    pub error: ErrorKind,
}<|MERGE_RESOLUTION|>--- conflicted
+++ resolved
@@ -101,11 +101,7 @@
             if id == request_id && !block_headers.is_empty() {
                 let sync_head_number = block_headers
                     .last()
-<<<<<<< HEAD
-                    .expect("Failed to get last block header") // we just checked block_headers is not empty
-=======
                     .ok_or(format!("No block headers"))?
->>>>>>> 603c5d0c
                     .number;
                 trace!(
                     "Sync Log 12: Received sync head block headers from peer {peer_id}, sync head number {sync_head_number}"
@@ -177,12 +173,8 @@
             .peer_table
             .get_peer_channels(capabilities)
             .await
-<<<<<<< HEAD
-            .first()?
-=======
             .first()
             .ok_or(format!("No peers found"))?
->>>>>>> 603c5d0c
             .clone();
 
         let mut max_peer_id_score = i64::MIN;
@@ -313,13 +305,9 @@
         let mut last_metrics_update = SystemTime::now();
 
         loop {
-<<<<<<< HEAD
             let new_last_metrics_update = last_metrics_update
                 .elapsed()
                 .unwrap_or(Duration::from_secs(1));
-=======
-            let new_last_metrics_update = last_metrics_update.elapsed().unwrap_or_default();
->>>>>>> 603c5d0c
 
             if new_last_metrics_update >= Duration::from_secs(1) {
                 *METRICS.header_downloads_tasks_queued.lock().await =
@@ -782,12 +770,8 @@
         state_root: H256,
         start: H256,
         limit: H256,
-<<<<<<< HEAD
         account_state_snapshots_dir: String,
-    ) {
-=======
     ) -> Result<(), String> {
->>>>>>> 603c5d0c
         // 1) split the range in chunks of same length
         let start_u256 = U256::from_big_endian(&start.0);
         let limit_u256 = U256::from_big_endian(&limit.0);
@@ -844,12 +828,6 @@
         let mut scores = self.peer_scores.lock().await;
         let mut chunk_file = 0;
 
-<<<<<<< HEAD
-=======
-        // TODO: handle this error
-        let account_state_snapshots_dir = get_account_state_snapshots_dir()
-            .ok_or(format!("Failed to get account_state_snapshots directory"))?;
->>>>>>> 603c5d0c
         loop {
             if all_accounts_state.len() * size_of::<AccountState>() >= 1024 * 1024 * 64 {
                 let current_account_hashes = std::mem::take(&mut all_account_hashes);
@@ -876,7 +854,6 @@
                         chunk_file,
                     );
                     // TODO: check the error type and handle it properly
-<<<<<<< HEAD
                     let result = dump_to_file(path, account_state_chunk);
                     dump_account_result_sender_cloned
                         .send(result)
@@ -887,30 +864,13 @@
                             )
                         })
                 });
-=======
-                    let result =
-                        std::fs::write(path.clone(), account_state_chunk.clone()).map_err(|_| {
-                            AccountDumpError {
-                                path,
-                                contents: account_state_chunk,
-                            }
-                        });
-                    dump_account_result_sender_cloned.send(result).await;
-                })
-                .await
-                .map_err(|_| format!("Failed to spawn task to download chunk"))?;
->>>>>>> 603c5d0c
 
                 chunk_file += 1;
             }
 
-<<<<<<< HEAD
             let new_last_metrics_update = last_metrics_update
                 .elapsed()
                 .unwrap_or(Duration::from_secs(1));
-=======
-            let new_last_metrics_update = last_metrics_update.elapsed().unwrap_or_default();
->>>>>>> 603c5d0c
 
             if new_last_metrics_update >= Duration::from_secs(1) {
                 *METRICS.accounts_downloads_tasks_queued.lock().await =
@@ -971,7 +931,6 @@
                         // Dump the account data
                         let result = dump_to_file(path, contents);
                         // Send the result through the channel
-<<<<<<< HEAD
                         dump_account_result_sender_cloned
                             .send(result)
                             .await
@@ -981,12 +940,6 @@
                                 )
                         })
                     });
-=======
-                        dump_account_result_sender_cloned.send(result).await;
-                    })
-                    .await
-                    .map_err(|_| format!("Failed to spawn task to dump accounts"))?;
->>>>>>> 603c5d0c
                 }
             }
 
@@ -1191,22 +1144,10 @@
                     .map_err(|_| format!("Failed to create accounts_state_snapshot dir"))?;
             }
 
-<<<<<<< HEAD
             let path = get_account_state_snapshot_file(account_state_snapshots_dir, chunk_file);
-            std::fs::write(path, account_state_chunk).unwrap_or_else(|_| {
-                panic!("Failed to write account_state_snapshot chunk {chunk_file}")
-            });
-=======
-            tokio::task::spawn(async move {
-                let path = get_account_state_snapshot_file(account_state_snapshots_dir, chunk_file);
-                std::fs::write(path, account_state_chunk).map_err(|_| {
-                    format!("Failed to write account_state_snapshot chunk {chunk_file}")
-                })?;
-                Ok::<(), String>(())
-            })
-            .await
-            .map_err(|_| format!("Failed to spawn task to download accounts chunk"))?;
->>>>>>> 603c5d0c
+            std::fs::write(path, account_state_chunk).map_err(|_| {
+                format!("Failed to write account_state_snapshot chunk {chunk_file}")
+            })?;
         }
 
         *METRICS.accounts_downloads_tasks_queued.lock().await =
@@ -1282,13 +1223,9 @@
         let mut scores = self.peer_scores.lock().await;
 
         loop {
-<<<<<<< HEAD
             let new_last_metrics_update = last_metrics_update
                 .elapsed()
                 .unwrap_or(Duration::from_secs(1));
-=======
-            let new_last_metrics_update = last_metrics_update.elapsed().unwrap_or_default();
->>>>>>> 603c5d0c
 
             if new_last_metrics_update >= Duration::from_secs(1) {
                 *METRICS.bytecode_downloads_tasks_queued.lock().await =
@@ -1468,25 +1405,12 @@
                         return Err("Received empty account range".to_string());
                     }
                     // Validate response by hashing bytecodes
-<<<<<<< HEAD
                     let validated_codes: Vec<Bytes> = codes
                         .into_iter()
                         .zip(hashes_to_request)
                         .take_while(|(b, hash)| keccak_hash::keccak(b) == *hash)
                         .map(|(b, _hash)| b)
                         .collect();
-=======
-                    let validated_codes: Vec<Bytes> = tokio::task::spawn_blocking(move || {
-                        codes
-                            .into_iter()
-                            .zip(hashes_to_request)
-                            .take_while(|(b, hash)| keccak_hash::keccak(b) == *hash)
-                            .map(|(b, _hash)| b)
-                            .collect()
-                    })
-                    .await
-                    .map_err(|_| format!("Failed to spawn task to validate bytecodes"))?;
->>>>>>> 603c5d0c
                     let result = TaskResult {
                         start_index: chunk_start,
                         remaining_start: chunk_start + validated_codes.len(),
@@ -1599,12 +1523,6 @@
 
         let mut scores = self.peer_scores.lock().await;
 
-<<<<<<< HEAD
-=======
-        let account_storages_snapshots_dir = get_account_storages_snapshots_dir().ok_or(
-            format!("Failed to get account_storages_snapshots directory"),
-        )?;
->>>>>>> 603c5d0c
         loop {
             if all_account_storages.iter().map(Vec::len).sum::<usize>() * 64 > 1024 * 1024 * 64 {
                 let current_account_hashes = account_storage_roots
@@ -1633,7 +1551,6 @@
                         account_storages_snapshots_dir_cloned,
                         chunk_index,
                     );
-<<<<<<< HEAD
                     let result = dump_to_file(path, snapshot);
                     dump_account_result_sender_cloned
                         .send(result)
@@ -1644,28 +1561,13 @@
                             )
                         })
                 });
-=======
-                    std::fs::write(path, snapshot).map_err(|_| {
-                        format!("Failed to write account_storages_snapshot chunk {chunk_index}")
-                    })?;
-                    Ok::<(), String>(())
-                })
-                .await
-                .map_err(|_| {
-                    format!("Failed to spawn task to download account storage chunk {chunk_index}")
-                })?;
->>>>>>> 603c5d0c
 
                 chunk_index += 1;
             }
 
-<<<<<<< HEAD
             let new_last_metrics_update = last_metrics_update
                 .elapsed()
                 .unwrap_or(Duration::from_secs(1));
-=======
-            let new_last_metrics_update = last_metrics_update.elapsed().unwrap_or_default();
->>>>>>> 603c5d0c
 
             if new_last_metrics_update >= Duration::from_secs(1) {
                 *METRICS.storages_downloads_tasks_queued.lock().await =
@@ -1728,16 +1630,11 @@
                         let start_hash_u256 = U256::from_big_endian(&hash_start.0);
                         let missing_storage_range = U256::MAX - start_hash_u256;
 
-<<<<<<< HEAD
-                        let slot_count =
-                            account_storages.last().map(|v| v.len()).unwrap_or(0).max(1);
-=======
                         let slot_count = account_storages
                             .last()
                             .map(|v| v.len())
                             .ok_or(format!("No account storages"))?
                             .max(1);
->>>>>>> 603c5d0c
                         let storage_density = start_hash_u256 / slot_count;
 
                         let slots_per_chunk = U256::from(10000);
@@ -2014,14 +1911,7 @@
                     let hashed_keys: Vec<_> =
                         next_account_slots.iter().map(|slot| slot.hash).collect();
 
-<<<<<<< HEAD
-                    // TODO: check if this is right
-                    let Some(storage_root) = storage_roots.next() else {
-                        break;
-                    };
-=======
                     let storage_root = storage_roots.next().ok_or(format!("No storage roots"))?;
->>>>>>> 603c5d0c
 
                     // The proof corresponds to the last slot, for the previous ones the slot must be the full range without edge proofs
                     if i == last_slot_index && !proof.is_empty() {
@@ -2098,44 +1988,21 @@
                 .zip(current_account_storages)
                 .collect::<Vec<_>>()
                 .encode_to_vec();
-<<<<<<< HEAD
-            if !std::fs::exists(&account_storages_snapshots_dir).expect("Failed") {
-=======
 
             if !std::fs::exists(&account_storages_snapshots_dir)
                 .map_err(|_| format!("Accounts state snapshots dir does not exist"))?
             {
->>>>>>> 603c5d0c
                 std::fs::create_dir_all(&account_storages_snapshots_dir)
                     .map_err(|_| format!("Failed to create accounts_state_snapshot dir"))?;
             }
             let account_storages_snapshots_dir_cloned = account_storages_snapshots_dir.clone();
-<<<<<<< HEAD
             let path = get_account_storages_snapshot_file(
                 account_storages_snapshots_dir_cloned,
                 chunk_index,
             );
-            std::fs::write(path, snapshot).unwrap_or_else(|_| {
-                panic!("Failed to write account_storages_snapshot chunk {chunk_index}")
-            });
-=======
-            tokio::task::spawn(async move {
-                let path = get_account_storages_snapshot_file(
-                    account_storages_snapshots_dir_cloned,
-                    chunk_index,
-                );
-                std::fs::write(path, snapshot).map_err(|_| {
-                    format!("Failed to write account_storages_snapshot chunk {chunk_index}")
-                })?;
-                Ok::<(), String>(())
-            })
-            .await
-            .map_err(|_| {
-                format!(
-                    "Failed to spawn task to write account_storages_snapshot chunk {chunk_index}"
-                )
+            std::fs::write(path, snapshot).map_err(|_| {
+                format!("Failed to write account_storages_snapshot chunk {chunk_index}")
             })?;
->>>>>>> 603c5d0c
         }
 
         *METRICS.storages_downloads_tasks_queued.lock().await =
@@ -2342,19 +2209,6 @@
             .connection
             .cast(CastMessage::BackendMessage(request.clone()))
             .await
-<<<<<<< HEAD
-            .map_err(|e| format!("Failed to send message to peer. Error: {e}"))
-            .inspect_err(|err| error!(err))
-            .ok()?;
-
-        let response =
-            tokio::time::timeout(Duration::from_secs(5), async move { receiver.recv().await })
-                .await
-                .ok()??;
-        if let RLPxMessage::BlockHeaders(BlockHeaders { id, block_headers }) = response {
-            if id == request_id {
-                return block_headers.last().cloned();
-=======
             .map_err(|e| format!("Failed to send message to peer. Error: {e}"))?;
 
         let response = tokio::time::timeout(Duration::from_secs(5), async move {
@@ -2386,7 +2240,6 @@
             }
             Err(_err) => {
                 info!("Timeout while waiting for sync head from peer");
->>>>>>> 603c5d0c
             }
         }
 
