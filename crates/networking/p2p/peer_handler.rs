use std::{collections::BTreeMap, sync::Arc, time::Duration};

use bytes::Bytes;
use ethrex_common::{
    H256, U256,
    types::{AccountState, Block, BlockBody, BlockHeader, Receipt, validate_block_body},
};
use ethrex_rlp::encode::RLPEncode;
use ethrex_trie::Nibbles;
use ethrex_trie::{Node, verify_range};
use tokio::sync::Mutex;

use crate::{
    kademlia::{KademliaTable, PeerChannels, PeerData},
    rlpx::{
        connection::server::CastMessage,
        eth::{
            blocks::{
                BLOCK_HEADER_LIMIT, BlockBodies, BlockHeaders, GetBlockBodies, GetBlockHeaders,
            },
            receipts::GetReceipts,
        },
        message::Message as RLPxMessage,
        p2p::{Capability, SUPPORTED_ETH_CAPABILITIES, SUPPORTED_SNAP_CAPABILITIES},
        snap::{
            AccountRange, ByteCodes, GetAccountRange, GetByteCodes, GetStorageRanges, GetTrieNodes,
            StorageRanges, TrieNodes,
        },
    },
    snap::encodable_to_proof,
};
use tracing::{debug, info, warn};
pub const PEER_REPLY_TIMEOUT: Duration = Duration::from_secs(15);
pub const PEER_SELECT_RETRY_ATTEMPTS: usize = 3;
pub const REQUEST_RETRY_ATTEMPTS: usize = 5;
pub const MAX_RESPONSE_BYTES: u64 = 512 * 1024;
pub const HASH_MAX: H256 = H256([0xFF; 32]);

// Ask as much as 128 block bodies per request
// this magic number is not part of the protocol and is taken from geth, see:
// https://github.com/ethereum/go-ethereum/blob/2585776aabbd4ae9b00050403b42afb0cee968ec/eth/downloader/downloader.go#L42-L43
//
// Note: We noticed that while bigger values are supported
// increasing them may be the cause of peers disconnection
pub const MAX_BLOCK_BODIES_TO_REQUEST: usize = 128;

/// An abstraction over the [KademliaTable] containing logic to make requests to peers
#[derive(Debug, Clone)]
pub struct PeerHandler {
    peer_table: Arc<Mutex<KademliaTable>>,
}

pub enum BlockRequestOrder {
    OldToNew,
    NewToOld,
}

impl PeerHandler {
    pub fn new(peer_table: Arc<Mutex<KademliaTable>>) -> PeerHandler {
        Self { peer_table }
    }

    /// Creates a dummy PeerHandler for tests where interacting with peers is not needed
    /// This should only be used in tests as it won't be able to interact with the node's connected peers
    pub fn dummy() -> PeerHandler {
        let dummy_peer_table = Arc::new(Mutex::new(KademliaTable::new(Default::default())));
        PeerHandler::new(dummy_peer_table)
    }

    /// Helper method to record successful peer response
    async fn record_peer_success(&self, peer_id: H256) {
        if let Ok(mut table) = self.peer_table.try_lock() {
            table.reward_peer(peer_id);
        }
    }

    /// Helper method to record failed peer response
    async fn record_peer_failure(&self, peer_id: H256) {
        if let Ok(mut table) = self.peer_table.try_lock() {
            table.penalize_peer(peer_id);
        }
    }

    /// Helper method to record critical peer failure
    /// This is used when the peer returns invalid data or is otherwise unreliable
    async fn record_peer_critical_failure(&self, peer_id: H256) {
        if let Ok(mut table) = self.peer_table.try_lock() {
            table.critically_penalize_peer(peer_id);
        }
    }

    /// Returns the node id and the channel ends to an active peer connection that supports the given capability
    /// The peer is selected randomly, and doesn't guarantee that the selected peer is not currently busy
    /// If no peer is found, this method will try again after 10 seconds
    async fn get_peer_channel_with_retry(
        &self,
        capabilities: &[Capability],
    ) -> Option<(H256, PeerChannels)> {
        for _ in 0..PEER_SELECT_RETRY_ATTEMPTS {
            let table = self.peer_table.lock().await;
            if let Some((id, channels)) = table.get_peer_channels(capabilities) {
                return Some((id, channels));
            };
            // drop the lock early to no block the rest of processes
            drop(table);
            info!("[Sync] No peers available, retrying in 10 sec");
            // This is the unlikely case where we just started the node and don't have peers, wait a bit and try again
            tokio::time::sleep(tokio::time::Duration::from_secs(10)).await;
        }
        None
    }

    /// Requests block headers from any suitable peer, starting from the `start` block hash towards either older or newer blocks depending on the order
    /// Returns the block headers or None if:
    /// - There are no available peers (the node just started up or was rejected by all other nodes)
    /// - No peer returned a valid response in the given time and retry limits
    pub async fn request_block_headers(
        &self,
        start: H256,
        order: BlockRequestOrder,
    ) -> Option<Vec<BlockHeader>> {
        for _ in 0..REQUEST_RETRY_ATTEMPTS {
            let request_id = rand::random();
            let request = RLPxMessage::GetBlockHeaders(GetBlockHeaders {
                id: request_id,
                startblock: start.into(),
                limit: BLOCK_HEADER_LIMIT,
                skip: 0,
                reverse: matches!(order, BlockRequestOrder::NewToOld),
            });
            let (peer_id, mut peer_channel) = self
                .get_peer_channel_with_retry(&SUPPORTED_ETH_CAPABILITIES)
                .await?;
            let mut receiver = peer_channel.receiver.lock().await;
<<<<<<< HEAD
            if let Err(err) = peer_channel
                .connection
                .cast(CastMessage::BackendMessage(request))
                .await
            {
                debug!("Failed to send message to peer: {err:?}");
=======
            if let Err(err) = peer_channel.sender.send(request).await {
                debug!("Failed to send message to peer: {err}");
                self.record_peer_failure(peer_id).await;
>>>>>>> d671a809
                continue;
            }
            if let Some(block_headers) = tokio::time::timeout(PEER_REPLY_TIMEOUT, async move {
                loop {
                    match receiver.recv().await {
                        Some(RLPxMessage::BlockHeaders(BlockHeaders { id, block_headers }))
                            if id == request_id =>
                        {
                            return Some(block_headers);
                        }
                        // Ignore replies that don't match the expected id (such as late responses)
                        Some(_) => continue,
                        None => return None, // Retry request
                    }
                }
            })
            .await
            .ok()
            .flatten()
            .and_then(|headers| (!headers.is_empty()).then_some(headers))
            {
                if are_block_headers_chained(&block_headers, &order) {
                    self.record_peer_success(peer_id).await;
                    return Some(block_headers);
                } else {
                    warn!(
                        "[SYNCING] Received invalid headers from peer, penalizing peer {peer_id}"
                    );
                    self.record_peer_critical_failure(peer_id).await;
                }
            }
            warn!("[SYNCING] Didn't receive block headers from peer, penalizing peer {peer_id}...");
            self.record_peer_failure(peer_id).await;
        }
        None
    }

    /// Internal method to request block bodies from any suitable peer given their block hashes
    /// Returns the block bodies or None if:
    /// - There are no available peers (the node just started up or was rejected by all other nodes)
    /// - The requested peer did not return a valid response in the given time limit
    async fn request_block_bodies_inner(
        &self,
        block_hashes: Vec<H256>,
    ) -> Option<(Vec<BlockBody>, H256)> {
        let block_hashes_len = block_hashes.len();
        let request_id = rand::random();
        let request = RLPxMessage::GetBlockBodies(GetBlockBodies {
            id: request_id,
            block_hashes: block_hashes.clone(),
        });
        let (peer_id, mut peer_channel) = self
            .get_peer_channel_with_retry(&SUPPORTED_ETH_CAPABILITIES)
            .await?;
        let mut receiver = peer_channel.receiver.lock().await;
<<<<<<< HEAD
        if let Err(err) = peer_channel
            .connection
            .cast(CastMessage::BackendMessage(request))
            .await
        {
            debug!("Failed to send message to peer: {err:?}");
=======
        if let Err(err) = peer_channel.sender.send(request).await {
            debug!("Failed to send message to peer: {err}");
            self.record_peer_failure(peer_id).await;
>>>>>>> d671a809
            return None;
        }
        if let Some(block_bodies) = tokio::time::timeout(PEER_REPLY_TIMEOUT, async move {
            loop {
                match receiver.recv().await {
                    Some(RLPxMessage::BlockBodies(BlockBodies { id, block_bodies }))
                        if id == request_id =>
                    {
                        return Some(block_bodies);
                    }
                    // Ignore replies that don't match the expected id (such as late responses)
                    Some(_) => continue,
                    None => return None,
                }
            }
        })
        .await
        .ok()
        .flatten()
        .and_then(|bodies| {
            // Check that the response is not empty and does not contain more bodies than the ones requested
            (!bodies.is_empty() && bodies.len() <= block_hashes_len).then_some(bodies)
        }) {
            self.record_peer_success(peer_id).await;
            return Some((block_bodies, peer_id));
        }

        warn!("[SYNCING] Didn't receive block bodies from peer, penalizing peer {peer_id}...");
        self.record_peer_failure(peer_id).await;
        None
    }

    /// Requests block bodies from any suitable peer given their block hashes
    /// Returns the block bodies or None if:
    /// - There are no available peers (the node just started up or was rejected by all other nodes)
    /// - No peer returned a valid response in the given time and retry limits
    pub async fn request_block_bodies(&self, block_hashes: Vec<H256>) -> Option<Vec<BlockBody>> {
        for _ in 0..REQUEST_RETRY_ATTEMPTS {
            if let Some((block_bodies, _)) =
                self.request_block_bodies_inner(block_hashes.clone()).await
            {
                return Some(block_bodies);
            }
        }
        None
    }

    /// Requests block bodies from any suitable peer given their block hashes and validates them
    /// Returns the full block or None if:
    /// - There are no available peers (the node just started up or was rejected by all other nodes)
    /// - No peer returned a valid response in the given time and retry limits
    /// - The block bodies are invalid given the block headers
    pub async fn request_and_validate_block_bodies<'a>(
        &self,
        block_hashes: &mut Vec<H256>,
        headers_iter: &mut impl Iterator<Item = &BlockHeader>,
    ) -> Option<Vec<Block>> {
        let original_hashes = block_hashes.clone();
        let headers_vec: Vec<&BlockHeader> = headers_iter.collect();

        for _ in 0..REQUEST_RETRY_ATTEMPTS {
            *block_hashes = original_hashes.clone();
            let mut headers_iter = headers_vec.iter().copied();

            let Some((block_bodies, peer_id)) =
                self.request_block_bodies_inner(block_hashes.clone()).await
            else {
                continue; // Retry on empty response
            };

            let mut blocks: Vec<Block> = vec![];
            let block_bodies_len = block_bodies.len();

            // Push blocks
            for (_, body) in block_hashes.drain(..block_bodies_len).zip(block_bodies) {
                let Some(header) = headers_iter.next() else {
                    debug!("[SYNCING] Header not found for the block bodies received, skipping...");
                    break; // Break out of block creation and retry with different peer
                };

                let block = Block::new(header.clone(), body);
                blocks.push(block);
            }

            // Validate blocks
            if let Some(e) = blocks
                .iter()
                .find_map(|block| validate_block_body(block).err())
            {
                warn!(
                    "[SYNCING] Invalid block body error {e}, discarding peer {peer_id} and retrying..."
                );
                self.record_peer_critical_failure(peer_id).await;
                continue; // Retry on validation failure
            }

            return Some(blocks);
        }
        None
    }

    /// Requests all receipts in a set of blocks from any suitable peer given their block hashes
    /// Returns the lists of receipts or None if:
    /// - There are no available peers (the node just started up or was rejected by all other nodes)
    /// - No peer returned a valid response in the given time and retry limits
    pub async fn request_receipts(&self, block_hashes: Vec<H256>) -> Option<Vec<Vec<Receipt>>> {
        let block_hashes_len = block_hashes.len();
        for _ in 0..REQUEST_RETRY_ATTEMPTS {
            let request_id = rand::random();
            let request = RLPxMessage::GetReceipts(GetReceipts {
                id: request_id,
                block_hashes: block_hashes.clone(),
            });
            let (_, mut peer_channel) = self
                .get_peer_channel_with_retry(&SUPPORTED_ETH_CAPABILITIES)
                .await?;
            let mut receiver = peer_channel.receiver.lock().await;
            if let Err(err) = peer_channel
                .connection
                .cast(CastMessage::BackendMessage(request))
                .await
            {
                debug!("Failed to send message to peer: {err:?}");
                continue;
            }
            if let Some(receipts) = tokio::time::timeout(PEER_REPLY_TIMEOUT, async move {
                loop {
                    match receiver.recv().await {
                        Some(RLPxMessage::Receipts(receipts)) => {
                            if receipts.get_id() == request_id {
                                return Some(receipts.get_receipts());
                            }
                            return None;
                        }
                        // Ignore replies that don't match the expected id (such as late responses)
                        Some(_) => continue,
                        None => return None,
                    }
                }
            })
            .await
            .ok()
            .flatten()
            .and_then(|receipts|
                // Check that the response is not empty and does not contain more bodies than the ones requested
                (!receipts.is_empty() && receipts.len() <= block_hashes_len).then_some(receipts))
            {
                return Some(receipts);
            }
        }
        None
    }

    /// Requests an account range from any suitable peer given the state trie's root and the starting hash and the limit hash.
    /// Will also return a boolean indicating if there is more state to be fetched towards the right of the trie
    /// (Note that the boolean will be true even if the remaining state is ouside the boundary set by the limit hash)
    /// Returns the account range or None if:
    /// - There are no available peers (the node just started up or was rejected by all other nodes)
    /// - No peer returned a valid response in the given time and retry limits
    pub async fn request_account_range(
        &self,
        state_root: H256,
        start: H256,
        limit: H256,
    ) -> Option<(Vec<H256>, Vec<AccountState>, bool)> {
        for _ in 0..REQUEST_RETRY_ATTEMPTS {
            let request_id = rand::random();
            let request = RLPxMessage::GetAccountRange(GetAccountRange {
                id: request_id,
                root_hash: state_root,
                starting_hash: start,
                limit_hash: limit,
                response_bytes: MAX_RESPONSE_BYTES,
            });
            let (_, mut peer_channel) = self
                .get_peer_channel_with_retry(&SUPPORTED_SNAP_CAPABILITIES)
                .await?;
            let mut receiver = peer_channel.receiver.lock().await;
            if let Err(err) = peer_channel
                .connection
                .cast(CastMessage::BackendMessage(request))
                .await
            {
                debug!("Failed to send message to peer: {err:?}");
                continue;
            }
            if let Some((accounts, proof)) = tokio::time::timeout(PEER_REPLY_TIMEOUT, async move {
                loop {
                    match receiver.recv().await {
                        Some(RLPxMessage::AccountRange(AccountRange {
                            id,
                            accounts,
                            proof,
                        })) if id == request_id => return Some((accounts, proof)),
                        // Ignore replies that don't match the expected id (such as late responses)
                        Some(_) => continue,
                        None => return None,
                    }
                }
            })
            .await
            .ok()
            .flatten()
            {
                // Unzip & validate response
                let proof = encodable_to_proof(&proof);
                let (account_hashes, accounts): (Vec<_>, Vec<_>) = accounts
                    .into_iter()
                    .map(|unit| (unit.hash, AccountState::from(unit.account)))
                    .unzip();
                let encoded_accounts = accounts
                    .iter()
                    .map(|acc| acc.encode_to_vec())
                    .collect::<Vec<_>>();
                if let Ok(should_continue) = verify_range(
                    state_root,
                    &start,
                    &account_hashes,
                    &encoded_accounts,
                    &proof,
                ) {
                    return Some((account_hashes, accounts, should_continue));
                }
            }
        }
        None
    }

    /// Requests bytecodes for the given code hashes
    /// Returns the bytecodes or None if:
    /// - There are no available peers (the node just started up or was rejected by all other nodes)
    /// - No peer returned a valid response in the given time and retry limits
    pub async fn request_bytecodes(&self, hashes: Vec<H256>) -> Option<Vec<Bytes>> {
        let hashes_len = hashes.len();
        for _ in 0..REQUEST_RETRY_ATTEMPTS {
            let request_id = rand::random();
            let request = RLPxMessage::GetByteCodes(GetByteCodes {
                id: request_id,
                hashes: hashes.clone(),
                bytes: MAX_RESPONSE_BYTES,
            });
            let (_, mut peer_channel) = self
                .get_peer_channel_with_retry(&SUPPORTED_SNAP_CAPABILITIES)
                .await?;
            let mut receiver = peer_channel.receiver.lock().await;
            if let Err(err) = peer_channel
                .connection
                .cast(CastMessage::BackendMessage(request))
                .await
            {
                debug!("Failed to send message to peer: {err:?}");
                continue;
            }
            if let Some(codes) = tokio::time::timeout(PEER_REPLY_TIMEOUT, async move {
                loop {
                    match receiver.recv().await {
                        Some(RLPxMessage::ByteCodes(ByteCodes { id, codes }))
                            if id == request_id =>
                        {
                            return Some(codes);
                        }
                        // Ignore replies that don't match the expected id (such as late responses)
                        Some(_) => continue,
                        None => return None,
                    }
                }
            })
            .await
            .ok()
            .flatten()
            .and_then(|codes| (!codes.is_empty() && codes.len() <= hashes_len).then_some(codes))
            {
                return Some(codes);
            }
        }
        None
    }

    /// Requests storage ranges for accounts given their hashed address and storage roots, and the root of their state trie
    /// account_hashes & storage_roots must have the same length
    /// storage_roots must not contain empty trie hashes, we will treat empty ranges as invalid responses
    /// Returns true if the last account's storage was not completely fetched by the request
    /// Returns the list of hashed storage keys and values for each account's storage or None if:
    /// - There are no available peers (the node just started up or was rejected by all other nodes)
    /// - No peer returned a valid response in the given time and retry limits
    pub async fn request_storage_ranges(
        &self,
        state_root: H256,
        mut storage_roots: Vec<H256>,
        account_hashes: Vec<H256>,
        start: H256,
    ) -> Option<(Vec<Vec<H256>>, Vec<Vec<U256>>, bool)> {
        for _ in 0..REQUEST_RETRY_ATTEMPTS {
            let request_id = rand::random();
            let request = RLPxMessage::GetStorageRanges(GetStorageRanges {
                id: request_id,
                root_hash: state_root,
                account_hashes: account_hashes.clone(),
                starting_hash: start,
                limit_hash: HASH_MAX,
                response_bytes: MAX_RESPONSE_BYTES,
            });
            let (_, mut peer_channel) = self
                .get_peer_channel_with_retry(&SUPPORTED_SNAP_CAPABILITIES)
                .await?;
            let mut receiver = peer_channel.receiver.lock().await;
            if let Err(err) = peer_channel
                .connection
                .cast(CastMessage::BackendMessage(request))
                .await
            {
                debug!("Failed to send message to peer: {err:?}");
                continue;
            }
            if let Some((mut slots, proof)) = tokio::time::timeout(PEER_REPLY_TIMEOUT, async move {
                loop {
                    match receiver.recv().await {
                        Some(RLPxMessage::StorageRanges(StorageRanges { id, slots, proof }))
                            if id == request_id =>
                        {
                            return Some((slots, proof));
                        }
                        // Ignore replies that don't match the expected id (such as late responses)
                        Some(_) => continue,
                        None => return None,
                    }
                }
            })
            .await
            .ok()
            .flatten()
            {
                // Check we got a reasonable amount of storage ranges
                if slots.len() > storage_roots.len() || slots.is_empty() {
                    return None;
                }
                // Unzip & validate response
                let proof = encodable_to_proof(&proof);
                let mut storage_keys = vec![];
                let mut storage_values = vec![];
                let mut should_continue = false;
                // Validate each storage range
                while !slots.is_empty() {
                    let (hashed_keys, values): (Vec<_>, Vec<_>) = slots
                        .remove(0)
                        .into_iter()
                        .map(|slot| (slot.hash, slot.data))
                        .unzip();
                    // We won't accept empty storage ranges
                    if hashed_keys.is_empty() {
                        continue;
                    }
                    let encoded_values = values
                        .iter()
                        .map(|val| val.encode_to_vec())
                        .collect::<Vec<_>>();
                    let storage_root = storage_roots.remove(0);

                    // The proof corresponds to the last slot, for the previous ones the slot must be the full range without edge proofs
                    if slots.is_empty() && !proof.is_empty() {
                        let Ok(sc) = verify_range(
                            storage_root,
                            &start,
                            &hashed_keys,
                            &encoded_values,
                            &proof,
                        ) else {
                            continue;
                        };
                        should_continue = sc;
                    } else if verify_range(storage_root, &start, &hashed_keys, &encoded_values, &[])
                        .is_err()
                    {
                        continue;
                    }

                    storage_keys.push(hashed_keys);
                    storage_values.push(values);
                }
                return Some((storage_keys, storage_values, should_continue));
            }
        }
        None
    }

    /// Requests state trie nodes given the root of the trie where they are contained and their path (be them full or partial)
    /// Returns the nodes or None if:
    /// - There are no available peers (the node just started up or was rejected by all other nodes)
    /// - No peer returned a valid response in the given time and retry limits
    pub async fn request_state_trienodes(
        &self,
        state_root: H256,
        paths: Vec<Nibbles>,
    ) -> Option<Vec<Node>> {
        let expected_nodes = paths.len();
        for _ in 0..REQUEST_RETRY_ATTEMPTS {
            let request_id = rand::random();
            let request = RLPxMessage::GetTrieNodes(GetTrieNodes {
                id: request_id,
                root_hash: state_root,
                // [acc_path, acc_path,...] -> [[acc_path], [acc_path]]
                paths: paths
                    .iter()
                    .map(|vec| vec![Bytes::from(vec.encode_compact())])
                    .collect(),
                bytes: MAX_RESPONSE_BYTES,
            });
            let (_, mut peer_channel) = self
                .get_peer_channel_with_retry(&SUPPORTED_SNAP_CAPABILITIES)
                .await?;
            let mut receiver = peer_channel.receiver.lock().await;
            if let Err(err) = peer_channel
                .connection
                .cast(CastMessage::BackendMessage(request))
                .await
            {
                debug!("Failed to send message to peer: {err:?}");
                continue;
            }
            if let Some(nodes) = tokio::time::timeout(PEER_REPLY_TIMEOUT, async move {
                loop {
                    match receiver.recv().await {
                        Some(RLPxMessage::TrieNodes(TrieNodes { id, nodes }))
                            if id == request_id =>
                        {
                            return Some(nodes);
                        }
                        // Ignore replies that don't match the expected id (such as late responses)
                        Some(_) => continue,
                        None => return None,
                    }
                }
            })
            .await
            .ok()
            .flatten()
            .and_then(|nodes| {
                (!nodes.is_empty() && nodes.len() <= expected_nodes)
                    .then(|| {
                        nodes
                            .iter()
                            .map(|node| Node::decode_raw(node))
                            .collect::<Result<Vec<_>, _>>()
                            .ok()
                    })
                    .flatten()
            }) {
                return Some(nodes);
            }
        }
        None
    }

    /// Requests storage trie nodes given the root of the state trie where they are contained and
    /// a hashmap mapping the path to the account in the state trie (aka hashed address) to the paths to the nodes in its storage trie (can be full or partial)
    /// Returns the nodes or None if:
    /// - There are no available peers (the node just started up or was rejected by all other nodes)
    /// - No peer returned a valid response in the given time and retry limits
    pub async fn request_storage_trienodes(
        &self,
        state_root: H256,
        paths: BTreeMap<H256, Vec<Nibbles>>,
    ) -> Option<Vec<Node>> {
        for _ in 0..REQUEST_RETRY_ATTEMPTS {
            let request_id = rand::random();
            let expected_nodes = paths.iter().fold(0, |acc, item| acc + item.1.len());
            let request = RLPxMessage::GetTrieNodes(GetTrieNodes {
                id: request_id,
                root_hash: state_root,
                // {acc_path: [path, path, ...]} -> [[acc_path, path, path, ...]]
                paths: paths
                    .iter()
                    .map(|(acc_path, paths)| {
                        [
                            vec![Bytes::from(acc_path.0.to_vec())],
                            paths
                                .iter()
                                .map(|path| Bytes::from(path.encode_compact()))
                                .collect(),
                        ]
                        .concat()
                    })
                    .collect(),
                bytes: MAX_RESPONSE_BYTES,
            });
            let (_, mut peer_channel) = self
                .get_peer_channel_with_retry(&SUPPORTED_SNAP_CAPABILITIES)
                .await?;
            let mut receiver = peer_channel.receiver.lock().await;
            if let Err(err) = peer_channel
                .connection
                .cast(CastMessage::BackendMessage(request))
                .await
            {
                debug!("Failed to send message to peer: {err:?}");
                continue;
            }
            if let Some(nodes) = tokio::time::timeout(PEER_REPLY_TIMEOUT, async move {
                loop {
                    match receiver.recv().await {
                        Some(RLPxMessage::TrieNodes(TrieNodes { id, nodes }))
                            if id == request_id =>
                        {
                            return Some(nodes);
                        }
                        // Ignore replies that don't match the expected id (such as late responses)
                        Some(_) => continue,
                        None => return None,
                    }
                }
            })
            .await
            .ok()
            .flatten()
            .and_then(|nodes| {
                (!nodes.is_empty() && nodes.len() <= expected_nodes)
                    .then(|| {
                        nodes
                            .iter()
                            .map(|node| Node::decode_raw(node))
                            .collect::<Result<Vec<_>, _>>()
                            .ok()
                    })
                    .flatten()
            }) {
                return Some(nodes);
            }
        }
        None
    }

    /// Requests a single storage range for an accouns given its hashed address and storage root, and the root of its state trie
    /// This is a simplified version of `request_storage_range` meant to be used for large tries that require their own single requests
    /// account_hashes & storage_roots must have the same length
    /// storage_root must not be an empty trie hash, we will treat empty ranges as invalid responses
    /// Returns true if the account's storage was not completely fetched by the request
    /// Returns the list of hashed storage keys and values for the account's storage or None if:
    /// - There are no available peers (the node just started up or was rejected by all other nodes)
    /// - No peer returned a valid response in the given time and retry limits
    pub async fn request_storage_range(
        &self,
        state_root: H256,
        storage_root: H256,
        account_hash: H256,
        start: H256,
    ) -> Option<(Vec<H256>, Vec<U256>, bool)> {
        for _ in 0..REQUEST_RETRY_ATTEMPTS {
            let request_id = rand::random();
            let request = RLPxMessage::GetStorageRanges(GetStorageRanges {
                id: request_id,
                root_hash: state_root,
                account_hashes: vec![account_hash],
                starting_hash: start,
                limit_hash: HASH_MAX,
                response_bytes: MAX_RESPONSE_BYTES,
            });
            let (_, mut peer_channel) = self
                .get_peer_channel_with_retry(&SUPPORTED_SNAP_CAPABILITIES)
                .await?;
            let mut receiver = peer_channel.receiver.lock().await;
            if let Err(err) = peer_channel
                .connection
                .cast(CastMessage::BackendMessage(request))
                .await
            {
                debug!("Failed to send message to peer: {err:?}");
                continue;
            }
            if let Some((mut slots, proof)) = tokio::time::timeout(PEER_REPLY_TIMEOUT, async move {
                loop {
                    match receiver.recv().await {
                        Some(RLPxMessage::StorageRanges(StorageRanges { id, slots, proof }))
                            if id == request_id =>
                        {
                            return Some((slots, proof));
                        }
                        // Ignore replies that don't match the expected id (such as late responses)
                        Some(_) => continue,
                        None => return None,
                    }
                }
            })
            .await
            .ok()
            .flatten()
            {
                // Check we got a reasonable amount of storage ranges
                if slots.len() != 1 {
                    return None;
                }
                // Unzip & validate response
                let proof = encodable_to_proof(&proof);
                let (storage_keys, storage_values): (Vec<H256>, Vec<U256>) = slots
                    .remove(0)
                    .into_iter()
                    .map(|slot| (slot.hash, slot.data))
                    .unzip();
                let encoded_values = storage_values
                    .iter()
                    .map(|val| val.encode_to_vec())
                    .collect::<Vec<_>>();
                // Verify storage range
                if let Ok(should_continue) =
                    verify_range(storage_root, &start, &storage_keys, &encoded_values, &proof)
                {
                    return Some((storage_keys, storage_values, should_continue));
                }
            }
        }
        None
    }

    /// Returns the PeerData for each connected Peer
    /// Returns None if it fails to aquire the lock on the kademlia table
    pub fn read_connected_peers(&self) -> Option<Vec<PeerData>> {
        Some(
            self.peer_table
                .try_lock()
                .ok()?
                .filter_peers(&|peer| peer.is_connected)
                .cloned()
                .collect::<Vec<_>>(),
        )
    }

    pub async fn remove_peer(&self, peer_id: H256) {
        debug!("Removing peer with id {:?}", peer_id);
        let mut table = self.peer_table.lock().await;
        table.replace_peer(peer_id);
    }
}

/// Validates the block headers received from a peer by checking that the parent hash of each header
/// matches the hash of the previous one, i.e. the headers are chained
fn are_block_headers_chained(block_headers: &[BlockHeader], order: &BlockRequestOrder) -> bool {
    block_headers.windows(2).all(|headers| match order {
        BlockRequestOrder::OldToNew => headers[1].parent_hash == headers[0].hash(),
        BlockRequestOrder::NewToOld => headers[0].parent_hash == headers[1].hash(),
    })
}<|MERGE_RESOLUTION|>--- conflicted
+++ resolved
@@ -132,18 +132,13 @@
                 .get_peer_channel_with_retry(&SUPPORTED_ETH_CAPABILITIES)
                 .await?;
             let mut receiver = peer_channel.receiver.lock().await;
-<<<<<<< HEAD
             if let Err(err) = peer_channel
                 .connection
                 .cast(CastMessage::BackendMessage(request))
                 .await
             {
+                self.record_peer_failure(peer_id).await;
                 debug!("Failed to send message to peer: {err:?}");
-=======
-            if let Err(err) = peer_channel.sender.send(request).await {
-                debug!("Failed to send message to peer: {err}");
-                self.record_peer_failure(peer_id).await;
->>>>>>> d671a809
                 continue;
             }
             if let Some(block_headers) = tokio::time::timeout(PEER_REPLY_TIMEOUT, async move {
@@ -199,18 +194,13 @@
             .get_peer_channel_with_retry(&SUPPORTED_ETH_CAPABILITIES)
             .await?;
         let mut receiver = peer_channel.receiver.lock().await;
-<<<<<<< HEAD
         if let Err(err) = peer_channel
             .connection
             .cast(CastMessage::BackendMessage(request))
             .await
         {
+            self.record_peer_failure(peer_id).await;
             debug!("Failed to send message to peer: {err:?}");
-=======
-        if let Err(err) = peer_channel.sender.send(request).await {
-            debug!("Failed to send message to peer: {err}");
-            self.record_peer_failure(peer_id).await;
->>>>>>> d671a809
             return None;
         }
         if let Some(block_bodies) = tokio::time::timeout(PEER_REPLY_TIMEOUT, async move {
