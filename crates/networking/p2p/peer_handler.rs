--- conflicted
+++ resolved
@@ -13,7 +13,6 @@
 use ethrex_trie::Nibbles;
 use ethrex_trie::{Node, verify_range};
 use rand::{random, seq::SliceRandom};
-use serde::de::EnumAccess;
 use tokio::sync::Mutex;
 
 use crate::{
@@ -1464,11 +1463,7 @@
                             tasks_queue_not_started.push_back(task);
                             task_count += 1;
                         }
-<<<<<<< HEAD
-                        info!("Split big storage account into {chunk_count} chunks.");
-=======
                         debug!("Split big storage account into {chunk_count} chunks.");
->>>>>>> d345cea8
                     }
                 }
 
@@ -1506,13 +1501,10 @@
                 debug!(
                     "Downloaded {n_storages} storages ({n_slots} slots) from peer {peer_id} (current count: {downloaded_count})"
                 );
-<<<<<<< HEAD
-=======
                 debug!(
                     "Total tasks: {task_count}, completed tasks: {completed_tasks}, queued tasks: {}",
                     tasks_queue_not_started.len()
                 );
->>>>>>> d345cea8
                 if account_storages.len() == 1 {
                     // We downloaded a big storage account
                     all_account_storages[start_index].extend(account_storages.remove(0));
@@ -1660,11 +1652,7 @@
                 };
                 if slots.is_empty() && proof.is_empty() {
                     tx.send(empty_task_result).await.ok();
-<<<<<<< HEAD
-                    tracing::error!("Received empty account range");
-=======
                     tracing::debug!("Received empty account range");
->>>>>>> d345cea8
                     return;
                 }
                 // Check we got some data and no more than the requested amount
