--- conflicted
+++ resolved
@@ -1,24 +1,3 @@
-<<<<<<< HEAD
-=======
-use std::{
-    collections::{BTreeMap, HashMap, HashSet, VecDeque},
-    io::ErrorKind,
-    path::{Path, PathBuf},
-    sync::atomic::Ordering,
-    time::{Duration, SystemTime},
-};
-
-use bytes::Bytes;
-use ethrex_common::{
-    BigEndianHash, H256, U256,
-    types::{AccountState, BlockBody, BlockHeader, Receipt, validate_block_body},
-};
-use ethrex_rlp::encode::RLPEncode;
-use ethrex_storage::Store;
-use ethrex_trie::Nibbles;
-use ethrex_trie::{Node, verify_range};
-
->>>>>>> 7cd19b15
 use crate::{
     discv4::peer_table::{PeerData, PeerTable, PeerTableError},
     metrics::{CurrentStepValue, METRICS},
@@ -41,8 +20,10 @@
     },
     snap::encodable_to_proof,
     sync::{AccountStorageRoots, BlockSyncState, block_is_stale, update_pivot},
-<<<<<<< HEAD
-    utils::{dump_to_file, get_account_state_snapshot_file, get_account_storages_snapshot_file},
+    utils::{
+        AccountsWithStorage, dump_accounts_to_file, dump_storages_to_file,
+        get_account_state_snapshot_file, get_account_storages_snapshot_file,
+    },
 };
 use bytes::Bytes;
 use ethrex_common::{
@@ -50,20 +31,15 @@
     types::{AccountState, BlockBody, BlockHeader, Receipt, validate_block_body},
 };
 use ethrex_rlp::encode::RLPEncode;
+use ethrex_storage::Store;
 use ethrex_trie::Nibbles;
 use ethrex_trie::{Node, verify_range};
 use std::{
-    collections::{HashSet, VecDeque},
+    collections::{BTreeMap, HashMap, HashSet, VecDeque},
     io::ErrorKind,
     path::{Path, PathBuf},
     sync::atomic::Ordering,
     time::{Duration, SystemTime},
-=======
-    utils::{
-        AccountsWithStorage, SendMessageError, dump_accounts_to_file, dump_storages_to_file,
-        get_account_state_snapshot_file, get_account_storages_snapshot_file,
-    },
->>>>>>> 7cd19b15
 };
 use tracing::{debug, error, info, trace, warn};
 pub const PEER_REPLY_TIMEOUT: Duration = Duration::from_secs(15);
@@ -838,35 +814,7 @@
                 );
             }
 
-<<<<<<< HEAD
-            // Check if any dump account task finished
-            // TODO: consider tracking in-flight (dump) tasks
-            if let Ok(Err(dump_account_data)) = dump_account_result_receiver.try_recv() {
-                if dump_account_data.error == ErrorKind::StorageFull {
-                    return Err(PeerHandlerError::StorageFull);
-                }
-                // If the dumping failed, retry it
-                let dump_account_result_sender_cloned = dump_account_result_sender.clone();
-                tokio::task::spawn(async move {
-                    let DumpError { path, contents, .. } = dump_account_data;
-                    // Dump the account data
-                    let result = dump_to_file(&path, contents);
-                    // Send the result through the channel
-                    dump_account_result_sender_cloned
-                        .send(result)
-                        .await
-                        .inspect_err(|err| {
-                            error!(
-                                "Failed to send account dump result through channel. Error: {err}"
-                            )
-                        })
-                });
-            }
-
             let Some((peer_id, connection)) = self
-=======
-            let Some((peer_id, peer_channel)) = self
->>>>>>> 7cd19b15
                 .peer_table
                 .use_best_peer(&SUPPORTED_ETH_CAPABILITIES)
                 .await
