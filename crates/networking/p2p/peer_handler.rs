use crate::{
    discv4::peer_table::{PeerData, PeerTable, PeerTableError},
    metrics::{CurrentStepValue, METRICS},
    rlpx::{
        connection::server::PeerConnection,
        error::PeerConnectionError,
        eth::{
            blocks::{
                BLOCK_HEADER_LIMIT, BlockBodies, BlockHeaders, GetBlockBodies, GetBlockHeaders,
                HashOrNumber,
            },
            receipts::GetReceipts,
        },
        message::Message as RLPxMessage,
        p2p::{Capability, SUPPORTED_ETH_CAPABILITIES},
        snap::{
            AccountRange, AccountRangeUnit, ByteCodes, GetAccountRange, GetByteCodes,
            GetStorageRanges, GetTrieNodes, StorageRanges, TrieNodes,
        },
    },
    snap::encodable_to_proof,
    sync::{AccountStorageRoots, BlockSyncState, block_is_stale, update_pivot},
    utils::{
        AccountsWithStorage, dump_accounts_to_file, dump_storages_to_file,
        get_account_state_snapshot_file, get_account_storages_snapshot_file,
    },
};
use bytes::Bytes;
use ethrex_common::{
    BigEndianHash, H256, U256,
    types::{AccountState, BlockBody, BlockHeader, Receipt, validate_block_body},
};
use ethrex_rlp::encode::RLPEncode;
use ethrex_storage::Store;
use ethrex_trie::Nibbles;
use ethrex_trie::{Node, verify_range};
use std::{
    collections::{BTreeMap, HashMap, HashSet, VecDeque},
    io::ErrorKind,
    path::{Path, PathBuf},
    sync::atomic::Ordering,
    time::{Duration, SystemTime},
};
use tracing::{debug, error, info, trace, warn};
pub const PEER_REPLY_TIMEOUT: Duration = Duration::from_secs(15);
pub const PEER_SELECT_RETRY_ATTEMPTS: u32 = 3;
pub const REQUEST_RETRY_ATTEMPTS: u32 = 5;
pub const MAX_RESPONSE_BYTES: u64 = 512 * 1024;
pub const HASH_MAX: H256 = H256([0xFF; 32]);

pub const MAX_HEADER_CHUNK: u64 = 500_000;

// How much we store in memory of request_account_range and request_storage_ranges
// before we dump it into the file. This tunes how much memory ethrex uses during
// the first steps of snap sync
pub const RANGE_FILE_CHUNK_SIZE: usize = 1024 * 1024 * 64; // 64MB
pub const SNAP_LIMIT: usize = 128;

// Request as many as 128 block bodies per request
// this magic number is not part of the protocol and is taken from geth, see:
// https://github.com/ethereum/go-ethereum/blob/2585776aabbd4ae9b00050403b42afb0cee968ec/eth/downloader/downloader.go#L42-L43
//
// Note: We noticed that while bigger values are supported
// increasing them may be the cause of peers disconnection
pub const MAX_BLOCK_BODIES_TO_REQUEST: usize = 128;

/// An abstraction over the [Kademlia] containing logic to make requests to peers
#[derive(Debug, Clone)]
pub struct PeerHandler {
    pub peer_table: PeerTable,
}

pub enum BlockRequestOrder {
    OldToNew,
    NewToOld,
}

#[derive(Clone)]
struct StorageTaskResult {
    start_index: usize,
    account_storages: Vec<Vec<(H256, U256)>>,
    peer_id: H256,
    remaining_start: usize,
    remaining_end: usize,
    remaining_hash_range: (H256, Option<H256>),
}
#[derive(Debug)]
struct StorageTask {
    start_index: usize,
    end_index: usize,
    start_hash: H256,
    // end_hash is None if the task is for the first big storage request
    end_hash: Option<H256>,
}

async fn ask_peer_head_number(
    peer_id: H256,
    connection: &mut PeerConnection,
    peer_table: &mut PeerTable,
    sync_head: H256,
    retries: i32,
) -> Result<u64, PeerHandlerError> {
    // TODO: Better error handling
    trace!("Sync Log 11: Requesting sync head block number from peer {peer_id}");
    let request_id = rand::random();
    let request = RLPxMessage::GetBlockHeaders(GetBlockHeaders {
        id: request_id,
        startblock: HashOrNumber::Hash(sync_head),
        limit: 1,
        skip: 0,
        reverse: false,
    });

    debug!("(Retry {retries}) Requesting sync head {sync_head:?} to peer {peer_id}");

    match PeerHandler::make_request(
        peer_table,
        peer_id,
        connection,
        request,
        Duration::from_millis(500),
    )
    .await
    {
        Ok(RLPxMessage::BlockHeaders(BlockHeaders {
            id: _,
            block_headers,
        })) => {
            if !block_headers.is_empty() {
                let sync_head_number = block_headers
                    .last()
                    .ok_or(PeerHandlerError::BlockHeaders)?
                    .number;
                trace!(
                    "Sync Log 12: Received sync head block headers from peer {peer_id}, sync head number {sync_head_number}"
                );
                Ok(sync_head_number)
            } else {
                Err(PeerHandlerError::EmptyResponseFromPeer(peer_id))
            }
        }
        Ok(_other_msgs) => Err(PeerHandlerError::UnexpectedResponseFromPeer(peer_id)),
        Err(PeerConnectionError::Timeout) => {
            Err(PeerHandlerError::ReceiveMessageFromPeerTimeout(peer_id))
        }
        Err(_other_err) => Err(PeerHandlerError::ReceiveMessageFromPeer(peer_id)),
    }
}

impl PeerHandler {
    pub fn new(peer_table: PeerTable) -> PeerHandler {
        Self { peer_table }
    }

    /// Creates a dummy PeerHandler for tests where interacting with peers is not needed
    /// This should only be used in tests as it won't be able to interact with the node's connected peers
    pub fn dummy() -> PeerHandler {
        let dummy_peer_table = PeerTable::spawn();
        PeerHandler::new(dummy_peer_table)
    }

    async fn make_request(
        // TODO: We should receive the PeerHandler (or self) instead, but since it is not yet spawnified it cannot be shared
        // Fix this to avoid passing the PeerTable as a parameter
        peer_table: &mut PeerTable,
        peer_id: H256,
        connection: &mut PeerConnection,
        message: RLPxMessage,
        timeout: Duration,
    ) -> Result<RLPxMessage, PeerConnectionError> {
        peer_table.inc_requests(peer_id).await?;
        let result = connection.outgoing_request(message, timeout).await;
        peer_table.dec_requests(peer_id).await?;
        result
    }

    /// Returns a random node id and the channel ends to an active peer connection that supports the given capability
    /// It doesn't guarantee that the selected peer is not currently busy
    async fn get_random_peer(
        &mut self,
        capabilities: &[Capability],
    ) -> Result<Option<(H256, PeerConnection)>, PeerHandlerError> {
        return Ok(self.peer_table.get_random_peer(capabilities).await?);
    }

    /// Requests block headers from any suitable peer, starting from the `start` block hash towards either older or newer blocks depending on the order
    /// Returns the block headers or None if:
    /// - There are no available peers (the node just started up or was rejected by all other nodes)
    /// - No peer returned a valid response in the given time and retry limits
    pub async fn request_block_headers(
        &mut self,
        start: u64,
        sync_head: H256,
    ) -> Result<Option<Vec<BlockHeader>>, PeerHandlerError> {
        let start_time = SystemTime::now();
        METRICS
            .current_step
            .set(CurrentStepValue::DownloadingHeaders);

        let initial_downloaded_headers = METRICS.downloaded_headers.load(Ordering::Relaxed);

        let mut ret = Vec::<BlockHeader>::new();

        let mut sync_head_number = 0_u64;

        let sync_head_number_retrieval_start = SystemTime::now();

        info!("Retrieving sync head block number from peers");

        let mut retries = 1;

        while sync_head_number == 0 {
            if retries > 10 {
                // sync_head might be invalid
                return Ok(None);
            }
            let peer_connection = self
                .peer_table
                .get_peer_connection(&SUPPORTED_ETH_CAPABILITIES)
                .await?;

            for (peer_id, mut connection) in peer_connection {
                match ask_peer_head_number(
                    peer_id,
                    &mut connection,
                    &mut self.peer_table,
                    sync_head,
                    retries,
                )
                .await
                {
                    Ok(number) => {
                        sync_head_number = number;
                        if number != 0 {
                            break;
                        }
                    }
                    Err(err) => {
                        debug!(
                            "Sync Log 13: Failed to retrieve sync head block number from peer {peer_id}: {err}"
                        );
                    }
                }
            }

            retries += 1;
        }
        sync_head_number = sync_head_number.min(start + MAX_HEADER_CHUNK);

        let sync_head_number_retrieval_elapsed = sync_head_number_retrieval_start
            .elapsed()
            .unwrap_or_default();

        info!("Sync head block number retrieved");

        *METRICS.time_to_retrieve_sync_head_block.lock().await =
            Some(sync_head_number_retrieval_elapsed);
        METRICS
            .sync_head_block
            .store(sync_head_number, Ordering::Relaxed);
        METRICS
            .headers_to_download
            .store(sync_head_number + 1, Ordering::Relaxed);
        *METRICS.sync_head_hash.lock().await = sync_head;

        let block_count = sync_head_number + 1 - start;
        let chunk_count = if block_count < 800_u64 { 1 } else { 800_u64 };

        // 2) partition the amount of headers in `K` tasks
        let chunk_limit = block_count / chunk_count;

        // list of tasks to be executed
        let mut tasks_queue_not_started = VecDeque::<(u64, u64)>::new();

        for i in 0..chunk_count {
            tasks_queue_not_started.push_back((i * chunk_limit + start, chunk_limit));
        }

        // Push the reminder
        if !block_count.is_multiple_of(chunk_count) {
            tasks_queue_not_started
                .push_back((chunk_count * chunk_limit + start, block_count % chunk_count));
        }

        let mut downloaded_count = 0_u64;

        // channel to send the tasks to the peers
        let (task_sender, mut task_receiver) =
            tokio::sync::mpsc::channel::<(Vec<BlockHeader>, H256, PeerConnection, u64, u64)>(1000);

        let mut current_show = 0;

        // 3) create tasks that will request a chunk of headers from a peer

        info!("Starting to download block headers from peers");

        *METRICS.headers_download_start_time.lock().await = Some(SystemTime::now());

        loop {
            if let Ok((headers, peer_id, _connection, startblock, previous_chunk_limit)) =
                task_receiver.try_recv()
            {
                trace!("We received a download chunk from peer");
                if headers.is_empty() {
                    self.peer_table.free_with_failure(&peer_id).await?;

                    debug!("Failed to download chunk from peer. Downloader {peer_id} freed");

                    // reinsert the task to the queue
                    tasks_queue_not_started.push_back((startblock, previous_chunk_limit));

                    continue; // Retry with the next peer
                }

                downloaded_count += headers.len() as u64;

                METRICS
                    .downloaded_headers
                    .fetch_add(headers.len() as u64, Ordering::Relaxed);

                let batch_show = downloaded_count / 10_000;

                if current_show < batch_show {
                    debug!(
                        "Downloaded {} headers from peer {} (current count: {downloaded_count})",
                        headers.len(),
                        peer_id
                    );
                    current_show += 1;
                }
                // store headers!!!!
                ret.extend_from_slice(&headers);

                let downloaded_headers = headers.len() as u64;

                // reinsert the task to the queue if it was not completed
                if downloaded_headers < previous_chunk_limit {
                    let new_start = startblock + headers.len() as u64;

                    let new_chunk_limit = previous_chunk_limit - headers.len() as u64;

                    debug!(
                        "Task for ({startblock}, {new_chunk_limit}) was not completed, re-adding to the queue, {new_chunk_limit} remaining headers"
                    );

                    tasks_queue_not_started.push_back((new_start, new_chunk_limit));
                }

                self.peer_table.record_success(&peer_id).await?;
                self.peer_table.free_peer(&peer_id).await?;
                debug!("Downloader {peer_id} freed");
            }
            let Some((peer_id, mut connection)) = self
                .peer_table
                .use_best_peer(&SUPPORTED_ETH_CAPABILITIES)
                .await?
            else {
                trace!("We didn't get a peer from the table");
                continue;
            };

            let Some((startblock, chunk_limit)) = tasks_queue_not_started.pop_front() else {
                self.peer_table.free_peer(&peer_id).await?;
                if downloaded_count >= block_count {
                    info!("All headers downloaded successfully");
                    break;
                }

                let batch_show = downloaded_count / 10_000;

                if current_show < batch_show {
                    current_show += 1;
                }

                continue;
            };
            let tx = task_sender.clone();
            debug!("Downloader {peer_id} is now busy");
            let mut peer_table = self.peer_table.clone();

            // run download_chunk_from_peer in a different Tokio task
            tokio::spawn(async move {
                trace!(
                    "Sync Log 5: Requesting block headers from peer {peer_id}, chunk_limit: {chunk_limit}"
                );
                let headers = Self::download_chunk_from_peer(
                    peer_id,
                    &mut connection,
                    &mut peer_table,
                    startblock,
                    chunk_limit,
                )
                .await
                .inspect_err(|err| trace!("Sync Log 6: {peer_id} failed to download chunk: {err}"))
                .unwrap_or_default();

                tx.send((headers, peer_id, connection, startblock, chunk_limit))
                    .await
                    .inspect_err(|err| {
                        error!("Failed to send headers result through channel. Error: {err}")
                    })
            });
        }

        METRICS.downloaded_headers.store(
            initial_downloaded_headers + downloaded_count,
            Ordering::Relaxed,
        );

        let elapsed = start_time.elapsed().unwrap_or_default();

        debug!(
            "Downloaded {} headers in {} seconds",
            ret.len(),
            format_duration(elapsed)
        );

        {
            let downloaded_headers = ret.len();
            let unique_headers = ret.iter().map(|h| h.hash()).collect::<HashSet<_>>();

            debug!(
                "Downloaded {} headers, unique: {}, duplicates: {}",
                downloaded_headers,
                unique_headers.len(),
                downloaded_headers - unique_headers.len()
            );

            match downloaded_headers.cmp(&unique_headers.len()) {
                std::cmp::Ordering::Equal => {
                    info!("All downloaded headers are unique");
                }
                std::cmp::Ordering::Greater => {
                    warn!(
                        "Downloaded headers contain duplicates, {} duplicates found",
                        downloaded_headers - unique_headers.len()
                    );
                }
                std::cmp::Ordering::Less => {
                    warn!("Downloaded headers are less than unique headers, something went wrong");
                }
            }
        }

        ret.sort_by(|x, y| x.number.cmp(&y.number));
        Ok(Some(ret))
    }

    /// Requests block headers from any suitable peer, starting from the `start` block hash towards either older or newer blocks depending on the order
    /// - No peer returned a valid response in the given time and retry limits
    ///   Since request_block_headers brought problems in cases of reorg seen in this pr https://github.com/lambdaclass/ethrex/pull/4028, we have this other function to request block headers only for full sync.
    pub async fn request_block_headers_from_hash(
        &mut self,
        start: H256,
        order: BlockRequestOrder,
    ) -> Result<Option<Vec<BlockHeader>>, PeerHandlerError> {
        for _ in 0..REQUEST_RETRY_ATTEMPTS {
            let request_id = rand::random();
            let request = RLPxMessage::GetBlockHeaders(GetBlockHeaders {
                id: request_id,
                startblock: start.into(),
                limit: BLOCK_HEADER_LIMIT,
                skip: 0,
                reverse: matches!(order, BlockRequestOrder::NewToOld),
            });
            match self.get_random_peer(&SUPPORTED_ETH_CAPABILITIES).await? {
                None => return Ok(None),
                Some((peer_id, mut connection)) => {
                    if let Ok(RLPxMessage::BlockHeaders(BlockHeaders {
                        id: _,
                        block_headers,
                    })) = PeerHandler::make_request(
                        &mut self.peer_table,
                        peer_id,
                        &mut connection,
                        request,
                        PEER_REPLY_TIMEOUT,
                    )
                    .await
                    {
                        if are_block_headers_chained(&block_headers, &order) {
                            return Ok(Some(block_headers));
                        } else {
                            warn!(
                                "[SYNCING] Received invalid headers from peer, penalizing peer {peer_id}"
                            );
                        }
                    }
                    // Timeouted
                    warn!(
                        "[SYNCING] Didn't receive block headers from peer, penalizing peer {peer_id}..."
                    );
                }
            }
        }
        Ok(None)
    }

    /// Given a peer id, a chunk start and a chunk limit, requests the block headers from the peer
    ///
    /// If it fails, returns an error message.
    async fn download_chunk_from_peer(
        peer_id: H256,
        connection: &mut PeerConnection,
        peer_table: &mut PeerTable,
        startblock: u64,
        chunk_limit: u64,
    ) -> Result<Vec<BlockHeader>, PeerHandlerError> {
        debug!("Requesting block headers from peer {peer_id}");
        let request_id = rand::random();
        let request = RLPxMessage::GetBlockHeaders(GetBlockHeaders {
            id: request_id,
            startblock: HashOrNumber::Number(startblock),
            limit: chunk_limit,
            skip: 0,
            reverse: false,
        });
        if let Ok(RLPxMessage::BlockHeaders(BlockHeaders {
            id: _,
            block_headers,
        })) = PeerHandler::make_request(
            peer_table,
            peer_id,
            connection,
            request,
            Duration::from_secs(2),
        )
        .await
        {
            if are_block_headers_chained(&block_headers, &BlockRequestOrder::OldToNew) {
                Ok(block_headers)
            } else {
                warn!("[SYNCING] Received invalid headers from peer: {peer_id}");
                Err(PeerHandlerError::InvalidHeaders)
            }
        } else {
            Err(PeerHandlerError::BlockHeaders)
        }
    }

    /// Internal method to request block bodies from any suitable peer given their block hashes
    /// Returns the block bodies or None if:
    /// - There are no available peers (the node just started up or was rejected by all other nodes)
    /// - The requested peer did not return a valid response in the given time limit
    async fn request_block_bodies_inner(
        &mut self,
        block_hashes: &[H256],
    ) -> Result<Option<(Vec<BlockBody>, H256)>, PeerHandlerError> {
        let block_hashes_len = block_hashes.len();
        let request_id = rand::random();
        let request = RLPxMessage::GetBlockBodies(GetBlockBodies {
            id: request_id,
            block_hashes: block_hashes.to_vec(),
        });
        match self.get_random_peer(&SUPPORTED_ETH_CAPABILITIES).await? {
            None => Ok(None),
            Some((peer_id, mut connection)) => {
                if let Ok(RLPxMessage::BlockBodies(BlockBodies {
                    id: _,
                    block_bodies,
                })) = PeerHandler::make_request(
                    &mut self.peer_table,
                    peer_id,
                    &mut connection,
                    request,
                    Duration::from_secs(2),
                )
                .await
                {
                    // Check that the response is not empty and does not contain more bodies than the ones requested
                    if !block_bodies.is_empty() && block_bodies.len() <= block_hashes_len {
                        self.peer_table.record_success(&peer_id).await?;
                        return Ok(Some((block_bodies, peer_id)));
                    }
                }
                warn!(
                    "[SYNCING] Didn't receive block bodies from peer, penalizing peer {peer_id}..."
                );
                self.peer_table.record_failure(&peer_id).await?;
                Ok(None)
            }
        }
    }

    /// Requests block bodies from any suitable peer given their block hashes
    /// Returns the block bodies or None if:
    /// - There are no available peers (the node just started up or was rejected by all other nodes)
    /// - No peer returned a valid response in the given time and retry limits
    pub async fn request_block_bodies(
        &mut self,
        block_hashes: &[H256],
    ) -> Result<Option<Vec<BlockBody>>, PeerHandlerError> {
        for _ in 0..REQUEST_RETRY_ATTEMPTS {
            if let Some((block_bodies, _)) = self.request_block_bodies_inner(block_hashes).await? {
                return Ok(Some(block_bodies));
            }
        }
        Ok(None)
    }

    /// Requests block bodies from any suitable peer given their block headers and validates them
    /// Returns the requested block bodies or None if:
    /// - There are no available peers (the node just started up or was rejected by all other nodes)
    /// - No peer returned a valid response in the given time and retry limits
    /// - The block bodies are invalid given the block headers
    pub async fn request_and_validate_block_bodies(
        &mut self,
        block_headers: &[BlockHeader],
    ) -> Result<Option<Vec<BlockBody>>, PeerHandlerError> {
        let block_hashes: Vec<H256> = block_headers.iter().map(|h| h.hash()).collect();

        for _ in 0..REQUEST_RETRY_ATTEMPTS {
            let Some((block_bodies, peer_id)) =
                self.request_block_bodies_inner(&block_hashes).await?
            else {
                continue; // Retry on empty response
            };
            let mut res = Vec::new();
            let mut validation_success = true;
            for (header, body) in block_headers[..block_bodies.len()].iter().zip(block_bodies) {
                if let Err(e) = validate_block_body(header, &body) {
                    warn!(
                        "Invalid block body error {e}, discarding peer {peer_id} and retrying..."
                    );
                    validation_success = false;
                    self.peer_table.record_critical_failure(&peer_id).await?;
                    break;
                }
                res.push(body);
            }
            // Retry on validation failure
            if validation_success {
                return Ok(Some(res));
            }
        }
        Ok(None)
    }

    /// Requests all receipts in a set of blocks from any suitable peer given their block hashes
    /// Returns the lists of receipts or None if:
    /// - There are no available peers (the node just started up or was rejected by all other nodes)
    /// - No peer returned a valid response in the given time and retry limits
    pub async fn request_receipts(
        &mut self,
        block_hashes: Vec<H256>,
    ) -> Result<Option<Vec<Vec<Receipt>>>, PeerHandlerError> {
        let block_hashes_len = block_hashes.len();
        for _ in 0..REQUEST_RETRY_ATTEMPTS {
            let request_id = rand::random();
            let request = RLPxMessage::GetReceipts(GetReceipts {
                id: request_id,
                block_hashes: block_hashes.clone(),
            });
            match self.get_random_peer(&SUPPORTED_ETH_CAPABILITIES).await? {
                None => return Ok(None),
                Some((peer_id, mut connection)) => {
                    if let Some(receipts) =
                        match PeerHandler::make_request(&mut self.peer_table, peer_id, &mut connection, request, PEER_REPLY_TIMEOUT).await {
                            Ok(RLPxMessage::Receipts68(res)) => {
                                Some(res.get_receipts())
                            }
                            Ok(RLPxMessage::Receipts69(res)) => {
                                Some(res.receipts.clone())
                            }
                            _ => None
                        }
                    .and_then(|receipts|
                        // Check that the response is not empty and does not contain more bodies than the ones requested
                        (!receipts.is_empty() && receipts.len() <= block_hashes_len).then_some(receipts))
                    {
                        return Ok(Some(receipts));
                    }
                }
            }
        }
        Ok(None)
    }

    /// Requests an account range from any suitable peer given the state trie's root and the starting hash and the limit hash.
    /// Will also return a boolean indicating if there is more state to be fetched towards the right of the trie
    /// (Note that the boolean will be true even if the remaining state is ouside the boundary set by the limit hash)
    ///
    /// # Returns
    ///
    /// The account range or `None` if:
    ///
    /// - There are no available peers (the node just started up or was rejected by all other nodes)
    /// - No peer returned a valid response in the given time and retry limits
    pub async fn request_account_range(
        &mut self,
        start: H256,
        limit: H256,
        account_state_snapshots_dir: &Path,
        pivot_header: &mut BlockHeader,
        block_sync_state: &mut BlockSyncState,
    ) -> Result<(), PeerHandlerError> {
        METRICS
            .current_step
            .set(CurrentStepValue::RequestingAccountRanges);
        // 1) split the range in chunks of same length
        let start_u256 = U256::from_big_endian(&start.0);
        let limit_u256 = U256::from_big_endian(&limit.0);

        let chunk_count = 800;
        let chunk_size = (limit_u256 - start_u256) / chunk_count;

        // list of tasks to be executed
        let mut tasks_queue_not_started = VecDeque::<(H256, H256)>::new();
        for i in 0..(chunk_count as u64) {
            let chunk_start_u256 = chunk_size * i + start_u256;
            // We subtract one because ranges are inclusive
            let chunk_end_u256 = chunk_start_u256 + chunk_size - 1u64;
            let chunk_start = H256::from_uint(&(chunk_start_u256));
            let chunk_end = H256::from_uint(&(chunk_end_u256));
            tasks_queue_not_started.push_back((chunk_start, chunk_end));
        }
        // Modify the last chunk to include the limit
        let last_task = tasks_queue_not_started
            .back_mut()
            .ok_or(PeerHandlerError::NoTasks)?;
        last_task.1 = limit;

        // 2) request the chunks from peers

        let mut downloaded_count = 0_u64;
        let mut all_account_hashes = Vec::new();
        let mut all_accounts_state = Vec::new();

        // channel to send the tasks to the peers
        let (task_sender, mut task_receiver) =
            tokio::sync::mpsc::channel::<(Vec<AccountRangeUnit>, H256, Option<(H256, H256)>)>(1000);

        info!("Starting to download account ranges from peers");

        *METRICS.account_tries_download_start_time.lock().await = Some(SystemTime::now());

        let mut completed_tasks = 0;
        let mut chunk_file = 0;
        let mut last_update: SystemTime = SystemTime::now();
        let mut write_set = tokio::task::JoinSet::new();

        loop {
            if all_accounts_state.len() * size_of::<AccountState>() >= RANGE_FILE_CHUNK_SIZE {
                let current_account_hashes = std::mem::take(&mut all_account_hashes);
                let current_account_states = std::mem::take(&mut all_accounts_state);

                let account_state_chunk = current_account_hashes
                    .into_iter()
                    .zip(current_account_states)
                    .collect::<Vec<(H256, AccountState)>>();

                if !std::fs::exists(account_state_snapshots_dir)
                    .map_err(|_| PeerHandlerError::NoStateSnapshotsDir)?
                {
                    std::fs::create_dir_all(account_state_snapshots_dir)
                        .map_err(|_| PeerHandlerError::CreateStateSnapshotsDir)?;
                }

                let account_state_snapshots_dir_cloned = account_state_snapshots_dir.to_path_buf();
                write_set.spawn(async move {
                    let path = get_account_state_snapshot_file(
                        &account_state_snapshots_dir_cloned,
                        chunk_file,
                    );
                    // TODO: check the error type and handle it properly
                    dump_accounts_to_file(&path, account_state_chunk)
                });

                chunk_file += 1;
            }

            if last_update
                .elapsed()
                .expect("Time shouldn't be in the past")
                >= Duration::from_secs(1)
            {
                METRICS
                    .downloaded_account_tries
                    .store(downloaded_count, Ordering::Relaxed);
                last_update = SystemTime::now();
            }

            if let Ok((accounts, peer_id, chunk_start_end)) = task_receiver.try_recv() {
                self.peer_table.free_peer(&peer_id).await?;

                if let Some((chunk_start, chunk_end)) = chunk_start_end {
                    if chunk_start <= chunk_end {
                        tasks_queue_not_started.push_back((chunk_start, chunk_end));
                    } else {
                        completed_tasks += 1;
                    }
                }
                if chunk_start_end.is_none() {
                    completed_tasks += 1;
                }
                if accounts.is_empty() {
                    self.peer_table.record_failure(&peer_id).await?;
                    continue;
                }
                self.peer_table.record_success(&peer_id).await?;

                downloaded_count += accounts.len() as u64;

                debug!(
                    "Downloaded {} accounts from peer {} (current count: {downloaded_count})",
                    accounts.len(),
                    peer_id
                );
                all_account_hashes.extend(accounts.iter().map(|unit| unit.hash));
                all_accounts_state.extend(
                    accounts
                        .iter()
                        .map(|unit| AccountState::from(unit.account.clone())),
                );
            }

            let Some((peer_id, connection)) = self
                .peer_table
                .use_best_peer(&SUPPORTED_ETH_CAPABILITIES)
                .await
                .inspect_err(|err| error!(err= ?err, "Error requesting a peer for account range"))
                .unwrap_or(None)
            else {
                trace!("We are missing peers in request_account_range_request");
                continue;
            };

            let Some((chunk_start, chunk_end)) = tasks_queue_not_started.pop_front() else {
                self.peer_table.free_peer(&peer_id).await?;
                if completed_tasks >= chunk_count {
                    info!("All account ranges downloaded successfully");
                    break;
                }
                continue;
            };

            let tx = task_sender.clone();

            if block_is_stale(pivot_header) {
                info!("request_account_range became stale, updating pivot");
                *pivot_header = update_pivot(
                    pivot_header.number,
                    pivot_header.timestamp,
                    self,
                    block_sync_state,
                )
                .await
                .expect("Should be able to update pivot")
            }

            let peer_table = self.peer_table.clone();

            tokio::spawn(PeerHandler::request_account_range_worker(
                peer_id,
                connection,
                peer_table,
                chunk_start,
                chunk_end,
                pivot_header.state_root,
                tx,
            ));
        }

        write_set
            .join_all()
            .await
            .into_iter()
            .collect::<Result<Vec<()>, DumpError>>()
            .map_err(PeerHandlerError::DumpError)?;

        // TODO: This is repeated code, consider refactoring
        {
            let current_account_hashes = std::mem::take(&mut all_account_hashes);
            let current_account_states = std::mem::take(&mut all_accounts_state);

            let account_state_chunk = current_account_hashes
                .into_iter()
                .zip(current_account_states)
                .collect::<Vec<(H256, AccountState)>>();

            if !std::fs::exists(account_state_snapshots_dir)
                .map_err(|_| PeerHandlerError::NoStateSnapshotsDir)?
            {
                std::fs::create_dir_all(account_state_snapshots_dir)
                    .map_err(|_| PeerHandlerError::CreateStateSnapshotsDir)?;
            }

            let path = get_account_state_snapshot_file(account_state_snapshots_dir, chunk_file);
            dump_accounts_to_file(&path, account_state_chunk)
                .inspect_err(|err| {
                    error!(
                        "We had an error dumping the last accounts to disk {}",
                        err.error
                    )
                })
                .map_err(|_| PeerHandlerError::WriteStateSnapshotsDir(chunk_file))?;
        }

        METRICS
            .downloaded_account_tries
            .store(downloaded_count, Ordering::Relaxed);
        *METRICS.account_tries_download_end_time.lock().await = Some(SystemTime::now());

        Ok(())
    }

    #[allow(clippy::type_complexity)]
    async fn request_account_range_worker(
        peer_id: H256,
        mut connection: PeerConnection,
        mut peer_table: PeerTable,
        chunk_start: H256,
        chunk_end: H256,
        state_root: H256,
        tx: tokio::sync::mpsc::Sender<(Vec<AccountRangeUnit>, H256, Option<(H256, H256)>)>,
    ) -> Result<(), PeerHandlerError> {
        debug!(
            "Requesting account range from peer {peer_id}, chunk: {chunk_start:?} - {chunk_end:?}"
        );
        let request_id = rand::random();
        let request = RLPxMessage::GetAccountRange(GetAccountRange {
            id: request_id,
            root_hash: state_root,
            starting_hash: chunk_start,
            limit_hash: chunk_end,
            response_bytes: MAX_RESPONSE_BYTES,
        });
<<<<<<< HEAD
        if let Ok(RLPxMessage::AccountRange(AccountRange {
            id: _,
            accounts,
            proof,
        })) = PeerHandler::make_request(
            &mut peer_table,
            peer_id,
            &mut connection,
            request,
            Duration::from_secs(2),
        )
=======
        let mut receiver = free_downloader_channels_clone.receiver.lock().await;
        if let Err(err) = (free_downloader_channels_clone.connection)
            .cast(CastMessage::BackendMessage(request))
            .await
        {
            error!("Failed to send message to peer: {err:?}");
            tx.send((Vec::new(), free_peer_id, Some((chunk_start, chunk_end))))
                .await
                .ok();
            return Ok(());
        }
        if let Some((accounts, proof)) = tokio::time::timeout(Duration::from_secs(2), async move {
            loop {
                if let RLPxMessage::AccountRange(AccountRange {
                    id,
                    accounts,
                    proof,
                }) = receiver.recv().await?
                    && id == request_id
                {
                    return Some((accounts, proof));
                }
            }
        })
>>>>>>> 9a03e4c6
        .await
        {
            if accounts.is_empty() {
                tx.send((Vec::new(), peer_id, Some((chunk_start, chunk_end))))
                    .await
                    .ok();
                return Ok(());
            }
            // Unzip & validate response
            let proof = encodable_to_proof(&proof);
            let (account_hashes, account_states): (Vec<_>, Vec<_>) = accounts
                .clone()
                .into_iter()
                .map(|unit| (unit.hash, AccountState::from(unit.account)))
                .unzip();
            let encoded_accounts = account_states
                .iter()
                .map(|acc| acc.encode_to_vec())
                .collect::<Vec<_>>();

            let Ok(should_continue) = verify_range(
                state_root,
                &chunk_start,
                &account_hashes,
                &encoded_accounts,
                &proof,
            ) else {
                tx.send((Vec::new(), peer_id, Some((chunk_start, chunk_end))))
                    .await
                    .ok();
                tracing::error!("Received invalid account range");
                return Ok(());
            };

            // If the range has more accounts to fetch, we send the new chunk
            let chunk_left = if should_continue {
                let last_hash = match account_hashes.last() {
                    Some(last_hash) => last_hash,
                    None => {
                        tx.send((Vec::new(), peer_id, Some((chunk_start, chunk_end))))
                            .await
                            .ok();
                        error!("Account hashes last failed, this shouldn't happen");
                        return Err(PeerHandlerError::AccountHashes);
                    }
                };
                let new_start_u256 = U256::from_big_endian(&last_hash.0) + 1;
                let new_start = H256::from_uint(&new_start_u256);
                Some((new_start, chunk_end))
            } else {
                None
            };
            tx.send((
                accounts
                    .into_iter()
                    .filter(|unit| unit.hash <= chunk_end)
                    .collect(),
                peer_id,
                chunk_left,
            ))
            .await
            .ok();
        } else {
            tracing::debug!("Failed to get account range");
            tx.send((Vec::new(), peer_id, Some((chunk_start, chunk_end))))
                .await
                .ok();
        }
        Ok::<(), PeerHandlerError>(())
    }

    /// Requests bytecodes for the given code hashes
    /// Returns the bytecodes or None if:
    /// - There are no available peers (the node just started up or was rejected by all other nodes)
    /// - No peer returned a valid response in the given time and retry limits
    pub async fn request_bytecodes(
        &mut self,
        all_bytecode_hashes: &[H256],
    ) -> Result<Option<Vec<Bytes>>, PeerHandlerError> {
        METRICS
            .current_step
            .set(CurrentStepValue::RequestingBytecodes);
        const MAX_BYTECODES_REQUEST_SIZE: usize = 100;
        // 1) split the range in chunks of same length
        let chunk_count = 800;
        let chunk_size = all_bytecode_hashes.len() / chunk_count;

        // list of tasks to be executed
        // Types are (start_index, end_index, starting_hash)
        // NOTE: end_index is NOT inclusive
        let mut tasks_queue_not_started = VecDeque::<(usize, usize)>::new();
        for i in 0..chunk_count {
            let chunk_start = chunk_size * i;
            let chunk_end = chunk_start + chunk_size;
            tasks_queue_not_started.push_back((chunk_start, chunk_end));
        }
        // Modify the last chunk to include the limit
        let last_task = tasks_queue_not_started
            .back_mut()
            .ok_or(PeerHandlerError::NoTasks)?;
        last_task.1 = all_bytecode_hashes.len();

        // 2) request the chunks from peers
        let mut downloaded_count = 0_u64;
        let mut all_bytecodes = vec![Bytes::new(); all_bytecode_hashes.len()];

        // channel to send the tasks to the peers
        struct TaskResult {
            start_index: usize,
            bytecodes: Vec<Bytes>,
            peer_id: H256,
            remaining_start: usize,
            remaining_end: usize,
        }
        let (task_sender, mut task_receiver) = tokio::sync::mpsc::channel::<TaskResult>(1000);

        info!("Starting to download bytecodes from peers");

        METRICS
            .bytecodes_to_download
            .fetch_add(all_bytecode_hashes.len() as u64, Ordering::Relaxed);

        let mut completed_tasks = 0;

        loop {
            if let Ok(result) = task_receiver.try_recv() {
                let TaskResult {
                    start_index,
                    bytecodes,
                    peer_id,
                    remaining_start,
                    remaining_end,
                } = result;
                self.peer_table.free_peer(&peer_id).await?;

                debug!(
                    "Downloaded {} bytecodes from peer {peer_id} (current count: {downloaded_count})",
                    bytecodes.len(),
                );

                if remaining_start < remaining_end {
                    tasks_queue_not_started.push_back((remaining_start, remaining_end));
                } else {
                    completed_tasks += 1;
                }
                if bytecodes.is_empty() {
                    self.peer_table.record_failure(&peer_id).await?;
                    continue;
                }

                downloaded_count += bytecodes.len() as u64;

                self.peer_table.record_success(&peer_id).await?;
                for (i, bytecode) in bytecodes.into_iter().enumerate() {
                    all_bytecodes[start_index + i] = bytecode;
                }
            }

            let Some((peer_id, mut connection)) = self
                .peer_table
                .use_best_peer(&SUPPORTED_ETH_CAPABILITIES)
                .await?
            else {
                continue;
            };

            let Some((chunk_start, chunk_end)) = tasks_queue_not_started.pop_front() else {
                self.peer_table.free_peer(&peer_id).await?;
                if completed_tasks >= chunk_count {
                    info!("All bytecodes downloaded successfully");
                    break;
                }
                continue;
            };

            let tx = task_sender.clone();

            let hashes_to_request: Vec<_> = all_bytecode_hashes
                .iter()
                .skip(chunk_start)
                .take((chunk_end - chunk_start).min(MAX_BYTECODES_REQUEST_SIZE))
                .copied()
                .collect();

            let mut peer_table = self.peer_table.clone();

            tokio::spawn(async move {
                let empty_task_result = TaskResult {
                    start_index: chunk_start,
                    bytecodes: vec![],
                    peer_id,
                    remaining_start: chunk_start,
                    remaining_end: chunk_end,
                };
                debug!(
                    "Requesting bytecode from peer {peer_id}, chunk: {chunk_start:?} - {chunk_end:?}"
                );
                let request_id = rand::random();
                let request = RLPxMessage::GetByteCodes(GetByteCodes {
                    id: request_id,
                    hashes: hashes_to_request.clone(),
                    bytes: MAX_RESPONSE_BYTES,
                });
                if let Ok(RLPxMessage::ByteCodes(ByteCodes { id: _, codes })) =
                    PeerHandler::make_request(
                        &mut peer_table,
                        peer_id,
                        &mut connection,
                        request,
                        Duration::from_secs(2),
                    )
                    .await
                {
                    if codes.is_empty() {
                        tx.send(empty_task_result).await.ok();
                        // Too spammy
                        // tracing::error!("Received empty account range");
                        return;
                    }
                    // Validate response by hashing bytecodes
                    let validated_codes: Vec<Bytes> = codes
                        .into_iter()
                        .zip(hashes_to_request)
                        .take_while(|(b, hash)| ethrex_common::utils::keccak(b) == *hash)
                        .map(|(b, _hash)| b)
                        .collect();
                    let result = TaskResult {
                        start_index: chunk_start,
                        remaining_start: chunk_start + validated_codes.len(),
                        bytecodes: validated_codes,
                        peer_id,
                        remaining_end: chunk_end,
                    };
                    tx.send(result).await.ok();
                } else {
                    tracing::debug!("Failed to get bytecode");
                    tx.send(empty_task_result).await.ok();
                }
            });
        }

        METRICS
            .downloaded_bytecodes
            .fetch_add(downloaded_count, Ordering::Relaxed);
        info!(
            "Finished downloading bytecodes, total bytecodes: {}",
            all_bytecode_hashes.len()
        );

        Ok(Some(all_bytecodes))
    }

    /// Requests storage ranges for accounts given their hashed address and storage roots, and the root of their state trie
    /// account_hashes & storage_roots must have the same length
    /// storage_roots must not contain empty trie hashes, we will treat empty ranges as invalid responses
    /// Returns true if the last account's storage was not completely fetched by the request
    /// Returns the list of hashed storage keys and values for each account's storage or None if:
    /// - There are no available peers (the node just started up or was rejected by all other nodes)
    /// - No peer returned a valid response in the given time and retry limits
    pub async fn request_storage_ranges(
        &mut self,
        account_storage_roots: &mut AccountStorageRoots,
        account_storages_snapshots_dir: &Path,
        mut chunk_index: u64,
        pivot_header: &mut BlockHeader,
        store: Store,
    ) -> Result<u64, PeerHandlerError> {
        METRICS
            .current_step
            .set(CurrentStepValue::RequestingStorageRanges);
        debug!("Starting request_storage_ranges function");
        // 1) split the range in chunks of same length
        let mut accounts_by_root_hash: BTreeMap<_, Vec<_>> = BTreeMap::new();
        for (account, (maybe_root_hash, _)) in &account_storage_roots.accounts_with_storage_root {
            match maybe_root_hash {
                Some(root) => {
                    accounts_by_root_hash
                        .entry(*root)
                        .or_default()
                        .push(*account);
                }
                None => {
                    let root = store
                        .get_account_state_by_acc_hash(pivot_header.hash(), *account)
                        .expect("Failed to get account in state trie")
                        .expect("Could not find account that should have been downloaded or healed")
                        .storage_root;
                    accounts_by_root_hash
                        .entry(root)
                        .or_default()
                        .push(*account);
                }
            }
        }
        let mut accounts_by_root_hash = Vec::from_iter(accounts_by_root_hash);
        // TODO: Turn this into a stable sort for binary search.
        accounts_by_root_hash.sort_unstable_by_key(|(_, accounts)| !accounts.len());
        let chunk_size = 300;
        let chunk_count = (accounts_by_root_hash.len() / chunk_size) + 1;

        // list of tasks to be executed
        // Types are (start_index, end_index, starting_hash)
        // NOTE: end_index is NOT inclusive

        let mut tasks_queue_not_started = VecDeque::<StorageTask>::new();
        for i in 0..chunk_count {
            let chunk_start = chunk_size * i;
            let chunk_end = (chunk_start + chunk_size).min(accounts_by_root_hash.len());
            tasks_queue_not_started.push_back(StorageTask {
                start_index: chunk_start,
                end_index: chunk_end,
                start_hash: H256::zero(),
                end_hash: None,
            });
        }

        // channel to send the tasks to the peers
        let (task_sender, mut task_receiver) =
            tokio::sync::mpsc::channel::<StorageTaskResult>(1000);

        // channel to send the result of dumping storages
        let mut disk_joinset: tokio::task::JoinSet<Result<(), DumpError>> =
            tokio::task::JoinSet::new();

        let mut task_count = tasks_queue_not_started.len();
        let mut completed_tasks = 0;

        // TODO: in a refactor, delete this replace with a structure that can handle removes
        let mut accounts_done: HashMap<H256, Vec<(H256, H256)>> = HashMap::new();
        // Maps storage root to vector of hashed addresses matching that root and
        // vector of hashed storage keys and storage values.
        let mut current_account_storages: BTreeMap<H256, AccountsWithStorage> = BTreeMap::new();

        debug!("Starting request_storage_ranges loop");
        loop {
            if current_account_storages
                .values()
                .map(|accounts| 32 * accounts.accounts.len() + 64 * accounts.storages.len())
                .sum::<usize>()
                > RANGE_FILE_CHUNK_SIZE
            {
                let current_account_storages = std::mem::take(&mut current_account_storages);
                let snapshot = current_account_storages.into_values().collect::<Vec<_>>();

                if !std::fs::exists(account_storages_snapshots_dir)
                    .map_err(|_| PeerHandlerError::NoStorageSnapshotsDir)?
                {
                    std::fs::create_dir_all(account_storages_snapshots_dir)
                        .map_err(|_| PeerHandlerError::CreateStorageSnapshotsDir)?;
                }
                let account_storages_snapshots_dir_cloned =
                    account_storages_snapshots_dir.to_path_buf();
                if !disk_joinset.is_empty() {
                    debug!("Writing to disk");
                    disk_joinset
                        .join_next()
                        .await
                        .expect("Shouldn't be empty")
                        .expect("Shouldn't have a join error")
                        .inspect_err(|err| {
                            error!("We found this error while dumping to file {err:?}")
                        })
                        .map_err(PeerHandlerError::DumpError)?;
                }
                disk_joinset.spawn(async move {
                    let path = get_account_storages_snapshot_file(
                        &account_storages_snapshots_dir_cloned,
                        chunk_index,
                    );
                    dump_storages_to_file(&path, snapshot)
                });

                chunk_index += 1;
            }

            if let Ok(result) = task_receiver.try_recv() {
                let StorageTaskResult {
                    start_index,
                    mut account_storages,
                    peer_id,
                    remaining_start,
                    remaining_end,
                    remaining_hash_range: (hash_start, hash_end),
                } = result;
                completed_tasks += 1;

                self.peer_table.free_peer(&peer_id).await?;

                for (_, accounts) in accounts_by_root_hash[start_index..remaining_start].iter() {
                    for account in accounts {
                        if !accounts_done.contains_key(account) {
                            accounts_done.insert(*account, vec![]);
                        }
                    }
                }

                if remaining_start < remaining_end {
                    debug!("Failed to download entire chunk from peer {peer_id}");
                    if hash_start.is_zero() {
                        // Task is common storage range request
                        let task = StorageTask {
                            start_index: remaining_start,
                            end_index: remaining_end,
                            start_hash: H256::zero(),
                            end_hash: None,
                        };
                        tasks_queue_not_started.push_back(task);
                        task_count += 1;
                    } else if let Some(hash_end) = hash_end {
                        // Task was a big storage account result
                        if hash_start <= hash_end {
                            let task = StorageTask {
                                start_index: remaining_start,
                                end_index: remaining_end,
                                start_hash: hash_start,
                                end_hash: Some(hash_end),
                            };
                            tasks_queue_not_started.push_back(task);
                            task_count += 1;

                            let acc_hash = accounts_by_root_hash[remaining_start].1[0];
                            let (_, old_intervals) = account_storage_roots
                                .accounts_with_storage_root
                                .get_mut(&acc_hash).ok_or(PeerHandlerError::UnrecoverableError("Tried to get the old download intervals for an account but did not find them".to_owned()))?;
                            for (old_start, end) in old_intervals {
                                if end == &hash_end {
                                    *old_start = hash_start;
                                }
                            }
                            account_storage_roots
                                .healed_accounts
                                .extend(accounts_by_root_hash[start_index].1.iter().copied());
                        } else {
                            let mut acc_hash: H256 = H256::zero();
                            // This search could potentially be expensive, but it's something that should happen very
                            // infrequently (only when we encounter an account we think it's big but it's not). In
                            // normal cases the vec we are iterating over just has one element (the big account).
                            for account in accounts_by_root_hash[remaining_start].1.iter() {
                                if let Some((_, old_intervals)) = account_storage_roots
                                    .accounts_with_storage_root
                                    .get(account)
                                {
                                    if !old_intervals.is_empty() {
                                        acc_hash = *account;
                                    }
                                } else {
                                    continue;
                                }
                            }
                            if acc_hash.is_zero() {
                                panic!("Should have found the account hash");
                            }
                            let (_, old_intervals) = account_storage_roots
                                .accounts_with_storage_root
                                .get_mut(&acc_hash)
                                .ok_or(PeerHandlerError::UnrecoverableError("Tried to get the old download intervals for an account but did not find them".to_owned()))?;
                            old_intervals.remove(
                                old_intervals
                                    .iter()
                                    .position(|(_old_start, end)| end == &hash_end)
                                    .ok_or(PeerHandlerError::UnrecoverableError(
                                        "Could not find an old interval that we were tracking"
                                            .to_owned(),
                                    ))?,
                            );
                            if old_intervals.is_empty() {
                                for account in accounts_by_root_hash[remaining_start].1.iter() {
                                    accounts_done.insert(*account, vec![]);
                                    account_storage_roots.healed_accounts.insert(*account);
                                }
                            }
                        }
                    } else {
                        if remaining_start + 1 < remaining_end {
                            let task = StorageTask {
                                start_index: remaining_start + 1,
                                end_index: remaining_end,
                                start_hash: H256::zero(),
                                end_hash: None,
                            };
                            tasks_queue_not_started.push_back(task);
                            task_count += 1;
                        }
                        // Task found a big storage account, so we split the chunk into multiple chunks
                        let start_hash_u256 = U256::from_big_endian(&hash_start.0);
                        let missing_storage_range = U256::MAX - start_hash_u256;

                        let slot_count = account_storages
                            .last()
                            .map(|v| v.len())
                            .ok_or(PeerHandlerError::NoAccountStorages)?
                            .max(1);
                        let storage_density = start_hash_u256 / slot_count;

                        let slots_per_chunk = U256::from(10000);
                        let chunk_size = storage_density
                            .checked_mul(slots_per_chunk)
                            .unwrap_or(U256::MAX);

                        let chunk_count = (missing_storage_range / chunk_size).as_usize().max(1);

                        let maybe_old_intervals = account_storage_roots
                            .accounts_with_storage_root
                            .get(&accounts_by_root_hash[remaining_start].1[0]);

                        if let Some((_, old_intervals)) = maybe_old_intervals {
                            if !old_intervals.is_empty() {
                                for (start_hash, end_hash) in old_intervals {
                                    let task = StorageTask {
                                        start_index: remaining_start,
                                        end_index: remaining_start + 1,
                                        start_hash: *start_hash,
                                        end_hash: Some(*end_hash),
                                    };

                                    tasks_queue_not_started.push_back(task);
                                    task_count += 1;
                                }
                            } else {
                                // TODO: DRY
                                account_storage_roots.accounts_with_storage_root.insert(
                                    accounts_by_root_hash[remaining_start].1[0],
                                    (None, vec![]),
                                );
                                let (_, intervals) = account_storage_roots
                                    .accounts_with_storage_root
                                    .get_mut(&accounts_by_root_hash[remaining_start].1[0])
                                    .ok_or(PeerHandlerError::UnrecoverableError("Tried to get the old download intervals for an account but did not find them".to_owned()))?;

                                for i in 0..chunk_count {
                                    let start_hash_u256 = start_hash_u256 + chunk_size * i;
                                    let start_hash = H256::from_uint(&start_hash_u256);
                                    let end_hash = if i == chunk_count - 1 {
                                        H256::repeat_byte(0xff)
                                    } else {
                                        let end_hash_u256 = start_hash_u256
                                            .checked_add(chunk_size)
                                            .unwrap_or(U256::MAX);
                                        H256::from_uint(&end_hash_u256)
                                    };

                                    let task = StorageTask {
                                        start_index: remaining_start,
                                        end_index: remaining_start + 1,
                                        start_hash,
                                        end_hash: Some(end_hash),
                                    };

                                    intervals.push((start_hash, end_hash));

                                    tasks_queue_not_started.push_back(task);
                                    task_count += 1;
                                }
                                debug!("Split big storage account into {chunk_count} chunks.");
                            }
                        } else {
                            account_storage_roots.accounts_with_storage_root.insert(
                                accounts_by_root_hash[remaining_start].1[0],
                                (None, vec![]),
                            );
                            let (_, intervals) = account_storage_roots
                                .accounts_with_storage_root
                                .get_mut(&accounts_by_root_hash[remaining_start].1[0])
                                .ok_or(PeerHandlerError::UnrecoverableError("Trie to get the old download intervals for an account but did not find them".to_owned()))?;

                            for i in 0..chunk_count {
                                let start_hash_u256 = start_hash_u256 + chunk_size * i;
                                let start_hash = H256::from_uint(&start_hash_u256);
                                let end_hash = if i == chunk_count - 1 {
                                    H256::repeat_byte(0xff)
                                } else {
                                    let end_hash_u256 = start_hash_u256
                                        .checked_add(chunk_size)
                                        .unwrap_or(U256::MAX);
                                    H256::from_uint(&end_hash_u256)
                                };

                                let task = StorageTask {
                                    start_index: remaining_start,
                                    end_index: remaining_start + 1,
                                    start_hash,
                                    end_hash: Some(end_hash),
                                };

                                intervals.push((start_hash, end_hash));

                                tasks_queue_not_started.push_back(task);
                                task_count += 1;
                            }
                            debug!("Split big storage account into {chunk_count} chunks.");
                        }
                    }
                }

                if account_storages.is_empty() {
                    self.peer_table.record_failure(&peer_id).await?;
                    continue;
                }
                if let Some(hash_end) = hash_end {
                    // This is a big storage account, and the range might be empty
                    if account_storages[0].len() == 1 && account_storages[0][0].0 > hash_end {
                        continue;
                    }
                }

                self.peer_table.record_success(&peer_id).await?;

                let n_storages = account_storages.len();
                let n_slots = account_storages
                    .iter()
                    .map(|storage| storage.len())
                    .sum::<usize>();

                METRICS
                    .downloaded_storage_slots
                    .fetch_add(n_slots as u64, Ordering::Relaxed);

                debug!("Downloaded {n_storages} storages ({n_slots} slots) from peer {peer_id}");
                debug!(
                    "Total tasks: {task_count}, completed tasks: {completed_tasks}, queued tasks: {}",
                    tasks_queue_not_started.len()
                );
                // THEN: update insert to read with the correct structure and reuse
                // tries, only changing the prefix for insertion.
                if account_storages.len() == 1 {
                    let (root_hash, accounts) = &accounts_by_root_hash[start_index];
                    // We downloaded a big storage account
                    current_account_storages
                        .entry(*root_hash)
                        .or_insert_with(|| AccountsWithStorage {
                            accounts: accounts.clone(),
                            storages: Vec::new(),
                        })
                        .storages
                        .extend(account_storages.remove(0));
                } else {
                    for (i, storages) in account_storages.into_iter().enumerate() {
                        let (root_hash, accounts) = &accounts_by_root_hash[start_index + i];
                        current_account_storages.insert(
                            *root_hash,
                            AccountsWithStorage {
                                accounts: accounts.clone(),
                                storages,
                            },
                        );
                    }
                }
            }

            if block_is_stale(pivot_header) {
                info!("request_storage_ranges became stale, breaking");
                break;
            }

            let Some((peer_id, connection)) = self
                .peer_table
                .use_best_peer(&SUPPORTED_ETH_CAPABILITIES)
                .await?
            else {
                continue;
            };

            let Some(task) = tasks_queue_not_started.pop_front() else {
                self.peer_table.free_peer(&peer_id).await?;
                if completed_tasks >= task_count {
                    break;
                }
                continue;
            };

            let tx = task_sender.clone();

            // FIXME: this unzip is probably pointless and takes up unnecessary memory.
            let (chunk_account_hashes, chunk_storage_roots): (Vec<_>, Vec<_>) =
                accounts_by_root_hash[task.start_index..task.end_index]
                    .iter()
                    .map(|(root, storages)| (storages[0], *root))
                    .unzip();

            if task_count - completed_tasks < 30 {
                debug!(
                    "Assigning task: {task:?}, account_hash: {}, storage_root: {}",
                    chunk_account_hashes.first().unwrap_or(&H256::zero()),
                    chunk_storage_roots.first().unwrap_or(&H256::zero()),
                );
            }
            let peer_table = self.peer_table.clone();

            tokio::spawn(PeerHandler::request_storage_ranges_worker(
                task,
                peer_id,
                connection,
                peer_table,
                pivot_header.state_root,
                chunk_account_hashes,
                chunk_storage_roots,
                tx,
            ));
        }

        {
            let snapshot = current_account_storages.into_values().collect::<Vec<_>>();

            if !std::fs::exists(account_storages_snapshots_dir)
                .map_err(|_| PeerHandlerError::NoStorageSnapshotsDir)?
            {
                std::fs::create_dir_all(account_storages_snapshots_dir)
                    .map_err(|_| PeerHandlerError::CreateStorageSnapshotsDir)?;
            }
            let path =
                get_account_storages_snapshot_file(account_storages_snapshots_dir, chunk_index);
            dump_storages_to_file(&path, snapshot)
                .map_err(|_| PeerHandlerError::WriteStorageSnapshotsDir(chunk_index))?;
        }
        disk_joinset
            .join_all()
            .await
            .into_iter()
            .map(|result| {
                result
                    .inspect_err(|err| error!("We found this error while dumping to file {err:?}"))
            })
            .collect::<Result<Vec<()>, DumpError>>()
            .map_err(PeerHandlerError::DumpError)?;

        for (account_done, intervals) in accounts_done {
            if intervals.is_empty() {
                account_storage_roots
                    .accounts_with_storage_root
                    .remove(&account_done);
            }
        }

        // Dropping the task sender so that the recv returns None
        drop(task_sender);

        while let Some(result) = task_receiver.recv().await {
            self.peer_table.free_peer(&result.peer_id).await?;
        }

        Ok(chunk_index + 1)
    }

    #[allow(clippy::too_many_arguments)]
    async fn request_storage_ranges_worker(
        task: StorageTask,
        peer_id: H256,
        mut connection: PeerConnection,
        mut peer_table: PeerTable,
        state_root: H256,
        chunk_account_hashes: Vec<H256>,
        chunk_storage_roots: Vec<H256>,
        tx: tokio::sync::mpsc::Sender<StorageTaskResult>,
    ) -> Result<(), PeerHandlerError> {
        let start = task.start_index;
        let end = task.end_index;
        let start_hash = task.start_hash;

        let empty_task_result = StorageTaskResult {
            start_index: task.start_index,
            account_storages: Vec::new(),
            peer_id,
            remaining_start: task.start_index,
            remaining_end: task.end_index,
            remaining_hash_range: (start_hash, task.end_hash),
        };
        let request_id = rand::random();
        let request = RLPxMessage::GetStorageRanges(GetStorageRanges {
            id: request_id,
            root_hash: state_root,
            account_hashes: chunk_account_hashes,
            starting_hash: start_hash,
            limit_hash: task.end_hash.unwrap_or(HASH_MAX),
            response_bytes: MAX_RESPONSE_BYTES,
        });
        let Ok(RLPxMessage::StorageRanges(StorageRanges {
            id: _,
            slots,
            proof,
        })) = PeerHandler::make_request(
            &mut peer_table,
            peer_id,
            &mut connection,
            request,
            Duration::from_secs(2),
        )
        .await
        else {
            tracing::debug!("Failed to get storage range");
            tx.send(empty_task_result).await.ok();
            return Ok(());
        };
        if slots.is_empty() && proof.is_empty() {
            tx.send(empty_task_result).await.ok();
            tracing::debug!("Received empty storage range");
            return Ok(());
        }
        // Check we got some data and no more than the requested amount
        if slots.len() > chunk_storage_roots.len() || slots.is_empty() {
            tx.send(empty_task_result).await.ok();
            return Ok(());
        }
        // Unzip & validate response
        let proof = encodable_to_proof(&proof);
        let mut account_storages: Vec<Vec<(H256, U256)>> = vec![];
        let mut should_continue = false;
        // Validate each storage range
        let mut storage_roots = chunk_storage_roots.into_iter();
        let last_slot_index = slots.len() - 1;
        for (i, next_account_slots) in slots.into_iter().enumerate() {
            // We won't accept empty storage ranges
            if next_account_slots.is_empty() {
                // This shouldn't happen
                error!("Received empty storage range, skipping");
                tx.send(empty_task_result.clone()).await.ok();
                return Ok(());
            }
            let encoded_values = next_account_slots
                .iter()
                .map(|slot| slot.data.encode_to_vec())
                .collect::<Vec<_>>();
            let hashed_keys: Vec<_> = next_account_slots.iter().map(|slot| slot.hash).collect();

            let storage_root = match storage_roots.next() {
                Some(root) => root,
                None => {
                    tx.send(empty_task_result.clone()).await.ok();
                    error!("No storage root for account {i}");
                    return Err(PeerHandlerError::NoStorageRoots);
                }
            };

            // The proof corresponds to the last slot, for the previous ones the slot must be the full range without edge proofs
            if i == last_slot_index && !proof.is_empty() {
                let Ok(sc) = verify_range(
                    storage_root,
                    &start_hash,
                    &hashed_keys,
                    &encoded_values,
                    &proof,
                ) else {
                    tx.send(empty_task_result).await.ok();
                    return Ok(());
                };
                should_continue = sc;
            } else if verify_range(
                storage_root,
                &start_hash,
                &hashed_keys,
                &encoded_values,
                &[],
            )
            .is_err()
            {
                tx.send(empty_task_result.clone()).await.ok();
                return Ok(());
            }

            account_storages.push(
                next_account_slots
                    .iter()
                    .map(|slot| (slot.hash, slot.data))
                    .collect(),
            );
        }
        let (remaining_start, remaining_end, remaining_start_hash) = if should_continue {
            let last_account_storage = match account_storages.last() {
                Some(storage) => storage,
                None => {
                    tx.send(empty_task_result.clone()).await.ok();
                    error!("No account storage found, this shouldn't happen");
                    return Err(PeerHandlerError::NoAccountStorages);
                }
            };
            let (last_hash, _) = match last_account_storage.last() {
                Some(last_hash) => last_hash,
                None => {
                    tx.send(empty_task_result.clone()).await.ok();
                    error!("No last hash found, this shouldn't happen");
                    return Err(PeerHandlerError::NoAccountStorages);
                }
            };
            let next_hash_u256 = U256::from_big_endian(&last_hash.0).saturating_add(1.into());
            let next_hash = H256::from_uint(&next_hash_u256);
            (start + account_storages.len() - 1, end, next_hash)
        } else {
            (start + account_storages.len(), end, H256::zero())
        };
        let task_result = StorageTaskResult {
            start_index: start,
            account_storages,
            peer_id,
            remaining_start,
            remaining_end,
            remaining_hash_range: (remaining_start_hash, task.end_hash),
        };
        tx.send(task_result).await.ok();
        Ok::<(), PeerHandlerError>(())
    }

    pub async fn request_state_trienodes(
        peer_id: H256,
        mut connection: PeerConnection,
        mut peer_table: PeerTable,
        state_root: H256,
        paths: Vec<RequestMetadata>,
    ) -> Result<Vec<Node>, RequestStateTrieNodesError> {
        let expected_nodes = paths.len();
        // Keep track of peers we requested from so we can penalize unresponsive peers when we get a response
        // This is so we avoid penalizing peers due to requesting stale data

        let request_id = rand::random();
        let request = RLPxMessage::GetTrieNodes(GetTrieNodes {
            id: request_id,
            root_hash: state_root,
            // [acc_path, acc_path,...] -> [[acc_path], [acc_path]]
            paths: paths
                .iter()
                .map(|vec| vec![Bytes::from(vec.path.encode_compact())])
                .collect(),
            bytes: MAX_RESPONSE_BYTES,
        });
        let nodes = match PeerHandler::make_request(
            &mut peer_table,
            peer_id,
            &mut connection,
            request,
            Duration::from_secs(7),
        )
        .await
        {
            Ok(RLPxMessage::TrieNodes(trie_nodes)) => trie_nodes
                .nodes
                .iter()
                .map(|node| Node::decode_raw(node))
                .collect::<Result<Vec<_>, _>>()
                .map_err(|e| {
                    RequestStateTrieNodesError::RequestError(PeerConnectionError::RLPDecodeError(e))
                }),
            Ok(other_msg) => Err(RequestStateTrieNodesError::RequestError(
                PeerConnectionError::UnexpectedResponse(
                    "TrieNodes".to_string(),
                    other_msg.to_string(),
                ),
            )),
            Err(other_err) => Err(RequestStateTrieNodesError::RequestError(other_err)),
        }?;

        if nodes.is_empty() || nodes.len() > expected_nodes {
            return Err(RequestStateTrieNodesError::InvalidData);
        }

        for (index, node) in nodes.iter().enumerate() {
            if node.compute_hash().finalize() != paths[index].hash {
                error!(
                    "A peer is sending wrong data for the state trie node {:?}",
                    paths[index].path
                );
                return Err(RequestStateTrieNodesError::InvalidHash);
            }
        }

        Ok(nodes)
    }

    /// Requests storage trie nodes given the root of the state trie where they are contained and
    /// a hashmap mapping the path to the account in the state trie (aka hashed address) to the paths to the nodes in its storage trie (can be full or partial)
    /// Returns the nodes or None if:
    /// - There are no available peers (the node just started up or was rejected by all other nodes)
    /// - No peer returned a valid response in the given time and retry limits
    pub async fn request_storage_trienodes(
        peer_id: H256,
        mut connection: PeerConnection,
        mut peer_table: PeerTable,
        get_trie_nodes: GetTrieNodes,
    ) -> Result<TrieNodes, RequestStorageTrieNodes> {
        // Keep track of peers we requested from so we can penalize unresponsive peers when we get a response
        // This is so we avoid penalizing peers due to requesting stale data
        let id = get_trie_nodes.id;
        let request = RLPxMessage::GetTrieNodes(get_trie_nodes);
        match PeerHandler::make_request(
            &mut peer_table,
            peer_id,
            &mut connection,
            request,
            Duration::from_secs(7),
        )
        .await
        {
            Ok(RLPxMessage::TrieNodes(trie_nodes)) => Ok(trie_nodes),
            Ok(other_msg) => Err(RequestStorageTrieNodes::RequestError(
                id,
                PeerConnectionError::UnexpectedResponse(
                    "TrieNodes".to_string(),
                    other_msg.to_string(),
                ),
            )),
            Err(e) => Err(RequestStorageTrieNodes::RequestError(id, e)),
        }
    }

    /// Returns the PeerData for each connected Peer
    pub async fn read_connected_peers(&mut self) -> Vec<PeerData> {
        self.peer_table
            .get_peers_data()
            .await
            // Proper error handling
            .unwrap_or(Vec::new())
    }

    pub async fn count_total_peers(&mut self) -> Result<usize, PeerHandlerError> {
        Ok(self.peer_table.peer_count().await?)
    }

    pub async fn get_block_header(
        &mut self,
        peer_id: H256,
        connection: &mut PeerConnection,
        block_number: u64,
    ) -> Result<Option<BlockHeader>, PeerHandlerError> {
        let request_id = rand::random();
        let request = RLPxMessage::GetBlockHeaders(GetBlockHeaders {
            id: request_id,
            startblock: HashOrNumber::Number(block_number),
            limit: 1,
            skip: 0,
            reverse: false,
        });
        info!("get_block_header: requesting header with number {block_number}");
        match PeerHandler::make_request(
            &mut self.peer_table,
            peer_id,
            connection,
            request,
            Duration::from_secs(5),
        )
        .await
        {
            Ok(RLPxMessage::BlockHeaders(BlockHeaders {
                id: _,
                block_headers,
            })) => {
                if !block_headers.is_empty() {
                    return Ok(Some(
                        block_headers
                            .last()
                            .ok_or(PeerHandlerError::BlockHeaders)?
                            .clone(),
                    ));
                }
            }
            Ok(_other_msgs) => {
                info!("Received unexpected message from peer");
            }
            Err(PeerConnectionError::Timeout) => {
                info!("Timeout while waiting for sync head from peer");
            }
            // TODO: we need to check, this seems a scenario where the peer channel does teardown
            // after we sent the backend message
            Err(_) => {
                warn!("The RLPxConnection closed the backend channel");
            }
        }

        Ok(None)
    }
}

/// Validates the block headers received from a peer by checking that the parent hash of each header
/// matches the hash of the previous one, i.e. the headers are chained
fn are_block_headers_chained(block_headers: &[BlockHeader], order: &BlockRequestOrder) -> bool {
    block_headers.windows(2).all(|headers| match order {
        BlockRequestOrder::OldToNew => headers[1].parent_hash == headers[0].hash(),
        BlockRequestOrder::NewToOld => headers[0].parent_hash == headers[1].hash(),
    })
}

fn format_duration(duration: Duration) -> String {
    let total_seconds = duration.as_secs();
    let hours = total_seconds / 3600;
    let minutes = (total_seconds % 3600) / 60;
    let seconds = total_seconds % 60;

    format!("{hours:02}h {minutes:02}m {seconds:02}s")
}

pub struct DumpError {
    pub path: PathBuf,
    pub contents: Vec<u8>,
    pub error: ErrorKind,
}

impl core::fmt::Debug for DumpError {
    fn fmt(&self, f: &mut core::fmt::Formatter<'_>) -> core::fmt::Result {
        f.debug_struct("DumpError")
            .field("path", &self.path)
            .field("contents_len", &self.contents.len())
            .field("error", &self.error)
            .finish()
    }
}

#[derive(thiserror::Error, Debug)]
pub enum PeerHandlerError {
    #[error("Failed to send message to peer: {0}")]
    SendMessageToPeer(String),
    #[error("Failed to receive block headers")]
    BlockHeaders,
    #[error("Accounts state snapshots dir does not exist")]
    NoStateSnapshotsDir,
    #[error("Failed to create accounts state snapshots dir")]
    CreateStateSnapshotsDir,
    #[error("Failed to write account_state_snapshot chunk {0}")]
    WriteStateSnapshotsDir(u64),
    #[error("Accounts storage snapshots dir does not exist")]
    NoStorageSnapshotsDir,
    #[error("Failed to create accounts storage snapshots dir")]
    CreateStorageSnapshotsDir,
    #[error("Failed to write account_storages_snapshot chunk {0}")]
    WriteStorageSnapshotsDir(u64),
    #[error("Received unexpected response from peer {0}")]
    UnexpectedResponseFromPeer(H256),
    #[error("Received an empty response from peer {0}")]
    EmptyResponseFromPeer(H256),
    #[error("Failed to receive message from peer {0}")]
    ReceiveMessageFromPeer(H256),
    #[error("Timeout while waiting for message from peer {0}")]
    ReceiveMessageFromPeerTimeout(H256),
    #[error("No peers available")]
    NoPeers,
    #[error("Received invalid headers")]
    InvalidHeaders,
    #[error("Storage Full")]
    StorageFull,
    #[error("No tasks in queue")]
    NoTasks,
    #[error("No account hashes")]
    AccountHashes,
    #[error("No account storages")]
    NoAccountStorages,
    #[error("No storage roots")]
    NoStorageRoots,
    #[error("No response from peer")]
    NoResponseFromPeer,
    #[error("Dumping snapshots to disk failed {0:?}")]
    DumpError(DumpError),
    #[error("Encountered an unexpected error. This is a bug {0}")]
    UnrecoverableError(String),
    #[error("Error in Peer Table: {0}")]
    PeerTableError(#[from] PeerTableError),
}

#[derive(Debug, Clone, std::hash::Hash)]
pub struct RequestMetadata {
    pub hash: H256,
    pub path: Nibbles,
    /// What node is the parent of this node
    pub parent_path: Nibbles,
}

#[derive(Debug, thiserror::Error)]
pub enum RequestStateTrieNodesError {
    #[error("Send request error")]
    RequestError(PeerConnectionError),
    #[error("Invalid data")]
    InvalidData,
    #[error("Invalid Hash")]
    InvalidHash,
}

#[derive(Debug, thiserror::Error)]
pub enum RequestStorageTrieNodes {
    #[error("Send request error")]
    RequestError(u64, PeerConnectionError),
}<|MERGE_RESOLUTION|>--- conflicted
+++ resolved
@@ -925,7 +925,6 @@
             limit_hash: chunk_end,
             response_bytes: MAX_RESPONSE_BYTES,
         });
-<<<<<<< HEAD
         if let Ok(RLPxMessage::AccountRange(AccountRange {
             id: _,
             accounts,
@@ -937,32 +936,6 @@
             request,
             Duration::from_secs(2),
         )
-=======
-        let mut receiver = free_downloader_channels_clone.receiver.lock().await;
-        if let Err(err) = (free_downloader_channels_clone.connection)
-            .cast(CastMessage::BackendMessage(request))
-            .await
-        {
-            error!("Failed to send message to peer: {err:?}");
-            tx.send((Vec::new(), free_peer_id, Some((chunk_start, chunk_end))))
-                .await
-                .ok();
-            return Ok(());
-        }
-        if let Some((accounts, proof)) = tokio::time::timeout(Duration::from_secs(2), async move {
-            loop {
-                if let RLPxMessage::AccountRange(AccountRange {
-                    id,
-                    accounts,
-                    proof,
-                }) = receiver.recv().await?
-                    && id == request_id
-                {
-                    return Some((accounts, proof));
-                }
-            }
-        })
->>>>>>> 9a03e4c6
         .await
         {
             if accounts.is_empty() {
