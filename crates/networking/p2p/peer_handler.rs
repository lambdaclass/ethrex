use std::{
    collections::{BTreeMap, HashMap, HashSet, VecDeque},
    io::ErrorKind,
    sync::Arc,
    time::{Duration, SystemTime},
};

use bytes::Bytes;
use ethrex_common::{
    BigEndianHash, H256, U256,
    types::{AccountState, BlockBody, BlockHeader, Receipt, validate_block_body},
};
use ethrex_rlp::encode::RLPEncode;
use ethrex_trie::Nibbles;
use ethrex_trie::{Node, verify_range};
use rand::{random, seq::SliceRandom};
use tokio::sync::Mutex;

use crate::{
    kademlia::{Kademlia, PeerChannels, PeerData},
    metrics::METRICS,
    rlpx::{
        connection::server::CastMessage,
        eth::{
            blocks::{BlockBodies, BlockHeaders, GetBlockBodies, GetBlockHeaders, HashOrNumber},
            receipts::GetReceipts,
        },
        message::Message as RLPxMessage,
        p2p::{Capability, SUPPORTED_ETH_CAPABILITIES, SUPPORTED_SNAP_CAPABILITIES},
        snap::{
            AccountRange, AccountRangeUnit, ByteCodes, GetAccountRange, GetByteCodes,
            GetStorageRanges, GetTrieNodes, StorageRanges, TrieNodes,
        },
    },
    snap::encodable_to_proof,
<<<<<<< HEAD
    utils::{
        SendMessageError, current_unix_time, dump_to_file, get_account_state_snapshot_file,
        get_account_state_snapshots_dir, get_account_storages_snapshot_file,
        get_account_storages_snapshots_dir,
    },
=======
    utils::{dump_to_file, get_account_state_snapshot_file, get_account_storages_snapshot_file},
>>>>>>> 37a9c765
};
use tracing::{debug, error, info, trace, warn};
pub const PEER_REPLY_TIMEOUT: Duration = Duration::from_secs(15);
pub const PEER_SELECT_RETRY_ATTEMPTS: usize = 3;
pub const REQUEST_RETRY_ATTEMPTS: usize = 5;
pub const MAX_RESPONSE_BYTES: u64 = 512 * 1024;
pub const HASH_MAX: H256 = H256([0xFF; 32]);

pub const SNAP_LIMIT: usize = 128;

// Request as many as 128 block bodies per request
// this magic number is not part of the protocol and is taken from geth, see:
// https://github.com/ethereum/go-ethereum/blob/2585776aabbd4ae9b00050403b42afb0cee968ec/eth/downloader/downloader.go#L42-L43
//
// Note: We noticed that while bigger values are supported
// increasing them may be the cause of peers disconnection
pub const MAX_BLOCK_BODIES_TO_REQUEST: usize = 128;

/// An abstraction over the [Kademlia] containing logic to make requests to peers
#[derive(Debug, Clone)]
pub struct PeerHandler {
    pub peer_table: Kademlia,
    pub peer_scores: Arc<Mutex<HashMap<H256, i64>>>,
}

pub enum BlockRequestOrder {
    OldToNew,
    NewToOld,
}

async fn ask_peer_head_number(
    peer_id: H256,
    peer_channel: &mut PeerChannels,
    sync_head: H256,
    retries: i32,
) -> Result<u64, PeerHandlerError> {
    // TODO: Better error handling
    trace!("Sync Log 11: Requesting sync head block number from peer {peer_id}");
    let request_id = rand::random();
    let request = RLPxMessage::GetBlockHeaders(GetBlockHeaders {
        id: request_id,
        startblock: HashOrNumber::Hash(sync_head),
        limit: 1,
        skip: 0,
        reverse: false,
    });

    peer_channel
        .connection
        .cast(CastMessage::BackendMessage(request.clone()))
        .await
        .map_err(|e| PeerHandlerError::SendMessageToPeer(e.to_string()))?;

    debug!("(Retry {retries}) Requesting sync head {sync_head:?} to peer {peer_id}");

    match tokio::time::timeout(Duration::from_millis(500), async move {
        peer_channel.receiver.lock().await.recv().await
    })
    .await
    {
        Ok(Some(RLPxMessage::BlockHeaders(BlockHeaders { id, block_headers }))) => {
            if id == request_id && !block_headers.is_empty() {
                let sync_head_number = block_headers
                    .last()
                    .ok_or(PeerHandlerError::BlockHeaders)?
                    .number;
                trace!(
                    "Sync Log 12: Received sync head block headers from peer {peer_id}, sync head number {sync_head_number}"
                );
                Ok(sync_head_number)
            } else {
                Err(PeerHandlerError::UnexpectedResponseFromPeer(peer_id))
                // TODO merge:
                //Err(format!(
                //    "Received unexpected response from peer {peer_id}. We expected id {request_id}, and we got {id} and we received {} block headers",
                //    block_headers.len()
                //))
            }
        }
        Ok(None) => Err(PeerHandlerError::ReceiveMessageFromPeer(peer_id)),
        Ok(_other_msgs) => Err(PeerHandlerError::UnexpectedResponseFromPeer(peer_id)),
        Err(_err) => Err(PeerHandlerError::ReceiveMessageFromPeerTimeout(peer_id)),
    }
}

impl PeerHandler {
    pub fn new(peer_table: Kademlia) -> PeerHandler {
        Self {
            peer_table,
            peer_scores: Default::default(),
        }
    }

    /// Creates a dummy PeerHandler for tests where interacting with peers is not needed
    /// This should only be used in tests as it won't be able to interact with the node's connected peers
    pub fn dummy() -> PeerHandler {
        let dummy_peer_table = Kademlia::new();
        PeerHandler::new(dummy_peer_table)
    }

    /// Helper method to record a succesful peer response as well as record previous failed responses from other peers
    /// We make this distinction for snap requests as the data we request might have become stale
    /// So we cannot know whether a peer returning an empty response is a failure until another peer returns the requested data
    async fn record_snap_peer_success(&self, succesful_peer_id: H256, mut peer_ids: HashSet<H256>) {
        // Reward succesful peer
        self.record_peer_success(succesful_peer_id).await;
        // Penalize previous peers that returned empty/invalid responses
        peer_ids.remove(&succesful_peer_id);
        for peer_id in peer_ids {
            info!(
                "[SYNCING] Penalizing peer {peer_id} as it failed to return data cornfirmed as non-stale"
            );
            self.record_peer_failure(peer_id).await;
        }
    }

    // TODO: Implement the logic for recording peer successes
    /// Helper method to record successful peer response
    async fn record_peer_success(&self, _peer_id: H256) {}

    // TODO: Implement the logic for recording peer failures
    /// Helper method to record failed peer response
    async fn record_peer_failure(&self, _peer_id: H256) {}

    // TODO: Implement the logic for recording critical peer failures
    /// Helper method to record critical peer failure
    /// This is used when the peer returns invalid data or is otherwise unreliable
    async fn record_peer_critical_failure(&self, _peer_id: H256) {}

    /// TODO: docs
    pub async fn get_peer_channel_with_highest_score(
        &self,
        capabilities: &[Capability],
        scores: &mut HashMap<H256, i64>,
    ) -> Result<Option<(H256, PeerChannels)>, PeerHandlerError> {
        let (mut free_peer_id, mut free_peer_channel) = self
            .peer_table
            .get_peer_channels(capabilities)
            .await
            .first()
            .ok_or(PeerHandlerError::NoPeers)?
            .clone();

        let mut max_peer_id_score = i64::MIN;
        for (peer_id, channel) in self.peer_table.get_peer_channels(capabilities).await.iter() {
            let peer_id_score = scores.entry(*peer_id).or_default();
            if *peer_id_score >= max_peer_id_score {
                free_peer_id = *peer_id;
                max_peer_id_score = *peer_id_score;
                free_peer_channel = channel.clone();
            }
        }

        Ok(Some((free_peer_id, free_peer_channel.clone())))
    }

    /// Returns the node id and the channel ends to an active peer connection that supports the given capability
    /// The peer is selected randomly, and doesn't guarantee that the selected peer is not currently busy
    /// If no peer is found, this method will try again after 10 seconds
    async fn get_peer_channel_with_retry(
        &self,
        capabilities: &[Capability],
    ) -> Option<(H256, PeerChannels)> {
        let mut peer_channels = self.peer_table.get_peer_channels(capabilities).await;

        peer_channels.shuffle(&mut rand::rngs::OsRng);

        peer_channels.first().cloned()
    }

    /// Requests block headers from any suitable peer, starting from the `start` block hash towards either older or newer blocks depending on the order
    /// Returns the block headers or None if:
    /// - There are no available peers (the node just started up or was rejected by all other nodes)
    /// - No peer returned a valid response in the given time and retry limits
    pub async fn request_block_headers(
        &self,
        start: u64,
        sync_head: H256,
    ) -> Option<Vec<BlockHeader>> {
        let start_time = SystemTime::now();

        let initial_downloaded_headers = *METRICS.downloaded_headers.lock().await;

        let mut ret = Vec::<BlockHeader>::new();

        let peers_table = self
            .peer_table
            .get_peer_channels(&SUPPORTED_ETH_CAPABILITIES)
            .await;

        let mut sync_head_number = 0_u64;

        let sync_head_number_retrieval_start = SystemTime::now();

        info!("Retrieving sync head block number from peers");

        let mut retries = 1;

        while sync_head_number == 0 {
            let peers_table = self
                .peer_table
                .get_peer_channels(&SUPPORTED_ETH_CAPABILITIES)
                .await;

            for (peer_id, mut peer_channel) in peers_table {
                match ask_peer_head_number(peer_id, &mut peer_channel, sync_head, retries).await {
                    Ok(number) => {
                        sync_head_number = number;
                        if number != 0 {
                            break;
                        }
                    }
                    Err(err) => {
                        debug!(
                            "Sync Log 13: Failed to retrieve sync head block number from peer {peer_id}: {err}"
                        );
                    }
                }
            }

            retries += 1;
        }

        let sync_head_number_retrieval_elapsed = sync_head_number_retrieval_start
            .elapsed()
            .unwrap_or_default();

        info!("Sync head block number retrieved");

        *METRICS.time_to_retrieve_sync_head_block.lock().await =
            Some(sync_head_number_retrieval_elapsed);
        *METRICS.sync_head_block.lock().await = sync_head_number;
        *METRICS.headers_to_download.lock().await = sync_head_number + 1;
        *METRICS.sync_head_hash.lock().await = sync_head;

        let block_count = sync_head_number + 1 - start;
        let chunk_count = if block_count < 800_u64 { 1 } else { 800_u64 };

        // 2) partition the amount of headers in `K` tasks
        let chunk_limit = block_count / chunk_count;

        // list of tasks to be executed
        let mut tasks_queue_not_started = VecDeque::<(u64, u64)>::new();

        for i in 0..chunk_count {
            tasks_queue_not_started.push_back((i * chunk_limit + start, chunk_limit));
        }

        // Push the reminder
        if block_count % chunk_count != 0 {
            tasks_queue_not_started
                .push_back((chunk_count * chunk_limit + start, block_count % chunk_count));
        }

        let mut downloaded_count = 0_u64;
        let mut metrics_downloaded_count = 0_u64;

        // channel to send the tasks to the peers
        let (task_sender, mut task_receiver) =
            tokio::sync::mpsc::channel::<(Vec<BlockHeader>, H256, PeerChannels, u64, u64)>(1000);

        let mut current_show = 0;
        let mut downloaders: BTreeMap<H256, bool> = BTreeMap::from_iter(
            peers_table
                .iter()
                .map(|(peer_id, _peer_data)| (*peer_id, true)),
        );

        // 3) create tasks that will request a chunk of headers from a peer

        info!("Starting to download block headers from peers");

        *METRICS.headers_download_start_time.lock().await = Some(SystemTime::now());

        let mut last_metrics_update = SystemTime::now();

        loop {
            let new_last_metrics_update = last_metrics_update
                .elapsed()
                .unwrap_or(Duration::from_secs(1));

            if new_last_metrics_update >= Duration::from_secs(1) {
                *METRICS.header_downloads_tasks_queued.lock().await =
                    tasks_queue_not_started.len() as u64;

                *METRICS.total_header_downloaders.lock().await = downloaders.len() as u64;
            }

            if let Ok((headers, peer_id, _peer_channel, startblock, previous_chunk_limit)) =
                task_receiver.try_recv()
            {
                if headers.is_empty() {
                    trace!("Failed to download chunk from peer {peer_id}");

                    downloaders.entry(peer_id).and_modify(|downloader_is_free| {
                        *downloader_is_free = true; // mark the downloader as free
                    });

                    debug!("Downloader {peer_id} freed");

                    // reinsert the task to the queue
                    tasks_queue_not_started.push_back((startblock, previous_chunk_limit));

                    continue; // Retry with the next peer
                }

                downloaded_count += headers.len() as u64;
                metrics_downloaded_count += headers.len() as u64;

                if new_last_metrics_update >= Duration::from_secs(1) {
                    *METRICS.downloaded_headers.lock().await += metrics_downloaded_count;
                    metrics_downloaded_count = 0;
                }

                let batch_show = downloaded_count / 10_000;

                if current_show < batch_show {
                    debug!(
                        "Downloaded {} headers from peer {} (current count: {downloaded_count})",
                        headers.len(),
                        peer_id
                    );
                    current_show += 1;
                }
                // store headers!!!!
                ret.extend_from_slice(&headers);

                let downloaded_headers = headers.len() as u64;

                // reinsert the task to the queue if it was not completed
                if downloaded_headers < previous_chunk_limit {
                    let new_start = startblock + headers.len() as u64;

                    let new_chunk_limit = previous_chunk_limit - headers.len() as u64;

                    debug!(
                        "Task for ({startblock}, {new_chunk_limit}) was not completed, re-adding to the queue, {new_chunk_limit} remaining headers"
                    );

                    tasks_queue_not_started.push_back((new_start, new_chunk_limit));
                }

                downloaders.entry(peer_id).and_modify(|downloader_is_free| {
                    *downloader_is_free = true; // mark the downloader as free
                });
                debug!("Downloader {peer_id} freed");
            }

            let peer_channels = self
                .peer_table
                .get_peer_channels(&SUPPORTED_ETH_CAPABILITIES)
                .await;

            for (peer_id, _peer_channels) in &peer_channels {
                if downloaders.contains_key(peer_id) {
                    // Peer is already in the downloaders list, skip it
                    continue;
                }

                downloaders.insert(*peer_id, true);

                debug!("{peer_id} added as downloader");
            }

            let free_downloaders = downloaders
                .clone()
                .into_iter()
                .filter(|(_downloader_id, downloader_is_free)| *downloader_is_free)
                .collect::<Vec<_>>();

            if new_last_metrics_update >= Duration::from_secs(1) {
                *METRICS.free_header_downloaders.lock().await = free_downloaders.len() as u64;
            }

            if free_downloaders.is_empty() {
                continue;
            }

            let Some(free_peer_id) = free_downloaders
                .get(random::<usize>() % free_downloaders.len())
                .map(|(peer_id, _)| *peer_id)
            else {
                debug!("(2) No free downloaders available, waiting for a peer to finish, retrying");
                continue;
            };

            let Some(mut free_downloader_channels) =
                peer_channels.iter().find_map(|(peer_id, peer_channels)| {
                    peer_id.eq(&free_peer_id).then_some(peer_channels.clone())
                })
            else {
                // The free downloader is not a peer of us anymore.
                debug!(
                    "Downloader {free_peer_id} is not a peer anymore, removing it from the downloaders list"
                );
                downloaders.remove(&free_peer_id);
                continue;
            };

            let Some((startblock, chunk_limit)) = tasks_queue_not_started.pop_front() else {
                if downloaded_count >= block_count {
                    info!("All headers downloaded successfully");
                    break;
                }

                let batch_show = downloaded_count / 10_000;

                if current_show < batch_show {
                    current_show += 1;
                }

                continue;
            };

            let tx = task_sender.clone();

            downloaders
                .entry(free_peer_id)
                .and_modify(|downloader_is_free| {
                    *downloader_is_free = false; // mark the downloader as busy
                });

            debug!("Downloader {free_peer_id} is now busy");

            // run download_chunk_from_peer in a different Tokio task
            tokio::spawn(async move {
                trace!(
                    "Sync Log 5: Requesting block headers from peer {free_peer_id}, chunk_limit: {chunk_limit}"
                );
                debug!(
                    "Requesting block headers from peer {free_peer_id}, chunk_limit: {chunk_limit}"
                );

                let headers = Self::download_chunk_from_peer(
                    free_peer_id,
                    &mut free_downloader_channels,
                    startblock,
                    chunk_limit,
                )
                .await
                .inspect_err(|err| {
                    trace!("Sync Log 6: {free_peer_id} failed to download chunk: {err}")
                })
                .unwrap_or_default();

                tx.send((
                    headers,
                    free_peer_id,
                    free_downloader_channels,
                    startblock,
                    chunk_limit,
                ))
                .await
                .inspect_err(|err| {
                    error!("Failed to send headers result through channel. Error: {err}")
                })
            });

            // 4) assign the tasks to the peers
            //     4.1) launch a tokio task with the chunk and a peer ready (giving the channels)

            // TODO!!! spawn a task to download the chunk, calling `download_chunk_from_peer`

            if new_last_metrics_update >= Duration::from_secs(1) {
                last_metrics_update = SystemTime::now();
            }
        }

        *METRICS.header_downloads_tasks_queued.lock().await = tasks_queue_not_started.len() as u64;
        *METRICS.free_header_downloaders.lock().await = downloaders.len() as u64;
        *METRICS.total_header_downloaders.lock().await = downloaders.len() as u64;
        *METRICS.downloaded_headers.lock().await = initial_downloaded_headers + downloaded_count;

        let elapsed = start_time.elapsed().unwrap_or_default();

        debug!(
            "Downloaded {} headers in {} seconds",
            ret.len(),
            format_duration(elapsed)
        );

        {
            let downloaded_headers = ret.len();
            let unique_headers = ret.iter().map(|h| h.hash()).collect::<HashSet<_>>();

            debug!(
                "Downloaded {} headers, unique: {}, duplicates: {}",
                downloaded_headers,
                unique_headers.len(),
                downloaded_headers - unique_headers.len()
            );

            match downloaded_headers.cmp(&unique_headers.len()) {
                std::cmp::Ordering::Equal => {
                    info!("All downloaded headers are unique");
                }
                std::cmp::Ordering::Greater => {
                    warn!(
                        "Downloaded headers contain duplicates, {} duplicates found",
                        downloaded_headers - unique_headers.len()
                    );
                }
                std::cmp::Ordering::Less => {
                    warn!("Downloaded headers are less than unique headers, something went wrong");
                }
            }
        }

        ret.sort_by(|x, y| x.number.cmp(&y.number));
        Some(ret)
    }

    /// given a peer id, a chunk start and a chunk limit, requests the block headers from the peer
    ///
    /// If it fails, returns an error message.
    async fn download_chunk_from_peer(
        peer_id: H256,
        peer_channel: &mut PeerChannels,
        startblock: u64,
        chunk_limit: u64,
    ) -> Result<Vec<BlockHeader>, PeerHandlerError> {
        debug!("Requesting block headers from peer {peer_id}");
        let request_id = rand::random();
        let request = RLPxMessage::GetBlockHeaders(GetBlockHeaders {
            id: request_id,
            startblock: HashOrNumber::Number(startblock),
            limit: chunk_limit,
            skip: 0,
            reverse: false,
        });
        let mut receiver = peer_channel.receiver.lock().await;

        // FIXME! modify the cast and wait for a `call` version
        peer_channel
            .connection
            .cast(CastMessage::BackendMessage(request))
            .await
            .map_err(|e| PeerHandlerError::SendMessageToPeer(e.to_string()))?;

        let block_headers = tokio::time::timeout(Duration::from_secs(2), async move {
            loop {
                match receiver.recv().await {
                    Some(RLPxMessage::BlockHeaders(BlockHeaders { id, block_headers }))
                        if id == request_id =>
                    {
                        return Some(block_headers);
                    }
                    // Ignore replies that don't match the expected id (such as late responses)
                    Some(_) => continue,
                    None => return None, // EOF
                }
            }
        })
        .await
        .map_err(|_| PeerHandlerError::BlockHeaders)?
        .ok_or(PeerHandlerError::BlockHeaders)?;

        if are_block_headers_chained(&block_headers, &BlockRequestOrder::OldToNew) {
            Ok(block_headers)
        } else {
            warn!("[SYNCING] Received invalid headers from peer: {peer_id}");
            Err(PeerHandlerError::InvalidHeaders)
        }
    }

    /// Internal method to request block bodies from any suitable peer given their block hashes
    /// Returns the block bodies or None if:
    /// - There are no available peers (the node just started up or was rejected by all other nodes)
    /// - The requested peer did not return a valid response in the given time limit
    async fn request_block_bodies_inner(
        &self,
        block_hashes: Vec<H256>,
    ) -> Option<(Vec<BlockBody>, H256)> {
        let block_hashes_len = block_hashes.len();
        let request_id = rand::random();
        let request = RLPxMessage::GetBlockBodies(GetBlockBodies {
            id: request_id,
            block_hashes: block_hashes.clone(),
        });
        let (peer_id, mut peer_channel) = self
            .get_peer_channel_with_retry(&SUPPORTED_ETH_CAPABILITIES)
            .await?;
        let mut receiver = peer_channel.receiver.lock().await;
        if let Err(err) = peer_channel
            .connection
            .cast(CastMessage::BackendMessage(request))
            .await
        {
            self.record_peer_failure(peer_id).await;
            debug!("Failed to send message to peer: {err:?}");
            return None;
        }
        if let Some(block_bodies) = tokio::time::timeout(Duration::from_secs(2), async move {
            loop {
                match receiver.recv().await {
                    Some(RLPxMessage::BlockBodies(BlockBodies { id, block_bodies }))
                        if id == request_id =>
                    {
                        return Some(block_bodies);
                    }
                    // Ignore replies that don't match the expected id (such as late responses)
                    Some(_) => continue,
                    None => return None,
                }
            }
        })
        .await
        .ok()
        .flatten()
        .and_then(|bodies| {
            // Check that the response is not empty and does not contain more bodies than the ones requested
            (!bodies.is_empty() && bodies.len() <= block_hashes_len).then_some(bodies)
        }) {
            self.record_peer_success(peer_id).await;
            return Some((block_bodies, peer_id));
        }

        warn!("[SYNCING] Didn't receive block bodies from peer, penalizing peer {peer_id}...");
        self.record_peer_failure(peer_id).await;
        None
    }

    /// Requests block bodies from any suitable peer given their block hashes
    /// Returns the block bodies or None if:
    /// - There are no available peers (the node just started up or was rejected by all other nodes)
    /// - No peer returned a valid response in the given time and retry limits
    pub async fn request_block_bodies(&self, block_hashes: Vec<H256>) -> Option<Vec<BlockBody>> {
        for _ in 0..REQUEST_RETRY_ATTEMPTS {
            if let Some((block_bodies, _)) =
                self.request_block_bodies_inner(block_hashes.clone()).await
            {
                return Some(block_bodies);
            }
        }
        None
    }

    /// Requests block bodies from any suitable peer given their block headers and validates them
    /// Returns the requested block bodies or None if:
    /// - There are no available peers (the node just started up or was rejected by all other nodes)
    /// - No peer returned a valid response in the given time and retry limits
    /// - The block bodies are invalid given the block headers
    pub async fn request_and_validate_block_bodies(
        &self,
        block_headers: &[BlockHeader],
    ) -> Option<Vec<BlockBody>> {
        let block_hashes: Vec<H256> = block_headers.iter().map(|h| h.hash()).collect();

        for _ in 0..REQUEST_RETRY_ATTEMPTS {
            let Some((block_bodies, peer_id)) =
                self.request_block_bodies_inner(block_hashes.clone()).await
            else {
                continue; // Retry on empty response
            };
            let mut res = Vec::new();
            let mut validation_success = true;
            for (header, body) in block_headers[..block_bodies.len()].iter().zip(block_bodies) {
                if let Err(e) = validate_block_body(header, &body) {
                    warn!(
                        "Invalid block body error {e}, discarding peer {peer_id} and retrying..."
                    );
                    validation_success = false;
                    self.record_peer_critical_failure(peer_id).await;
                    break;
                }
                res.push(body);
            }
            // Retry on validation failure
            if validation_success {
                return Some(res);
            }
        }
        None
    }

    /// Requests all receipts in a set of blocks from any suitable peer given their block hashes
    /// Returns the lists of receipts or None if:
    /// - There are no available peers (the node just started up or was rejected by all other nodes)
    /// - No peer returned a valid response in the given time and retry limits
    pub async fn request_receipts(&self, block_hashes: Vec<H256>) -> Option<Vec<Vec<Receipt>>> {
        let block_hashes_len = block_hashes.len();
        for _ in 0..REQUEST_RETRY_ATTEMPTS {
            let request_id = rand::random();
            let request = RLPxMessage::GetReceipts(GetReceipts {
                id: request_id,
                block_hashes: block_hashes.clone(),
            });
            let (_, mut peer_channel) = self
                .get_peer_channel_with_retry(&SUPPORTED_ETH_CAPABILITIES)
                .await?;
            let mut receiver = peer_channel.receiver.lock().await;
            if let Err(err) = peer_channel
                .connection
                .cast(CastMessage::BackendMessage(request))
                .await
            {
                debug!("Failed to send message to peer: {err:?}");
                continue;
            }
            if let Some(receipts) = tokio::time::timeout(PEER_REPLY_TIMEOUT, async move {
                loop {
                    match receiver.recv().await {
                        Some(RLPxMessage::Receipts(receipts)) => {
                            if receipts.get_id() == request_id {
                                return Some(receipts.get_receipts());
                            }
                            return None;
                        }
                        // Ignore replies that don't match the expected id (such as late responses)
                        Some(_) => continue,
                        None => return None,
                    }
                }
            })
            .await
            .ok()
            .flatten()
            .and_then(|receipts|
                // Check that the response is not empty and does not contain more bodies than the ones requested
                (!receipts.is_empty() && receipts.len() <= block_hashes_len).then_some(receipts))
            {
                return Some(receipts);
            }
        }
        None
    }

    /// Requests an account range from any suitable peer given the state trie's root and the starting hash and the limit hash.
    /// Will also return a boolean indicating if there is more state to be fetched towards the right of the trie
    /// (Note that the boolean will be true even if the remaining state is ouside the boundary set by the limit hash)
    ///
    /// # Returns
    ///
    /// The account range or `None` if:
    ///
    /// - There are no available peers (the node just started up or was rejected by all other nodes)
    /// - No peer returned a valid response in the given time and retry limits
    pub async fn request_account_range(
        &self,
        state_root: H256,
        start: H256,
        limit: H256,
        account_state_snapshots_dir: String,
        staleness_timestamp: u64,
    ) -> Result<(), PeerHandlerError> {
        // 1) split the range in chunks of same length
        let start_u256 = U256::from_big_endian(&start.0);
        let limit_u256 = U256::from_big_endian(&limit.0);

        let chunk_count = 800;
        let chunk_size = (limit_u256 - start_u256) / chunk_count;

        // list of tasks to be executed
        let mut tasks_queue_not_started = VecDeque::<(H256, H256)>::new();
        for i in 0..(chunk_count as u64) {
            let chunk_start_u256 = chunk_size * i + start_u256;
            // We subtract one because ranges are inclusive
            let chunk_end_u256 = chunk_start_u256 + chunk_size - 1u64;
            let chunk_start = H256::from_uint(&(chunk_start_u256));
            let chunk_end = H256::from_uint(&(chunk_end_u256));
            tasks_queue_not_started.push_back((chunk_start, chunk_end));
        }
        // Modify the last chunk to include the limit
        let last_task = tasks_queue_not_started
            .back_mut()
            .ok_or(PeerHandlerError::NoTasks)?;
        last_task.1 = limit;

        // 2) request the chunks from peers
        let peers_table = self
            .peer_table
            .get_peer_channels(&SUPPORTED_SNAP_CAPABILITIES)
            .await;

        let mut downloaded_count = 0_u64;
        let mut all_account_hashes = Vec::new();
        let mut all_accounts_state = Vec::new();

        // channel to send the tasks to the peers
        let (task_sender, mut task_receiver) =
            tokio::sync::mpsc::channel::<(Vec<AccountRangeUnit>, H256, Option<(H256, H256)>)>(1000);

        // channel to send the result of dumping accounts
        let (dump_account_result_sender, mut dump_account_result_receiver) =
            tokio::sync::mpsc::channel::<Result<(), DumpError>>(1000);

        let mut downloaders: BTreeMap<H256, bool> = BTreeMap::from_iter(
            peers_table
                .iter()
                .map(|(peer_id, _peer_data)| (*peer_id, true)),
        );

        info!("Starting to download account ranges from peers");

        *METRICS.account_tries_download_start_time.lock().await = Some(SystemTime::now());

        let mut last_metrics_update = SystemTime::now();
        let mut completed_tasks = 0;
        let mut scores = self.peer_scores.lock().await;
        let mut chunk_file = 0;

        loop {
            if all_accounts_state.len() * size_of::<AccountState>() >= 1024 * 1024 * 1024 * 8 {
                let current_account_hashes = std::mem::take(&mut all_account_hashes);
                let current_account_states = std::mem::take(&mut all_accounts_state);

                let account_state_chunk = current_account_hashes
                    .into_iter()
                    .zip(current_account_states)
                    .collect::<Vec<(H256, AccountState)>>()
                    .encode_to_vec();

                if !std::fs::exists(&account_state_snapshots_dir)
                    .map_err(|_| PeerHandlerError::NoStateSnapshotsDir)?
                {
                    std::fs::create_dir_all(&account_state_snapshots_dir)
                        .map_err(|_| PeerHandlerError::CreateStateSnapshotsDir)?;
                }

                let account_state_snapshots_dir_cloned = account_state_snapshots_dir.clone();
                let dump_account_result_sender_cloned = dump_account_result_sender.clone();
                tokio::task::spawn(async move {
                    let path = get_account_state_snapshot_file(
                        account_state_snapshots_dir_cloned,
                        chunk_file,
                    );
                    // TODO: check the error type and handle it properly
                    let result = dump_to_file(path, account_state_chunk);
                    dump_account_result_sender_cloned
                        .send(result)
                        .await
                        .inspect_err(|err| {
                            error!(
                                "Failed to send account dump result through channel. Error: {err}"
                            )
                        })
                });

                chunk_file += 1;
            }

            let new_last_metrics_update = last_metrics_update
                .elapsed()
                .unwrap_or(Duration::from_secs(1));

            if new_last_metrics_update >= Duration::from_secs(1) {
                *METRICS.accounts_downloads_tasks_queued.lock().await =
                    tasks_queue_not_started.len() as u64;
                *METRICS.total_accounts_downloaders.lock().await = downloaders.len() as u64;
                *METRICS.downloaded_account_tries.lock().await = downloaded_count;
            }

            if let Ok((accounts, peer_id, chunk_start_end)) = task_receiver.try_recv() {
                downloaders.entry(peer_id).and_modify(|downloader_is_free| {
                    *downloader_is_free = true;
                });

                if let Some((chunk_start, chunk_end)) = chunk_start_end {
                    if chunk_start <= chunk_end {
                        tasks_queue_not_started.push_back((chunk_start, chunk_end));
                    } else {
                        completed_tasks += 1;
                    }
                }
                if chunk_start_end.is_none() {
                    completed_tasks += 1;
                }
                if accounts.is_empty() {
                    let peer_score = scores.entry(peer_id).or_default();
                    *peer_score -= 1;
                    continue;
                }
                let peer_score = scores.entry(peer_id).or_default();
                *peer_score += 1;

                downloaded_count += accounts.len() as u64;

                debug!(
                    "Downloaded {} accounts from peer {} (current count: {downloaded_count})",
                    accounts.len(),
                    peer_id
                );
                all_account_hashes.extend(accounts.iter().map(|unit| unit.hash));
                all_accounts_state.extend(
                    accounts
                        .iter()
                        .map(|unit| AccountState::from(unit.account.clone())),
                );
            }

            // Check if any dump account task finished
            // TODO: consider tracking in-flight (dump) tasks
            if let Ok(Err(dump_account_data)) = dump_account_result_receiver.try_recv() {
                if dump_account_data.error == ErrorKind::StorageFull {
                    return Err(PeerHandlerError::StorageFull);
                }
                // If the dumping failed, retry it
                let dump_account_result_sender_cloned = dump_account_result_sender.clone();
                tokio::task::spawn(async move {
                    let DumpError { path, contents, .. } = dump_account_data;
                    // Dump the account data
                    let result = dump_to_file(path, contents);
                    // Send the result through the channel
                    dump_account_result_sender_cloned
                        .send(result)
                        .await
                        .inspect_err(|err| {
                            error!(
                                "Failed to send account dump result through channel. Error: {err}"
                            )
                        })
                });
            }

            let peer_channels = self
                .peer_table
                .get_peer_channels(&SUPPORTED_SNAP_CAPABILITIES)
                .await;

            for (peer_id, _peer_channels) in &peer_channels {
                if downloaders.contains_key(peer_id) {
                    continue;
                }
                downloaders.insert(*peer_id, true);
                debug!("{peer_id} added as downloader");
            }

            let free_downloaders = downloaders
                .clone()
                .into_iter()
                .filter(|(_downloader_id, downloader_is_free)| *downloader_is_free)
                .collect::<Vec<_>>();

            if new_last_metrics_update >= Duration::from_secs(1) {
                *METRICS.free_accounts_downloaders.lock().await = free_downloaders.len() as u64;
            }

            if free_downloaders.is_empty() {
                continue;
            }

            let (mut free_peer_id, _) = free_downloaders[0];

            for (peer_id, _) in free_downloaders.iter() {
                let peer_id_score = scores.get(peer_id).unwrap_or(&0);
                let max_peer_id_score = scores.get(&free_peer_id).unwrap_or(&0);
                if peer_id_score >= max_peer_id_score {
                    free_peer_id = *peer_id;
                }
            }

            let Some(free_downloader_channels) =
                peer_channels.iter().find_map(|(peer_id, peer_channels)| {
                    peer_id.eq(&free_peer_id).then_some(peer_channels.clone())
                })
            else {
                debug!(
                    "Downloader {free_peer_id} is not a peer anymore, removing it from the downloaders list"
                );
                downloaders.remove(&free_peer_id);
                continue;
            };

            let Some((chunk_start, chunk_end)) = tasks_queue_not_started.pop_front() else {
                if completed_tasks >= chunk_count {
                    info!("All account ranges downloaded successfully");
                    break;
                }
                continue;
            };

            let tx = task_sender.clone();
            downloaders
                .entry(free_peer_id)
                .and_modify(|downloader_is_free| {
                    *downloader_is_free = false;
                });
            debug!("Downloader {free_peer_id} is now busy");

            let mut free_downloader_channels_clone = free_downloader_channels.clone();

            if current_unix_time() > staleness_timestamp {
                break;
            }

            tokio::spawn(async move {
                debug!(
                    "Requesting account range from peer {free_peer_id}, chunk: {chunk_start:?} - {chunk_end:?}"
                );
                let request_id = rand::random();
                let request = RLPxMessage::GetAccountRange(GetAccountRange {
                    id: request_id,
                    root_hash: state_root,
                    starting_hash: chunk_start,
                    limit_hash: chunk_end,
                    response_bytes: MAX_RESPONSE_BYTES,
                });
                let mut receiver = free_downloader_channels_clone.receiver.lock().await;
                if let Err(err) = (free_downloader_channels_clone.connection)
                    .cast(CastMessage::BackendMessage(request))
                    .await
                {
                    error!("Failed to send message to peer: {err:?}");
                    tx.send((Vec::new(), free_peer_id, Some((chunk_start, chunk_end))))
                        .await
                        .ok();
                    return Ok(());
                }
                if let Some((accounts, proof)) =
                    tokio::time::timeout(Duration::from_secs(2), async move {
                        loop {
                            if let RLPxMessage::AccountRange(AccountRange {
                                id,
                                accounts,
                                proof,
                            }) = receiver.recv().await?
                            {
                                if id == request_id {
                                    return Some((accounts, proof));
                                }
                            }
                        }
                    })
                    .await
                    .ok()
                    .flatten()
                {
                    if accounts.is_empty() {
                        tx.send((Vec::new(), free_peer_id, Some((chunk_start, chunk_end))))
                            .await
                            .ok();
                        // Too spammy
                        // tracing::error!("Received empty account range");
                        return Ok(());
                    }
                    // Unzip & validate response
                    let proof = encodable_to_proof(&proof);
                    let (account_hashes, account_states): (Vec<_>, Vec<_>) = accounts
                        .clone()
                        .into_iter()
                        .map(|unit| (unit.hash, AccountState::from(unit.account)))
                        .unzip();
                    let encoded_accounts = account_states
                        .iter()
                        .map(|acc| acc.encode_to_vec())
                        .collect::<Vec<_>>();

                    let Ok(should_continue) = verify_range(
                        state_root,
                        &chunk_start,
                        &account_hashes,
                        &encoded_accounts,
                        &proof,
                    ) else {
                        tx.send((Vec::new(), free_peer_id, Some((chunk_start, chunk_end))))
                            .await
                            .ok();
                        tracing::error!("Received invalid account range");
                        return Ok(());
                    };

                    // If the range has more accounts to fetch, we send the new chunk
                    let chunk_left = if should_continue {
                        let last_hash = match account_hashes.last() {
                            Some(last_hash) => last_hash,
                            None => {
                                tx.send((Vec::new(), free_peer_id, Some((chunk_start, chunk_end))))
                                    .await
                                    .ok();
                                error!("Account hashes last failed, this shouldn't happen");
                                return Err(PeerHandlerError::AccountHashes);
                            }
                        };
                        let new_start_u256 = U256::from_big_endian(&last_hash.0) + 1;
                        let new_start = H256::from_uint(&new_start_u256);
                        Some((new_start, chunk_end))
                    } else {
                        None
                    };
                    tx.send((
                        accounts
                            .into_iter()
                            .filter(|unit| unit.hash <= chunk_end)
                            .collect(),
                        free_peer_id,
                        chunk_left,
                    ))
                    .await
                    .ok();
                } else {
                    tracing::debug!("Failed to get account range");
                    tx.send((Vec::new(), free_peer_id, Some((chunk_start, chunk_end))))
                        .await
                        .ok();
                }
                Ok::<(), PeerHandlerError>(())
            });

            if new_last_metrics_update >= Duration::from_secs(1) {
                last_metrics_update = SystemTime::now();
            }
        }

        // TODO: This is repeated code, consider refactoring
        {
            let current_account_hashes = std::mem::take(&mut all_account_hashes);
            let current_account_states = std::mem::take(&mut all_accounts_state);

            let account_state_chunk = current_account_hashes
                .into_iter()
                .zip(current_account_states)
                .collect::<Vec<(H256, AccountState)>>()
                .encode_to_vec();

            if !std::fs::exists(&account_state_snapshots_dir)
                .map_err(|_| PeerHandlerError::NoStateSnapshotsDir)?
            {
                std::fs::create_dir_all(&account_state_snapshots_dir)
                    .map_err(|_| PeerHandlerError::CreateStateSnapshotsDir)?;
            }

            let path = get_account_state_snapshot_file(account_state_snapshots_dir, chunk_file);
            std::fs::write(path, account_state_chunk)
                .map_err(|_| PeerHandlerError::WriteStateSnapshotsDir(chunk_file))?;
        }

        *METRICS.accounts_downloads_tasks_queued.lock().await =
            tasks_queue_not_started.len() as u64;
        *METRICS.total_accounts_downloaders.lock().await = downloaders.len() as u64;
        *METRICS.downloaded_account_tries.lock().await = downloaded_count;
        *METRICS.free_accounts_downloaders.lock().await = downloaders.len() as u64;
        *METRICS.account_tries_download_end_time.lock().await = Some(SystemTime::now());

        Ok(())
    }

    /// Requests bytecodes for the given code hashes
    /// Returns the bytecodes or None if:
    /// - There are no available peers (the node just started up or was rejected by all other nodes)
    /// - No peer returned a valid response in the given time and retry limits
    pub async fn request_bytecodes(
        &self,
        all_bytecode_hashes: &[H256],
    ) -> Result<Option<Vec<Bytes>>, PeerHandlerError> {
        const MAX_BYTECODES_REQUEST_SIZE: usize = 100;
        // 1) split the range in chunks of same length
        let chunk_count = 800;
        let chunk_size = all_bytecode_hashes.len() / chunk_count;

        // list of tasks to be executed
        // Types are (start_index, end_index, starting_hash)
        // NOTE: end_index is NOT inclusive
        let mut tasks_queue_not_started = VecDeque::<(usize, usize)>::new();
        for i in 0..chunk_count {
            let chunk_start = chunk_size * i;
            let chunk_end = chunk_start + chunk_size;
            tasks_queue_not_started.push_back((chunk_start, chunk_end));
        }
        // Modify the last chunk to include the limit
        let last_task = tasks_queue_not_started
            .back_mut()
            .ok_or(PeerHandlerError::NoTasks)?;
        last_task.1 = all_bytecode_hashes.len();

        // 2) request the chunks from peers
        let peers_table = self
            .peer_table
            .get_peer_channels(&SUPPORTED_SNAP_CAPABILITIES)
            .await;

        let mut downloaded_count = 0_u64;
        let mut all_bytecodes = vec![Bytes::new(); all_bytecode_hashes.len()];

        // channel to send the tasks to the peers
        struct TaskResult {
            start_index: usize,
            bytecodes: Vec<Bytes>,
            peer_id: H256,
            remaining_start: usize,
            remaining_end: usize,
        }
        let (task_sender, mut task_receiver) = tokio::sync::mpsc::channel::<TaskResult>(1000);

        let mut downloaders: BTreeMap<H256, bool> = BTreeMap::from_iter(
            peers_table
                .iter()
                .map(|(peer_id, _peer_data)| (*peer_id, true)),
        );

        info!("Starting to download bytecodes from peers");

        *METRICS.bytecodes_to_download.lock().await = all_bytecode_hashes.len() as u64;
        *METRICS.bytecode_download_start_time.lock().await = Some(SystemTime::now());

        let mut last_metrics_update = SystemTime::now();
        let mut completed_tasks = 0;
        let mut scores = self.peer_scores.lock().await;

        loop {
            let new_last_metrics_update = last_metrics_update
                .elapsed()
                .unwrap_or(Duration::from_secs(1));

            if new_last_metrics_update >= Duration::from_secs(1) {
                *METRICS.bytecode_downloads_tasks_queued.lock().await =
                    tasks_queue_not_started.len() as u64;
                *METRICS.total_bytecode_downloaders.lock().await = downloaders.len() as u64;
                *METRICS.downloaded_bytecodes.lock().await = downloaded_count;
            }

            if let Ok(result) = task_receiver.try_recv() {
                let TaskResult {
                    start_index,
                    bytecodes,
                    peer_id,
                    remaining_start,
                    remaining_end,
                } = result;

                downloaders.entry(peer_id).and_modify(|downloader_is_free| {
                    *downloader_is_free = true;
                });

                if remaining_start < remaining_end {
                    tasks_queue_not_started.push_back((remaining_start, remaining_end));
                } else {
                    completed_tasks += 1;
                }
                if bytecodes.is_empty() {
                    let peer_score = scores.entry(peer_id).or_default();
                    *peer_score -= 1;
                    continue;
                }

                downloaded_count += bytecodes.len() as u64;

                let peer_score = scores.entry(peer_id).or_default();
                *peer_score += 1;

                debug!(
                    "Downloaded {} bytecodes from peer {peer_id} (current count: {downloaded_count})",
                    bytecodes.len(),
                );
                for (i, bytecode) in bytecodes.into_iter().enumerate() {
                    all_bytecodes[start_index + i] = bytecode;
                }
            }

            let peer_channels = self
                .peer_table
                .get_peer_channels(&SUPPORTED_SNAP_CAPABILITIES)
                .await;

            for (peer_id, _peer_channels) in &peer_channels {
                if downloaders.contains_key(peer_id) {
                    continue;
                }
                downloaders.insert(*peer_id, true);
                debug!("{peer_id} added as downloader");
            }

            let free_downloaders = downloaders
                .clone()
                .into_iter()
                .filter(|(_downloader_id, downloader_is_free)| *downloader_is_free)
                .collect::<Vec<_>>();

            if new_last_metrics_update >= Duration::from_secs(1) {
                *METRICS.free_bytecode_downloaders.lock().await = free_downloaders.len() as u64;
            }

            if free_downloaders.is_empty() {
                continue;
            }

            let (mut free_peer_id, _) = free_downloaders[0];

            for (peer_id, _) in free_downloaders.iter() {
                let peer_id_score = scores.get(peer_id).unwrap_or(&0);
                let max_peer_id_score = scores.get(&free_peer_id).unwrap_or(&0);
                if peer_id_score >= max_peer_id_score {
                    free_peer_id = *peer_id;
                }
            }

            // let peer_id_score = scores.get(&free_peer_id).unwrap_or(&0);

            // let mut score_values : Vec<i64> = Vec::from_iter(scores.values().cloned());
            // score_values.sort();

            // let middle_value = score_values.get(score_values.len() / 2).unwrap_or(&0);

            // if (*peer_id_score < 0) && (*peer_id_score < *middle_value) {
            //     continue;
            // }

            let Some(free_downloader_channels) =
                peer_channels.iter().find_map(|(peer_id, peer_channels)| {
                    peer_id.eq(&free_peer_id).then_some(peer_channels.clone())
                })
            else {
                debug!(
                    "Downloader {free_peer_id} is not a peer anymore, removing it from the downloaders list"
                );
                downloaders.remove(&free_peer_id);
                continue;
            };

            let Some((chunk_start, chunk_end)) = tasks_queue_not_started.pop_front() else {
                if completed_tasks >= chunk_count {
                    info!("All bytecodes downloaded successfully");
                    break;
                }
                continue;
            };

            let tx = task_sender.clone();
            downloaders
                .entry(free_peer_id)
                .and_modify(|downloader_is_free| {
                    *downloader_is_free = false;
                });
            debug!("Downloader {free_peer_id} is now busy");

            let hashes_to_request: Vec<_> = all_bytecode_hashes
                .iter()
                .skip(chunk_start)
                .take((chunk_end - chunk_start).min(MAX_BYTECODES_REQUEST_SIZE))
                .copied()
                .collect();

            let mut free_downloader_channels_clone = free_downloader_channels.clone();
            tokio::spawn(async move {
                let empty_task_result = TaskResult {
                    start_index: chunk_start,
                    bytecodes: vec![],
                    peer_id: free_peer_id,
                    remaining_start: chunk_start,
                    remaining_end: chunk_end,
                };
                debug!(
                    "Requesting bytecode from peer {free_peer_id}, chunk: {chunk_start:?} - {chunk_end:?}"
                );
                let request_id = rand::random();
                let request = RLPxMessage::GetByteCodes(GetByteCodes {
                    id: request_id,
                    hashes: hashes_to_request.clone(),
                    bytes: MAX_RESPONSE_BYTES,
                });
                let mut receiver = free_downloader_channels_clone.receiver.lock().await;
                if let Err(err) = (free_downloader_channels_clone.connection)
                    .cast(CastMessage::BackendMessage(request))
                    .await
                {
                    error!("Failed to send message to peer: {err:?}");
                    tx.send(empty_task_result).await.ok();
                    return;
                }
                if let Some(codes) = tokio::time::timeout(Duration::from_secs(2), async move {
                    loop {
                        match receiver.recv().await {
                            Some(RLPxMessage::ByteCodes(ByteCodes { id, codes }))
                                if id == request_id =>
                            {
                                return Some(codes);
                            }
                            Some(_) => continue,
                            None => return None,
                        }
                    }
                })
                .await
                .ok()
                .flatten()
                {
                    if codes.is_empty() {
                        tx.send(empty_task_result).await.ok();
                        // Too spammy
                        // tracing::error!("Received empty account range");
                        return;
                    }
                    // Validate response by hashing bytecodes
                    let validated_codes: Vec<Bytes> = codes
                        .into_iter()
                        .zip(hashes_to_request)
                        .take_while(|(b, hash)| keccak_hash::keccak(b) == *hash)
                        .map(|(b, _hash)| b)
                        .collect();
                    let result = TaskResult {
                        start_index: chunk_start,
                        remaining_start: chunk_start + validated_codes.len(),
                        bytecodes: validated_codes,
                        peer_id: free_peer_id,
                        remaining_end: chunk_end,
                    };
                    tx.send(result).await.ok();
                } else {
                    tracing::error!("Failed to get bytecode");
                    tx.send(empty_task_result).await.ok();
                }
            });

            if new_last_metrics_update >= Duration::from_secs(1) {
                last_metrics_update = SystemTime::now();
            }
        }

        *METRICS.bytecode_downloads_tasks_queued.lock().await =
            tasks_queue_not_started.len() as u64;
        *METRICS.total_bytecode_downloaders.lock().await = downloaders.len() as u64;
        *METRICS.downloaded_bytecodes.lock().await = downloaded_count;
        *METRICS.free_bytecode_downloaders.lock().await = downloaders.len() as u64;

        info!(
            "Finished downloading bytecodes, total bytecodes: {}",
            all_bytecode_hashes.len()
        );

        Ok(Some(all_bytecodes))
    }

    /// Requests storage ranges for accounts given their hashed address and storage roots, and the root of their state trie
    /// account_hashes & storage_roots must have the same length
    /// storage_roots must not contain empty trie hashes, we will treat empty ranges as invalid responses
    /// Returns true if the last account's storage was not completely fetched by the request
    /// Returns the list of hashed storage keys and values for each account's storage or None if:
    /// - There are no available peers (the node just started up or was rejected by all other nodes)
    /// - No peer returned a valid response in the given time and retry limits
    pub async fn request_storage_ranges(
        &self,
        state_root: H256,
        account_storage_roots: Vec<(H256, H256)>,
        account_storages_snapshots_dir: String,
        mut chunk_index: u64,
        downloaded_count: &mut u64,
        staleness_timestamp: u64,
    ) -> Result<u64, PeerHandlerError> {
        // 1) split the range in chunks of same length
        let chunk_size = 300;
        let chunk_count = (account_storage_roots.len() / chunk_size) + 1;

        // list of tasks to be executed
        // Types are (start_index, end_index, starting_hash)
        // NOTE: end_index is NOT inclusive
        #[derive(Debug)]
        struct Task {
            start_index: usize,
            end_index: usize,
            start_hash: H256,
            // end_hash is None if the task is for the first big storage request
            end_hash: Option<H256>,
        }
        let mut tasks_queue_not_started = VecDeque::<Task>::new();
        for i in 0..chunk_count {
            let chunk_start = chunk_size * i;
            let chunk_end = (chunk_start + chunk_size).min(account_storage_roots.len());
            tasks_queue_not_started.push_back(Task {
                start_index: chunk_start,
                end_index: chunk_end,
                start_hash: H256::zero(),
                end_hash: None,
            });
        }

        // 2) request the chunks from peers
        let peers_table = self
            .peer_table
            .get_peer_channels(&SUPPORTED_SNAP_CAPABILITIES)
            .await;

        let mut all_account_storages = vec![vec![]; account_storage_roots.len()];

        #[derive(Clone)]
        struct TaskResult {
            start_index: usize,
            account_storages: Vec<Vec<(H256, U256)>>,
            peer_id: H256,
            remaining_start: usize,
            remaining_end: usize,
            remaining_hash_range: (H256, Option<H256>),
        }

        // channel to send the tasks to the peers
        let (task_sender, mut task_receiver) = tokio::sync::mpsc::channel::<TaskResult>(1000);

        // channel to send the result of dumping storages
        let (dump_storage_result_sender, mut dump_storage_result_receiver) =
            tokio::sync::mpsc::channel::<Result<(), DumpError>>(1000);

        let mut downloaders: BTreeMap<H256, bool> = BTreeMap::from_iter(
            peers_table
                .iter()
                .map(|(peer_id, _peer_data)| (*peer_id, true)),
        );

        let mut last_metrics_update = SystemTime::now();
        let mut task_count = tasks_queue_not_started.len();
        let mut completed_tasks = 0;

        let mut scores = self.peer_scores.lock().await;

        loop {
            if all_account_storages.iter().map(Vec::len).sum::<usize>() * 64
                > 1024 * 1024 * 1024 * 8
            {
                let current_account_hashes = account_storage_roots
                    .iter()
                    .map(|a| a.0)
                    .collect::<Vec<_>>();
                let current_account_storages = std::mem::take(&mut all_account_storages);
                all_account_storages = vec![vec![]; account_storage_roots.len()];

                let snapshot = current_account_hashes
                    .into_iter()
                    .zip(current_account_storages)
                    .collect::<Vec<_>>()
                    .encode_to_vec();

                if !std::fs::exists(&account_storages_snapshots_dir)
                    .map_err(|_| PeerHandlerError::NoStorageSnapshotsDir)?
                {
                    std::fs::create_dir_all(&account_storages_snapshots_dir)
                        .map_err(|_| PeerHandlerError::CreateStorageSnapshotsDir)?;
                }
                let account_storages_snapshots_dir_cloned = account_storages_snapshots_dir.clone();
                let dump_account_result_sender_cloned = dump_storage_result_sender.clone();
                tokio::task::spawn(async move {
                    let path = get_account_storages_snapshot_file(
                        account_storages_snapshots_dir_cloned,
                        chunk_index,
                    );
                    let result = dump_to_file(path, snapshot);
                    dump_account_result_sender_cloned
                        .send(result)
                        .await
                        .inspect_err(|err| {
                            error!(
                                "Failed to send storage dump result through channel. Error: {err}"
                            )
                        })
                });

                chunk_index += 1;
            }

            let new_last_metrics_update = last_metrics_update
                .elapsed()
                .unwrap_or(Duration::from_secs(1));

            if new_last_metrics_update >= Duration::from_secs(1) {
                *METRICS.storages_downloads_tasks_queued.lock().await =
                    tasks_queue_not_started.len() as u64;
                *METRICS.total_storages_downloaders.lock().await = downloaders.len() as u64;
                *METRICS.downloaded_storage_tries.lock().await = *downloaded_count;
            }

            if let Ok(result) = task_receiver.try_recv() {
                let TaskResult {
                    start_index,
                    mut account_storages,
                    peer_id,
                    remaining_start,
                    remaining_end,
                    remaining_hash_range: (hash_start, hash_end),
                } = result;
                completed_tasks += 1;

                downloaders.entry(peer_id).and_modify(|downloader_is_free| {
                    *downloader_is_free = true;
                });

                if remaining_start < remaining_end {
                    trace!("Failed to download chunk from peer {peer_id}");
                    if hash_start.is_zero() {
                        // Task is common storage range request
                        let task = Task {
                            start_index: remaining_start,
                            end_index: remaining_end,
                            start_hash: H256::zero(),
                            end_hash: None,
                        };
                        tasks_queue_not_started.push_back(task);
                        task_count += 1;
                    } else if let Some(hash_end) = hash_end {
                        // Task was a big storage account result
                        if hash_start <= hash_end {
                            let task = Task {
                                start_index: remaining_start,
                                end_index: remaining_end,
                                start_hash: hash_start,
                                end_hash: Some(hash_end),
                            };
                            tasks_queue_not_started.push_back(task);
                            task_count += 1;
                        }
                    } else {
                        if remaining_start + 1 < remaining_end {
                            let task = Task {
                                start_index: remaining_start + 1,
                                end_index: remaining_end,
                                start_hash: H256::zero(),
                                end_hash: None,
                            };
                            tasks_queue_not_started.push_back(task);
                            task_count += 1;
                        }
                        // Task found a big storage account, so we split the chunk into multiple chunks
                        let start_hash_u256 = U256::from_big_endian(&hash_start.0);
                        let missing_storage_range = U256::MAX - start_hash_u256;

                        let slot_count = account_storages
                            .last()
                            .map(|v| v.len())
                            .ok_or(PeerHandlerError::NoAccountStorages)?
                            .max(1);
                        let storage_density = start_hash_u256 / slot_count;

                        let slots_per_chunk = U256::from(10000);
                        let chunk_size = storage_density
                            .checked_mul(slots_per_chunk)
                            .unwrap_or(U256::MAX);

                        let chunk_count = (missing_storage_range / chunk_size).as_usize().max(1);

                        for i in 0..chunk_count {
                            let start_hash_u256 = start_hash_u256 + chunk_size * i;
                            let start_hash = H256::from_uint(&start_hash_u256);
                            let end_hash = if i == chunk_count - 1 {
                                H256::repeat_byte(0xff)
                            } else {
                                let end_hash_u256 =
                                    start_hash_u256.checked_add(chunk_size).unwrap_or(U256::MAX);
                                H256::from_uint(&end_hash_u256)
                            };

                            let task = Task {
                                start_index: remaining_start,
                                end_index: remaining_start + 1,
                                start_hash,
                                end_hash: Some(end_hash),
                            };
                            tasks_queue_not_started.push_back(task);
                            task_count += 1;
                        }
                        debug!("Split big storage account into {chunk_count} chunks.");
                    }
                }

                if account_storages.is_empty() {
                    let peer_score = scores.entry(peer_id).or_default();
                    *peer_score -= 1;
                    continue;
                }
                if let Some(hash_end) = hash_end {
                    // This is a big storage account, and the range might be empty
                    if account_storages[0].len() == 1 && account_storages[0][0].0 > hash_end {
                        continue;
                    }
                }

                let peer_score = scores.entry(peer_id).or_default();
                if *peer_score < 10 {
                    *peer_score += 1;
                }

                *downloaded_count += account_storages.len() as u64;
                // If we didn't finish downloading the account, don't count it
                if !hash_start.is_zero() {
                    *downloaded_count -= 1;
                }

                let n_storages = account_storages.len();
                let n_slots = account_storages
                    .iter()
                    .map(|storage| storage.len())
                    .sum::<usize>();

                *METRICS.downloaded_storage_slots.lock().await += n_slots as u64;

                debug!(
                    "Downloaded {n_storages} storages ({n_slots} slots) from peer {peer_id} (current count: {downloaded_count})"
                );
                debug!(
                    "Total tasks: {task_count}, completed tasks: {completed_tasks}, queued tasks: {}",
                    tasks_queue_not_started.len()
                );
                if account_storages.len() == 1 {
                    // We downloaded a big storage account
                    all_account_storages[start_index].extend(account_storages.remove(0));
                } else {
                    for (i, storage) in account_storages.into_iter().enumerate() {
                        all_account_storages[start_index + i] = storage;
                    }
                }
            }

            // Check if any write storage task finished
            if let Ok(Err(dump_storage_data)) = dump_storage_result_receiver.try_recv() {
                if dump_storage_data.error == ErrorKind::StorageFull {
                    return Err(PeerHandlerError::StorageFull);
                }
                // If the dumping failed, retry it
                let dump_storage_result_sender_cloned = dump_storage_result_sender.clone();
                tokio::task::spawn(async move {
                    let DumpError { path, contents, .. } = dump_storage_data;
                    // Write the storage data
                    let result = dump_to_file(path, contents);
                    // Send the result through the channel
                    dump_storage_result_sender_cloned
                        .send(result)
                        .await
                        .inspect_err(|err| {
                            error!(
                                "Failed to send storage dump result through channel. Error: {err}"
                            )
                        })
                });
            }

            let peer_channels = self
                .peer_table
                .get_peer_channels(&SUPPORTED_SNAP_CAPABILITIES)
                .await;

            for (peer_id, _peer_channels) in &peer_channels {
                if downloaders.contains_key(peer_id) {
                    continue;
                }
                downloaders.insert(*peer_id, true);
                debug!("{peer_id} added as downloader");
            }

            let free_downloaders = downloaders
                .clone()
                .into_iter()
                .filter(|(_downloader_id, downloader_is_free)| *downloader_is_free)
                .collect::<Vec<_>>();

            if new_last_metrics_update >= Duration::from_secs(1) {
                *METRICS.free_storages_downloaders.lock().await = free_downloaders.len() as u64;
            }

            if free_downloaders.is_empty() {
                continue;
            }

            let (mut free_peer_id, _) = free_downloaders[0];

            for (peer_id, _) in free_downloaders.iter() {
                let peer_id_score = scores.get(peer_id).unwrap_or(&0);
                let max_peer_id_score = scores.get(&free_peer_id).unwrap_or(&0);
                if peer_id_score >= max_peer_id_score {
                    free_peer_id = *peer_id;
                }
            }

            let Some(free_downloader_channels) =
                peer_channels.iter().find_map(|(peer_id, peer_channels)| {
                    peer_id.eq(&free_peer_id).then_some(peer_channels.clone())
                })
            else {
                debug!(
                    "Downloader {free_peer_id} is not a peer anymore, removing it from the downloaders list"
                );
                downloaders.remove(&free_peer_id);
                continue;
            };

            let Some(task) = tasks_queue_not_started.pop_front() else {
                if completed_tasks >= task_count {
                    break;
                }
                continue;
            };

            let tx = task_sender.clone();
            downloaders
                .entry(free_peer_id)
                .and_modify(|downloader_is_free| {
                    *downloader_is_free = false;
                });
            debug!("Downloader {free_peer_id} is now busy");

            let mut free_downloader_channels_clone = free_downloader_channels.clone();

            let (chunk_account_hashes, chunk_storage_roots): (Vec<_>, Vec<_>) =
                account_storage_roots
                    .iter()
                    .skip(task.start_index)
                    .take(task.end_index - task.start_index)
                    .map(|(hash, root)| (*hash, *root))
                    .unzip();

            if task_count - completed_tasks < 30 {
                debug!(
                    "Assigning task: {task:?}, account_hash: {}, storage_root: {}",
                    chunk_account_hashes.first().unwrap_or(&H256::zero()),
                    chunk_storage_roots.first().unwrap_or(&H256::zero()),
                );
            }

            if current_unix_time() > staleness_timestamp {
                break;
            }

            tokio::spawn(async move {
                let start = task.start_index;
                let end = task.end_index;
                let start_hash = task.start_hash;

                let empty_task_result = TaskResult {
                    start_index: task.start_index,
                    account_storages: Vec::new(),
                    peer_id: free_peer_id,
                    remaining_start: task.start_index,
                    remaining_end: task.end_index,
                    remaining_hash_range: (start_hash, task.end_hash),
                };
                let request_id = rand::random();
                let request = RLPxMessage::GetStorageRanges(GetStorageRanges {
                    id: request_id,
                    root_hash: state_root,
                    account_hashes: chunk_account_hashes,
                    starting_hash: start_hash,
                    limit_hash: task.end_hash.unwrap_or(HASH_MAX),
                    response_bytes: MAX_RESPONSE_BYTES,
                });
                let mut receiver = free_downloader_channels_clone.receiver.lock().await;
                if let Err(err) = (free_downloader_channels_clone.connection)
                    .cast(CastMessage::BackendMessage(request))
                    .await
                {
                    error!("Failed to send message to peer: {err:?}");
                    tx.send(empty_task_result).await.ok();
                    return Ok(());
                }
                let request_result = tokio::time::timeout(Duration::from_secs(2), async move {
                    loop {
                        match receiver.recv().await {
                            Some(RLPxMessage::StorageRanges(StorageRanges {
                                id,
                                slots,
                                proof,
                            })) if id == request_id => return Some((slots, proof)),
                            Some(_) => continue,
                            None => return None,
                        }
                    }
                })
                .await
                .ok()
                .flatten();
                let Some((slots, proof)) = request_result else {
                    tracing::debug!("Failed to get storage range");
                    tx.send(empty_task_result).await.ok();
                    return Ok(());
                };
                if slots.is_empty() && proof.is_empty() {
                    tx.send(empty_task_result).await.ok();
                    tracing::debug!("Received empty account range");
                    return Ok(());
                }
                // Check we got some data and no more than the requested amount
                if slots.len() > chunk_storage_roots.len() || slots.is_empty() {
                    tx.send(empty_task_result).await.ok();
                    return Ok(());
                }
                // Unzip & validate response
                let proof = encodable_to_proof(&proof);
                let mut account_storages: Vec<Vec<(H256, U256)>> = vec![];
                let mut should_continue = false;
                // Validate each storage range
                let mut storage_roots = chunk_storage_roots.into_iter();
                let last_slot_index = slots.len() - 1;
                for (i, next_account_slots) in slots.into_iter().enumerate() {
                    // We won't accept empty storage ranges
                    if next_account_slots.is_empty() {
                        // This shouldn't happen
                        error!("Received empty storage range, skipping");
                        tx.send(empty_task_result.clone()).await.ok();
                        return Ok(());
                    }
                    let encoded_values = next_account_slots
                        .iter()
                        .map(|slot| slot.data.encode_to_vec())
                        .collect::<Vec<_>>();
                    let hashed_keys: Vec<_> =
                        next_account_slots.iter().map(|slot| slot.hash).collect();

                    let storage_root = match storage_roots.next() {
                        Some(root) => root,
                        None => {
                            tx.send(empty_task_result.clone()).await.ok();
                            error!("No storage root for account {i}");
                            return Err(PeerHandlerError::NoStorageRoots);
                        }
                    };

                    // The proof corresponds to the last slot, for the previous ones the slot must be the full range without edge proofs
                    if i == last_slot_index && !proof.is_empty() {
                        let Ok(sc) = verify_range(
                            storage_root,
                            &start_hash,
                            &hashed_keys,
                            &encoded_values,
                            &proof,
                        ) else {
                            tx.send(empty_task_result).await.ok();
                            return Ok(());
                        };
                        should_continue = sc;
                    } else if verify_range(
                        storage_root,
                        &start_hash,
                        &hashed_keys,
                        &encoded_values,
                        &[],
                    )
                    .is_err()
                    {
                        tx.send(empty_task_result.clone()).await.ok();
                        return Ok(());
                    }

                    account_storages.push(
                        next_account_slots
                            .iter()
                            .map(|slot| (slot.hash, slot.data))
                            .collect(),
                    );
                }
                let (remaining_start, remaining_end, remaining_start_hash) = if should_continue {
                    let last_account_storage = match account_storages.last() {
                        Some(storage) => storage,
                        None => {
                            tx.send(empty_task_result.clone()).await.ok();
                            error!("No account storage found, this shouldn't happen");
                            return Err(PeerHandlerError::NoAccountStorages);
                        }
                    };
                    let (last_hash, _) = match last_account_storage.last() {
                        Some(last_hash) => last_hash,
                        None => {
                            tx.send(empty_task_result.clone()).await.ok();
                            error!("No last hash found, this shouldn't happen");
                            return Err(PeerHandlerError::NoAccountStorages);
                        }
                    };
                    let next_hash_u256 =
                        U256::from_big_endian(&last_hash.0).saturating_add(1.into());
                    let next_hash = H256::from_uint(&next_hash_u256);
                    (start + account_storages.len() - 1, end, next_hash)
                } else {
                    (start + account_storages.len(), end, H256::zero())
                };
                let task_result = TaskResult {
                    start_index: start,
                    account_storages,
                    peer_id: free_peer_id,
                    remaining_start,
                    remaining_end,
                    remaining_hash_range: (remaining_start_hash, task.end_hash),
                };
                tx.send(task_result).await.ok();
                Ok::<(), PeerHandlerError>(())
            });

            if new_last_metrics_update >= Duration::from_secs(1) {
                last_metrics_update = SystemTime::now();
            }
        }

        {
            let current_account_hashes = account_storage_roots
                .iter()
                .map(|a| a.0)
                .collect::<Vec<_>>();
            let current_account_storages = std::mem::take(&mut all_account_storages);

            let snapshot = current_account_hashes
                .into_iter()
                .zip(current_account_storages)
                .collect::<Vec<_>>()
                .encode_to_vec();

            if !std::fs::exists(&account_storages_snapshots_dir)
                .map_err(|_| PeerHandlerError::NoStorageSnapshotsDir)?
            {
                std::fs::create_dir_all(&account_storages_snapshots_dir)
                    .map_err(|_| PeerHandlerError::CreateStorageSnapshotsDir)?;
            }
            let account_storages_snapshots_dir_cloned = account_storages_snapshots_dir.clone();
            let path = get_account_storages_snapshot_file(
                account_storages_snapshots_dir_cloned,
                chunk_index,
            );
            std::fs::write(path, snapshot)
                .map_err(|_| PeerHandlerError::WriteStorageSnapshotsDir(chunk_index))?;
        }

        *METRICS.storages_downloads_tasks_queued.lock().await =
            tasks_queue_not_started.len() as u64;
        *METRICS.total_storages_downloaders.lock().await = downloaders.len() as u64;
        *METRICS.downloaded_storage_tries.lock().await = *downloaded_count;
        *METRICS.free_storages_downloaders.lock().await = downloaders.len() as u64;

        Ok(chunk_index + 1)
    }

    pub async fn request_state_trienodes(
        peer_channel: &mut PeerChannels,
        state_root: H256,
        paths: Vec<RequestMetadata>,
    ) -> Result<Vec<Node>, RequestStateTrieNodesError> {
        let expected_nodes = paths.len();
        // Keep track of peers we requested from so we can penalize unresponsive peers when we get a response
        // This is so we avoid penalizing peers due to requesting stale data

        let request_id = rand::random();
        let request = RLPxMessage::GetTrieNodes(GetTrieNodes {
            id: request_id,
            root_hash: state_root,
            // [acc_path, acc_path,...] -> [[acc_path], [acc_path]]
            paths: paths
                .iter()
                .map(|vec| vec![Bytes::from(vec.path.encode_compact())])
                .collect(),
            bytes: MAX_RESPONSE_BYTES,
        });
        let nodes =
            super::utils::send_message_and_wait_for_response(peer_channel, request, request_id)
                .await
                .map_err(RequestStateTrieNodesError::SendMessageError)?;

        if nodes.is_empty() || nodes.len() > expected_nodes {
            return Err(RequestStateTrieNodesError::InvalidData);
        }

        for (index, node) in nodes.iter().enumerate() {
            if node.compute_hash().finalize() != paths[index].hash {
                error!(
                    "A peer is sending wrong data for the state trie node {:?}",
                    paths[index].path
                );
                return Err(RequestStateTrieNodesError::InvalidHash);
            }
        }

        Ok(nodes)
    }

    /// Requests storage trie nodes given the root of the state trie where they are contained and
    /// a hashmap mapping the path to the account in the state trie (aka hashed address) to the paths to the nodes in its storage trie (can be full or partial)
    /// Returns the nodes or None if:
    /// - There are no available peers (the node just started up or was rejected by all other nodes)
    /// - No peer returned a valid response in the given time and retry limits
    pub async fn request_storage_trienodes(
        peer_channel: &mut PeerChannels,
        get_trie_nodes: GetTrieNodes,
        logging_flag: bool,
    ) -> Result<TrieNodes, RequestStorageTrieNodes> {
        // Keep track of peers we requested from so we can penalize unresponsive peers when we get a response
        // This is so we avoid penalizing peers due to requesting stale data
        let id = get_trie_nodes.id;
        if logging_flag {
            info!("request_storage_trienodes {id} started");
        }
        let request = RLPxMessage::GetTrieNodes(get_trie_nodes);
        if logging_flag {
            info!("request_storage_trienodes {id} has finished creating the get trie nodes");
        }
        super::utils::send_trie_nodes_messages_and_wait_for_reply(
            peer_channel,
            request,
            id,
            logging_flag,
        )
        .await
        .map_err(|err| RequestStorageTrieNodes::SendMessageError(id, err))
    }

    /// Returns the PeerData for each connected Peer
    pub async fn read_connected_peers(&self) -> Vec<PeerData> {
        self.peer_table
            .peers
            .lock()
            .await
            .iter()
            .map(|(_, peer)| peer)
            .cloned()
            .collect()
    }

    pub async fn count_total_peers(&self) -> usize {
        self.peer_table.peers.lock().await.len()
    }

    // TODO: Implement the logic to remove a peer from the peer table
    pub async fn remove_peer(&self, _peer_id: H256) {}

    pub async fn get_block_header(
        &self,
        peer_channel: &mut PeerChannels,
        block_number: u64,
    ) -> Result<Option<BlockHeader>, PeerHandlerError> {
        let request_id = rand::random();
        let request = RLPxMessage::GetBlockHeaders(GetBlockHeaders {
            id: request_id,
            startblock: HashOrNumber::Number(block_number),
            limit: 1,
            skip: 0,
            reverse: false,
        });
        info!("get_block_header: requesting header with number {block_number}");

        let mut receiver = peer_channel.receiver.lock().await;
        peer_channel
            .connection
            .cast(CastMessage::BackendMessage(request.clone()))
            .await
            .map_err(|e| PeerHandlerError::SendMessageToPeer(e.to_string()))?;

        let response =
            tokio::time::timeout(Duration::from_secs(5), async move { receiver.recv().await })
                .await;

        // TODO: we need to check, this seems a scenario where the peer channel does teardown
        // after we sent the backend message
        let Some(Ok(response)) = response
            .inspect_err(|_err| info!("Timeout while waiting for sync head from peer"))
            .transpose()
        else {
            warn!("The RLPxConnection closed the backend channel");
            return Ok(None);
        };

        match response {
            RLPxMessage::BlockHeaders(BlockHeaders { id, block_headers }) => {
                if id == request_id && !block_headers.is_empty() {
                    return Ok(Some(
                        block_headers
                            .last()
                            .ok_or(PeerHandlerError::BlockHeaders)?
                            .clone(),
                    ));
                }
            }
            _other_msgs => {
                info!("Received unexpected message from peer");
            }
        }

        Ok(None)
    }
}

/// Validates the block headers received from a peer by checking that the parent hash of each header
/// matches the hash of the previous one, i.e. the headers are chained
fn are_block_headers_chained(block_headers: &[BlockHeader], order: &BlockRequestOrder) -> bool {
    block_headers.windows(2).all(|headers| match order {
        BlockRequestOrder::OldToNew => headers[1].parent_hash == headers[0].hash(),
        BlockRequestOrder::NewToOld => headers[0].parent_hash == headers[1].hash(),
    })
}

fn format_duration(duration: Duration) -> String {
    let total_seconds = duration.as_secs();
    let hours = total_seconds / 3600;
    let minutes = (total_seconds % 3600) / 60;
    let seconds = total_seconds % 60;

    format!("{hours:02}h {minutes:02}m {seconds:02}s")
}
pub struct DumpError {
    pub path: String,
    pub contents: Vec<u8>,
    pub error: ErrorKind,
}

#[derive(thiserror::Error, Debug)]
pub enum PeerHandlerError {
    #[error("Failed to send message to peer: {0}")]
    SendMessageToPeer(String),
    #[error("Failed to receive block headers")]
    BlockHeaders,
    #[error("Accounts state snapshots dir does not exist")]
    NoStateSnapshotsDir,
    #[error("Failed to create accounts state snapshots dir")]
    CreateStateSnapshotsDir,
    #[error("Failed to write account_state_snapshot chunk {0}")]
    WriteStateSnapshotsDir(u64),
    #[error("Accounts storage snapshots dir does not exist")]
    NoStorageSnapshotsDir,
    #[error("Failed to create accounts storage snapshots dir")]
    CreateStorageSnapshotsDir,
    #[error("Failed to write account_storages_snapshot chunk {0}")]
    WriteStorageSnapshotsDir(u64),
    #[error("Received unexpected response from peer {0}")]
    UnexpectedResponseFromPeer(H256),
    #[error("Failed to receive message from peer {0}")]
    ReceiveMessageFromPeer(H256),
    #[error("Timeout while waiting for message from peer {0}")]
    ReceiveMessageFromPeerTimeout(H256),
    #[error("No peers available")]
    NoPeers,
    #[error("Received invalid headers")]
    InvalidHeaders,
    #[error("Storage Full")]
    StorageFull,
    #[error("No tasks in queue")]
    NoTasks,
    #[error("No account hashes")]
    AccountHashes,
    #[error("No account storages")]
    NoAccountStorages,
    #[error("No storage roots")]
    NoStorageRoots,
    #[error("No response from peer")]
    NoResponseFromPeer,
}

#[derive(Debug, Clone, std::hash::Hash)]
pub struct RequestMetadata {
    pub hash: H256,
    pub path: Nibbles,
}

#[derive(Debug, thiserror::Error)]
pub enum RequestStateTrieNodesError {
    #[error("Send message error")]
    SendMessageError(SendMessageError),
    #[error("Invalid data")]
    InvalidData,
    #[error("Invalid Hash")]
    InvalidHash,
}

#[derive(Debug, thiserror::Error)]
pub enum RequestStorageTrieNodes {
    #[error("Send message error")]
    SendMessageError(u64, SendMessageError),
}<|MERGE_RESOLUTION|>--- conflicted
+++ resolved
@@ -33,15 +33,7 @@
         },
     },
     snap::encodable_to_proof,
-<<<<<<< HEAD
-    utils::{
-        SendMessageError, current_unix_time, dump_to_file, get_account_state_snapshot_file,
-        get_account_state_snapshots_dir, get_account_storages_snapshot_file,
-        get_account_storages_snapshots_dir,
-    },
-=======
-    utils::{dump_to_file, get_account_state_snapshot_file, get_account_storages_snapshot_file},
->>>>>>> 37a9c765
+    utils::{current_unix_time, dump_to_file, get_account_state_snapshot_file, get_account_storages_snapshot_file, SendMessageError},
 };
 use tracing::{debug, error, info, trace, warn};
 pub const PEER_REPLY_TIMEOUT: Duration = Duration::from_secs(15);
