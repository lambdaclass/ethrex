--- conflicted
+++ resolved
@@ -34,14 +34,11 @@
     },
     snap::encodable_to_proof,
     utils::{
-<<<<<<< HEAD
         dump_to_file, get_account_state_snapshot_file,
         get_account_storages_snapshot_file,
-=======
         SendMessageError, current_unix_time, get_account_state_snapshot_file,
         get_account_state_snapshots_dir, get_account_storages_snapshot_file,
         get_account_storages_snapshots_dir,
->>>>>>> 05b0115b
     },
 };
 use tracing::{debug, error, info, trace, warn};
@@ -114,14 +111,12 @@
                 );
                 Ok(sync_head_number)
             } else {
-<<<<<<< HEAD
                 Err(PeerHandlerError::UnexpectedResponseFromPeer(peer_id))
-=======
-                Err(format!(
-                    "Received unexpected response from peer {peer_id}. We expected id {request_id}, and we got {id} and we received {} block headers",
-                    block_headers.len()
-                ))
->>>>>>> 05b0115b
+                // TODO merge:
+                //Err(format!(
+                //    "Received unexpected response from peer {peer_id}. We expected id {request_id}, and we got {id} and we received {} block headers",
+                //    block_headers.len()
+                //))
             }
         }
         Ok(None) => Err(PeerHandlerError::ReceiveMessageFromPeer(peer_id)),
@@ -789,13 +784,9 @@
         state_root: H256,
         start: H256,
         limit: H256,
-<<<<<<< HEAD
         account_state_snapshots_dir: String,
+        staleness_timestamp: u64,
     ) -> Result<(), PeerHandlerError> {
-=======
-        staleness_timestamp: u64,
-    ) {
->>>>>>> 05b0115b
         // 1) split the range in chunks of same length
         let start_u256 = U256::from_big_endian(&start.0);
         let limit_u256 = U256::from_big_endian(&limit.0);
@@ -1485,12 +1476,8 @@
         account_storages_snapshots_dir: String,
         mut chunk_index: u64,
         downloaded_count: &mut u64,
-<<<<<<< HEAD
+        staleness_timestamp: u64,
     ) -> Result<u64, PeerHandlerError> {
-=======
-        staleness_timestamp: u64,
-    ) -> u64 {
->>>>>>> 05b0115b
         // 1) split the range in chunks of same length
         let chunk_size = 300;
         let chunk_count = (account_storage_roots.len() / chunk_size) + 1;
@@ -2241,7 +2228,6 @@
 pub struct DumpError {
     pub path: String,
     pub contents: Vec<u8>,
-<<<<<<< HEAD
     pub error: ErrorKind,
 }
 
@@ -2285,7 +2271,6 @@
     NoStorageRoots,
     #[error("No response from peer")]
     NoResponseFromPeer,
-=======
 }
 
 #[derive(Debug, Clone, std::hash::Hash)]
@@ -2308,5 +2293,4 @@
 pub enum RequestStorageTrieNodes {
     #[error("Send message error")]
     SendMessageError(u64, SendMessageError),
->>>>>>> 05b0115b
 }