use std::{
    collections::{HashSet, VecDeque},
    io::ErrorKind,
    path::{Path, PathBuf},
    sync::atomic::Ordering,
    time::{Duration, SystemTime},
};

use bytes::Bytes;
use ethrex_common::{
    BigEndianHash, H256, U256,
    types::{AccountState, BlockBody, BlockHeader, Receipt, validate_block_body},
};
use ethrex_rlp::encode::RLPEncode;
use ethrex_trie::Nibbles;
use ethrex_trie::{Node, verify_range};
use rand::seq::SliceRandom;

use crate::{
    kademlia::{Kademlia, PeerChannels, PeerData},
    metrics::METRICS,
    rlpx::{
        connection::server::CastMessage,
        eth::{
            blocks::{
                BLOCK_HEADER_LIMIT, BlockBodies, BlockHeaders, GetBlockBodies, GetBlockHeaders,
                HashOrNumber,
            },
            receipts::GetReceipts,
        },
        message::Message as RLPxMessage,
        p2p::{Capability, SUPPORTED_ETH_CAPABILITIES, SUPPORTED_SNAP_CAPABILITIES},
        snap::{
            AccountRange, AccountRangeUnit, ByteCodes, GetAccountRange, GetByteCodes,
            GetStorageRanges, GetTrieNodes, StorageRanges, TrieNodes,
        },
    },
    snap::encodable_to_proof,
    sync::{AccountStorageRoots, BlockSyncState, block_is_stale, update_pivot},
    utils::{
        SendMessageError, dump_accounts_to_file, dump_storages_to_file, dump_to_file,
        get_account_state_snapshot_file, get_account_storages_snapshot_file,
    },
};
use tracing::{debug, error, info, trace, warn};
pub const PEER_REPLY_TIMEOUT: Duration = Duration::from_secs(15);
pub const PEER_SELECT_RETRY_ATTEMPTS: u32 = 3;
pub const REQUEST_RETRY_ATTEMPTS: u32 = 5;
pub const MAX_RESPONSE_BYTES: u64 = 512 * 1024;
pub const HASH_MAX: H256 = H256([0xFF; 32]);

pub const MAX_HEADER_CHUNK: u64 = 500_000;

// How much we store in memory of request_account_range and request_storage_ranges
// before we dump it into the file. This tunes how much memory ethrex uses during
// the first steps of snap sync
pub const RANGE_FILE_CHUNK_SIZE: usize = 1024 * 1024 * 512; // 512MB
pub const SNAP_LIMIT: usize = 128;

// Request as many as 128 block bodies per request
// this magic number is not part of the protocol and is taken from geth, see:
// https://github.com/ethereum/go-ethereum/blob/2585776aabbd4ae9b00050403b42afb0cee968ec/eth/downloader/downloader.go#L42-L43
//
// Note: We noticed that while bigger values are supported
// increasing them may be the cause of peers disconnection
pub const MAX_BLOCK_BODIES_TO_REQUEST: usize = 128;

/// An abstraction over the [Kademlia] containing logic to make requests to peers
#[derive(Debug, Clone)]
pub struct PeerHandler {
    pub peer_table: Kademlia,
}

pub enum BlockRequestOrder {
    OldToNew,
    NewToOld,
}

#[derive(Clone)]
struct StorageTaskResult {
    start_index: usize,
    account_storages: Vec<Vec<(H256, U256)>>,
    peer_id: H256,
    remaining_start: usize,
    remaining_end: usize,
    remaining_hash_range: (H256, Option<H256>),
}
#[derive(Debug)]
struct StorageTask {
    start_index: usize,
    end_index: usize,
    start_hash: H256,
    // end_hash is None if the task is for the first big storage request
    end_hash: Option<H256>,
}

async fn ask_peer_head_number(
    peer_id: H256,
    peer_channel: &mut PeerChannels,
    sync_head: H256,
    retries: i32,
) -> Result<u64, PeerHandlerError> {
    // TODO: Better error handling
    trace!("Sync Log 11: Requesting sync head block number from peer {peer_id}");
    let request_id = rand::random();
    let request = RLPxMessage::GetBlockHeaders(GetBlockHeaders {
        id: request_id,
        startblock: HashOrNumber::Hash(sync_head),
        limit: 1,
        skip: 0,
        reverse: false,
    });

    peer_channel
        .connection
        .cast(CastMessage::BackendMessage(request.clone()))
        .await
        .map_err(|e| PeerHandlerError::SendMessageToPeer(e.to_string()))?;

    debug!("(Retry {retries}) Requesting sync head {sync_head:?} to peer {peer_id}");

    match tokio::time::timeout(Duration::from_millis(500), async move {
        peer_channel.receiver.lock().await.recv().await
    })
    .await
    {
        Ok(Some(RLPxMessage::BlockHeaders(BlockHeaders { id, block_headers }))) => {
            if id == request_id && !block_headers.is_empty() {
                let sync_head_number = block_headers
                    .last()
                    .ok_or(PeerHandlerError::BlockHeaders)?
                    .number;
                trace!(
                    "Sync Log 12: Received sync head block headers from peer {peer_id}, sync head number {sync_head_number}"
                );
                Ok(sync_head_number)
            } else {
                Err(PeerHandlerError::UnexpectedResponseFromPeer(peer_id))
            }
        }
        Ok(None) => Err(PeerHandlerError::ReceiveMessageFromPeer(peer_id)),
        Ok(_other_msgs) => Err(PeerHandlerError::UnexpectedResponseFromPeer(peer_id)),
        Err(_err) => Err(PeerHandlerError::ReceiveMessageFromPeerTimeout(peer_id)),
    }
}

impl PeerHandler {
    pub fn new(peer_table: Kademlia) -> PeerHandler {
        Self { peer_table }
    }

    /// Creates a dummy PeerHandler for tests where interacting with peers is not needed
    /// This should only be used in tests as it won't be able to interact with the node's connected peers
    pub fn dummy() -> PeerHandler {
        let dummy_peer_table = Kademlia::new();
        PeerHandler::new(dummy_peer_table)
    }

    /// Returns the node id and the channel ends to an active peer connection that supports the given capability
    /// The peer is selected randomly, and doesn't guarantee that the selected peer is not currently busy
    /// If no peer is found, this method will try again after 10 seconds
    async fn get_peer_channel_with_retry(
        &self,
        capabilities: &[Capability],
    ) -> Option<(H256, PeerChannels)> {
        let mut peer_channels = self.peer_table.get_peer_channels(capabilities).await;

        peer_channels.shuffle(&mut rand::rngs::OsRng);

        peer_channels.first().cloned()
    }

    /// Requests block headers from any suitable peer, starting from the `start` block hash towards either older or newer blocks depending on the order
    /// Returns the block headers or None if:
    /// - There are no available peers (the node just started up or was rejected by all other nodes)
    /// - No peer returned a valid response in the given time and retry limits
    pub async fn request_block_headers(
        &self,
        start: u64,
        sync_head: H256,
    ) -> Option<Vec<BlockHeader>> {
        let start_time = SystemTime::now();
        *METRICS.current_step.lock().await = "Downloading Headers".to_string();

        let initial_downloaded_headers = METRICS.downloaded_headers.load(Ordering::Relaxed);

        let mut ret = Vec::<BlockHeader>::new();

        let mut sync_head_number = 0_u64;

        let sync_head_number_retrieval_start = SystemTime::now();

        info!("Retrieving sync head block number from peers");

        let mut retries = 1;

        while sync_head_number == 0 {
            if retries > 10 {
                // sync_head might be invalid
                return None;
            }
            let peers_table = self
                .peer_table
                .get_peer_channels(&SUPPORTED_ETH_CAPABILITIES)
                .await;

            for (peer_id, mut peer_channel) in peers_table {
                match ask_peer_head_number(peer_id, &mut peer_channel, sync_head, retries).await {
                    Ok(number) => {
                        sync_head_number = number;
                        if number != 0 {
                            break;
                        }
                    }
                    Err(err) => {
                        debug!(
                            "Sync Log 13: Failed to retrieve sync head block number from peer {peer_id}: {err}"
                        );
                    }
                }
            }

            retries += 1;
        }
        sync_head_number = sync_head_number.min(start + MAX_HEADER_CHUNK);

        let sync_head_number_retrieval_elapsed = sync_head_number_retrieval_start
            .elapsed()
            .unwrap_or_default();

        info!("Sync head block number retrieved");

        *METRICS.time_to_retrieve_sync_head_block.lock().await =
            Some(sync_head_number_retrieval_elapsed);
        METRICS
            .sync_head_block
            .store(sync_head_number, Ordering::Relaxed);
        METRICS
            .headers_to_download
            .store(sync_head_number + 1, Ordering::Relaxed);
        *METRICS.sync_head_hash.lock().await = sync_head;

        let block_count = sync_head_number + 1 - start;
        let chunk_count = if block_count < 800_u64 { 1 } else { 800_u64 };

        // 2) partition the amount of headers in `K` tasks
        let chunk_limit = block_count / chunk_count;

        // list of tasks to be executed
        let mut tasks_queue_not_started = VecDeque::<(u64, u64)>::new();

        for i in 0..chunk_count {
            tasks_queue_not_started.push_back((i * chunk_limit + start, chunk_limit));
        }

        // Push the reminder
        if block_count % chunk_count != 0 {
            tasks_queue_not_started
                .push_back((chunk_count * chunk_limit + start, block_count % chunk_count));
        }

        let mut downloaded_count = 0_u64;

        // channel to send the tasks to the peers
        let (task_sender, mut task_receiver) =
            tokio::sync::mpsc::channel::<(Vec<BlockHeader>, H256, PeerChannels, u64, u64)>(1000);

        let mut current_show = 0;

        // 3) create tasks that will request a chunk of headers from a peer

        info!("Starting to download block headers from peers");

        *METRICS.headers_download_start_time.lock().await = Some(SystemTime::now());

        loop {
            if let Ok((headers, peer_id, _peer_channel, startblock, previous_chunk_limit)) =
                task_receiver.try_recv()
            {
                trace!("We received a download chunk from peer");
                if headers.is_empty() {
                    self.peer_table.free_peer(peer_id).await;
                    self.peer_table.record_failure(peer_id).await;

                    debug!("Failed to download chunk from peer. Downloader {peer_id} freed");

                    // reinsert the task to the queue
                    tasks_queue_not_started.push_back((startblock, previous_chunk_limit));

                    continue; // Retry with the next peer
                }

                downloaded_count += headers.len() as u64;

                METRICS
                    .downloaded_headers
                    .fetch_add(headers.len() as u64, Ordering::Relaxed);

                let batch_show = downloaded_count / 10_000;

                if current_show < batch_show {
                    debug!(
                        "Downloaded {} headers from peer {} (current count: {downloaded_count})",
                        headers.len(),
                        peer_id
                    );
                    current_show += 1;
                }
                // store headers!!!!
                ret.extend_from_slice(&headers);

                let downloaded_headers = headers.len() as u64;

                // reinsert the task to the queue if it was not completed
                if downloaded_headers < previous_chunk_limit {
                    let new_start = startblock + headers.len() as u64;

                    let new_chunk_limit = previous_chunk_limit - headers.len() as u64;

                    debug!(
                        "Task for ({startblock}, {new_chunk_limit}) was not completed, re-adding to the queue, {new_chunk_limit} remaining headers"
                    );

                    tasks_queue_not_started.push_back((new_start, new_chunk_limit));
                }

                self.peer_table.record_success(peer_id).await;
                self.peer_table.free_peer(peer_id).await;
                debug!("Downloader {peer_id} freed");
            }
            let Some((peer_id, mut peer_channel)) = self
                .peer_table
                .get_peer_channel_with_highest_score_and_mark_as_used(&SUPPORTED_ETH_CAPABILITIES)
                .await
            else {
                trace!("We didn't get a peer from the table");
                continue;
            };

            let Some((startblock, chunk_limit)) = tasks_queue_not_started.pop_front() else {
                self.peer_table.free_peer(peer_id).await;
                if downloaded_count >= block_count {
                    info!("All headers downloaded successfully");
                    break;
                }

                let batch_show = downloaded_count / 10_000;

                if current_show < batch_show {
                    current_show += 1;
                }

                continue;
            };

            let tx = task_sender.clone();

            debug!("Downloader {peer_id} is now busy");

            // run download_chunk_from_peer in a different Tokio task
            tokio::spawn(async move {
                trace!(
                    "Sync Log 5: Requesting block headers from peer {peer_id}, chunk_limit: {chunk_limit}"
                );
                let headers = Self::download_chunk_from_peer(
                    peer_id,
                    &mut peer_channel,
                    startblock,
                    chunk_limit,
                )
                .await
                .inspect_err(|err| trace!("Sync Log 6: {peer_id} failed to download chunk: {err}"))
                .unwrap_or_default();

                tx.send((headers, peer_id, peer_channel, startblock, chunk_limit))
                    .await
                    .inspect_err(|err| {
                        error!("Failed to send headers result through channel. Error: {err}")
                    })
            });
        }

        METRICS.downloaded_headers.store(
            initial_downloaded_headers + downloaded_count,
            Ordering::Relaxed,
        );

        let elapsed = start_time.elapsed().unwrap_or_default();

        debug!(
            "Downloaded {} headers in {} seconds",
            ret.len(),
            format_duration(elapsed)
        );

        {
            let downloaded_headers = ret.len();
            let unique_headers = ret.iter().map(|h| h.hash()).collect::<HashSet<_>>();

            debug!(
                "Downloaded {} headers, unique: {}, duplicates: {}",
                downloaded_headers,
                unique_headers.len(),
                downloaded_headers - unique_headers.len()
            );

            match downloaded_headers.cmp(&unique_headers.len()) {
                std::cmp::Ordering::Equal => {
                    info!("All downloaded headers are unique");
                }
                std::cmp::Ordering::Greater => {
                    warn!(
                        "Downloaded headers contain duplicates, {} duplicates found",
                        downloaded_headers - unique_headers.len()
                    );
                }
                std::cmp::Ordering::Less => {
                    warn!("Downloaded headers are less than unique headers, something went wrong");
                }
            }
        }

        ret.sort_by(|x, y| x.number.cmp(&y.number));
        Some(ret)
    }

    /// Requests block headers from any suitable peer, starting from the `start` block hash towards either older or newer blocks depending on the order
    /// - No peer returned a valid response in the given time and retry limits
    ///   Since request_block_headers brought problems in cases of reorg seen in this pr https://github.com/lambdaclass/ethrex/pull/4028, we have this other function to request block headers only for full sync.
    pub async fn request_block_headers_from_hash(
        &self,
        start: H256,
        order: BlockRequestOrder,
    ) -> Option<Vec<BlockHeader>> {
        for _ in 0..REQUEST_RETRY_ATTEMPTS {
            let request_id = rand::random();
            let request = RLPxMessage::GetBlockHeaders(GetBlockHeaders {
                id: request_id,
                startblock: start.into(),
                limit: BLOCK_HEADER_LIMIT,
                skip: 0,
                reverse: matches!(order, BlockRequestOrder::NewToOld),
            });
            let (peer_id, mut peer_channel) = self
                .get_peer_channel_with_retry(&SUPPORTED_ETH_CAPABILITIES)
                .await?;
            let mut receiver = peer_channel.receiver.lock().await;
            if let Err(err) = peer_channel
                .connection
                .cast(CastMessage::BackendMessage(request))
                .await
            {
                debug!("Failed to send message to peer: {err:?}");
                continue;
            }
            if let Some(block_headers) = tokio::time::timeout(PEER_REPLY_TIMEOUT, async move {
                loop {
                    match receiver.recv().await {
                        Some(RLPxMessage::BlockHeaders(BlockHeaders { id, block_headers }))
                            if id == request_id =>
                        {
                            return Some(block_headers);
                        }
                        // Ignore replies that don't match the expected id (such as late responses)
                        Some(_) => continue,
                        None => return None, // Retry request
                    }
                }
            })
            .await
            .ok()
            .flatten()
            .and_then(|headers| (!headers.is_empty()).then_some(headers))
            {
                if are_block_headers_chained(&block_headers, &order) {
                    return Some(block_headers);
                } else {
                    warn!(
                        "[SYNCING] Received invalid headers from peer, penalizing peer {peer_id}"
                    );
                }
            }
            warn!("[SYNCING] Didn't receive block headers from peer, penalizing peer {peer_id}...");
        }
        None
    }

    /// Given a peer id, a chunk start and a chunk limit, requests the block headers from the peer
    ///
    /// If it fails, returns an error message.
    async fn download_chunk_from_peer(
        peer_id: H256,
        peer_channel: &mut PeerChannels,
        startblock: u64,
        chunk_limit: u64,
    ) -> Result<Vec<BlockHeader>, PeerHandlerError> {
        debug!("Requesting block headers from peer {peer_id}");
        let request_id = rand::random();
        let request = RLPxMessage::GetBlockHeaders(GetBlockHeaders {
            id: request_id,
            startblock: HashOrNumber::Number(startblock),
            limit: chunk_limit,
            skip: 0,
            reverse: false,
        });
        let mut receiver = peer_channel.receiver.lock().await;

        // FIXME! modify the cast and wait for a `call` version
        peer_channel
            .connection
            .cast(CastMessage::BackendMessage(request))
            .await
            .map_err(|e| PeerHandlerError::SendMessageToPeer(e.to_string()))?;

        let block_headers = tokio::time::timeout(Duration::from_secs(2), async move {
            loop {
                match receiver.recv().await {
                    Some(RLPxMessage::BlockHeaders(BlockHeaders { id, block_headers }))
                        if id == request_id =>
                    {
                        return Some(block_headers);
                    }
                    // Ignore replies that don't match the expected id (such as late responses)
                    Some(_) => continue,
                    None => return None, // EOF
                }
            }
        })
        .await
        .map_err(|_| PeerHandlerError::BlockHeaders)?
        .ok_or(PeerHandlerError::BlockHeaders)?;

        if are_block_headers_chained(&block_headers, &BlockRequestOrder::OldToNew) {
            Ok(block_headers)
        } else {
            warn!("[SYNCING] Received invalid headers from peer: {peer_id}");
            Err(PeerHandlerError::InvalidHeaders)
        }
    }

    /// Internal method to request block bodies from any suitable peer given their block hashes
    /// Returns the block bodies or None if:
    /// - There are no available peers (the node just started up or was rejected by all other nodes)
    /// - The requested peer did not return a valid response in the given time limit
    async fn request_block_bodies_inner(
        &mut self,
        block_hashes: Vec<H256>,
    ) -> Option<(Vec<BlockBody>, H256)> {
        let block_hashes_len = block_hashes.len();
        let request_id = rand::random();
        let request = RLPxMessage::GetBlockBodies(GetBlockBodies {
            id: request_id,
            block_hashes: block_hashes.clone(),
        });
        let (peer_id, mut peer_channel) = self
            .get_peer_channel_with_retry(&SUPPORTED_ETH_CAPABILITIES)
            .await?;
        let mut receiver = peer_channel.receiver.lock().await;
        if let Err(err) = peer_channel
            .connection
            .cast(CastMessage::BackendMessage(request))
            .await
        {
            self.peer_table.record_failure(peer_id).await;
            debug!("Failed to send message to peer: {err:?}");
            return None;
        }
        if let Some(block_bodies) = tokio::time::timeout(Duration::from_secs(2), async move {
            loop {
                match receiver.recv().await {
                    Some(RLPxMessage::BlockBodies(BlockBodies { id, block_bodies }))
                        if id == request_id =>
                    {
                        return Some(block_bodies);
                    }
                    // Ignore replies that don't match the expected id (such as late responses)
                    Some(_) => continue,
                    None => return None,
                }
            }
        })
        .await
        .ok()
        .flatten()
        .and_then(|bodies| {
            // Check that the response is not empty and does not contain more bodies than the ones requested
            (!bodies.is_empty() && bodies.len() <= block_hashes_len).then_some(bodies)
        }) {
            self.peer_table.record_success(peer_id).await;
            return Some((block_bodies, peer_id));
        }

        warn!("[SYNCING] Didn't receive block bodies from peer, penalizing peer {peer_id}...");
        self.peer_table.record_failure(peer_id).await;
        None
    }

    /// Requests block bodies from any suitable peer given their block hashes
    /// Returns the block bodies or None if:
    /// - There are no available peers (the node just started up or was rejected by all other nodes)
    /// - No peer returned a valid response in the given time and retry limits
    pub async fn request_block_bodies(
        &mut self,
        block_hashes: Vec<H256>,
    ) -> Option<Vec<BlockBody>> {
        for _ in 0..REQUEST_RETRY_ATTEMPTS {
            if let Some((block_bodies, _)) =
                self.request_block_bodies_inner(block_hashes.clone()).await
            {
                return Some(block_bodies);
            }
        }
        None
    }

    /// Requests block bodies from any suitable peer given their block headers and validates them
    /// Returns the requested block bodies or None if:
    /// - There are no available peers (the node just started up or was rejected by all other nodes)
    /// - No peer returned a valid response in the given time and retry limits
    /// - The block bodies are invalid given the block headers
    pub async fn request_and_validate_block_bodies(
        &mut self,
        block_headers: &[BlockHeader],
    ) -> Option<Vec<BlockBody>> {
        let block_hashes: Vec<H256> = block_headers.iter().map(|h| h.hash()).collect();

        for _ in 0..REQUEST_RETRY_ATTEMPTS {
            let Some((block_bodies, peer_id)) =
                self.request_block_bodies_inner(block_hashes.clone()).await
            else {
                continue; // Retry on empty response
            };
            let mut res = Vec::new();
            let mut validation_success = true;
            for (header, body) in block_headers[..block_bodies.len()].iter().zip(block_bodies) {
                if let Err(e) = validate_block_body(header, &body) {
                    warn!(
                        "Invalid block body error {e}, discarding peer {peer_id} and retrying..."
                    );
                    validation_success = false;
                    self.peer_table.record_critical_failure(peer_id).await;
                    break;
                }
                res.push(body);
            }
            // Retry on validation failure
            if validation_success {
                return Some(res);
            }
        }
        None
    }

    /// Requests all receipts in a set of blocks from any suitable peer given their block hashes
    /// Returns the lists of receipts or None if:
    /// - There are no available peers (the node just started up or was rejected by all other nodes)
    /// - No peer returned a valid response in the given time and retry limits
    pub async fn request_receipts(&self, block_hashes: Vec<H256>) -> Option<Vec<Vec<Receipt>>> {
        let block_hashes_len = block_hashes.len();
        for _ in 0..REQUEST_RETRY_ATTEMPTS {
            let request_id = rand::random();
            let request = RLPxMessage::GetReceipts(GetReceipts {
                id: request_id,
                block_hashes: block_hashes.clone(),
            });
            let (_, mut peer_channel) = self
                .get_peer_channel_with_retry(&SUPPORTED_ETH_CAPABILITIES)
                .await?;
            let mut receiver = peer_channel.receiver.lock().await;
            if let Err(err) = peer_channel
                .connection
                .cast(CastMessage::BackendMessage(request))
                .await
            {
                debug!("Failed to send message to peer: {err:?}");
                continue;
            }
            if let Some(receipts) = tokio::time::timeout(PEER_REPLY_TIMEOUT, async move {
                loop {
                    match receiver.recv().await {
                        Some(RLPxMessage::Receipts68(res)) => {
                            if res.get_id() == request_id {
                                return Some(res.get_receipts());
                            }
                            return None;
                        }
                        Some(RLPxMessage::Receipts69(res)) => {
                            if res.get_id() == request_id {
                                return Some(res.receipts.clone());
                            }
                            return None;
                        }
                        // Ignore replies that don't match the expected id (such as late responses)
                        Some(_) => continue,
                        None => return None,
                    }
                }
            })
            .await
            .ok()
            .flatten()
            .and_then(|receipts|
                // Check that the response is not empty and does not contain more bodies than the ones requested
                (!receipts.is_empty() && receipts.len() <= block_hashes_len).then_some(receipts))
            {
                return Some(receipts);
            }
        }
        None
    }

    /// Requests an account range from any suitable peer given the state trie's root and the starting hash and the limit hash.
    /// Will also return a boolean indicating if there is more state to be fetched towards the right of the trie
    /// (Note that the boolean will be true even if the remaining state is ouside the boundary set by the limit hash)
    ///
    /// # Returns
    ///
    /// The account range or `None` if:
    ///
    /// - There are no available peers (the node just started up or was rejected by all other nodes)
    /// - No peer returned a valid response in the given time and retry limits
    pub async fn request_account_range(
        &mut self,
        start: H256,
        limit: H256,
        account_state_snapshots_dir: &Path,
        pivot_header: &mut BlockHeader,
        block_sync_state: &mut BlockSyncState,
    ) -> Result<(), PeerHandlerError> {
        *METRICS.current_step.lock().await = "Requesting Account Ranges".to_string();
        // 1) split the range in chunks of same length
        let start_u256 = U256::from_big_endian(&start.0);
        let limit_u256 = U256::from_big_endian(&limit.0);

        let chunk_count = 800;
        let chunk_size = (limit_u256 - start_u256) / chunk_count;

        // list of tasks to be executed
        let mut tasks_queue_not_started = VecDeque::<(H256, H256)>::new();
        for i in 0..(chunk_count as u64) {
            let chunk_start_u256 = chunk_size * i + start_u256;
            // We subtract one because ranges are inclusive
            let chunk_end_u256 = chunk_start_u256 + chunk_size - 1u64;
            let chunk_start = H256::from_uint(&(chunk_start_u256));
            let chunk_end = H256::from_uint(&(chunk_end_u256));
            tasks_queue_not_started.push_back((chunk_start, chunk_end));
        }
        // Modify the last chunk to include the limit
        let last_task = tasks_queue_not_started
            .back_mut()
            .ok_or(PeerHandlerError::NoTasks)?;
        last_task.1 = limit;

        // 2) request the chunks from peers

        let mut downloaded_count = 0_u64;
        let mut all_account_hashes = Vec::new();
        let mut all_accounts_state = Vec::new();

        // channel to send the tasks to the peers
        let (task_sender, mut task_receiver) =
            tokio::sync::mpsc::channel::<(Vec<AccountRangeUnit>, H256, Option<(H256, H256)>)>(1000);

        // channel to send the result of dumping accounts
        let (dump_account_result_sender, mut dump_account_result_receiver) =
            tokio::sync::mpsc::channel::<Result<(), DumpError>>(1000);

        info!("Starting to download account ranges from peers");

        *METRICS.account_tries_download_start_time.lock().await = Some(SystemTime::now());

        let mut completed_tasks = 0;
        let mut chunk_file = 0;
        let mut last_update: SystemTime = SystemTime::now();

        loop {
            if all_accounts_state.len() * size_of::<AccountState>() >= RANGE_FILE_CHUNK_SIZE {
                let current_account_hashes = std::mem::take(&mut all_account_hashes);
                let current_account_states = std::mem::take(&mut all_accounts_state);

                let account_state_chunk = current_account_hashes
                    .into_iter()
                    .zip(current_account_states)
                    .collect::<Vec<(H256, AccountState)>>();

                if !std::fs::exists(account_state_snapshots_dir)
                    .map_err(|_| PeerHandlerError::NoStateSnapshotsDir)?
                {
                    std::fs::create_dir_all(account_state_snapshots_dir)
                        .map_err(|_| PeerHandlerError::CreateStateSnapshotsDir)?;
                }

                let account_state_snapshots_dir_cloned = account_state_snapshots_dir.to_path_buf();
                let dump_account_result_sender_cloned = dump_account_result_sender.clone();
                tokio::task::spawn(async move {
                    let path = get_account_state_snapshot_file(
                        &account_state_snapshots_dir_cloned,
                        chunk_file,
                    );
                    // TODO: check the error type and handle it properly
<<<<<<< HEAD
                    let result = dump_accounts_to_file(path, account_state_chunk);
=======
                    let result = dump_to_file(&path, account_state_chunk);
>>>>>>> 38e0ffc4
                    dump_account_result_sender_cloned
                        .send(result)
                        .await
                        .inspect_err(|err| {
                            error!(
                                "Failed to send account dump result through channel. Error: {err}"
                            )
                        })
                });

                chunk_file += 1;
            }

            if last_update
                .elapsed()
                .expect("Time shouldn't be in the past")
                >= Duration::from_secs(1)
            {
                METRICS
                    .downloaded_account_tries
                    .store(downloaded_count, Ordering::Relaxed);
                last_update = SystemTime::now();
            }

            if let Ok((accounts, peer_id, chunk_start_end)) = task_receiver.try_recv() {
                self.peer_table.free_peer(peer_id).await;

                if let Some((chunk_start, chunk_end)) = chunk_start_end {
                    if chunk_start <= chunk_end {
                        tasks_queue_not_started.push_back((chunk_start, chunk_end));
                    } else {
                        completed_tasks += 1;
                    }
                }
                if chunk_start_end.is_none() {
                    completed_tasks += 1;
                }
                if accounts.is_empty() {
                    self.peer_table.record_failure(peer_id).await;
                    continue;
                }
                self.peer_table.record_success(peer_id).await;

                downloaded_count += accounts.len() as u64;

                debug!(
                    "Downloaded {} accounts from peer {} (current count: {downloaded_count})",
                    accounts.len(),
                    peer_id
                );
                all_account_hashes.extend(accounts.iter().map(|unit| unit.hash));
                all_accounts_state.extend(
                    accounts
                        .iter()
                        .map(|unit| AccountState::from(unit.account.clone())),
                );
            }

            // Check if any dump account task finished
            // TODO: consider tracking in-flight (dump) tasks
            if let Ok(Err(dump_account_data)) = dump_account_result_receiver.try_recv() {
                if dump_account_data.error == ErrorKind::StorageFull {
                    return Err(PeerHandlerError::StorageFull);
                }
                // If the dumping failed, retry it
                let dump_account_result_sender_cloned = dump_account_result_sender.clone();
                tokio::task::spawn(async move {
                    let DumpError { path, contents, .. } = dump_account_data;
                    // Dump the account data
                    let result = dump_to_file(&path, contents);
                    // Send the result through the channel
                    dump_account_result_sender_cloned
                        .send(result)
                        .await
                        .inspect_err(|err| {
                            error!(
                                "Failed to send account dump result through channel. Error: {err}"
                            )
                        })
                });
            }

            let Some((peer_id, peer_channel)) = self
                .peer_table
                .get_peer_channel_with_highest_score_and_mark_as_used(&SUPPORTED_SNAP_CAPABILITIES)
                .await
            else {
                trace!("We are missing peers in request_account_range_request");
                continue;
            };

            let Some((chunk_start, chunk_end)) = tasks_queue_not_started.pop_front() else {
                self.peer_table.free_peer(peer_id).await;
                if completed_tasks >= chunk_count {
                    info!("All account ranges downloaded successfully");
                    break;
                }
                continue;
            };

            let tx = task_sender.clone();

            if block_is_stale(pivot_header) {
                info!("request_account_range became stale, updating pivot");
                *pivot_header = update_pivot(
                    pivot_header.number,
                    pivot_header.timestamp,
                    self,
                    block_sync_state,
                )
                .await
                .expect("Should be able to update pivot")
            }

            tokio::spawn(PeerHandler::request_account_range_worker(
                peer_id,
                chunk_start,
                chunk_end,
                pivot_header.state_root,
                peer_channel,
                tx,
            ));
        }

        // TODO: This is repeated code, consider refactoring
        {
            let current_account_hashes = std::mem::take(&mut all_account_hashes);
            let current_account_states = std::mem::take(&mut all_accounts_state);

            let account_state_chunk = current_account_hashes
                .into_iter()
                .zip(current_account_states)
                .collect::<Vec<(H256, AccountState)>>();

            if !std::fs::exists(account_state_snapshots_dir)
                .map_err(|_| PeerHandlerError::NoStateSnapshotsDir)?
            {
                std::fs::create_dir_all(account_state_snapshots_dir)
                    .map_err(|_| PeerHandlerError::CreateStateSnapshotsDir)?;
            }

            let path = get_account_state_snapshot_file(account_state_snapshots_dir, chunk_file);
            dump_accounts_to_file(path, account_state_chunk)
                .inspect_err(|err| {
                    error!(
                        "We had an error dumping the last accounts to disk {}",
                        err.error
                    )
                })
                .map_err(|_| PeerHandlerError::WriteStateSnapshotsDir(chunk_file))?;
        }

        METRICS
            .downloaded_account_tries
            .store(downloaded_count, Ordering::Relaxed);
        *METRICS.account_tries_download_end_time.lock().await = Some(SystemTime::now());

        Ok(())
    }

    #[allow(clippy::type_complexity)]
    async fn request_account_range_worker(
        free_peer_id: H256,
        chunk_start: H256,
        chunk_end: H256,
        state_root: H256,
        mut free_downloader_channels_clone: PeerChannels,
        tx: tokio::sync::mpsc::Sender<(Vec<AccountRangeUnit>, H256, Option<(H256, H256)>)>,
    ) -> Result<(), PeerHandlerError> {
        debug!(
            "Requesting account range from peer {free_peer_id}, chunk: {chunk_start:?} - {chunk_end:?}"
        );
        let request_id = rand::random();
        let request = RLPxMessage::GetAccountRange(GetAccountRange {
            id: request_id,
            root_hash: state_root,
            starting_hash: chunk_start,
            limit_hash: chunk_end,
            response_bytes: MAX_RESPONSE_BYTES,
        });
        let mut receiver = free_downloader_channels_clone.receiver.lock().await;
        if let Err(err) = (free_downloader_channels_clone.connection)
            .cast(CastMessage::BackendMessage(request))
            .await
        {
            error!("Failed to send message to peer: {err:?}");
            tx.send((Vec::new(), free_peer_id, Some((chunk_start, chunk_end))))
                .await
                .ok();
            return Ok(());
        }
        if let Some((accounts, proof)) = tokio::time::timeout(Duration::from_secs(2), async move {
            loop {
                if let RLPxMessage::AccountRange(AccountRange {
                    id,
                    accounts,
                    proof,
                }) = receiver.recv().await?
                {
                    if id == request_id {
                        return Some((accounts, proof));
                    }
                }
            }
        })
        .await
        .ok()
        .flatten()
        {
            if accounts.is_empty() {
                tx.send((Vec::new(), free_peer_id, Some((chunk_start, chunk_end))))
                    .await
                    .ok();
                return Ok(());
            }
            // Unzip & validate response
            let proof = encodable_to_proof(&proof);
            let (account_hashes, account_states): (Vec<_>, Vec<_>) = accounts
                .clone()
                .into_iter()
                .map(|unit| (unit.hash, AccountState::from(unit.account)))
                .unzip();
            let encoded_accounts = account_states
                .iter()
                .map(|acc| acc.encode_to_vec())
                .collect::<Vec<_>>();

            let Ok(should_continue) = verify_range(
                state_root,
                &chunk_start,
                &account_hashes,
                &encoded_accounts,
                &proof,
            ) else {
                tx.send((Vec::new(), free_peer_id, Some((chunk_start, chunk_end))))
                    .await
                    .ok();
                tracing::error!("Received invalid account range");
                return Ok(());
            };

            // If the range has more accounts to fetch, we send the new chunk
            let chunk_left = if should_continue {
                let last_hash = match account_hashes.last() {
                    Some(last_hash) => last_hash,
                    None => {
                        tx.send((Vec::new(), free_peer_id, Some((chunk_start, chunk_end))))
                            .await
                            .ok();
                        error!("Account hashes last failed, this shouldn't happen");
                        return Err(PeerHandlerError::AccountHashes);
                    }
                };
                let new_start_u256 = U256::from_big_endian(&last_hash.0) + 1;
                let new_start = H256::from_uint(&new_start_u256);
                Some((new_start, chunk_end))
            } else {
                None
            };
            tx.send((
                accounts
                    .into_iter()
                    .filter(|unit| unit.hash <= chunk_end)
                    .collect(),
                free_peer_id,
                chunk_left,
            ))
            .await
            .ok();
        } else {
            tracing::debug!("Failed to get account range");
            tx.send((Vec::new(), free_peer_id, Some((chunk_start, chunk_end))))
                .await
                .ok();
        }
        Ok::<(), PeerHandlerError>(())
    }

    /// Requests bytecodes for the given code hashes
    /// Returns the bytecodes or None if:
    /// - There are no available peers (the node just started up or was rejected by all other nodes)
    /// - No peer returned a valid response in the given time and retry limits
    pub async fn request_bytecodes(
        &mut self,
        all_bytecode_hashes: &[H256],
    ) -> Result<Option<Vec<Bytes>>, PeerHandlerError> {
        *METRICS.current_step.lock().await = "Requesting Bytecodes".to_string();
        const MAX_BYTECODES_REQUEST_SIZE: usize = 100;
        // 1) split the range in chunks of same length
        let chunk_count = 800;
        let chunk_size = all_bytecode_hashes.len() / chunk_count;

        // list of tasks to be executed
        // Types are (start_index, end_index, starting_hash)
        // NOTE: end_index is NOT inclusive
        let mut tasks_queue_not_started = VecDeque::<(usize, usize)>::new();
        for i in 0..chunk_count {
            let chunk_start = chunk_size * i;
            let chunk_end = chunk_start + chunk_size;
            tasks_queue_not_started.push_back((chunk_start, chunk_end));
        }
        // Modify the last chunk to include the limit
        let last_task = tasks_queue_not_started
            .back_mut()
            .ok_or(PeerHandlerError::NoTasks)?;
        last_task.1 = all_bytecode_hashes.len();

        // 2) request the chunks from peers
        let mut downloaded_count = 0_u64;
        let mut all_bytecodes = vec![Bytes::new(); all_bytecode_hashes.len()];

        // channel to send the tasks to the peers
        struct TaskResult {
            start_index: usize,
            bytecodes: Vec<Bytes>,
            peer_id: H256,
            remaining_start: usize,
            remaining_end: usize,
        }
        let (task_sender, mut task_receiver) = tokio::sync::mpsc::channel::<TaskResult>(1000);

        info!("Starting to download bytecodes from peers");

        METRICS
            .bytecodes_to_download
            .fetch_add(all_bytecode_hashes.len() as u64, Ordering::Relaxed);

        let mut completed_tasks = 0;

        loop {
            if let Ok(result) = task_receiver.try_recv() {
                let TaskResult {
                    start_index,
                    bytecodes,
                    peer_id,
                    remaining_start,
                    remaining_end,
                } = result;
                self.peer_table.free_peer(peer_id).await;

                debug!(
                    "Downloaded {} bytecodes from peer {peer_id} (current count: {downloaded_count})",
                    bytecodes.len(),
                );

                if remaining_start < remaining_end {
                    tasks_queue_not_started.push_back((remaining_start, remaining_end));
                } else {
                    completed_tasks += 1;
                }
                if bytecodes.is_empty() {
                    self.peer_table.record_failure(peer_id).await;
                    continue;
                }

                downloaded_count += bytecodes.len() as u64;

                self.peer_table.record_success(peer_id).await;
                for (i, bytecode) in bytecodes.into_iter().enumerate() {
                    all_bytecodes[start_index + i] = bytecode;
                }
            }

            let Some((peer_id, mut peer_channel)) = self
                .peer_table
                .get_peer_channel_with_highest_score_and_mark_as_used(&SUPPORTED_SNAP_CAPABILITIES)
                .await
            else {
                continue;
            };

            let Some((chunk_start, chunk_end)) = tasks_queue_not_started.pop_front() else {
                self.peer_table.free_peer(peer_id).await;
                if completed_tasks >= chunk_count {
                    info!("All bytecodes downloaded successfully");
                    break;
                }
                continue;
            };

            let tx = task_sender.clone();

            let hashes_to_request: Vec<_> = all_bytecode_hashes
                .iter()
                .skip(chunk_start)
                .take((chunk_end - chunk_start).min(MAX_BYTECODES_REQUEST_SIZE))
                .copied()
                .collect();

            tokio::spawn(async move {
                let empty_task_result = TaskResult {
                    start_index: chunk_start,
                    bytecodes: vec![],
                    peer_id,
                    remaining_start: chunk_start,
                    remaining_end: chunk_end,
                };
                debug!(
                    "Requesting bytecode from peer {peer_id}, chunk: {chunk_start:?} - {chunk_end:?}"
                );
                let request_id = rand::random();
                let request = RLPxMessage::GetByteCodes(GetByteCodes {
                    id: request_id,
                    hashes: hashes_to_request.clone(),
                    bytes: MAX_RESPONSE_BYTES,
                });
                let mut receiver = peer_channel.receiver.lock().await;
                if let Err(err) = (peer_channel.connection)
                    .cast(CastMessage::BackendMessage(request))
                    .await
                {
                    error!("Failed to send message to peer: {err:?}");
                    tx.send(empty_task_result).await.ok();
                    return;
                }
                if let Some(codes) = tokio::time::timeout(Duration::from_secs(2), async move {
                    loop {
                        match receiver.recv().await {
                            Some(RLPxMessage::ByteCodes(ByteCodes { id, codes }))
                                if id == request_id =>
                            {
                                return Some(codes);
                            }
                            Some(_) => continue,
                            None => return None,
                        }
                    }
                })
                .await
                .ok()
                .flatten()
                {
                    if codes.is_empty() {
                        tx.send(empty_task_result).await.ok();
                        // Too spammy
                        // tracing::error!("Received empty account range");
                        return;
                    }
                    // Validate response by hashing bytecodes
                    let validated_codes: Vec<Bytes> = codes
                        .into_iter()
                        .zip(hashes_to_request)
                        .take_while(|(b, hash)| keccak_hash::keccak(b) == *hash)
                        .map(|(b, _hash)| b)
                        .collect();
                    let result = TaskResult {
                        start_index: chunk_start,
                        remaining_start: chunk_start + validated_codes.len(),
                        bytecodes: validated_codes,
                        peer_id,
                        remaining_end: chunk_end,
                    };
                    tx.send(result).await.ok();
                } else {
                    tracing::debug!("Failed to get bytecode");
                    tx.send(empty_task_result).await.ok();
                }
            });
        }

        METRICS
            .downloaded_bytecodes
            .fetch_add(downloaded_count, Ordering::Relaxed);
        info!(
            "Finished downloading bytecodes, total bytecodes: {}",
            all_bytecode_hashes.len()
        );

        Ok(Some(all_bytecodes))
    }

    /// Requests storage ranges for accounts given their hashed address and storage roots, and the root of their state trie
    /// account_hashes & storage_roots must have the same length
    /// storage_roots must not contain empty trie hashes, we will treat empty ranges as invalid responses
    /// Returns true if the last account's storage was not completely fetched by the request
    /// Returns the list of hashed storage keys and values for each account's storage or None if:
    /// - There are no available peers (the node just started up or was rejected by all other nodes)
    /// - No peer returned a valid response in the given time and retry limits
    pub async fn request_storage_ranges(
        &mut self,
        account_storage_roots: &mut AccountStorageRoots,
        account_storages_snapshots_dir: &Path,
        mut chunk_index: u64,
        pivot_header: &mut BlockHeader,
    ) -> Result<u64, PeerHandlerError> {
        *METRICS.current_step.lock().await = "Requesting Storage Ranges".to_string();
        debug!("Starting request_storage_ranges function");
        // 1) split the range in chunks of same length
        let chunk_size = 300;
        let chunk_count = (account_storage_roots.accounts_with_storage_root.len() / chunk_size) + 1;

        // list of tasks to be executed
        // Types are (start_index, end_index, starting_hash)
        // NOTE: end_index is NOT inclusive
        let mut tasks_queue_not_started = VecDeque::<StorageTask>::new();
        for i in 0..chunk_count {
            let chunk_start = chunk_size * i;
            let chunk_end = (chunk_start + chunk_size)
                .min(account_storage_roots.accounts_with_storage_root.len());
            tasks_queue_not_started.push_back(StorageTask {
                start_index: chunk_start,
                end_index: chunk_end,
                start_hash: H256::zero(),
                end_hash: None,
            });
        }

        // 2) request the chunks from peers
        let mut all_account_storages: Vec<Vec<(H256, U256)>> =
            vec![vec![]; account_storage_roots.accounts_with_storage_root.len()];

        // channel to send the tasks to the peers
        let (task_sender, mut task_receiver) =
            tokio::sync::mpsc::channel::<StorageTaskResult>(1000);

        // channel to send the result of dumping storages
        let mut disk_joinset: tokio::task::JoinSet<Result<(), DumpError>> =
            tokio::task::JoinSet::new();

        let mut task_count = tasks_queue_not_started.len();
        let mut completed_tasks = 0;

        // TODO: in a refactor, delete this replace with a structure that can handle removes
        let mut accounts_done: Vec<H256> = Vec::new();
        let current_account_hashes = account_storage_roots
            .accounts_with_storage_root
            .iter()
            .map(|a| *a.0)
            .collect::<Vec<_>>();

        debug!("Starting request_storage_ranges loop");
        loop {
            if all_account_storages.iter().map(Vec::len).sum::<usize>() * 64 > RANGE_FILE_CHUNK_SIZE
            {
                let current_account_storages = std::mem::take(&mut all_account_storages);
                all_account_storages =
                    vec![vec![]; account_storage_roots.accounts_with_storage_root.len()];

                let snapshot = current_account_hashes
                    .clone()
                    .into_iter()
                    .zip(current_account_storages)
                    .collect::<Vec<_>>();

                if !std::fs::exists(account_storages_snapshots_dir)
                    .map_err(|_| PeerHandlerError::NoStorageSnapshotsDir)?
                {
                    std::fs::create_dir_all(account_storages_snapshots_dir)
                        .map_err(|_| PeerHandlerError::CreateStorageSnapshotsDir)?;
                }
                let account_storages_snapshots_dir_cloned =
                    account_storages_snapshots_dir.to_path_buf();
                if !disk_joinset.is_empty() {
                    debug!("Writing to disk");
                    disk_joinset
                        .join_next()
                        .await
                        .expect("Shouldn't be empty")
                        .expect("Shouldn't have a join error")
                        .inspect_err(|err| {
                            error!("We found this error while dumping to file {err:?}")
                        })
                        .map_err(PeerHandlerError::DumpError)?;
                }
                disk_joinset.spawn(async move {
                    let path = get_account_storages_snapshot_file(
                        &account_storages_snapshots_dir_cloned,
                        chunk_index,
                    );
<<<<<<< HEAD
                    dump_storages_to_file(path, snapshot)
=======
                    dump_to_file(&path, snapshot)
>>>>>>> 38e0ffc4
                });

                chunk_index += 1;
            }

            if let Ok(result) = task_receiver.try_recv() {
                let StorageTaskResult {
                    start_index,
                    mut account_storages,
                    peer_id,
                    remaining_start,
                    remaining_end,
                    remaining_hash_range: (hash_start, hash_end),
                } = result;
                completed_tasks += 1;

                self.peer_table.free_peer(peer_id).await;

                for account in &current_account_hashes[start_index..remaining_start] {
                    accounts_done.push(*account);
                }

                if remaining_start < remaining_end {
                    debug!("Failed to download entire chunk from peer {peer_id}");
                    if hash_start.is_zero() {
                        // Task is common storage range request
                        let task = StorageTask {
                            start_index: remaining_start,
                            end_index: remaining_end,
                            start_hash: H256::zero(),
                            end_hash: None,
                        };
                        tasks_queue_not_started.push_back(task);
                        task_count += 1;
                    } else if let Some(hash_end) = hash_end {
                        // Task was a big storage account result
                        if hash_start <= hash_end {
                            let task = StorageTask {
                                start_index: remaining_start,
                                end_index: remaining_end,
                                start_hash: hash_start,
                                end_hash: Some(hash_end),
                            };
                            tasks_queue_not_started.push_back(task);
                            task_count += 1;
                            accounts_done.push(current_account_hashes[remaining_start]);
                            account_storage_roots
                                .healed_accounts
                                .insert(current_account_hashes[start_index]);
                        }
                    } else {
                        if remaining_start + 1 < remaining_end {
                            let task = StorageTask {
                                start_index: remaining_start + 1,
                                end_index: remaining_end,
                                start_hash: H256::zero(),
                                end_hash: None,
                            };
                            tasks_queue_not_started.push_back(task);
                            task_count += 1;
                        }
                        // Task found a big storage account, so we split the chunk into multiple chunks
                        let start_hash_u256 = U256::from_big_endian(&hash_start.0);
                        let missing_storage_range = U256::MAX - start_hash_u256;

                        let slot_count = account_storages
                            .last()
                            .map(|v| v.len())
                            .ok_or(PeerHandlerError::NoAccountStorages)?
                            .max(1);
                        let storage_density = start_hash_u256 / slot_count;

                        let slots_per_chunk = U256::from(10000);
                        let chunk_size = storage_density
                            .checked_mul(slots_per_chunk)
                            .unwrap_or(U256::MAX);

                        let chunk_count = (missing_storage_range / chunk_size).as_usize().max(1);

                        for i in 0..chunk_count {
                            let start_hash_u256 = start_hash_u256 + chunk_size * i;
                            let start_hash = H256::from_uint(&start_hash_u256);
                            let end_hash = if i == chunk_count - 1 {
                                H256::repeat_byte(0xff)
                            } else {
                                let end_hash_u256 =
                                    start_hash_u256.checked_add(chunk_size).unwrap_or(U256::MAX);
                                H256::from_uint(&end_hash_u256)
                            };

                            let task = StorageTask {
                                start_index: remaining_start,
                                end_index: remaining_start + 1,
                                start_hash,
                                end_hash: Some(end_hash),
                            };
                            tasks_queue_not_started.push_back(task);
                            task_count += 1;
                        }
                        debug!("Split big storage account into {chunk_count} chunks.");
                    }
                }

                if account_storages.is_empty() {
                    self.peer_table.record_failure(peer_id).await;
                    continue;
                }
                if let Some(hash_end) = hash_end {
                    // This is a big storage account, and the range might be empty
                    if account_storages[0].len() == 1 && account_storages[0][0].0 > hash_end {
                        continue;
                    }
                }

                self.peer_table.record_success(peer_id).await;

                let n_storages = account_storages.len();
                let n_slots = account_storages
                    .iter()
                    .map(|storage| storage.len())
                    .sum::<usize>();

                METRICS
                    .downloaded_storage_slots
                    .fetch_add(n_slots as u64, Ordering::Relaxed);

                debug!("Downloaded {n_storages} storages ({n_slots} slots) from peer {peer_id}");
                debug!(
                    "Total tasks: {task_count}, completed tasks: {completed_tasks}, queued tasks: {}",
                    tasks_queue_not_started.len()
                );
                if account_storages.len() == 1 {
                    // We downloaded a big storage account
                    all_account_storages[start_index].extend(account_storages.remove(0));
                } else {
                    for (i, storage) in account_storages.into_iter().enumerate() {
                        all_account_storages[start_index + i] = storage;
                    }
                }
            }

            if block_is_stale(pivot_header) {
                info!("request_storage_ranges became stale, breaking");
                break;
            }

            let Some((peer_id, peer_channel)) = self
                .peer_table
                .get_peer_channel_with_highest_score_and_mark_as_used(&SUPPORTED_SNAP_CAPABILITIES)
                .await
            else {
                continue;
            };

            let Some(task) = tasks_queue_not_started.pop_front() else {
                self.peer_table.free_peer(peer_id).await;
                if completed_tasks >= task_count {
                    break;
                }
                continue;
            };

            let tx = task_sender.clone();

            let (chunk_account_hashes, chunk_storage_roots): (Vec<_>, Vec<_>) =
                account_storage_roots
                    .accounts_with_storage_root
                    .iter()
                    .skip(task.start_index)
                    .take(task.end_index - task.start_index)
                    .map(|(hash, root)| (*hash, *root))
                    .unzip();

            if task_count - completed_tasks < 30 {
                debug!(
                    "Assigning task: {task:?}, account_hash: {}, storage_root: {}",
                    chunk_account_hashes.first().unwrap_or(&H256::zero()),
                    chunk_storage_roots.first().unwrap_or(&H256::zero()),
                );
            }

            tokio::spawn(PeerHandler::request_storage_ranges_worker(
                task,
                peer_id,
                pivot_header.state_root,
                peer_channel,
                chunk_account_hashes,
                chunk_storage_roots,
                tx,
            ));
        }

        {
            let current_account_hashes = account_storage_roots
                .accounts_with_storage_root
                .iter()
                .map(|a| *a.0)
                .collect::<Vec<_>>();
            let current_account_storages = std::mem::take(&mut all_account_storages);

            let snapshot = current_account_hashes
                .into_iter()
                .zip(current_account_storages)
                .collect::<Vec<_>>();

            if !std::fs::exists(account_storages_snapshots_dir)
                .map_err(|_| PeerHandlerError::NoStorageSnapshotsDir)?
            {
                std::fs::create_dir_all(account_storages_snapshots_dir)
                    .map_err(|_| PeerHandlerError::CreateStorageSnapshotsDir)?;
            }
<<<<<<< HEAD
            let account_storages_snapshots_dir_cloned = account_storages_snapshots_dir.clone();
            let path = get_account_storages_snapshot_file(
                account_storages_snapshots_dir_cloned,
                chunk_index,
            );
            dump_storages_to_file(path, snapshot)
=======
            let path =
                get_account_storages_snapshot_file(account_storages_snapshots_dir, chunk_index);
            std::fs::write(path, snapshot)
>>>>>>> 38e0ffc4
                .map_err(|_| PeerHandlerError::WriteStorageSnapshotsDir(chunk_index))?;
        }
        disk_joinset
            .join_all()
            .await
            .into_iter()
            .map(|result| {
                result
                    .inspect_err(|err| error!("We found this error while dumping to file {err:?}"))
            })
            .collect::<Result<Vec<()>, DumpError>>()
            .map_err(PeerHandlerError::DumpError)?;

        for account_done in accounts_done {
            account_storage_roots
                .accounts_with_storage_root
                .remove(&account_done);
        }

        // Dropping the task sender so that the recv returns None
        drop(task_sender);

        while let Some(result) = task_receiver.recv().await {
            self.peer_table.free_peer(result.peer_id).await;
        }

        Ok(chunk_index + 1)
    }

    async fn request_storage_ranges_worker(
        task: StorageTask,
        free_peer_id: H256,
        state_root: H256,
        mut free_downloader_channels_clone: PeerChannels,
        chunk_account_hashes: Vec<H256>,
        chunk_storage_roots: Vec<H256>,
        tx: tokio::sync::mpsc::Sender<StorageTaskResult>,
    ) -> Result<(), PeerHandlerError> {
        let start = task.start_index;
        let end = task.end_index;
        let start_hash = task.start_hash;

        let empty_task_result = StorageTaskResult {
            start_index: task.start_index,
            account_storages: Vec::new(),
            peer_id: free_peer_id,
            remaining_start: task.start_index,
            remaining_end: task.end_index,
            remaining_hash_range: (start_hash, task.end_hash),
        };
        let request_id = rand::random();
        let request = RLPxMessage::GetStorageRanges(GetStorageRanges {
            id: request_id,
            root_hash: state_root,
            account_hashes: chunk_account_hashes,
            starting_hash: start_hash,
            limit_hash: task.end_hash.unwrap_or(HASH_MAX),
            response_bytes: MAX_RESPONSE_BYTES,
        });
        let mut receiver = free_downloader_channels_clone.receiver.lock().await;
        if let Err(err) = (free_downloader_channels_clone.connection)
            .cast(CastMessage::BackendMessage(request))
            .await
        {
            error!("Failed to send message to peer: {err:?}");
            tx.send(empty_task_result).await.ok();
            return Ok(());
        }
        let request_result = tokio::time::timeout(Duration::from_secs(2), async move {
            loop {
                match receiver.recv().await {
                    Some(RLPxMessage::StorageRanges(StorageRanges { id, slots, proof }))
                        if id == request_id =>
                    {
                        return Some((slots, proof));
                    }
                    Some(_) => continue,
                    None => return None,
                }
            }
        })
        .await
        .ok()
        .flatten();
        let Some((slots, proof)) = request_result else {
            tracing::debug!("Failed to get storage range");
            tx.send(empty_task_result).await.ok();
            return Ok(());
        };
        if slots.is_empty() && proof.is_empty() {
            tx.send(empty_task_result).await.ok();
            tracing::debug!("Received empty storage range");
            return Ok(());
        }
        // Check we got some data and no more than the requested amount
        if slots.len() > chunk_storage_roots.len() || slots.is_empty() {
            tx.send(empty_task_result).await.ok();
            return Ok(());
        }
        // Unzip & validate response
        let proof = encodable_to_proof(&proof);
        let mut account_storages: Vec<Vec<(H256, U256)>> = vec![];
        let mut should_continue = false;
        // Validate each storage range
        let mut storage_roots = chunk_storage_roots.into_iter();
        let last_slot_index = slots.len() - 1;
        for (i, next_account_slots) in slots.into_iter().enumerate() {
            // We won't accept empty storage ranges
            if next_account_slots.is_empty() {
                // This shouldn't happen
                error!("Received empty storage range, skipping");
                tx.send(empty_task_result.clone()).await.ok();
                return Ok(());
            }
            let encoded_values = next_account_slots
                .iter()
                .map(|slot| slot.data.encode_to_vec())
                .collect::<Vec<_>>();
            let hashed_keys: Vec<_> = next_account_slots.iter().map(|slot| slot.hash).collect();

            let storage_root = match storage_roots.next() {
                Some(root) => root,
                None => {
                    tx.send(empty_task_result.clone()).await.ok();
                    error!("No storage root for account {i}");
                    return Err(PeerHandlerError::NoStorageRoots);
                }
            };

            // The proof corresponds to the last slot, for the previous ones the slot must be the full range without edge proofs
            if i == last_slot_index && !proof.is_empty() {
                let Ok(sc) = verify_range(
                    storage_root,
                    &start_hash,
                    &hashed_keys,
                    &encoded_values,
                    &proof,
                ) else {
                    tx.send(empty_task_result).await.ok();
                    return Ok(());
                };
                should_continue = sc;
            } else if verify_range(
                storage_root,
                &start_hash,
                &hashed_keys,
                &encoded_values,
                &[],
            )
            .is_err()
            {
                tx.send(empty_task_result.clone()).await.ok();
                return Ok(());
            }

            account_storages.push(
                next_account_slots
                    .iter()
                    .map(|slot| (slot.hash, slot.data))
                    .collect(),
            );
        }
        let (remaining_start, remaining_end, remaining_start_hash) = if should_continue {
            let last_account_storage = match account_storages.last() {
                Some(storage) => storage,
                None => {
                    tx.send(empty_task_result.clone()).await.ok();
                    error!("No account storage found, this shouldn't happen");
                    return Err(PeerHandlerError::NoAccountStorages);
                }
            };
            let (last_hash, _) = match last_account_storage.last() {
                Some(last_hash) => last_hash,
                None => {
                    tx.send(empty_task_result.clone()).await.ok();
                    error!("No last hash found, this shouldn't happen");
                    return Err(PeerHandlerError::NoAccountStorages);
                }
            };
            let next_hash_u256 = U256::from_big_endian(&last_hash.0).saturating_add(1.into());
            let next_hash = H256::from_uint(&next_hash_u256);
            (start + account_storages.len() - 1, end, next_hash)
        } else {
            (start + account_storages.len(), end, H256::zero())
        };
        let task_result = StorageTaskResult {
            start_index: start,
            account_storages,
            peer_id: free_peer_id,
            remaining_start,
            remaining_end,
            remaining_hash_range: (remaining_start_hash, task.end_hash),
        };
        tx.send(task_result).await.ok();
        Ok::<(), PeerHandlerError>(())
    }

    pub async fn request_state_trienodes(
        peer_channel: &mut PeerChannels,
        state_root: H256,
        paths: Vec<RequestMetadata>,
    ) -> Result<Vec<Node>, RequestStateTrieNodesError> {
        let expected_nodes = paths.len();
        // Keep track of peers we requested from so we can penalize unresponsive peers when we get a response
        // This is so we avoid penalizing peers due to requesting stale data

        let request_id = rand::random();
        let request = RLPxMessage::GetTrieNodes(GetTrieNodes {
            id: request_id,
            root_hash: state_root,
            // [acc_path, acc_path,...] -> [[acc_path], [acc_path]]
            paths: paths
                .iter()
                .map(|vec| vec![Bytes::from(vec.path.encode_compact())])
                .collect(),
            bytes: MAX_RESPONSE_BYTES,
        });
        let nodes =
            super::utils::send_message_and_wait_for_response(peer_channel, request, request_id)
                .await
                .map_err(RequestStateTrieNodesError::SendMessageError)?;

        if nodes.is_empty() || nodes.len() > expected_nodes {
            return Err(RequestStateTrieNodesError::InvalidData);
        }

        for (index, node) in nodes.iter().enumerate() {
            if node.compute_hash().finalize() != paths[index].hash {
                error!(
                    "A peer is sending wrong data for the state trie node {:?}",
                    paths[index].path
                );
                return Err(RequestStateTrieNodesError::InvalidHash);
            }
        }

        Ok(nodes)
    }

    /// Requests storage trie nodes given the root of the state trie where they are contained and
    /// a hashmap mapping the path to the account in the state trie (aka hashed address) to the paths to the nodes in its storage trie (can be full or partial)
    /// Returns the nodes or None if:
    /// - There are no available peers (the node just started up or was rejected by all other nodes)
    /// - No peer returned a valid response in the given time and retry limits
    pub async fn request_storage_trienodes(
        peer_channel: &mut PeerChannels,
        get_trie_nodes: GetTrieNodes,
    ) -> Result<TrieNodes, RequestStorageTrieNodes> {
        // Keep track of peers we requested from so we can penalize unresponsive peers when we get a response
        // This is so we avoid penalizing peers due to requesting stale data
        let id = get_trie_nodes.id;
        let request = RLPxMessage::GetTrieNodes(get_trie_nodes);
        super::utils::send_trie_nodes_messages_and_wait_for_reply(peer_channel, request, id)
            .await
            .map_err(|err| RequestStorageTrieNodes::SendMessageError(id, err))
    }

    /// Returns the PeerData for each connected Peer
    pub async fn read_connected_peers(&self) -> Vec<PeerData> {
        self.peer_table
            .peers
            .lock()
            .await
            .iter()
            .map(|(_, peer)| peer)
            .cloned()
            .collect()
    }

    pub async fn count_total_peers(&self) -> usize {
        self.peer_table.peers.lock().await.len()
    }

    // TODO: Implement the logic to remove a peer from the peer table
    pub async fn remove_peer(&self, _peer_id: H256) {}

    pub async fn get_block_header(
        &self,
        peer_channel: &mut PeerChannels,
        block_number: u64,
    ) -> Result<Option<BlockHeader>, PeerHandlerError> {
        let request_id = rand::random();
        let request = RLPxMessage::GetBlockHeaders(GetBlockHeaders {
            id: request_id,
            startblock: HashOrNumber::Number(block_number),
            limit: 1,
            skip: 0,
            reverse: false,
        });
        info!("get_block_header: requesting header with number {block_number}");

        let mut receiver = peer_channel.receiver.lock().await;
        debug!("locked the receiver for the peer_channel");
        peer_channel
            .connection
            .cast(CastMessage::BackendMessage(request.clone()))
            .await
            .map_err(|e| PeerHandlerError::SendMessageToPeer(e.to_string()))?;

        let response =
            tokio::time::timeout(Duration::from_secs(5), async move { receiver.recv().await })
                .await;

        // TODO: we need to check, this seems a scenario where the peer channel does teardown
        // after we sent the backend message
        let Some(Ok(response)) = response
            .inspect_err(|_err| info!("Timeout while waiting for sync head from peer"))
            .transpose()
        else {
            warn!("The RLPxConnection closed the backend channel");
            return Ok(None);
        };

        match response {
            RLPxMessage::BlockHeaders(BlockHeaders { id, block_headers }) => {
                if id == request_id && !block_headers.is_empty() {
                    return Ok(Some(
                        block_headers
                            .last()
                            .ok_or(PeerHandlerError::BlockHeaders)?
                            .clone(),
                    ));
                }
            }
            _other_msgs => {
                info!("Received unexpected message from peer");
            }
        }

        Ok(None)
    }
}

/// Validates the block headers received from a peer by checking that the parent hash of each header
/// matches the hash of the previous one, i.e. the headers are chained
fn are_block_headers_chained(block_headers: &[BlockHeader], order: &BlockRequestOrder) -> bool {
    block_headers.windows(2).all(|headers| match order {
        BlockRequestOrder::OldToNew => headers[1].parent_hash == headers[0].hash(),
        BlockRequestOrder::NewToOld => headers[0].parent_hash == headers[1].hash(),
    })
}

fn format_duration(duration: Duration) -> String {
    let total_seconds = duration.as_secs();
    let hours = total_seconds / 3600;
    let minutes = (total_seconds % 3600) / 60;
    let seconds = total_seconds % 60;

    format!("{hours:02}h {minutes:02}m {seconds:02}s")
}

pub struct DumpError {
    pub path: PathBuf,
    pub contents: Vec<u8>,
    pub error: ErrorKind,
}

impl core::fmt::Debug for DumpError {
    fn fmt(&self, f: &mut core::fmt::Formatter<'_>) -> core::fmt::Result {
        f.debug_struct("DumpError")
            .field("path", &self.path)
            .field("contents_len", &self.contents.len())
            .field("error", &self.error)
            .finish()
    }
}

#[derive(thiserror::Error, Debug)]
pub enum PeerHandlerError {
    #[error("Failed to send message to peer: {0}")]
    SendMessageToPeer(String),
    #[error("Failed to receive block headers")]
    BlockHeaders,
    #[error("Accounts state snapshots dir does not exist")]
    NoStateSnapshotsDir,
    #[error("Failed to create accounts state snapshots dir")]
    CreateStateSnapshotsDir,
    #[error("Failed to write account_state_snapshot chunk {0}")]
    WriteStateSnapshotsDir(u64),
    #[error("Accounts storage snapshots dir does not exist")]
    NoStorageSnapshotsDir,
    #[error("Failed to create accounts storage snapshots dir")]
    CreateStorageSnapshotsDir,
    #[error("Failed to write account_storages_snapshot chunk {0}")]
    WriteStorageSnapshotsDir(u64),
    #[error("Received unexpected response from peer {0}")]
    UnexpectedResponseFromPeer(H256),
    #[error("Failed to receive message from peer {0}")]
    ReceiveMessageFromPeer(H256),
    #[error("Timeout while waiting for message from peer {0}")]
    ReceiveMessageFromPeerTimeout(H256),
    #[error("No peers available")]
    NoPeers,
    #[error("Received invalid headers")]
    InvalidHeaders,
    #[error("Storage Full")]
    StorageFull,
    #[error("No tasks in queue")]
    NoTasks,
    #[error("No account hashes")]
    AccountHashes,
    #[error("No account storages")]
    NoAccountStorages,
    #[error("No storage roots")]
    NoStorageRoots,
    #[error("No response from peer")]
    NoResponseFromPeer,
    #[error("Dumping snapshots to disk failed {0:?}")]
    DumpError(DumpError),
}

#[derive(Debug, Clone, std::hash::Hash)]
pub struct RequestMetadata {
    pub hash: H256,
    pub path: Nibbles,
    /// What node is the parent of this node
    pub parent_path: Nibbles,
}

#[derive(Debug, thiserror::Error)]
pub enum RequestStateTrieNodesError {
    #[error("Send message error")]
    SendMessageError(SendMessageError),
    #[error("Invalid data")]
    InvalidData,
    #[error("Invalid Hash")]
    InvalidHash,
}

#[derive(Debug, thiserror::Error)]
pub enum RequestStorageTrieNodes {
    #[error("Send message error")]
    SendMessageError(u64, SendMessageError),
}<|MERGE_RESOLUTION|>--- conflicted
+++ resolved
@@ -798,11 +798,7 @@
                         chunk_file,
                     );
                     // TODO: check the error type and handle it properly
-<<<<<<< HEAD
                     let result = dump_accounts_to_file(path, account_state_chunk);
-=======
-                    let result = dump_to_file(&path, account_state_chunk);
->>>>>>> 38e0ffc4
                     dump_account_result_sender_cloned
                         .send(result)
                         .await
@@ -1372,11 +1368,7 @@
                         &account_storages_snapshots_dir_cloned,
                         chunk_index,
                     );
-<<<<<<< HEAD
                     dump_storages_to_file(path, snapshot)
-=======
-                    dump_to_file(&path, snapshot)
->>>>>>> 38e0ffc4
                 });
 
                 chunk_index += 1;
@@ -1588,18 +1580,9 @@
                 std::fs::create_dir_all(account_storages_snapshots_dir)
                     .map_err(|_| PeerHandlerError::CreateStorageSnapshotsDir)?;
             }
-<<<<<<< HEAD
-            let account_storages_snapshots_dir_cloned = account_storages_snapshots_dir.clone();
-            let path = get_account_storages_snapshot_file(
-                account_storages_snapshots_dir_cloned,
-                chunk_index,
-            );
-            dump_storages_to_file(path, snapshot)
-=======
             let path =
                 get_account_storages_snapshot_file(account_storages_snapshots_dir, chunk_index);
-            std::fs::write(path, snapshot)
->>>>>>> 38e0ffc4
+            dump_storages_to_file(path, snapshot)
                 .map_err(|_| PeerHandlerError::WriteStorageSnapshotsDir(chunk_index))?;
         }
         disk_joinset
