--- conflicted
+++ resolved
@@ -2207,14 +2207,7 @@
 
         let response = tokio::time::timeout(Duration::from_secs(5), async move {
             let response = receiver.recv().await;
-            if response.is_none() {
-                return Err(PeerHandlerError::NoResponseFromPeer);
-            };
-<<<<<<< HEAD
-            response.ok_or(PeerHandlerError::NoResponseFromPeer)
-=======
             response
->>>>>>> befb24a2
         })
         .await;
 
@@ -2225,15 +2218,11 @@
             .transpose()
         else {
             warn!("The RLPxConnection closed the backend channel");
-            return None;
+            return Ok(None);
         };
 
         match response {
-<<<<<<< HEAD
-            Ok(Ok(RLPxMessage::BlockHeaders(BlockHeaders { id, block_headers }))) => {
-=======
             RLPxMessage::BlockHeaders(BlockHeaders { id, block_headers }) => {
->>>>>>> befb24a2
                 if id == request_id && !block_headers.is_empty() {
                     return Ok(Some(
                         block_headers
@@ -2243,21 +2232,9 @@
                     ));
                 }
             }
-<<<<<<< HEAD
-            Ok(Ok(_other_msgs)) => {
-                info!("Received unexpected message from peer");
-            }
-            Ok(Err(err)) => {
-                info!("Error receiving block header from peer: {err}");
-            }
-            Err(_err) => {
-                info!("Timeout while waiting for sync head from peer");
-            }
-=======
             _other_msgs => {
                 info!("Received unexpected message from peer");
             }
->>>>>>> befb24a2
         }
 
         Ok(None)
@@ -2309,8 +2286,8 @@
     UnexpectedResponseFromPeer(H256),
     #[error("Failed to receive message from peer {0}")]
     ReceiveMessageFromPeer(H256),
-    #[error("Timeout while waiting for message from peer {0}")]
-    ReceiveMessageFromPeerTimeout(H256),
+    #[error("Timeout while waiting for message from peer")]
+    ReceiveMessageFromPeerTimeout,
     #[error("No peers available")]
     NoPeers,
     #[error("Received invalid headers")]
