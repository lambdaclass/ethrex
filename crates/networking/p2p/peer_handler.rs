use std::{
    collections::{BTreeMap, HashMap, HashSet, VecDeque},
    io::ErrorKind,
    path::{Path, PathBuf},
    sync::atomic::Ordering,
    time::{Duration, SystemTime},
};

use bytes::Bytes;
use ethrex_common::{
    BigEndianHash, H256, U256,
    types::{AccountState, BlockBody, BlockHeader, Receipt, validate_block_body},
};
use ethrex_rlp::encode::RLPEncode;
use ethrex_storage::Store;
use ethrex_trie::Nibbles;
use ethrex_trie::{Node, verify_range};

use crate::{
    discv4::peer_table::{PeerChannels, PeerData, PeerTable, PeerTableError, PeerTableHandle},
    metrics::{CurrentStepValue, METRICS},
    rlpx::{
        connection::server::CastMessage,
        eth::{
            blocks::{
                BLOCK_HEADER_LIMIT, BlockBodies, BlockHeaders, GetBlockBodies, GetBlockHeaders,
                HashOrNumber,
            },
            receipts::GetReceipts,
        },
        message::Message as RLPxMessage,
        p2p::{Capability, SUPPORTED_ETH_CAPABILITIES},
        snap::{
            AccountRange, AccountRangeUnit, ByteCodes, GetAccountRange, GetByteCodes,
            GetStorageRanges, GetTrieNodes, StorageRanges, TrieNodes,
        },
    },
    snap::encodable_to_proof,
    sync::{AccountStorageRoots, BlockSyncState, block_is_stale, update_pivot},
    utils::{
        AccountsWithStorage, SendMessageError, dump_accounts_to_file, dump_storages_to_file,
        get_account_state_snapshot_file, get_account_storages_snapshot_file,
    },
};
use tracing::{debug, error, info, trace, warn};
pub const PEER_REPLY_TIMEOUT: Duration = Duration::from_secs(15);
pub const PEER_SELECT_RETRY_ATTEMPTS: u32 = 3;
pub const REQUEST_RETRY_ATTEMPTS: u32 = 5;
pub const MAX_RESPONSE_BYTES: u64 = 512 * 1024;
pub const HASH_MAX: H256 = H256([0xFF; 32]);

pub const MAX_HEADER_CHUNK: u64 = 500_000;

// How much we store in memory of request_account_range and request_storage_ranges
// before we dump it into the file. This tunes how much memory ethrex uses during
// the first steps of snap sync
pub const RANGE_FILE_CHUNK_SIZE: usize = 1024 * 1024 * 64; // 64MB
pub const SNAP_LIMIT: usize = 128;

// Request as many as 128 block bodies per request
// this magic number is not part of the protocol and is taken from geth, see:
// https://github.com/ethereum/go-ethereum/blob/2585776aabbd4ae9b00050403b42afb0cee968ec/eth/downloader/downloader.go#L42-L43
//
// Note: We noticed that while bigger values are supported
// increasing them may be the cause of peers disconnection
pub const MAX_BLOCK_BODIES_TO_REQUEST: usize = 128;

const STORAGE_ROOTS_PER_CHUNK: usize = 10_000;
// How many storage roots we include in a single task sent to a peer.
const STORAGE_ROOTS_PER_TASK: usize = 300;

/// An abstraction over the [Kademlia] containing logic to make requests to peers
#[derive(Debug, Clone)]
pub struct PeerHandler {
    pub peer_table: PeerTableHandle,
}

pub enum BlockRequestOrder {
    OldToNew,
    NewToOld,
}

#[derive(Clone)]
struct StorageTaskResult {
    start_index: usize,
    account_storages: Vec<Vec<(H256, U256)>>,
    peer_id: H256,
    remaining_start: usize,
    remaining_end: usize,
    remaining_hash_range: (H256, Option<H256>),
}
#[derive(Debug)]
struct StorageTask {
    start_index: usize,
    end_index: usize,
    start_hash: H256,
    // end_hash is None if the task is for the first big storage request
    end_hash: Option<H256>,
}

async fn ask_peer_head_number(
    peer_id: H256,
    peer_channel: &mut PeerChannels,
    sync_head: H256,
    retries: i32,
) -> Result<u64, PeerHandlerError> {
    // TODO: Better error handling
    trace!("Sync Log 11: Requesting sync head block number from peer {peer_id}");
    let request_id = rand::random();
    let request = RLPxMessage::GetBlockHeaders(GetBlockHeaders {
        id: request_id,
        startblock: HashOrNumber::Hash(sync_head),
        limit: 1,
        skip: 0,
        reverse: false,
    });

    peer_channel
        .connection
        .cast(CastMessage::BackendMessage(request.clone()))
        .await
        .map_err(|e| PeerHandlerError::SendMessageToPeer(e.to_string()))?;

    debug!("(Retry {retries}) Requesting sync head {sync_head:?} to peer {peer_id}");

    match tokio::time::timeout(Duration::from_millis(500), async move {
        peer_channel.receiver.lock().await.recv().await
    })
    .await
    {
        Ok(Some(RLPxMessage::BlockHeaders(BlockHeaders { id, block_headers }))) => {
            if id == request_id && !block_headers.is_empty() {
                let sync_head_number = block_headers
                    .last()
                    .ok_or(PeerHandlerError::BlockHeaders)?
                    .number;
                trace!(
                    "Sync Log 12: Received sync head block headers from peer {peer_id}, sync head number {sync_head_number}"
                );
                Ok(sync_head_number)
            } else {
                Err(PeerHandlerError::UnexpectedResponseFromPeer(peer_id))
            }
        }
        Ok(None) => Err(PeerHandlerError::ReceiveMessageFromPeer(peer_id)),
        Ok(_other_msgs) => Err(PeerHandlerError::UnexpectedResponseFromPeer(peer_id)),
        Err(_err) => Err(PeerHandlerError::ReceiveMessageFromPeerTimeout(peer_id)),
    }
}

impl PeerHandler {
    pub fn new(peer_table: PeerTableHandle) -> PeerHandler {
        Self { peer_table }
    }

    /// Creates a dummy PeerHandler for tests where interacting with peers is not needed
    /// This should only be used in tests as it won't be able to interact with the node's connected peers
    pub fn dummy() -> PeerHandler {
        let dummy_peer_table = PeerTable::spawn();
        PeerHandler::new(dummy_peer_table)
    }

    /// Returns a random node id and the channel ends to an active peer connection that supports the given capability
    /// It doesn't guarantee that the selected peer is not currently busy
    async fn get_random_peer(
        &mut self,
        capabilities: &[Capability],
    ) -> Result<Option<(H256, PeerChannels)>, PeerHandlerError> {
        return Ok(self.peer_table.get_random_peer(capabilities).await?);
    }

    /// Requests block headers from any suitable peer, starting from the `start` block hash towards either older or newer blocks depending on the order
    /// Returns the block headers or None if:
    /// - There are no available peers (the node just started up or was rejected by all other nodes)
    /// - No peer returned a valid response in the given time and retry limits
    pub async fn request_block_headers(
        &mut self,
        start: u64,
        sync_head: H256,
    ) -> Result<Option<Vec<BlockHeader>>, PeerHandlerError> {
        let start_time = SystemTime::now();
        METRICS
            .current_step
            .set(CurrentStepValue::DownloadingHeaders);

        let initial_downloaded_headers = METRICS.downloaded_headers.load(Ordering::Relaxed);

        let mut ret = Vec::<BlockHeader>::new();

        let mut sync_head_number = 0_u64;

        let sync_head_number_retrieval_start = SystemTime::now();

        info!("Retrieving sync head block number from peers");

        let mut retries = 1;

        while sync_head_number == 0 {
            if retries > 10 {
                // sync_head might be invalid
                return Ok(None);
            }
            let peer_channels = self
                .peer_table
                .get_peer_channels(&SUPPORTED_ETH_CAPABILITIES)
                .await?;

            for (peer_id, mut peer_channel) in peer_channels {
                match ask_peer_head_number(peer_id, &mut peer_channel, sync_head, retries).await {
                    Ok(number) => {
                        sync_head_number = number;
                        if number != 0 {
                            break;
                        }
                    }
                    Err(err) => {
                        debug!(
                            "Sync Log 13: Failed to retrieve sync head block number from peer {peer_id}: {err}"
                        );
                    }
                }
            }

            retries += 1;
        }
        sync_head_number = sync_head_number.min(start + MAX_HEADER_CHUNK);

        let sync_head_number_retrieval_elapsed = sync_head_number_retrieval_start
            .elapsed()
            .unwrap_or_default();

        info!("Sync head block number retrieved");

        *METRICS.time_to_retrieve_sync_head_block.lock().await =
            Some(sync_head_number_retrieval_elapsed);
        METRICS
            .sync_head_block
            .store(sync_head_number, Ordering::Relaxed);
        METRICS
            .headers_to_download
            .store(sync_head_number + 1, Ordering::Relaxed);
        *METRICS.sync_head_hash.lock().await = sync_head;

        let block_count = sync_head_number + 1 - start;
        let chunk_count = if block_count < 800_u64 { 1 } else { 800_u64 };

        // 2) partition the amount of headers in `K` tasks
        let chunk_limit = block_count / chunk_count;

        // list of tasks to be executed
        let mut tasks_queue_not_started = VecDeque::<(u64, u64)>::new();

        for i in 0..chunk_count {
            tasks_queue_not_started.push_back((i * chunk_limit + start, chunk_limit));
        }

        // Push the reminder
        if block_count % chunk_count != 0 {
            tasks_queue_not_started
                .push_back((chunk_count * chunk_limit + start, block_count % chunk_count));
        }

        let mut downloaded_count = 0_u64;

        // channel to send the tasks to the peers
        let (task_sender, mut task_receiver) =
            tokio::sync::mpsc::channel::<(Vec<BlockHeader>, H256, PeerChannels, u64, u64)>(1000);

        let mut current_show = 0;

        // 3) create tasks that will request a chunk of headers from a peer

        info!("Starting to download block headers from peers");

        *METRICS.headers_download_start_time.lock().await = Some(SystemTime::now());

        loop {
            if let Ok((headers, peer_id, _peer_channel, startblock, previous_chunk_limit)) =
                task_receiver.try_recv()
            {
                trace!("We received a download chunk from peer");
                if headers.is_empty() {
                    self.peer_table.free_with_failure(&peer_id).await?;

                    debug!("Failed to download chunk from peer. Downloader {peer_id} freed");

                    // reinsert the task to the queue
                    tasks_queue_not_started.push_back((startblock, previous_chunk_limit));

                    continue; // Retry with the next peer
                }

                downloaded_count += headers.len() as u64;

                METRICS
                    .downloaded_headers
                    .fetch_add(headers.len() as u64, Ordering::Relaxed);

                let batch_show = downloaded_count / 10_000;

                if current_show < batch_show {
                    debug!(
                        "Downloaded {} headers from peer {} (current count: {downloaded_count})",
                        headers.len(),
                        peer_id
                    );
                    current_show += 1;
                }
                // store headers!!!!
                ret.extend_from_slice(&headers);

                let downloaded_headers = headers.len() as u64;

                // reinsert the task to the queue if it was not completed
                if downloaded_headers < previous_chunk_limit {
                    let new_start = startblock + headers.len() as u64;

                    let new_chunk_limit = previous_chunk_limit - headers.len() as u64;

                    debug!(
                        "Task for ({startblock}, {new_chunk_limit}) was not completed, re-adding to the queue, {new_chunk_limit} remaining headers"
                    );

                    tasks_queue_not_started.push_back((new_start, new_chunk_limit));
                }

                self.peer_table.record_success(&peer_id).await?;
                self.peer_table.free_peer(&peer_id).await?;
                debug!("Downloader {peer_id} freed");
            }
            let Some((peer_id, mut peer_channel)) = self
                .peer_table
                .use_best_peer(&SUPPORTED_ETH_CAPABILITIES)
                .await?
            else {
                trace!("We didn't get a peer from the table");
                continue;
            };

            let Some((startblock, chunk_limit)) = tasks_queue_not_started.pop_front() else {
                self.peer_table.free_peer(&peer_id).await?;
                if downloaded_count >= block_count {
                    info!("All headers downloaded successfully");
                    break;
                }

                let batch_show = downloaded_count / 10_000;

                if current_show < batch_show {
                    current_show += 1;
                }

                continue;
            };

            let tx = task_sender.clone();

            debug!("Downloader {peer_id} is now busy");

            // run download_chunk_from_peer in a different Tokio task
            tokio::spawn(async move {
                trace!(
                    "Sync Log 5: Requesting block headers from peer {peer_id}, chunk_limit: {chunk_limit}"
                );
                let headers = Self::download_chunk_from_peer(
                    peer_id,
                    &mut peer_channel,
                    startblock,
                    chunk_limit,
                )
                .await
                .inspect_err(|err| trace!("Sync Log 6: {peer_id} failed to download chunk: {err}"))
                .unwrap_or_default();

                tx.send((headers, peer_id, peer_channel, startblock, chunk_limit))
                    .await
                    .inspect_err(|err| {
                        error!("Failed to send headers result through channel. Error: {err}")
                    })
            });
        }

        METRICS.downloaded_headers.store(
            initial_downloaded_headers + downloaded_count,
            Ordering::Relaxed,
        );

        let elapsed = start_time.elapsed().unwrap_or_default();

        debug!(
            "Downloaded {} headers in {} seconds",
            ret.len(),
            format_duration(elapsed)
        );

        {
            let downloaded_headers = ret.len();
            let unique_headers = ret.iter().map(|h| h.hash()).collect::<HashSet<_>>();

            debug!(
                "Downloaded {} headers, unique: {}, duplicates: {}",
                downloaded_headers,
                unique_headers.len(),
                downloaded_headers - unique_headers.len()
            );

            match downloaded_headers.cmp(&unique_headers.len()) {
                std::cmp::Ordering::Equal => {
                    info!("All downloaded headers are unique");
                }
                std::cmp::Ordering::Greater => {
                    warn!(
                        "Downloaded headers contain duplicates, {} duplicates found",
                        downloaded_headers - unique_headers.len()
                    );
                }
                std::cmp::Ordering::Less => {
                    warn!("Downloaded headers are less than unique headers, something went wrong");
                }
            }
        }

        ret.sort_by(|x, y| x.number.cmp(&y.number));
        Ok(Some(ret))
    }

    /// Requests block headers from any suitable peer, starting from the `start` block hash towards either older or newer blocks depending on the order
    /// - No peer returned a valid response in the given time and retry limits
    ///   Since request_block_headers brought problems in cases of reorg seen in this pr https://github.com/lambdaclass/ethrex/pull/4028, we have this other function to request block headers only for full sync.
    pub async fn request_block_headers_from_hash(
        &mut self,
        start: H256,
        order: BlockRequestOrder,
    ) -> Result<Option<Vec<BlockHeader>>, PeerHandlerError> {
        for _ in 0..REQUEST_RETRY_ATTEMPTS {
            let request_id = rand::random();
            let request = RLPxMessage::GetBlockHeaders(GetBlockHeaders {
                id: request_id,
                startblock: start.into(),
                limit: BLOCK_HEADER_LIMIT,
                skip: 0,
                reverse: matches!(order, BlockRequestOrder::NewToOld),
            });
            match self.get_random_peer(&SUPPORTED_ETH_CAPABILITIES).await? {
                None => return Ok(None),
                Some((peer_id, mut peer_channel)) => {
                    let mut receiver = peer_channel.receiver.lock().await;
                    if let Err(err) = peer_channel
                        .connection
                        .cast(CastMessage::BackendMessage(request))
                        .await
                    {
                        debug!("Failed to send message to peer: {err:?}");
                        continue;
                    }
                    if let Some(block_headers) =
                        tokio::time::timeout(PEER_REPLY_TIMEOUT, async move {
                            loop {
                                match receiver.recv().await {
                                    Some(RLPxMessage::BlockHeaders(BlockHeaders {
                                        id,
                                        block_headers,
                                    })) if id == request_id => {
                                        return Some(block_headers);
                                    }
                                    // Ignore replies that don't match the expected id (such as late responses)
                                    Some(_) => continue,
                                    None => return None, // Retry request
                                }
                            }
                        })
                        .await
                        .ok()
                        .flatten()
                        .and_then(|headers| (!headers.is_empty()).then_some(headers))
                    {
                        if are_block_headers_chained(&block_headers, &order) {
                            return Ok(Some(block_headers));
                        } else {
                            warn!(
                                "[SYNCING] Received invalid headers from peer, penalizing peer {peer_id}"
                            );
                        }
                    }
                    warn!(
                        "[SYNCING] Didn't receive block headers from peer, penalizing peer {peer_id}..."
                    );
                }
            }
        }
        Ok(None)
    }

    /// Given a peer id, a chunk start and a chunk limit, requests the block headers from the peer
    ///
    /// If it fails, returns an error message.
    async fn download_chunk_from_peer(
        peer_id: H256,
        peer_channel: &mut PeerChannels,
        startblock: u64,
        chunk_limit: u64,
    ) -> Result<Vec<BlockHeader>, PeerHandlerError> {
        debug!("Requesting block headers from peer {peer_id}");
        let request_id = rand::random();
        let request = RLPxMessage::GetBlockHeaders(GetBlockHeaders {
            id: request_id,
            startblock: HashOrNumber::Number(startblock),
            limit: chunk_limit,
            skip: 0,
            reverse: false,
        });
        let mut receiver = peer_channel.receiver.lock().await;

        // FIXME! modify the cast and wait for a `call` version
        peer_channel
            .connection
            .cast(CastMessage::BackendMessage(request))
            .await
            .map_err(|e| PeerHandlerError::SendMessageToPeer(e.to_string()))?;

        let block_headers = tokio::time::timeout(Duration::from_secs(2), async move {
            loop {
                match receiver.recv().await {
                    Some(RLPxMessage::BlockHeaders(BlockHeaders { id, block_headers }))
                        if id == request_id =>
                    {
                        return Some(block_headers);
                    }
                    // Ignore replies that don't match the expected id (such as late responses)
                    Some(_) => continue,
                    None => return None, // EOF
                }
            }
        })
        .await
        .map_err(|_| PeerHandlerError::BlockHeaders)?
        .ok_or(PeerHandlerError::BlockHeaders)?;

        if are_block_headers_chained(&block_headers, &BlockRequestOrder::OldToNew) {
            Ok(block_headers)
        } else {
            warn!("[SYNCING] Received invalid headers from peer: {peer_id}");
            Err(PeerHandlerError::InvalidHeaders)
        }
    }

    /// Internal method to request block bodies from any suitable peer given their block hashes
    /// Returns the block bodies or None if:
    /// - There are no available peers (the node just started up or was rejected by all other nodes)
    /// - The requested peer did not return a valid response in the given time limit
    async fn request_block_bodies_inner(
        &mut self,
        block_hashes: &[H256],
    ) -> Result<Option<(Vec<BlockBody>, H256)>, PeerHandlerError> {
        let block_hashes_len = block_hashes.len();
        let request_id = rand::random();
        let request = RLPxMessage::GetBlockBodies(GetBlockBodies {
            id: request_id,
            block_hashes: block_hashes.to_vec(),
        });
        match self.get_random_peer(&SUPPORTED_ETH_CAPABILITIES).await? {
            None => Ok(None),
            Some((peer_id, mut peer_channel)) => {
                let mut receiver = peer_channel.receiver.lock().await;
                if let Err(err) = peer_channel
                    .connection
                    .cast(CastMessage::BackendMessage(request))
                    .await
                {
                    self.peer_table.record_failure(&peer_id).await?;
                    debug!("Failed to send message to peer: {err:?}");
                    return Ok(None);
                }
                if let Some(block_bodies) =
                    tokio::time::timeout(Duration::from_secs(2), async move {
                        loop {
                            match receiver.recv().await {
                                Some(RLPxMessage::BlockBodies(BlockBodies {
                                    id,
                                    block_bodies,
                                })) if id == request_id => {
                                    return Some(block_bodies);
                                }
                                // Ignore replies that don't match the expected id (such as late responses)
                                Some(_) => continue,
                                None => return None,
                            }
                        }
                    })
                    .await
                    .ok()
                    .flatten()
                    .and_then(|bodies| {
                        // Check that the response is not empty and does not contain more bodies than the ones requested
                        (!bodies.is_empty() && bodies.len() <= block_hashes_len).then_some(bodies)
                    })
                {
                    self.peer_table.record_success(&peer_id).await?;
                    return Ok(Some((block_bodies, peer_id)));
                }

                warn!(
                    "[SYNCING] Didn't receive block bodies from peer, penalizing peer {peer_id}..."
                );
                self.peer_table.record_failure(&peer_id).await?;
                Ok(None)
            }
        }
    }

    /// Requests block bodies from any suitable peer given their block hashes
    /// Returns the block bodies or None if:
    /// - There are no available peers (the node just started up or was rejected by all other nodes)
    /// - No peer returned a valid response in the given time and retry limits
    pub async fn request_block_bodies(
        &mut self,
        block_hashes: &[H256],
    ) -> Result<Option<Vec<BlockBody>>, PeerHandlerError> {
        for _ in 0..REQUEST_RETRY_ATTEMPTS {
            if let Some((block_bodies, _)) = self.request_block_bodies_inner(block_hashes).await? {
                return Ok(Some(block_bodies));
            }
        }
        Ok(None)
    }

    /// Requests block bodies from any suitable peer given their block headers and validates them
    /// Returns the requested block bodies or None if:
    /// - There are no available peers (the node just started up or was rejected by all other nodes)
    /// - No peer returned a valid response in the given time and retry limits
    /// - The block bodies are invalid given the block headers
    pub async fn request_and_validate_block_bodies(
        &mut self,
        block_headers: &[BlockHeader],
    ) -> Result<Option<Vec<BlockBody>>, PeerHandlerError> {
        let block_hashes: Vec<H256> = block_headers.iter().map(|h| h.hash()).collect();

        for _ in 0..REQUEST_RETRY_ATTEMPTS {
            let Some((block_bodies, peer_id)) =
                self.request_block_bodies_inner(&block_hashes).await?
            else {
                continue; // Retry on empty response
            };
            let mut res = Vec::new();
            let mut validation_success = true;
            for (header, body) in block_headers[..block_bodies.len()].iter().zip(block_bodies) {
                if let Err(e) = validate_block_body(header, &body) {
                    warn!(
                        "Invalid block body error {e}, discarding peer {peer_id} and retrying..."
                    );
                    validation_success = false;
                    self.peer_table.record_critical_failure(&peer_id).await?;
                    break;
                }
                res.push(body);
            }
            // Retry on validation failure
            if validation_success {
                return Ok(Some(res));
            }
        }
        Ok(None)
    }

    /// Requests all receipts in a set of blocks from any suitable peer given their block hashes
    /// Returns the lists of receipts or None if:
    /// - There are no available peers (the node just started up or was rejected by all other nodes)
    /// - No peer returned a valid response in the given time and retry limits
    pub async fn request_receipts(
        &mut self,
        block_hashes: Vec<H256>,
    ) -> Result<Option<Vec<Vec<Receipt>>>, PeerHandlerError> {
        let block_hashes_len = block_hashes.len();
        for _ in 0..REQUEST_RETRY_ATTEMPTS {
            let request_id = rand::random();
            let request = RLPxMessage::GetReceipts(GetReceipts {
                id: request_id,
                block_hashes: block_hashes.clone(),
            });
            match self.get_random_peer(&SUPPORTED_ETH_CAPABILITIES).await? {
                None => return Ok(None),
                Some((_, mut peer_channel)) => {
                    let mut receiver = peer_channel.receiver.lock().await;
                    if let Err(err) = peer_channel
                        .connection
                        .cast(CastMessage::BackendMessage(request))
                        .await
                    {
                        debug!("Failed to send message to peer: {err:?}");
                        continue;
                    }
                    if let Some(receipts) = tokio::time::timeout(PEER_REPLY_TIMEOUT, async move {
                        loop {
                            match receiver.recv().await {
                                Some(RLPxMessage::Receipts68(res)) => {
                                    if res.get_id() == request_id {
                                        return Some(res.get_receipts());
                                    }
                                    return None;
                                }
                                Some(RLPxMessage::Receipts69(res)) => {
                                    if res.get_id() == request_id {
                                        return Some(res.receipts.clone());
                                    }
                                    return None;
                                }
                                // Ignore replies that don't match the expected id (such as late responses)
                                Some(_) => continue,
                                None => return None,
                            }
                        }
                    })
                    .await
                    .ok()
                    .flatten()
                    .and_then(|receipts|
                        // Check that the response is not empty and does not contain more bodies than the ones requested
                        (!receipts.is_empty() && receipts.len() <= block_hashes_len).then_some(receipts))
                    {
                        return Ok(Some(receipts));
                    }
                }
            }
        }
        Ok(None)
    }

    /// Requests an account range from any suitable peer given the state trie's root and the starting hash and the limit hash.
    /// Will also return a boolean indicating if there is more state to be fetched towards the right of the trie
    /// (Note that the boolean will be true even if the remaining state is ouside the boundary set by the limit hash)
    ///
    /// # Returns
    ///
    /// The account range or `None` if:
    ///
    /// - There are no available peers (the node just started up or was rejected by all other nodes)
    /// - No peer returned a valid response in the given time and retry limits
    pub async fn request_account_range(
        &mut self,
        start: H256,
        limit: H256,
        account_state_snapshots_dir: &Path,
        pivot_header: &mut BlockHeader,
        block_sync_state: &mut BlockSyncState,
    ) -> Result<(), PeerHandlerError> {
        METRICS
            .current_step
            .set(CurrentStepValue::RequestingAccountRanges);
        // 1) split the range in chunks of same length
        let start_u256 = U256::from_big_endian(&start.0);
        let limit_u256 = U256::from_big_endian(&limit.0);

        let chunk_count = 800;
        let chunk_size = (limit_u256 - start_u256) / chunk_count;

        // list of tasks to be executed
        let mut tasks_queue_not_started = VecDeque::<(H256, H256)>::new();
        for i in 0..(chunk_count as u64) {
            let chunk_start_u256 = chunk_size * i + start_u256;
            // We subtract one because ranges are inclusive
            let chunk_end_u256 = chunk_start_u256 + chunk_size - 1u64;
            let chunk_start = H256::from_uint(&(chunk_start_u256));
            let chunk_end = H256::from_uint(&(chunk_end_u256));
            tasks_queue_not_started.push_back((chunk_start, chunk_end));
        }
        // Modify the last chunk to include the limit
        let last_task = tasks_queue_not_started
            .back_mut()
            .ok_or(PeerHandlerError::NoTasks)?;
        last_task.1 = limit;

        // 2) request the chunks from peers

        let mut downloaded_count = 0_u64;
        let mut all_account_hashes = Vec::new();
        let mut all_accounts_state = Vec::new();

        // channel to send the tasks to the peers
        let (task_sender, mut task_receiver) =
            tokio::sync::mpsc::channel::<(Vec<AccountRangeUnit>, H256, Option<(H256, H256)>)>(1000);

        info!("Starting to download account ranges from peers");

        *METRICS.account_tries_download_start_time.lock().await = Some(SystemTime::now());

        let mut completed_tasks = 0;
        let mut chunk_file = 0;
        let mut last_update: SystemTime = SystemTime::now();
        let mut write_set = tokio::task::JoinSet::new();

        loop {
            if all_accounts_state.len() * size_of::<AccountState>() >= RANGE_FILE_CHUNK_SIZE {
                let current_account_hashes = std::mem::take(&mut all_account_hashes);
                let current_account_states = std::mem::take(&mut all_accounts_state);

                let account_state_chunk = current_account_hashes
                    .into_iter()
                    .zip(current_account_states)
                    .collect::<Vec<(H256, AccountState)>>();

                if !std::fs::exists(account_state_snapshots_dir)
                    .map_err(|_| PeerHandlerError::NoStateSnapshotsDir)?
                {
                    std::fs::create_dir_all(account_state_snapshots_dir)
                        .map_err(|_| PeerHandlerError::CreateStateSnapshotsDir)?;
                }

                let account_state_snapshots_dir_cloned = account_state_snapshots_dir.to_path_buf();
                write_set.spawn(async move {
                    let path = get_account_state_snapshot_file(
                        &account_state_snapshots_dir_cloned,
                        chunk_file,
                    );
                    // TODO: check the error type and handle it properly
                    dump_accounts_to_file(&path, account_state_chunk)
                });

                chunk_file += 1;
            }

            if last_update
                .elapsed()
                .expect("Time shouldn't be in the past")
                >= Duration::from_secs(1)
            {
                METRICS
                    .downloaded_account_tries
                    .store(downloaded_count, Ordering::Relaxed);
                last_update = SystemTime::now();
            }

            if let Ok((accounts, peer_id, chunk_start_end)) = task_receiver.try_recv() {
                self.peer_table.free_peer(&peer_id).await?;

                if let Some((chunk_start, chunk_end)) = chunk_start_end {
                    if chunk_start <= chunk_end {
                        tasks_queue_not_started.push_back((chunk_start, chunk_end));
                    } else {
                        completed_tasks += 1;
                    }
                }
                if chunk_start_end.is_none() {
                    completed_tasks += 1;
                }
                if accounts.is_empty() {
                    self.peer_table.record_failure(&peer_id).await?;
                    continue;
                }
                self.peer_table.record_success(&peer_id).await?;

                downloaded_count += accounts.len() as u64;

                debug!(
                    "Downloaded {} accounts from peer {} (current count: {downloaded_count})",
                    accounts.len(),
                    peer_id
                );
                all_account_hashes.extend(accounts.iter().map(|unit| unit.hash));
                all_accounts_state.extend(
                    accounts
                        .iter()
                        .map(|unit| AccountState::from(unit.account.clone())),
                );
            }

            let Some((peer_id, peer_channel)) = self
                .peer_table
                .use_best_peer(&SUPPORTED_ETH_CAPABILITIES)
                .await
                .inspect_err(|err| error!(err= ?err, "Error requesting a peer for account range"))
                .unwrap_or(None)
            else {
                trace!("We are missing peers in request_account_range_request");
                continue;
            };

            let Some((chunk_start, chunk_end)) = tasks_queue_not_started.pop_front() else {
                self.peer_table.free_peer(&peer_id).await?;
                if completed_tasks >= chunk_count {
                    info!("All account ranges downloaded successfully");
                    break;
                }
                continue;
            };

            let tx = task_sender.clone();

            if block_is_stale(pivot_header) {
                info!("request_account_range became stale, updating pivot");
                *pivot_header = update_pivot(
                    pivot_header.number,
                    pivot_header.timestamp,
                    self,
                    block_sync_state,
                )
                .await
                .expect("Should be able to update pivot")
            }

            tokio::spawn(PeerHandler::request_account_range_worker(
                peer_id,
                chunk_start,
                chunk_end,
                pivot_header.state_root,
                peer_channel,
                tx,
            ));
        }

        write_set
            .join_all()
            .await
            .into_iter()
            .collect::<Result<Vec<()>, DumpError>>()
            .map_err(PeerHandlerError::DumpError)?;

        // TODO: This is repeated code, consider refactoring
        {
            let current_account_hashes = std::mem::take(&mut all_account_hashes);
            let current_account_states = std::mem::take(&mut all_accounts_state);

            let account_state_chunk = current_account_hashes
                .into_iter()
                .zip(current_account_states)
                .collect::<Vec<(H256, AccountState)>>();

            if !std::fs::exists(account_state_snapshots_dir)
                .map_err(|_| PeerHandlerError::NoStateSnapshotsDir)?
            {
                std::fs::create_dir_all(account_state_snapshots_dir)
                    .map_err(|_| PeerHandlerError::CreateStateSnapshotsDir)?;
            }

            let path = get_account_state_snapshot_file(account_state_snapshots_dir, chunk_file);
            dump_accounts_to_file(&path, account_state_chunk)
                .inspect_err(|err| {
                    error!(
                        "We had an error dumping the last accounts to disk {}",
                        err.error
                    )
                })
                .map_err(|_| PeerHandlerError::WriteStateSnapshotsDir(chunk_file))?;
        }

        METRICS
            .downloaded_account_tries
            .store(downloaded_count, Ordering::Relaxed);
        *METRICS.account_tries_download_end_time.lock().await = Some(SystemTime::now());

        Ok(())
    }

    #[allow(clippy::type_complexity)]
    async fn request_account_range_worker(
        free_peer_id: H256,
        chunk_start: H256,
        chunk_end: H256,
        state_root: H256,
        mut free_downloader_channels_clone: PeerChannels,
        tx: tokio::sync::mpsc::Sender<(Vec<AccountRangeUnit>, H256, Option<(H256, H256)>)>,
    ) -> Result<(), PeerHandlerError> {
        debug!(
            "Requesting account range from peer {free_peer_id}, chunk: {chunk_start:?} - {chunk_end:?}"
        );
        let request_id = rand::random();
        let request = RLPxMessage::GetAccountRange(GetAccountRange {
            id: request_id,
            root_hash: state_root,
            starting_hash: chunk_start,
            limit_hash: chunk_end,
            response_bytes: MAX_RESPONSE_BYTES,
        });
        let mut receiver = free_downloader_channels_clone.receiver.lock().await;
        if let Err(err) = (free_downloader_channels_clone.connection)
            .cast(CastMessage::BackendMessage(request))
            .await
        {
            error!("Failed to send message to peer: {err:?}");
            tx.send((Vec::new(), free_peer_id, Some((chunk_start, chunk_end))))
                .await
                .ok();
            return Ok(());
        }
        if let Some((accounts, proof)) = tokio::time::timeout(Duration::from_secs(2), async move {
            loop {
                if let RLPxMessage::AccountRange(AccountRange {
                    id,
                    accounts,
                    proof,
                }) = receiver.recv().await?
                {
                    if id == request_id {
                        return Some((accounts, proof));
                    }
                }
            }
        })
        .await
        .ok()
        .flatten()
        {
            if accounts.is_empty() {
                tx.send((Vec::new(), free_peer_id, Some((chunk_start, chunk_end))))
                    .await
                    .ok();
                return Ok(());
            }
            // Unzip & validate response
            let proof = encodable_to_proof(&proof);
            let (account_hashes, account_states): (Vec<_>, Vec<_>) = accounts
                .clone()
                .into_iter()
                .map(|unit| (unit.hash, AccountState::from(unit.account)))
                .unzip();
            let encoded_accounts = account_states
                .iter()
                .map(|acc| acc.encode_to_vec())
                .collect::<Vec<_>>();

            let Ok(should_continue) = verify_range(
                state_root,
                &chunk_start,
                &account_hashes,
                &encoded_accounts,
                &proof,
            ) else {
                tx.send((Vec::new(), free_peer_id, Some((chunk_start, chunk_end))))
                    .await
                    .ok();
                tracing::error!("Received invalid account range");
                return Ok(());
            };

            // If the range has more accounts to fetch, we send the new chunk
            let chunk_left = if should_continue {
                let last_hash = match account_hashes.last() {
                    Some(last_hash) => last_hash,
                    None => {
                        tx.send((Vec::new(), free_peer_id, Some((chunk_start, chunk_end))))
                            .await
                            .ok();
                        error!("Account hashes last failed, this shouldn't happen");
                        return Err(PeerHandlerError::AccountHashes);
                    }
                };
                let new_start_u256 = U256::from_big_endian(&last_hash.0) + 1;
                let new_start = H256::from_uint(&new_start_u256);
                Some((new_start, chunk_end))
            } else {
                None
            };
            tx.send((
                accounts
                    .into_iter()
                    .filter(|unit| unit.hash <= chunk_end)
                    .collect(),
                free_peer_id,
                chunk_left,
            ))
            .await
            .ok();
        } else {
            tracing::debug!("Failed to get account range");
            tx.send((Vec::new(), free_peer_id, Some((chunk_start, chunk_end))))
                .await
                .ok();
        }
        Ok::<(), PeerHandlerError>(())
    }

    /// Requests bytecodes for the given code hashes
    /// Returns the bytecodes or None if:
    /// - There are no available peers (the node just started up or was rejected by all other nodes)
    /// - No peer returned a valid response in the given time and retry limits
    pub async fn request_bytecodes(
        &mut self,
        all_bytecode_hashes: &[H256],
    ) -> Result<Option<Vec<Bytes>>, PeerHandlerError> {
        METRICS
            .current_step
            .set(CurrentStepValue::RequestingBytecodes);
        const MAX_BYTECODES_REQUEST_SIZE: usize = 100;
        // 1) split the range in chunks of same length
        let chunk_count = 800;
        let chunk_size = all_bytecode_hashes.len() / chunk_count;

        // list of tasks to be executed
        // Types are (start_index, end_index, starting_hash)
        // NOTE: end_index is NOT inclusive
        let mut tasks_queue_not_started = VecDeque::<(usize, usize)>::new();
        for i in 0..chunk_count {
            let chunk_start = chunk_size * i;
            let chunk_end = chunk_start + chunk_size;
            tasks_queue_not_started.push_back((chunk_start, chunk_end));
        }
        // Modify the last chunk to include the limit
        let last_task = tasks_queue_not_started
            .back_mut()
            .ok_or(PeerHandlerError::NoTasks)?;
        last_task.1 = all_bytecode_hashes.len();

        // 2) request the chunks from peers
        let mut downloaded_count = 0_u64;
        let mut all_bytecodes = vec![Bytes::new(); all_bytecode_hashes.len()];

        // channel to send the tasks to the peers
        struct TaskResult {
            start_index: usize,
            bytecodes: Vec<Bytes>,
            peer_id: H256,
            remaining_start: usize,
            remaining_end: usize,
        }
        let (task_sender, mut task_receiver) = tokio::sync::mpsc::channel::<TaskResult>(1000);

        info!("Starting to download bytecodes from peers");

        METRICS
            .bytecodes_to_download
            .fetch_add(all_bytecode_hashes.len() as u64, Ordering::Relaxed);

        let mut completed_tasks = 0;

        loop {
            if let Ok(result) = task_receiver.try_recv() {
                let TaskResult {
                    start_index,
                    bytecodes,
                    peer_id,
                    remaining_start,
                    remaining_end,
                } = result;
                self.peer_table.free_peer(&peer_id).await?;

                debug!(
                    "Downloaded {} bytecodes from peer {peer_id} (current count: {downloaded_count})",
                    bytecodes.len(),
                );

                if remaining_start < remaining_end {
                    tasks_queue_not_started.push_back((remaining_start, remaining_end));
                } else {
                    completed_tasks += 1;
                }
                if bytecodes.is_empty() {
                    self.peer_table.record_failure(&peer_id).await?;
                    continue;
                }

                downloaded_count += bytecodes.len() as u64;

                self.peer_table.record_success(&peer_id).await?;
                for (i, bytecode) in bytecodes.into_iter().enumerate() {
                    all_bytecodes[start_index + i] = bytecode;
                }
            }

            let Some((peer_id, mut peer_channel)) = self
                .peer_table
                .use_best_peer(&SUPPORTED_ETH_CAPABILITIES)
                .await?
            else {
                continue;
            };

            let Some((chunk_start, chunk_end)) = tasks_queue_not_started.pop_front() else {
                self.peer_table.free_peer(&peer_id).await?;
                if completed_tasks >= chunk_count {
                    info!("All bytecodes downloaded successfully");
                    break;
                }
                continue;
            };

            let tx = task_sender.clone();

            let hashes_to_request: Vec<_> = all_bytecode_hashes
                .iter()
                .skip(chunk_start)
                .take((chunk_end - chunk_start).min(MAX_BYTECODES_REQUEST_SIZE))
                .copied()
                .collect();

            tokio::spawn(async move {
                let empty_task_result = TaskResult {
                    start_index: chunk_start,
                    bytecodes: vec![],
                    peer_id,
                    remaining_start: chunk_start,
                    remaining_end: chunk_end,
                };
                debug!(
                    "Requesting bytecode from peer {peer_id}, chunk: {chunk_start:?} - {chunk_end:?}"
                );
                let request_id = rand::random();
                let request = RLPxMessage::GetByteCodes(GetByteCodes {
                    id: request_id,
                    hashes: hashes_to_request.clone(),
                    bytes: MAX_RESPONSE_BYTES,
                });
                let mut receiver = peer_channel.receiver.lock().await;
                if let Err(err) = (peer_channel.connection)
                    .cast(CastMessage::BackendMessage(request))
                    .await
                {
                    error!("Failed to send message to peer: {err:?}");
                    tx.send(empty_task_result).await.ok();
                    return;
                }
                if let Some(codes) = tokio::time::timeout(Duration::from_secs(2), async move {
                    loop {
                        match receiver.recv().await {
                            Some(RLPxMessage::ByteCodes(ByteCodes { id, codes }))
                                if id == request_id =>
                            {
                                return Some(codes);
                            }
                            Some(_) => continue,
                            None => return None,
                        }
                    }
                })
                .await
                .ok()
                .flatten()
                {
                    if codes.is_empty() {
                        tx.send(empty_task_result).await.ok();
                        // Too spammy
                        // tracing::error!("Received empty account range");
                        return;
                    }
                    // Validate response by hashing bytecodes
                    let validated_codes: Vec<Bytes> = codes
                        .into_iter()
                        .zip(hashes_to_request)
                        .take_while(|(b, hash)| ethrex_common::utils::keccak(b) == *hash)
                        .map(|(b, _hash)| b)
                        .collect();
                    let result = TaskResult {
                        start_index: chunk_start,
                        remaining_start: chunk_start + validated_codes.len(),
                        bytecodes: validated_codes,
                        peer_id,
                        remaining_end: chunk_end,
                    };
                    tx.send(result).await.ok();
                } else {
                    tracing::debug!("Failed to get bytecode");
                    tx.send(empty_task_result).await.ok();
                }
            });
        }

        METRICS
            .downloaded_bytecodes
            .fetch_add(downloaded_count, Ordering::Relaxed);
        info!(
            "Finished downloading bytecodes, total bytecodes: {}",
            all_bytecode_hashes.len()
        );

        Ok(Some(all_bytecodes))
    }

    /// Requests storage ranges for accounts given their hashed address and storage roots, and the root of their state trie
    /// account_hashes & storage_roots must have the same length
    /// storage_roots must not contain empty trie hashes, we will treat empty ranges as invalid responses
    /// Returns true if the last account's storage was not completely fetched by the request
    /// Returns the list of hashed storage keys and values for each account's storage or None if:
    /// - There are no available peers (the node just started up or was rejected by all other nodes)
    /// - No peer returned a valid response in the given time and retry limits
    pub async fn request_storage_ranges(
        &mut self,
        account_storage_roots: &mut AccountStorageRoots,
        account_storages_snapshots_dir: &Path,
        mut chunk_index: u64,
        pivot_header: &mut BlockHeader,
        store: Store,
    ) -> Result<u64, PeerHandlerError> {
        METRICS
            .current_step
            .set(CurrentStepValue::RequestingStorageRanges);
        debug!("Starting request_storage_ranges function");
<<<<<<< HEAD
        // 1) collect pairs of (account_hash, storage_root)
        let account_root_pairs: Vec<(H256, Option<H256>)> = account_storage_roots
            .accounts_with_storage_root
            .iter()
            .map(|(account, (maybe_root_hash, _))| (*account, *maybe_root_hash))
            .collect();
        let mut chunk_groups: BTreeMap<H256, Vec<H256>> = BTreeMap::new();

        // 2) group accounts by storage root and process them in chunks of STORAGE_ROOTS_PER_CHUNK
        for (account, maybe_root_hash) in account_root_pairs {
            // 2.1) Make sure we have the storage root for the account
            let root = match maybe_root_hash {
                Some(root) => root,
                None => {
                    store
                        .get_account_state_by_acc_hash(pivot_header.hash(), account)
                        .expect("Failed to get account in state trie")
                        .expect("Could not find account that should have been downloaded or healed")
                        .storage_root
                }
            };

            chunk_groups.entry(root).or_default().push(account);

            // 2.2) If we have enough roots, process them
            if chunk_groups.len() >= STORAGE_ROOTS_PER_CHUNK {
                let chunk_accounts = Vec::from_iter(chunk_groups.into_iter());
                self.process_storage_chunk(
                    chunk_accounts,
                    account_storage_roots,
                    account_storages_snapshots_dir,
                    &mut chunk_index,
                    pivot_header,
                )
                .await?;
                chunk_groups = BTreeMap::new();
            }
        }

        // 2.3) Process remaining roots if any
        if !chunk_groups.is_empty() {
            let chunk_accounts = Vec::from_iter(chunk_groups.into_iter());
            self.process_storage_chunk(
                chunk_accounts,
                account_storage_roots,
                account_storages_snapshots_dir,
                &mut chunk_index,
                pivot_header,
            )
            .await?;
        }

        Ok(chunk_index)
    }

    async fn process_storage_chunk(
        &mut self,
        mut accounts_by_root_hash: Vec<(H256, Vec<H256>)>,
        account_storage_roots: &mut AccountStorageRoots,
        account_storages_snapshots_dir: &Path,
        chunk_index: &mut u64,
        pivot_header: &mut BlockHeader,
    ) -> Result<(), PeerHandlerError> {
        if accounts_by_root_hash.is_empty() {
            return Ok(());
        }

        // Maintain previous prioritization of busy roots
        accounts_by_root_hash.sort_unstable_by_key(|(_, accounts)| !accounts.len());
        let total_roots = accounts_by_root_hash.len();
        let task_span = STORAGE_ROOTS_PER_TASK.min(STORAGE_ROOTS_PER_CHUNK);
        // how many fully-populated task_span slices fit in
        let task_partition_count = (total_roots + task_span - 1) / task_span;
=======
        // 1) split the range in chunks of same length
        let mut accounts_by_root_hash: BTreeMap<_, Vec<_>> = BTreeMap::new();
        for (account, (maybe_root_hash, _)) in &account_storage_roots.accounts_with_storage_root {
            match maybe_root_hash {
                Some(root) => {
                    accounts_by_root_hash
                        .entry(*root)
                        .or_default()
                        .push(*account);
                }
                None => {
                    let root = store
                        .get_account_state_by_acc_hash(pivot_header.hash(), *account)
                        .expect("Failed to get account in state trie")
                        .expect("Could not find account that should have been downloaded or healed")
                        .storage_root;
                    accounts_by_root_hash
                        .entry(root)
                        .or_default()
                        .push(*account);
                }
            }
        }
        let mut accounts_by_root_hash = Vec::from_iter(accounts_by_root_hash);
        // TODO: Turn this into a stable sort for binary search.
        accounts_by_root_hash.sort_unstable_by_key(|(_, accounts)| !accounts.len());
        let chunk_size = 300;
        let chunk_count = (accounts_by_root_hash.len() / chunk_size) + 1;
>>>>>>> 7cd19b15

        // list of tasks to be executed
        // Types are (start_index, end_index, starting_hash)
        // NOTE: end_index is NOT inclusive

        let mut tasks_queue_not_started = VecDeque::<StorageTask>::new();
<<<<<<< HEAD
        for i in 0..task_partition_count {
            let chunk_start = task_span * i;
            let chunk_end = ((i + 1) * task_span).min(total_roots);
=======
        for i in 0..chunk_count {
            let chunk_start = chunk_size * i;
            let chunk_end = (chunk_start + chunk_size).min(accounts_by_root_hash.len());
>>>>>>> 7cd19b15
            tasks_queue_not_started.push_back(StorageTask {
                start_index: chunk_start,
                end_index: chunk_end,
                start_hash: H256::zero(),
                end_hash: None,
            });
        }

        // channel to send the tasks to the peers
        let (task_sender, mut task_receiver) =
            tokio::sync::mpsc::channel::<StorageTaskResult>(1000);

        // channel to send the result of dumping storages
        let mut disk_joinset: tokio::task::JoinSet<Result<(), DumpError>> =
            tokio::task::JoinSet::new();

        let mut task_count = tasks_queue_not_started.len();
        let mut completed_tasks = 0;

        // TODO: in a refactor, delete this replace with a structure that can handle removes
        let mut accounts_done: HashMap<H256, Vec<(H256, H256)>> = HashMap::new();
        // Maps storage root to vector of hashed addresses matching that root and
        // vector of hashed storage keys and storage values.
        let mut current_account_storages: BTreeMap<H256, AccountsWithStorage> = BTreeMap::new();

        debug!(chunk = chunk_index, "Starting request_storage_ranges loop");
        loop {
            if current_account_storages
                .values()
                .map(|accounts| 32 * accounts.accounts.len() + 64 * accounts.storages.len())
                .sum::<usize>()
                > RANGE_FILE_CHUNK_SIZE
            {
                let current_account_storages = std::mem::take(&mut current_account_storages);
                let snapshot = current_account_storages.into_values().collect::<Vec<_>>();

                if !std::fs::exists(account_storages_snapshots_dir)
                    .map_err(|_| PeerHandlerError::NoStorageSnapshotsDir)?
                {
                    std::fs::create_dir_all(account_storages_snapshots_dir)
                        .map_err(|_| PeerHandlerError::CreateStorageSnapshotsDir)?;
                }
                let account_storages_snapshots_dir_cloned =
                    account_storages_snapshots_dir.to_path_buf();
                if !disk_joinset.is_empty() {
                    debug!("Writing to disk");
                    disk_joinset
                        .join_next()
                        .await
                        .expect("Shouldn't be empty")
                        .expect("Shouldn't have a join error")
                        .inspect_err(|err| {
                            error!("We found this error while dumping to file {err:?}")
                        })
                        .map_err(PeerHandlerError::DumpError)?;
                }
                let file_index = *chunk_index;
                disk_joinset.spawn(async move {
                    let path = get_account_storages_snapshot_file(
                        &account_storages_snapshots_dir_cloned,
                        file_index,
                    );
                    dump_storages_to_file(&path, snapshot)
                });

                *chunk_index += 1;
            }

            if let Ok(result) = task_receiver.try_recv() {
                let StorageTaskResult {
                    start_index,
                    mut account_storages,
                    peer_id,
                    remaining_start,
                    remaining_end,
                    remaining_hash_range: (hash_start, hash_end),
                } = result;
                completed_tasks += 1;

                self.peer_table.free_peer(&peer_id).await?;

                for (_, accounts) in accounts_by_root_hash[start_index..remaining_start].iter() {
                    for account in accounts {
<<<<<<< HEAD
                        accounts_done.entry(*account).or_insert_with(Vec::new);
=======
                        if !accounts_done.contains_key(account) {
                            accounts_done.insert(*account, vec![]);
                        }
>>>>>>> 7cd19b15
                    }
                }

                if remaining_start < remaining_end {
                    debug!("Failed to download entire chunk from peer {peer_id}");
                    if hash_start.is_zero() {
                        // Task is common storage range request
                        let task = StorageTask {
                            start_index: remaining_start,
                            end_index: remaining_end,
                            start_hash: H256::zero(),
                            end_hash: None,
                        };
                        tasks_queue_not_started.push_back(task);
                        task_count += 1;
                    } else if let Some(hash_end) = hash_end {
                        // Task was a big storage account result
                        if hash_start <= hash_end {
                            let task = StorageTask {
                                start_index: remaining_start,
                                end_index: remaining_end,
                                start_hash: hash_start,
                                end_hash: Some(hash_end),
                            };
                            tasks_queue_not_started.push_back(task);
                            task_count += 1;

                            let acc_hash = accounts_by_root_hash[remaining_start].1[0];
                            let (_, old_intervals) = account_storage_roots
                                .accounts_with_storage_root
<<<<<<< HEAD
                                .get_mut(&acc_hash)
                                .ok_or(PeerHandlerError::UnrecoverableError(
                                    "Tried to get the old download intervals for an account but did not find them"
                                        .to_owned(),
                                ))?;
=======
                                .get_mut(&acc_hash).ok_or(PeerHandlerError::UnrecoverableError("Tried to get the old download intervals for an account but did not find them".to_owned()))?;
>>>>>>> 7cd19b15
                            for (old_start, end) in old_intervals {
                                if end == &hash_end {
                                    *old_start = hash_start;
                                }
                            }
                            account_storage_roots
                                .healed_accounts
                                .extend(accounts_by_root_hash[start_index].1.iter().copied());
                        } else {
                            let mut acc_hash: H256 = H256::zero();
                            // This search could potentially be expensive, but it's something that should happen very
                            // infrequently (only when we encounter an account we think it's big but it's not). In
                            // normal cases the vec we are iterating over just has one element (the big account).
                            for account in accounts_by_root_hash[remaining_start].1.iter() {
                                if let Some((_, old_intervals)) = account_storage_roots
                                    .accounts_with_storage_root
                                    .get(account)
                                {
                                    if !old_intervals.is_empty() {
                                        acc_hash = *account;
                                    }
<<<<<<< HEAD
=======
                                } else {
                                    continue;
>>>>>>> 7cd19b15
                                }
                            }
                            if acc_hash.is_zero() {
                                panic!("Should have found the account hash");
                            }
                            let (_, old_intervals) = account_storage_roots
                                .accounts_with_storage_root
                                .get_mut(&acc_hash)
<<<<<<< HEAD
                                .ok_or(PeerHandlerError::UnrecoverableError(
                                    "Tried to get the old download intervals for an account but did not find them"
                                        .to_owned(),
                                ))?;
=======
                                .ok_or(PeerHandlerError::UnrecoverableError("Tried to get the old download intervals for an account but did not find them".to_owned()))?;
>>>>>>> 7cd19b15
                            old_intervals.remove(
                                old_intervals
                                    .iter()
                                    .position(|(_old_start, end)| end == &hash_end)
                                    .ok_or(PeerHandlerError::UnrecoverableError(
                                        "Could not find an old interval that we were tracking"
                                            .to_owned(),
                                    ))?,
                            );
                            if old_intervals.is_empty() {
                                for account in accounts_by_root_hash[remaining_start].1.iter() {
                                    accounts_done.insert(*account, vec![]);
                                    account_storage_roots.healed_accounts.insert(*account);
                                }
                            }
                        }
                    } else {
                        if remaining_start + 1 < remaining_end {
                            let task = StorageTask {
                                start_index: remaining_start + 1,
                                end_index: remaining_end,
                                start_hash: H256::zero(),
                                end_hash: None,
                            };
                            tasks_queue_not_started.push_back(task);
                            task_count += 1;
                        }
                        // Task found a big storage account, so we split the chunk into multiple chunks
                        let start_hash_u256 = U256::from_big_endian(&hash_start.0);
                        let missing_storage_range = U256::MAX - start_hash_u256;

                        let slot_count = account_storages
                            .last()
                            .map(|v| v.len())
                            .ok_or(PeerHandlerError::NoAccountStorages)?
                            .max(1);
                        let storage_density = start_hash_u256 / slot_count;

                        let slots_per_chunk = U256::from(10000);
                        let chunk_size = storage_density
                            .checked_mul(slots_per_chunk)
                            .unwrap_or(U256::MAX);

                        let chunk_count = (missing_storage_range / chunk_size).as_usize().max(1);

                        let maybe_old_intervals = account_storage_roots
                            .accounts_with_storage_root
                            .get(&accounts_by_root_hash[remaining_start].1[0]);

                        if let Some((_, old_intervals)) = maybe_old_intervals {
                            if !old_intervals.is_empty() {
                                for (start_hash, end_hash) in old_intervals {
                                    let task = StorageTask {
                                        start_index: remaining_start,
                                        end_index: remaining_start + 1,
                                        start_hash: *start_hash,
                                        end_hash: Some(*end_hash),
                                    };

                                    tasks_queue_not_started.push_back(task);
                                    task_count += 1;
                                }
                            } else {
                                // TODO: DRY
                                account_storage_roots.accounts_with_storage_root.insert(
                                    accounts_by_root_hash[remaining_start].1[0],
                                    (None, vec![]),
                                );
                                let (_, intervals) = account_storage_roots
                                    .accounts_with_storage_root
                                    .get_mut(&accounts_by_root_hash[remaining_start].1[0])
<<<<<<< HEAD
                                    .ok_or(PeerHandlerError::UnrecoverableError(
                                        "Tried to get the old download intervals for an account but did not find them"
                                            .to_owned(),
                                    ))?;
=======
                                    .ok_or(PeerHandlerError::UnrecoverableError("Tried to get the old download intervals for an account but did not find them".to_owned()))?;
>>>>>>> 7cd19b15

                                for i in 0..chunk_count {
                                    let start_hash_u256 = start_hash_u256 + chunk_size * i;
                                    let start_hash = H256::from_uint(&start_hash_u256);
                                    let end_hash = if i == chunk_count - 1 {
                                        H256::repeat_byte(0xff)
                                    } else {
                                        let end_hash_u256 = start_hash_u256
                                            .checked_add(chunk_size)
                                            .unwrap_or(U256::MAX);
                                        H256::from_uint(&end_hash_u256)
                                    };

                                    let task = StorageTask {
                                        start_index: remaining_start,
                                        end_index: remaining_start + 1,
                                        start_hash,
                                        end_hash: Some(end_hash),
                                    };

                                    intervals.push((start_hash, end_hash));

                                    tasks_queue_not_started.push_back(task);
                                    task_count += 1;
                                }
                                debug!("Split big storage account into {chunk_count} chunks.");
                            }
                        } else {
                            account_storage_roots.accounts_with_storage_root.insert(
                                accounts_by_root_hash[remaining_start].1[0],
                                (None, vec![]),
                            );
                            let (_, intervals) = account_storage_roots
                                .accounts_with_storage_root
                                .get_mut(&accounts_by_root_hash[remaining_start].1[0])
<<<<<<< HEAD
                                .ok_or(PeerHandlerError::UnrecoverableError(
                                    "Trie to get the old download intervals for an account but did not find them"
                                        .to_owned(),
                                ))?;
=======
                                .ok_or(PeerHandlerError::UnrecoverableError("Trie to get the old download intervals for an account but did not find them".to_owned()))?;
>>>>>>> 7cd19b15

                            for i in 0..chunk_count {
                                let start_hash_u256 = start_hash_u256 + chunk_size * i;
                                let start_hash = H256::from_uint(&start_hash_u256);
                                let end_hash = if i == chunk_count - 1 {
                                    H256::repeat_byte(0xff)
                                } else {
                                    let end_hash_u256 = start_hash_u256
                                        .checked_add(chunk_size)
                                        .unwrap_or(U256::MAX);
                                    H256::from_uint(&end_hash_u256)
                                };

                                let task = StorageTask {
                                    start_index: remaining_start,
                                    end_index: remaining_start + 1,
                                    start_hash,
                                    end_hash: Some(end_hash),
                                };

                                intervals.push((start_hash, end_hash));

                                tasks_queue_not_started.push_back(task);
                                task_count += 1;
                            }
                            debug!("Split big storage account into {chunk_count} chunks.");
                        }
                    }
                }

                if account_storages.is_empty() {
                    self.peer_table.record_failure(&peer_id).await?;
                    continue;
                }
                if let Some(hash_end) = hash_end {
                    // This is a big storage account, and the range might be empty
                    if account_storages[0].len() == 1 && account_storages[0][0].0 > hash_end {
                        continue;
                    }
                }

                self.peer_table.record_success(&peer_id).await?;

                let n_storages = account_storages.len();
                let n_slots = account_storages
                    .iter()
                    .map(|storage| storage.len())
                    .sum::<usize>();

                METRICS
                    .downloaded_storage_slots
                    .fetch_add(n_slots as u64, Ordering::Relaxed);

                debug!("Downloaded {n_storages} storages ({n_slots} slots) from peer {peer_id}");
                debug!(
                    "Total tasks: {task_count}, completed tasks: {completed_tasks}, queued tasks: {}",
                    tasks_queue_not_started.len()
                );
                // THEN: update insert to read with the correct structure and reuse
                // tries, only changing the prefix for insertion.
                if account_storages.len() == 1 {
                    let (root_hash, accounts) = &accounts_by_root_hash[start_index];
                    // We downloaded a big storage account
                    current_account_storages
                        .entry(*root_hash)
                        .or_insert_with(|| AccountsWithStorage {
                            accounts: accounts.clone(),
                            storages: Vec::new(),
                        })
                        .storages
                        .extend(account_storages.remove(0));
                } else {
                    for (i, storages) in account_storages.into_iter().enumerate() {
                        let (root_hash, accounts) = &accounts_by_root_hash[start_index + i];
                        current_account_storages.insert(
                            *root_hash,
                            AccountsWithStorage {
                                accounts: accounts.clone(),
                                storages,
                            },
                        );
                    }
                }
            }

            if block_is_stale(pivot_header) {
                info!("request_storage_ranges became stale, breaking");
                break;
            }

            let Some((peer_id, peer_channel)) = self
                .peer_table
                .use_best_peer(&SUPPORTED_ETH_CAPABILITIES)
                .await?
            else {
                continue;
            };

            let Some(task) = tasks_queue_not_started.pop_front() else {
                self.peer_table.free_peer(&peer_id).await?;
                if completed_tasks >= task_count {
                    break;
                }
                continue;
            };

            let tx = task_sender.clone();

            // FIXME: this unzip is probably pointless and takes up unnecessary memory.
            let (chunk_account_hashes, chunk_storage_roots): (Vec<_>, Vec<_>) =
                accounts_by_root_hash[task.start_index..task.end_index]
                    .iter()
                    .map(|(root, storages)| (storages[0], *root))
                    .unzip();

            if task_count - completed_tasks < 30 {
                debug!(
                    "Assigning task: {task:?}, account_hash: {}, storage_root: {}",
                    chunk_account_hashes.first().unwrap_or(&H256::zero()),
                    chunk_storage_roots.first().unwrap_or(&H256::zero()),
                );
            }

            tokio::spawn(PeerHandler::request_storage_ranges_worker(
                task,
                peer_id,
                pivot_header.state_root,
                peer_channel,
                chunk_account_hashes,
                chunk_storage_roots,
                tx,
            ));
        }

        {
            let snapshot = current_account_storages.into_values().collect::<Vec<_>>();

            if !std::fs::exists(account_storages_snapshots_dir)
                .map_err(|_| PeerHandlerError::NoStorageSnapshotsDir)?
            {
                std::fs::create_dir_all(account_storages_snapshots_dir)
                    .map_err(|_| PeerHandlerError::CreateStorageSnapshotsDir)?;
            }
<<<<<<< HEAD

            let path = get_account_storages_snapshot_file(
                account_storages_snapshots_dir,
                *chunk_index,
            );
            dump_storages_to_file(&path, snapshot)
                .map_err(|_| PeerHandlerError::WriteStorageSnapshotsDir(*chunk_index))?;
            *chunk_index += 1;
=======
            let path =
                get_account_storages_snapshot_file(account_storages_snapshots_dir, chunk_index);
            dump_storages_to_file(&path, snapshot)
                .map_err(|_| PeerHandlerError::WriteStorageSnapshotsDir(chunk_index))?;
>>>>>>> 7cd19b15
        }
        disk_joinset
            .join_all()
            .await
            .into_iter()
            .map(|result| {
                result
                    .inspect_err(|err| error!("We found this error while dumping to file {err:?}"))
            })
            .collect::<Result<Vec<()>, DumpError>>()
            .map_err(PeerHandlerError::DumpError)?;

        for (account_done, intervals) in accounts_done {
            if intervals.is_empty() {
                account_storage_roots
                    .accounts_with_storage_root
                    .remove(&account_done);
            }
        }

        // Dropping the task sender so that the recv returns None
        drop(task_sender);

        while let Some(result) = task_receiver.recv().await {
            self.peer_table.free_peer(&result.peer_id).await?;
        }

        Ok(())
    }

    async fn request_storage_ranges_worker(
        task: StorageTask,
        free_peer_id: H256,
        state_root: H256,
        mut free_downloader_channels_clone: PeerChannels,
        chunk_account_hashes: Vec<H256>,
        chunk_storage_roots: Vec<H256>,
        tx: tokio::sync::mpsc::Sender<StorageTaskResult>,
    ) -> Result<(), PeerHandlerError> {
        let start = task.start_index;
        let end = task.end_index;
        let start_hash = task.start_hash;

        let empty_task_result = StorageTaskResult {
            start_index: task.start_index,
            account_storages: Vec::new(),
            peer_id: free_peer_id,
            remaining_start: task.start_index,
            remaining_end: task.end_index,
            remaining_hash_range: (start_hash, task.end_hash),
        };
        let request_id = rand::random();
        let request = RLPxMessage::GetStorageRanges(GetStorageRanges {
            id: request_id,
            root_hash: state_root,
            account_hashes: chunk_account_hashes,
            starting_hash: start_hash,
            limit_hash: task.end_hash.unwrap_or(HASH_MAX),
            response_bytes: MAX_RESPONSE_BYTES,
        });
        let mut receiver = free_downloader_channels_clone.receiver.lock().await;
        if let Err(err) = (free_downloader_channels_clone.connection)
            .cast(CastMessage::BackendMessage(request))
            .await
        {
            error!("Failed to send message to peer: {err:?}");
            tx.send(empty_task_result).await.ok();
            return Ok(());
        }
        let request_result = tokio::time::timeout(Duration::from_secs(2), async move {
            loop {
                match receiver.recv().await {
                    Some(RLPxMessage::StorageRanges(StorageRanges { id, slots, proof }))
                        if id == request_id =>
                    {
                        return Some((slots, proof));
                    }
                    Some(_) => continue,
                    None => return None,
                }
            }
        })
        .await
        .ok()
        .flatten();
        let Some((slots, proof)) = request_result else {
            tracing::debug!("Failed to get storage range");
            tx.send(empty_task_result).await.ok();
            return Ok(());
        };
        if slots.is_empty() && proof.is_empty() {
            tx.send(empty_task_result).await.ok();
            tracing::debug!("Received empty storage range");
            return Ok(());
        }
        // Check we got some data and no more than the requested amount
        if slots.len() > chunk_storage_roots.len() || slots.is_empty() {
            tx.send(empty_task_result).await.ok();
            return Ok(());
        }
        // Unzip & validate response
        let proof = encodable_to_proof(&proof);
        let mut account_storages: Vec<Vec<(H256, U256)>> = vec![];
        let mut should_continue = false;
        // Validate each storage range
        let mut storage_roots = chunk_storage_roots.into_iter();
        let last_slot_index = slots.len() - 1;
        for (i, next_account_slots) in slots.into_iter().enumerate() {
            // We won't accept empty storage ranges
            if next_account_slots.is_empty() {
                // This shouldn't happen
                error!("Received empty storage range, skipping");
                tx.send(empty_task_result.clone()).await.ok();
                return Ok(());
            }
            let encoded_values = next_account_slots
                .iter()
                .map(|slot| slot.data.encode_to_vec())
                .collect::<Vec<_>>();
            let hashed_keys: Vec<_> = next_account_slots.iter().map(|slot| slot.hash).collect();

            let storage_root = match storage_roots.next() {
                Some(root) => root,
                None => {
                    tx.send(empty_task_result.clone()).await.ok();
                    error!("No storage root for account {i}");
                    return Err(PeerHandlerError::NoStorageRoots);
                }
            };

            // The proof corresponds to the last slot, for the previous ones the slot must be the full range without edge proofs
            if i == last_slot_index && !proof.is_empty() {
                let Ok(sc) = verify_range(
                    storage_root,
                    &start_hash,
                    &hashed_keys,
                    &encoded_values,
                    &proof,
                ) else {
                    tx.send(empty_task_result).await.ok();
                    return Ok(());
                };
                should_continue = sc;
            } else if verify_range(
                storage_root,
                &start_hash,
                &hashed_keys,
                &encoded_values,
                &[],
            )
            .is_err()
            {
                tx.send(empty_task_result.clone()).await.ok();
                return Ok(());
            }

            account_storages.push(
                next_account_slots
                    .iter()
                    .map(|slot| (slot.hash, slot.data))
                    .collect(),
            );
        }
        let (remaining_start, remaining_end, remaining_start_hash) = if should_continue {
            let last_account_storage = match account_storages.last() {
                Some(storage) => storage,
                None => {
                    tx.send(empty_task_result.clone()).await.ok();
                    error!("No account storage found, this shouldn't happen");
                    return Err(PeerHandlerError::NoAccountStorages);
                }
            };
            let (last_hash, _) = match last_account_storage.last() {
                Some(last_hash) => last_hash,
                None => {
                    tx.send(empty_task_result.clone()).await.ok();
                    error!("No last hash found, this shouldn't happen");
                    return Err(PeerHandlerError::NoAccountStorages);
                }
            };
            let next_hash_u256 = U256::from_big_endian(&last_hash.0).saturating_add(1.into());
            let next_hash = H256::from_uint(&next_hash_u256);
            (start + account_storages.len() - 1, end, next_hash)
        } else {
            (start + account_storages.len(), end, H256::zero())
        };
        let task_result = StorageTaskResult {
            start_index: start,
            account_storages,
            peer_id: free_peer_id,
            remaining_start,
            remaining_end,
            remaining_hash_range: (remaining_start_hash, task.end_hash),
        };
        tx.send(task_result).await.ok();
        Ok::<(), PeerHandlerError>(())
    }

    pub async fn request_state_trienodes(
        peer_channel: &mut PeerChannels,
        state_root: H256,
        paths: Vec<RequestMetadata>,
    ) -> Result<Vec<Node>, RequestStateTrieNodesError> {
        let expected_nodes = paths.len();
        // Keep track of peers we requested from so we can penalize unresponsive peers when we get a response
        // This is so we avoid penalizing peers due to requesting stale data

        let request_id = rand::random();
        let request = RLPxMessage::GetTrieNodes(GetTrieNodes {
            id: request_id,
            root_hash: state_root,
            // [acc_path, acc_path,...] -> [[acc_path], [acc_path]]
            paths: paths
                .iter()
                .map(|vec| vec![Bytes::from(vec.path.encode_compact())])
                .collect(),
            bytes: MAX_RESPONSE_BYTES,
        });
        let nodes =
            super::utils::send_message_and_wait_for_response(peer_channel, request, request_id)
                .await
                .map_err(RequestStateTrieNodesError::SendMessageError)?;

        if nodes.is_empty() || nodes.len() > expected_nodes {
            return Err(RequestStateTrieNodesError::InvalidData);
        }

        for (index, node) in nodes.iter().enumerate() {
            if node.compute_hash().finalize() != paths[index].hash {
                error!(
                    "A peer is sending wrong data for the state trie node {:?}",
                    paths[index].path
                );
                return Err(RequestStateTrieNodesError::InvalidHash);
            }
        }

        Ok(nodes)
    }

    /// Requests storage trie nodes given the root of the state trie where they are contained and
    /// a hashmap mapping the path to the account in the state trie (aka hashed address) to the paths to the nodes in its storage trie (can be full or partial)
    /// Returns the nodes or None if:
    /// - There are no available peers (the node just started up or was rejected by all other nodes)
    /// - No peer returned a valid response in the given time and retry limits
    pub async fn request_storage_trienodes(
        peer_channel: &mut PeerChannels,
        get_trie_nodes: GetTrieNodes,
    ) -> Result<TrieNodes, RequestStorageTrieNodes> {
        // Keep track of peers we requested from so we can penalize unresponsive peers when we get a response
        // This is so we avoid penalizing peers due to requesting stale data
        let id = get_trie_nodes.id;
        let request = RLPxMessage::GetTrieNodes(get_trie_nodes);
        super::utils::send_trie_nodes_messages_and_wait_for_reply(peer_channel, request, id)
            .await
            .map_err(|err| RequestStorageTrieNodes::SendMessageError(id, err))
    }

    /// Returns the PeerData for each connected Peer
    pub async fn read_connected_peers(&mut self) -> Vec<PeerData> {
        self.peer_table
            .get_peers_data()
            .await
            // Proper error handling
            .unwrap_or(Vec::new())
    }

    pub async fn count_total_peers(&mut self) -> Result<usize, PeerHandlerError> {
        Ok(self.peer_table.peer_count().await?)
    }

    pub async fn get_block_header(
        &self,
        peer_channel: &mut PeerChannels,
        block_number: u64,
    ) -> Result<Option<BlockHeader>, PeerHandlerError> {
        let request_id = rand::random();
        let request = RLPxMessage::GetBlockHeaders(GetBlockHeaders {
            id: request_id,
            startblock: HashOrNumber::Number(block_number),
            limit: 1,
            skip: 0,
            reverse: false,
        });
        info!("get_block_header: requesting header with number {block_number}");

        let mut receiver = peer_channel.receiver.lock().await;
        debug!("locked the receiver for the peer_channel");
        peer_channel
            .connection
            .cast(CastMessage::BackendMessage(request.clone()))
            .await
            .map_err(|e| PeerHandlerError::SendMessageToPeer(e.to_string()))?;

        let response =
            tokio::time::timeout(Duration::from_secs(5), async move { receiver.recv().await })
                .await;

        // TODO: we need to check, this seems a scenario where the peer channel does teardown
        // after we sent the backend message
        let Some(Ok(response)) = response
            .inspect_err(|_err| info!("Timeout while waiting for sync head from peer"))
            .transpose()
        else {
            warn!("The RLPxConnection closed the backend channel");
            return Ok(None);
        };

        match response {
            RLPxMessage::BlockHeaders(BlockHeaders { id, block_headers }) => {
                if id == request_id && !block_headers.is_empty() {
                    return Ok(Some(
                        block_headers
                            .last()
                            .ok_or(PeerHandlerError::BlockHeaders)?
                            .clone(),
                    ));
                }
            }
            _other_msgs => {
                info!("Received unexpected message from peer");
            }
        }

        Ok(None)
    }
}

/// Validates the block headers received from a peer by checking that the parent hash of each header
/// matches the hash of the previous one, i.e. the headers are chained
fn are_block_headers_chained(block_headers: &[BlockHeader], order: &BlockRequestOrder) -> bool {
    block_headers.windows(2).all(|headers| match order {
        BlockRequestOrder::OldToNew => headers[1].parent_hash == headers[0].hash(),
        BlockRequestOrder::NewToOld => headers[0].parent_hash == headers[1].hash(),
    })
}

fn format_duration(duration: Duration) -> String {
    let total_seconds = duration.as_secs();
    let hours = total_seconds / 3600;
    let minutes = (total_seconds % 3600) / 60;
    let seconds = total_seconds % 60;

    format!("{hours:02}h {minutes:02}m {seconds:02}s")
}

pub struct DumpError {
    pub path: PathBuf,
    pub contents: Vec<u8>,
    pub error: ErrorKind,
}

impl core::fmt::Debug for DumpError {
    fn fmt(&self, f: &mut core::fmt::Formatter<'_>) -> core::fmt::Result {
        f.debug_struct("DumpError")
            .field("path", &self.path)
            .field("contents_len", &self.contents.len())
            .field("error", &self.error)
            .finish()
    }
}

#[derive(thiserror::Error, Debug)]
pub enum PeerHandlerError {
    #[error("Failed to send message to peer: {0}")]
    SendMessageToPeer(String),
    #[error("Failed to receive block headers")]
    BlockHeaders,
    #[error("Accounts state snapshots dir does not exist")]
    NoStateSnapshotsDir,
    #[error("Failed to create accounts state snapshots dir")]
    CreateStateSnapshotsDir,
    #[error("Failed to write account_state_snapshot chunk {0}")]
    WriteStateSnapshotsDir(u64),
    #[error("Accounts storage snapshots dir does not exist")]
    NoStorageSnapshotsDir,
    #[error("Failed to create accounts storage snapshots dir")]
    CreateStorageSnapshotsDir,
    #[error("Failed to write account_storages_snapshot chunk {0}")]
    WriteStorageSnapshotsDir(u64),
    #[error("Received unexpected response from peer {0}")]
    UnexpectedResponseFromPeer(H256),
    #[error("Failed to receive message from peer {0}")]
    ReceiveMessageFromPeer(H256),
    #[error("Timeout while waiting for message from peer {0}")]
    ReceiveMessageFromPeerTimeout(H256),
    #[error("No peers available")]
    NoPeers,
    #[error("Received invalid headers")]
    InvalidHeaders,
    #[error("Storage Full")]
    StorageFull,
    #[error("No tasks in queue")]
    NoTasks,
    #[error("No account hashes")]
    AccountHashes,
    #[error("No account storages")]
    NoAccountStorages,
    #[error("No storage roots")]
    NoStorageRoots,
    #[error("No response from peer")]
    NoResponseFromPeer,
    #[error("Dumping snapshots to disk failed {0:?}")]
    DumpError(DumpError),
    #[error("Encountered an unexpected error. This is a bug {0}")]
    UnrecoverableError(String),
    #[error("Error in Peer Table: {0}")]
    PeerTableError(#[from] PeerTableError),
}

#[derive(Debug, Clone, std::hash::Hash)]
pub struct RequestMetadata {
    pub hash: H256,
    pub path: Nibbles,
    /// What node is the parent of this node
    pub parent_path: Nibbles,
}

#[derive(Debug, thiserror::Error)]
pub enum RequestStateTrieNodesError {
    #[error("Send message error")]
    SendMessageError(SendMessageError),
    #[error("Invalid data")]
    InvalidData,
    #[error("Invalid Hash")]
    InvalidHash,
}

#[derive(Debug, thiserror::Error)]
pub enum RequestStorageTrieNodes {
    #[error("Send message error")]
    SendMessageError(u64, SendMessageError),
}<|MERGE_RESOLUTION|>--- conflicted
+++ resolved
@@ -1282,7 +1282,6 @@
             .current_step
             .set(CurrentStepValue::RequestingStorageRanges);
         debug!("Starting request_storage_ranges function");
-<<<<<<< HEAD
         // 1) collect pairs of (account_hash, storage_root)
         let account_root_pairs: Vec<(H256, Option<H256>)> = account_storage_roots
             .accounts_with_storage_root
@@ -1356,51 +1355,15 @@
         let task_span = STORAGE_ROOTS_PER_TASK.min(STORAGE_ROOTS_PER_CHUNK);
         // how many fully-populated task_span slices fit in
         let task_partition_count = (total_roots + task_span - 1) / task_span;
-=======
-        // 1) split the range in chunks of same length
-        let mut accounts_by_root_hash: BTreeMap<_, Vec<_>> = BTreeMap::new();
-        for (account, (maybe_root_hash, _)) in &account_storage_roots.accounts_with_storage_root {
-            match maybe_root_hash {
-                Some(root) => {
-                    accounts_by_root_hash
-                        .entry(*root)
-                        .or_default()
-                        .push(*account);
-                }
-                None => {
-                    let root = store
-                        .get_account_state_by_acc_hash(pivot_header.hash(), *account)
-                        .expect("Failed to get account in state trie")
-                        .expect("Could not find account that should have been downloaded or healed")
-                        .storage_root;
-                    accounts_by_root_hash
-                        .entry(root)
-                        .or_default()
-                        .push(*account);
-                }
-            }
-        }
-        let mut accounts_by_root_hash = Vec::from_iter(accounts_by_root_hash);
-        // TODO: Turn this into a stable sort for binary search.
-        accounts_by_root_hash.sort_unstable_by_key(|(_, accounts)| !accounts.len());
-        let chunk_size = 300;
-        let chunk_count = (accounts_by_root_hash.len() / chunk_size) + 1;
->>>>>>> 7cd19b15
 
         // list of tasks to be executed
         // Types are (start_index, end_index, starting_hash)
         // NOTE: end_index is NOT inclusive
 
         let mut tasks_queue_not_started = VecDeque::<StorageTask>::new();
-<<<<<<< HEAD
         for i in 0..task_partition_count {
             let chunk_start = task_span * i;
             let chunk_end = ((i + 1) * task_span).min(total_roots);
-=======
-        for i in 0..chunk_count {
-            let chunk_start = chunk_size * i;
-            let chunk_end = (chunk_start + chunk_size).min(accounts_by_root_hash.len());
->>>>>>> 7cd19b15
             tasks_queue_not_started.push_back(StorageTask {
                 start_index: chunk_start,
                 end_index: chunk_end,
@@ -1484,13 +1447,7 @@
 
                 for (_, accounts) in accounts_by_root_hash[start_index..remaining_start].iter() {
                     for account in accounts {
-<<<<<<< HEAD
                         accounts_done.entry(*account).or_insert_with(Vec::new);
-=======
-                        if !accounts_done.contains_key(account) {
-                            accounts_done.insert(*account, vec![]);
-                        }
->>>>>>> 7cd19b15
                     }
                 }
 
@@ -1521,15 +1478,11 @@
                             let acc_hash = accounts_by_root_hash[remaining_start].1[0];
                             let (_, old_intervals) = account_storage_roots
                                 .accounts_with_storage_root
-<<<<<<< HEAD
                                 .get_mut(&acc_hash)
                                 .ok_or(PeerHandlerError::UnrecoverableError(
                                     "Tried to get the old download intervals for an account but did not find them"
                                         .to_owned(),
                                 ))?;
-=======
-                                .get_mut(&acc_hash).ok_or(PeerHandlerError::UnrecoverableError("Tried to get the old download intervals for an account but did not find them".to_owned()))?;
->>>>>>> 7cd19b15
                             for (old_start, end) in old_intervals {
                                 if end == &hash_end {
                                     *old_start = hash_start;
@@ -1551,11 +1504,6 @@
                                     if !old_intervals.is_empty() {
                                         acc_hash = *account;
                                     }
-<<<<<<< HEAD
-=======
-                                } else {
-                                    continue;
->>>>>>> 7cd19b15
                                 }
                             }
                             if acc_hash.is_zero() {
@@ -1564,14 +1512,10 @@
                             let (_, old_intervals) = account_storage_roots
                                 .accounts_with_storage_root
                                 .get_mut(&acc_hash)
-<<<<<<< HEAD
                                 .ok_or(PeerHandlerError::UnrecoverableError(
                                     "Tried to get the old download intervals for an account but did not find them"
                                         .to_owned(),
                                 ))?;
-=======
-                                .ok_or(PeerHandlerError::UnrecoverableError("Tried to get the old download intervals for an account but did not find them".to_owned()))?;
->>>>>>> 7cd19b15
                             old_intervals.remove(
                                 old_intervals
                                     .iter()
@@ -1643,14 +1587,10 @@
                                 let (_, intervals) = account_storage_roots
                                     .accounts_with_storage_root
                                     .get_mut(&accounts_by_root_hash[remaining_start].1[0])
-<<<<<<< HEAD
                                     .ok_or(PeerHandlerError::UnrecoverableError(
                                         "Tried to get the old download intervals for an account but did not find them"
                                             .to_owned(),
                                     ))?;
-=======
-                                    .ok_or(PeerHandlerError::UnrecoverableError("Tried to get the old download intervals for an account but did not find them".to_owned()))?;
->>>>>>> 7cd19b15
 
                                 for i in 0..chunk_count {
                                     let start_hash_u256 = start_hash_u256 + chunk_size * i;
@@ -1686,14 +1626,10 @@
                             let (_, intervals) = account_storage_roots
                                 .accounts_with_storage_root
                                 .get_mut(&accounts_by_root_hash[remaining_start].1[0])
-<<<<<<< HEAD
                                 .ok_or(PeerHandlerError::UnrecoverableError(
                                     "Trie to get the old download intervals for an account but did not find them"
                                         .to_owned(),
                                 ))?;
-=======
-                                .ok_or(PeerHandlerError::UnrecoverableError("Trie to get the old download intervals for an account but did not find them".to_owned()))?;
->>>>>>> 7cd19b15
 
                             for i in 0..chunk_count {
                                 let start_hash_u256 = start_hash_u256 + chunk_size * i;
@@ -1837,7 +1773,6 @@
                 std::fs::create_dir_all(account_storages_snapshots_dir)
                     .map_err(|_| PeerHandlerError::CreateStorageSnapshotsDir)?;
             }
-<<<<<<< HEAD
 
             let path = get_account_storages_snapshot_file(
                 account_storages_snapshots_dir,
@@ -1846,12 +1781,6 @@
             dump_storages_to_file(&path, snapshot)
                 .map_err(|_| PeerHandlerError::WriteStorageSnapshotsDir(*chunk_index))?;
             *chunk_index += 1;
-=======
-            let path =
-                get_account_storages_snapshot_file(account_storages_snapshots_dir, chunk_index);
-            dump_storages_to_file(&path, snapshot)
-                .map_err(|_| PeerHandlerError::WriteStorageSnapshotsDir(chunk_index))?;
->>>>>>> 7cd19b15
         }
         disk_joinset
             .join_all()
