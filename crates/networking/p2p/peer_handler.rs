<<<<<<< HEAD
use std::{
    collections::{BTreeMap, HashMap, HashSet, VecDeque},
    io::ErrorKind,
    path::{Path, PathBuf},
    sync::atomic::Ordering,
    time::{Duration, SystemTime},
};

use bytes::Bytes;
use ethrex_common::{
    BigEndianHash, H256, U256,
    types::{AccountState, BlockBody, BlockHeader, Receipt, validate_block_body},
};
use ethrex_rlp::encode::RLPEncode;
use ethrex_storage::Store;
use ethrex_trie::Nibbles;
use ethrex_trie::{Node, verify_range};

=======
>>>>>>> a90b1fdf
use crate::{
    discv4::peer_table::{PeerData, PeerTable, PeerTableError, TARGET_PEERS},
    metrics::{CurrentStepValue, METRICS},
    rlpx::{
        connection::server::PeerConnection,
        error::PeerConnectionError,
        eth::{
            blocks::{
                BLOCK_HEADER_LIMIT, BlockBodies, BlockHeaders, GetBlockBodies, GetBlockHeaders,
                HashOrNumber,
            },
            receipts::GetReceipts,
        },
        message::Message as RLPxMessage,
        p2p::{Capability, SUPPORTED_ETH_CAPABILITIES},
        snap::{
            AccountRange, AccountRangeUnit, ByteCodes, GetAccountRange, GetByteCodes,
            GetStorageRanges, GetTrieNodes, StorageRanges, TrieNodes,
        },
    },
    snap::encodable_to_proof,
    sync::{AccountStorageRoots, BlockSyncState, block_is_stale, update_pivot},
    utils::{
<<<<<<< HEAD
        AccountsWithStorage, SendMessageError, dump_accounts_to_file, dump_storages_to_file,
=======
        AccountsWithStorage, dump_accounts_to_file, dump_storages_to_file,
>>>>>>> a90b1fdf
        get_account_state_snapshot_file, get_account_storages_snapshot_file,
    },
};
use bytes::Bytes;
use ethrex_common::{
    BigEndianHash, H256, U256,
    types::{AccountState, BlockBody, BlockHeader, Receipt, validate_block_body},
};
use ethrex_rlp::encode::RLPEncode;
use ethrex_storage::Store;
use ethrex_trie::Nibbles;
use ethrex_trie::{Node, verify_range};
use std::{
    collections::{BTreeMap, HashMap, HashSet, VecDeque},
    io::ErrorKind,
    path::{Path, PathBuf},
    sync::atomic::Ordering,
    time::{Duration, SystemTime},
};
use tracing::{debug, error, info, trace, warn};
pub const PEER_REPLY_TIMEOUT: Duration = Duration::from_secs(15);
pub const PEER_SELECT_RETRY_ATTEMPTS: u32 = 3;
pub const REQUEST_RETRY_ATTEMPTS: u32 = 5;
pub const MAX_RESPONSE_BYTES: u64 = 512 * 1024;
pub const HASH_MAX: H256 = H256([0xFF; 32]);

pub const MAX_HEADER_CHUNK: u64 = 500_000;

// How much we store in memory of request_account_range and request_storage_ranges
// before we dump it into the file. This tunes how much memory ethrex uses during
// the first steps of snap sync
pub const RANGE_FILE_CHUNK_SIZE: usize = 1024 * 1024 * 64; // 64MB
pub const SNAP_LIMIT: usize = 128;

// Request as many as 128 block bodies per request
// this magic number is not part of the protocol and is taken from geth, see:
// https://github.com/ethereum/go-ethereum/blob/2585776aabbd4ae9b00050403b42afb0cee968ec/eth/downloader/downloader.go#L42-L43
//
// Note: We noticed that while bigger values are supported
// increasing them may be the cause of peers disconnection
pub const MAX_BLOCK_BODIES_TO_REQUEST: usize = 128;

/// An abstraction over the [Kademlia] containing logic to make requests to peers
#[derive(Debug, Clone)]
pub struct PeerHandler {
    pub peer_table: PeerTable,
}

pub enum BlockRequestOrder {
    OldToNew,
    NewToOld,
}

#[derive(Clone)]
struct StorageTaskResult {
    start_index: usize,
    account_storages: Vec<Vec<(H256, U256)>>,
    peer_id: H256,
    remaining_start: usize,
    remaining_end: usize,
    remaining_hash_range: (H256, Option<H256>),
}
#[derive(Debug)]
struct StorageTask {
    start_index: usize,
    end_index: usize,
    start_hash: H256,
    // end_hash is None if the task is for the first big storage request
    end_hash: Option<H256>,
}

async fn ask_peer_head_number(
    peer_id: H256,
    connection: &mut PeerConnection,
    peer_table: &mut PeerTable,
    sync_head: H256,
    retries: i32,
) -> Result<u64, PeerHandlerError> {
    // TODO: Better error handling
    trace!("Sync Log 11: Requesting sync head block number from peer {peer_id}");
    let request_id = rand::random();
    let request = RLPxMessage::GetBlockHeaders(GetBlockHeaders {
        id: request_id,
        startblock: HashOrNumber::Hash(sync_head),
        limit: 1,
        skip: 0,
        reverse: false,
    });

    debug!("(Retry {retries}) Requesting sync head {sync_head:?} to peer {peer_id}");

    match PeerHandler::make_request(peer_table, peer_id, connection, request, PEER_REPLY_TIMEOUT)
        .await
    {
        Ok(RLPxMessage::BlockHeaders(BlockHeaders {
            id: _,
            block_headers,
        })) => {
            if !block_headers.is_empty() {
                let sync_head_number = block_headers
                    .last()
                    .ok_or(PeerHandlerError::BlockHeaders)?
                    .number;
                trace!(
                    "Sync Log 12: Received sync head block headers from peer {peer_id}, sync head number {sync_head_number}"
                );
                Ok(sync_head_number)
            } else {
                Err(PeerHandlerError::EmptyResponseFromPeer(peer_id))
            }
        }
        Ok(_other_msgs) => Err(PeerHandlerError::UnexpectedResponseFromPeer(peer_id)),
        Err(PeerConnectionError::Timeout) => {
            Err(PeerHandlerError::ReceiveMessageFromPeerTimeout(peer_id))
        }
        Err(_other_err) => Err(PeerHandlerError::ReceiveMessageFromPeer(peer_id)),
    }
}

impl PeerHandler {
    pub fn new(peer_table: PeerTable) -> PeerHandler {
        Self { peer_table }
    }

    /// Creates a dummy PeerHandler for tests where interacting with peers is not needed
    /// This should only be used in tests as it won't be able to interact with the node's connected peers
    pub fn dummy() -> PeerHandler {
        PeerHandler::new(PeerTable::spawn(TARGET_PEERS))
    }

    async fn make_request(
        // TODO: We should receive the PeerHandler (or self) instead, but since it is not yet spawnified it cannot be shared
        // Fix this to avoid passing the PeerTable as a parameter
        peer_table: &mut PeerTable,
        peer_id: H256,
        connection: &mut PeerConnection,
        message: RLPxMessage,
        timeout: Duration,
    ) -> Result<RLPxMessage, PeerConnectionError> {
        peer_table.inc_requests(peer_id).await?;
        let result = connection.outgoing_request(message, timeout).await;
        peer_table.dec_requests(peer_id).await?;
        result
    }

    /// Returns a random node id and the channel ends to an active peer connection that supports the given capability
    /// It doesn't guarantee that the selected peer is not currently busy
    async fn get_random_peer(
        &mut self,
        capabilities: &[Capability],
    ) -> Result<Option<(H256, PeerConnection)>, PeerHandlerError> {
        return Ok(self.peer_table.get_random_peer(capabilities).await?);
    }

    /// Requests block headers from any suitable peer, starting from the `start` block hash towards either older or newer blocks depending on the order
    /// Returns the block headers or None if:
    /// - There are no available peers (the node just started up or was rejected by all other nodes)
    /// - No peer returned a valid response in the given time and retry limits
    pub async fn request_block_headers(
        &mut self,
        start: u64,
        sync_head: H256,
    ) -> Result<Option<Vec<BlockHeader>>, PeerHandlerError> {
        let start_time = SystemTime::now();
        METRICS
            .current_step
            .set(CurrentStepValue::DownloadingHeaders);

        let initial_downloaded_headers = METRICS.downloaded_headers.load(Ordering::Relaxed);

        let mut ret = Vec::<BlockHeader>::new();

        let mut sync_head_number = 0_u64;

        let sync_head_number_retrieval_start = SystemTime::now();

        info!("Retrieving sync head block number from peers");

        let mut retries = 1;

        while sync_head_number == 0 {
            if retries > 10 {
                // sync_head might be invalid
                return Ok(None);
            }
            let peer_connection = self
                .peer_table
                .get_peer_connections(&SUPPORTED_ETH_CAPABILITIES)
                .await?;

            for (peer_id, mut connection) in peer_connection {
                match ask_peer_head_number(
                    peer_id,
                    &mut connection,
                    &mut self.peer_table,
                    sync_head,
                    retries,
                )
                .await
                {
                    Ok(number) => {
                        sync_head_number = number;
                        if number != 0 {
                            break;
                        }
                    }
                    Err(err) => {
                        debug!(
                            "Sync Log 13: Failed to retrieve sync head block number from peer {peer_id}: {err}"
                        );
                    }
                }
            }

            retries += 1;
        }
        sync_head_number = sync_head_number.min(start + MAX_HEADER_CHUNK);

        let sync_head_number_retrieval_elapsed = sync_head_number_retrieval_start
            .elapsed()
            .unwrap_or_default();

        info!("Sync head block number retrieved");

        *METRICS.time_to_retrieve_sync_head_block.lock().await =
            Some(sync_head_number_retrieval_elapsed);
        METRICS
            .sync_head_block
            .store(sync_head_number, Ordering::Relaxed);
        METRICS
            .headers_to_download
            .store(sync_head_number + 1, Ordering::Relaxed);
        *METRICS.sync_head_hash.lock().await = sync_head;

        let block_count = sync_head_number + 1 - start;
        let chunk_count = if block_count < 800_u64 { 1 } else { 800_u64 };

        // 2) partition the amount of headers in `K` tasks
        let chunk_limit = block_count / chunk_count;

        // list of tasks to be executed
        let mut tasks_queue_not_started = VecDeque::<(u64, u64)>::new();

        for i in 0..chunk_count {
            tasks_queue_not_started.push_back((i * chunk_limit + start, chunk_limit));
        }

        // Push the reminder
        if !block_count.is_multiple_of(chunk_count) {
            tasks_queue_not_started
                .push_back((chunk_count * chunk_limit + start, block_count % chunk_count));
        }

        let mut downloaded_count = 0_u64;

        // channel to send the tasks to the peers
        let (task_sender, mut task_receiver) =
            tokio::sync::mpsc::channel::<(Vec<BlockHeader>, H256, PeerConnection, u64, u64)>(1000);

        let mut current_show = 0;

        // 3) create tasks that will request a chunk of headers from a peer

        info!("Starting to download block headers from peers");

        *METRICS.headers_download_start_time.lock().await = Some(SystemTime::now());

        loop {
            if let Ok((headers, peer_id, _connection, startblock, previous_chunk_limit)) =
                task_receiver.try_recv()
            {
                trace!("We received a download chunk from peer");
                if headers.is_empty() {
                    self.peer_table.record_failure(&peer_id).await?;

                    debug!("Failed to download chunk from peer. Downloader {peer_id} freed");

                    // reinsert the task to the queue
                    tasks_queue_not_started.push_back((startblock, previous_chunk_limit));

                    continue; // Retry with the next peer
                }

                downloaded_count += headers.len() as u64;

                METRICS
                    .downloaded_headers
                    .fetch_add(headers.len() as u64, Ordering::Relaxed);

                let batch_show = downloaded_count / 10_000;

                if current_show < batch_show {
                    debug!(
                        "Downloaded {} headers from peer {} (current count: {downloaded_count})",
                        headers.len(),
                        peer_id
                    );
                    current_show += 1;
                }
                // store headers!!!!
                ret.extend_from_slice(&headers);

                let downloaded_headers = headers.len() as u64;

                // reinsert the task to the queue if it was not completed
                if downloaded_headers < previous_chunk_limit {
                    let new_start = startblock + headers.len() as u64;

                    let new_chunk_limit = previous_chunk_limit - headers.len() as u64;

                    debug!(
                        "Task for ({startblock}, {new_chunk_limit}) was not completed, re-adding to the queue, {new_chunk_limit} remaining headers"
                    );

                    tasks_queue_not_started.push_back((new_start, new_chunk_limit));
                }

                self.peer_table.record_success(&peer_id).await?;
                debug!("Downloader {peer_id} freed");
            }
            let Some((peer_id, mut connection)) = self
                .peer_table
                .get_best_peer(&SUPPORTED_ETH_CAPABILITIES)
                .await?
            else {
                trace!("We didn't get a peer from the table");
                continue;
            };

            let Some((startblock, chunk_limit)) = tasks_queue_not_started.pop_front() else {
                if downloaded_count >= block_count {
                    info!("All headers downloaded successfully");
                    break;
                }

                let batch_show = downloaded_count / 10_000;

                if current_show < batch_show {
                    current_show += 1;
                }

                continue;
            };
            let tx = task_sender.clone();
            debug!("Downloader {peer_id} is now busy");
            let mut peer_table = self.peer_table.clone();

            // run download_chunk_from_peer in a different Tokio task
            tokio::spawn(async move {
                trace!(
                    "Sync Log 5: Requesting block headers from peer {peer_id}, chunk_limit: {chunk_limit}"
                );
                let headers = Self::download_chunk_from_peer(
                    peer_id,
                    &mut connection,
                    &mut peer_table,
                    startblock,
                    chunk_limit,
                )
                .await
                .inspect_err(|err| trace!("Sync Log 6: {peer_id} failed to download chunk: {err}"))
                .unwrap_or_default();

                tx.send((headers, peer_id, connection, startblock, chunk_limit))
                    .await
                    .inspect_err(|err| {
                        error!("Failed to send headers result through channel. Error: {err}")
                    })
            });
        }

        METRICS.downloaded_headers.store(
            initial_downloaded_headers + downloaded_count,
            Ordering::Relaxed,
        );

        let elapsed = start_time.elapsed().unwrap_or_default();

        debug!(
            "Downloaded {} headers in {} seconds",
            ret.len(),
            format_duration(elapsed)
        );

        {
            let downloaded_headers = ret.len();
            let unique_headers = ret.iter().map(|h| h.hash()).collect::<HashSet<_>>();

            debug!(
                "Downloaded {} headers, unique: {}, duplicates: {}",
                downloaded_headers,
                unique_headers.len(),
                downloaded_headers - unique_headers.len()
            );

            match downloaded_headers.cmp(&unique_headers.len()) {
                std::cmp::Ordering::Equal => {
                    info!("All downloaded headers are unique");
                }
                std::cmp::Ordering::Greater => {
                    warn!(
                        "Downloaded headers contain duplicates, {} duplicates found",
                        downloaded_headers - unique_headers.len()
                    );
                }
                std::cmp::Ordering::Less => {
                    warn!("Downloaded headers are less than unique headers, something went wrong");
                }
            }
        }

        ret.sort_by(|x, y| x.number.cmp(&y.number));
        Ok(Some(ret))
    }

    /// Requests block headers from any suitable peer, starting from the `start` block hash towards either older or newer blocks depending on the order
    /// - No peer returned a valid response in the given time and retry limits
    ///   Since request_block_headers brought problems in cases of reorg seen in this pr https://github.com/lambdaclass/ethrex/pull/4028, we have this other function to request block headers only for full sync.
    pub async fn request_block_headers_from_hash(
        &mut self,
        start: H256,
        order: BlockRequestOrder,
    ) -> Result<Option<Vec<BlockHeader>>, PeerHandlerError> {
        for _ in 0..REQUEST_RETRY_ATTEMPTS {
            let request_id = rand::random();
            let request = RLPxMessage::GetBlockHeaders(GetBlockHeaders {
                id: request_id,
                startblock: start.into(),
                limit: BLOCK_HEADER_LIMIT,
                skip: 0,
                reverse: matches!(order, BlockRequestOrder::NewToOld),
            });
            match self.get_random_peer(&SUPPORTED_ETH_CAPABILITIES).await? {
                None => return Ok(None),
                Some((peer_id, mut connection)) => {
                    if let Ok(RLPxMessage::BlockHeaders(BlockHeaders {
                        id: _,
                        block_headers,
                    })) = PeerHandler::make_request(
                        &mut self.peer_table,
                        peer_id,
                        &mut connection,
                        request,
                        PEER_REPLY_TIMEOUT,
                    )
                    .await
                    {
                        if are_block_headers_chained(&block_headers, &order) {
                            return Ok(Some(block_headers));
                        } else {
                            warn!(
                                "[SYNCING] Received invalid headers from peer, penalizing peer {peer_id}"
                            );
                        }
                    }
                    // Timeouted
                    warn!(
                        "[SYNCING] Didn't receive block headers from peer, penalizing peer {peer_id}..."
                    );
                }
            }
        }
        Ok(None)
    }

    /// Given a peer id, a chunk start and a chunk limit, requests the block headers from the peer
    ///
    /// If it fails, returns an error message.
    async fn download_chunk_from_peer(
        peer_id: H256,
        connection: &mut PeerConnection,
        peer_table: &mut PeerTable,
        startblock: u64,
        chunk_limit: u64,
    ) -> Result<Vec<BlockHeader>, PeerHandlerError> {
        debug!("Requesting block headers from peer {peer_id}");
        let request_id = rand::random();
        let request = RLPxMessage::GetBlockHeaders(GetBlockHeaders {
            id: request_id,
            startblock: HashOrNumber::Number(startblock),
            limit: chunk_limit,
            skip: 0,
            reverse: false,
        });
        if let Ok(RLPxMessage::BlockHeaders(BlockHeaders {
            id: _,
            block_headers,
        })) =
            PeerHandler::make_request(peer_table, peer_id, connection, request, PEER_REPLY_TIMEOUT)
                .await
        {
            if are_block_headers_chained(&block_headers, &BlockRequestOrder::OldToNew) {
                Ok(block_headers)
            } else {
                warn!("[SYNCING] Received invalid headers from peer: {peer_id}");
                Err(PeerHandlerError::InvalidHeaders)
            }
        } else {
            Err(PeerHandlerError::BlockHeaders)
        }
    }

    /// Internal method to request block bodies from any suitable peer given their block hashes
    /// Returns the block bodies or None if:
    /// - There are no available peers (the node just started up or was rejected by all other nodes)
    /// - The requested peer did not return a valid response in the given time limit
    async fn request_block_bodies_inner(
        &mut self,
        block_hashes: &[H256],
    ) -> Result<Option<(Vec<BlockBody>, H256)>, PeerHandlerError> {
        let block_hashes_len = block_hashes.len();
        let request_id = rand::random();
        let request = RLPxMessage::GetBlockBodies(GetBlockBodies {
            id: request_id,
            block_hashes: block_hashes.to_vec(),
        });
        match self.get_random_peer(&SUPPORTED_ETH_CAPABILITIES).await? {
            None => Ok(None),
            Some((peer_id, mut connection)) => {
                if let Ok(RLPxMessage::BlockBodies(BlockBodies {
                    id: _,
                    block_bodies,
                })) = PeerHandler::make_request(
                    &mut self.peer_table,
                    peer_id,
                    &mut connection,
                    request,
                    PEER_REPLY_TIMEOUT,
                )
                .await
                {
                    // Check that the response is not empty and does not contain more bodies than the ones requested
                    if !block_bodies.is_empty() && block_bodies.len() <= block_hashes_len {
                        self.peer_table.record_success(&peer_id).await?;
                        return Ok(Some((block_bodies, peer_id)));
                    }
                }
                warn!(
                    "[SYNCING] Didn't receive block bodies from peer, penalizing peer {peer_id}..."
                );
                self.peer_table.record_failure(&peer_id).await?;
                Ok(None)
            }
        }
    }

    /// Requests block bodies from any suitable peer given their block hashes
    /// Returns the block bodies or None if:
    /// - There are no available peers (the node just started up or was rejected by all other nodes)
    /// - No peer returned a valid response in the given time and retry limits
    pub async fn request_block_bodies(
        &mut self,
        block_hashes: &[H256],
    ) -> Result<Option<Vec<BlockBody>>, PeerHandlerError> {
        for _ in 0..REQUEST_RETRY_ATTEMPTS {
            if let Some((block_bodies, _)) = self.request_block_bodies_inner(block_hashes).await? {
                return Ok(Some(block_bodies));
            }
        }
        Ok(None)
    }

    /// Requests block bodies from any suitable peer given their block headers and validates them
    /// Returns the requested block bodies or None if:
    /// - There are no available peers (the node just started up or was rejected by all other nodes)
    /// - No peer returned a valid response in the given time and retry limits
    /// - The block bodies are invalid given the block headers
    pub async fn request_and_validate_block_bodies(
        &mut self,
        block_headers: &[BlockHeader],
    ) -> Result<Option<Vec<BlockBody>>, PeerHandlerError> {
        let block_hashes: Vec<H256> = block_headers.iter().map(|h| h.hash()).collect();

        for _ in 0..REQUEST_RETRY_ATTEMPTS {
            let Some((block_bodies, peer_id)) =
                self.request_block_bodies_inner(&block_hashes).await?
            else {
                continue; // Retry on empty response
            };
            let mut res = Vec::new();
            let mut validation_success = true;
            for (header, body) in block_headers[..block_bodies.len()].iter().zip(block_bodies) {
                if let Err(e) = validate_block_body(header, &body) {
                    warn!(
                        "Invalid block body error {e}, discarding peer {peer_id} and retrying..."
                    );
                    validation_success = false;
                    self.peer_table.record_critical_failure(&peer_id).await?;
                    break;
                }
                res.push(body);
            }
            // Retry on validation failure
            if validation_success {
                return Ok(Some(res));
            }
        }
        Ok(None)
    }

    /// Requests all receipts in a set of blocks from any suitable peer given their block hashes
    /// Returns the lists of receipts or None if:
    /// - There are no available peers (the node just started up or was rejected by all other nodes)
    /// - No peer returned a valid response in the given time and retry limits
    pub async fn request_receipts(
        &mut self,
        block_hashes: Vec<H256>,
    ) -> Result<Option<Vec<Vec<Receipt>>>, PeerHandlerError> {
        let block_hashes_len = block_hashes.len();
        for _ in 0..REQUEST_RETRY_ATTEMPTS {
            let request_id = rand::random();
            let request = RLPxMessage::GetReceipts(GetReceipts {
                id: request_id,
                block_hashes: block_hashes.clone(),
            });
            match self.get_random_peer(&SUPPORTED_ETH_CAPABILITIES).await? {
                None => return Ok(None),
                Some((peer_id, mut connection)) => {
                    if let Some(receipts) =
                        match PeerHandler::make_request(&mut self.peer_table, peer_id, &mut connection, request, PEER_REPLY_TIMEOUT).await {
                            Ok(RLPxMessage::Receipts68(res)) => {
                                Some(res.get_receipts())
                            }
                            Ok(RLPxMessage::Receipts69(res)) => {
                                Some(res.receipts.clone())
                            }
                            _ => None
                        }
                    .and_then(|receipts|
                        // Check that the response is not empty and does not contain more bodies than the ones requested
                        (!receipts.is_empty() && receipts.len() <= block_hashes_len).then_some(receipts))
                    {
                        return Ok(Some(receipts));
                    }
                }
            }
        }
        Ok(None)
    }

    /// Requests an account range from any suitable peer given the state trie's root and the starting hash and the limit hash.
    /// Will also return a boolean indicating if there is more state to be fetched towards the right of the trie
    /// (Note that the boolean will be true even if the remaining state is ouside the boundary set by the limit hash)
    ///
    /// # Returns
    ///
    /// The account range or `None` if:
    ///
    /// - There are no available peers (the node just started up or was rejected by all other nodes)
    /// - No peer returned a valid response in the given time and retry limits
    pub async fn request_account_range(
        &mut self,
        start: H256,
        limit: H256,
        account_state_snapshots_dir: &Path,
        pivot_header: &mut BlockHeader,
        block_sync_state: &mut BlockSyncState,
    ) -> Result<(), PeerHandlerError> {
        METRICS
            .current_step
            .set(CurrentStepValue::RequestingAccountRanges);
        // 1) split the range in chunks of same length
        let start_u256 = U256::from_big_endian(&start.0);
        let limit_u256 = U256::from_big_endian(&limit.0);

        let chunk_count = 800;
        let chunk_size = (limit_u256 - start_u256) / chunk_count;

        // list of tasks to be executed
        let mut tasks_queue_not_started = VecDeque::<(H256, H256)>::new();
        for i in 0..(chunk_count as u64) {
            let chunk_start_u256 = chunk_size * i + start_u256;
            // We subtract one because ranges are inclusive
            let chunk_end_u256 = chunk_start_u256 + chunk_size - 1u64;
            let chunk_start = H256::from_uint(&(chunk_start_u256));
            let chunk_end = H256::from_uint(&(chunk_end_u256));
            tasks_queue_not_started.push_back((chunk_start, chunk_end));
        }
        // Modify the last chunk to include the limit
        let last_task = tasks_queue_not_started
            .back_mut()
            .ok_or(PeerHandlerError::NoTasks)?;
        last_task.1 = limit;

        // 2) request the chunks from peers

        let mut downloaded_count = 0_u64;
        let mut all_account_hashes = Vec::new();
        let mut all_accounts_state = Vec::new();

        // channel to send the tasks to the peers
        let (task_sender, mut task_receiver) =
            tokio::sync::mpsc::channel::<(Vec<AccountRangeUnit>, H256, Option<(H256, H256)>)>(1000);

        info!("Starting to download account ranges from peers");

        *METRICS.account_tries_download_start_time.lock().await = Some(SystemTime::now());

        let mut completed_tasks = 0;
        let mut chunk_file = 0;
        let mut last_update: SystemTime = SystemTime::now();
        let mut write_set = tokio::task::JoinSet::new();

        loop {
            if all_accounts_state.len() * size_of::<AccountState>() >= RANGE_FILE_CHUNK_SIZE {
                let current_account_hashes = std::mem::take(&mut all_account_hashes);
                let current_account_states = std::mem::take(&mut all_accounts_state);

                let account_state_chunk = current_account_hashes
                    .into_iter()
                    .zip(current_account_states)
                    .collect::<Vec<(H256, AccountState)>>();

                if !std::fs::exists(account_state_snapshots_dir)
                    .map_err(|_| PeerHandlerError::NoStateSnapshotsDir)?
                {
                    std::fs::create_dir_all(account_state_snapshots_dir)
                        .map_err(|_| PeerHandlerError::CreateStateSnapshotsDir)?;
                }

                let account_state_snapshots_dir_cloned = account_state_snapshots_dir.to_path_buf();
                write_set.spawn(async move {
                    let path = get_account_state_snapshot_file(
                        &account_state_snapshots_dir_cloned,
                        chunk_file,
                    );
                    // TODO: check the error type and handle it properly
                    dump_accounts_to_file(&path, account_state_chunk)
                });

                chunk_file += 1;
            }

            if last_update
                .elapsed()
                .expect("Time shouldn't be in the past")
                >= Duration::from_secs(1)
            {
                METRICS
                    .downloaded_account_tries
                    .store(downloaded_count, Ordering::Relaxed);
                last_update = SystemTime::now();
            }

            if let Ok((accounts, peer_id, chunk_start_end)) = task_receiver.try_recv() {
                if let Some((chunk_start, chunk_end)) = chunk_start_end {
                    if chunk_start <= chunk_end {
                        tasks_queue_not_started.push_back((chunk_start, chunk_end));
                    } else {
                        completed_tasks += 1;
                    }
                }
                if chunk_start_end.is_none() {
                    completed_tasks += 1;
                }
                if accounts.is_empty() {
                    self.peer_table.record_failure(&peer_id).await?;
                    continue;
                }
                self.peer_table.record_success(&peer_id).await?;

                downloaded_count += accounts.len() as u64;

                debug!(
                    "Downloaded {} accounts from peer {} (current count: {downloaded_count})",
                    accounts.len(),
                    peer_id
                );
                all_account_hashes.extend(accounts.iter().map(|unit| unit.hash));
                all_accounts_state.extend(
                    accounts
                        .iter()
                        .map(|unit| AccountState::from(unit.account.clone())),
                );
            }

<<<<<<< HEAD
            let Some((peer_id, peer_channel)) = self
=======
            let Some((peer_id, connection)) = self
>>>>>>> a90b1fdf
                .peer_table
                .get_best_peer(&SUPPORTED_ETH_CAPABILITIES)
                .await
                .inspect_err(|err| error!(err= ?err, "Error requesting a peer for account range"))
                .unwrap_or(None)
            else {
                trace!("We are missing peers in request_account_range_request");
                continue;
            };

            let Some((chunk_start, chunk_end)) = tasks_queue_not_started.pop_front() else {
                if completed_tasks >= chunk_count {
                    info!("All account ranges downloaded successfully");
                    break;
                }
                continue;
            };

            let tx = task_sender.clone();

            if block_is_stale(pivot_header) {
                info!("request_account_range became stale, updating pivot");
                *pivot_header = update_pivot(
                    pivot_header.number,
                    pivot_header.timestamp,
                    self,
                    block_sync_state,
                )
                .await
                .expect("Should be able to update pivot")
            }

            let peer_table = self.peer_table.clone();

            tokio::spawn(PeerHandler::request_account_range_worker(
                peer_id,
                connection,
                peer_table,
                chunk_start,
                chunk_end,
                pivot_header.state_root,
                tx,
            ));
        }

        write_set
            .join_all()
            .await
            .into_iter()
            .collect::<Result<Vec<()>, DumpError>>()
            .map_err(PeerHandlerError::DumpError)?;

        // TODO: This is repeated code, consider refactoring
        {
            let current_account_hashes = std::mem::take(&mut all_account_hashes);
            let current_account_states = std::mem::take(&mut all_accounts_state);

            let account_state_chunk = current_account_hashes
                .into_iter()
                .zip(current_account_states)
                .collect::<Vec<(H256, AccountState)>>();

            if !std::fs::exists(account_state_snapshots_dir)
                .map_err(|_| PeerHandlerError::NoStateSnapshotsDir)?
            {
                std::fs::create_dir_all(account_state_snapshots_dir)
                    .map_err(|_| PeerHandlerError::CreateStateSnapshotsDir)?;
            }

            let path = get_account_state_snapshot_file(account_state_snapshots_dir, chunk_file);
            dump_accounts_to_file(&path, account_state_chunk)
                .inspect_err(|err| {
                    error!(
                        "We had an error dumping the last accounts to disk {}",
                        err.error
                    )
                })
                .map_err(|_| PeerHandlerError::WriteStateSnapshotsDir(chunk_file))?;
        }

        METRICS
            .downloaded_account_tries
            .store(downloaded_count, Ordering::Relaxed);
        *METRICS.account_tries_download_end_time.lock().await = Some(SystemTime::now());

        Ok(())
    }

    #[allow(clippy::type_complexity)]
    async fn request_account_range_worker(
        peer_id: H256,
        mut connection: PeerConnection,
        mut peer_table: PeerTable,
        chunk_start: H256,
        chunk_end: H256,
        state_root: H256,
        tx: tokio::sync::mpsc::Sender<(Vec<AccountRangeUnit>, H256, Option<(H256, H256)>)>,
    ) -> Result<(), PeerHandlerError> {
        debug!(
            "Requesting account range from peer {peer_id}, chunk: {chunk_start:?} - {chunk_end:?}"
        );
        let request_id = rand::random();
        let request = RLPxMessage::GetAccountRange(GetAccountRange {
            id: request_id,
            root_hash: state_root,
            starting_hash: chunk_start,
            limit_hash: chunk_end,
            response_bytes: MAX_RESPONSE_BYTES,
        });
<<<<<<< HEAD
        let mut receiver = free_downloader_channels_clone.receiver.lock().await;
        if let Err(err) = (free_downloader_channels_clone.connection)
            .cast(CastMessage::BackendMessage(request))
            .await
        {
            error!("Failed to send message to peer: {err:?}");
            tx.send((Vec::new(), free_peer_id, Some((chunk_start, chunk_end))))
                .await
                .ok();
            return Ok(());
        }
        if let Some((accounts, proof)) = tokio::time::timeout(Duration::from_secs(2), async move {
            loop {
                if let RLPxMessage::AccountRange(AccountRange {
                    id,
                    accounts,
                    proof,
                }) = receiver.recv().await?
                    && id == request_id
                {
                    return Some((accounts, proof));
                }
            }
        })
=======
        if let Ok(RLPxMessage::AccountRange(AccountRange {
            id: _,
            accounts,
            proof,
        })) = PeerHandler::make_request(
            &mut peer_table,
            peer_id,
            &mut connection,
            request,
            PEER_REPLY_TIMEOUT,
        )
>>>>>>> a90b1fdf
        .await
        {
            if accounts.is_empty() {
                tx.send((Vec::new(), peer_id, Some((chunk_start, chunk_end))))
                    .await
                    .ok();
                return Ok(());
            }
            // Unzip & validate response
            let proof = encodable_to_proof(&proof);
            let (account_hashes, account_states): (Vec<_>, Vec<_>) = accounts
                .clone()
                .into_iter()
                .map(|unit| (unit.hash, AccountState::from(unit.account)))
                .unzip();
            let encoded_accounts = account_states
                .iter()
                .map(|acc| acc.encode_to_vec())
                .collect::<Vec<_>>();

            let Ok(should_continue) = verify_range(
                state_root,
                &chunk_start,
                &account_hashes,
                &encoded_accounts,
                &proof,
            ) else {
                tx.send((Vec::new(), peer_id, Some((chunk_start, chunk_end))))
                    .await
                    .ok();
                tracing::error!("Received invalid account range");
                return Ok(());
            };

            // If the range has more accounts to fetch, we send the new chunk
            let chunk_left = if should_continue {
                let last_hash = match account_hashes.last() {
                    Some(last_hash) => last_hash,
                    None => {
                        tx.send((Vec::new(), peer_id, Some((chunk_start, chunk_end))))
                            .await
                            .ok();
                        error!("Account hashes last failed, this shouldn't happen");
                        return Err(PeerHandlerError::AccountHashes);
                    }
                };
                let new_start_u256 = U256::from_big_endian(&last_hash.0) + 1;
                let new_start = H256::from_uint(&new_start_u256);
                Some((new_start, chunk_end))
            } else {
                None
            };
            tx.send((
                accounts
                    .into_iter()
                    .filter(|unit| unit.hash <= chunk_end)
                    .collect(),
                peer_id,
                chunk_left,
            ))
            .await
            .ok();
        } else {
            tracing::debug!("Failed to get account range");
            tx.send((Vec::new(), peer_id, Some((chunk_start, chunk_end))))
                .await
                .ok();
        }
        Ok::<(), PeerHandlerError>(())
    }

    /// Requests bytecodes for the given code hashes
    /// Returns the bytecodes or None if:
    /// - There are no available peers (the node just started up or was rejected by all other nodes)
    /// - No peer returned a valid response in the given time and retry limits
    pub async fn request_bytecodes(
        &mut self,
        all_bytecode_hashes: &[H256],
    ) -> Result<Option<Vec<Bytes>>, PeerHandlerError> {
        METRICS
            .current_step
            .set(CurrentStepValue::RequestingBytecodes);
        const MAX_BYTECODES_REQUEST_SIZE: usize = 100;
        // 1) split the range in chunks of same length
        let chunk_count = 800;
        let chunk_size = all_bytecode_hashes.len() / chunk_count;

        // list of tasks to be executed
        // Types are (start_index, end_index, starting_hash)
        // NOTE: end_index is NOT inclusive
        let mut tasks_queue_not_started = VecDeque::<(usize, usize)>::new();
        for i in 0..chunk_count {
            let chunk_start = chunk_size * i;
            let chunk_end = chunk_start + chunk_size;
            tasks_queue_not_started.push_back((chunk_start, chunk_end));
        }
        // Modify the last chunk to include the limit
        let last_task = tasks_queue_not_started
            .back_mut()
            .ok_or(PeerHandlerError::NoTasks)?;
        last_task.1 = all_bytecode_hashes.len();

        // 2) request the chunks from peers
        let mut downloaded_count = 0_u64;
        let mut all_bytecodes = vec![Bytes::new(); all_bytecode_hashes.len()];

        // channel to send the tasks to the peers
        struct TaskResult {
            start_index: usize,
            bytecodes: Vec<Bytes>,
            peer_id: H256,
            remaining_start: usize,
            remaining_end: usize,
        }
        let (task_sender, mut task_receiver) = tokio::sync::mpsc::channel::<TaskResult>(1000);

        info!("Starting to download bytecodes from peers");

        METRICS
            .bytecodes_to_download
            .fetch_add(all_bytecode_hashes.len() as u64, Ordering::Relaxed);

        let mut completed_tasks = 0;

        loop {
            if let Ok(result) = task_receiver.try_recv() {
                let TaskResult {
                    start_index,
                    bytecodes,
                    peer_id,
                    remaining_start,
                    remaining_end,
                } = result;

                debug!(
                    "Downloaded {} bytecodes from peer {peer_id} (current count: {downloaded_count})",
                    bytecodes.len(),
                );

                if remaining_start < remaining_end {
                    tasks_queue_not_started.push_back((remaining_start, remaining_end));
                } else {
                    completed_tasks += 1;
                }
                if bytecodes.is_empty() {
                    self.peer_table.record_failure(&peer_id).await?;
                    continue;
                }

                downloaded_count += bytecodes.len() as u64;

                self.peer_table.record_success(&peer_id).await?;
                for (i, bytecode) in bytecodes.into_iter().enumerate() {
                    all_bytecodes[start_index + i] = bytecode;
                }
            }

            let Some((peer_id, mut connection)) = self
                .peer_table
                .get_best_peer(&SUPPORTED_ETH_CAPABILITIES)
                .await?
            else {
                continue;
            };

            let Some((chunk_start, chunk_end)) = tasks_queue_not_started.pop_front() else {
                if completed_tasks >= chunk_count {
                    info!("All bytecodes downloaded successfully");
                    break;
                }
                continue;
            };

            let tx = task_sender.clone();

            let hashes_to_request: Vec<_> = all_bytecode_hashes
                .iter()
                .skip(chunk_start)
                .take((chunk_end - chunk_start).min(MAX_BYTECODES_REQUEST_SIZE))
                .copied()
                .collect();

            let mut peer_table = self.peer_table.clone();

            tokio::spawn(async move {
                let empty_task_result = TaskResult {
                    start_index: chunk_start,
                    bytecodes: vec![],
                    peer_id,
                    remaining_start: chunk_start,
                    remaining_end: chunk_end,
                };
                debug!(
                    "Requesting bytecode from peer {peer_id}, chunk: {chunk_start:?} - {chunk_end:?}"
                );
                let request_id = rand::random();
                let request = RLPxMessage::GetByteCodes(GetByteCodes {
                    id: request_id,
                    hashes: hashes_to_request.clone(),
                    bytes: MAX_RESPONSE_BYTES,
                });
                if let Ok(RLPxMessage::ByteCodes(ByteCodes { id: _, codes })) =
                    PeerHandler::make_request(
                        &mut peer_table,
                        peer_id,
                        &mut connection,
                        request,
                        PEER_REPLY_TIMEOUT,
                    )
                    .await
                {
                    if codes.is_empty() {
                        tx.send(empty_task_result).await.ok();
                        // Too spammy
                        // tracing::error!("Received empty account range");
                        return;
                    }
                    // Validate response by hashing bytecodes
                    let validated_codes: Vec<Bytes> = codes
                        .into_iter()
                        .zip(hashes_to_request)
                        .take_while(|(b, hash)| ethrex_common::utils::keccak(b) == *hash)
                        .map(|(b, _hash)| b)
                        .collect();
                    let result = TaskResult {
                        start_index: chunk_start,
                        remaining_start: chunk_start + validated_codes.len(),
                        bytecodes: validated_codes,
                        peer_id,
                        remaining_end: chunk_end,
                    };
                    tx.send(result).await.ok();
                } else {
                    tracing::debug!("Failed to get bytecode");
                    tx.send(empty_task_result).await.ok();
                }
            });
        }

        METRICS
            .downloaded_bytecodes
            .fetch_add(downloaded_count, Ordering::Relaxed);
        info!(
            "Finished downloading bytecodes, total bytecodes: {}",
            all_bytecode_hashes.len()
        );

        Ok(Some(all_bytecodes))
    }

    /// Requests storage ranges for accounts given their hashed address and storage roots, and the root of their state trie
    /// account_hashes & storage_roots must have the same length
    /// storage_roots must not contain empty trie hashes, we will treat empty ranges as invalid responses
    /// Returns true if the last account's storage was not completely fetched by the request
    /// Returns the list of hashed storage keys and values for each account's storage or None if:
    /// - There are no available peers (the node just started up or was rejected by all other nodes)
    /// - No peer returned a valid response in the given time and retry limits
    pub async fn request_storage_ranges(
        &mut self,
        account_storage_roots: &mut AccountStorageRoots,
        account_storages_snapshots_dir: &Path,
        mut chunk_index: u64,
        pivot_header: &mut BlockHeader,
        store: Store,
    ) -> Result<u64, PeerHandlerError> {
        METRICS
            .current_step
            .set(CurrentStepValue::RequestingStorageRanges);
        debug!("Starting request_storage_ranges function");
        // 1) split the range in chunks of same length
        let mut accounts_by_root_hash: BTreeMap<_, Vec<_>> = BTreeMap::new();
        for (account, (maybe_root_hash, _)) in &account_storage_roots.accounts_with_storage_root {
            match maybe_root_hash {
                Some(root) => {
                    accounts_by_root_hash
                        .entry(*root)
                        .or_default()
                        .push(*account);
                }
                None => {
                    let root = store
                        .get_account_state_by_acc_hash(pivot_header.hash(), *account)
                        .expect("Failed to get account in state trie")
                        .expect("Could not find account that should have been downloaded or healed")
                        .storage_root;
                    accounts_by_root_hash
                        .entry(root)
                        .or_default()
                        .push(*account);
                }
            }
        }
        let mut accounts_by_root_hash = Vec::from_iter(accounts_by_root_hash);
        // TODO: Turn this into a stable sort for binary search.
        accounts_by_root_hash.sort_unstable_by_key(|(_, accounts)| !accounts.len());
        let chunk_size = 300;
        let chunk_count = (accounts_by_root_hash.len() / chunk_size) + 1;

        // list of tasks to be executed
        // Types are (start_index, end_index, starting_hash)
        // NOTE: end_index is NOT inclusive

        let mut tasks_queue_not_started = VecDeque::<StorageTask>::new();
        for i in 0..chunk_count {
            let chunk_start = chunk_size * i;
            let chunk_end = (chunk_start + chunk_size).min(accounts_by_root_hash.len());
            tasks_queue_not_started.push_back(StorageTask {
                start_index: chunk_start,
                end_index: chunk_end,
                start_hash: H256::zero(),
                end_hash: None,
            });
        }

        // channel to send the tasks to the peers
        let (task_sender, mut task_receiver) =
            tokio::sync::mpsc::channel::<StorageTaskResult>(1000);

        // channel to send the result of dumping storages
        let mut disk_joinset: tokio::task::JoinSet<Result<(), DumpError>> =
            tokio::task::JoinSet::new();

        let mut task_count = tasks_queue_not_started.len();
        let mut completed_tasks = 0;

        // TODO: in a refactor, delete this replace with a structure that can handle removes
        let mut accounts_done: HashMap<H256, Vec<(H256, H256)>> = HashMap::new();
        // Maps storage root to vector of hashed addresses matching that root and
        // vector of hashed storage keys and storage values.
        let mut current_account_storages: BTreeMap<H256, AccountsWithStorage> = BTreeMap::new();

        debug!("Starting request_storage_ranges loop");
        loop {
            if current_account_storages
                .values()
                .map(|accounts| 32 * accounts.accounts.len() + 64 * accounts.storages.len())
                .sum::<usize>()
                > RANGE_FILE_CHUNK_SIZE
            {
                let current_account_storages = std::mem::take(&mut current_account_storages);
                let snapshot = current_account_storages.into_values().collect::<Vec<_>>();

                if !std::fs::exists(account_storages_snapshots_dir)
                    .map_err(|_| PeerHandlerError::NoStorageSnapshotsDir)?
                {
                    std::fs::create_dir_all(account_storages_snapshots_dir)
                        .map_err(|_| PeerHandlerError::CreateStorageSnapshotsDir)?;
                }
                let account_storages_snapshots_dir_cloned =
                    account_storages_snapshots_dir.to_path_buf();
                if !disk_joinset.is_empty() {
                    debug!("Writing to disk");
                    disk_joinset
                        .join_next()
                        .await
                        .expect("Shouldn't be empty")
                        .expect("Shouldn't have a join error")
                        .inspect_err(|err| {
                            error!("We found this error while dumping to file {err:?}")
                        })
                        .map_err(PeerHandlerError::DumpError)?;
                }
                disk_joinset.spawn(async move {
                    let path = get_account_storages_snapshot_file(
                        &account_storages_snapshots_dir_cloned,
                        chunk_index,
                    );
                    dump_storages_to_file(&path, snapshot)
                });

                chunk_index += 1;
            }

            if let Ok(result) = task_receiver.try_recv() {
                let StorageTaskResult {
                    start_index,
                    mut account_storages,
                    peer_id,
                    remaining_start,
                    remaining_end,
                    remaining_hash_range: (hash_start, hash_end),
                } = result;
                completed_tasks += 1;

<<<<<<< HEAD
                self.peer_table.free_peer(&peer_id).await?;

=======
>>>>>>> a90b1fdf
                for (_, accounts) in accounts_by_root_hash[start_index..remaining_start].iter() {
                    for account in accounts {
                        if !accounts_done.contains_key(account) {
                            accounts_done.insert(*account, vec![]);
                        }
                    }
                }

                if remaining_start < remaining_end {
                    debug!("Failed to download entire chunk from peer {peer_id}");
                    if hash_start.is_zero() {
                        // Task is common storage range request
                        let task = StorageTask {
                            start_index: remaining_start,
                            end_index: remaining_end,
                            start_hash: H256::zero(),
                            end_hash: None,
                        };
                        tasks_queue_not_started.push_back(task);
                        task_count += 1;
                    } else if let Some(hash_end) = hash_end {
                        // Task was a big storage account result
                        if hash_start <= hash_end {
                            let task = StorageTask {
                                start_index: remaining_start,
                                end_index: remaining_end,
                                start_hash: hash_start,
                                end_hash: Some(hash_end),
                            };
                            tasks_queue_not_started.push_back(task);
                            task_count += 1;

                            let acc_hash = accounts_by_root_hash[remaining_start].1[0];
                            let (_, old_intervals) = account_storage_roots
                                .accounts_with_storage_root
                                .get_mut(&acc_hash).ok_or(PeerHandlerError::UnrecoverableError("Tried to get the old download intervals for an account but did not find them".to_owned()))?;
                            for (old_start, end) in old_intervals {
                                if end == &hash_end {
                                    *old_start = hash_start;
                                }
                            }
                            account_storage_roots
                                .healed_accounts
                                .extend(accounts_by_root_hash[start_index].1.iter().copied());
                        } else {
                            let mut acc_hash: H256 = H256::zero();
                            // This search could potentially be expensive, but it's something that should happen very
                            // infrequently (only when we encounter an account we think it's big but it's not). In
                            // normal cases the vec we are iterating over just has one element (the big account).
                            for account in accounts_by_root_hash[remaining_start].1.iter() {
                                if let Some((_, old_intervals)) = account_storage_roots
                                    .accounts_with_storage_root
                                    .get(account)
                                {
                                    if !old_intervals.is_empty() {
                                        acc_hash = *account;
                                    }
                                } else {
                                    continue;
                                }
                            }
                            if acc_hash.is_zero() {
                                panic!("Should have found the account hash");
                            }
                            let (_, old_intervals) = account_storage_roots
                                .accounts_with_storage_root
                                .get_mut(&acc_hash)
                                .ok_or(PeerHandlerError::UnrecoverableError("Tried to get the old download intervals for an account but did not find them".to_owned()))?;
                            old_intervals.remove(
                                old_intervals
                                    .iter()
                                    .position(|(_old_start, end)| end == &hash_end)
                                    .ok_or(PeerHandlerError::UnrecoverableError(
                                        "Could not find an old interval that we were tracking"
                                            .to_owned(),
                                    ))?,
                            );
                            if old_intervals.is_empty() {
                                for account in accounts_by_root_hash[remaining_start].1.iter() {
                                    accounts_done.insert(*account, vec![]);
                                    account_storage_roots.healed_accounts.insert(*account);
                                }
                            }
                        }
                    } else {
                        if remaining_start + 1 < remaining_end {
                            let task = StorageTask {
                                start_index: remaining_start + 1,
                                end_index: remaining_end,
                                start_hash: H256::zero(),
                                end_hash: None,
                            };
                            tasks_queue_not_started.push_back(task);
                            task_count += 1;
                        }
                        // Task found a big storage account, so we split the chunk into multiple chunks
                        let start_hash_u256 = U256::from_big_endian(&hash_start.0);
                        let missing_storage_range = U256::MAX - start_hash_u256;

                        // Big accounts need to be marked for storage healing unconditionally
                        for account in accounts_by_root_hash[remaining_start].1.iter() {
                            account_storage_roots.healed_accounts.insert(*account);
                        }

                        let slot_count = account_storages
                            .last()
                            .map(|v| v.len())
                            .ok_or(PeerHandlerError::NoAccountStorages)?
                            .max(1);
                        let storage_density = start_hash_u256 / slot_count;

                        let slots_per_chunk = U256::from(10000);
                        let chunk_size = storage_density
                            .checked_mul(slots_per_chunk)
                            .unwrap_or(U256::MAX);

                        let chunk_count = (missing_storage_range / chunk_size).as_usize().max(1);

                        let maybe_old_intervals = account_storage_roots
                            .accounts_with_storage_root
                            .get(&accounts_by_root_hash[remaining_start].1[0]);

                        if let Some((_, old_intervals)) = maybe_old_intervals {
                            if !old_intervals.is_empty() {
                                for (start_hash, end_hash) in old_intervals {
                                    let task = StorageTask {
                                        start_index: remaining_start,
                                        end_index: remaining_start + 1,
                                        start_hash: *start_hash,
                                        end_hash: Some(*end_hash),
                                    };

                                    tasks_queue_not_started.push_back(task);
                                    task_count += 1;
                                }
                            } else {
                                // TODO: DRY
                                account_storage_roots.accounts_with_storage_root.insert(
                                    accounts_by_root_hash[remaining_start].1[0],
                                    (None, vec![]),
                                );
                                let (_, intervals) = account_storage_roots
                                    .accounts_with_storage_root
                                    .get_mut(&accounts_by_root_hash[remaining_start].1[0])
                                    .ok_or(PeerHandlerError::UnrecoverableError("Tried to get the old download intervals for an account but did not find them".to_owned()))?;

                                for i in 0..chunk_count {
                                    let start_hash_u256 = start_hash_u256 + chunk_size * i;
                                    let start_hash = H256::from_uint(&start_hash_u256);
                                    let end_hash = if i == chunk_count - 1 {
                                        H256::repeat_byte(0xff)
                                    } else {
                                        let end_hash_u256 = start_hash_u256
                                            .checked_add(chunk_size)
                                            .unwrap_or(U256::MAX);
                                        H256::from_uint(&end_hash_u256)
                                    };

                                    let task = StorageTask {
                                        start_index: remaining_start,
                                        end_index: remaining_start + 1,
                                        start_hash,
                                        end_hash: Some(end_hash),
                                    };

                                    intervals.push((start_hash, end_hash));

                                    tasks_queue_not_started.push_back(task);
                                    task_count += 1;
                                }
                                debug!("Split big storage account into {chunk_count} chunks.");
                            }
                        } else {
                            account_storage_roots.accounts_with_storage_root.insert(
                                accounts_by_root_hash[remaining_start].1[0],
                                (None, vec![]),
                            );
                            let (_, intervals) = account_storage_roots
                                .accounts_with_storage_root
                                .get_mut(&accounts_by_root_hash[remaining_start].1[0])
                                .ok_or(PeerHandlerError::UnrecoverableError("Trie to get the old download intervals for an account but did not find them".to_owned()))?;

                            for i in 0..chunk_count {
                                let start_hash_u256 = start_hash_u256 + chunk_size * i;
                                let start_hash = H256::from_uint(&start_hash_u256);
                                let end_hash = if i == chunk_count - 1 {
                                    H256::repeat_byte(0xff)
                                } else {
                                    let end_hash_u256 = start_hash_u256
                                        .checked_add(chunk_size)
                                        .unwrap_or(U256::MAX);
                                    H256::from_uint(&end_hash_u256)
                                };

                                let task = StorageTask {
                                    start_index: remaining_start,
                                    end_index: remaining_start + 1,
                                    start_hash,
                                    end_hash: Some(end_hash),
                                };

                                intervals.push((start_hash, end_hash));

                                tasks_queue_not_started.push_back(task);
                                task_count += 1;
                            }
                            debug!("Split big storage account into {chunk_count} chunks.");
                        }
                    }
                }

                if account_storages.is_empty() {
                    self.peer_table.record_failure(&peer_id).await?;
                    continue;
                }
                if let Some(hash_end) = hash_end {
                    // This is a big storage account, and the range might be empty
                    if account_storages[0].len() == 1 && account_storages[0][0].0 > hash_end {
                        continue;
                    }
                }

                self.peer_table.record_success(&peer_id).await?;

                let n_storages = account_storages.len();
                let n_slots = account_storages
                    .iter()
                    .map(|storage| storage.len())
                    .sum::<usize>();

                METRICS
                    .downloaded_storage_slots
                    .fetch_add(n_slots as u64, Ordering::Relaxed);

                debug!("Downloaded {n_storages} storages ({n_slots} slots) from peer {peer_id}");
                debug!(
                    "Total tasks: {task_count}, completed tasks: {completed_tasks}, queued tasks: {}",
                    tasks_queue_not_started.len()
                );
                // THEN: update insert to read with the correct structure and reuse
                // tries, only changing the prefix for insertion.
                if account_storages.len() == 1 {
                    let (root_hash, accounts) = &accounts_by_root_hash[start_index];
                    // We downloaded a big storage account
                    current_account_storages
                        .entry(*root_hash)
                        .or_insert_with(|| AccountsWithStorage {
                            accounts: accounts.clone(),
                            storages: Vec::new(),
                        })
                        .storages
                        .extend(account_storages.remove(0));
                } else {
                    for (i, storages) in account_storages.into_iter().enumerate() {
                        let (root_hash, accounts) = &accounts_by_root_hash[start_index + i];
                        current_account_storages.insert(
                            *root_hash,
                            AccountsWithStorage {
                                accounts: accounts.clone(),
                                storages,
                            },
                        );
                    }
                }
            }

            if block_is_stale(pivot_header) {
                info!("request_storage_ranges became stale, breaking");
                break;
            }

            let Some((peer_id, connection)) = self
                .peer_table
                .get_best_peer(&SUPPORTED_ETH_CAPABILITIES)
                .await?
            else {
                continue;
            };

            let Some(task) = tasks_queue_not_started.pop_front() else {
                if completed_tasks >= task_count {
                    break;
                }
                continue;
            };

            let tx = task_sender.clone();

            // FIXME: this unzip is probably pointless and takes up unnecessary memory.
            let (chunk_account_hashes, chunk_storage_roots): (Vec<_>, Vec<_>) =
                accounts_by_root_hash[task.start_index..task.end_index]
                    .iter()
                    .map(|(root, storages)| (storages[0], *root))
                    .unzip();

            if task_count - completed_tasks < 30 {
                debug!(
                    "Assigning task: {task:?}, account_hash: {}, storage_root: {}",
                    chunk_account_hashes.first().unwrap_or(&H256::zero()),
                    chunk_storage_roots.first().unwrap_or(&H256::zero()),
                );
            }
            let peer_table = self.peer_table.clone();

            tokio::spawn(PeerHandler::request_storage_ranges_worker(
                task,
                peer_id,
                connection,
                peer_table,
                pivot_header.state_root,
                chunk_account_hashes,
                chunk_storage_roots,
                tx,
            ));
        }

        {
            let snapshot = current_account_storages.into_values().collect::<Vec<_>>();

            if !std::fs::exists(account_storages_snapshots_dir)
                .map_err(|_| PeerHandlerError::NoStorageSnapshotsDir)?
            {
                std::fs::create_dir_all(account_storages_snapshots_dir)
                    .map_err(|_| PeerHandlerError::CreateStorageSnapshotsDir)?;
            }
            let path =
                get_account_storages_snapshot_file(account_storages_snapshots_dir, chunk_index);
            dump_storages_to_file(&path, snapshot)
                .map_err(|_| PeerHandlerError::WriteStorageSnapshotsDir(chunk_index))?;
        }
        disk_joinset
            .join_all()
            .await
            .into_iter()
            .map(|result| {
                result
                    .inspect_err(|err| error!("We found this error while dumping to file {err:?}"))
            })
            .collect::<Result<Vec<()>, DumpError>>()
            .map_err(PeerHandlerError::DumpError)?;

        for (account_done, intervals) in accounts_done {
            if intervals.is_empty() {
                account_storage_roots
                    .accounts_with_storage_root
                    .remove(&account_done);
            }
        }

        // Dropping the task sender so that the recv returns None
        drop(task_sender);

        Ok(chunk_index + 1)
    }

    #[allow(clippy::too_many_arguments)]
    async fn request_storage_ranges_worker(
        task: StorageTask,
        peer_id: H256,
        mut connection: PeerConnection,
        mut peer_table: PeerTable,
        state_root: H256,
        chunk_account_hashes: Vec<H256>,
        chunk_storage_roots: Vec<H256>,
        tx: tokio::sync::mpsc::Sender<StorageTaskResult>,
    ) -> Result<(), PeerHandlerError> {
        let start = task.start_index;
        let end = task.end_index;
        let start_hash = task.start_hash;

        let empty_task_result = StorageTaskResult {
            start_index: task.start_index,
            account_storages: Vec::new(),
            peer_id,
            remaining_start: task.start_index,
            remaining_end: task.end_index,
            remaining_hash_range: (start_hash, task.end_hash),
        };
        let request_id = rand::random();
        let request = RLPxMessage::GetStorageRanges(GetStorageRanges {
            id: request_id,
            root_hash: state_root,
            account_hashes: chunk_account_hashes,
            starting_hash: start_hash,
            limit_hash: task.end_hash.unwrap_or(HASH_MAX),
            response_bytes: MAX_RESPONSE_BYTES,
        });
        let Ok(RLPxMessage::StorageRanges(StorageRanges {
            id: _,
            slots,
            proof,
        })) = PeerHandler::make_request(
            &mut peer_table,
            peer_id,
            &mut connection,
            request,
            PEER_REPLY_TIMEOUT,
        )
        .await
        else {
            tracing::debug!("Failed to get storage range");
            tx.send(empty_task_result).await.ok();
            return Ok(());
        };
        if slots.is_empty() && proof.is_empty() {
            tx.send(empty_task_result).await.ok();
            tracing::debug!("Received empty storage range");
            return Ok(());
        }
        // Check we got some data and no more than the requested amount
        if slots.len() > chunk_storage_roots.len() || slots.is_empty() {
            tx.send(empty_task_result).await.ok();
            return Ok(());
        }
        // Unzip & validate response
        let proof = encodable_to_proof(&proof);
        let mut account_storages: Vec<Vec<(H256, U256)>> = vec![];
        let mut should_continue = false;
        // Validate each storage range
        let mut storage_roots = chunk_storage_roots.into_iter();
        let last_slot_index = slots.len() - 1;
        for (i, next_account_slots) in slots.into_iter().enumerate() {
            // We won't accept empty storage ranges
            if next_account_slots.is_empty() {
                // This shouldn't happen
                error!("Received empty storage range, skipping");
                tx.send(empty_task_result.clone()).await.ok();
                return Ok(());
            }
            let encoded_values = next_account_slots
                .iter()
                .map(|slot| slot.data.encode_to_vec())
                .collect::<Vec<_>>();
            let hashed_keys: Vec<_> = next_account_slots.iter().map(|slot| slot.hash).collect();

            let storage_root = match storage_roots.next() {
                Some(root) => root,
                None => {
                    tx.send(empty_task_result.clone()).await.ok();
                    error!("No storage root for account {i}");
                    return Err(PeerHandlerError::NoStorageRoots);
                }
            };

            // The proof corresponds to the last slot, for the previous ones the slot must be the full range without edge proofs
            if i == last_slot_index && !proof.is_empty() {
                let Ok(sc) = verify_range(
                    storage_root,
                    &start_hash,
                    &hashed_keys,
                    &encoded_values,
                    &proof,
                ) else {
                    tx.send(empty_task_result).await.ok();
                    return Ok(());
                };
                should_continue = sc;
            } else if verify_range(
                storage_root,
                &start_hash,
                &hashed_keys,
                &encoded_values,
                &[],
            )
            .is_err()
            {
                tx.send(empty_task_result.clone()).await.ok();
                return Ok(());
            }

            account_storages.push(
                next_account_slots
                    .iter()
                    .map(|slot| (slot.hash, slot.data))
                    .collect(),
            );
        }
        let (remaining_start, remaining_end, remaining_start_hash) = if should_continue {
            let last_account_storage = match account_storages.last() {
                Some(storage) => storage,
                None => {
                    tx.send(empty_task_result.clone()).await.ok();
                    error!("No account storage found, this shouldn't happen");
                    return Err(PeerHandlerError::NoAccountStorages);
                }
            };
            let (last_hash, _) = match last_account_storage.last() {
                Some(last_hash) => last_hash,
                None => {
                    tx.send(empty_task_result.clone()).await.ok();
                    error!("No last hash found, this shouldn't happen");
                    return Err(PeerHandlerError::NoAccountStorages);
                }
            };
            let next_hash_u256 = U256::from_big_endian(&last_hash.0).saturating_add(1.into());
            let next_hash = H256::from_uint(&next_hash_u256);
            (start + account_storages.len() - 1, end, next_hash)
        } else {
            (start + account_storages.len(), end, H256::zero())
        };
        let task_result = StorageTaskResult {
            start_index: start,
            account_storages,
            peer_id,
            remaining_start,
            remaining_end,
            remaining_hash_range: (remaining_start_hash, task.end_hash),
        };
        tx.send(task_result).await.ok();
        Ok::<(), PeerHandlerError>(())
    }

    pub async fn request_state_trienodes(
        peer_id: H256,
        mut connection: PeerConnection,
        mut peer_table: PeerTable,
        state_root: H256,
        paths: Vec<RequestMetadata>,
    ) -> Result<Vec<Node>, RequestStateTrieNodesError> {
        let expected_nodes = paths.len();
        // Keep track of peers we requested from so we can penalize unresponsive peers when we get a response
        // This is so we avoid penalizing peers due to requesting stale data

        let request_id = rand::random();
        let request = RLPxMessage::GetTrieNodes(GetTrieNodes {
            id: request_id,
            root_hash: state_root,
            // [acc_path, acc_path,...] -> [[acc_path], [acc_path]]
            paths: paths
                .iter()
                .map(|vec| vec![Bytes::from(vec.path.encode_compact())])
                .collect(),
            bytes: MAX_RESPONSE_BYTES,
        });
        let nodes = match PeerHandler::make_request(
            &mut peer_table,
            peer_id,
            &mut connection,
            request,
            PEER_REPLY_TIMEOUT,
        )
        .await
        {
            Ok(RLPxMessage::TrieNodes(trie_nodes)) => trie_nodes
                .nodes
                .iter()
                .map(|node| Node::decode_raw(node))
                .collect::<Result<Vec<_>, _>>()
                .map_err(|e| {
                    RequestStateTrieNodesError::RequestError(PeerConnectionError::RLPDecodeError(e))
                }),
            Ok(other_msg) => Err(RequestStateTrieNodesError::RequestError(
                PeerConnectionError::UnexpectedResponse(
                    "TrieNodes".to_string(),
                    other_msg.to_string(),
                ),
            )),
            Err(other_err) => Err(RequestStateTrieNodesError::RequestError(other_err)),
        }?;

        if nodes.is_empty() || nodes.len() > expected_nodes {
            return Err(RequestStateTrieNodesError::InvalidData);
        }

        for (index, node) in nodes.iter().enumerate() {
            if node.compute_hash().finalize() != paths[index].hash {
                error!(
                    "A peer is sending wrong data for the state trie node {:?}",
                    paths[index].path
                );
                return Err(RequestStateTrieNodesError::InvalidHash);
            }
        }

        Ok(nodes)
    }

    /// Requests storage trie nodes given the root of the state trie where they are contained and
    /// a hashmap mapping the path to the account in the state trie (aka hashed address) to the paths to the nodes in its storage trie (can be full or partial)
    /// Returns the nodes or None if:
    /// - There are no available peers (the node just started up or was rejected by all other nodes)
    /// - No peer returned a valid response in the given time and retry limits
    pub async fn request_storage_trienodes(
        peer_id: H256,
        mut connection: PeerConnection,
        mut peer_table: PeerTable,
        get_trie_nodes: GetTrieNodes,
    ) -> Result<TrieNodes, RequestStorageTrieNodes> {
        // Keep track of peers we requested from so we can penalize unresponsive peers when we get a response
        // This is so we avoid penalizing peers due to requesting stale data
        let id = get_trie_nodes.id;
        let request = RLPxMessage::GetTrieNodes(get_trie_nodes);
        match PeerHandler::make_request(
            &mut peer_table,
            peer_id,
            &mut connection,
            request,
            PEER_REPLY_TIMEOUT,
        )
        .await
        {
            Ok(RLPxMessage::TrieNodes(trie_nodes)) => Ok(trie_nodes),
            Ok(other_msg) => Err(RequestStorageTrieNodes::RequestError(
                id,
                PeerConnectionError::UnexpectedResponse(
                    "TrieNodes".to_string(),
                    other_msg.to_string(),
                ),
            )),
            Err(e) => Err(RequestStorageTrieNodes::RequestError(id, e)),
        }
    }

    /// Returns the PeerData for each connected Peer
    pub async fn read_connected_peers(&mut self) -> Vec<PeerData> {
        self.peer_table
            .get_peers_data()
            .await
            // Proper error handling
            .unwrap_or(Vec::new())
    }

    pub async fn count_total_peers(&mut self) -> Result<usize, PeerHandlerError> {
        Ok(self.peer_table.peer_count().await?)
    }

    pub async fn get_block_header(
        &mut self,
        peer_id: H256,
        connection: &mut PeerConnection,
        block_number: u64,
    ) -> Result<Option<BlockHeader>, PeerHandlerError> {
        let request_id = rand::random();
        let request = RLPxMessage::GetBlockHeaders(GetBlockHeaders {
            id: request_id,
            startblock: HashOrNumber::Number(block_number),
            limit: 1,
            skip: 0,
            reverse: false,
        });
        info!("get_block_header: requesting header with number {block_number}");
        match PeerHandler::make_request(
            &mut self.peer_table,
            peer_id,
            connection,
            request,
            PEER_REPLY_TIMEOUT,
        )
        .await
        {
            Ok(RLPxMessage::BlockHeaders(BlockHeaders {
                id: _,
                block_headers,
            })) => {
                if !block_headers.is_empty() {
                    return Ok(Some(
                        block_headers
                            .last()
                            .ok_or(PeerHandlerError::BlockHeaders)?
                            .clone(),
                    ));
                }
            }
            Ok(_other_msgs) => {
                info!("Received unexpected message from peer");
            }
            Err(PeerConnectionError::Timeout) => {
                info!("Timeout while waiting for sync head from peer");
            }
            // TODO: we need to check, this seems a scenario where the peer channel does teardown
            // after we sent the backend message
            Err(_) => {
                warn!("The RLPxConnection closed the backend channel");
            }
        }

        Ok(None)
    }
}

/// Validates the block headers received from a peer by checking that the parent hash of each header
/// matches the hash of the previous one, i.e. the headers are chained
fn are_block_headers_chained(block_headers: &[BlockHeader], order: &BlockRequestOrder) -> bool {
    block_headers.windows(2).all(|headers| match order {
        BlockRequestOrder::OldToNew => headers[1].parent_hash == headers[0].hash(),
        BlockRequestOrder::NewToOld => headers[0].parent_hash == headers[1].hash(),
    })
}

fn format_duration(duration: Duration) -> String {
    let total_seconds = duration.as_secs();
    let hours = total_seconds / 3600;
    let minutes = (total_seconds % 3600) / 60;
    let seconds = total_seconds % 60;

    format!("{hours:02}h {minutes:02}m {seconds:02}s")
}

pub struct DumpError {
    pub path: PathBuf,
    pub contents: Vec<u8>,
    pub error: ErrorKind,
}

impl core::fmt::Debug for DumpError {
    fn fmt(&self, f: &mut core::fmt::Formatter<'_>) -> core::fmt::Result {
        f.debug_struct("DumpError")
            .field("path", &self.path)
            .field("contents_len", &self.contents.len())
            .field("error", &self.error)
            .finish()
    }
}

#[derive(thiserror::Error, Debug)]
pub enum PeerHandlerError {
    #[error("Failed to send message to peer: {0}")]
    SendMessageToPeer(String),
    #[error("Failed to receive block headers")]
    BlockHeaders,
    #[error("Accounts state snapshots dir does not exist")]
    NoStateSnapshotsDir,
    #[error("Failed to create accounts state snapshots dir")]
    CreateStateSnapshotsDir,
    #[error("Failed to write account_state_snapshot chunk {0}")]
    WriteStateSnapshotsDir(u64),
    #[error("Accounts storage snapshots dir does not exist")]
    NoStorageSnapshotsDir,
    #[error("Failed to create accounts storage snapshots dir")]
    CreateStorageSnapshotsDir,
    #[error("Failed to write account_storages_snapshot chunk {0}")]
    WriteStorageSnapshotsDir(u64),
    #[error("Received unexpected response from peer {0}")]
    UnexpectedResponseFromPeer(H256),
    #[error("Received an empty response from peer {0}")]
    EmptyResponseFromPeer(H256),
    #[error("Failed to receive message from peer {0}")]
    ReceiveMessageFromPeer(H256),
    #[error("Timeout while waiting for message from peer {0}")]
    ReceiveMessageFromPeerTimeout(H256),
    #[error("No peers available")]
    NoPeers,
    #[error("Received invalid headers")]
    InvalidHeaders,
    #[error("Storage Full")]
    StorageFull,
    #[error("No tasks in queue")]
    NoTasks,
    #[error("No account hashes")]
    AccountHashes,
    #[error("No account storages")]
    NoAccountStorages,
    #[error("No storage roots")]
    NoStorageRoots,
    #[error("No response from peer")]
    NoResponseFromPeer,
    #[error("Dumping snapshots to disk failed {0:?}")]
    DumpError(DumpError),
    #[error("Encountered an unexpected error. This is a bug {0}")]
    UnrecoverableError(String),
    #[error("Error in Peer Table: {0}")]
    PeerTableError(#[from] PeerTableError),
}

#[derive(Debug, Clone)]
pub struct RequestMetadata {
    pub hash: H256,
    pub path: Nibbles,
    /// What node is the parent of this node
    pub parent_path: Nibbles,
}

#[derive(Debug, thiserror::Error)]
pub enum RequestStateTrieNodesError {
    #[error("Send request error")]
    RequestError(PeerConnectionError),
    #[error("Invalid data")]
    InvalidData,
    #[error("Invalid Hash")]
    InvalidHash,
}

#[derive(Debug, thiserror::Error)]
pub enum RequestStorageTrieNodes {
    #[error("Send request error")]
    RequestError(u64, PeerConnectionError),
}<|MERGE_RESOLUTION|>--- conflicted
+++ resolved
@@ -1,24 +1,3 @@
-<<<<<<< HEAD
-use std::{
-    collections::{BTreeMap, HashMap, HashSet, VecDeque},
-    io::ErrorKind,
-    path::{Path, PathBuf},
-    sync::atomic::Ordering,
-    time::{Duration, SystemTime},
-};
-
-use bytes::Bytes;
-use ethrex_common::{
-    BigEndianHash, H256, U256,
-    types::{AccountState, BlockBody, BlockHeader, Receipt, validate_block_body},
-};
-use ethrex_rlp::encode::RLPEncode;
-use ethrex_storage::Store;
-use ethrex_trie::Nibbles;
-use ethrex_trie::{Node, verify_range};
-
-=======
->>>>>>> a90b1fdf
 use crate::{
     discv4::peer_table::{PeerData, PeerTable, PeerTableError, TARGET_PEERS},
     metrics::{CurrentStepValue, METRICS},
@@ -42,11 +21,7 @@
     snap::encodable_to_proof,
     sync::{AccountStorageRoots, BlockSyncState, block_is_stale, update_pivot},
     utils::{
-<<<<<<< HEAD
-        AccountsWithStorage, SendMessageError, dump_accounts_to_file, dump_storages_to_file,
-=======
         AccountsWithStorage, dump_accounts_to_file, dump_storages_to_file,
->>>>>>> a90b1fdf
         get_account_state_snapshot_file, get_account_storages_snapshot_file,
     },
 };
@@ -823,11 +798,7 @@
                 );
             }
 
-<<<<<<< HEAD
-            let Some((peer_id, peer_channel)) = self
-=======
             let Some((peer_id, connection)) = self
->>>>>>> a90b1fdf
                 .peer_table
                 .get_best_peer(&SUPPORTED_ETH_CAPABILITIES)
                 .await
@@ -937,32 +908,6 @@
             limit_hash: chunk_end,
             response_bytes: MAX_RESPONSE_BYTES,
         });
-<<<<<<< HEAD
-        let mut receiver = free_downloader_channels_clone.receiver.lock().await;
-        if let Err(err) = (free_downloader_channels_clone.connection)
-            .cast(CastMessage::BackendMessage(request))
-            .await
-        {
-            error!("Failed to send message to peer: {err:?}");
-            tx.send((Vec::new(), free_peer_id, Some((chunk_start, chunk_end))))
-                .await
-                .ok();
-            return Ok(());
-        }
-        if let Some((accounts, proof)) = tokio::time::timeout(Duration::from_secs(2), async move {
-            loop {
-                if let RLPxMessage::AccountRange(AccountRange {
-                    id,
-                    accounts,
-                    proof,
-                }) = receiver.recv().await?
-                    && id == request_id
-                {
-                    return Some((accounts, proof));
-                }
-            }
-        })
-=======
         if let Ok(RLPxMessage::AccountRange(AccountRange {
             id: _,
             accounts,
@@ -974,7 +919,6 @@
             request,
             PEER_REPLY_TIMEOUT,
         )
->>>>>>> a90b1fdf
         .await
         {
             if accounts.is_empty() {
@@ -1359,11 +1303,6 @@
                 } = result;
                 completed_tasks += 1;
 
-<<<<<<< HEAD
-                self.peer_table.free_peer(&peer_id).await?;
-
-=======
->>>>>>> a90b1fdf
                 for (_, accounts) in accounts_by_root_hash[start_index..remaining_start].iter() {
                     for account in accounts {
                         if !accounts_done.contains_key(account) {
