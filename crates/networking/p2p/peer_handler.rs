use std::{
    collections::{HashSet, VecDeque},
    io::ErrorKind,
    sync::{Arc, atomic::Ordering},
    time::{Duration, SystemTime},
};

use bytes::Bytes;
use ethrex_common::{
    BigEndianHash, H256, U256,
    types::{AccountState, BlockBody, BlockHeader, Receipt, validate_block_body},
};
use ethrex_rlp::encode::RLPEncode;
use ethrex_trie::Nibbles;
use ethrex_trie::{Node, verify_range};
use rand::seq::SliceRandom;
use tokio::sync::Mutex;

use super::peer_score::PeerScores;
use crate::{
    kademlia::{Kademlia, PeerChannels, PeerData},
    metrics::METRICS,
    rlpx::{
        connection::server::CastMessage,
        eth::{
            blocks::{BlockBodies, BlockHeaders, GetBlockBodies, GetBlockHeaders, HashOrNumber},
            receipts::GetReceipts,
        },
        message::Message as RLPxMessage,
        p2p::{Capability, SUPPORTED_ETH_CAPABILITIES, SUPPORTED_SNAP_CAPABILITIES},
        snap::{
            AccountRange, AccountRangeUnit, ByteCodes, GetAccountRange, GetByteCodes,
            GetStorageRanges, GetTrieNodes, StorageRanges, TrieNodes,
        },
    },
    snap::encodable_to_proof,
    sync::{AccountStorageRoots, BlockSyncState, block_is_stale, update_pivot},
    utils::{
        SendMessageError, dump_to_file, get_account_state_snapshot_file,
        get_account_storages_snapshot_file,
    },
};
use tracing::{debug, error, info, trace, warn};
pub const PEER_REPLY_TIMEOUT: Duration = Duration::from_secs(15);
pub const PEER_SELECT_RETRY_ATTEMPTS: u32 = 3;
pub const REQUEST_RETRY_ATTEMPTS: u32 = 5;
pub const MAX_RESPONSE_BYTES: u64 = 512 * 1024;
pub const HASH_MAX: H256 = H256([0xFF; 32]);

pub const MAX_HEADER_CHUNK: u64 = 500_000;

// How much we store in memory of request_account_range and request_storage_ranges
// before we dump it into the file. This tunes how much memory ethrex uses during
// the first steps of snap sync
pub const RANGE_FILE_CHUNK_SIZE: u64 = 1024 * 1024 * 512; // 512MB
pub const SNAP_LIMIT: usize = 64;

// Request as many as 128 block bodies per request
// this magic number is not part of the protocol and is taken from geth, see:
// https://github.com/ethereum/go-ethereum/blob/2585776aabbd4ae9b00050403b42afb0cee968ec/eth/downloader/downloader.go#L42-L43
//
// Note: We noticed that while bigger values are supported
// increasing them may be the cause of peers disconnection
pub const MAX_BLOCK_BODIES_TO_REQUEST: usize = 128;

/// An abstraction over the [Kademlia] containing logic to make requests to peers
#[derive(Debug, Clone)]
pub struct PeerHandler {
    pub peer_table: Kademlia,
    pub peer_scores: Arc<Mutex<PeerScores>>,
}

pub enum BlockRequestOrder {
    OldToNew,
    NewToOld,
}

#[derive(Clone)]
struct StorageTaskResult {
    start_index: usize,
    account_storages: Vec<Vec<(H256, U256)>>,
    peer_id: H256,
    remaining_start: usize,
    remaining_end: usize,
    remaining_hash_range: (H256, Option<H256>),
}
#[derive(Debug)]
struct StorageTask {
    start_index: usize,
    end_index: usize,
    start_hash: H256,
    // end_hash is None if the task is for the first big storage request
    end_hash: Option<H256>,
}

async fn ask_peer_head_number(
    peer_id: H256,
    peer_channel: &mut PeerChannels,
    sync_head: H256,
    retries: i32,
) -> Result<u64, PeerHandlerError> {
    // TODO: Better error handling
    trace!("Sync Log 11: Requesting sync head block number from peer {peer_id}");
    let request_id = rand::random();
    let request = RLPxMessage::GetBlockHeaders(GetBlockHeaders {
        id: request_id,
        startblock: HashOrNumber::Hash(sync_head),
        limit: 1,
        skip: 0,
        reverse: false,
    });

    peer_channel
        .connection
        .cast(CastMessage::BackendMessage(request.clone()))
        .await
        .map_err(|e| PeerHandlerError::SendMessageToPeer(e.to_string()))?;

    debug!("(Retry {retries}) Requesting sync head {sync_head:?} to peer {peer_id}");

    match tokio::time::timeout(Duration::from_millis(500), async move {
        peer_channel.receiver.lock().await.recv().await
    })
    .await
    {
        Ok(Some(RLPxMessage::BlockHeaders(BlockHeaders { id, block_headers }))) => {
            if id == request_id && !block_headers.is_empty() {
                let sync_head_number = block_headers
                    .last()
                    .ok_or(PeerHandlerError::BlockHeaders)?
                    .number;
                trace!(
                    "Sync Log 12: Received sync head block headers from peer {peer_id}, sync head number {sync_head_number}"
                );
                Ok(sync_head_number)
            } else {
                Err(PeerHandlerError::UnexpectedResponseFromPeer(peer_id))
            }
        }
        Ok(None) => Err(PeerHandlerError::ReceiveMessageFromPeer(peer_id)),
        Ok(_other_msgs) => Err(PeerHandlerError::UnexpectedResponseFromPeer(peer_id)),
        Err(_err) => Err(PeerHandlerError::ReceiveMessageFromPeerTimeout(peer_id)),
    }
}

impl PeerHandler {
    pub fn new(peer_table: Kademlia) -> PeerHandler {
        Self {
            peer_table,
            peer_scores: Default::default(),
        }
    }

    /// Creates a dummy PeerHandler for tests where interacting with peers is not needed
    /// This should only be used in tests as it won't be able to interact with the node's connected peers
    pub fn dummy() -> PeerHandler {
        let dummy_peer_table = Kademlia::new();
        PeerHandler::new(dummy_peer_table)
    }

    // TODO: Implement the logic for recording peer successes
    /// Helper method to record successful peer response
    async fn record_peer_success(&self, _peer_id: H256) {}

    // TODO: Implement the logic for recording peer failures
    /// Helper method to record failed peer response
    async fn record_peer_failure(&self, _peer_id: H256) {}

    // TODO: Implement the logic for recording critical peer failures
    /// Helper method to record critical peer failure
    /// This is used when the peer returns invalid data or is otherwise unreliable
    async fn record_peer_critical_failure(&self, _peer_id: H256) {}

    /// TODO: docs
    pub async fn get_peer_channel_with_highest_score(
        &self,
        capabilities: &[Capability],
        scores: &mut PeerScores,
    ) -> Option<(H256, PeerChannels)> {
        scores
            .get_peer_channel_with_highest_score(&self.peer_table, capabilities)
            .await
    }

    /// Returns the node id and the channel ends to an active peer connection that supports the given capability
    /// The peer is selected randomly, and doesn't guarantee that the selected peer is not currently busy
    /// If no peer is found, this method will try again after 10 seconds
    async fn get_peer_channel_with_retry(
        &self,
        capabilities: &[Capability],
    ) -> Option<(H256, PeerChannels)> {
        let mut peer_channels = self.peer_table.get_peer_channels(capabilities).await;

        peer_channels.shuffle(&mut rand::rngs::OsRng);

        peer_channels.first().cloned()
    }

    /// Requests block headers from any suitable peer, starting from the `start` block hash towards either older or newer blocks depending on the order
    /// Returns the block headers or None if:
    /// - There are no available peers (the node just started up or was rejected by all other nodes)
    /// - No peer returned a valid response in the given time and retry limits
    pub async fn request_block_headers(
        &self,
        start: u64,
        sync_head: H256,
    ) -> Option<Vec<BlockHeader>> {
        let start_time = SystemTime::now();
        *METRICS.current_step.lock().await = "Downloading Headers".to_string();

        let initial_downloaded_headers = METRICS.downloaded_headers.load(Ordering::Relaxed);

        let mut ret = Vec::<BlockHeader>::new();

        let mut sync_head_number = 0_u64;

        let sync_head_number_retrieval_start = SystemTime::now();

        info!("Retrieving sync head block number from peers");

        let mut retries = 1;

        while sync_head_number == 0 {
            if retries > 10 {
                // sync_head might be invalid
                return None;
            }
            let peers_table = self
                .peer_table
                .get_peer_channels(&SUPPORTED_ETH_CAPABILITIES)
                .await;

            for (peer_id, mut peer_channel) in peers_table {
                match ask_peer_head_number(peer_id, &mut peer_channel, sync_head, retries).await {
                    Ok(number) => {
                        sync_head_number = number;
                        if number != 0 {
                            break;
                        }
                    }
                    Err(err) => {
                        debug!(
                            "Sync Log 13: Failed to retrieve sync head block number from peer {peer_id}: {err}"
                        );
                    }
                }
            }

            retries += 1;
        }
        sync_head_number = sync_head_number.min(start + MAX_HEADER_CHUNK);

        let sync_head_number_retrieval_elapsed = sync_head_number_retrieval_start
            .elapsed()
            .unwrap_or_default();

        info!("Sync head block number retrieved");

        *METRICS.time_to_retrieve_sync_head_block.lock().await =
            Some(sync_head_number_retrieval_elapsed);
        METRICS
            .sync_head_block
            .store(sync_head_number, Ordering::Relaxed);
        METRICS
            .headers_to_download
            .store(sync_head_number + 1, Ordering::Relaxed);
        *METRICS.sync_head_hash.lock().await = sync_head;

        let block_count = sync_head_number + 1 - start;
        let chunk_count = if block_count < 800_u64 { 1 } else { 800_u64 };

        // 2) partition the amount of headers in `K` tasks
        let chunk_limit = block_count / chunk_count;

        // list of tasks to be executed
        let mut tasks_queue_not_started = VecDeque::<(u64, u64)>::new();

        for i in 0..chunk_count {
            tasks_queue_not_started.push_back((i * chunk_limit + start, chunk_limit));
        }

        // Push the reminder
        if block_count % chunk_count != 0 {
            tasks_queue_not_started
                .push_back((chunk_count * chunk_limit + start, block_count % chunk_count));
        }

        let mut downloaded_count = 0_u64;

        // channel to send the tasks to the peers
        let (task_sender, mut task_receiver) =
            tokio::sync::mpsc::channel::<(Vec<BlockHeader>, H256, PeerChannels, u64, u64)>(1000);

        let mut current_show = 0;

        // 3) create tasks that will request a chunk of headers from a peer

        info!("Starting to download block headers from peers");

        *METRICS.headers_download_start_time.lock().await = Some(SystemTime::now());

        let mut last_update = SystemTime::now();

        loop {
            if let Ok((headers, peer_id, _peer_channel, startblock, previous_chunk_limit)) =
                task_receiver.try_recv()
            {
                trace!("We received a download chunk from peer");
                if headers.is_empty() {
                    trace!("Failed to download chunk from peer {peer_id}");

                    self.peer_scores.lock().await.free_peer(peer_id);

                    debug!("Downloader {peer_id} freed");

                    // reinsert the task to the queue
                    tasks_queue_not_started.push_back((startblock, previous_chunk_limit));

                    continue; // Retry with the next peer
                }

                downloaded_count += headers.len() as u64;

                METRICS
                    .downloaded_headers
                    .fetch_add(headers.len() as u64, Ordering::Relaxed);

                let batch_show = downloaded_count / 10_000;

                if current_show < batch_show {
                    debug!(
                        "Downloaded {} headers from peer {} (current count: {downloaded_count})",
                        headers.len(),
                        peer_id
                    );
                    current_show += 1;
                }
                // store headers!!!!
                ret.extend_from_slice(&headers);

                let downloaded_headers = headers.len() as u64;

                // reinsert the task to the queue if it was not completed
                if downloaded_headers < previous_chunk_limit {
                    let new_start = startblock + headers.len() as u64;

                    let new_chunk_limit = previous_chunk_limit - headers.len() as u64;

                    debug!(
                        "Task for ({startblock}, {new_chunk_limit}) was not completed, re-adding to the queue, {new_chunk_limit} remaining headers"
                    );

                    tasks_queue_not_started.push_back((new_start, new_chunk_limit));
                }

                self.peer_scores.lock().await.free_peer(peer_id);
                debug!("Downloader {peer_id} freed");
            }

            if last_update
                .elapsed()
                .expect("Last update is always in the past")
                >= Duration::from_secs(1)
            {
                debug!("Updating the peer scores table");
                self.peer_scores
                    .lock()
                    .await
                    .update_peers(&self.peer_table)
                    .await;
                last_update = SystemTime::now();
            }
            let Some((peer_id, mut peer_channel)) = self
                .peer_scores
                .lock()
                .await
                .get_peer_channel_with_highest_score(&self.peer_table, &SUPPORTED_SNAP_CAPABILITIES)
                .await
            else {
                trace!("We didn't get a peer from the table");
                continue;
            };

            let Some((startblock, chunk_limit)) = tasks_queue_not_started.pop_front() else {
                if downloaded_count >= block_count {
                    info!("All headers downloaded successfully");
                    break;
                }

                let batch_show = downloaded_count / 10_000;

                if current_show < batch_show {
                    current_show += 1;
                }

                continue;
            };

            let tx = task_sender.clone();
            self.peer_scores.lock().await.mark_in_use(peer_id);

            debug!("Downloader {peer_id} is now busy");

            // run download_chunk_from_peer in a different Tokio task
            tokio::spawn(async move {
                trace!(
                    "Sync Log 5: Requesting block headers from peer {peer_id}, chunk_limit: {chunk_limit}"
                );
                let headers = Self::download_chunk_from_peer(
                    peer_id,
                    &mut peer_channel,
                    startblock,
                    chunk_limit,
                )
                .await
                .inspect_err(|err| trace!("Sync Log 6: {peer_id} failed to download chunk: {err}"))
                .unwrap_or_default();

                tx.send((headers, peer_id, peer_channel, startblock, chunk_limit))
                    .await
                    .inspect_err(|err| {
                        error!("Failed to send headers result through channel. Error: {err}")
                    })
            });
        }

        METRICS.downloaded_headers.store(
            initial_downloaded_headers + downloaded_count,
            Ordering::Relaxed,
        );

        let elapsed = start_time.elapsed().unwrap_or_default();

        debug!(
            "Downloaded {} headers in {} seconds",
            ret.len(),
            format_duration(elapsed)
        );

        {
            let downloaded_headers = ret.len();
            let unique_headers = ret.iter().map(|h| h.hash()).collect::<HashSet<_>>();

            debug!(
                "Downloaded {} headers, unique: {}, duplicates: {}",
                downloaded_headers,
                unique_headers.len(),
                downloaded_headers - unique_headers.len()
            );

            match downloaded_headers.cmp(&unique_headers.len()) {
                std::cmp::Ordering::Equal => {
                    info!("All downloaded headers are unique");
                }
                std::cmp::Ordering::Greater => {
                    warn!(
                        "Downloaded headers contain duplicates, {} duplicates found",
                        downloaded_headers - unique_headers.len()
                    );
                }
                std::cmp::Ordering::Less => {
                    warn!("Downloaded headers are less than unique headers, something went wrong");
                }
            }
        }

        ret.sort_by(|x, y| x.number.cmp(&y.number));
        Some(ret)
    }

    /// given a peer id, a chunk start and a chunk limit, requests the block headers from the peer
    ///
    /// If it fails, returns an error message.
    async fn download_chunk_from_peer(
        peer_id: H256,
        peer_channel: &mut PeerChannels,
        startblock: u64,
        chunk_limit: u64,
    ) -> Result<Vec<BlockHeader>, PeerHandlerError> {
        debug!("Requesting block headers from peer {peer_id}");
        let request_id = rand::random();
        let request = RLPxMessage::GetBlockHeaders(GetBlockHeaders {
            id: request_id,
            startblock: HashOrNumber::Number(startblock),
            limit: chunk_limit,
            skip: 0,
            reverse: false,
        });
        let mut receiver = peer_channel.receiver.lock().await;

        // FIXME! modify the cast and wait for a `call` version
        peer_channel
            .connection
            .cast(CastMessage::BackendMessage(request))
            .await
            .map_err(|e| PeerHandlerError::SendMessageToPeer(e.to_string()))?;

        let block_headers = tokio::time::timeout(Duration::from_secs(2), async move {
            loop {
                match receiver.recv().await {
                    Some(RLPxMessage::BlockHeaders(BlockHeaders { id, block_headers }))
                        if id == request_id =>
                    {
                        return Some(block_headers);
                    }
                    // Ignore replies that don't match the expected id (such as late responses)
                    Some(_) => continue,
                    None => return None, // EOF
                }
            }
        })
        .await
        .map_err(|_| PeerHandlerError::BlockHeaders)?
        .ok_or(PeerHandlerError::BlockHeaders)?;

        if are_block_headers_chained(&block_headers, &BlockRequestOrder::OldToNew) {
            Ok(block_headers)
        } else {
            warn!("[SYNCING] Received invalid headers from peer: {peer_id}");
            Err(PeerHandlerError::InvalidHeaders)
        }
    }

    /// Internal method to request block bodies from any suitable peer given their block hashes
    /// Returns the block bodies or None if:
    /// - There are no available peers (the node just started up or was rejected by all other nodes)
    /// - The requested peer did not return a valid response in the given time limit
    async fn request_block_bodies_inner(
        &self,
        block_hashes: Vec<H256>,
    ) -> Option<(Vec<BlockBody>, H256)> {
        let block_hashes_len = block_hashes.len();
        let request_id = rand::random();
        let request = RLPxMessage::GetBlockBodies(GetBlockBodies {
            id: request_id,
            block_hashes: block_hashes.clone(),
        });
        let (peer_id, mut peer_channel) = self
            .get_peer_channel_with_retry(&SUPPORTED_ETH_CAPABILITIES)
            .await?;
        let mut receiver = peer_channel.receiver.lock().await;
        if let Err(err) = peer_channel
            .connection
            .cast(CastMessage::BackendMessage(request))
            .await
        {
            self.record_peer_failure(peer_id).await;
            debug!("Failed to send message to peer: {err:?}");
            return None;
        }
        if let Some(block_bodies) = tokio::time::timeout(Duration::from_secs(2), async move {
            loop {
                match receiver.recv().await {
                    Some(RLPxMessage::BlockBodies(BlockBodies { id, block_bodies }))
                        if id == request_id =>
                    {
                        return Some(block_bodies);
                    }
                    // Ignore replies that don't match the expected id (such as late responses)
                    Some(_) => continue,
                    None => return None,
                }
            }
        })
        .await
        .ok()
        .flatten()
        .and_then(|bodies| {
            // Check that the response is not empty and does not contain more bodies than the ones requested
            (!bodies.is_empty() && bodies.len() <= block_hashes_len).then_some(bodies)
        }) {
            self.record_peer_success(peer_id).await;
            return Some((block_bodies, peer_id));
        }

        warn!("[SYNCING] Didn't receive block bodies from peer, penalizing peer {peer_id}...");
        self.record_peer_failure(peer_id).await;
        None
    }

    /// Requests block bodies from any suitable peer given their block hashes
    /// Returns the block bodies or None if:
    /// - There are no available peers (the node just started up or was rejected by all other nodes)
    /// - No peer returned a valid response in the given time and retry limits
    pub async fn request_block_bodies(&self, block_hashes: Vec<H256>) -> Option<Vec<BlockBody>> {
        for _ in 0..REQUEST_RETRY_ATTEMPTS {
            if let Some((block_bodies, _)) =
                self.request_block_bodies_inner(block_hashes.clone()).await
            {
                return Some(block_bodies);
            }
        }
        None
    }

    /// Requests block bodies from any suitable peer given their block headers and validates them
    /// Returns the requested block bodies or None if:
    /// - There are no available peers (the node just started up or was rejected by all other nodes)
    /// - No peer returned a valid response in the given time and retry limits
    /// - The block bodies are invalid given the block headers
    pub async fn request_and_validate_block_bodies(
        &self,
        block_headers: &[BlockHeader],
    ) -> Option<Vec<BlockBody>> {
        let block_hashes: Vec<H256> = block_headers.iter().map(|h| h.hash()).collect();

        for _ in 0..REQUEST_RETRY_ATTEMPTS {
            let Some((block_bodies, peer_id)) =
                self.request_block_bodies_inner(block_hashes.clone()).await
            else {
                continue; // Retry on empty response
            };
            let mut res = Vec::new();
            let mut validation_success = true;
            for (header, body) in block_headers[..block_bodies.len()].iter().zip(block_bodies) {
                if let Err(e) = validate_block_body(header, &body) {
                    warn!(
                        "Invalid block body error {e}, discarding peer {peer_id} and retrying..."
                    );
                    validation_success = false;
                    self.record_peer_critical_failure(peer_id).await;
                    break;
                }
                res.push(body);
            }
            // Retry on validation failure
            if validation_success {
                return Some(res);
            }
        }
        None
    }

    /// Requests all receipts in a set of blocks from any suitable peer given their block hashes
    /// Returns the lists of receipts or None if:
    /// - There are no available peers (the node just started up or was rejected by all other nodes)
    /// - No peer returned a valid response in the given time and retry limits
    pub async fn request_receipts(&self, block_hashes: Vec<H256>) -> Option<Vec<Vec<Receipt>>> {
        let block_hashes_len = block_hashes.len();
        for _ in 0..REQUEST_RETRY_ATTEMPTS {
            let request_id = rand::random();
            let request = RLPxMessage::GetReceipts(GetReceipts {
                id: request_id,
                block_hashes: block_hashes.clone(),
            });
            let (_, mut peer_channel) = self
                .get_peer_channel_with_retry(&SUPPORTED_ETH_CAPABILITIES)
                .await?;
            let mut receiver = peer_channel.receiver.lock().await;
            if let Err(err) = peer_channel
                .connection
                .cast(CastMessage::BackendMessage(request))
                .await
            {
                debug!("Failed to send message to peer: {err:?}");
                continue;
            }
            if let Some(receipts) = tokio::time::timeout(PEER_REPLY_TIMEOUT, async move {
                loop {
                    match receiver.recv().await {
                        Some(RLPxMessage::Receipts(receipts)) => {
                            if receipts.get_id() == request_id {
                                return Some(receipts.get_receipts());
                            }
                            return None;
                        }
                        // Ignore replies that don't match the expected id (such as late responses)
                        Some(_) => continue,
                        None => return None,
                    }
                }
            })
            .await
            .ok()
            .flatten()
            .and_then(|receipts|
                // Check that the response is not empty and does not contain more bodies than the ones requested
                (!receipts.is_empty() && receipts.len() <= block_hashes_len).then_some(receipts))
            {
                return Some(receipts);
            }
        }
        None
    }

    /// Requests an account range from any suitable peer given the state trie's root and the starting hash and the limit hash.
    /// Will also return a boolean indicating if there is more state to be fetched towards the right of the trie
    /// (Note that the boolean will be true even if the remaining state is ouside the boundary set by the limit hash)
    ///
    /// # Returns
    ///
    /// The account range or `None` if:
    ///
    /// - There are no available peers (the node just started up or was rejected by all other nodes)
    /// - No peer returned a valid response in the given time and retry limits
    pub async fn request_account_range(
        &self,
        start: H256,
        limit: H256,
        account_state_snapshots_dir: String,
        pivot_header: &mut BlockHeader,
        block_sync_state: &mut BlockSyncState,
    ) -> Result<(), PeerHandlerError> {
        *METRICS.current_step.lock().await = "Requesting Account Ranges".to_string();
        // 1) split the range in chunks of same length
        let start_u256 = U256::from_big_endian(&start.0);
        let limit_u256 = U256::from_big_endian(&limit.0);

        let chunk_count = 800;
        let chunk_size = (limit_u256 - start_u256) / chunk_count;

        // list of tasks to be executed
        let mut tasks_queue_not_started = VecDeque::<(H256, H256)>::new();
        for i in 0..(chunk_count as u64) {
            let chunk_start_u256 = chunk_size * i + start_u256;
            // We subtract one because ranges are inclusive
            let chunk_end_u256 = chunk_start_u256 + chunk_size - 1u64;
            let chunk_start = H256::from_uint(&(chunk_start_u256));
            let chunk_end = H256::from_uint(&(chunk_end_u256));
            tasks_queue_not_started.push_back((chunk_start, chunk_end));
        }
        // Modify the last chunk to include the limit
        let last_task = tasks_queue_not_started
            .back_mut()
            .ok_or(PeerHandlerError::NoTasks)?;
        last_task.1 = limit;

        // 2) request the chunks from peers

        let mut downloaded_count = 0_u64;
        let mut all_account_hashes = Vec::new();
        let mut all_accounts_state = Vec::new();

        // channel to send the tasks to the peers
        let (task_sender, mut task_receiver) =
            tokio::sync::mpsc::channel::<(Vec<AccountRangeUnit>, H256, Option<(H256, H256)>)>(1000);

        // channel to send the result of dumping accounts
        let (dump_account_result_sender, mut dump_account_result_receiver) =
            tokio::sync::mpsc::channel::<Result<(), DumpError>>(1000);

        info!("Starting to download account ranges from peers");

        *METRICS.account_tries_download_start_time.lock().await = Some(SystemTime::now());

        let mut completed_tasks = 0;
        let mut chunk_file = 0;
        let mut last_update = SystemTime::now();

        loop {
            if all_accounts_state.len() * size_of::<AccountState>()
                >= RANGE_FILE_CHUNK_SIZE as usize
            {
                let current_account_hashes = std::mem::take(&mut all_account_hashes);
                let current_account_states = std::mem::take(&mut all_accounts_state);

                let account_state_chunk = current_account_hashes
                    .into_iter()
                    .zip(current_account_states)
                    .collect::<Vec<(H256, AccountState)>>()
                    .encode_to_vec();

                if !std::fs::exists(&account_state_snapshots_dir)
                    .map_err(|_| PeerHandlerError::NoStateSnapshotsDir)?
                {
                    std::fs::create_dir_all(&account_state_snapshots_dir)
                        .map_err(|_| PeerHandlerError::CreateStateSnapshotsDir)?;
                }

                let account_state_snapshots_dir_cloned = account_state_snapshots_dir.clone();
                let dump_account_result_sender_cloned = dump_account_result_sender.clone();
                tokio::task::spawn(async move {
                    let path = get_account_state_snapshot_file(
                        account_state_snapshots_dir_cloned,
                        chunk_file,
                    );
                    // TODO: check the error type and handle it properly
                    let result = dump_to_file(path, account_state_chunk);
                    dump_account_result_sender_cloned
                        .send(result)
                        .await
                        .inspect_err(|err| {
                            error!(
                                "Failed to send account dump result through channel. Error: {err}"
                            )
                        })
                });

                chunk_file += 1;
            }

            if last_update
                .elapsed()
                .expect("Time shouldn't be in the past")
                >= Duration::from_secs(1)
            {
                self.peer_scores
                    .lock()
                    .await
                    .update_peers(&self.peer_table)
                    .await;
                METRICS
                    .downloaded_account_tries
                    .store(downloaded_count, Ordering::Relaxed);
                last_update = SystemTime::now();
            }

            if let Ok((accounts, peer_id, chunk_start_end)) = task_receiver.try_recv() {
<<<<<<< HEAD
                self.peer_scores.lock().await.free_peer(peer_id);
=======
                let mut scores = self.peer_scores.lock().await;
                downloaders.entry(peer_id).and_modify(|downloader_is_free| {
                    *downloader_is_free = true;
                });
>>>>>>> e4ab856f

                if let Some((chunk_start, chunk_end)) = chunk_start_end {
                    if chunk_start <= chunk_end {
                        tasks_queue_not_started.push_back((chunk_start, chunk_end));
                    } else {
                        completed_tasks += 1;
                    }
                }
                if chunk_start_end.is_none() {
                    completed_tasks += 1;
                }
                if accounts.is_empty() {
                    self.peer_scores.lock().await.record_failure(peer_id);
                    continue;
                }
                self.peer_scores.lock().await.record_success(peer_id);

                downloaded_count += accounts.len() as u64;

                debug!(
                    "Downloaded {} accounts from peer {} (current count: {downloaded_count})",
                    accounts.len(),
                    peer_id
                );
                all_account_hashes.extend(accounts.iter().map(|unit| unit.hash));
                all_accounts_state.extend(
                    accounts
                        .iter()
                        .map(|unit| AccountState::from(unit.account.clone())),
                );
            }

            // Check if any dump account task finished
            // TODO: consider tracking in-flight (dump) tasks
            if let Ok(Err(dump_account_data)) = dump_account_result_receiver.try_recv() {
                if dump_account_data.error == ErrorKind::StorageFull {
                    return Err(PeerHandlerError::StorageFull);
                }
                // If the dumping failed, retry it
                let dump_account_result_sender_cloned = dump_account_result_sender.clone();
                tokio::task::spawn(async move {
                    let DumpError { path, contents, .. } = dump_account_data;
                    // Dump the account data
                    let result = dump_to_file(path, contents);
                    // Send the result through the channel
                    dump_account_result_sender_cloned
                        .send(result)
                        .await
                        .inspect_err(|err| {
                            error!(
                                "Failed to send account dump result through channel. Error: {err}"
                            )
                        })
                });
            }

<<<<<<< HEAD
            let Some((peer_id, peer_channel)) = self
                .peer_scores
                .lock()
                .await
                .get_peer_channel_with_highest_score(&self.peer_table, &SUPPORTED_SNAP_CAPABILITIES)
                .await
=======
            let peer_channels = self
                .peer_table
                .get_peer_channels(&SUPPORTED_SNAP_CAPABILITIES)
                .await;

            for (peer_id, _peer_channels) in &peer_channels {
                if downloaders.contains_key(peer_id) {
                    continue;
                }
                downloaders.insert(*peer_id, true);
                debug!("{peer_id} added as downloader");
            }

            let free_downloaders = downloaders
                .clone()
                .into_iter()
                .filter(|(_downloader_id, downloader_is_free)| *downloader_is_free)
                .collect::<Vec<_>>();

            if free_downloaders.is_empty() {
                continue;
            }

            let (mut free_peer_id, _) = free_downloaders[0];

            for (peer_id, _) in free_downloaders.iter() {
                let scores = self.peer_scores.lock().await;
                let peer_id_score = scores.get(peer_id).unwrap_or(&0);
                let max_peer_id_score = scores.get(&free_peer_id).unwrap_or(&0);
                if peer_id_score >= max_peer_id_score {
                    free_peer_id = *peer_id;
                }
            }

            let Some(free_downloader_channels) =
                peer_channels.iter().find_map(|(peer_id, peer_channels)| {
                    peer_id.eq(&free_peer_id).then_some(peer_channels.clone())
                })
>>>>>>> e4ab856f
            else {
                debug!("We are missing peers in request_account_range_request");
                continue;
            };
            self.peer_scores.lock().await.mark_in_use(peer_id);

            let Some((chunk_start, chunk_end)) = tasks_queue_not_started.pop_front() else {
                if completed_tasks >= chunk_count {
                    info!("All account ranges downloaded successfully");
                    break;
                }
                continue;
            };

            let tx = task_sender.clone();

            if block_is_stale(pivot_header) {
                info!("request_account_range became stale, updating pivot");
                *pivot_header = update_pivot(
                    pivot_header.number,
                    pivot_header.timestamp,
                    self,
                    block_sync_state,
                )
                .await
                .expect("Should be able to update pivot")
            }

            tokio::spawn(PeerHandler::request_account_range_worker(
                peer_id,
                chunk_start,
                chunk_end,
                pivot_header.state_root,
                peer_channel,
                tx,
            ));
        }

        // TODO: This is repeated code, consider refactoring
        {
            let current_account_hashes = std::mem::take(&mut all_account_hashes);
            let current_account_states = std::mem::take(&mut all_accounts_state);

            let account_state_chunk = current_account_hashes
                .into_iter()
                .zip(current_account_states)
                .collect::<Vec<(H256, AccountState)>>()
                .encode_to_vec();

            if !std::fs::exists(&account_state_snapshots_dir)
                .map_err(|_| PeerHandlerError::NoStateSnapshotsDir)?
            {
                std::fs::create_dir_all(&account_state_snapshots_dir)
                    .map_err(|_| PeerHandlerError::CreateStateSnapshotsDir)?;
            }

            let path = get_account_state_snapshot_file(account_state_snapshots_dir, chunk_file);
            std::fs::write(path, account_state_chunk)
                .map_err(|_| PeerHandlerError::WriteStateSnapshotsDir(chunk_file))?;
        }

        METRICS
            .downloaded_account_tries
            .store(downloaded_count, Ordering::Relaxed);
        *METRICS.account_tries_download_end_time.lock().await = Some(SystemTime::now());

        Ok(())
    }

    #[allow(clippy::type_complexity)]
    async fn request_account_range_worker(
        free_peer_id: H256,
        chunk_start: H256,
        chunk_end: H256,
        state_root: H256,
        mut free_downloader_channels_clone: PeerChannels,
        tx: tokio::sync::mpsc::Sender<(Vec<AccountRangeUnit>, H256, Option<(H256, H256)>)>,
    ) -> Result<(), PeerHandlerError> {
        debug!(
            "Requesting account range from peer {free_peer_id}, chunk: {chunk_start:?} - {chunk_end:?}"
        );
        let request_id = rand::random();
        let request = RLPxMessage::GetAccountRange(GetAccountRange {
            id: request_id,
            root_hash: state_root,
            starting_hash: chunk_start,
            limit_hash: chunk_end,
            response_bytes: MAX_RESPONSE_BYTES,
        });
        let mut receiver = free_downloader_channels_clone.receiver.lock().await;
        if let Err(err) = (free_downloader_channels_clone.connection)
            .cast(CastMessage::BackendMessage(request))
            .await
        {
            error!("Failed to send message to peer: {err:?}");
            tx.send((Vec::new(), free_peer_id, Some((chunk_start, chunk_end))))
                .await
                .ok();
            return Ok(());
        }
        if let Some((accounts, proof)) = tokio::time::timeout(Duration::from_secs(2), async move {
            loop {
                if let RLPxMessage::AccountRange(AccountRange {
                    id,
                    accounts,
                    proof,
                }) = receiver.recv().await?
                {
                    if id == request_id {
                        return Some((accounts, proof));
                    }
                }
            }
        })
        .await
        .ok()
        .flatten()
        {
            if accounts.is_empty() {
                tx.send((Vec::new(), free_peer_id, Some((chunk_start, chunk_end))))
                    .await
                    .ok();
                return Ok(());
            }
            // Unzip & validate response
            let proof = encodable_to_proof(&proof);
            let (account_hashes, account_states): (Vec<_>, Vec<_>) = accounts
                .clone()
                .into_iter()
                .map(|unit| (unit.hash, AccountState::from(unit.account)))
                .unzip();
            let encoded_accounts = account_states
                .iter()
                .map(|acc| acc.encode_to_vec())
                .collect::<Vec<_>>();

            let Ok(should_continue) = verify_range(
                state_root,
                &chunk_start,
                &account_hashes,
                &encoded_accounts,
                &proof,
            ) else {
                tx.send((Vec::new(), free_peer_id, Some((chunk_start, chunk_end))))
                    .await
                    .ok();
                tracing::error!("Received invalid account range");
                return Ok(());
            };

            // If the range has more accounts to fetch, we send the new chunk
            let chunk_left = if should_continue {
                let last_hash = match account_hashes.last() {
                    Some(last_hash) => last_hash,
                    None => {
                        tx.send((Vec::new(), free_peer_id, Some((chunk_start, chunk_end))))
                            .await
                            .ok();
                        error!("Account hashes last failed, this shouldn't happen");
                        return Err(PeerHandlerError::AccountHashes);
                    }
                };
                let new_start_u256 = U256::from_big_endian(&last_hash.0) + 1;
                let new_start = H256::from_uint(&new_start_u256);
                Some((new_start, chunk_end))
            } else {
                None
            };
            tx.send((
                accounts
                    .into_iter()
                    .filter(|unit| unit.hash <= chunk_end)
                    .collect(),
                free_peer_id,
                chunk_left,
            ))
            .await
            .ok();
        } else {
            tracing::debug!("Failed to get account range");
            tx.send((Vec::new(), free_peer_id, Some((chunk_start, chunk_end))))
                .await
                .ok();
        }
        Ok::<(), PeerHandlerError>(())
    }

    /// Requests bytecodes for the given code hashes
    /// Returns the bytecodes or None if:
    /// - There are no available peers (the node just started up or was rejected by all other nodes)
    /// - No peer returned a valid response in the given time and retry limits
    pub async fn request_bytecodes(
        &self,
        all_bytecode_hashes: &[H256],
    ) -> Result<Option<Vec<Bytes>>, PeerHandlerError> {
        *METRICS.current_step.lock().await = "Requesting Bytecodes".to_string();
        const MAX_BYTECODES_REQUEST_SIZE: usize = 100;
        // 1) split the range in chunks of same length
        let chunk_count = 800;
        let chunk_size = all_bytecode_hashes.len() / chunk_count;

        // list of tasks to be executed
        // Types are (start_index, end_index, starting_hash)
        // NOTE: end_index is NOT inclusive
        let mut tasks_queue_not_started = VecDeque::<(usize, usize)>::new();
        for i in 0..chunk_count {
            let chunk_start = chunk_size * i;
            let chunk_end = chunk_start + chunk_size;
            tasks_queue_not_started.push_back((chunk_start, chunk_end));
        }
        // Modify the last chunk to include the limit
        let last_task = tasks_queue_not_started
            .back_mut()
            .ok_or(PeerHandlerError::NoTasks)?;
        last_task.1 = all_bytecode_hashes.len();

        // 2) request the chunks from peers
        let mut downloaded_count = 0_u64;
        let mut all_bytecodes = vec![Bytes::new(); all_bytecode_hashes.len()];

        // channel to send the tasks to the peers
        struct TaskResult {
            start_index: usize,
            bytecodes: Vec<Bytes>,
            peer_id: H256,
            remaining_start: usize,
            remaining_end: usize,
        }
        let (task_sender, mut task_receiver) = tokio::sync::mpsc::channel::<TaskResult>(1000);

        info!("Starting to download bytecodes from peers");

        METRICS
            .bytecodes_to_download
            .fetch_add(all_bytecode_hashes.len() as u64, Ordering::Relaxed);

        let mut completed_tasks = 0;
        let mut last_update = SystemTime::now();

        loop {
            if let Ok(result) = task_receiver.try_recv() {
                let TaskResult {
                    start_index,
                    bytecodes,
                    peer_id,
                    remaining_start,
                    remaining_end,
                } = result;
                self.peer_scores.lock().await.free_peer(peer_id);

                if remaining_start < remaining_end {
                    tasks_queue_not_started.push_back((remaining_start, remaining_end));
                } else {
                    completed_tasks += 1;
                }
                if bytecodes.is_empty() {
                    self.peer_scores.lock().await.record_failure(peer_id);
                    continue;
                }

                downloaded_count += bytecodes.len() as u64;

                self.peer_scores.lock().await.record_success(peer_id);

                debug!(
                    "Downloaded {} bytecodes from peer {peer_id} (current count: {downloaded_count})",
                    bytecodes.len(),
                );
                for (i, bytecode) in bytecodes.into_iter().enumerate() {
                    all_bytecodes[start_index + i] = bytecode;
                }
            }

            if last_update
                .elapsed()
                .expect("Should never be in the future")
                >= Duration::from_secs(1)
            {
                self.peer_scores
                    .lock()
                    .await
                    .update_peers(&self.peer_table)
                    .await;
                last_update = SystemTime::now();
            };

            let Some((peer_id, mut peer_channel)) = self
                .peer_scores
                .lock()
                .await
                .get_peer_channel_with_highest_score(&self.peer_table, &SUPPORTED_SNAP_CAPABILITIES)
                .await
            else {
                continue;
            };
            self.peer_scores.lock().await.mark_in_use(peer_id);

            let Some((chunk_start, chunk_end)) = tasks_queue_not_started.pop_front() else {
                if completed_tasks >= chunk_count {
                    info!("All bytecodes downloaded successfully");
                    break;
                }
                continue;
            };

            let tx = task_sender.clone();

            let hashes_to_request: Vec<_> = all_bytecode_hashes
                .iter()
                .skip(chunk_start)
                .take((chunk_end - chunk_start).min(MAX_BYTECODES_REQUEST_SIZE))
                .copied()
                .collect();

            tokio::spawn(async move {
                let empty_task_result = TaskResult {
                    start_index: chunk_start,
                    bytecodes: vec![],
                    peer_id,
                    remaining_start: chunk_start,
                    remaining_end: chunk_end,
                };
                debug!(
                    "Requesting bytecode from peer {peer_id}, chunk: {chunk_start:?} - {chunk_end:?}"
                );
                let request_id = rand::random();
                let request = RLPxMessage::GetByteCodes(GetByteCodes {
                    id: request_id,
                    hashes: hashes_to_request.clone(),
                    bytes: MAX_RESPONSE_BYTES,
                });
                let mut receiver = peer_channel.receiver.lock().await;
                if let Err(err) = (peer_channel.connection)
                    .cast(CastMessage::BackendMessage(request))
                    .await
                {
                    error!("Failed to send message to peer: {err:?}");
                    tx.send(empty_task_result).await.ok();
                    return;
                }
                if let Some(codes) = tokio::time::timeout(Duration::from_secs(2), async move {
                    loop {
                        match receiver.recv().await {
                            Some(RLPxMessage::ByteCodes(ByteCodes { id, codes }))
                                if id == request_id =>
                            {
                                return Some(codes);
                            }
                            Some(_) => continue,
                            None => return None,
                        }
                    }
                })
                .await
                .ok()
                .flatten()
                {
                    if codes.is_empty() {
                        tx.send(empty_task_result).await.ok();
                        // Too spammy
                        // tracing::error!("Received empty account range");
                        return;
                    }
                    // Validate response by hashing bytecodes
                    let validated_codes: Vec<Bytes> = codes
                        .into_iter()
                        .zip(hashes_to_request)
                        .take_while(|(b, hash)| keccak_hash::keccak(b) == *hash)
                        .map(|(b, _hash)| b)
                        .collect();
                    let result = TaskResult {
                        start_index: chunk_start,
                        remaining_start: chunk_start + validated_codes.len(),
                        bytecodes: validated_codes,
                        peer_id,
                        remaining_end: chunk_end,
                    };
                    tx.send(result).await.ok();
                } else {
                    tracing::debug!("Failed to get bytecode");
                    tx.send(empty_task_result).await.ok();
                }
            });
        }

        METRICS
            .downloaded_bytecodes
            .fetch_add(downloaded_count, Ordering::Relaxed);
        info!(
            "Finished downloading bytecodes, total bytecodes: {}",
            all_bytecode_hashes.len()
        );

        Ok(Some(all_bytecodes))
    }

    /// Requests storage ranges for accounts given their hashed address and storage roots, and the root of their state trie
    /// account_hashes & storage_roots must have the same length
    /// storage_roots must not contain empty trie hashes, we will treat empty ranges as invalid responses
    /// Returns true if the last account's storage was not completely fetched by the request
    /// Returns the list of hashed storage keys and values for each account's storage or None if:
    /// - There are no available peers (the node just started up or was rejected by all other nodes)
    /// - No peer returned a valid response in the given time and retry limits
    pub async fn request_storage_ranges(
        &self,
        account_storage_roots: &mut AccountStorageRoots,
        account_storages_snapshots_dir: String,
        mut chunk_index: u64,
        pivot_header: &mut BlockHeader,
    ) -> Result<u64, PeerHandlerError> {
        *METRICS.current_step.lock().await = "Requesting Storage Ranges".to_string();
        trace!("Starting request_storage_ranges function");
        // 1) split the range in chunks of same length
        let chunk_size = 300;
        let chunk_count = (account_storage_roots.accounts_with_storage_root.len() / chunk_size) + 1;

        // list of tasks to be executed
        // Types are (start_index, end_index, starting_hash)
        // NOTE: end_index is NOT inclusive
        let mut tasks_queue_not_started = VecDeque::<StorageTask>::new();
        for i in 0..chunk_count {
            let chunk_start = chunk_size * i;
            let chunk_end = (chunk_start + chunk_size)
                .min(account_storage_roots.accounts_with_storage_root.len());
            tasks_queue_not_started.push_back(StorageTask {
                start_index: chunk_start,
                end_index: chunk_end,
                start_hash: H256::zero(),
                end_hash: None,
            });
        }

        // 2) request the chunks from peers
        let mut all_account_storages =
            vec![vec![]; account_storage_roots.accounts_with_storage_root.len()];

        // channel to send the tasks to the peers
        let (task_sender, mut task_receiver) =
            tokio::sync::mpsc::channel::<StorageTaskResult>(1000);

        // channel to send the result of dumping storages
        let mut disk_joinset: tokio::task::JoinSet<Result<(), DumpError>> =
            tokio::task::JoinSet::new();

        let mut task_count = tasks_queue_not_started.len();
        let mut completed_tasks = 0;

        // TODO: in a refactor, delete this replace with a structure that can handle removes
        let mut accounts_done: Vec<H256> = Vec::new();
        let current_account_hashes = account_storage_roots
            .accounts_with_storage_root
            .iter()
            .map(|a| *a.0)
            .collect::<Vec<_>>();

        let mut last_update = SystemTime::now();
        trace!("Starting request_storage_ranges loop");
        loop {
            if all_account_storages.iter().map(Vec::len).sum::<usize>() * 64
                > RANGE_FILE_CHUNK_SIZE as usize
            {
                let current_account_storages = std::mem::take(&mut all_account_storages);
                all_account_storages =
                    vec![vec![]; account_storage_roots.accounts_with_storage_root.len()];

                let snapshot = current_account_hashes
                    .clone()
                    .into_iter()
                    .zip(current_account_storages)
                    .collect::<Vec<_>>()
                    .encode_to_vec();

                if !std::fs::exists(&account_storages_snapshots_dir)
                    .map_err(|_| PeerHandlerError::NoStorageSnapshotsDir)?
                {
                    std::fs::create_dir_all(&account_storages_snapshots_dir)
                        .map_err(|_| PeerHandlerError::CreateStorageSnapshotsDir)?;
                }
                let account_storages_snapshots_dir_cloned = account_storages_snapshots_dir.clone();
                if !disk_joinset.is_empty() {
                    disk_joinset
                        .join_next()
                        .await
                        .expect("Shouldn't be empty")
                        .expect("Shouldn't have a join error")
                        .inspect_err(|err| {
                            error!("We found this error while dumping to file {err:?}")
                        })
                        .map_err(PeerHandlerError::DumpError)?;
                }
                disk_joinset.spawn(async move {
                    let path = get_account_storages_snapshot_file(
                        account_storages_snapshots_dir_cloned,
                        chunk_index,
                    );
                    dump_to_file(path, snapshot)
                });

                chunk_index += 1;
            }

            if last_update
                .elapsed()
                .expect("Last update shouldn't be in the past")
                > Duration::from_secs(2)
            {
                trace!("Updating peer scores");
                self.peer_scores
                    .lock()
                    .await
                    .update_peers(&self.peer_table)
                    .await;
                last_update = SystemTime::now();
            }

            if let Ok(result) = task_receiver.try_recv() {
                let StorageTaskResult {
                    start_index,
                    mut account_storages,
                    peer_id,
                    remaining_start,
                    remaining_end,
                    remaining_hash_range: (hash_start, hash_end),
                } = result;
                completed_tasks += 1;

                self.peer_scores.lock().await.free_peer(peer_id);

                for account in &current_account_hashes[start_index..remaining_start] {
                    accounts_done.push(*account);
                }

                if remaining_start < remaining_end {
                    trace!("Failed to download chunk from peer {peer_id}");
                    if hash_start.is_zero() {
                        // Task is common storage range request
                        let task = StorageTask {
                            start_index: remaining_start,
                            end_index: remaining_end,
                            start_hash: H256::zero(),
                            end_hash: None,
                        };
                        tasks_queue_not_started.push_back(task);
                        task_count += 1;
                    } else if let Some(hash_end) = hash_end {
                        // Task was a big storage account result
                        if hash_start <= hash_end {
                            let task = StorageTask {
                                start_index: remaining_start,
                                end_index: remaining_end,
                                start_hash: hash_start,
                                end_hash: Some(hash_end),
                            };
                            tasks_queue_not_started.push_back(task);
                            task_count += 1;
                            accounts_done.push(current_account_hashes[remaining_start]);
                            account_storage_roots
                                .healed_accounts
                                .insert(current_account_hashes[start_index]);
                        }
                    } else {
                        if remaining_start + 1 < remaining_end {
                            let task = StorageTask {
                                start_index: remaining_start + 1,
                                end_index: remaining_end,
                                start_hash: H256::zero(),
                                end_hash: None,
                            };
                            tasks_queue_not_started.push_back(task);
                            task_count += 1;
                        }
                        // Task found a big storage account, so we split the chunk into multiple chunks
                        let start_hash_u256 = U256::from_big_endian(&hash_start.0);
                        let missing_storage_range = U256::MAX - start_hash_u256;

                        let slot_count = account_storages
                            .last()
                            .map(|v| v.len())
                            .ok_or(PeerHandlerError::NoAccountStorages)?
                            .max(1);
                        let storage_density = start_hash_u256 / slot_count;

                        let slots_per_chunk = U256::from(10000);
                        let chunk_size = storage_density
                            .checked_mul(slots_per_chunk)
                            .unwrap_or(U256::MAX);

                        let chunk_count = (missing_storage_range / chunk_size).as_usize().max(1);

                        for i in 0..chunk_count {
                            let start_hash_u256 = start_hash_u256 + chunk_size * i;
                            let start_hash = H256::from_uint(&start_hash_u256);
                            let end_hash = if i == chunk_count - 1 {
                                H256::repeat_byte(0xff)
                            } else {
                                let end_hash_u256 =
                                    start_hash_u256.checked_add(chunk_size).unwrap_or(U256::MAX);
                                H256::from_uint(&end_hash_u256)
                            };

                            let task = StorageTask {
                                start_index: remaining_start,
                                end_index: remaining_start + 1,
                                start_hash,
                                end_hash: Some(end_hash),
                            };
                            tasks_queue_not_started.push_back(task);
                            task_count += 1;
                        }
                        debug!("Split big storage account into {chunk_count} chunks.");
                    }
                }

                if account_storages.is_empty() {
                    self.peer_scores.lock().await.record_failure(peer_id);
                    continue;
                }
                if let Some(hash_end) = hash_end {
                    // This is a big storage account, and the range might be empty
                    if account_storages[0].len() == 1 && account_storages[0][0].0 > hash_end {
                        continue;
                    }
                }

                self.peer_scores.lock().await.record_success(peer_id);

                let n_storages = account_storages.len();
                let n_slots = account_storages
                    .iter()
                    .map(|storage| storage.len())
                    .sum::<usize>();

                METRICS
                    .downloaded_storage_slots
                    .fetch_add(n_slots as u64, Ordering::Relaxed);

                debug!("Downloaded {n_storages} storages ({n_slots} slots) from peer {peer_id}");
                debug!(
                    "Total tasks: {task_count}, completed tasks: {completed_tasks}, queued tasks: {}",
                    tasks_queue_not_started.len()
                );
                if account_storages.len() == 1 {
                    // We downloaded a big storage account
                    all_account_storages[start_index].extend(account_storages.remove(0));
                } else {
                    for (i, storage) in account_storages.into_iter().enumerate() {
                        all_account_storages[start_index + i] = storage;
                    }
                }
            }

            let Some(task) = tasks_queue_not_started.pop_front() else {
                if completed_tasks >= task_count {
                    break;
                }
                continue;
            };

            let Some((peer_id, peer_channel)) = self
                .peer_scores
                .lock()
                .await
                .get_peer_channel_with_highest_score(&self.peer_table, &SUPPORTED_SNAP_CAPABILITIES)
                .await
            else {
                continue;
            };

            self.peer_scores.lock().await.mark_in_use(peer_id);

            let tx = task_sender.clone();

            let (chunk_account_hashes, chunk_storage_roots): (Vec<_>, Vec<_>) =
                account_storage_roots
                    .accounts_with_storage_root
                    .iter()
                    .skip(task.start_index)
                    .take(task.end_index - task.start_index)
                    .map(|(hash, root)| (*hash, *root))
                    .unzip();

            if task_count - completed_tasks < 30 {
                debug!(
                    "Assigning task: {task:?}, account_hash: {}, storage_root: {}",
                    chunk_account_hashes.first().unwrap_or(&H256::zero()),
                    chunk_storage_roots.first().unwrap_or(&H256::zero()),
                );
            }

            if block_is_stale(pivot_header) {
                info!("request_storage_ranges became stale, breaking");
                break;
            }

            tokio::spawn(PeerHandler::request_storage_ranges_worker(
                task,
                peer_id,
                pivot_header.state_root,
                peer_channel,
                chunk_account_hashes,
                chunk_storage_roots,
                tx,
            ));
        }

        {
            let current_account_hashes = account_storage_roots
                .accounts_with_storage_root
                .iter()
                .map(|a| *a.0)
                .collect::<Vec<_>>();
            let current_account_storages = std::mem::take(&mut all_account_storages);

            let snapshot = current_account_hashes
                .into_iter()
                .zip(current_account_storages)
                .collect::<Vec<_>>()
                .encode_to_vec();

            if !std::fs::exists(&account_storages_snapshots_dir)
                .map_err(|_| PeerHandlerError::NoStorageSnapshotsDir)?
            {
                std::fs::create_dir_all(&account_storages_snapshots_dir)
                    .map_err(|_| PeerHandlerError::CreateStorageSnapshotsDir)?;
            }
            let account_storages_snapshots_dir_cloned = account_storages_snapshots_dir.clone();
            let path = get_account_storages_snapshot_file(
                account_storages_snapshots_dir_cloned,
                chunk_index,
            );
            std::fs::write(path, snapshot)
                .map_err(|_| PeerHandlerError::WriteStorageSnapshotsDir(chunk_index))?;
        }
        disk_joinset
            .join_all()
            .await
            .into_iter()
            .map(|result| {
                result
                    .inspect_err(|err| error!("We found this error while dumping to file {err:?}"))
            })
            .collect::<Result<Vec<()>, DumpError>>()
            .map_err(PeerHandlerError::DumpError)?;

        for account_done in accounts_done {
            account_storage_roots
                .accounts_with_storage_root
                .remove(&account_done);
        }

        Ok(chunk_index + 1)
    }

    async fn request_storage_ranges_worker(
        task: StorageTask,
        free_peer_id: H256,
        state_root: H256,
        mut free_downloader_channels_clone: PeerChannels,
        chunk_account_hashes: Vec<H256>,
        chunk_storage_roots: Vec<H256>,
        tx: tokio::sync::mpsc::Sender<StorageTaskResult>,
    ) -> Result<(), PeerHandlerError> {
        let start = task.start_index;
        let end = task.end_index;
        let start_hash = task.start_hash;

        let empty_task_result = StorageTaskResult {
            start_index: task.start_index,
            account_storages: Vec::new(),
            peer_id: free_peer_id,
            remaining_start: task.start_index,
            remaining_end: task.end_index,
            remaining_hash_range: (start_hash, task.end_hash),
        };
        let request_id = rand::random();
        let request = RLPxMessage::GetStorageRanges(GetStorageRanges {
            id: request_id,
            root_hash: state_root,
            account_hashes: chunk_account_hashes,
            starting_hash: start_hash,
            limit_hash: task.end_hash.unwrap_or(HASH_MAX),
            response_bytes: MAX_RESPONSE_BYTES,
        });
        let mut receiver = free_downloader_channels_clone.receiver.lock().await;
        if let Err(err) = (free_downloader_channels_clone.connection)
            .cast(CastMessage::BackendMessage(request))
            .await
        {
            error!("Failed to send message to peer: {err:?}");
            tx.send(empty_task_result).await.ok();
            return Ok(());
        }
        let request_result = tokio::time::timeout(Duration::from_secs(2), async move {
            loop {
                match receiver.recv().await {
                    Some(RLPxMessage::StorageRanges(StorageRanges { id, slots, proof }))
                        if id == request_id =>
                    {
                        return Some((slots, proof));
                    }
                    Some(_) => continue,
                    None => return None,
                }
            }
        })
        .await
        .ok()
        .flatten();
        let Some((slots, proof)) = request_result else {
            tracing::debug!("Failed to get storage range");
            tx.send(empty_task_result).await.ok();
            return Ok(());
        };
        if slots.is_empty() && proof.is_empty() {
            tx.send(empty_task_result).await.ok();
            tracing::debug!("Received empty storage range");
            return Ok(());
        }
        // Check we got some data and no more than the requested amount
        if slots.len() > chunk_storage_roots.len() || slots.is_empty() {
            tx.send(empty_task_result).await.ok();
            return Ok(());
        }
        // Unzip & validate response
        let proof = encodable_to_proof(&proof);
        let mut account_storages: Vec<Vec<(H256, U256)>> = vec![];
        let mut should_continue = false;
        // Validate each storage range
        let mut storage_roots = chunk_storage_roots.into_iter();
        let last_slot_index = slots.len() - 1;
        for (i, next_account_slots) in slots.into_iter().enumerate() {
            // We won't accept empty storage ranges
            if next_account_slots.is_empty() {
                // This shouldn't happen
                error!("Received empty storage range, skipping");
                tx.send(empty_task_result.clone()).await.ok();
                return Ok(());
            }
            let encoded_values = next_account_slots
                .iter()
                .map(|slot| slot.data.encode_to_vec())
                .collect::<Vec<_>>();
            let hashed_keys: Vec<_> = next_account_slots.iter().map(|slot| slot.hash).collect();

            let storage_root = match storage_roots.next() {
                Some(root) => root,
                None => {
                    tx.send(empty_task_result.clone()).await.ok();
                    error!("No storage root for account {i}");
                    return Err(PeerHandlerError::NoStorageRoots);
                }
            };

            // The proof corresponds to the last slot, for the previous ones the slot must be the full range without edge proofs
            if i == last_slot_index && !proof.is_empty() {
                let Ok(sc) = verify_range(
                    storage_root,
                    &start_hash,
                    &hashed_keys,
                    &encoded_values,
                    &proof,
                ) else {
                    tx.send(empty_task_result).await.ok();
                    return Ok(());
                };
                should_continue = sc;
            } else if verify_range(
                storage_root,
                &start_hash,
                &hashed_keys,
                &encoded_values,
                &[],
            )
            .is_err()
            {
                tx.send(empty_task_result.clone()).await.ok();
                return Ok(());
            }

            account_storages.push(
                next_account_slots
                    .iter()
                    .map(|slot| (slot.hash, slot.data))
                    .collect(),
            );
        }
        let (remaining_start, remaining_end, remaining_start_hash) = if should_continue {
            let last_account_storage = match account_storages.last() {
                Some(storage) => storage,
                None => {
                    tx.send(empty_task_result.clone()).await.ok();
                    error!("No account storage found, this shouldn't happen");
                    return Err(PeerHandlerError::NoAccountStorages);
                }
            };
            let (last_hash, _) = match last_account_storage.last() {
                Some(last_hash) => last_hash,
                None => {
                    tx.send(empty_task_result.clone()).await.ok();
                    error!("No last hash found, this shouldn't happen");
                    return Err(PeerHandlerError::NoAccountStorages);
                }
            };
            let next_hash_u256 = U256::from_big_endian(&last_hash.0).saturating_add(1.into());
            let next_hash = H256::from_uint(&next_hash_u256);
            (start + account_storages.len() - 1, end, next_hash)
        } else {
            (start + account_storages.len(), end, H256::zero())
        };
        let task_result = StorageTaskResult {
            start_index: start,
            account_storages,
            peer_id: free_peer_id,
            remaining_start,
            remaining_end,
            remaining_hash_range: (remaining_start_hash, task.end_hash),
        };
        tx.send(task_result).await.ok();
        Ok::<(), PeerHandlerError>(())
    }

    pub async fn request_state_trienodes(
        peer_channel: &mut PeerChannels,
        state_root: H256,
        paths: Vec<RequestMetadata>,
    ) -> Result<Vec<Node>, RequestStateTrieNodesError> {
        let expected_nodes = paths.len();
        // Keep track of peers we requested from so we can penalize unresponsive peers when we get a response
        // This is so we avoid penalizing peers due to requesting stale data

        let request_id = rand::random();
        let request = RLPxMessage::GetTrieNodes(GetTrieNodes {
            id: request_id,
            root_hash: state_root,
            // [acc_path, acc_path,...] -> [[acc_path], [acc_path]]
            paths: paths
                .iter()
                .map(|vec| vec![Bytes::from(vec.path.encode_compact())])
                .collect(),
            bytes: MAX_RESPONSE_BYTES,
        });
        let nodes =
            super::utils::send_message_and_wait_for_response(peer_channel, request, request_id)
                .await
                .map_err(RequestStateTrieNodesError::SendMessageError)?;

        if nodes.is_empty() || nodes.len() > expected_nodes {
            return Err(RequestStateTrieNodesError::InvalidData);
        }

        for (index, node) in nodes.iter().enumerate() {
            if node.compute_hash().finalize() != paths[index].hash {
                error!(
                    "A peer is sending wrong data for the state trie node {:?}",
                    paths[index].path
                );
                return Err(RequestStateTrieNodesError::InvalidHash);
            }
        }

        Ok(nodes)
    }

    /// Requests storage trie nodes given the root of the state trie where they are contained and
    /// a hashmap mapping the path to the account in the state trie (aka hashed address) to the paths to the nodes in its storage trie (can be full or partial)
    /// Returns the nodes or None if:
    /// - There are no available peers (the node just started up or was rejected by all other nodes)
    /// - No peer returned a valid response in the given time and retry limits
    pub async fn request_storage_trienodes(
        peer_channel: &mut PeerChannels,
        get_trie_nodes: GetTrieNodes,
    ) -> Result<TrieNodes, RequestStorageTrieNodes> {
        // Keep track of peers we requested from so we can penalize unresponsive peers when we get a response
        // This is so we avoid penalizing peers due to requesting stale data
        let id = get_trie_nodes.id;
        let request = RLPxMessage::GetTrieNodes(get_trie_nodes);
        super::utils::send_trie_nodes_messages_and_wait_for_reply(peer_channel, request, id)
            .await
            .map_err(|err| RequestStorageTrieNodes::SendMessageError(id, err))
    }

    /// Returns the PeerData for each connected Peer
    pub async fn read_connected_peers(&self) -> Vec<PeerData> {
        self.peer_table
            .peers
            .lock()
            .await
            .iter()
            .map(|(_, peer)| peer)
            .cloned()
            .collect()
    }

    pub async fn count_total_peers(&self) -> usize {
        self.peer_table.peers.lock().await.len()
    }

    // TODO: Implement the logic to remove a peer from the peer table
    pub async fn remove_peer(&self, _peer_id: H256) {}

    pub async fn get_block_header(
        &self,
        peer_channel: &mut PeerChannels,
        block_number: u64,
    ) -> Result<Option<BlockHeader>, PeerHandlerError> {
        let request_id = rand::random();
        let request = RLPxMessage::GetBlockHeaders(GetBlockHeaders {
            id: request_id,
            startblock: HashOrNumber::Number(block_number),
            limit: 1,
            skip: 0,
            reverse: false,
        });
        info!("get_block_header: requesting header with number {block_number}");

        let mut receiver = peer_channel.receiver.lock().await;
        debug!("locked the receiver for the peer_channel");
        peer_channel
            .connection
            .cast(CastMessage::BackendMessage(request.clone()))
            .await
            .map_err(|e| PeerHandlerError::SendMessageToPeer(e.to_string()))?;

        let response =
            tokio::time::timeout(Duration::from_secs(5), async move { receiver.recv().await })
                .await;

        // TODO: we need to check, this seems a scenario where the peer channel does teardown
        // after we sent the backend message
        let Some(Ok(response)) = response
            .inspect_err(|_err| info!("Timeout while waiting for sync head from peer"))
            .transpose()
        else {
            warn!("The RLPxConnection closed the backend channel");
            return Ok(None);
        };

        match response {
            RLPxMessage::BlockHeaders(BlockHeaders { id, block_headers }) => {
                if id == request_id && !block_headers.is_empty() {
                    return Ok(Some(
                        block_headers
                            .last()
                            .ok_or(PeerHandlerError::BlockHeaders)?
                            .clone(),
                    ));
                }
            }
            _other_msgs => {
                info!("Received unexpected message from peer");
            }
        }

        Ok(None)
    }
}

/// Validates the block headers received from a peer by checking that the parent hash of each header
/// matches the hash of the previous one, i.e. the headers are chained
fn are_block_headers_chained(block_headers: &[BlockHeader], order: &BlockRequestOrder) -> bool {
    block_headers.windows(2).all(|headers| match order {
        BlockRequestOrder::OldToNew => headers[1].parent_hash == headers[0].hash(),
        BlockRequestOrder::NewToOld => headers[0].parent_hash == headers[1].hash(),
    })
}

fn format_duration(duration: Duration) -> String {
    let total_seconds = duration.as_secs();
    let hours = total_seconds / 3600;
    let minutes = (total_seconds % 3600) / 60;
    let seconds = total_seconds % 60;

    format!("{hours:02}h {minutes:02}m {seconds:02}s")
}

#[derive(Debug)]
pub struct DumpError {
    pub path: String,
    pub contents: Vec<u8>,
    pub error: ErrorKind,
}

#[derive(thiserror::Error, Debug)]
pub enum PeerHandlerError {
    #[error("Failed to send message to peer: {0}")]
    SendMessageToPeer(String),
    #[error("Failed to receive block headers")]
    BlockHeaders,
    #[error("Accounts state snapshots dir does not exist")]
    NoStateSnapshotsDir,
    #[error("Failed to create accounts state snapshots dir")]
    CreateStateSnapshotsDir,
    #[error("Failed to write account_state_snapshot chunk {0}")]
    WriteStateSnapshotsDir(u64),
    #[error("Accounts storage snapshots dir does not exist")]
    NoStorageSnapshotsDir,
    #[error("Failed to create accounts storage snapshots dir")]
    CreateStorageSnapshotsDir,
    #[error("Failed to write account_storages_snapshot chunk {0}")]
    WriteStorageSnapshotsDir(u64),
    #[error("Received unexpected response from peer {0}")]
    UnexpectedResponseFromPeer(H256),
    #[error("Failed to receive message from peer {0}")]
    ReceiveMessageFromPeer(H256),
    #[error("Timeout while waiting for message from peer {0}")]
    ReceiveMessageFromPeerTimeout(H256),
    #[error("No peers available")]
    NoPeers,
    #[error("Received invalid headers")]
    InvalidHeaders,
    #[error("Storage Full")]
    StorageFull,
    #[error("No tasks in queue")]
    NoTasks,
    #[error("No account hashes")]
    AccountHashes,
    #[error("No account storages")]
    NoAccountStorages,
    #[error("No storage roots")]
    NoStorageRoots,
    #[error("No response from peer")]
    NoResponseFromPeer,
    #[error("Dumping snapshots to disk failed {0:?}")]
    DumpError(DumpError),
}

#[derive(Debug, Clone, std::hash::Hash)]
pub struct RequestMetadata {
    pub hash: H256,
    pub path: Nibbles,
    /// What node is the parent of this node
    pub parent_path: Nibbles,
}

#[derive(Debug, thiserror::Error)]
pub enum RequestStateTrieNodesError {
    #[error("Send message error")]
    SendMessageError(SendMessageError),
    #[error("Invalid data")]
    InvalidData,
    #[error("Invalid Hash")]
    InvalidHash,
}

#[derive(Debug, thiserror::Error)]
pub enum RequestStorageTrieNodes {
    #[error("Send message error")]
    SendMessageError(u64, SendMessageError),
}<|MERGE_RESOLUTION|>--- conflicted
+++ resolved
@@ -806,14 +806,7 @@
             }
 
             if let Ok((accounts, peer_id, chunk_start_end)) = task_receiver.try_recv() {
-<<<<<<< HEAD
                 self.peer_scores.lock().await.free_peer(peer_id);
-=======
-                let mut scores = self.peer_scores.lock().await;
-                downloaders.entry(peer_id).and_modify(|downloader_is_free| {
-                    *downloader_is_free = true;
-                });
->>>>>>> e4ab856f
 
                 if let Some((chunk_start, chunk_end)) = chunk_start_end {
                     if chunk_start <= chunk_end {
@@ -870,53 +863,12 @@
                 });
             }
 
-<<<<<<< HEAD
             let Some((peer_id, peer_channel)) = self
                 .peer_scores
                 .lock()
                 .await
                 .get_peer_channel_with_highest_score(&self.peer_table, &SUPPORTED_SNAP_CAPABILITIES)
                 .await
-=======
-            let peer_channels = self
-                .peer_table
-                .get_peer_channels(&SUPPORTED_SNAP_CAPABILITIES)
-                .await;
-
-            for (peer_id, _peer_channels) in &peer_channels {
-                if downloaders.contains_key(peer_id) {
-                    continue;
-                }
-                downloaders.insert(*peer_id, true);
-                debug!("{peer_id} added as downloader");
-            }
-
-            let free_downloaders = downloaders
-                .clone()
-                .into_iter()
-                .filter(|(_downloader_id, downloader_is_free)| *downloader_is_free)
-                .collect::<Vec<_>>();
-
-            if free_downloaders.is_empty() {
-                continue;
-            }
-
-            let (mut free_peer_id, _) = free_downloaders[0];
-
-            for (peer_id, _) in free_downloaders.iter() {
-                let scores = self.peer_scores.lock().await;
-                let peer_id_score = scores.get(peer_id).unwrap_or(&0);
-                let max_peer_id_score = scores.get(&free_peer_id).unwrap_or(&0);
-                if peer_id_score >= max_peer_id_score {
-                    free_peer_id = *peer_id;
-                }
-            }
-
-            let Some(free_downloader_channels) =
-                peer_channels.iter().find_map(|(peer_id, peer_channels)| {
-                    peer_id.eq(&free_peer_id).then_some(peer_channels.clone())
-                })
->>>>>>> e4ab856f
             else {
                 debug!("We are missing peers in request_account_range_request");
                 continue;
