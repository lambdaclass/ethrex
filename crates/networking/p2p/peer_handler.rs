use std::{
    collections::BTreeMap,
    sync::Arc,
    time::{Duration, Instant},
};

use bytes::Bytes;
use ethrex_common::{
    types::{AccountState, BlockBody, BlockHeader, Receipt},
    H256, H512, U256,
};
use ethrex_rlp::encode::RLPEncode;
use ethrex_trie::Nibbles;
use ethrex_trie::{verify_range, Node};
use tokio::sync::Mutex;

use crate::{
    kademlia::{KademliaTable, PeerChannels},
    rlpx::{
        eth::{
            blocks::{BlockBodies, BlockHeaders, GetBlockBodies, GetBlockHeaders},
            receipts::{GetReceipts, Receipts},
        },
        message::Message as RLPxMessage,
        p2p::Capability,
        snap::{
            AccountRange, ByteCodes, GetAccountRange, GetByteCodes, GetStorageRanges, GetTrieNodes,
            StorageRanges, TrieNodes,
        },
    },
    snap::encodable_to_proof,
};
use tracing::info;
pub const PEER_REPLY_TIMEOUT: Duration = Duration::from_secs(5);
pub const PEER_SELECT_RETRY_ATTEMPTS: usize = 3;
pub const REQUEST_RETRY_ATTEMPTS: usize = 5;
pub const MAX_RESPONSE_BYTES: u64 = 512 * 1024;
pub const HASH_MAX: H256 = H256([0xFF; 32]);

// Ask as much as 128 block bodies and 192 block headers per request
// these magic numbers are not part of the protocol and are taken from geth, see:
// https://github.com/ethereum/go-ethereum/blob/2585776aabbd4ae9b00050403b42afb0cee968ec/eth/downloader/downloader.go#L42-L43
//
// Note: We noticed that while bigger values are supported
// increasing them may be the cause of peers disconnection
pub const MAX_BLOCK_BODIES_TO_REQUEST: usize = 128;
pub const MAX_BLOCK_HEADERS_TO_REQUEST: usize = 192;

/// An abstraction over the [KademliaTable] containing logic to make requests to peers
#[derive(Debug, Clone)]
pub struct PeerHandler {
    peer_table: Arc<Mutex<KademliaTable>>,
}

pub enum BlockRequestOrder {
    OldToNew,
    NewToOld,
}

impl PeerHandler {
    pub fn new(peer_table: Arc<Mutex<KademliaTable>>) -> PeerHandler {
        Self { peer_table }
    }
    /// Returns the channel ends to an active peer connection that supports the given capability
    /// The peer is selected randomly, and doesn't guarantee that the selected peer is not currently busy
    /// If no peer is found, this method will try again after 10 seconds
    async fn get_peer_channel_with_retry(
        &self,
        capability: Capability,
    ) -> Option<(PeerChannels, H512)> {
        for _ in 0..PEER_SELECT_RETRY_ATTEMPTS {
            let mut table_lock = self.peer_table.lock().await;
            if let Some(peer) = table_lock.get_idle_peer_with_capability_mut(capability.clone()) {
                peer.set_as_busy();
                return Some((peer.channels.clone().unwrap(), peer.node.node_id));
            };
            // drop the lock early to no block the rest of processes
            drop(table_lock);
            info!("[Sync] No peers available, retrying in 10 sec");
            // This is the unlikely case where we just started the node and don't have peers, wait a bit and try again
            tokio::time::sleep(tokio::time::Duration::from_secs(10)).await;
        }
        None
    }

    async fn send_request<T: crate::rlpx::message::RLPxMessage + 'static>(
        &self,
        cap: Capability,
        // using a function to not derive Clone in RLPxMessage
        build_request: impl Fn() -> RLPxMessage,
    ) -> Option<T> {
        for _ in 0..REQUEST_RETRY_ATTEMPTS {
            let channels = self.get_peer_channel_with_retry(cap.clone()).await;
            let Some((channel, node_id)) = channels else {
                return None;
            };

            let mut receiver = channel.receiver.lock().await;
            channel.sender.send(build_request()).await.ok();
            let since = Instant::now();
            let self_clone = self.clone();
            if let Some(response) = tokio::time::timeout(PEER_REPLY_TIMEOUT, async move {
                loop {
                    match receiver.recv().await {
                        Some(res) => return Some(res),
                        None => {
                            self_clone
                                .peer_table
                                .lock()
                                .await
                                .peer_failed_to_respond(node_id);
                            return None;
                        }
                    }
                }
            })
            .await
            .ok()
            .flatten()
            {
                // we give 1 point for successful response
                // and 2 for a quick response
                let mut scoring_points = 1;
                let ttl = since.elapsed().as_millis();
                if ttl < 300 {
                    scoring_points += 2;
                }

                self.peer_table
                    .lock()
                    .await
                    .peer_responded_successfully(node_id, scoring_points);

                let casted_response = response.as_any().downcast::<T>().ok()?;
                return Some(*casted_response);
            }
        }

        None
    }

    /// Requests block headers from any suitable peer, starting from the `start` block hash towards either older or newer blocks depending on the order
    /// Returns the block headers or None if:
    /// - There are no available peers (the node just started up or was rejected by all other nodes)
    /// - No peer returned a valid response in the given time and retry limits
    pub async fn request_block_headers(
        &self,
        start: H256,
        order: BlockRequestOrder,
        limit: u64,
    ) -> Option<Vec<BlockHeader>> {
        let request_id = rand::random();
        let request = || {
            RLPxMessage::GetBlockHeaders(GetBlockHeaders {
                id: request_id,
                startblock: start.into(),
                limit,
                skip: 0,
                reverse: matches!(order, BlockRequestOrder::NewToOld),
<<<<<<< HEAD
=======
            });
            let peer = self.get_peer_channel_with_retry(Capability::Eth).await?;
            let mut receiver = peer.receiver.lock().await;
            peer.sender.send(request).await.ok()?;
            if let Some(block_headers) = tokio::time::timeout(PEER_REPLY_TIMEOUT, async move {
                loop {
                    match receiver.recv().await {
                        Some(RLPxMessage::BlockHeaders(BlockHeaders { id, block_headers }))
                            if id == request_id =>
                        {
                            return Some(block_headers)
                        }
                        // Ignore replies that don't match the expected id (such as late responses)
                        Some(_) => continue,
                        None => return None,
                    }
                }
>>>>>>> a8bb355f
            })
        };
        let Some(response) = self
            .send_request::<BlockHeaders>(Capability::Eth, request)
            .await
        else {
            return None;
        };

        match response.id == request_id && !response.block_headers.is_empty() {
            true => Some(response.block_headers),
            false => None,
        }
    }

    /// Requests block bodies from any suitable peer given their block hashes
    /// Returns the block bodies or None if:
    /// - There are no available peers (the node just started up or was rejected by all other nodes)
    /// - No peer returned a valid response in the given time and retry limits
    pub async fn request_block_bodies(&self, block_hashes: Vec<H256>) -> Option<Vec<BlockBody>> {
        let block_hashes_len = block_hashes.len();
        let request_id = rand::random();
        let request = || {
            RLPxMessage::GetBlockBodies(GetBlockBodies {
                id: request_id,
                block_hashes: block_hashes.clone(),
<<<<<<< HEAD
=======
            });
            let peer = self.get_peer_channel_with_retry(Capability::Eth).await?;
            let mut receiver = peer.receiver.lock().await;
            peer.sender.send(request).await.ok()?;
            if let Some(block_bodies) = tokio::time::timeout(PEER_REPLY_TIMEOUT, async move {
                loop {
                    match receiver.recv().await {
                        Some(RLPxMessage::BlockBodies(BlockBodies { id, block_bodies }))
                            if id == request_id =>
                        {
                            return Some(block_bodies)
                        }
                        // Ignore replies that don't match the expected id (such as late responses)
                        Some(_) => continue,
                        None => return None,
                    }
                }
>>>>>>> a8bb355f
            })
        };
        let Some(response) = self
            .send_request::<BlockBodies>(Capability::Eth, request)
            .await
        else {
            return None;
        };

        match response.id == request_id
            && !response.block_bodies.is_empty()
            && response.block_bodies.len() <= block_hashes_len
        {
            true => Some(response.block_bodies),
            false => None,
        }
    }

    /// Requests all receipts in a set of blocks from any suitable peer given their block hashes
    /// Returns the lists of receipts or None if:
    /// - There are no available peers (the node just started up or was rejected by all other nodes)
    /// - No peer returned a valid response in the given time and retry limits
    pub async fn request_receipts(&self, block_hashes: Vec<H256>) -> Option<Vec<Vec<Receipt>>> {
        let block_hashes_len = block_hashes.len();
        let request_id = rand::random();
        let request = || {
            RLPxMessage::GetReceipts(GetReceipts {
                id: request_id,
                block_hashes: block_hashes.clone(),
<<<<<<< HEAD
=======
            });
            let peer = self.get_peer_channel_with_retry(Capability::Eth).await?;
            let mut receiver = peer.receiver.lock().await;
            peer.sender.send(request).await.ok()?;
            if let Some(receipts) = tokio::time::timeout(PEER_REPLY_TIMEOUT, async move {
                loop {
                    match receiver.recv().await {
                        Some(RLPxMessage::Receipts(Receipts { id, receipts }))
                            if id == request_id =>
                        {
                            return Some(receipts)
                        }
                        // Ignore replies that don't match the expected id (such as late responses)
                        Some(_) => continue,
                        None => return None,
                    }
                }
>>>>>>> a8bb355f
            })
        };
        let Some(response) = self
            .send_request::<Receipts>(Capability::Eth, request)
            .await
        else {
            return None;
        };

        match response.id == request_id
            && !response.receipts.is_empty()
            && response.receipts.len() <= block_hashes_len
        {
            true => Some(response.receipts),
            false => None,
        }
    }

    /// Requests an account range from any suitable peer given the state trie's root and the starting hash and the limit hash.
    /// Will also return a boolean indicating if there is more state to be fetched towards the right of the trie
    /// (Note that the boolean will be true even if the remaining state is ouside the boundary set by the limit hash)
    /// Returns the account range or None if:
    /// - There are no available peers (the node just started up or was rejected by all other nodes)
    /// - No peer returned a valid response in the given time and retry limits
    pub async fn request_account_range(
        &self,
        state_root: H256,
        start: H256,
        limit: H256,
    ) -> Option<(Vec<H256>, Vec<AccountState>, bool)> {
        let request_id = rand::random();
        let request = || {
            RLPxMessage::GetAccountRange(GetAccountRange {
                id: request_id,
                root_hash: state_root,
                starting_hash: start,
                limit_hash: limit,
                response_bytes: MAX_RESPONSE_BYTES,
<<<<<<< HEAD
=======
            });
            let peer = self.get_peer_channel_with_retry(Capability::Snap).await?;
            let mut receiver = peer.receiver.lock().await;
            peer.sender.send(request).await.ok()?;
            if let Some((accounts, proof)) = tokio::time::timeout(PEER_REPLY_TIMEOUT, async move {
                loop {
                    match receiver.recv().await {
                        Some(RLPxMessage::AccountRange(AccountRange {
                            id,
                            accounts,
                            proof,
                        })) if id == request_id => return Some((accounts, proof)),
                        // Ignore replies that don't match the expected id (such as late responses)
                        Some(_) => continue,
                        None => return None,
                    }
                }
>>>>>>> a8bb355f
            })
        };
        let Some(response): Option<AccountRange> =
            self.send_request(Capability::Eth, request).await
        else {
            return None;
        };

        if response.id != request_id {
            return None;
        };

        let (accounts, proof) = (response.accounts, response.proof);

        // Unzip & validate response
        let proof = encodable_to_proof(&proof);
        let (account_hashes, accounts): (Vec<_>, Vec<_>) = accounts
            .into_iter()
            .map(|unit| (unit.hash, AccountState::from(unit.account)))
            .unzip();
        let encoded_accounts = accounts
            .iter()
            .map(|acc| acc.encode_to_vec())
            .collect::<Vec<_>>();
        if let Ok(should_continue) = verify_range(
            state_root,
            &start,
            &account_hashes,
            &encoded_accounts,
            &proof,
        ) {
            return Some((account_hashes, accounts, should_continue));
        }

        None
    }

    /// Requests bytecodes for the given code hashes
    /// Returns the bytecodes or None if:
    /// - There are no available peers (the node just started up or was rejected by all other nodes)
    /// - No peer returned a valid response in the given time and retry limits
    pub async fn request_bytecodes(&self, hashes: Vec<H256>) -> Option<Vec<Bytes>> {
        let hashes_len = hashes.len();
        let request_id = rand::random();
        let request = || {
            RLPxMessage::GetByteCodes(GetByteCodes {
                id: request_id,
                hashes: hashes.clone(),
                bytes: MAX_RESPONSE_BYTES,
<<<<<<< HEAD
=======
            });
            let peer = self.get_peer_channel_with_retry(Capability::Snap).await?;
            let mut receiver = peer.receiver.lock().await;
            peer.sender.send(request).await.ok()?;
            if let Some(codes) = tokio::time::timeout(PEER_REPLY_TIMEOUT, async move {
                loop {
                    match receiver.recv().await {
                        Some(RLPxMessage::ByteCodes(ByteCodes { id, codes }))
                            if id == request_id =>
                        {
                            return Some(codes)
                        }
                        // Ignore replies that don't match the expected id (such as late responses)
                        Some(_) => continue,
                        None => return None,
                    }
                }
>>>>>>> a8bb355f
            })
        };

        let Some(response): Option<ByteCodes> = self
            .send_request::<ByteCodes>(Capability::Eth, request)
            .await
        else {
            return None;
        };

        match response.id == request_id
            && !response.codes.is_empty()
            && response.codes.len() <= hashes_len
        {
            true => Some(response.codes),
            false => None,
        }
    }

    /// Requests storage ranges for accounts given their hashed address and storage roots, and the root of their state trie
    /// account_hashes & storage_roots must have the same length
    /// storage_roots must not contain empty trie hashes, we will treat empty ranges as invalid responses
    /// Returns true if the last account's storage was not completely fetched by the request
    /// Returns the list of hashed storage keys and values for each account's storage or None if:
    /// - There are no available peers (the node just started up or was rejected by all other nodes)
    /// - No peer returned a valid response in the given time and retry limits
    pub async fn request_storage_ranges(
        &mut self,
        state_root: H256,
        mut storage_roots: Vec<H256>,
        account_hashes: Vec<H256>,
        start: H256,
    ) -> Option<(Vec<Vec<H256>>, Vec<Vec<U256>>, bool)> {
        let request_id = rand::random();
        let request = || {
            RLPxMessage::GetStorageRanges(GetStorageRanges {
                id: request_id,
                root_hash: state_root,
                account_hashes: account_hashes.clone(),
                starting_hash: start,
                limit_hash: HASH_MAX,
                response_bytes: MAX_RESPONSE_BYTES,
<<<<<<< HEAD
=======
            });
            let peer = self.get_peer_channel_with_retry(Capability::Snap).await?;
            let mut receiver = peer.receiver.lock().await;
            peer.sender.send(request).await.ok()?;
            if let Some((mut slots, proof)) = tokio::time::timeout(PEER_REPLY_TIMEOUT, async move {
                loop {
                    match receiver.recv().await {
                        Some(RLPxMessage::StorageRanges(StorageRanges { id, slots, proof }))
                            if id == request_id =>
                        {
                            return Some((slots, proof))
                        }
                        // Ignore replies that don't match the expected id (such as late responses)
                        Some(_) => continue,
                        None => return None,
                    }
                }
>>>>>>> a8bb355f
            })
        };

        let Some(response) = self
            .send_request::<StorageRanges>(Capability::Eth, request)
            .await
        else {
            return None;
        };

        if response.id != request_id {
            return None;
        }

        let (mut slots, proof) = (response.slots, response.proof);

        // Check we got a reasonable amount of storage ranges
        if slots.len() > storage_roots.len() || slots.is_empty() {
            return None;
        };

        // Unzip & validate response
        let proof = encodable_to_proof(&proof);
        let mut storage_keys = vec![];
        let mut storage_values = vec![];
        let mut should_continue = false;

        // Validate each storage range
        while !slots.is_empty() {
            let (hashed_keys, values): (Vec<_>, Vec<_>) = slots
                .remove(0)
                .into_iter()
                .map(|slot| (slot.hash, slot.data))
                .unzip();
            // We won't accept empty storage ranges
            if hashed_keys.is_empty() {
                continue;
            }
            let encoded_values = values
                .iter()
                .map(|val| val.encode_to_vec())
                .collect::<Vec<_>>();
            let storage_root = storage_roots.remove(0);

            // The proof corresponds to the last slot, for the previous ones the slot must be the full range without edge proofs
            if slots.is_empty() && !proof.is_empty() {
                let Ok(sc) =
                    verify_range(storage_root, &start, &hashed_keys, &encoded_values, &proof)
                else {
                    continue;
                };
                should_continue = sc;
            } else if verify_range(storage_root, &start, &hashed_keys, &encoded_values, &[])
                .is_err()
            {
                continue;
            }

            storage_keys.push(hashed_keys);
            storage_values.push(values);
        }
        return Some((storage_keys, storage_values, should_continue));
    }

    /// Requests state trie nodes given the root of the trie where they are contained and their path (be them full or partial)
    /// Returns the nodes or None if:
    /// - There are no available peers (the node just started up or was rejected by all other nodes)
    /// - No peer returned a valid response in the given time and retry limits
    pub async fn request_state_trienodes(
        &self,
        state_root: H256,
        paths: Vec<Nibbles>,
    ) -> Option<Vec<Node>> {
        let expected_nodes = paths.len();
        let request_id = rand::random();
        let request = || {
            RLPxMessage::GetTrieNodes(GetTrieNodes {
                id: request_id,
                root_hash: state_root,
                // [acc_path, acc_path,...] -> [[acc_path], [acc_path]]
                paths: paths
                    .iter()
                    .map(|vec| vec![Bytes::from(vec.encode_compact())])
                    .collect(),
                bytes: MAX_RESPONSE_BYTES,
<<<<<<< HEAD
=======
            });
            let peer = self.get_peer_channel_with_retry(Capability::Snap).await?;
            let mut receiver = peer.receiver.lock().await;
            peer.sender.send(request).await.ok()?;
            if let Some(nodes) = tokio::time::timeout(PEER_REPLY_TIMEOUT, async move {
                loop {
                    match receiver.recv().await {
                        Some(RLPxMessage::TrieNodes(TrieNodes { id, nodes }))
                            if id == request_id =>
                        {
                            return Some(nodes)
                        }
                        // Ignore replies that don't match the expected id (such as late responses)
                        Some(_) => continue,
                        None => return None,
                    }
                }
>>>>>>> a8bb355f
            })
        };

        let Some(response) = self
            .send_request::<TrieNodes>(Capability::Eth, request)
            .await
        else {
            return None;
        };

        let nodes = response.nodes;
        match response.id == request_id && !nodes.is_empty() && nodes.len() <= expected_nodes {
            true => nodes
                .iter()
                .map(|node| Node::decode_raw(node))
                .collect::<Result<Vec<_>, _>>()
                .ok(),
            false => None,
        }
    }

    /// Requests storage trie nodes given the root of the state trie where they are contained and
    /// a hashmap mapping the path to the account in the state trie (aka hashed address) to the paths to the nodes in its storage trie (can be full or partial)
    /// Returns the nodes or None if:
    /// - There are no available peers (the node just started up or was rejected by all other nodes)
    /// - No peer returned a valid response in the given time and retry limits
    pub async fn request_storage_trienodes(
        &self,
        state_root: H256,
        paths: BTreeMap<H256, Vec<Nibbles>>,
    ) -> Option<Vec<Node>> {
        let request_id = rand::random();
        let expected_nodes = paths.iter().fold(0, |acc, item| acc + item.1.len());
        let request = || {
            RLPxMessage::GetTrieNodes(GetTrieNodes {
                id: request_id,
                root_hash: state_root,
                // {acc_path: [path, path, ...]} -> [[acc_path, path, path, ...]]
                paths: paths
                    .iter()
                    .map(|(acc_path, paths)| {
                        [
                            vec![Bytes::from(acc_path.0.to_vec())],
                            paths
                                .iter()
                                .map(|path| Bytes::from(path.encode_compact()))
                                .collect(),
                        ]
                        .concat()
                    })
                    .collect(),
                bytes: MAX_RESPONSE_BYTES,
<<<<<<< HEAD
=======
            });
            let peer = self.get_peer_channel_with_retry(Capability::Snap).await?;
            let mut receiver = peer.receiver.lock().await;
            peer.sender.send(request).await.ok()?;
            if let Some(nodes) = tokio::time::timeout(PEER_REPLY_TIMEOUT, async move {
                loop {
                    match receiver.recv().await {
                        Some(RLPxMessage::TrieNodes(TrieNodes { id, nodes }))
                            if id == request_id =>
                        {
                            return Some(nodes)
                        }
                        // Ignore replies that don't match the expected id (such as late responses)
                        Some(_) => continue,
                        None => return None,
                    }
                }
>>>>>>> a8bb355f
            })
        };

        let Some(response) = self
            .send_request::<TrieNodes>(Capability::Eth, request)
            .await
        else {
            return None;
        };

        let nodes = response.nodes;

        match response.id != request_id && !nodes.is_empty() && nodes.len() <= expected_nodes {
            true => nodes
                .iter()
                .map(|node| Node::decode_raw(node))
                .collect::<Result<Vec<_>, _>>()
                .ok(),
            false => None,
        }
    }

    /// Requests a single storage range for an accouns given its hashed address and storage root, and the root of its state trie
    /// This is a simplified version of `request_storage_range` meant to be used for large tries that require their own single requests
    /// account_hashes & storage_roots must have the same length
    /// storage_root must not be an empty trie hash, we will treat empty ranges as invalid responses
    /// Returns true if the account's storage was not completely fetched by the request
    /// Returns the list of hashed storage keys and values for the account's storage or None if:
    /// - There are no available peers (the node just started up or was rejected by all other nodes)
    /// - No peer returned a valid response in the given time and retry limits
    pub async fn request_storage_range(
        &self,
        state_root: H256,
        storage_root: H256,
        account_hash: H256,
        start: H256,
    ) -> Option<(Vec<H256>, Vec<U256>, bool)> {
        let request_id = rand::random();
        let request = || {
            RLPxMessage::GetStorageRanges(GetStorageRanges {
                id: request_id,
                root_hash: state_root,
                account_hashes: vec![account_hash],
                starting_hash: start,
                limit_hash: HASH_MAX,
                response_bytes: MAX_RESPONSE_BYTES,
<<<<<<< HEAD
=======
            });
            let peer = self.get_peer_channel_with_retry(Capability::Snap).await?;
            let mut receiver = peer.receiver.lock().await;
            peer.sender.send(request).await.ok()?;
            if let Some((mut slots, proof)) = tokio::time::timeout(PEER_REPLY_TIMEOUT, async move {
                loop {
                    match receiver.recv().await {
                        Some(RLPxMessage::StorageRanges(StorageRanges { id, slots, proof }))
                            if id == request_id =>
                        {
                            return Some((slots, proof))
                        }
                        // Ignore replies that don't match the expected id (such as late responses)
                        Some(_) => continue,
                        None => return None,
                    }
                }
>>>>>>> a8bb355f
            })
        };

        let Some(response) = self
            .send_request::<StorageRanges>(Capability::Eth, request)
            .await
        else {
            return None;
        };

        if response.id != request_id {
            return None;
        }

        let (mut slots, proof) = (response.slots, response.proof);

        if slots.len() != 1 {
            return None;
        }
        // Unzip & validate response
        let proof = encodable_to_proof(&proof);
        let (storage_keys, storage_values): (Vec<H256>, Vec<U256>) = slots
            .remove(0)
            .into_iter()
            .map(|slot| (slot.hash, slot.data))
            .unzip();
        let encoded_values = storage_values
            .iter()
            .map(|val| val.encode_to_vec())
            .collect::<Vec<_>>();
        // Verify storage range
        if let Ok(should_continue) =
            verify_range(storage_root, &start, &storage_keys, &encoded_values, &proof)
        {
            return Some((storage_keys, storage_values, should_continue));
        }

        None
    }
}<|MERGE_RESOLUTION|>--- conflicted
+++ resolved
@@ -157,26 +157,6 @@
                 limit,
                 skip: 0,
                 reverse: matches!(order, BlockRequestOrder::NewToOld),
-<<<<<<< HEAD
-=======
-            });
-            let peer = self.get_peer_channel_with_retry(Capability::Eth).await?;
-            let mut receiver = peer.receiver.lock().await;
-            peer.sender.send(request).await.ok()?;
-            if let Some(block_headers) = tokio::time::timeout(PEER_REPLY_TIMEOUT, async move {
-                loop {
-                    match receiver.recv().await {
-                        Some(RLPxMessage::BlockHeaders(BlockHeaders { id, block_headers }))
-                            if id == request_id =>
-                        {
-                            return Some(block_headers)
-                        }
-                        // Ignore replies that don't match the expected id (such as late responses)
-                        Some(_) => continue,
-                        None => return None,
-                    }
-                }
->>>>>>> a8bb355f
             })
         };
         let Some(response) = self
@@ -203,26 +183,6 @@
             RLPxMessage::GetBlockBodies(GetBlockBodies {
                 id: request_id,
                 block_hashes: block_hashes.clone(),
-<<<<<<< HEAD
-=======
-            });
-            let peer = self.get_peer_channel_with_retry(Capability::Eth).await?;
-            let mut receiver = peer.receiver.lock().await;
-            peer.sender.send(request).await.ok()?;
-            if let Some(block_bodies) = tokio::time::timeout(PEER_REPLY_TIMEOUT, async move {
-                loop {
-                    match receiver.recv().await {
-                        Some(RLPxMessage::BlockBodies(BlockBodies { id, block_bodies }))
-                            if id == request_id =>
-                        {
-                            return Some(block_bodies)
-                        }
-                        // Ignore replies that don't match the expected id (such as late responses)
-                        Some(_) => continue,
-                        None => return None,
-                    }
-                }
->>>>>>> a8bb355f
             })
         };
         let Some(response) = self
@@ -252,26 +212,6 @@
             RLPxMessage::GetReceipts(GetReceipts {
                 id: request_id,
                 block_hashes: block_hashes.clone(),
-<<<<<<< HEAD
-=======
-            });
-            let peer = self.get_peer_channel_with_retry(Capability::Eth).await?;
-            let mut receiver = peer.receiver.lock().await;
-            peer.sender.send(request).await.ok()?;
-            if let Some(receipts) = tokio::time::timeout(PEER_REPLY_TIMEOUT, async move {
-                loop {
-                    match receiver.recv().await {
-                        Some(RLPxMessage::Receipts(Receipts { id, receipts }))
-                            if id == request_id =>
-                        {
-                            return Some(receipts)
-                        }
-                        // Ignore replies that don't match the expected id (such as late responses)
-                        Some(_) => continue,
-                        None => return None,
-                    }
-                }
->>>>>>> a8bb355f
             })
         };
         let Some(response) = self
@@ -310,26 +250,6 @@
                 starting_hash: start,
                 limit_hash: limit,
                 response_bytes: MAX_RESPONSE_BYTES,
-<<<<<<< HEAD
-=======
-            });
-            let peer = self.get_peer_channel_with_retry(Capability::Snap).await?;
-            let mut receiver = peer.receiver.lock().await;
-            peer.sender.send(request).await.ok()?;
-            if let Some((accounts, proof)) = tokio::time::timeout(PEER_REPLY_TIMEOUT, async move {
-                loop {
-                    match receiver.recv().await {
-                        Some(RLPxMessage::AccountRange(AccountRange {
-                            id,
-                            accounts,
-                            proof,
-                        })) if id == request_id => return Some((accounts, proof)),
-                        // Ignore replies that don't match the expected id (such as late responses)
-                        Some(_) => continue,
-                        None => return None,
-                    }
-                }
->>>>>>> a8bb355f
             })
         };
         let Some(response): Option<AccountRange> =
@@ -379,26 +299,6 @@
                 id: request_id,
                 hashes: hashes.clone(),
                 bytes: MAX_RESPONSE_BYTES,
-<<<<<<< HEAD
-=======
-            });
-            let peer = self.get_peer_channel_with_retry(Capability::Snap).await?;
-            let mut receiver = peer.receiver.lock().await;
-            peer.sender.send(request).await.ok()?;
-            if let Some(codes) = tokio::time::timeout(PEER_REPLY_TIMEOUT, async move {
-                loop {
-                    match receiver.recv().await {
-                        Some(RLPxMessage::ByteCodes(ByteCodes { id, codes }))
-                            if id == request_id =>
-                        {
-                            return Some(codes)
-                        }
-                        // Ignore replies that don't match the expected id (such as late responses)
-                        Some(_) => continue,
-                        None => return None,
-                    }
-                }
->>>>>>> a8bb355f
             })
         };
 
@@ -441,26 +341,6 @@
                 starting_hash: start,
                 limit_hash: HASH_MAX,
                 response_bytes: MAX_RESPONSE_BYTES,
-<<<<<<< HEAD
-=======
-            });
-            let peer = self.get_peer_channel_with_retry(Capability::Snap).await?;
-            let mut receiver = peer.receiver.lock().await;
-            peer.sender.send(request).await.ok()?;
-            if let Some((mut slots, proof)) = tokio::time::timeout(PEER_REPLY_TIMEOUT, async move {
-                loop {
-                    match receiver.recv().await {
-                        Some(RLPxMessage::StorageRanges(StorageRanges { id, slots, proof }))
-                            if id == request_id =>
-                        {
-                            return Some((slots, proof))
-                        }
-                        // Ignore replies that don't match the expected id (such as late responses)
-                        Some(_) => continue,
-                        None => return None,
-                    }
-                }
->>>>>>> a8bb355f
             })
         };
 
@@ -546,26 +426,6 @@
                     .map(|vec| vec![Bytes::from(vec.encode_compact())])
                     .collect(),
                 bytes: MAX_RESPONSE_BYTES,
-<<<<<<< HEAD
-=======
-            });
-            let peer = self.get_peer_channel_with_retry(Capability::Snap).await?;
-            let mut receiver = peer.receiver.lock().await;
-            peer.sender.send(request).await.ok()?;
-            if let Some(nodes) = tokio::time::timeout(PEER_REPLY_TIMEOUT, async move {
-                loop {
-                    match receiver.recv().await {
-                        Some(RLPxMessage::TrieNodes(TrieNodes { id, nodes }))
-                            if id == request_id =>
-                        {
-                            return Some(nodes)
-                        }
-                        // Ignore replies that don't match the expected id (such as late responses)
-                        Some(_) => continue,
-                        None => return None,
-                    }
-                }
->>>>>>> a8bb355f
             })
         };
 
@@ -618,26 +478,6 @@
                     })
                     .collect(),
                 bytes: MAX_RESPONSE_BYTES,
-<<<<<<< HEAD
-=======
-            });
-            let peer = self.get_peer_channel_with_retry(Capability::Snap).await?;
-            let mut receiver = peer.receiver.lock().await;
-            peer.sender.send(request).await.ok()?;
-            if let Some(nodes) = tokio::time::timeout(PEER_REPLY_TIMEOUT, async move {
-                loop {
-                    match receiver.recv().await {
-                        Some(RLPxMessage::TrieNodes(TrieNodes { id, nodes }))
-                            if id == request_id =>
-                        {
-                            return Some(nodes)
-                        }
-                        // Ignore replies that don't match the expected id (such as late responses)
-                        Some(_) => continue,
-                        None => return None,
-                    }
-                }
->>>>>>> a8bb355f
             })
         };
 
@@ -684,26 +524,6 @@
                 starting_hash: start,
                 limit_hash: HASH_MAX,
                 response_bytes: MAX_RESPONSE_BYTES,
-<<<<<<< HEAD
-=======
-            });
-            let peer = self.get_peer_channel_with_retry(Capability::Snap).await?;
-            let mut receiver = peer.receiver.lock().await;
-            peer.sender.send(request).await.ok()?;
-            if let Some((mut slots, proof)) = tokio::time::timeout(PEER_REPLY_TIMEOUT, async move {
-                loop {
-                    match receiver.recv().await {
-                        Some(RLPxMessage::StorageRanges(StorageRanges { id, slots, proof }))
-                            if id == request_id =>
-                        {
-                            return Some((slots, proof))
-                        }
-                        // Ignore replies that don't match the expected id (such as late responses)
-                        Some(_) => continue,
-                        None => return None,
-                    }
-                }
->>>>>>> a8bb355f
             })
         };
 
