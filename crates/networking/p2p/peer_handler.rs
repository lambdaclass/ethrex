use std::{
    collections::{BTreeMap, HashMap, HashSet, VecDeque},
    sync::Arc,
    time::{Duration, SystemTime},
};

use bytes::Bytes;
use ethrex_common::{
    BigEndianHash, H256, U256,
    types::{AccountState, BlockBody, BlockHeader, Receipt, validate_block_body},
};
use ethrex_rlp::encode::RLPEncode;
use ethrex_trie::Nibbles;
use ethrex_trie::{Node, verify_range};
use rand::{random, seq::SliceRandom};
use tokio::sync::Mutex;

use crate::{
    kademlia::{Kademlia, PeerChannels, PeerData},
    metrics::METRICS,
    rlpx::{
        connection::server::CastMessage,
        eth::{
            blocks::{BlockBodies, BlockHeaders, GetBlockBodies, GetBlockHeaders, HashOrNumber},
            receipts::GetReceipts,
        },
        message::Message as RLPxMessage,
        p2p::{Capability, SUPPORTED_ETH_CAPABILITIES, SUPPORTED_SNAP_CAPABILITIES},
        snap::{
            AccountRange, AccountRangeUnit, ByteCodes, GetAccountRange, GetByteCodes,
            GetStorageRanges, GetTrieNodes, StorageRanges, TrieNodes,
        },
    },
    snap::encodable_to_proof,
<<<<<<< HEAD
    utils::{SendMessageError, current_unix_time},
=======
    utils::{
        get_account_state_snapshot_file, get_account_state_snapshots_dir,
        get_account_storages_snapshot_file, get_account_storages_snapshots_dir,
    },
>>>>>>> 6dc0b03b
};
use tracing::{debug, error, info, trace, warn};
pub const PEER_REPLY_TIMEOUT: Duration = Duration::from_secs(15);
pub const PEER_SELECT_RETRY_ATTEMPTS: usize = 3;
pub const REQUEST_RETRY_ATTEMPTS: usize = 5;
pub const MAX_RESPONSE_BYTES: u64 = 512 * 1024;
pub const HASH_MAX: H256 = H256([0xFF; 32]);

pub const SNAP_LIMIT: usize = 128;

// Request as many as 128 block bodies per request
// this magic number is not part of the protocol and is taken from geth, see:
// https://github.com/ethereum/go-ethereum/blob/2585776aabbd4ae9b00050403b42afb0cee968ec/eth/downloader/downloader.go#L42-L43
//
// Note: We noticed that while bigger values are supported
// increasing them may be the cause of peers disconnection
pub const MAX_BLOCK_BODIES_TO_REQUEST: usize = 128;

/// An abstraction over the [Kademlia] containing logic to make requests to peers
#[derive(Debug, Clone)]
pub struct PeerHandler {
    pub peer_table: Kademlia,
    pub peer_scores: Arc<Mutex<HashMap<H256, i64>>>,
}

pub enum BlockRequestOrder {
    OldToNew,
    NewToOld,
}

async fn ask_peer_head_number(
    peer_id: H256,
    peer_channel: &mut PeerChannels,
    sync_head: H256,
    retries: i32,
) -> Result<u64, String> {
    // TODO: Better error handling
    trace!("Sync Log 11: Requesting sync head block number from peer {peer_id}");
    let request_id = rand::random();
    let request = RLPxMessage::GetBlockHeaders(GetBlockHeaders {
        id: request_id,
        startblock: HashOrNumber::Hash(sync_head),
        limit: 1,
        skip: 0,
        reverse: false,
    });

    peer_channel
        .connection
        .cast(CastMessage::BackendMessage(request.clone()))
        .await
        .map_err(|e| format!("Failed to send message to peer {peer_id}: {e}"))?;

    debug!("(Retry {retries}) Requesting sync head {sync_head} to peer {peer_id}");

    match tokio::time::timeout(Duration::from_secs(1), async move {
        peer_channel.receiver.lock().await.recv().await
    })
    .await
    {
        Ok(Some(RLPxMessage::BlockHeaders(BlockHeaders { id, block_headers }))) => {
            if id == request_id && !block_headers.is_empty() {
                let sync_head_number = block_headers.last().unwrap().number;
                trace!(
                    "Sync Log 12: Received sync head block headers from peer {peer_id}, sync head number {sync_head_number}"
                );
                Ok(sync_head_number)
            } else {
                Err(format!("Received unexpected response from peer {peer_id}"))
            }
        }
        Ok(None) => Err(format!("Error receiving message from peer {peer_id}")),
        Ok(_other_msgs) => Err("Received unexpected message from peer {peer_id}".into()),
        Err(_err) => Err(format!(
            "Timeout while waiting for sync head from {peer_id}"
        )),
    }
}

impl PeerHandler {
    pub fn new(peer_table: Kademlia) -> PeerHandler {
        Self {
            peer_table,
            peer_scores: Default::default(),
        }
    }

    /// Creates a dummy PeerHandler for tests where interacting with peers is not needed
    /// This should only be used in tests as it won't be able to interact with the node's connected peers
    pub fn dummy() -> PeerHandler {
        let dummy_peer_table = Kademlia::new();
        PeerHandler::new(dummy_peer_table)
    }

    /// Helper method to record a succesful peer response as well as record previous failed responses from other peers
    /// We make this distinction for snap requests as the data we request might have become stale
    /// So we cannot know whether a peer returning an empty response is a failure until another peer returns the requested data
    async fn record_snap_peer_success(&self, succesful_peer_id: H256, mut peer_ids: HashSet<H256>) {
        // Reward succesful peer
        self.record_peer_success(succesful_peer_id).await;
        // Penalize previous peers that returned empty/invalid responses
        peer_ids.remove(&succesful_peer_id);
        for peer_id in peer_ids {
            info!(
                "[SYNCING] Penalizing peer {peer_id} as it failed to return data cornfirmed as non-stale"
            );
            self.record_peer_failure(peer_id).await;
        }
    }

    // TODO: Implement the logic for recording peer successes
    /// Helper method to record successful peer response
    async fn record_peer_success(&self, _peer_id: H256) {}

    // TODO: Implement the logic for recording peer failures
    /// Helper method to record failed peer response
    async fn record_peer_failure(&self, _peer_id: H256) {}

    // TODO: Implement the logic for recording critical peer failures
    /// Helper method to record critical peer failure
    /// This is used when the peer returns invalid data or is otherwise unreliable
    async fn record_peer_critical_failure(&self, _peer_id: H256) {}

    /// TODO: docs
    pub async fn get_peer_channel_with_highest_score(
        &self,
        capabilities: &[Capability],
        scores: &mut HashMap<H256, i64>,
    ) -> Option<(H256, PeerChannels)> {
        let (mut free_peer_id, mut free_peer_channel) = self
            .peer_table
            .get_peer_channels(capabilities)
            .await
            .first()
            .unwrap()
            .clone();

        let mut max_peer_id_score = i64::MIN;
        for (peer_id, channel) in self.peer_table.get_peer_channels(capabilities).await.iter() {
            let peer_id_score = scores.entry(*peer_id).or_default();
            if *peer_id_score >= max_peer_id_score {
                free_peer_id = *peer_id;
                max_peer_id_score = *peer_id_score;
                free_peer_channel = channel.clone();
            }
        }

        Some((free_peer_id, free_peer_channel.clone()))
    }

    /// Returns the node id and the channel ends to an active peer connection that supports the given capability
    /// The peer is selected randomly, and doesn't guarantee that the selected peer is not currently busy
    /// If no peer is found, this method will try again after 10 seconds
    async fn get_peer_channel_with_retry(
        &self,
        capabilities: &[Capability],
    ) -> Option<(H256, PeerChannels)> {
        let mut peer_channels = self.peer_table.get_peer_channels(capabilities).await;

        peer_channels.shuffle(&mut rand::rngs::OsRng);

        peer_channels.first().cloned()
    }

    /// Requests block headers from any suitable peer, starting from the `start` block hash towards either older or newer blocks depending on the order
    /// Returns the block headers or None if:
    /// - There are no available peers (the node just started up or was rejected by all other nodes)
    /// - No peer returned a valid response in the given time and retry limits
    pub async fn request_block_headers(
        &self,
        start: u64,
        sync_head: H256,
    ) -> Option<Vec<BlockHeader>> {
        let start_time = SystemTime::now();

        let mut ret = Vec::<BlockHeader>::new();

        let peers_table = self
            .peer_table
            .get_peer_channels(&SUPPORTED_ETH_CAPABILITIES)
            .await;

        let mut sync_head_number = 0_u64;

        let sync_head_number_retrieval_start = SystemTime::now();

        info!("Retrieving sync head block number from peers");

        let mut retries = 1;

        while sync_head_number == 0 {
            for (peer_id, mut peer_channel) in peers_table.clone() {
                match ask_peer_head_number(peer_id, &mut peer_channel, sync_head, retries).await {
                    Ok(number) => {
                        sync_head_number = number;
                    }
                    Err(err) => {
                        trace!(
                            "Sync Log 13: Failed to retrieve sync head block number from peer {peer_id}: {err}"
                        );
                    }
                }
            }

            retries += 1;
        }

        let sync_head_number_retrieval_elapsed = sync_head_number_retrieval_start
            .elapsed()
            .expect("Failed to get elapsed time");

        info!("Sync head block number retrieved");

        *METRICS.time_to_retrieve_sync_head_block.lock().await =
            Some(sync_head_number_retrieval_elapsed);
        *METRICS.sync_head_block.lock().await = sync_head_number;
        *METRICS.headers_to_download.lock().await = sync_head_number + 1;
        *METRICS.sync_head_hash.lock().await = sync_head;

        let block_count = sync_head_number + 1 - start;
        let chunk_count = if block_count < 800_u64 { 1 } else { 800_u64 };

        // 2) partition the amount of headers in `K` tasks
        let chunk_limit = block_count / chunk_count as u64;

        // list of tasks to be executed
        let mut tasks_queue_not_started = VecDeque::<(u64, u64)>::new();

        for i in 0..(chunk_count as u64) {
            tasks_queue_not_started.push_back((i * chunk_limit + start, chunk_limit));
        }

        // Push the reminder
        if block_count % chunk_count as u64 != 0 {
            tasks_queue_not_started.push_back((
                chunk_count as u64 * chunk_limit + start,
                block_count % chunk_count as u64,
            ));
        }

        let mut downloaded_count = 0_u64;

        // channel to send the tasks to the peers
        let (task_sender, mut task_receiver) =
            tokio::sync::mpsc::channel::<(Vec<BlockHeader>, H256, PeerChannels, u64, u64)>(1000);

        let mut current_show = 0;
        let mut downloaders: BTreeMap<H256, bool> = BTreeMap::from_iter(
            peers_table
                .iter()
                .map(|(peer_id, _peer_data)| (*peer_id, true)),
        );

        // 3) create tasks that will request a chunk of headers from a peer

        info!("Starting to download block headers from peers");

        *METRICS.headers_download_start_time.lock().await = Some(SystemTime::now());

        let mut last_metrics_update = SystemTime::now();

        loop {
            let new_last_metrics_update = last_metrics_update.elapsed().unwrap();

            if new_last_metrics_update >= Duration::from_secs(1) {
                *METRICS.header_downloads_tasks_queued.lock().await =
                    tasks_queue_not_started.len() as u64;

                *METRICS.total_header_downloaders.lock().await = downloaders.len() as u64;
            }

            if let Ok((headers, peer_id, _peer_channel, startblock, previous_chunk_limit)) =
                task_receiver.try_recv()
            {
                if headers.is_empty() {
                    trace!("Failed to download chunk from peer {peer_id}");

                    downloaders.entry(peer_id).and_modify(|downloader_is_free| {
                        *downloader_is_free = true; // mark the downloader as free
                    });

                    debug!("Downloader {peer_id} freed");

                    // reinsert the task to the queue
                    tasks_queue_not_started.push_back((startblock, previous_chunk_limit));

                    continue; // Retry with the next peer
                }

                downloaded_count += headers.len() as u64;

                if new_last_metrics_update >= Duration::from_secs(1) {
                    *METRICS.downloaded_headers.lock().await = downloaded_count;
                }

                let batch_show = downloaded_count / 10_000;

                if current_show < batch_show {
                    debug!(
                        "Downloaded {} headers from peer {} (current count: {downloaded_count})",
                        headers.len(),
                        peer_id
                    );
                    current_show += 1;
                }
                // store headers!!!!
                ret.extend_from_slice(&headers);

                let downloaded_headers = headers.len() as u64;

                // reinsert the task to the queue if it was not completed
                if downloaded_headers < previous_chunk_limit {
                    let new_start = startblock + headers.len() as u64;

                    let new_chunk_limit = previous_chunk_limit - headers.len() as u64;

                    debug!(
                        "Task for ({startblock}, {new_chunk_limit}) was not completed, re-adding to the queue, {new_chunk_limit} remaining headers"
                    );

                    tasks_queue_not_started.push_back((new_start, new_chunk_limit));
                }

                downloaders.entry(peer_id).and_modify(|downloader_is_free| {
                    *downloader_is_free = true; // mark the downloader as free
                });
                debug!("Downloader {peer_id} freed");
            }

            let peer_channels = self
                .peer_table
                .get_peer_channels(&SUPPORTED_ETH_CAPABILITIES)
                .await;

            for (peer_id, _peer_channels) in &peer_channels {
                if downloaders.contains_key(peer_id) {
                    // Peer is already in the downloaders list, skip it
                    continue;
                }

                downloaders.insert(*peer_id, true);

                debug!("{peer_id} added as downloader");
            }

            let free_downloaders = downloaders
                .clone()
                .into_iter()
                .filter(|(_downloader_id, downloader_is_free)| *downloader_is_free)
                .collect::<Vec<_>>();

            if new_last_metrics_update >= Duration::from_secs(1) {
                *METRICS.free_header_downloaders.lock().await = free_downloaders.len() as u64;
            }

            if free_downloaders.is_empty() {
                continue;
            }

            let Some(free_peer_id) = free_downloaders
                .get(random::<usize>() % free_downloaders.len())
                .map(|(peer_id, _)| *peer_id)
            else {
                debug!("(2) No free downloaders available, waiting for a peer to finish, retrying");
                continue;
            };

            let Some(mut free_downloader_channels) =
                peer_channels.iter().find_map(|(peer_id, peer_channels)| {
                    peer_id.eq(&free_peer_id).then_some(peer_channels.clone())
                })
            else {
                // The free downloader is not a peer of us anymore.
                debug!(
                    "Downloader {free_peer_id} is not a peer anymore, removing it from the downloaders list"
                );
                downloaders.remove(&free_peer_id);
                continue;
            };

            let Some((startblock, chunk_limit)) = tasks_queue_not_started.pop_front() else {
                if downloaded_count >= block_count {
                    info!("All headers downloaded successfully");
                    break;
                }

                let batch_show = downloaded_count / 10_000;

                if current_show < batch_show {
                    current_show += 1;
                }

                continue;
            };

            let tx = task_sender.clone();

            downloaders
                .entry(free_peer_id)
                .and_modify(|downloader_is_free| {
                    *downloader_is_free = false; // mark the downloader as busy
                });

            debug!("Downloader {free_peer_id} is now busy");

            // run download_chunk_from_peer in a different Tokio task
            let _download_result = tokio::spawn(async move {
                trace!(
                    "Sync Log 5: Requesting block headers from peer {free_peer_id}, chunk_limit: {chunk_limit}"
                );
                debug!(
                    "Requesting block headers from peer {free_peer_id}, chunk_limit: {chunk_limit}"
                );

                let headers = Self::download_chunk_from_peer(
                    free_peer_id,
                    &mut free_downloader_channels,
                    startblock,
                    chunk_limit,
                )
                .await
                .inspect_err(|err| {
                    trace!("Sync Log 6: {free_peer_id} failed to download chunk: {err}")
                })
                .unwrap_or_default();

                tx.send((
                    headers,
                    free_peer_id,
                    free_downloader_channels,
                    startblock,
                    chunk_limit,
                ))
                .await
                .unwrap();
            });

            // 4) assign the tasks to the peers
            //     4.1) launch a tokio task with the chunk and a peer ready (giving the channels)

            // TODO!!! spawn a task to download the chunk, calling `download_chunk_from_peer`

            if new_last_metrics_update >= Duration::from_secs(1) {
                last_metrics_update = SystemTime::now();
            }
        }

        *METRICS.header_downloads_tasks_queued.lock().await = tasks_queue_not_started.len() as u64;
        *METRICS.free_header_downloaders.lock().await = downloaders.len() as u64;
        *METRICS.total_header_downloaders.lock().await = downloaders.len() as u64;
        *METRICS.downloaded_headers.lock().await = downloaded_count;

        let elapsed = start_time.elapsed().expect("Failed to get elapsed time");

        debug!(
            "Downloaded {} headers in {} seconds",
            ret.len(),
            format_duration(elapsed)
        );

        {
            let downloaded_headers = ret.len();
            let unique_headers = ret.iter().map(|h| h.hash()).collect::<HashSet<_>>();

            debug!(
                "Downloaded {} headers, unique: {}, duplicates: {}",
                downloaded_headers,
                unique_headers.len(),
                downloaded_headers - unique_headers.len()
            );

            match downloaded_headers.cmp(&unique_headers.len()) {
                std::cmp::Ordering::Equal => {
                    info!("All downloaded headers are unique");
                }
                std::cmp::Ordering::Greater => {
                    warn!(
                        "Downloaded headers contain duplicates, {} duplicates found",
                        downloaded_headers - unique_headers.len()
                    );
                }
                std::cmp::Ordering::Less => {
                    warn!("Downloaded headers are less than unique headers, something went wrong");
                }
            }
        }

        // 4) assign the tasks to the peers
        //     4.1) launch a tokio task with the chunk and a peer ready (giving the channels)
        //     4.2) mark the peer as busy
        //     4.3) wait for the response and handle it

        // 5) loop until all the chunks are received (retry to get the chunks that failed)

        ret.sort_by(|x, y| x.number.cmp(&y.number));
        // info!("Last header downloaded: {:?} ?? ", ret.last().unwrap());
        Some(ret)
        // std::process::exit(0);
    }

    /// given a peer id, a chunk start and a chunk limit, requests the block headers from the peer
    ///
    /// If it fails, returns an error message.
    async fn download_chunk_from_peer(
        peer_id: H256,
        peer_channel: &mut PeerChannels,
        startblock: u64,
        chunk_limit: u64,
    ) -> Result<Vec<BlockHeader>, String> {
        debug!("Requesting block headers from peer {peer_id}");
        let request_id = rand::random();
        let request = RLPxMessage::GetBlockHeaders(GetBlockHeaders {
            id: request_id,
            startblock: HashOrNumber::Number(startblock),
            limit: chunk_limit,
            skip: 0,
            reverse: false,
        });
        let mut receiver = peer_channel.receiver.lock().await;

        // FIXME! modify the cast and wait for a `call` version
        peer_channel
            .connection
            .cast(CastMessage::BackendMessage(request))
            .await
            .map_err(|e| format!("Failed to send message to peer {peer_id}: {e}"))?;

        let block_headers = tokio::time::timeout(Duration::from_secs(2), async move {
            loop {
                match receiver.recv().await {
                    Some(RLPxMessage::BlockHeaders(BlockHeaders { id, block_headers }))
                        if id == request_id =>
                    {
                        return Some(block_headers);
                    }
                    // Ignore replies that don't match the expected id (such as late responses)
                    Some(_) => continue,
                    None => return None, // EOF
                }
            }
        })
        .await
        .map_err(|_| "Failed to receive block headers")?
        .ok_or("Block no received".to_owned())?;

        if are_block_headers_chained(&block_headers, &BlockRequestOrder::OldToNew) {
            Ok(block_headers)
        } else {
            warn!("[SYNCING] Received invalid headers from peer: {peer_id}");
            Err("Invalid block headers".into())
        }
    }

    /// Internal method to request block bodies from any suitable peer given their block hashes
    /// Returns the block bodies or None if:
    /// - There are no available peers (the node just started up or was rejected by all other nodes)
    /// - The requested peer did not return a valid response in the given time limit
    async fn request_block_bodies_inner(
        &self,
        block_hashes: Vec<H256>,
    ) -> Option<(Vec<BlockBody>, H256)> {
        let block_hashes_len = block_hashes.len();
        let request_id = rand::random();
        let request = RLPxMessage::GetBlockBodies(GetBlockBodies {
            id: request_id,
            block_hashes: block_hashes.clone(),
        });
        let (peer_id, mut peer_channel) = self
            .get_peer_channel_with_retry(&SUPPORTED_ETH_CAPABILITIES)
            .await?;
        let mut receiver = peer_channel.receiver.lock().await;
        if let Err(err) = peer_channel
            .connection
            .cast(CastMessage::BackendMessage(request))
            .await
        {
            self.record_peer_failure(peer_id).await;
            debug!("Failed to send message to peer: {err:?}");
            return None;
        }
        if let Some(block_bodies) = tokio::time::timeout(Duration::from_secs(2), async move {
            loop {
                match receiver.recv().await {
                    Some(RLPxMessage::BlockBodies(BlockBodies { id, block_bodies }))
                        if id == request_id =>
                    {
                        return Some(block_bodies);
                    }
                    // Ignore replies that don't match the expected id (such as late responses)
                    Some(_) => continue,
                    None => return None,
                }
            }
        })
        .await
        .ok()
        .flatten()
        .and_then(|bodies| {
            // Check that the response is not empty and does not contain more bodies than the ones requested
            (!bodies.is_empty() && bodies.len() <= block_hashes_len).then_some(bodies)
        }) {
            self.record_peer_success(peer_id).await;
            return Some((block_bodies, peer_id));
        }

        warn!("[SYNCING] Didn't receive block bodies from peer, penalizing peer {peer_id}...");
        self.record_peer_failure(peer_id).await;
        None
    }

    /// Requests block bodies from any suitable peer given their block hashes
    /// Returns the block bodies or None if:
    /// - There are no available peers (the node just started up or was rejected by all other nodes)
    /// - No peer returned a valid response in the given time and retry limits
    pub async fn request_block_bodies(&self, block_hashes: Vec<H256>) -> Option<Vec<BlockBody>> {
        for _ in 0..REQUEST_RETRY_ATTEMPTS {
            if let Some((block_bodies, _)) =
                self.request_block_bodies_inner(block_hashes.clone()).await
            {
                return Some(block_bodies);
            }
        }
        None
    }

    /// Requests block bodies from any suitable peer given their block headers and validates them
    /// Returns the requested block bodies or None if:
    /// - There are no available peers (the node just started up or was rejected by all other nodes)
    /// - No peer returned a valid response in the given time and retry limits
    /// - The block bodies are invalid given the block headers
    pub async fn request_and_validate_block_bodies(
        &self,
        block_headers: &[BlockHeader],
    ) -> Option<Vec<BlockBody>> {
        let block_hashes: Vec<H256> = block_headers.iter().map(|h| h.hash()).collect();

        for _ in 0..REQUEST_RETRY_ATTEMPTS {
            let Some((block_bodies, peer_id)) =
                self.request_block_bodies_inner(block_hashes.clone()).await
            else {
                continue; // Retry on empty response
            };
            let mut res = Vec::new();
            let mut validation_success = true;
            for (header, body) in block_headers[..block_bodies.len()].iter().zip(block_bodies) {
                if let Err(e) = validate_block_body(header, &body) {
                    warn!(
                        "Invalid block body error {e}, discarding peer {peer_id} and retrying..."
                    );
                    validation_success = false;
                    self.record_peer_critical_failure(peer_id).await;
                    break;
                }
                res.push(body);
            }
            // Retry on validation failure
            if validation_success {
                return Some(res);
            }
        }
        None
    }

    /// Requests all receipts in a set of blocks from any suitable peer given their block hashes
    /// Returns the lists of receipts or None if:
    /// - There are no available peers (the node just started up or was rejected by all other nodes)
    /// - No peer returned a valid response in the given time and retry limits
    pub async fn request_receipts(&self, block_hashes: Vec<H256>) -> Option<Vec<Vec<Receipt>>> {
        let block_hashes_len = block_hashes.len();
        for _ in 0..REQUEST_RETRY_ATTEMPTS {
            let request_id = rand::random();
            let request = RLPxMessage::GetReceipts(GetReceipts {
                id: request_id,
                block_hashes: block_hashes.clone(),
            });
            let (_, mut peer_channel) = self
                .get_peer_channel_with_retry(&SUPPORTED_ETH_CAPABILITIES)
                .await?;
            let mut receiver = peer_channel.receiver.lock().await;
            if let Err(err) = peer_channel
                .connection
                .cast(CastMessage::BackendMessage(request))
                .await
            {
                debug!("Failed to send message to peer: {err:?}");
                continue;
            }
            if let Some(receipts) = tokio::time::timeout(PEER_REPLY_TIMEOUT, async move {
                loop {
                    match receiver.recv().await {
                        Some(RLPxMessage::Receipts(receipts)) => {
                            if receipts.get_id() == request_id {
                                return Some(receipts.get_receipts());
                            }
                            return None;
                        }
                        // Ignore replies that don't match the expected id (such as late responses)
                        Some(_) => continue,
                        None => return None,
                    }
                }
            })
            .await
            .ok()
            .flatten()
            .and_then(|receipts|
                // Check that the response is not empty and does not contain more bodies than the ones requested
                (!receipts.is_empty() && receipts.len() <= block_hashes_len).then_some(receipts))
            {
                return Some(receipts);
            }
        }
        None
    }

    /// Requests an account range from any suitable peer given the state trie's root and the starting hash and the limit hash.
    /// Will also return a boolean indicating if there is more state to be fetched towards the right of the trie
    /// (Note that the boolean will be true even if the remaining state is ouside the boundary set by the limit hash)
    ///
    /// # Returns
    ///
    /// The account range or `None` if:
    ///
    /// - There are no available peers (the node just started up or was rejected by all other nodes)
    /// - No peer returned a valid response in the given time and retry limits
    pub async fn request_account_range(
        &self,
        state_root: H256,
        start: H256,
        limit: H256,
        staleness_timestamp: u64,
    ) {
        // 1) split the range in chunks of same length
        let start_u256 = U256::from_big_endian(&start.0);
        let limit_u256 = U256::from_big_endian(&limit.0);

        let chunk_count = 800;
        let chunk_size = (limit_u256 - start_u256) / chunk_count;

        // list of tasks to be executed
        let mut tasks_queue_not_started = VecDeque::<(H256, H256)>::new();
        for i in 0..(chunk_count as u64) {
            let chunk_start_u256 = chunk_size * i + start_u256;
            // We subtract one because ranges are inclusive
            let chunk_end_u256 = chunk_start_u256 + chunk_size - 1u64;
            let chunk_start = H256::from_uint(&(chunk_start_u256));
            let chunk_end = H256::from_uint(&(chunk_end_u256));
            tasks_queue_not_started.push_back((chunk_start, chunk_end));
        }
        // Modify the last chunk to include the limit
        let last_task = tasks_queue_not_started
            .back_mut()
            .expect("we just inserted some elements");
        last_task.1 = limit;

        // 2) request the chunks from peers
        let peers_table = self
            .peer_table
            .get_peer_channels(&SUPPORTED_SNAP_CAPABILITIES)
            .await;

        let mut downloaded_count = 0_u64;
        let mut all_account_hashes = Vec::new();
        let mut all_accounts_state = Vec::new();

        // channel to send the tasks to the peers
        let (task_sender, mut task_receiver) =
            tokio::sync::mpsc::channel::<(Vec<AccountRangeUnit>, H256, Option<(H256, H256)>)>(1000);

        // channel to send the result of dumping accounts
        let (dump_account_result_sender, mut dump_account_result_receiver) =
            tokio::sync::mpsc::channel::<Result<(), AccountDumpError>>(1000);

        let mut downloaders: BTreeMap<H256, bool> = BTreeMap::from_iter(
            peers_table
                .iter()
                .map(|(peer_id, _peer_data)| (*peer_id, true)),
        );

        info!("Starting to download account ranges from peers");

        *METRICS.account_tries_download_start_time.lock().await = Some(SystemTime::now());

        let mut last_metrics_update = SystemTime::now();
        let mut completed_tasks = 0;
        let mut scores = self.peer_scores.lock().await;
        let mut chunk_file = 0;

        // TODO: handle this error
        let account_state_snapshots_dir = get_account_state_snapshots_dir()
            .expect("Failed to get account_state_snapshots directory");
        loop {
            if all_accounts_state.len() * size_of::<AccountState>() >= 1024 * 1024 * 64 {
                let current_account_hashes = std::mem::take(&mut all_account_hashes);
                let current_account_states = std::mem::take(&mut all_accounts_state);

                let account_state_chunk = current_account_hashes
                    .into_iter()
                    .zip(current_account_states)
                    .collect::<Vec<(H256, AccountState)>>()
                    .encode_to_vec();

                if !std::fs::exists(&account_state_snapshots_dir).expect("Failed") {
                    std::fs::create_dir_all(&account_state_snapshots_dir)
                        .expect("Failed to create accounts_state_snapshot dir");
                }

                let account_state_snapshots_dir_cloned = account_state_snapshots_dir.clone();
                let dump_account_result_sender_cloned = dump_account_result_sender.clone();
                tokio::task::spawn(async move {
                    let path = get_account_state_snapshot_file(
                        account_state_snapshots_dir_cloned,
                        chunk_file,
                    );
                    // TODO: check the error type and handle it properly
                    let result =
                        std::fs::write(path.clone(), account_state_chunk.clone()).map_err(|_| {
                            AccountDumpError {
                                path,
                                contents: account_state_chunk,
                            }
                        });
                    dump_account_result_sender_cloned
                        .send(result)
                        .await
                        .unwrap();
                })
                .await
                .unwrap();

                chunk_file += 1;
            }

            let new_last_metrics_update = last_metrics_update.elapsed().unwrap();

            if new_last_metrics_update >= Duration::from_secs(1) {
                *METRICS.accounts_downloads_tasks_queued.lock().await =
                    tasks_queue_not_started.len() as u64;
                *METRICS.total_accounts_downloaders.lock().await = downloaders.len() as u64;
                *METRICS.downloaded_account_tries.lock().await = downloaded_count;
            }

            if let Ok((accounts, peer_id, chunk_start_end)) = task_receiver.try_recv() {
                if let Some((chunk_start, chunk_end)) = chunk_start_end {
                    if chunk_start <= chunk_end {
                        tasks_queue_not_started.push_back((chunk_start, chunk_end));
                    } else {
                        completed_tasks += 1;
                    }
                }
                if chunk_start_end.is_none() {
                    completed_tasks += 1;
                }
                if accounts.is_empty() {
                    let peer_score = scores.entry(peer_id).or_default();
                    *peer_score -= 1;
                    continue;
                }
                let peer_score = scores.entry(peer_id).or_default();
                *peer_score += 1;

                downloaded_count += accounts.len() as u64;

                debug!(
                    "Downloaded {} accounts from peer {} (current count: {downloaded_count})",
                    accounts.len(),
                    peer_id
                );
                all_account_hashes.extend(accounts.iter().map(|unit| unit.hash));
                all_accounts_state.extend(
                    accounts
                        .iter()
                        .map(|unit| AccountState::from(unit.account.clone())),
                );

                downloaders.entry(peer_id).and_modify(|downloader_is_free| {
                    *downloader_is_free = true;
                });
            }

            // Check if any dump account task finished
            // TODO: consider tracking in-flight (dump) tasks
            if let Ok(dump_account_result) = dump_account_result_receiver.try_recv() {
                if let Err(dump_account_data) = dump_account_result {
                    // If the dumping failed, retry it
                    let dump_account_result_sender_cloned = dump_account_result_sender.clone();
                    tokio::task::spawn(async move {
                        let AccountDumpError { path, contents } = dump_account_data;
                        // Dump the account data
                        // TODO: check the error type and handle it properly
                        let result = std::fs::write(path.clone(), contents.clone())
                            .map_err(|_| AccountDumpError { path, contents });
                        // Send the result through the channel
                        dump_account_result_sender_cloned
                            .send(result)
                            .await
                            .unwrap();
                    })
                    .await
                    .unwrap();
                }
            }

            let peer_channels = self
                .peer_table
                .get_peer_channels(&SUPPORTED_SNAP_CAPABILITIES)
                .await;

            for (peer_id, _peer_channels) in &peer_channels {
                if downloaders.contains_key(peer_id) {
                    continue;
                }
                downloaders.insert(*peer_id, true);
                debug!("{peer_id} added as downloader");
            }

            let free_downloaders = downloaders
                .clone()
                .into_iter()
                .filter(|(_downloader_id, downloader_is_free)| *downloader_is_free)
                .collect::<Vec<_>>();

            if new_last_metrics_update >= Duration::from_secs(1) {
                *METRICS.free_accounts_downloaders.lock().await = free_downloaders.len() as u64;
            }

            if free_downloaders.is_empty() {
                continue;
            }

            let (mut free_peer_id, _) = free_downloaders[0];

            for (peer_id, _) in free_downloaders.iter() {
                let peer_id_score = scores.get(&peer_id).unwrap_or(&0);
                let max_peer_id_score = scores.get(&free_peer_id).unwrap_or(&0);
                if peer_id_score >= max_peer_id_score {
                    free_peer_id = *peer_id;
                }
            }

            let Some(free_downloader_channels) =
                peer_channels.iter().find_map(|(peer_id, peer_channels)| {
                    peer_id.eq(&free_peer_id).then_some(peer_channels.clone())
                })
            else {
                debug!(
                    "Downloader {free_peer_id} is not a peer anymore, removing it from the downloaders list"
                );
                downloaders.remove(&free_peer_id);
                continue;
            };

            let Some((chunk_start, chunk_end)) = tasks_queue_not_started.pop_front() else {
                if completed_tasks >= chunk_count {
                    info!("All account ranges downloaded successfully");
                    break;
                }
                continue;
            };

            let tx = task_sender.clone();
            downloaders
                .entry(free_peer_id)
                .and_modify(|downloader_is_free| {
                    *downloader_is_free = false;
                });
            debug!("Downloader {free_peer_id} is now busy");

            let state_root = state_root.clone();
            let mut free_downloader_channels_clone = free_downloader_channels.clone();
            if current_unix_time() > staleness_timestamp {
                info!("We are stopping requesting account ranges due to staleness");
                break;
            }

            tokio::spawn(async move {
                debug!(
                    "Requesting account range from peer {free_peer_id}, chunk: {chunk_start:?} - {chunk_end:?}"
                );
                let request_id = rand::random();
                let request = RLPxMessage::GetAccountRange(GetAccountRange {
                    id: request_id,
                    root_hash: state_root,
                    starting_hash: chunk_start,
                    limit_hash: chunk_end,
                    response_bytes: MAX_RESPONSE_BYTES,
                });
                let mut receiver = free_downloader_channels_clone.receiver.lock().await;
                if let Err(err) = (&mut free_downloader_channels_clone.connection)
                    .cast(CastMessage::BackendMessage(request))
                    .await
                {
                    error!("Failed to send message to peer: {err:?}");
                    tx.send((Vec::new(), free_peer_id, Some((chunk_start, chunk_end))))
                        .await
                        .ok();
                    return;
                }
                if let Some((accounts, proof)) =
                    tokio::time::timeout(Duration::from_secs(2), async move {
                        loop {
                            match receiver.recv().await {
                                Some(RLPxMessage::AccountRange(AccountRange {
                                    id,
                                    accounts,
                                    proof,
                                })) if id == request_id => return Some((accounts, proof)),
                                Some(_) => continue,
                                None => return None,
                            }
                        }
                    })
                    .await
                    .ok()
                    .flatten()
                {
                    if accounts.is_empty() {
                        tx.send((Vec::new(), free_peer_id, Some((chunk_start, chunk_end))))
                            .await
                            .ok();
                        // Too spammy
                        // tracing::error!("Received empty account range");
                        return;
                    }
                    // Unzip & validate response
                    let proof = encodable_to_proof(&proof);
                    let (account_hashes, account_states): (Vec<_>, Vec<_>) = accounts
                        .clone()
                        .into_iter()
                        .map(|unit| (unit.hash, AccountState::from(unit.account)))
                        .unzip();
                    let encoded_accounts = account_states
                        .iter()
                        .map(|acc| acc.encode_to_vec())
                        .collect::<Vec<_>>();

                    let Ok(should_continue) = verify_range(
                        state_root,
                        &chunk_start,
                        &account_hashes,
                        &encoded_accounts,
                        &proof,
                    ) else {
                        tx.send((Vec::new(), free_peer_id, Some((chunk_start, chunk_end))))
                            .await
                            .ok();
                        tracing::error!("Received invalid account range");
                        return;
                    };

                    // If the range has more accounts to fetch, we send the new chunk
                    let chunk_left = if should_continue {
                        let last_hash = account_hashes
                            .last()
                            .expect("we already checked this isn't empty");
                        let new_start_u256 = U256::from_big_endian(&last_hash.0) + 1;
                        let new_start = H256::from_uint(&new_start_u256);
                        Some((new_start, chunk_end))
                    } else {
                        None
                    };
                    tx.send((accounts, free_peer_id, chunk_left)).await.ok();
                } else {
                    tracing::debug!("Failed to get account range");
                    tx.send((Vec::new(), free_peer_id, Some((chunk_start, chunk_end))))
                        .await
                        .ok();
                }
            });

            if new_last_metrics_update >= Duration::from_secs(1) {
                last_metrics_update = SystemTime::now();
            }
        }

        // TODO: This is repeated code, consider refactoring
        {
            let current_account_hashes = std::mem::take(&mut all_account_hashes);
            let current_account_states = std::mem::take(&mut all_accounts_state);

            let account_state_chunk = current_account_hashes
                .into_iter()
                .zip(current_account_states)
                .collect::<Vec<(H256, AccountState)>>()
                .encode_to_vec();

            if !std::fs::exists(&account_state_snapshots_dir).expect("Failed") {
                std::fs::create_dir_all(&account_state_snapshots_dir)
                    .expect("Failed to create accounts_state_snapshot dir");
            }

            tokio::task::spawn(async move {
                let path = get_account_state_snapshot_file(account_state_snapshots_dir, chunk_file);
                std::fs::write(path, account_state_chunk).unwrap_or_else(|_| {
                    panic!("Failed to write account_state_snapshot chunk {chunk_file}")
                });
            })
            .await
            .unwrap();
        }

        *METRICS.accounts_downloads_tasks_queued.lock().await =
            tasks_queue_not_started.len() as u64;
        *METRICS.total_accounts_downloaders.lock().await = downloaders.len() as u64;
        *METRICS.downloaded_account_tries.lock().await = downloaded_count;
        *METRICS.free_accounts_downloaders.lock().await = downloaders.len() as u64;
        *METRICS.account_tries_download_end_time.lock().await = Some(SystemTime::now());
    }

    /// Requests bytecodes for the given code hashes
    /// Returns the bytecodes or None if:
    /// - There are no available peers (the node just started up or was rejected by all other nodes)
    /// - No peer returned a valid response in the given time and retry limits
    pub async fn request_bytecodes(&self, all_bytecode_hashes: &[H256]) -> Option<Vec<Bytes>> {
        const MAX_BYTECODES_REQUEST_SIZE: usize = 100;
        // 1) split the range in chunks of same length
        let chunk_count = 800;
        let chunk_size = all_bytecode_hashes.len() / chunk_count;

        // list of tasks to be executed
        // Types are (start_index, end_index, starting_hash)
        // NOTE: end_index is NOT inclusive
        let mut tasks_queue_not_started = VecDeque::<(usize, usize)>::new();
        for i in 0..chunk_count {
            let chunk_start = chunk_size * i;
            let chunk_end = chunk_start + chunk_size;
            tasks_queue_not_started.push_back((chunk_start, chunk_end));
        }
        // Modify the last chunk to include the limit
        let last_task = tasks_queue_not_started
            .back_mut()
            .expect("we just inserted some elements");
        last_task.1 = all_bytecode_hashes.len();

        // 2) request the chunks from peers
        let peers_table = self
            .peer_table
            .get_peer_channels(&SUPPORTED_SNAP_CAPABILITIES)
            .await;

        let mut downloaded_count = 0_u64;
        let mut all_bytecodes = vec![Bytes::new(); all_bytecode_hashes.len()];

        // channel to send the tasks to the peers
        struct TaskResult {
            start_index: usize,
            bytecodes: Vec<Bytes>,
            peer_id: H256,
            remaining_start: usize,
            remaining_end: usize,
        }
        let (task_sender, mut task_receiver) = tokio::sync::mpsc::channel::<TaskResult>(1000);

        let mut downloaders: BTreeMap<H256, bool> = BTreeMap::from_iter(
            peers_table
                .iter()
                .map(|(peer_id, _peer_data)| (*peer_id, true)),
        );

        info!("Starting to download bytecodes from peers");

        *METRICS.bytecodes_to_download.lock().await = all_bytecode_hashes.len() as u64;
        *METRICS.bytecode_download_start_time.lock().await = Some(SystemTime::now());

        let mut last_metrics_update = SystemTime::now();
        let mut completed_tasks = 0;
        let mut scores = self.peer_scores.lock().await;

        loop {
            let new_last_metrics_update = last_metrics_update.elapsed().unwrap();

            if new_last_metrics_update >= Duration::from_secs(1) {
                *METRICS.bytecode_downloads_tasks_queued.lock().await =
                    tasks_queue_not_started.len() as u64;
                *METRICS.total_bytecode_downloaders.lock().await = downloaders.len() as u64;
                *METRICS.downloaded_bytecodes.lock().await = downloaded_count;
            }

            if let Ok(result) = task_receiver.try_recv() {
                let TaskResult {
                    start_index,
                    bytecodes,
                    peer_id,
                    remaining_start,
                    remaining_end,
                } = result;
                if remaining_start < remaining_end {
                    tasks_queue_not_started.push_back((remaining_start, remaining_end));
                } else {
                    completed_tasks += 1;
                }
                if bytecodes.is_empty() {
                    let peer_score = scores.entry(peer_id).or_default();
                    *peer_score -= 1;
                    continue;
                }

                downloaded_count += bytecodes.len() as u64;

                let peer_score = scores.entry(peer_id).or_default();
                *peer_score += 1;

                debug!(
                    "Downloaded {} bytecodes from peer {peer_id} (current count: {downloaded_count})",
                    bytecodes.len(),
                );
                for (i, bytecode) in bytecodes.into_iter().enumerate() {
                    all_bytecodes[start_index + i] = bytecode;
                }

                downloaders.entry(peer_id).and_modify(|downloader_is_free| {
                    *downloader_is_free = true;
                });
            }

            let peer_channels = self
                .peer_table
                .get_peer_channels(&SUPPORTED_SNAP_CAPABILITIES)
                .await;

            for (peer_id, _peer_channels) in &peer_channels {
                if downloaders.contains_key(peer_id) {
                    continue;
                }
                downloaders.insert(*peer_id, true);
                debug!("{peer_id} added as downloader");
            }

            let free_downloaders = downloaders
                .clone()
                .into_iter()
                .filter(|(_downloader_id, downloader_is_free)| *downloader_is_free)
                .collect::<Vec<_>>();

            if new_last_metrics_update >= Duration::from_secs(1) {
                *METRICS.free_bytecode_downloaders.lock().await = free_downloaders.len() as u64;
            }

            if free_downloaders.is_empty() {
                continue;
            }

            let (mut free_peer_id, _) = free_downloaders[0];

            for (peer_id, _) in free_downloaders.iter() {
                let peer_id_score = scores.get(&peer_id).unwrap_or(&0);
                let max_peer_id_score = scores.get(&free_peer_id).unwrap_or(&0);
                if peer_id_score >= max_peer_id_score {
                    free_peer_id = *peer_id;
                }
            }

            // let peer_id_score = scores.get(&free_peer_id).unwrap_or(&0);

            // let mut score_values : Vec<i64> = Vec::from_iter(scores.values().cloned());
            // score_values.sort();

            // let middle_value = score_values.get(score_values.len() / 2).unwrap_or(&0);

            // if (*peer_id_score < 0) && (*peer_id_score < *middle_value) {
            //     continue;
            // }

            let Some(free_downloader_channels) =
                peer_channels.iter().find_map(|(peer_id, peer_channels)| {
                    peer_id.eq(&free_peer_id).then_some(peer_channels.clone())
                })
            else {
                debug!(
                    "Downloader {free_peer_id} is not a peer anymore, removing it from the downloaders list"
                );
                downloaders.remove(&free_peer_id);
                continue;
            };

            let Some((chunk_start, chunk_end)) = tasks_queue_not_started.pop_front() else {
                if completed_tasks >= chunk_count {
                    info!("All bytecodes downloaded successfully");
                    break;
                }
                continue;
            };

            let tx = task_sender.clone();
            downloaders
                .entry(free_peer_id)
                .and_modify(|downloader_is_free| {
                    *downloader_is_free = false;
                });
            debug!("Downloader {free_peer_id} is now busy");

            let hashes_to_request: Vec<_> = all_bytecode_hashes
                .iter()
                .skip(chunk_start)
                .take((chunk_end - chunk_start).min(MAX_BYTECODES_REQUEST_SIZE))
                .copied()
                .collect();

            let mut free_downloader_channels_clone = free_downloader_channels.clone();
            tokio::spawn(async move {
                let empty_task_result = TaskResult {
                    start_index: chunk_start,
                    bytecodes: vec![],
                    peer_id: free_peer_id,
                    remaining_start: chunk_start,
                    remaining_end: chunk_end,
                };
                debug!(
                    "Requesting bytecode from peer {free_peer_id}, chunk: {chunk_start:?} - {chunk_end:?}"
                );
                let request_id = rand::random();
                let request = RLPxMessage::GetByteCodes(GetByteCodes {
                    id: request_id,
                    hashes: hashes_to_request.clone(),
                    bytes: MAX_RESPONSE_BYTES,
                });
                let mut receiver = free_downloader_channels_clone.receiver.lock().await;
                if let Err(err) = (&mut free_downloader_channels_clone.connection)
                    .cast(CastMessage::BackendMessage(request))
                    .await
                {
                    error!("Failed to send message to peer: {err:?}");
                    tx.send(empty_task_result).await.ok();
                    return;
                }
                if let Some(codes) = tokio::time::timeout(Duration::from_secs(2), async move {
                    loop {
                        match receiver.recv().await {
                            Some(RLPxMessage::ByteCodes(ByteCodes { id, codes }))
                                if id == request_id =>
                            {
                                return Some(codes);
                            }
                            Some(_) => continue,
                            None => return None,
                        }
                    }
                })
                .await
                .ok()
                .flatten()
                {
                    if codes.is_empty() {
                        tx.send(empty_task_result).await.ok();
                        // Too spammy
                        // tracing::error!("Received empty account range");
                        return;
                    }
                    // Validate response by hashing bytecodes
                    let validated_codes: Vec<Bytes> = tokio::task::spawn_blocking(move || {
                        codes
                            .into_iter()
                            .zip(hashes_to_request)
                            .take_while(|(b, hash)| keccak_hash::keccak(b) == *hash)
                            .map(|(b, _hash)| b)
                            .collect()
                    })
                    .await
                    .unwrap();
                    let result = TaskResult {
                        start_index: chunk_start,
                        remaining_start: chunk_start + validated_codes.len(),
                        bytecodes: validated_codes,
                        peer_id: free_peer_id,
                        remaining_end: chunk_end,
                    };
                    tx.send(result).await.ok();
                } else {
                    tracing::error!("Failed to get bytecode");
                    tx.send(empty_task_result).await.ok();
                }
            });

            if new_last_metrics_update >= Duration::from_secs(1) {
                last_metrics_update = SystemTime::now();
            }
        }

        *METRICS.bytecode_downloads_tasks_queued.lock().await =
            tasks_queue_not_started.len() as u64;
        *METRICS.total_bytecode_downloaders.lock().await = downloaders.len() as u64;
        *METRICS.downloaded_bytecodes.lock().await = downloaded_count;
        *METRICS.free_bytecode_downloaders.lock().await = downloaders.len() as u64;

        info!(
            "Finished downloading bytecodes, total bytecodes: {}",
            all_bytecode_hashes.len()
        );

        Some(all_bytecodes)
    }

    /// Requests storage ranges for accounts given their hashed address and storage roots, and the root of their state trie
    /// account_hashes & storage_roots must have the same length
    /// storage_roots must not contain empty trie hashes, we will treat empty ranges as invalid responses
    /// Returns true if the last account's storage was not completely fetched by the request
    /// Returns the list of hashed storage keys and values for each account's storage or None if:
    /// - There are no available peers (the node just started up or was rejected by all other nodes)
    /// - No peer returned a valid response in the given time and retry limits
    pub async fn request_storage_ranges(
        &self,
        state_root: H256,
        account_storage_roots: Vec<(H256, H256)>,
        mut chunk_index: u64,
        staleness_timestamp: u64,
    ) -> u64 {
        // 1) split the range in chunks of same length
        let chunk_size = 300;
        let chunk_count = (account_storage_roots.len() / chunk_size) + 1;

        // list of tasks to be executed
        // Types are (start_index, end_index, starting_hash)
        // NOTE: end_index is NOT inclusive
        #[derive(Debug)]
        struct Task {
            start_index: usize,
            end_index: usize,
            start_hash: H256,
            // end_hash is None if the task is for the first big storage request
            end_hash: Option<H256>,
        }
        let mut tasks_queue_not_started = VecDeque::<Task>::new();
        for i in 0..chunk_count {
            let chunk_start = chunk_size * i;
            let chunk_end = (chunk_start + chunk_size).min(account_storage_roots.len());
            tasks_queue_not_started.push_back(Task {
                start_index: chunk_start,
                end_index: chunk_end,
                start_hash: H256::zero(),
                end_hash: None,
            });
        }

        // 2) request the chunks from peers
        let peers_table = self
            .peer_table
            .get_peer_channels(&SUPPORTED_SNAP_CAPABILITIES)
            .await;

        let mut downloaded_count = 0_u64;
        let mut all_account_storages = vec![vec![]; account_storage_roots.len()];

        struct TaskResult {
            start_index: usize,
            account_storages: Vec<Vec<(H256, U256)>>,
            peer_id: H256,
            remaining_start: usize,
            remaining_end: usize,
            remaining_hash_range: (H256, Option<H256>),
        }

        // channel to send the tasks to the peers
        let (task_sender, mut task_receiver) = tokio::sync::mpsc::channel::<TaskResult>(1000);

        let mut downloaders: BTreeMap<H256, bool> = BTreeMap::from_iter(
            peers_table
                .iter()
                .map(|(peer_id, _peer_data)| (*peer_id, true)),
        );

        info!("Starting to download storage ranges from peers");
        *METRICS.storage_tries_to_download.lock().await = account_storage_roots.len() as u64;
        METRICS
            .storage_tries_download_start_time
            .lock()
            .await
            .replace(SystemTime::now());

        let mut last_metrics_update = SystemTime::now();
        let mut task_count = tasks_queue_not_started.len();
        let mut completed_tasks = 0;

        let mut scores = self.peer_scores.lock().await;

        let account_storages_snapshots_dir = get_account_storages_snapshots_dir().unwrap();
        loop {
            if all_account_storages.iter().map(Vec::len).sum::<usize>() * 64 > 1024 * 1024 * 64 {
                let current_account_hashes = account_storage_roots
                    .iter()
                    .map(|a| a.0)
                    .collect::<Vec<_>>();
                let current_account_storages = std::mem::take(&mut all_account_storages);
                all_account_storages = vec![vec![]; account_storage_roots.len()];

                let snapshot = current_account_hashes
                    .into_iter()
                    .zip(current_account_storages)
                    .collect::<Vec<_>>()
                    .encode_to_vec();

                if !std::fs::exists(&account_storages_snapshots_dir).expect("Failed") {
                    std::fs::create_dir_all(&account_storages_snapshots_dir)
                        .expect("Failed to create accounts_state_snapshot dir");
                }
                let account_storages_snapshots_dir_cloned = account_storages_snapshots_dir.clone();
                tokio::task::spawn(async move {
                    let path = get_account_storages_snapshot_file(
                        account_storages_snapshots_dir_cloned,
                        chunk_index,
                    );
                    std::fs::write(path, snapshot).unwrap_or_else(|_| {
                        panic!("Failed to write account_storages_snapshot chunk {chunk_index}")
                    });
                })
                .await
                .expect("");

                chunk_index += 1;
            }

            let new_last_metrics_update = last_metrics_update.elapsed().unwrap();

            if new_last_metrics_update >= Duration::from_secs(1) {
                *METRICS.storages_downloads_tasks_queued.lock().await =
                    tasks_queue_not_started.len() as u64;
                *METRICS.total_storages_downloaders.lock().await = downloaders.len() as u64;
                *METRICS.downloaded_storage_tries.lock().await = downloaded_count;
            }

            if let Ok(result) = task_receiver.try_recv() {
                let TaskResult {
                    start_index,
                    mut account_storages,
                    peer_id,
                    remaining_start,
                    remaining_end,
                    remaining_hash_range: (hash_start, hash_end),
                } = result;
                completed_tasks += 1;

                downloaders.entry(peer_id).and_modify(|downloader_is_free| {
                    *downloader_is_free = true;
                });

                if remaining_start < remaining_end {
                    trace!("Failed to download chunk from peer {peer_id}");
                    if hash_start.is_zero() {
                        // Task is common storage range request
                        let task = Task {
                            start_index: remaining_start,
                            end_index: remaining_end,
                            start_hash: H256::zero(),
                            end_hash: None,
                        };
                        tasks_queue_not_started.push_back(task);
                        task_count += 1;
                    } else if let Some(hash_end) = hash_end {
                        // Task was a big storage account result
                        if hash_start <= hash_end {
                            let task = Task {
                                start_index: remaining_start,
                                end_index: remaining_end,
                                start_hash: hash_start,
                                end_hash: Some(hash_end),
                            };
                            tasks_queue_not_started.push_back(task);
                            task_count += 1;
                        }
                    } else {
                        if remaining_start + 1 < remaining_end {
                            let task = Task {
                                start_index: remaining_start + 1,
                                end_index: remaining_end,
                                start_hash: H256::zero(),
                                end_hash: None,
                            };
                            tasks_queue_not_started.push_back(task);
                            task_count += 1;
                        }
                        // Task found a big storage account, so we split the chunk into multiple chunks
                        let start_hash_u256 = U256::from_big_endian(&hash_start.0);
                        let missing_storage_range = U256::MAX - start_hash_u256;

                        let slot_count = account_storages.last().map(|v| v.len()).unwrap().max(1);
                        let storage_density = start_hash_u256 / slot_count;

                        let slots_per_chunk = U256::from(10000);
                        let chunk_size = storage_density
                            .checked_mul(slots_per_chunk)
                            .unwrap_or(U256::MAX);

                        let chunk_count = (missing_storage_range / chunk_size).as_usize().max(1);

                        for i in 0..chunk_count {
                            let start_hash_u256 = start_hash_u256 + chunk_size * i;
                            let start_hash = H256::from_uint(&start_hash_u256);
                            let end_hash = if i == chunk_count - 1 {
                                H256::repeat_byte(0xff)
                            } else {
                                let end_hash_u256 =
                                    start_hash_u256.checked_add(chunk_size).unwrap_or(U256::MAX);
                                H256::from_uint(&end_hash_u256)
                            };

                            let task = Task {
                                start_index: remaining_start,
                                end_index: remaining_start + 1,
                                start_hash: start_hash,
                                end_hash: Some(end_hash),
                            };
                            tasks_queue_not_started.push_back(task);
                            task_count += 1;
                        }
                        debug!("Split big storage account into {chunk_count} chunks.");
                    }
                }

                if account_storages.is_empty() {
                    let peer_score = scores.entry(peer_id).or_default();
                    *peer_score -= 1;
                    continue;
                }
                if let Some(hash_end) = hash_end {
                    // This is a big storage account, and the range might be empty
                    if account_storages[0].len() == 1 && account_storages[0][0].0 > hash_end {
                        continue;
                    }
                }

                let peer_score = scores.entry(peer_id).or_default();
                if *peer_score < 10 {
                    *peer_score += 1;
                }

                downloaded_count += account_storages.len() as u64;
                // If we didn't finish downloading the account, don't count it
                if !hash_start.is_zero() {
                    downloaded_count -= 1;
                }

                let n_storages = account_storages.len();
                let n_slots = account_storages
                    .iter()
                    .map(|storage| storage.len())
                    .sum::<usize>();

                *METRICS.downloaded_storage_slots.lock().await += n_slots as u64;

                debug!(
                    "Downloaded {n_storages} storages ({n_slots} slots) from peer {peer_id} (current count: {downloaded_count})"
                );
                debug!(
                    "Total tasks: {task_count}, completed tasks: {completed_tasks}, queued tasks: {}",
                    tasks_queue_not_started.len()
                );
                if account_storages.len() == 1 {
                    // We downloaded a big storage account
                    all_account_storages[start_index].extend(account_storages.remove(0));
                } else {
                    for (i, storage) in account_storages.into_iter().enumerate() {
                        all_account_storages[start_index + i] = storage;
                    }
                }

                if downloaded_count == account_storage_roots.len() as u64 {
                    break;
                }
            }

            let peer_channels = self
                .peer_table
                .get_peer_channels(&SUPPORTED_SNAP_CAPABILITIES)
                .await;

            for (peer_id, _peer_channels) in &peer_channels {
                if downloaders.contains_key(peer_id) {
                    continue;
                }
                downloaders.insert(*peer_id, true);
                debug!("{peer_id} added as downloader");
            }

            let free_downloaders = downloaders
                .clone()
                .into_iter()
                .filter(|(_downloader_id, downloader_is_free)| *downloader_is_free)
                .collect::<Vec<_>>();

            if new_last_metrics_update >= Duration::from_secs(1) {
                *METRICS.free_storages_downloaders.lock().await = free_downloaders.len() as u64;
            }

            if free_downloaders.is_empty() {
                continue;
            }

            let (mut free_peer_id, _) = free_downloaders[0];

            for (peer_id, _) in free_downloaders.iter() {
                let peer_id_score = scores.get(&peer_id).unwrap_or(&0);
                let max_peer_id_score = scores.get(&free_peer_id).unwrap_or(&0);
                if peer_id_score >= max_peer_id_score {
                    free_peer_id = *peer_id;
                }
            }

            let Some(free_downloader_channels) =
                peer_channels.iter().find_map(|(peer_id, peer_channels)| {
                    peer_id.eq(&free_peer_id).then_some(peer_channels.clone())
                })
            else {
                debug!(
                    "Downloader {free_peer_id} is not a peer anymore, removing it from the downloaders list"
                );
                downloaders.remove(&free_peer_id);
                continue;
            };

            let Some(task) = tasks_queue_not_started.pop_front() else {
                if completed_tasks >= task_count {
                    info!("All account storages downloaded successfully");
                    break;
                }
                continue;
            };

            let tx = task_sender.clone();
            downloaders
                .entry(free_peer_id)
                .and_modify(|downloader_is_free| {
                    *downloader_is_free = false;
                });
            debug!("Downloader {free_peer_id} is now busy");

            let mut free_downloader_channels_clone = free_downloader_channels.clone();

            let (chunk_account_hashes, chunk_storage_roots): (Vec<_>, Vec<_>) =
                account_storage_roots
                    .iter()
                    .skip(task.start_index)
                    .take(task.end_index - task.start_index)
                    .map(|(hash, root)| (*hash, *root))
                    .unzip();

            if task_count - completed_tasks < 30 {
                debug!(
                    "Assigning task: {task:?}, account_hash: {}, storage_root: {}",
                    chunk_account_hashes.first().unwrap_or(&H256::zero()),
                    chunk_storage_roots.first().unwrap_or(&H256::zero()),
                );
            }

            if current_unix_time() > staleness_timestamp {
                info!("We are stopping requesting storage ranges due to staleness");
                break;
            }

            tokio::spawn(async move {
                let start = task.start_index;
                let end = task.end_index;
                let start_hash = task.start_hash;

                let empty_task_result = TaskResult {
                    start_index: task.start_index,
                    account_storages: Vec::new(),
                    peer_id: free_peer_id,
                    remaining_start: task.start_index,
                    remaining_end: task.end_index,
                    remaining_hash_range: (start_hash, task.end_hash),
                };
                let request_id = rand::random();
                let request = RLPxMessage::GetStorageRanges(GetStorageRanges {
                    id: request_id,
                    root_hash: state_root,
                    account_hashes: chunk_account_hashes,
                    starting_hash: start_hash,
                    limit_hash: task.end_hash.unwrap_or(HASH_MAX),
                    response_bytes: MAX_RESPONSE_BYTES,
                });
                let mut receiver = free_downloader_channels_clone.receiver.lock().await;
                if let Err(err) = (&mut free_downloader_channels_clone.connection)
                    .cast(CastMessage::BackendMessage(request))
                    .await
                {
                    error!("Failed to send message to peer: {err:?}");
                    tx.send(empty_task_result).await.ok();
                    return;
                }
                let request_result = tokio::time::timeout(Duration::from_secs(2), async move {
                    loop {
                        match receiver.recv().await {
                            Some(RLPxMessage::StorageRanges(StorageRanges {
                                id,
                                slots,
                                proof,
                            })) if id == request_id => return Some((slots, proof)),
                            Some(_) => continue,
                            None => return None,
                        }
                    }
                })
                .await
                .ok()
                .flatten();
                let Some((slots, proof)) = request_result else {
                    tracing::debug!("Failed to get storage range");
                    tx.send(empty_task_result).await.ok();
                    return;
                };
                if slots.is_empty() && proof.is_empty() {
                    tx.send(empty_task_result).await.ok();
                    tracing::debug!("Received empty account range");
                    return;
                }
                // Check we got some data and no more than the requested amount
                if slots.len() > chunk_storage_roots.len() || slots.is_empty() {
                    tx.send(empty_task_result).await.ok();
                    return;
                }
                // Unzip & validate response
                let proof = encodable_to_proof(&proof);
                let mut account_storages: Vec<Vec<(H256, U256)>> = vec![];
                let mut should_continue = false;
                // Validate each storage range
                let mut storage_roots = chunk_storage_roots.into_iter();
                let last_slot_index = slots.len() - 1;
                for (i, next_account_slots) in slots.into_iter().enumerate() {
                    // We won't accept empty storage ranges
                    if next_account_slots.is_empty() {
                        // This shouldn't happen
                        error!("Received empty storage range, skipping");
                        tx.send(empty_task_result).await.ok();
                        return;
                    }
                    let encoded_values = next_account_slots
                        .iter()
                        .map(|slot| slot.data.encode_to_vec())
                        .collect::<Vec<_>>();
                    let hashed_keys: Vec<_> =
                        next_account_slots.iter().map(|slot| slot.hash).collect();

                    let storage_root = storage_roots.next().unwrap();

                    // The proof corresponds to the last slot, for the previous ones the slot must be the full range without edge proofs
                    if i == last_slot_index && !proof.is_empty() {
                        let Ok(sc) = verify_range(
                            storage_root,
                            &start_hash,
                            &hashed_keys,
                            &encoded_values,
                            &proof,
                        ) else {
                            tx.send(empty_task_result).await.ok();
                            return;
                        };
                        should_continue = sc;
                    } else if verify_range(
                        storage_root,
                        &start_hash,
                        &hashed_keys,
                        &encoded_values,
                        &[],
                    )
                    .is_err()
                    {
                        tx.send(empty_task_result).await.ok();
                        return;
                    }

                    account_storages.push(
                        next_account_slots
                            .iter()
                            .map(|slot| (slot.hash, slot.data))
                            .collect(),
                    );
                }
                let (remaining_start, remaining_end, remaining_start_hash) = if should_continue {
                    let (last_hash, _) = account_storages.last().unwrap().last().unwrap();
                    let next_hash_u256 =
                        U256::from_big_endian(&last_hash.0).saturating_add(1.into());
                    let next_hash = H256::from_uint(&next_hash_u256);
                    (start + account_storages.len() - 1, end, next_hash)
                } else {
                    (start + account_storages.len(), end, H256::zero())
                };
                let task_result = TaskResult {
                    start_index: start,
                    account_storages,
                    peer_id: free_peer_id,
                    remaining_start,
                    remaining_end,
                    remaining_hash_range: (remaining_start_hash, task.end_hash),
                };
                tx.send(task_result).await.ok();
            });

            if new_last_metrics_update >= Duration::from_secs(1) {
                last_metrics_update = SystemTime::now();
            }
        }

        {
            let current_account_hashes = account_storage_roots
                .iter()
                .map(|a| a.0)
                .collect::<Vec<_>>();
            let current_account_storages = std::mem::take(&mut all_account_storages);
            all_account_storages = vec![vec![]; account_storage_roots.len()];

            let snapshot = current_account_hashes
                .into_iter()
                .zip(current_account_storages)
                .collect::<Vec<_>>()
                .encode_to_vec();

            if !std::fs::exists(&account_storages_snapshots_dir).expect("Failed") {
                std::fs::create_dir_all(&account_storages_snapshots_dir)
                    .expect("Failed to create accounts_state_snapshot dir");
            }
            let account_storages_snapshots_dir_cloned = account_storages_snapshots_dir.clone();
            tokio::task::spawn(async move {
                let path = get_account_storages_snapshot_file(
                    account_storages_snapshots_dir_cloned,
                    chunk_index,
                );
                std::fs::write(path, snapshot).unwrap_or_else(|_| {
                    panic!("Failed to write account_storages_snapshot chunk {chunk_index}")
                });
            })
            .await
            .expect("");
        }

        *METRICS.storages_downloads_tasks_queued.lock().await =
            tasks_queue_not_started.len() as u64;
        *METRICS.total_storages_downloaders.lock().await = downloaders.len() as u64;
        *METRICS.downloaded_storage_tries.lock().await = downloaded_count;
        *METRICS.free_storages_downloaders.lock().await = downloaders.len() as u64;
        METRICS
            .storage_tries_download_end_time
            .lock()
            .await
            .replace(SystemTime::now());

        let total_slots = all_account_storages.iter().map(|s| s.len()).sum::<usize>();
        info!("Finished downloading account ranges, total storage slots: {total_slots}");

        chunk_index + 1
    }

    pub async fn request_state_trienodes(
        peer_channel: &mut PeerChannels,
        state_root: H256,
        paths: Vec<Nibbles>,
    ) -> Result<Vec<Node>, RequestStateTrieNodesError> {
        let expected_nodes = paths.len();
        // Keep track of peers we requested from so we can penalize unresponsive peers when we get a response
        // This is so we avoid penalizing peers due to requesting stale data

        let request_id = rand::random();
        let request = RLPxMessage::GetTrieNodes(GetTrieNodes {
            id: request_id,
            root_hash: state_root,
            // [acc_path, acc_path,...] -> [[acc_path], [acc_path]]
            paths: paths
                .iter()
                .map(|vec| vec![Bytes::from(vec.encode_compact())])
                .collect(),
            bytes: MAX_RESPONSE_BYTES,
        });
        let nodes =
            super::utils::send_message_and_wait_for_response(peer_channel, request, request_id)
                .await
                .map_err(RequestStateTrieNodesError::SendMessageError)?;

        if nodes.is_empty() || nodes.len() > expected_nodes {
            return Err(RequestStateTrieNodesError::InvalidData);
        }

        Ok(nodes)
    }

    /// Requests storage trie nodes given the root of the state trie where they are contained and
    /// a hashmap mapping the path to the account in the state trie (aka hashed address) to the paths to the nodes in its storage trie (can be full or partial)
    /// Returns the nodes or None if:
    /// - There are no available peers (the node just started up or was rejected by all other nodes)
    /// - No peer returned a valid response in the given time and retry limits
    pub async fn request_storage_trienodes(
        &self,
        state_root: H256,
        paths: BTreeMap<H256, Vec<Nibbles>>,
    ) -> Option<Vec<Node>> {
        // Keep track of peers we requested from so we can penalize unresponsive peers when we get a response
        // This is so we avoid penalizing peers due to requesting stale data
        let mut peer_ids = HashSet::new();
        for _ in 0..REQUEST_RETRY_ATTEMPTS {
            let request_id = rand::random();
            let expected_nodes = paths.iter().fold(0, |acc, item| acc + item.1.len());
            let request = RLPxMessage::GetTrieNodes(GetTrieNodes {
                id: request_id,
                root_hash: state_root,
                // {acc_path: [path, path, ...]} -> [[acc_path, path, path, ...]]
                paths: paths
                    .iter()
                    .map(|(acc_path, paths)| {
                        [
                            vec![Bytes::from(acc_path.0.to_vec())],
                            paths
                                .iter()
                                .map(|path| Bytes::from(path.encode_compact()))
                                .collect(),
                        ]
                        .concat()
                    })
                    .collect(),
                bytes: MAX_RESPONSE_BYTES,
            });
            let (peer_id, mut peer_channel) = self
                .get_peer_channel_with_retry(&SUPPORTED_SNAP_CAPABILITIES)
                .await?;
            peer_ids.insert(peer_id);
            let mut receiver = peer_channel.receiver.lock().await;
            if let Err(err) = peer_channel
                .connection
                .cast(CastMessage::BackendMessage(request))
                .await
            {
                debug!("Failed to send message to peer: {err:?}");
                continue;
            }
            if let Some(nodes) = tokio::time::timeout(PEER_REPLY_TIMEOUT, async move {
                loop {
                    match receiver.recv().await {
                        Some(RLPxMessage::TrieNodes(TrieNodes { id, nodes }))
                            if id == request_id =>
                        {
                            return Some(nodes);
                        }
                        // Ignore replies that don't match the expected id (such as late responses)
                        Some(_) => continue,
                        None => return None,
                    }
                }
            })
            .await
            .ok()
            .flatten()
            .and_then(|nodes| {
                (!nodes.is_empty() && nodes.len() <= expected_nodes)
                    .then(|| {
                        nodes
                            .iter()
                            .map(|node| Node::decode_raw(node))
                            .collect::<Result<Vec<_>, _>>()
                            .ok()
                    })
                    .flatten()
            }) {
                self.record_snap_peer_success(peer_id, peer_ids).await;
                return Some(nodes);
            }
        }
        None
    }

    /// Returns the PeerData for each connected Peer
    pub async fn read_connected_peers(&self) -> Vec<PeerData> {
        self.peer_table
            .peers
            .lock()
            .await
            .iter()
            .map(|(_, peer)| peer)
            .cloned()
            .collect()
    }

    pub async fn count_total_peers(&self) -> usize {
        self.peer_table.peers.lock().await.len()
    }

    // TODO: Implement the logic to remove a peer from the peer table
    pub async fn remove_peer(&self, _peer_id: H256) {}

    pub async fn get_block_header(
        &self,
        peer_channel: &mut PeerChannels,
        block_number: u64,
    ) -> Option<BlockHeader> {
        let request_id = rand::random();
        let request = RLPxMessage::GetBlockHeaders(GetBlockHeaders {
            id: request_id,
            startblock: HashOrNumber::Number(block_number),
            limit: 1,
            skip: 0,
            reverse: false,
        });
        info!("get_block_header: requesting header with number {block_number}");

        let mut receiver = peer_channel.receiver.lock().await;
        peer_channel
            .connection
            .cast(CastMessage::BackendMessage(request.clone()))
            .await
            .map_err(|e| format!("Failed to send message to peer. Error: {e}"))
            .inspect_err(|err| error!(err))
            .ok()?;
        let response = tokio::time::timeout(Duration::from_secs(5), async move {
            let response = receiver.recv().await;
            if response.is_none() {
                error!("############### Error Message");
            };
            response.unwrap()
        })
        .await;

        match response {
            Ok(RLPxMessage::BlockHeaders(BlockHeaders { id, block_headers })) => {
                if id == request_id && !block_headers.is_empty() {
                    return Some(block_headers.last().expect("############### Error").clone());
                }
            }
            Ok(_other_msgs) => {
                info!("Received unexpected message from peer");
            }
            Err(_err) => {
                info!("Timeout while waiting for sync head from peer");
            }
        }

        None
    }
}

/// Validates the block headers received from a peer by checking that the parent hash of each header
/// matches the hash of the previous one, i.e. the headers are chained
fn are_block_headers_chained(block_headers: &[BlockHeader], order: &BlockRequestOrder) -> bool {
    block_headers.windows(2).all(|headers| match order {
        BlockRequestOrder::OldToNew => headers[1].parent_hash == headers[0].hash(),
        BlockRequestOrder::NewToOld => headers[0].parent_hash == headers[1].hash(),
    })
}

fn format_duration(duration: Duration) -> String {
    let total_seconds = duration.as_secs();
    let hours = total_seconds / 3600;
    let minutes = (total_seconds % 3600) / 60;
    let seconds = total_seconds % 60;

    format!("{hours:02}h {minutes:02}m {seconds:02}s")
}

#[derive(Debug, thiserror::Error)]
pub enum RequestStateTrieNodesError {
    #[error("Send message error")]
    SendMessageError(SendMessageError),
    #[error("Invalid data")]
    InvalidData,
}
struct AccountDumpError {
    pub path: String,
    pub contents: Vec<u8>,
}<|MERGE_RESOLUTION|>--- conflicted
+++ resolved
@@ -32,14 +32,11 @@
         },
     },
     snap::encodable_to_proof,
-<<<<<<< HEAD
-    utils::{SendMessageError, current_unix_time},
-=======
     utils::{
-        get_account_state_snapshot_file, get_account_state_snapshots_dir,
-        get_account_storages_snapshot_file, get_account_storages_snapshots_dir,
+        SendMessageError, current_unix_time, get_account_state_snapshot_file,
+        get_account_state_snapshots_dir, get_account_storages_snapshot_file,
+        get_account_storages_snapshots_dir,
     },
->>>>>>> 6dc0b03b
 };
 use tracing::{debug, error, info, trace, warn};
 pub const PEER_REPLY_TIMEOUT: Duration = Duration::from_secs(15);
