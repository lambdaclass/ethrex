--- conflicted
+++ resolved
@@ -1349,22 +1349,8 @@
                 .sum::<usize>()
                 > RANGE_FILE_CHUNK_SIZE
             {
-<<<<<<< HEAD
                 let current_account_storages = std::mem::take(&mut current_account_storages);
                 let snapshot = current_account_storages.into_values().collect::<Vec<_>>();
-=======
-                let current_account_storages = std::mem::take(&mut all_account_storages);
-                all_account_storages =
-                    vec![vec![]; account_storage_roots.accounts_with_storage_root.len()];
-
-                let snapshot = current_account_hashes
-                    .clone()
-                    .into_iter()
-                    .zip(current_account_storages)
-                    .filter(|(_, storages)| !storages.is_empty())
-                    .collect::<Vec<_>>()
-                    .encode_to_vec();
->>>>>>> c9882b16
 
                 if !std::fs::exists(account_storages_snapshots_dir)
                     .map_err(|_| PeerHandlerError::NoStorageSnapshotsDir)?
@@ -1720,23 +1706,7 @@
         }
 
         {
-<<<<<<< HEAD
             let snapshot = current_account_storages.into_values().collect::<Vec<_>>();
-=======
-            let current_account_hashes = account_storage_roots
-                .accounts_with_storage_root
-                .iter()
-                .map(|a| *a.0)
-                .collect::<Vec<_>>();
-            let current_account_storages = std::mem::take(&mut all_account_storages);
-
-            let snapshot = current_account_hashes
-                .into_iter()
-                .zip(current_account_storages)
-                .filter(|(_, storages)| !storages.is_empty())
-                .collect::<Vec<_>>()
-                .encode_to_vec();
->>>>>>> c9882b16
 
             if !std::fs::exists(account_storages_snapshots_dir)
                 .map_err(|_| PeerHandlerError::NoStorageSnapshotsDir)?
