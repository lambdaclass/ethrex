use std::{
    collections::{BTreeMap, HashSet, VecDeque},
    io::ErrorKind,
    sync::{Arc, atomic::Ordering},
    time::{Duration, SystemTime},
};

use bytes::Bytes;
use ethrex_common::{
    BigEndianHash, H256, U256,
    types::{AccountState, BlockBody, BlockHeader, Receipt, validate_block_body},
};
use ethrex_rlp::encode::RLPEncode;
use ethrex_trie::Nibbles;
use ethrex_trie::{Node, verify_range};
use rand::{random, seq::SliceRandom};
use tokio::sync::Mutex;

use super::peer_score::PeerScores;
use crate::{
    kademlia::{Kademlia, PeerChannels, PeerData},
    metrics::METRICS,
    rlpx::{
        connection::server::CastMessage,
        eth::{
            blocks::{BlockBodies, BlockHeaders, GetBlockBodies, GetBlockHeaders, HashOrNumber},
            receipts::GetReceipts,
        },
        message::Message as RLPxMessage,
        p2p::{Capability, SUPPORTED_ETH_CAPABILITIES, SUPPORTED_SNAP_CAPABILITIES},
        snap::{
            AccountRange, AccountRangeUnit, ByteCodes, GetAccountRange, GetByteCodes,
            GetStorageRanges, GetTrieNodes, StorageRanges, TrieNodes,
        },
    },
    snap::encodable_to_proof,
    sync::{AccountStorageRoots, BlockSyncState, block_is_stale, update_pivot},
    utils::{
        SendMessageError, dump_to_file, get_account_state_snapshot_file,
        get_account_storages_snapshot_file,
    },
};
use tracing::{debug, error, info, trace, warn};
pub const PEER_REPLY_TIMEOUT: Duration = Duration::from_secs(15);
pub const PEER_SELECT_RETRY_ATTEMPTS: u32 = 3;
pub const REQUEST_RETRY_ATTEMPTS: u32 = 5;
pub const MAX_RESPONSE_BYTES: u64 = 512 * 1024;
pub const HASH_MAX: H256 = H256([0xFF; 32]);

pub const MAX_HEADER_CHUNK: u64 = 500_000;

// How much we store in memory of request_account_range and request_storage_ranges
// before we dump it into the file. This tunes how much memory ethrex uses during
// the first steps of snap sync
pub const RANGE_FILE_CHUNK_SIZE: u64 = 1024 * 1024 * 512; // 512MB
pub const SNAP_LIMIT: usize = 128;

// Request as many as 128 block bodies per request
// this magic number is not part of the protocol and is taken from geth, see:
// https://github.com/ethereum/go-ethereum/blob/2585776aabbd4ae9b00050403b42afb0cee968ec/eth/downloader/downloader.go#L42-L43
//
// Note: We noticed that while bigger values are supported
// increasing them may be the cause of peers disconnection
pub const MAX_BLOCK_BODIES_TO_REQUEST: usize = 128;

/// An abstraction over the [Kademlia] containing logic to make requests to peers
#[derive(Debug, Clone)]
pub struct PeerHandler {
    pub peer_table: Kademlia,
    pub peer_scores: Arc<Mutex<PeerScores>>,
}

pub enum BlockRequestOrder {
    OldToNew,
    NewToOld,
}

#[derive(Clone)]
struct StorageTaskResult {
    start_index: usize,
    account_storages: Vec<Vec<(H256, U256)>>,
    peer_id: H256,
    remaining_start: usize,
    remaining_end: usize,
    remaining_hash_range: (H256, Option<H256>),
}
#[derive(Debug)]
struct StorageTask {
    start_index: usize,
    end_index: usize,
    start_hash: H256,
    // end_hash is None if the task is for the first big storage request
    end_hash: Option<H256>,
}

async fn ask_peer_head_number(
    peer_id: H256,
    peer_channel: &mut PeerChannels,
    sync_head: H256,
    retries: i32,
) -> Result<u64, PeerHandlerError> {
    // TODO: Better error handling
    trace!("Sync Log 11: Requesting sync head block number from peer {peer_id}");
    let request_id = rand::random();
    let request = RLPxMessage::GetBlockHeaders(GetBlockHeaders {
        id: request_id,
        startblock: HashOrNumber::Hash(sync_head),
        limit: 1,
        skip: 0,
        reverse: false,
    });

    peer_channel
        .connection
        .cast(CastMessage::BackendMessage(request.clone()))
        .await
        .map_err(|e| PeerHandlerError::SendMessageToPeer(e.to_string()))?;

    debug!("(Retry {retries}) Requesting sync head {sync_head:?} to peer {peer_id}");

    match tokio::time::timeout(Duration::from_millis(500), async move {
        peer_channel.receiver.lock().await.recv().await
    })
    .await
    {
        Ok(Some(RLPxMessage::BlockHeaders(BlockHeaders { id, block_headers }))) => {
            if id == request_id && !block_headers.is_empty() {
                let sync_head_number = block_headers
                    .last()
                    .ok_or(PeerHandlerError::BlockHeaders)?
                    .number;
                trace!(
                    "Sync Log 12: Received sync head block headers from peer {peer_id}, sync head number {sync_head_number}"
                );
                Ok(sync_head_number)
            } else {
                Err(PeerHandlerError::UnexpectedResponseFromPeer(peer_id))
            }
        }
        Ok(None) => Err(PeerHandlerError::ReceiveMessageFromPeer(peer_id)),
        Ok(_other_msgs) => Err(PeerHandlerError::UnexpectedResponseFromPeer(peer_id)),
        Err(_err) => Err(PeerHandlerError::ReceiveMessageFromPeerTimeout(peer_id)),
    }
}

impl PeerHandler {
    pub fn new(peer_table: Kademlia) -> PeerHandler {
        Self {
            peer_table,
            peer_scores: Default::default(),
        }
    }

    /// Creates a dummy PeerHandler for tests where interacting with peers is not needed
    /// This should only be used in tests as it won't be able to interact with the node's connected peers
    pub fn dummy() -> PeerHandler {
        let dummy_peer_table = Kademlia::new();
        PeerHandler::new(dummy_peer_table)
    }

    // TODO: Implement the logic for recording peer successes
    /// Helper method to record successful peer response
    async fn record_peer_success(&self, _peer_id: H256) {}

    // TODO: Implement the logic for recording peer failures
    /// Helper method to record failed peer response
    async fn record_peer_failure(&self, _peer_id: H256) {}

    // TODO: Implement the logic for recording critical peer failures
    /// Helper method to record critical peer failure
    /// This is used when the peer returns invalid data or is otherwise unreliable
    async fn record_peer_critical_failure(&self, _peer_id: H256) {}

    /// TODO: docs
    pub async fn get_peer_channel_with_highest_score(
        &self,
        capabilities: &[Capability],
        scores: &mut PeerScores,
    ) -> Option<(H256, PeerChannels)> {
        scores
            .get_peer_channel_with_highest_score(&self.peer_table, capabilities)
            .await
    }

    /// Returns the node id and the channel ends to an active peer connection that supports the given capability
    /// The peer is selected randomly, and doesn't guarantee that the selected peer is not currently busy
    /// If no peer is found, this method will try again after 10 seconds
    async fn get_peer_channel_with_retry(
        &self,
        capabilities: &[Capability],
    ) -> Option<(H256, PeerChannels)> {
        let mut peer_channels = self.peer_table.get_peer_channels(capabilities).await;

        peer_channels.shuffle(&mut rand::rngs::OsRng);

        peer_channels.first().cloned()
    }

    /// Requests block headers from any suitable peer, starting from the `start` block hash towards either older or newer blocks depending on the order
    /// Returns the block headers or None if:
    /// - There are no available peers (the node just started up or was rejected by all other nodes)
    /// - No peer returned a valid response in the given time and retry limits
    pub async fn request_block_headers(
        &self,
        start: u64,
        sync_head: H256,
    ) -> Option<Vec<BlockHeader>> {
        let start_time = SystemTime::now();
        *METRICS.current_step.lock().await = "Downloading Headers".to_string();

        let initial_downloaded_headers = METRICS.downloaded_headers.load(Ordering::Relaxed);

        let mut ret = Vec::<BlockHeader>::new();

        let peers_table = self
            .peer_table
            .get_peer_channels(&SUPPORTED_ETH_CAPABILITIES)
            .await;

        let mut sync_head_number = 0_u64;

        let sync_head_number_retrieval_start = SystemTime::now();

        info!("Retrieving sync head block number from peers");

        let mut retries = 1;

        while sync_head_number == 0 {
            if retries > 10 {
                // sync_head might be invalid
                return None;
            }
            let peers_table = self
                .peer_table
                .get_peer_channels(&SUPPORTED_ETH_CAPABILITIES)
                .await;

            for (peer_id, mut peer_channel) in peers_table {
                match ask_peer_head_number(peer_id, &mut peer_channel, sync_head, retries).await {
                    Ok(number) => {
                        sync_head_number = number;
                        if number != 0 {
                            break;
                        }
                    }
                    Err(err) => {
                        debug!(
                            "Sync Log 13: Failed to retrieve sync head block number from peer {peer_id}: {err}"
                        );
                    }
                }
            }

            retries += 1;
        }
        sync_head_number = sync_head_number.min(start + MAX_HEADER_CHUNK);

        let sync_head_number_retrieval_elapsed = sync_head_number_retrieval_start
            .elapsed()
            .unwrap_or_default();

        info!("Sync head block number retrieved");

        *METRICS.time_to_retrieve_sync_head_block.lock().await =
            Some(sync_head_number_retrieval_elapsed);
        METRICS
            .sync_head_block
            .store(sync_head_number, Ordering::Relaxed);
        METRICS
            .headers_to_download
            .store(sync_head_number + 1, Ordering::Relaxed);
        *METRICS.sync_head_hash.lock().await = sync_head;

        let block_count = sync_head_number + 1 - start;
        let chunk_count = if block_count < 800_u64 { 1 } else { 800_u64 };

        // 2) partition the amount of headers in `K` tasks
        let chunk_limit = block_count / chunk_count;

        // list of tasks to be executed
        let mut tasks_queue_not_started = VecDeque::<(u64, u64)>::new();

        for i in 0..chunk_count {
            tasks_queue_not_started.push_back((i * chunk_limit + start, chunk_limit));
        }

        // Push the reminder
        if block_count % chunk_count != 0 {
            tasks_queue_not_started
                .push_back((chunk_count * chunk_limit + start, block_count % chunk_count));
        }

        let mut downloaded_count = 0_u64;
        let mut metrics_downloaded_count = 0_u64;

        // channel to send the tasks to the peers
        let (task_sender, mut task_receiver) =
            tokio::sync::mpsc::channel::<(Vec<BlockHeader>, H256, PeerChannels, u64, u64)>(1000);

        let mut current_show = 0;

        // 3) create tasks that will request a chunk of headers from a peer

        info!("Starting to download block headers from peers");

        *METRICS.headers_download_start_time.lock().await = Some(SystemTime::now());

        let mut last_metrics_update = SystemTime::now();

        loop {
            let new_last_metrics_update = last_metrics_update
                .elapsed()
                .unwrap_or(Duration::from_secs(1));

<<<<<<< HEAD
            if new_last_metrics_update >= Duration::from_secs(1) {
                *METRICS.header_downloads_tasks_queued.lock().await =
                    tasks_queue_not_started.len() as u64;
            }

=======
>>>>>>> 34627b89
            if let Ok((headers, peer_id, _peer_channel, startblock, previous_chunk_limit)) =
                task_receiver.try_recv()
            {
                if headers.is_empty() {
                    trace!("Failed to download chunk from peer {peer_id}");

                    self.peer_scores.lock().await.free_peer(peer_id);

                    debug!("Downloader {peer_id} freed");

                    // reinsert the task to the queue
                    tasks_queue_not_started.push_back((startblock, previous_chunk_limit));

                    continue; // Retry with the next peer
                }

                downloaded_count += headers.len() as u64;
                metrics_downloaded_count += headers.len() as u64;

                if new_last_metrics_update >= Duration::from_secs(1) {
                    METRICS
                        .downloaded_headers
                        .fetch_add(metrics_downloaded_count, Ordering::Relaxed);
                    metrics_downloaded_count = 0;
                }

                let batch_show = downloaded_count / 10_000;

                if current_show < batch_show {
                    debug!(
                        "Downloaded {} headers from peer {} (current count: {downloaded_count})",
                        headers.len(),
                        peer_id
                    );
                    current_show += 1;
                }
                // store headers!!!!
                ret.extend_from_slice(&headers);

                let downloaded_headers = headers.len() as u64;

                // reinsert the task to the queue if it was not completed
                if downloaded_headers < previous_chunk_limit {
                    let new_start = startblock + headers.len() as u64;

                    let new_chunk_limit = previous_chunk_limit - headers.len() as u64;

                    debug!(
                        "Task for ({startblock}, {new_chunk_limit}) was not completed, re-adding to the queue, {new_chunk_limit} remaining headers"
                    );

                    tasks_queue_not_started.push_back((new_start, new_chunk_limit));
                }

                self.peer_scores.lock().await.free_peer(peer_id);
                debug!("Downloader {peer_id} freed");
            }

<<<<<<< HEAD
            if new_last_metrics_update >= Duration::from_secs(1) {
                self.peer_scores
                    .lock()
                    .await
                    .insert_new_peers(&self.peer_table)
                    .await;
=======
            let peer_channels = self
                .peer_table
                .get_peer_channels(&SUPPORTED_ETH_CAPABILITIES)
                .await;

            for (peer_id, _peer_channels) in &peer_channels {
                if downloaders.contains_key(peer_id) {
                    // Peer is already in the downloaders list, skip it
                    continue;
                }

                downloaders.insert(*peer_id, true);

                debug!("{peer_id} added as downloader");
            }

            let free_downloaders = downloaders
                .clone()
                .into_iter()
                .filter(|(_downloader_id, downloader_is_free)| *downloader_is_free)
                .collect::<Vec<_>>();

            if free_downloaders.is_empty() {
                continue;
>>>>>>> 34627b89
            }

            let Some((startblock, chunk_limit)) = tasks_queue_not_started.pop_front() else {
                if downloaded_count >= block_count {
                    info!("All headers downloaded successfully");
                    break;
                }

                let batch_show = downloaded_count / 10_000;

                if current_show < batch_show {
                    current_show += 1;
                }

                continue;
            };

            let tx = task_sender.clone();
            let Some((peer_id, mut peer_channel)) = self
                .peer_scores
                .lock()
                .await
                .get_peer_channel_with_highest_score(&self.peer_table, &SUPPORTED_SNAP_CAPABILITIES)
                .await
            else {
                continue;
            };
            self.peer_scores.lock().await.mark_in_use(peer_id);

            debug!("Downloader {peer_id} is now busy");

            // run download_chunk_from_peer in a different Tokio task
            tokio::spawn(async move {
                trace!(
                    "Sync Log 5: Requesting block headers from peer {peer_id}, chunk_limit: {chunk_limit}"
                );
                let headers = Self::download_chunk_from_peer(
                    peer_id,
                    &mut peer_channel,
                    startblock,
                    chunk_limit,
                )
                .await
                .inspect_err(|err| trace!("Sync Log 6: {peer_id} failed to download chunk: {err}"))
                .unwrap_or_default();

                tx.send((headers, peer_id, peer_channel, startblock, chunk_limit))
                    .await
                    .inspect_err(|err| {
                        error!("Failed to send headers result through channel. Error: {err}")
                    })
            });

            // 4) assign the tasks to the peers
            //     4.1) launch a tokio task with the chunk and a peer ready (giving the channels)

            // TODO!!! spawn a task to download the chunk, calling `download_chunk_from_peer`

            if new_last_metrics_update >= Duration::from_secs(1) {
                last_metrics_update = SystemTime::now();
            }
        }

<<<<<<< HEAD
        *METRICS.header_downloads_tasks_queued.lock().await = tasks_queue_not_started.len() as u64;
        *METRICS.downloaded_headers.lock().await = initial_downloaded_headers + downloaded_count;
=======
        METRICS.downloaded_headers.store(
            initial_downloaded_headers + downloaded_count,
            Ordering::Relaxed,
        );
>>>>>>> 34627b89

        let elapsed = start_time.elapsed().unwrap_or_default();

        debug!(
            "Downloaded {} headers in {} seconds",
            ret.len(),
            format_duration(elapsed)
        );

        {
            let downloaded_headers = ret.len();
            let unique_headers = ret.iter().map(|h| h.hash()).collect::<HashSet<_>>();

            debug!(
                "Downloaded {} headers, unique: {}, duplicates: {}",
                downloaded_headers,
                unique_headers.len(),
                downloaded_headers - unique_headers.len()
            );

            match downloaded_headers.cmp(&unique_headers.len()) {
                std::cmp::Ordering::Equal => {
                    info!("All downloaded headers are unique");
                }
                std::cmp::Ordering::Greater => {
                    warn!(
                        "Downloaded headers contain duplicates, {} duplicates found",
                        downloaded_headers - unique_headers.len()
                    );
                }
                std::cmp::Ordering::Less => {
                    warn!("Downloaded headers are less than unique headers, something went wrong");
                }
            }
        }

        ret.sort_by(|x, y| x.number.cmp(&y.number));
        Some(ret)
    }

    /// given a peer id, a chunk start and a chunk limit, requests the block headers from the peer
    ///
    /// If it fails, returns an error message.
    async fn download_chunk_from_peer(
        peer_id: H256,
        peer_channel: &mut PeerChannels,
        startblock: u64,
        chunk_limit: u64,
    ) -> Result<Vec<BlockHeader>, PeerHandlerError> {
        debug!("Requesting block headers from peer {peer_id}");
        let request_id = rand::random();
        let request = RLPxMessage::GetBlockHeaders(GetBlockHeaders {
            id: request_id,
            startblock: HashOrNumber::Number(startblock),
            limit: chunk_limit,
            skip: 0,
            reverse: false,
        });
        let mut receiver = peer_channel.receiver.lock().await;

        // FIXME! modify the cast and wait for a `call` version
        peer_channel
            .connection
            .cast(CastMessage::BackendMessage(request))
            .await
            .map_err(|e| PeerHandlerError::SendMessageToPeer(e.to_string()))?;

        let block_headers = tokio::time::timeout(Duration::from_secs(2), async move {
            loop {
                match receiver.recv().await {
                    Some(RLPxMessage::BlockHeaders(BlockHeaders { id, block_headers }))
                        if id == request_id =>
                    {
                        return Some(block_headers);
                    }
                    // Ignore replies that don't match the expected id (such as late responses)
                    Some(_) => continue,
                    None => return None, // EOF
                }
            }
        })
        .await
        .map_err(|_| PeerHandlerError::BlockHeaders)?
        .ok_or(PeerHandlerError::BlockHeaders)?;

        if are_block_headers_chained(&block_headers, &BlockRequestOrder::OldToNew) {
            Ok(block_headers)
        } else {
            warn!("[SYNCING] Received invalid headers from peer: {peer_id}");
            Err(PeerHandlerError::InvalidHeaders)
        }
    }

    /// Internal method to request block bodies from any suitable peer given their block hashes
    /// Returns the block bodies or None if:
    /// - There are no available peers (the node just started up or was rejected by all other nodes)
    /// - The requested peer did not return a valid response in the given time limit
    async fn request_block_bodies_inner(
        &self,
        block_hashes: Vec<H256>,
    ) -> Option<(Vec<BlockBody>, H256)> {
        let block_hashes_len = block_hashes.len();
        let request_id = rand::random();
        let request = RLPxMessage::GetBlockBodies(GetBlockBodies {
            id: request_id,
            block_hashes: block_hashes.clone(),
        });
        let (peer_id, mut peer_channel) = self
            .get_peer_channel_with_retry(&SUPPORTED_ETH_CAPABILITIES)
            .await?;
        let mut receiver = peer_channel.receiver.lock().await;
        if let Err(err) = peer_channel
            .connection
            .cast(CastMessage::BackendMessage(request))
            .await
        {
            self.record_peer_failure(peer_id).await;
            debug!("Failed to send message to peer: {err:?}");
            return None;
        }
        if let Some(block_bodies) = tokio::time::timeout(Duration::from_secs(2), async move {
            loop {
                match receiver.recv().await {
                    Some(RLPxMessage::BlockBodies(BlockBodies { id, block_bodies }))
                        if id == request_id =>
                    {
                        return Some(block_bodies);
                    }
                    // Ignore replies that don't match the expected id (such as late responses)
                    Some(_) => continue,
                    None => return None,
                }
            }
        })
        .await
        .ok()
        .flatten()
        .and_then(|bodies| {
            // Check that the response is not empty and does not contain more bodies than the ones requested
            (!bodies.is_empty() && bodies.len() <= block_hashes_len).then_some(bodies)
        }) {
            self.record_peer_success(peer_id).await;
            return Some((block_bodies, peer_id));
        }

        warn!("[SYNCING] Didn't receive block bodies from peer, penalizing peer {peer_id}...");
        self.record_peer_failure(peer_id).await;
        None
    }

    /// Requests block bodies from any suitable peer given their block hashes
    /// Returns the block bodies or None if:
    /// - There are no available peers (the node just started up or was rejected by all other nodes)
    /// - No peer returned a valid response in the given time and retry limits
    pub async fn request_block_bodies(&self, block_hashes: Vec<H256>) -> Option<Vec<BlockBody>> {
        for _ in 0..REQUEST_RETRY_ATTEMPTS {
            if let Some((block_bodies, _)) =
                self.request_block_bodies_inner(block_hashes.clone()).await
            {
                return Some(block_bodies);
            }
        }
        None
    }

    /// Requests block bodies from any suitable peer given their block headers and validates them
    /// Returns the requested block bodies or None if:
    /// - There are no available peers (the node just started up or was rejected by all other nodes)
    /// - No peer returned a valid response in the given time and retry limits
    /// - The block bodies are invalid given the block headers
    pub async fn request_and_validate_block_bodies(
        &self,
        block_headers: &[BlockHeader],
    ) -> Option<Vec<BlockBody>> {
        let block_hashes: Vec<H256> = block_headers.iter().map(|h| h.hash()).collect();

        for _ in 0..REQUEST_RETRY_ATTEMPTS {
            let Some((block_bodies, peer_id)) =
                self.request_block_bodies_inner(block_hashes.clone()).await
            else {
                continue; // Retry on empty response
            };
            let mut res = Vec::new();
            let mut validation_success = true;
            for (header, body) in block_headers[..block_bodies.len()].iter().zip(block_bodies) {
                if let Err(e) = validate_block_body(header, &body) {
                    warn!(
                        "Invalid block body error {e}, discarding peer {peer_id} and retrying..."
                    );
                    validation_success = false;
                    self.record_peer_critical_failure(peer_id).await;
                    break;
                }
                res.push(body);
            }
            // Retry on validation failure
            if validation_success {
                return Some(res);
            }
        }
        None
    }

    /// Requests all receipts in a set of blocks from any suitable peer given their block hashes
    /// Returns the lists of receipts or None if:
    /// - There are no available peers (the node just started up or was rejected by all other nodes)
    /// - No peer returned a valid response in the given time and retry limits
    pub async fn request_receipts(&self, block_hashes: Vec<H256>) -> Option<Vec<Vec<Receipt>>> {
        let block_hashes_len = block_hashes.len();
        for _ in 0..REQUEST_RETRY_ATTEMPTS {
            let request_id = rand::random();
            let request = RLPxMessage::GetReceipts(GetReceipts {
                id: request_id,
                block_hashes: block_hashes.clone(),
            });
            let (_, mut peer_channel) = self
                .get_peer_channel_with_retry(&SUPPORTED_ETH_CAPABILITIES)
                .await?;
            let mut receiver = peer_channel.receiver.lock().await;
            if let Err(err) = peer_channel
                .connection
                .cast(CastMessage::BackendMessage(request))
                .await
            {
                debug!("Failed to send message to peer: {err:?}");
                continue;
            }
            if let Some(receipts) = tokio::time::timeout(PEER_REPLY_TIMEOUT, async move {
                loop {
                    match receiver.recv().await {
                        Some(RLPxMessage::Receipts(receipts)) => {
                            if receipts.get_id() == request_id {
                                return Some(receipts.get_receipts());
                            }
                            return None;
                        }
                        // Ignore replies that don't match the expected id (such as late responses)
                        Some(_) => continue,
                        None => return None,
                    }
                }
            })
            .await
            .ok()
            .flatten()
            .and_then(|receipts|
                // Check that the response is not empty and does not contain more bodies than the ones requested
                (!receipts.is_empty() && receipts.len() <= block_hashes_len).then_some(receipts))
            {
                return Some(receipts);
            }
        }
        None
    }

    /// Requests an account range from any suitable peer given the state trie's root and the starting hash and the limit hash.
    /// Will also return a boolean indicating if there is more state to be fetched towards the right of the trie
    /// (Note that the boolean will be true even if the remaining state is ouside the boundary set by the limit hash)
    ///
    /// # Returns
    ///
    /// The account range or `None` if:
    ///
    /// - There are no available peers (the node just started up or was rejected by all other nodes)
    /// - No peer returned a valid response in the given time and retry limits
    pub async fn request_account_range(
        &self,
        start: H256,
        limit: H256,
        account_state_snapshots_dir: String,
        pivot_header: &mut BlockHeader,
        block_sync_state: &mut BlockSyncState,
    ) -> Result<(), PeerHandlerError> {
        *METRICS.current_step.lock().await = "Requesting Account Ranges".to_string();
        // 1) split the range in chunks of same length
        let start_u256 = U256::from_big_endian(&start.0);
        let limit_u256 = U256::from_big_endian(&limit.0);

        let chunk_count = 800;
        let chunk_size = (limit_u256 - start_u256) / chunk_count;

        // list of tasks to be executed
        let mut tasks_queue_not_started = VecDeque::<(H256, H256)>::new();
        for i in 0..(chunk_count as u64) {
            let chunk_start_u256 = chunk_size * i + start_u256;
            // We subtract one because ranges are inclusive
            let chunk_end_u256 = chunk_start_u256 + chunk_size - 1u64;
            let chunk_start = H256::from_uint(&(chunk_start_u256));
            let chunk_end = H256::from_uint(&(chunk_end_u256));
            tasks_queue_not_started.push_back((chunk_start, chunk_end));
        }
        // Modify the last chunk to include the limit
        let last_task = tasks_queue_not_started
            .back_mut()
            .ok_or(PeerHandlerError::NoTasks)?;
        last_task.1 = limit;

        // 2) request the chunks from peers
        let peers_table = self
            .peer_table
            .get_peer_channels(&SUPPORTED_SNAP_CAPABILITIES)
            .await;

        let mut downloaded_count = 0_u64;
        let mut all_account_hashes = Vec::new();
        let mut all_accounts_state = Vec::new();

        // channel to send the tasks to the peers
        let (task_sender, mut task_receiver) =
            tokio::sync::mpsc::channel::<(Vec<AccountRangeUnit>, H256, Option<(H256, H256)>)>(1000);

        // channel to send the result of dumping accounts
        let (dump_account_result_sender, mut dump_account_result_receiver) =
            tokio::sync::mpsc::channel::<Result<(), DumpError>>(1000);

        info!("Starting to download account ranges from peers");

        *METRICS.account_tries_download_start_time.lock().await = Some(SystemTime::now());

        let mut last_metrics_update = SystemTime::now();
        let mut completed_tasks = 0;
        let mut chunk_file = 0;

        loop {
            if all_accounts_state.len() * size_of::<AccountState>()
                >= RANGE_FILE_CHUNK_SIZE as usize
            {
                let current_account_hashes = std::mem::take(&mut all_account_hashes);
                let current_account_states = std::mem::take(&mut all_accounts_state);

                let account_state_chunk = current_account_hashes
                    .into_iter()
                    .zip(current_account_states)
                    .collect::<Vec<(H256, AccountState)>>()
                    .encode_to_vec();

                if !std::fs::exists(&account_state_snapshots_dir)
                    .map_err(|_| PeerHandlerError::NoStateSnapshotsDir)?
                {
                    std::fs::create_dir_all(&account_state_snapshots_dir)
                        .map_err(|_| PeerHandlerError::CreateStateSnapshotsDir)?;
                }

                let account_state_snapshots_dir_cloned = account_state_snapshots_dir.clone();
                let dump_account_result_sender_cloned = dump_account_result_sender.clone();
                tokio::task::spawn(async move {
                    let path = get_account_state_snapshot_file(
                        account_state_snapshots_dir_cloned,
                        chunk_file,
                    );
                    // TODO: check the error type and handle it properly
                    let result = dump_to_file(path, account_state_chunk);
                    dump_account_result_sender_cloned
                        .send(result)
                        .await
                        .inspect_err(|err| {
                            error!(
                                "Failed to send account dump result through channel. Error: {err}"
                            )
                        })
                });

                chunk_file += 1;
            }

            let new_last_metrics_update = last_metrics_update
                .elapsed()
                .unwrap_or(Duration::from_secs(1));

            if new_last_metrics_update >= Duration::from_secs(1) {
<<<<<<< HEAD
                self.peer_scores
                    .lock()
                    .await
                    .insert_new_peers(&self.peer_table)
                    .await;
=======
                METRICS
                    .downloaded_account_tries
                    .store(downloaded_count, Ordering::Relaxed);
>>>>>>> 34627b89
            }

            if let Ok((accounts, peer_id, chunk_start_end)) = task_receiver.try_recv() {
                self.peer_scores.lock().await.free_peer(peer_id);

                if let Some((chunk_start, chunk_end)) = chunk_start_end {
                    if chunk_start <= chunk_end {
                        tasks_queue_not_started.push_back((chunk_start, chunk_end));
                    } else {
                        completed_tasks += 1;
                    }
                }
                if chunk_start_end.is_none() {
                    completed_tasks += 1;
                }
                if accounts.is_empty() {
                    self.peer_scores.lock().await.record_failure(peer_id);
                    continue;
                }
                self.peer_scores.lock().await.record_success(peer_id);

                downloaded_count += accounts.len() as u64;

                debug!(
                    "Downloaded {} accounts from peer {} (current count: {downloaded_count})",
                    accounts.len(),
                    peer_id
                );
                all_account_hashes.extend(accounts.iter().map(|unit| unit.hash));
                all_accounts_state.extend(
                    accounts
                        .iter()
                        .map(|unit| AccountState::from(unit.account.clone())),
                );
            }

            // Check if any dump account task finished
            // TODO: consider tracking in-flight (dump) tasks
            if let Ok(Err(dump_account_data)) = dump_account_result_receiver.try_recv() {
                if dump_account_data.error == ErrorKind::StorageFull {
                    return Err(PeerHandlerError::StorageFull);
                }
                // If the dumping failed, retry it
                let dump_account_result_sender_cloned = dump_account_result_sender.clone();
                tokio::task::spawn(async move {
                    let DumpError { path, contents, .. } = dump_account_data;
                    // Dump the account data
                    let result = dump_to_file(path, contents);
                    // Send the result through the channel
                    dump_account_result_sender_cloned
                        .send(result)
                        .await
                        .inspect_err(|err| {
                            error!(
                                "Failed to send account dump result through channel. Error: {err}"
                            )
                        })
                });
            }

<<<<<<< HEAD
            let Some((peer_id, peer_channel)) = self
                .peer_scores
                .lock()
                .await
                .get_peer_channel_with_highest_score(&self.peer_table, &SUPPORTED_SNAP_CAPABILITIES)
                .await
=======
            let peer_channels = self
                .peer_table
                .get_peer_channels(&SUPPORTED_SNAP_CAPABILITIES)
                .await;

            for (peer_id, _peer_channels) in &peer_channels {
                if downloaders.contains_key(peer_id) {
                    continue;
                }
                downloaders.insert(*peer_id, true);
                debug!("{peer_id} added as downloader");
            }

            let free_downloaders = downloaders
                .clone()
                .into_iter()
                .filter(|(_downloader_id, downloader_is_free)| *downloader_is_free)
                .collect::<Vec<_>>();

            if free_downloaders.is_empty() {
                continue;
            }

            let (mut free_peer_id, _) = free_downloaders[0];

            for (peer_id, _) in free_downloaders.iter() {
                let peer_id_score = scores.get(peer_id).unwrap_or(&0);
                let max_peer_id_score = scores.get(&free_peer_id).unwrap_or(&0);
                if peer_id_score >= max_peer_id_score {
                    free_peer_id = *peer_id;
                }
            }

            let Some(free_downloader_channels) =
                peer_channels.iter().find_map(|(peer_id, peer_channels)| {
                    peer_id.eq(&free_peer_id).then_some(peer_channels.clone())
                })
>>>>>>> 34627b89
            else {
                debug!(
                    "We are missing peers for all the chunks in the request_account_range_request"
                );
                continue;
            };
            self.peer_scores.lock().await.mark_in_use(peer_id);

            let Some((chunk_start, chunk_end)) = tasks_queue_not_started.pop_front() else {
                if completed_tasks >= chunk_count {
                    info!("All account ranges downloaded successfully");
                    break;
                }
                continue;
            };

            let tx = task_sender.clone();

            if block_is_stale(pivot_header) {
                info!("request_account_range became stale, updating pivot");
                *pivot_header = update_pivot(pivot_header.number, self, block_sync_state)
                    .await
                    .expect("Should be able to update pivot")
            }
            tokio::spawn(PeerHandler::request_account_range_worker(
                peer_id,
                chunk_start,
                chunk_end,
                pivot_header.state_root,
                peer_channel,
                tx,
            ));

            if new_last_metrics_update >= Duration::from_secs(1) {
                last_metrics_update = SystemTime::now();
            }
        }

        // TODO: This is repeated code, consider refactoring
        {
            let current_account_hashes = std::mem::take(&mut all_account_hashes);
            let current_account_states = std::mem::take(&mut all_accounts_state);

            let account_state_chunk = current_account_hashes
                .into_iter()
                .zip(current_account_states)
                .collect::<Vec<(H256, AccountState)>>()
                .encode_to_vec();

            if !std::fs::exists(&account_state_snapshots_dir)
                .map_err(|_| PeerHandlerError::NoStateSnapshotsDir)?
            {
                std::fs::create_dir_all(&account_state_snapshots_dir)
                    .map_err(|_| PeerHandlerError::CreateStateSnapshotsDir)?;
            }

            let path = get_account_state_snapshot_file(account_state_snapshots_dir, chunk_file);
            std::fs::write(path, account_state_chunk)
                .map_err(|_| PeerHandlerError::WriteStateSnapshotsDir(chunk_file))?;
        }

<<<<<<< HEAD
        *METRICS.accounts_downloads_tasks_queued.lock().await =
            tasks_queue_not_started.len() as u64;
        *METRICS.downloaded_account_tries.lock().await = downloaded_count;
=======
        METRICS
            .downloaded_account_tries
            .store(downloaded_count, Ordering::Relaxed);
>>>>>>> 34627b89
        *METRICS.account_tries_download_end_time.lock().await = Some(SystemTime::now());

        Ok(())
    }

    #[allow(clippy::type_complexity)]
    async fn request_account_range_worker(
        free_peer_id: H256,
        chunk_start: H256,
        chunk_end: H256,
        state_root: H256,
        mut free_downloader_channels_clone: PeerChannels,
        tx: tokio::sync::mpsc::Sender<(Vec<AccountRangeUnit>, H256, Option<(H256, H256)>)>,
    ) -> Result<(), PeerHandlerError> {
        debug!(
            "Requesting account range from peer {free_peer_id}, chunk: {chunk_start:?} - {chunk_end:?}"
        );
        let request_id = rand::random();
        let request = RLPxMessage::GetAccountRange(GetAccountRange {
            id: request_id,
            root_hash: state_root,
            starting_hash: chunk_start,
            limit_hash: chunk_end,
            response_bytes: MAX_RESPONSE_BYTES,
        });
        let mut receiver = free_downloader_channels_clone.receiver.lock().await;
        if let Err(err) = (free_downloader_channels_clone.connection)
            .cast(CastMessage::BackendMessage(request))
            .await
        {
            error!("Failed to send message to peer: {err:?}");
            tx.send((Vec::new(), free_peer_id, Some((chunk_start, chunk_end))))
                .await
                .ok();
            return Ok(());
        }
        if let Some((accounts, proof)) = tokio::time::timeout(Duration::from_secs(2), async move {
            loop {
                if let RLPxMessage::AccountRange(AccountRange {
                    id,
                    accounts,
                    proof,
                }) = receiver.recv().await?
                {
                    if id == request_id {
                        return Some((accounts, proof));
                    }
                }
            }
        })
        .await
        .ok()
        .flatten()
        {
            if accounts.is_empty() {
                tx.send((Vec::new(), free_peer_id, Some((chunk_start, chunk_end))))
                    .await
                    .ok();
                return Ok(());
            }
            // Unzip & validate response
            let proof = encodable_to_proof(&proof);
            let (account_hashes, account_states): (Vec<_>, Vec<_>) = accounts
                .clone()
                .into_iter()
                .map(|unit| (unit.hash, AccountState::from(unit.account)))
                .unzip();
            let encoded_accounts = account_states
                .iter()
                .map(|acc| acc.encode_to_vec())
                .collect::<Vec<_>>();

            let Ok(should_continue) = verify_range(
                state_root,
                &chunk_start,
                &account_hashes,
                &encoded_accounts,
                &proof,
            ) else {
                tx.send((Vec::new(), free_peer_id, Some((chunk_start, chunk_end))))
                    .await
                    .ok();
                tracing::error!("Received invalid account range");
                return Ok(());
            };

            // If the range has more accounts to fetch, we send the new chunk
            let chunk_left = if should_continue {
                let last_hash = match account_hashes.last() {
                    Some(last_hash) => last_hash,
                    None => {
                        tx.send((Vec::new(), free_peer_id, Some((chunk_start, chunk_end))))
                            .await
                            .ok();
                        error!("Account hashes last failed, this shouldn't happen");
                        return Err(PeerHandlerError::AccountHashes);
                    }
                };
                let new_start_u256 = U256::from_big_endian(&last_hash.0) + 1;
                let new_start = H256::from_uint(&new_start_u256);
                Some((new_start, chunk_end))
            } else {
                None
            };
            tx.send((
                accounts
                    .into_iter()
                    .filter(|unit| unit.hash <= chunk_end)
                    .collect(),
                free_peer_id,
                chunk_left,
            ))
            .await
            .ok();
        } else {
            tracing::debug!("Failed to get account range");
            tx.send((Vec::new(), free_peer_id, Some((chunk_start, chunk_end))))
                .await
                .ok();
        }
        Ok::<(), PeerHandlerError>(())
    }

    /// Requests bytecodes for the given code hashes
    /// Returns the bytecodes or None if:
    /// - There are no available peers (the node just started up or was rejected by all other nodes)
    /// - No peer returned a valid response in the given time and retry limits
    pub async fn request_bytecodes(
        &self,
        all_bytecode_hashes: &[H256],
    ) -> Result<Option<Vec<Bytes>>, PeerHandlerError> {
        *METRICS.current_step.lock().await = "Requesting Bytecodes".to_string();
        const MAX_BYTECODES_REQUEST_SIZE: usize = 100;
        // 1) split the range in chunks of same length
        let chunk_count = 800;
        let chunk_size = all_bytecode_hashes.len() / chunk_count;

        // list of tasks to be executed
        // Types are (start_index, end_index, starting_hash)
        // NOTE: end_index is NOT inclusive
        let mut tasks_queue_not_started = VecDeque::<(usize, usize)>::new();
        for i in 0..chunk_count {
            let chunk_start = chunk_size * i;
            let chunk_end = chunk_start + chunk_size;
            tasks_queue_not_started.push_back((chunk_start, chunk_end));
        }
        // Modify the last chunk to include the limit
        let last_task = tasks_queue_not_started
            .back_mut()
            .ok_or(PeerHandlerError::NoTasks)?;
        last_task.1 = all_bytecode_hashes.len();

        // 2) request the chunks from peers
        let mut downloaded_count = 0_u64;
        let mut all_bytecodes = vec![Bytes::new(); all_bytecode_hashes.len()];

        // channel to send the tasks to the peers
        struct TaskResult {
            start_index: usize,
            bytecodes: Vec<Bytes>,
            peer_id: H256,
            remaining_start: usize,
            remaining_end: usize,
        }
        let (task_sender, mut task_receiver) = tokio::sync::mpsc::channel::<TaskResult>(1000);

        info!("Starting to download bytecodes from peers");

        METRICS
            .bytecodes_to_download
            .fetch_add(all_bytecode_hashes.len() as u64, Ordering::Relaxed);

        let mut completed_tasks = 0;

        loop {
<<<<<<< HEAD
            let new_last_metrics_update = last_metrics_update
                .elapsed()
                .unwrap_or(Duration::from_secs(1));

            if new_last_metrics_update >= Duration::from_secs(1) {
                *METRICS.bytecode_downloads_tasks_queued.lock().await =
                    tasks_queue_not_started.len() as u64;
                *METRICS.downloaded_bytecodes.lock().await = downloaded_count;
            }

=======
>>>>>>> 34627b89
            if let Ok(result) = task_receiver.try_recv() {
                let TaskResult {
                    start_index,
                    bytecodes,
                    peer_id,
                    remaining_start,
                    remaining_end,
                } = result;
                self.peer_scores.lock().await.free_peer(peer_id);

                if remaining_start < remaining_end {
                    tasks_queue_not_started.push_back((remaining_start, remaining_end));
                } else {
                    completed_tasks += 1;
                }
                if bytecodes.is_empty() {
                    self.peer_scores.lock().await.record_failure(peer_id);
                    continue;
                }

                downloaded_count += bytecodes.len() as u64;

                self.peer_scores.lock().await.record_success(peer_id);

                debug!(
                    "Downloaded {} bytecodes from peer {peer_id} (current count: {downloaded_count})",
                    bytecodes.len(),
                );
                for (i, bytecode) in bytecodes.into_iter().enumerate() {
                    all_bytecodes[start_index + i] = bytecode;
                }
            }

<<<<<<< HEAD
            if new_last_metrics_update >= Duration::from_secs(1) {
                self.peer_scores
                    .lock()
                    .await
                    .insert_new_peers(&self.peer_table)
                    .await;
            };
=======
            let peer_channels = self
                .peer_table
                .get_peer_channels(&SUPPORTED_SNAP_CAPABILITIES)
                .await;

            for (peer_id, _peer_channels) in &peer_channels {
                if downloaders.contains_key(peer_id) {
                    continue;
                }
                downloaders.insert(*peer_id, true);
                debug!("{peer_id} added as downloader");
            }

            let free_downloaders = downloaders
                .clone()
                .into_iter()
                .filter(|(_downloader_id, downloader_is_free)| *downloader_is_free)
                .collect::<Vec<_>>();

            if free_downloaders.is_empty() {
                continue;
            }

            let (mut free_peer_id, _) = free_downloaders[0];

            for (peer_id, _) in free_downloaders.iter() {
                let peer_id_score = scores.get(peer_id).unwrap_or(&0);
                let max_peer_id_score = scores.get(&free_peer_id).unwrap_or(&0);
                if peer_id_score >= max_peer_id_score {
                    free_peer_id = *peer_id;
                }
            }
>>>>>>> 34627b89

            let Some((peer_id, mut peer_channel)) = self
                .peer_scores
                .lock()
                .await
                .get_peer_channel_with_highest_score(&self.peer_table, &SUPPORTED_SNAP_CAPABILITIES)
                .await
            else {
                continue;
            };
            self.peer_scores.lock().await.mark_in_use(peer_id);

            let Some((chunk_start, chunk_end)) = tasks_queue_not_started.pop_front() else {
                if completed_tasks >= chunk_count {
                    info!("All bytecodes downloaded successfully");
                    break;
                }
                continue;
            };

            let tx = task_sender.clone();

            let hashes_to_request: Vec<_> = all_bytecode_hashes
                .iter()
                .skip(chunk_start)
                .take((chunk_end - chunk_start).min(MAX_BYTECODES_REQUEST_SIZE))
                .copied()
                .collect();

            tokio::spawn(async move {
                let empty_task_result = TaskResult {
                    start_index: chunk_start,
                    bytecodes: vec![],
                    peer_id,
                    remaining_start: chunk_start,
                    remaining_end: chunk_end,
                };
                debug!(
                    "Requesting bytecode from peer {peer_id}, chunk: {chunk_start:?} - {chunk_end:?}"
                );
                let request_id = rand::random();
                let request = RLPxMessage::GetByteCodes(GetByteCodes {
                    id: request_id,
                    hashes: hashes_to_request.clone(),
                    bytes: MAX_RESPONSE_BYTES,
                });
                let mut receiver = peer_channel.receiver.lock().await;
                if let Err(err) = (peer_channel.connection)
                    .cast(CastMessage::BackendMessage(request))
                    .await
                {
                    error!("Failed to send message to peer: {err:?}");
                    tx.send(empty_task_result).await.ok();
                    return;
                }
                if let Some(codes) = tokio::time::timeout(Duration::from_secs(2), async move {
                    loop {
                        match receiver.recv().await {
                            Some(RLPxMessage::ByteCodes(ByteCodes { id, codes }))
                                if id == request_id =>
                            {
                                return Some(codes);
                            }
                            Some(_) => continue,
                            None => return None,
                        }
                    }
                })
                .await
                .ok()
                .flatten()
                {
                    if codes.is_empty() {
                        tx.send(empty_task_result).await.ok();
                        // Too spammy
                        // tracing::error!("Received empty account range");
                        return;
                    }
                    // Validate response by hashing bytecodes
                    let validated_codes: Vec<Bytes> = codes
                        .into_iter()
                        .zip(hashes_to_request)
                        .take_while(|(b, hash)| keccak_hash::keccak(b) == *hash)
                        .map(|(b, _hash)| b)
                        .collect();
                    let result = TaskResult {
                        start_index: chunk_start,
                        remaining_start: chunk_start + validated_codes.len(),
                        bytecodes: validated_codes,
                        peer_id,
                        remaining_end: chunk_end,
                    };
                    tx.send(result).await.ok();
                } else {
                    tracing::debug!("Failed to get bytecode");
                    tx.send(empty_task_result).await.ok();
                }
            });
        }

<<<<<<< HEAD
        *METRICS.bytecode_downloads_tasks_queued.lock().await =
            tasks_queue_not_started.len() as u64;
        *METRICS.downloaded_bytecodes.lock().await = downloaded_count;

=======
        METRICS
            .downloaded_bytecodes
            .fetch_add(downloaded_count, Ordering::Relaxed);
>>>>>>> 34627b89
        info!(
            "Finished downloading bytecodes, total bytecodes: {}",
            all_bytecode_hashes.len()
        );

        Ok(Some(all_bytecodes))
    }

    /// Requests storage ranges for accounts given their hashed address and storage roots, and the root of their state trie
    /// account_hashes & storage_roots must have the same length
    /// storage_roots must not contain empty trie hashes, we will treat empty ranges as invalid responses
    /// Returns true if the last account's storage was not completely fetched by the request
    /// Returns the list of hashed storage keys and values for each account's storage or None if:
    /// - There are no available peers (the node just started up or was rejected by all other nodes)
    /// - No peer returned a valid response in the given time and retry limits
    pub async fn request_storage_ranges(
        &self,
        account_storage_roots: &mut AccountStorageRoots,
        account_storages_snapshots_dir: String,
        mut chunk_index: u64,
        pivot_header: &mut BlockHeader,
    ) -> Result<u64, PeerHandlerError> {
        *METRICS.current_step.lock().await = "Requesting Storage Ranges".to_string();
        // 1) split the range in chunks of same length
        let chunk_size = 300;
        let chunk_count = (account_storage_roots.accounts_with_storage_root.len() / chunk_size) + 1;

        // list of tasks to be executed
        // Types are (start_index, end_index, starting_hash)
        // NOTE: end_index is NOT inclusive
        let mut tasks_queue_not_started = VecDeque::<StorageTask>::new();
        for i in 0..chunk_count {
            let chunk_start = chunk_size * i;
            let chunk_end = (chunk_start + chunk_size)
                .min(account_storage_roots.accounts_with_storage_root.len());
            tasks_queue_not_started.push_back(StorageTask {
                start_index: chunk_start,
                end_index: chunk_end,
                start_hash: H256::zero(),
                end_hash: None,
            });
        }

        // 2) request the chunks from peers
        let mut all_account_storages =
            vec![vec![]; account_storage_roots.accounts_with_storage_root.len()];

        // channel to send the tasks to the peers
        let (task_sender, mut task_receiver) =
            tokio::sync::mpsc::channel::<StorageTaskResult>(1000);

        // channel to send the result of dumping storages
        let mut disk_joinset: tokio::task::JoinSet<Result<(), DumpError>> =
            tokio::task::JoinSet::new();

        let mut last_metrics_update = SystemTime::now();
        let mut task_count = tasks_queue_not_started.len();
        let mut completed_tasks = 0;

        // TODO: in a refactor, delete this replace with a structure that can handle removes
        let mut accounts_done: Vec<H256> = Vec::new();
        let current_account_hashes = account_storage_roots
            .accounts_with_storage_root
            .iter()
            .map(|a| *a.0)
            .collect::<Vec<_>>();

        loop {
            if all_account_storages.iter().map(Vec::len).sum::<usize>() * 64
                > RANGE_FILE_CHUNK_SIZE as usize
            {
                let current_account_storages = std::mem::take(&mut all_account_storages);
                all_account_storages =
                    vec![vec![]; account_storage_roots.accounts_with_storage_root.len()];

                let snapshot = current_account_hashes
                    .clone()
                    .into_iter()
                    .zip(current_account_storages)
                    .collect::<Vec<_>>()
                    .encode_to_vec();

                if !std::fs::exists(&account_storages_snapshots_dir)
                    .map_err(|_| PeerHandlerError::NoStorageSnapshotsDir)?
                {
                    std::fs::create_dir_all(&account_storages_snapshots_dir)
                        .map_err(|_| PeerHandlerError::CreateStorageSnapshotsDir)?;
                }
                let account_storages_snapshots_dir_cloned = account_storages_snapshots_dir.clone();
                if !disk_joinset.is_empty() {
                    disk_joinset
                        .join_next()
                        .await
                        .expect("Shouldn't be empty")
                        .expect("Shouldn't have a join error")
                        .inspect_err(|err| {
                            error!("We found this error while dumping to file {err:?}")
                        })
                        .map_err(PeerHandlerError::DumpError)?;
                }
                disk_joinset.spawn(async move {
                    let path = get_account_storages_snapshot_file(
                        account_storages_snapshots_dir_cloned,
                        chunk_index,
                    );
                    dump_to_file(path, snapshot)
                });

                chunk_index += 1;
            }

            let new_last_metrics_update = last_metrics_update
                .elapsed()
                .unwrap_or(Duration::from_secs(1));

            if let Ok(result) = task_receiver.try_recv() {
                let StorageTaskResult {
                    start_index,
                    mut account_storages,
                    peer_id,
                    remaining_start,
                    remaining_end,
                    remaining_hash_range: (hash_start, hash_end),
                } = result;
                completed_tasks += 1;

                self.peer_scores.lock().await.free_peer(peer_id);

                for account in &current_account_hashes[start_index..remaining_start] {
                    accounts_done.push(*account);
                }

                if remaining_start < remaining_end {
                    trace!("Failed to download chunk from peer {peer_id}");
                    if hash_start.is_zero() {
                        // Task is common storage range request
                        let task = StorageTask {
                            start_index: remaining_start,
                            end_index: remaining_end,
                            start_hash: H256::zero(),
                            end_hash: None,
                        };
                        tasks_queue_not_started.push_back(task);
                        task_count += 1;
                    } else if let Some(hash_end) = hash_end {
                        // Task was a big storage account result
                        if hash_start <= hash_end {
                            let task = StorageTask {
                                start_index: remaining_start,
                                end_index: remaining_end,
                                start_hash: hash_start,
                                end_hash: Some(hash_end),
                            };
                            tasks_queue_not_started.push_back(task);
                            task_count += 1;
                            accounts_done.push(current_account_hashes[remaining_start]);
                            account_storage_roots
                                .healed_accounts
                                .insert(current_account_hashes[start_index]);
                        }
                    } else {
                        if remaining_start + 1 < remaining_end {
                            let task = StorageTask {
                                start_index: remaining_start + 1,
                                end_index: remaining_end,
                                start_hash: H256::zero(),
                                end_hash: None,
                            };
                            tasks_queue_not_started.push_back(task);
                            task_count += 1;
                        }
                        // Task found a big storage account, so we split the chunk into multiple chunks
                        let start_hash_u256 = U256::from_big_endian(&hash_start.0);
                        let missing_storage_range = U256::MAX - start_hash_u256;

                        let slot_count = account_storages
                            .last()
                            .map(|v| v.len())
                            .ok_or(PeerHandlerError::NoAccountStorages)?
                            .max(1);
                        let storage_density = start_hash_u256 / slot_count;

                        let slots_per_chunk = U256::from(10000);
                        let chunk_size = storage_density
                            .checked_mul(slots_per_chunk)
                            .unwrap_or(U256::MAX);

                        let chunk_count = (missing_storage_range / chunk_size).as_usize().max(1);

                        for i in 0..chunk_count {
                            let start_hash_u256 = start_hash_u256 + chunk_size * i;
                            let start_hash = H256::from_uint(&start_hash_u256);
                            let end_hash = if i == chunk_count - 1 {
                                H256::repeat_byte(0xff)
                            } else {
                                let end_hash_u256 =
                                    start_hash_u256.checked_add(chunk_size).unwrap_or(U256::MAX);
                                H256::from_uint(&end_hash_u256)
                            };

                            let task = StorageTask {
                                start_index: remaining_start,
                                end_index: remaining_start + 1,
                                start_hash,
                                end_hash: Some(end_hash),
                            };
                            tasks_queue_not_started.push_back(task);
                            task_count += 1;
                        }
                        debug!("Split big storage account into {chunk_count} chunks.");
                    }
                }

                if account_storages.is_empty() {
                    self.peer_scores.lock().await.record_failure(peer_id);
                    continue;
                }
                if let Some(hash_end) = hash_end {
                    // This is a big storage account, and the range might be empty
                    if account_storages[0].len() == 1 && account_storages[0][0].0 > hash_end {
                        continue;
                    }
                }

                self.peer_scores.lock().await.record_success(peer_id);

                let n_storages = account_storages.len();
                let n_slots = account_storages
                    .iter()
                    .map(|storage| storage.len())
                    .sum::<usize>();

                METRICS
                    .downloaded_storage_slots
                    .fetch_add(n_slots as u64, Ordering::Relaxed);

                debug!("Downloaded {n_storages} storages ({n_slots} slots) from peer {peer_id}");
                debug!(
                    "Total tasks: {task_count}, completed tasks: {completed_tasks}, queued tasks: {}",
                    tasks_queue_not_started.len()
                );
                if account_storages.len() == 1 {
                    // We downloaded a big storage account
                    all_account_storages[start_index].extend(account_storages.remove(0));
                } else {
                    for (i, storage) in account_storages.into_iter().enumerate() {
                        all_account_storages[start_index + i] = storage;
                    }
                }
            }

            let Some(task) = tasks_queue_not_started.pop_front() else {
                if completed_tasks >= task_count {
                    break;
                }
<<<<<<< HEAD
=======
                downloaders.insert(*peer_id, true);
                debug!("{peer_id} added as downloader");
            }

            let free_downloaders = downloaders
                .clone()
                .into_iter()
                .filter(|(_downloader_id, downloader_is_free)| *downloader_is_free)
                .collect::<Vec<_>>();

            if free_downloaders.is_empty() {
>>>>>>> 34627b89
                continue;
            };

            let Some((peer_id, peer_channel)) = self
                .peer_scores
                .lock()
                .await
                .get_peer_channel_with_highest_score(&self.peer_table, &SUPPORTED_SNAP_CAPABILITIES)
                .await
            else {
                continue;
            };

            self.peer_scores.lock().await.mark_in_use(peer_id);

            let tx = task_sender.clone();

            let (chunk_account_hashes, chunk_storage_roots): (Vec<_>, Vec<_>) =
                account_storage_roots
                    .accounts_with_storage_root
                    .iter()
                    .skip(task.start_index)
                    .take(task.end_index - task.start_index)
                    .map(|(hash, root)| (*hash, *root))
                    .unzip();

            if task_count - completed_tasks < 30 {
                debug!(
                    "Assigning task: {task:?}, account_hash: {}, storage_root: {}",
                    chunk_account_hashes.first().unwrap_or(&H256::zero()),
                    chunk_storage_roots.first().unwrap_or(&H256::zero()),
                );
            }

            if block_is_stale(pivot_header) {
                info!("request_storage_ranges became stale, breaking");
                break;
            }

            tokio::spawn(PeerHandler::request_storage_ranges_worker(
                task,
                peer_id,
                pivot_header.state_root,
                peer_channel,
                chunk_account_hashes,
                chunk_storage_roots,
                tx,
            ));

            if new_last_metrics_update >= Duration::from_secs(1) {
                last_metrics_update = SystemTime::now();
            }
        }

        {
            let current_account_hashes = account_storage_roots
                .accounts_with_storage_root
                .iter()
                .map(|a| *a.0)
                .collect::<Vec<_>>();
            let current_account_storages = std::mem::take(&mut all_account_storages);

            let snapshot = current_account_hashes
                .into_iter()
                .zip(current_account_storages)
                .collect::<Vec<_>>()
                .encode_to_vec();

            if !std::fs::exists(&account_storages_snapshots_dir)
                .map_err(|_| PeerHandlerError::NoStorageSnapshotsDir)?
            {
                std::fs::create_dir_all(&account_storages_snapshots_dir)
                    .map_err(|_| PeerHandlerError::CreateStorageSnapshotsDir)?;
            }
            let account_storages_snapshots_dir_cloned = account_storages_snapshots_dir.clone();
            let path = get_account_storages_snapshot_file(
                account_storages_snapshots_dir_cloned,
                chunk_index,
            );
            std::fs::write(path, snapshot)
                .map_err(|_| PeerHandlerError::WriteStorageSnapshotsDir(chunk_index))?;
        }
        disk_joinset
            .join_all()
            .await
            .into_iter()
            .map(|result| {
                result
                    .inspect_err(|err| error!("We found this error while dumping to file {err:?}"))
            })
            .collect::<Result<Vec<()>, DumpError>>()
            .map_err(PeerHandlerError::DumpError)?;

        for account_done in accounts_done {
            account_storage_roots
                .accounts_with_storage_root
                .remove(&account_done);
        }

        Ok(chunk_index + 1)
    }

    async fn request_storage_ranges_worker(
        task: StorageTask,
        free_peer_id: H256,
        state_root: H256,
        mut free_downloader_channels_clone: PeerChannels,
        chunk_account_hashes: Vec<H256>,
        chunk_storage_roots: Vec<H256>,
        tx: tokio::sync::mpsc::Sender<StorageTaskResult>,
    ) -> Result<(), PeerHandlerError> {
        let start = task.start_index;
        let end = task.end_index;
        let start_hash = task.start_hash;

        let empty_task_result = StorageTaskResult {
            start_index: task.start_index,
            account_storages: Vec::new(),
            peer_id: free_peer_id,
            remaining_start: task.start_index,
            remaining_end: task.end_index,
            remaining_hash_range: (start_hash, task.end_hash),
        };
        let request_id = rand::random();
        let request = RLPxMessage::GetStorageRanges(GetStorageRanges {
            id: request_id,
            root_hash: state_root,
            account_hashes: chunk_account_hashes,
            starting_hash: start_hash,
            limit_hash: task.end_hash.unwrap_or(HASH_MAX),
            response_bytes: MAX_RESPONSE_BYTES,
        });
        let mut receiver = free_downloader_channels_clone.receiver.lock().await;
        if let Err(err) = (free_downloader_channels_clone.connection)
            .cast(CastMessage::BackendMessage(request))
            .await
        {
            error!("Failed to send message to peer: {err:?}");
            tx.send(empty_task_result).await.ok();
            return Ok(());
        }
        let request_result = tokio::time::timeout(Duration::from_secs(2), async move {
            loop {
                match receiver.recv().await {
                    Some(RLPxMessage::StorageRanges(StorageRanges { id, slots, proof }))
                        if id == request_id =>
                    {
                        return Some((slots, proof));
                    }
                    Some(_) => continue,
                    None => return None,
                }
            }
        })
        .await
        .ok()
        .flatten();
        let Some((slots, proof)) = request_result else {
            tracing::debug!("Failed to get storage range");
            tx.send(empty_task_result).await.ok();
            return Ok(());
        };
        if slots.is_empty() && proof.is_empty() {
            tx.send(empty_task_result).await.ok();
            tracing::debug!("Received empty account range");
            return Ok(());
        }
        // Check we got some data and no more than the requested amount
        if slots.len() > chunk_storage_roots.len() || slots.is_empty() {
            tx.send(empty_task_result).await.ok();
            return Ok(());
        }
        // Unzip & validate response
        let proof = encodable_to_proof(&proof);
        let mut account_storages: Vec<Vec<(H256, U256)>> = vec![];
        let mut should_continue = false;
        // Validate each storage range
        let mut storage_roots = chunk_storage_roots.into_iter();
        let last_slot_index = slots.len() - 1;
        for (i, next_account_slots) in slots.into_iter().enumerate() {
            // We won't accept empty storage ranges
            if next_account_slots.is_empty() {
                // This shouldn't happen
                error!("Received empty storage range, skipping");
                tx.send(empty_task_result.clone()).await.ok();
                return Ok(());
            }
            let encoded_values = next_account_slots
                .iter()
                .map(|slot| slot.data.encode_to_vec())
                .collect::<Vec<_>>();
            let hashed_keys: Vec<_> = next_account_slots.iter().map(|slot| slot.hash).collect();

            let storage_root = match storage_roots.next() {
                Some(root) => root,
                None => {
                    tx.send(empty_task_result.clone()).await.ok();
                    error!("No storage root for account {i}");
                    return Err(PeerHandlerError::NoStorageRoots);
                }
            };

            // The proof corresponds to the last slot, for the previous ones the slot must be the full range without edge proofs
            if i == last_slot_index && !proof.is_empty() {
                let Ok(sc) = verify_range(
                    storage_root,
                    &start_hash,
                    &hashed_keys,
                    &encoded_values,
                    &proof,
                ) else {
                    tx.send(empty_task_result).await.ok();
                    return Ok(());
                };
                should_continue = sc;
            } else if verify_range(
                storage_root,
                &start_hash,
                &hashed_keys,
                &encoded_values,
                &[],
            )
            .is_err()
            {
                tx.send(empty_task_result.clone()).await.ok();
                return Ok(());
            }

            account_storages.push(
                next_account_slots
                    .iter()
                    .map(|slot| (slot.hash, slot.data))
                    .collect(),
            );
        }
        let (remaining_start, remaining_end, remaining_start_hash) = if should_continue {
            let last_account_storage = match account_storages.last() {
                Some(storage) => storage,
                None => {
                    tx.send(empty_task_result.clone()).await.ok();
                    error!("No account storage found, this shouldn't happen");
                    return Err(PeerHandlerError::NoAccountStorages);
                }
            };
            let (last_hash, _) = match last_account_storage.last() {
                Some(last_hash) => last_hash,
                None => {
                    tx.send(empty_task_result.clone()).await.ok();
                    error!("No last hash found, this shouldn't happen");
                    return Err(PeerHandlerError::NoAccountStorages);
                }
            };
            let next_hash_u256 = U256::from_big_endian(&last_hash.0).saturating_add(1.into());
            let next_hash = H256::from_uint(&next_hash_u256);
            (start + account_storages.len() - 1, end, next_hash)
        } else {
            (start + account_storages.len(), end, H256::zero())
        };
        let task_result = StorageTaskResult {
            start_index: start,
            account_storages,
            peer_id: free_peer_id,
            remaining_start,
            remaining_end,
            remaining_hash_range: (remaining_start_hash, task.end_hash),
        };
        tx.send(task_result).await.ok();
        Ok::<(), PeerHandlerError>(())
    }

    pub async fn request_state_trienodes(
        peer_channel: &mut PeerChannels,
        state_root: H256,
        paths: Vec<RequestMetadata>,
    ) -> Result<Vec<Node>, RequestStateTrieNodesError> {
        let expected_nodes = paths.len();
        // Keep track of peers we requested from so we can penalize unresponsive peers when we get a response
        // This is so we avoid penalizing peers due to requesting stale data

        let request_id = rand::random();
        let request = RLPxMessage::GetTrieNodes(GetTrieNodes {
            id: request_id,
            root_hash: state_root,
            // [acc_path, acc_path,...] -> [[acc_path], [acc_path]]
            paths: paths
                .iter()
                .map(|vec| vec![Bytes::from(vec.path.encode_compact())])
                .collect(),
            bytes: MAX_RESPONSE_BYTES,
        });
        let nodes =
            super::utils::send_message_and_wait_for_response(peer_channel, request, request_id)
                .await
                .map_err(RequestStateTrieNodesError::SendMessageError)?;

        if nodes.is_empty() || nodes.len() > expected_nodes {
            return Err(RequestStateTrieNodesError::InvalidData);
        }

        for (index, node) in nodes.iter().enumerate() {
            if node.compute_hash().finalize() != paths[index].hash {
                error!(
                    "A peer is sending wrong data for the state trie node {:?}",
                    paths[index].path
                );
                return Err(RequestStateTrieNodesError::InvalidHash);
            }
        }

        Ok(nodes)
    }

    /// Requests storage trie nodes given the root of the state trie where they are contained and
    /// a hashmap mapping the path to the account in the state trie (aka hashed address) to the paths to the nodes in its storage trie (can be full or partial)
    /// Returns the nodes or None if:
    /// - There are no available peers (the node just started up or was rejected by all other nodes)
    /// - No peer returned a valid response in the given time and retry limits
    pub async fn request_storage_trienodes(
        peer_channel: &mut PeerChannels,
        get_trie_nodes: GetTrieNodes,
    ) -> Result<TrieNodes, RequestStorageTrieNodes> {
        // Keep track of peers we requested from so we can penalize unresponsive peers when we get a response
        // This is so we avoid penalizing peers due to requesting stale data
        let id = get_trie_nodes.id;
        let request = RLPxMessage::GetTrieNodes(get_trie_nodes);
        super::utils::send_trie_nodes_messages_and_wait_for_reply(peer_channel, request, id)
            .await
            .map_err(|err| RequestStorageTrieNodes::SendMessageError(id, err))
    }

    /// Returns the PeerData for each connected Peer
    pub async fn read_connected_peers(&self) -> Vec<PeerData> {
        self.peer_table
            .peers
            .lock()
            .await
            .iter()
            .map(|(_, peer)| peer)
            .cloned()
            .collect()
    }

    pub async fn count_total_peers(&self) -> usize {
        self.peer_table.peers.lock().await.len()
    }

    // TODO: Implement the logic to remove a peer from the peer table
    pub async fn remove_peer(&self, _peer_id: H256) {}

    pub async fn get_block_header(
        &self,
        peer_channel: &mut PeerChannels,
        block_number: u64,
    ) -> Result<Option<BlockHeader>, PeerHandlerError> {
        let request_id = rand::random();
        let request = RLPxMessage::GetBlockHeaders(GetBlockHeaders {
            id: request_id,
            startblock: HashOrNumber::Number(block_number),
            limit: 1,
            skip: 0,
            reverse: false,
        });
        info!("get_block_header: requesting header with number {block_number}");

        let mut receiver = peer_channel.receiver.lock().await;
        peer_channel
            .connection
            .cast(CastMessage::BackendMessage(request.clone()))
            .await
            .map_err(|e| PeerHandlerError::SendMessageToPeer(e.to_string()))?;

        let response =
            tokio::time::timeout(Duration::from_secs(5), async move { receiver.recv().await })
                .await;

        // TODO: we need to check, this seems a scenario where the peer channel does teardown
        // after we sent the backend message
        let Some(Ok(response)) = response
            .inspect_err(|_err| info!("Timeout while waiting for sync head from peer"))
            .transpose()
        else {
            warn!("The RLPxConnection closed the backend channel");
            return Ok(None);
        };

        match response {
            RLPxMessage::BlockHeaders(BlockHeaders { id, block_headers }) => {
                if id == request_id && !block_headers.is_empty() {
                    return Ok(Some(
                        block_headers
                            .last()
                            .ok_or(PeerHandlerError::BlockHeaders)?
                            .clone(),
                    ));
                }
            }
            _other_msgs => {
                info!("Received unexpected message from peer");
            }
        }

        Ok(None)
    }
}

/// Validates the block headers received from a peer by checking that the parent hash of each header
/// matches the hash of the previous one, i.e. the headers are chained
fn are_block_headers_chained(block_headers: &[BlockHeader], order: &BlockRequestOrder) -> bool {
    block_headers.windows(2).all(|headers| match order {
        BlockRequestOrder::OldToNew => headers[1].parent_hash == headers[0].hash(),
        BlockRequestOrder::NewToOld => headers[0].parent_hash == headers[1].hash(),
    })
}

fn format_duration(duration: Duration) -> String {
    let total_seconds = duration.as_secs();
    let hours = total_seconds / 3600;
    let minutes = (total_seconds % 3600) / 60;
    let seconds = total_seconds % 60;

    format!("{hours:02}h {minutes:02}m {seconds:02}s")
}

#[derive(Debug)]
pub struct DumpError {
    pub path: String,
    pub contents: Vec<u8>,
    pub error: ErrorKind,
}

#[derive(thiserror::Error, Debug)]
pub enum PeerHandlerError {
    #[error("Failed to send message to peer: {0}")]
    SendMessageToPeer(String),
    #[error("Failed to receive block headers")]
    BlockHeaders,
    #[error("Accounts state snapshots dir does not exist")]
    NoStateSnapshotsDir,
    #[error("Failed to create accounts state snapshots dir")]
    CreateStateSnapshotsDir,
    #[error("Failed to write account_state_snapshot chunk {0}")]
    WriteStateSnapshotsDir(u64),
    #[error("Accounts storage snapshots dir does not exist")]
    NoStorageSnapshotsDir,
    #[error("Failed to create accounts storage snapshots dir")]
    CreateStorageSnapshotsDir,
    #[error("Failed to write account_storages_snapshot chunk {0}")]
    WriteStorageSnapshotsDir(u64),
    #[error("Received unexpected response from peer {0}")]
    UnexpectedResponseFromPeer(H256),
    #[error("Failed to receive message from peer {0}")]
    ReceiveMessageFromPeer(H256),
    #[error("Timeout while waiting for message from peer {0}")]
    ReceiveMessageFromPeerTimeout(H256),
    #[error("No peers available")]
    NoPeers,
    #[error("Received invalid headers")]
    InvalidHeaders,
    #[error("Storage Full")]
    StorageFull,
    #[error("No tasks in queue")]
    NoTasks,
    #[error("No account hashes")]
    AccountHashes,
    #[error("No account storages")]
    NoAccountStorages,
    #[error("No storage roots")]
    NoStorageRoots,
    #[error("No response from peer")]
    NoResponseFromPeer,
    #[error("Dumping snapshots to disk failed {0:?}")]
    DumpError(DumpError),
}

#[derive(Debug, Clone, std::hash::Hash)]
pub struct RequestMetadata {
    pub hash: H256,
    pub path: Nibbles,
    /// What node is the parent of this node
    pub parent_path: Nibbles,
}

#[derive(Debug, thiserror::Error)]
pub enum RequestStateTrieNodesError {
    #[error("Send message error")]
    SendMessageError(SendMessageError),
    #[error("Invalid data")]
    InvalidData,
    #[error("Invalid Hash")]
    InvalidHash,
}

#[derive(Debug, thiserror::Error)]
pub enum RequestStorageTrieNodes {
    #[error("Send message error")]
    SendMessageError(u64, SendMessageError),
}<|MERGE_RESOLUTION|>--- conflicted
+++ resolved
@@ -312,14 +312,6 @@
                 .elapsed()
                 .unwrap_or(Duration::from_secs(1));
 
-<<<<<<< HEAD
-            if new_last_metrics_update >= Duration::from_secs(1) {
-                *METRICS.header_downloads_tasks_queued.lock().await =
-                    tasks_queue_not_started.len() as u64;
-            }
-
-=======
->>>>>>> 34627b89
             if let Ok((headers, peer_id, _peer_channel, startblock, previous_chunk_limit)) =
                 task_receiver.try_recv()
             {
@@ -378,39 +370,12 @@
                 debug!("Downloader {peer_id} freed");
             }
 
-<<<<<<< HEAD
             if new_last_metrics_update >= Duration::from_secs(1) {
                 self.peer_scores
                     .lock()
                     .await
                     .insert_new_peers(&self.peer_table)
                     .await;
-=======
-            let peer_channels = self
-                .peer_table
-                .get_peer_channels(&SUPPORTED_ETH_CAPABILITIES)
-                .await;
-
-            for (peer_id, _peer_channels) in &peer_channels {
-                if downloaders.contains_key(peer_id) {
-                    // Peer is already in the downloaders list, skip it
-                    continue;
-                }
-
-                downloaders.insert(*peer_id, true);
-
-                debug!("{peer_id} added as downloader");
-            }
-
-            let free_downloaders = downloaders
-                .clone()
-                .into_iter()
-                .filter(|(_downloader_id, downloader_is_free)| *downloader_is_free)
-                .collect::<Vec<_>>();
-
-            if free_downloaders.is_empty() {
-                continue;
->>>>>>> 34627b89
             }
 
             let Some((startblock, chunk_limit)) = tasks_queue_not_started.pop_front() else {
@@ -474,15 +439,10 @@
             }
         }
 
-<<<<<<< HEAD
-        *METRICS.header_downloads_tasks_queued.lock().await = tasks_queue_not_started.len() as u64;
-        *METRICS.downloaded_headers.lock().await = initial_downloaded_headers + downloaded_count;
-=======
         METRICS.downloaded_headers.store(
             initial_downloaded_headers + downloaded_count,
             Ordering::Relaxed,
         );
->>>>>>> 34627b89
 
         let elapsed = start_time.elapsed().unwrap_or_default();
 
@@ -853,17 +813,14 @@
                 .unwrap_or(Duration::from_secs(1));
 
             if new_last_metrics_update >= Duration::from_secs(1) {
-<<<<<<< HEAD
                 self.peer_scores
                     .lock()
                     .await
                     .insert_new_peers(&self.peer_table)
                     .await;
-=======
                 METRICS
                     .downloaded_account_tries
                     .store(downloaded_count, Ordering::Relaxed);
->>>>>>> 34627b89
             }
 
             if let Ok((accounts, peer_id, chunk_start_end)) = task_receiver.try_recv() {
@@ -924,52 +881,12 @@
                 });
             }
 
-<<<<<<< HEAD
             let Some((peer_id, peer_channel)) = self
                 .peer_scores
                 .lock()
                 .await
                 .get_peer_channel_with_highest_score(&self.peer_table, &SUPPORTED_SNAP_CAPABILITIES)
                 .await
-=======
-            let peer_channels = self
-                .peer_table
-                .get_peer_channels(&SUPPORTED_SNAP_CAPABILITIES)
-                .await;
-
-            for (peer_id, _peer_channels) in &peer_channels {
-                if downloaders.contains_key(peer_id) {
-                    continue;
-                }
-                downloaders.insert(*peer_id, true);
-                debug!("{peer_id} added as downloader");
-            }
-
-            let free_downloaders = downloaders
-                .clone()
-                .into_iter()
-                .filter(|(_downloader_id, downloader_is_free)| *downloader_is_free)
-                .collect::<Vec<_>>();
-
-            if free_downloaders.is_empty() {
-                continue;
-            }
-
-            let (mut free_peer_id, _) = free_downloaders[0];
-
-            for (peer_id, _) in free_downloaders.iter() {
-                let peer_id_score = scores.get(peer_id).unwrap_or(&0);
-                let max_peer_id_score = scores.get(&free_peer_id).unwrap_or(&0);
-                if peer_id_score >= max_peer_id_score {
-                    free_peer_id = *peer_id;
-                }
-            }
-
-            let Some(free_downloader_channels) =
-                peer_channels.iter().find_map(|(peer_id, peer_channels)| {
-                    peer_id.eq(&free_peer_id).then_some(peer_channels.clone())
-                })
->>>>>>> 34627b89
             else {
                 debug!(
                     "We are missing peers for all the chunks in the request_account_range_request"
@@ -1031,15 +948,9 @@
                 .map_err(|_| PeerHandlerError::WriteStateSnapshotsDir(chunk_file))?;
         }
 
-<<<<<<< HEAD
-        *METRICS.accounts_downloads_tasks_queued.lock().await =
-            tasks_queue_not_started.len() as u64;
-        *METRICS.downloaded_account_tries.lock().await = downloaded_count;
-=======
         METRICS
             .downloaded_account_tries
             .store(downloaded_count, Ordering::Relaxed);
->>>>>>> 34627b89
         *METRICS.account_tries_download_end_time.lock().await = Some(SystemTime::now());
 
         Ok(())
@@ -1215,19 +1126,6 @@
         let mut completed_tasks = 0;
 
         loop {
-<<<<<<< HEAD
-            let new_last_metrics_update = last_metrics_update
-                .elapsed()
-                .unwrap_or(Duration::from_secs(1));
-
-            if new_last_metrics_update >= Duration::from_secs(1) {
-                *METRICS.bytecode_downloads_tasks_queued.lock().await =
-                    tasks_queue_not_started.len() as u64;
-                *METRICS.downloaded_bytecodes.lock().await = downloaded_count;
-            }
-
-=======
->>>>>>> 34627b89
             if let Ok(result) = task_receiver.try_recv() {
                 let TaskResult {
                     start_index,
@@ -1261,7 +1159,6 @@
                 }
             }
 
-<<<<<<< HEAD
             if new_last_metrics_update >= Duration::from_secs(1) {
                 self.peer_scores
                     .lock()
@@ -1269,40 +1166,6 @@
                     .insert_new_peers(&self.peer_table)
                     .await;
             };
-=======
-            let peer_channels = self
-                .peer_table
-                .get_peer_channels(&SUPPORTED_SNAP_CAPABILITIES)
-                .await;
-
-            for (peer_id, _peer_channels) in &peer_channels {
-                if downloaders.contains_key(peer_id) {
-                    continue;
-                }
-                downloaders.insert(*peer_id, true);
-                debug!("{peer_id} added as downloader");
-            }
-
-            let free_downloaders = downloaders
-                .clone()
-                .into_iter()
-                .filter(|(_downloader_id, downloader_is_free)| *downloader_is_free)
-                .collect::<Vec<_>>();
-
-            if free_downloaders.is_empty() {
-                continue;
-            }
-
-            let (mut free_peer_id, _) = free_downloaders[0];
-
-            for (peer_id, _) in free_downloaders.iter() {
-                let peer_id_score = scores.get(peer_id).unwrap_or(&0);
-                let max_peer_id_score = scores.get(&free_peer_id).unwrap_or(&0);
-                if peer_id_score >= max_peer_id_score {
-                    free_peer_id = *peer_id;
-                }
-            }
->>>>>>> 34627b89
 
             let Some((peer_id, mut peer_channel)) = self
                 .peer_scores
@@ -1403,16 +1266,9 @@
             });
         }
 
-<<<<<<< HEAD
-        *METRICS.bytecode_downloads_tasks_queued.lock().await =
-            tasks_queue_not_started.len() as u64;
-        *METRICS.downloaded_bytecodes.lock().await = downloaded_count;
-
-=======
         METRICS
             .downloaded_bytecodes
             .fetch_add(downloaded_count, Ordering::Relaxed);
->>>>>>> 34627b89
         info!(
             "Finished downloading bytecodes, total bytecodes: {}",
             all_bytecode_hashes.len()
@@ -1668,20 +1524,6 @@
                 if completed_tasks >= task_count {
                     break;
                 }
-<<<<<<< HEAD
-=======
-                downloaders.insert(*peer_id, true);
-                debug!("{peer_id} added as downloader");
-            }
-
-            let free_downloaders = downloaders
-                .clone()
-                .into_iter()
-                .filter(|(_downloader_id, downloader_is_free)| *downloader_is_free)
-                .collect::<Vec<_>>();
-
-            if free_downloaders.is_empty() {
->>>>>>> 34627b89
                 continue;
             };
 
