--- conflicted
+++ resolved
@@ -1604,18 +1604,8 @@
         // Dropping the task sender so that the recv returns None
         drop(task_sender);
 
-<<<<<<< HEAD
-        loop {
-            match task_receiver.recv().await {
-                None => break,
-                Some(result) => {
-                    self.peer_table.free_peer(result.peer_id).await;
-                }
-            }
-=======
         while let Some(result) = task_receiver.recv().await {
             self.peer_table.free_peer(result.peer_id).await;
->>>>>>> 800ff398
         }
 
         Ok(chunk_index + 1)
