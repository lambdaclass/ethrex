--- conflicted
+++ resolved
@@ -43,8 +43,6 @@
 pub const MAX_RESPONSE_BYTES: u64 = 512 * 1024;
 pub const HASH_MAX: H256 = H256([0xFF; 32]);
 
-pub const SNAP_LIMIT: usize = 20;
-
 // Request as many as 128 block bodies per request
 // this magic number is not part of the protocol and is taken from geth, see:
 // https://github.com/ethereum/go-ethereum/blob/2585776aabbd4ae9b00050403b42afb0cee968ec/eth/downloader/downloader.go#L42-L43
@@ -70,14 +68,11 @@
 pub struct PeerHandler {
     pub peer_table: Kademlia,
     pub peer_scores: Arc<Mutex<HashMap<H256, i64>>>,
-<<<<<<< HEAD
-=======
 }
 
 pub enum BlockRequestOrder {
     OldToNew,
     NewToOld,
->>>>>>> de3f48b3
 }
 
 async fn ask_peer_head_number(
@@ -2384,8 +2379,6 @@
 
     // TODO: Implement the logic to remove a peer from the peer table
     pub async fn remove_peer(&self, _peer_id: H256) {}
-<<<<<<< HEAD
-=======
 
     pub async fn get_block_header(
         &self,
@@ -2436,58 +2429,6 @@
         None
     }
 }
->>>>>>> de3f48b3
-
-    pub async fn get_block_header(
-        &self,
-        peer_channel: &mut PeerChannels,
-        block_number: u64,
-    ) -> Option<BlockHeader> {
-        let request_id = rand::random();
-        let request = RLPxMessage::GetBlockHeaders(GetBlockHeaders {
-            id: request_id,
-            startblock: HashOrNumber::Number(block_number),
-            limit: 1,
-            skip: 0,
-            reverse: false,
-        });
-        info!("get_block_header: requesting header with number {block_number}");
-
-        let mut receiver = peer_channel.receiver.lock().await;
-        peer_channel
-            .connection
-            .cast(CastMessage::BackendMessage(request.clone()))
-            .await
-            .map_err(|e| format!("Failed to send message to peer. Error: {e}"))
-            .inspect_err(|err| error!(err))
-            .expect("############### Error peer_channel connection");
-
-        let response = tokio::time::timeout(Duration::from_secs(5), async move {
-            let response = receiver.recv().await;
-            if response.is_none() {
-                error!("############### Error Message");
-            };
-            response.unwrap()
-        })
-        .await;
-
-        match response {
-            Ok(RLPxMessage::BlockHeaders(BlockHeaders { id, block_headers })) => {
-                if id == request_id && !block_headers.is_empty() {
-                    return Some(block_headers.last().expect("############### Error").clone());
-                }
-            }
-            Ok(_other_msgs) => {
-                info!("Received unexpected message from peer");
-            }
-            Err(_err) => {
-                info!("Timeout while waiting for sync head from peer");
-            }
-        }
-
-        None
-    }
-}
 
 #[derive(Debug, thiserror::Error)]
 pub enum RequestStateTrieNodesError {
