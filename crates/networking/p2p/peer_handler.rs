--- conflicted
+++ resolved
@@ -29,18 +29,11 @@
         message::Message as RLPxMessage,
         p2p::{Capability, SUPPORTED_ETH_CAPABILITIES, SUPPORTED_SNAP_CAPABILITIES},
         snap::{
-            AccountRange, AccountRangeUnit, ByteCodes, GetAccountRange, GetByteCodes,
+            AccountRangeUnit, ByteCodes, GetByteCodes,
             GetStorageRanges, GetTrieNodes, StorageRanges, TrieNodes,
         },
     },
-    snap::encodable_to_proof,
-<<<<<<< HEAD
-    snap_sync::downloader::{
-        Downloader, DownloaderCallRequest, DownloaderCallResponse, DownloaderCastRequest,
-    },
-=======
->>>>>>> 0a56c66d
-    utils::{dump_to_file, get_account_state_snapshot_file, get_account_storages_snapshot_file},
+    snap::encodable_to_proof, snap_sync::downloader::{Downloader, DownloaderCallRequest, DownloaderCallResponse, DownloaderCastRequest}, utils::{dump_to_file, get_account_state_snapshot_file, get_account_storages_snapshot_file},
 };
 use tracing::{debug, error, info, trace, warn};
 pub const PEER_REPLY_TIMEOUT: Duration = Duration::from_secs(15);
@@ -905,10 +898,7 @@
                     remaining_start,
                     remaining_end,
                 } = result;
-<<<<<<< HEAD
-=======
-
->>>>>>> 0a56c66d
+
                 downloaders.entry(peer_id).and_modify(|downloader_is_free| {
                     *downloader_is_free = true;
                 });
