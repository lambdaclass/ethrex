<<<<<<< HEAD
use std::{
    collections::{BTreeMap, HashMap, HashSet, VecDeque},
    io::ErrorKind,
    path::{Path, PathBuf},
    sync::atomic::Ordering,
    time::{Duration, SystemTime},
};

use bytes::Bytes;
use ethrex_common::{
    BigEndianHash, H256, U256,
    types::{AccountState, BlockBody, BlockHeader, Receipt, validate_block_body},
};
use ethrex_rlp::encode::RLPEncode;
use ethrex_storage::Store;
use ethrex_trie::Nibbles;
use ethrex_trie::{Node, verify_range};

=======
>>>>>>> 87ed5627
use crate::{
    discv4::peer_table::{PeerData, PeerTable, PeerTableError, TARGET_PEERS},
    metrics::{CurrentStepValue, METRICS},
    rlpx::{
        connection::server::PeerConnection,
        error::PeerConnectionError,
        eth::{
            blocks::{
                BLOCK_HEADER_LIMIT, BlockBodies, BlockHeaders, GetBlockBodies, GetBlockHeaders,
                HashOrNumber,
            },
            receipts::GetReceipts,
        },
        message::Message as RLPxMessage,
        p2p::{Capability, SUPPORTED_ETH_CAPABILITIES},
        snap::{
            AccountRange, AccountRangeUnit, ByteCodes, GetAccountRange, GetByteCodes,
            GetStorageRanges, GetTrieNodes, StorageRanges, TrieNodes,
        },
    },
    snap::encodable_to_proof,
    sync::{AccountStorageRoots, SnapBlockSyncState, block_is_stale, update_pivot},
    utils::{
<<<<<<< HEAD
        AccountsWithStorage, SendMessageError, dump_accounts_to_file, dump_storages_to_file,
=======
        AccountsWithStorage, dump_accounts_to_file, dump_storages_to_file,
>>>>>>> 87ed5627
        get_account_state_snapshot_file, get_account_storages_snapshot_file,
    },
};
use bytes::Bytes;
use ethrex_common::{
    BigEndianHash, H256, U256,
    types::{AccountState, BlockBody, BlockHeader, Receipt, validate_block_body},
};
use ethrex_rlp::encode::RLPEncode;
use ethrex_storage::Store;
use ethrex_trie::Nibbles;
use ethrex_trie::{Node, verify_range};
use std::{
    collections::{BTreeMap, HashMap, HashSet, VecDeque},
    io::ErrorKind,
    path::{Path, PathBuf},
    sync::atomic::Ordering,
    time::{Duration, SystemTime},
};
use tracing::{debug, error, info, trace, warn};
pub const PEER_REPLY_TIMEOUT: Duration = Duration::from_secs(15);
pub const PEER_SELECT_RETRY_ATTEMPTS: u32 = 3;
pub const REQUEST_RETRY_ATTEMPTS: u32 = 5;
pub const MAX_RESPONSE_BYTES: u64 = 512 * 1024;
pub const HASH_MAX: H256 = H256([0xFF; 32]);

pub const MAX_HEADER_CHUNK: u64 = 500_000;

// How much we store in memory of request_account_range and request_storage_ranges
// before we dump it into the file. This tunes how much memory ethrex uses during
// the first steps of snap sync
pub const RANGE_FILE_CHUNK_SIZE: usize = 1024 * 1024 * 64; // 64MB
pub const SNAP_LIMIT: usize = 128;

// Request as many as 128 block bodies per request
// this magic number is not part of the protocol and is taken from geth, see:
// https://github.com/ethereum/go-ethereum/blob/2585776aabbd4ae9b00050403b42afb0cee968ec/eth/downloader/downloader.go#L42-L43
//
// Note: We noticed that while bigger values are supported
// increasing them may be the cause of peers disconnection
pub const MAX_BLOCK_BODIES_TO_REQUEST: usize = 128;

/// An abstraction over the [Kademlia] containing logic to make requests to peers
#[derive(Debug, Clone)]
pub struct PeerHandler {
    pub peer_table: PeerTable,
}

pub enum BlockRequestOrder {
    OldToNew,
    NewToOld,
}

#[derive(Clone)]
struct StorageTaskResult {
    start_index: usize,
    account_storages: Vec<Vec<(H256, U256)>>,
    peer_id: H256,
    remaining_start: usize,
    remaining_end: usize,
    remaining_hash_range: (H256, Option<H256>),
}
#[derive(Debug)]
struct StorageTask {
    start_index: usize,
    end_index: usize,
    start_hash: H256,
    // end_hash is None if the task is for the first big storage request
    end_hash: Option<H256>,
}

async fn ask_peer_head_number(
    peer_id: H256,
    connection: &mut PeerConnection,
    peer_table: &mut PeerTable,
    sync_head: H256,
    retries: i32,
) -> Result<u64, PeerHandlerError> {
    // TODO: Better error handling
    trace!("Sync Log 11: Requesting sync head block number from peer {peer_id}");
    let request_id = rand::random();
    let request = RLPxMessage::GetBlockHeaders(GetBlockHeaders {
        id: request_id,
        startblock: HashOrNumber::Hash(sync_head),
        limit: 1,
        skip: 0,
        reverse: false,
    });

    debug!("(Retry {retries}) Requesting sync head {sync_head:?} to peer {peer_id}");

    match PeerHandler::make_request(peer_table, peer_id, connection, request, PEER_REPLY_TIMEOUT)
        .await
    {
        Ok(RLPxMessage::BlockHeaders(BlockHeaders {
            id: _,
            block_headers,
        })) => {
            if !block_headers.is_empty() {
                let sync_head_number = block_headers
                    .last()
                    .ok_or(PeerHandlerError::BlockHeaders)?
                    .number;
                trace!(
                    "Sync Log 12: Received sync head block headers from peer {peer_id}, sync head number {sync_head_number}"
                );
                Ok(sync_head_number)
            } else {
                Err(PeerHandlerError::EmptyResponseFromPeer(peer_id))
            }
        }
        Ok(_other_msgs) => Err(PeerHandlerError::UnexpectedResponseFromPeer(peer_id)),
        Err(PeerConnectionError::Timeout) => {
            Err(PeerHandlerError::ReceiveMessageFromPeerTimeout(peer_id))
        }
        Err(_other_err) => Err(PeerHandlerError::ReceiveMessageFromPeer(peer_id)),
    }
}

impl PeerHandler {
    pub fn new(peer_table: PeerTable) -> PeerHandler {
        Self { peer_table }
    }

    /// Creates a dummy PeerHandler for tests where interacting with peers is not needed
    /// This should only be used in tests as it won't be able to interact with the node's connected peers
    pub fn dummy() -> PeerHandler {
        PeerHandler::new(PeerTable::spawn(TARGET_PEERS))
    }

    async fn make_request(
        // TODO: We should receive the PeerHandler (or self) instead, but since it is not yet spawnified it cannot be shared
        // Fix this to avoid passing the PeerTable as a parameter
        peer_table: &mut PeerTable,
        peer_id: H256,
        connection: &mut PeerConnection,
        message: RLPxMessage,
        timeout: Duration,
    ) -> Result<RLPxMessage, PeerConnectionError> {
        peer_table.inc_requests(peer_id).await?;
        let result = connection.outgoing_request(message, timeout).await;
        peer_table.dec_requests(peer_id).await?;
        result
    }

    /// Returns a random node id and the channel ends to an active peer connection that supports the given capability
    /// It doesn't guarantee that the selected peer is not currently busy
    async fn get_random_peer(
        &mut self,
        capabilities: &[Capability],
    ) -> Result<Option<(H256, PeerConnection)>, PeerHandlerError> {
        return Ok(self.peer_table.get_random_peer(capabilities).await?);
    }

    /// Requests block headers from any suitable peer, starting from the `start` block hash towards either older or newer blocks depending on the order
    /// Returns the block headers or None if:
    /// - There are no available peers (the node just started up or was rejected by all other nodes)
    /// - No peer returned a valid response in the given time and retry limits
    pub async fn request_block_headers(
        &mut self,
        start: u64,
        sync_head: H256,
    ) -> Result<Option<Vec<BlockHeader>>, PeerHandlerError> {
        let start_time = SystemTime::now();
        METRICS
            .current_step
            .set(CurrentStepValue::DownloadingHeaders);

        let initial_downloaded_headers = METRICS.downloaded_headers.load(Ordering::Relaxed);

        let mut ret = Vec::<BlockHeader>::new();

        let mut sync_head_number = 0_u64;

        let sync_head_number_retrieval_start = SystemTime::now();

        info!("Retrieving sync head block number from peers");

        let mut retries = 1;

        while sync_head_number == 0 {
            if retries > 10 {
                // sync_head might be invalid
                return Ok(None);
            }
            let peer_connection = self
                .peer_table
                .get_peer_connections(&SUPPORTED_ETH_CAPABILITIES)
                .await?;

            for (peer_id, mut connection) in peer_connection {
                match ask_peer_head_number(
                    peer_id,
                    &mut connection,
                    &mut self.peer_table,
                    sync_head,
                    retries,
                )
                .await
                {
                    Ok(number) => {
                        sync_head_number = number;
                        if number != 0 {
                            break;
                        }
                    }
                    Err(err) => {
                        debug!(
                            "Sync Log 13: Failed to retrieve sync head block number from peer {peer_id}: {err}"
                        );
                    }
                }
            }

            retries += 1;
        }
        sync_head_number = sync_head_number.min(start + MAX_HEADER_CHUNK);

        let sync_head_number_retrieval_elapsed = sync_head_number_retrieval_start
            .elapsed()
            .unwrap_or_default();

        info!("Sync head block number retrieved");

        *METRICS.time_to_retrieve_sync_head_block.lock().await =
            Some(sync_head_number_retrieval_elapsed);
        METRICS
            .sync_head_block
            .store(sync_head_number, Ordering::Relaxed);
        METRICS
            .headers_to_download
            .store(sync_head_number + 1, Ordering::Relaxed);
        *METRICS.sync_head_hash.lock().await = sync_head;

        let block_count = sync_head_number + 1 - start;
        let chunk_count = if block_count < 800_u64 { 1 } else { 800_u64 };

        // 2) partition the amount of headers in `K` tasks
        let chunk_limit = block_count / chunk_count;

        // list of tasks to be executed
        let mut tasks_queue_not_started = VecDeque::<(u64, u64)>::new();

        for i in 0..chunk_count {
            tasks_queue_not_started.push_back((i * chunk_limit + start, chunk_limit));
        }

        // Push the reminder
        if !block_count.is_multiple_of(chunk_count) {
            tasks_queue_not_started
                .push_back((chunk_count * chunk_limit + start, block_count % chunk_count));
        }

        let mut downloaded_count = 0_u64;

        // channel to send the tasks to the peers
        let (task_sender, mut task_receiver) =
            tokio::sync::mpsc::channel::<(Vec<BlockHeader>, H256, PeerConnection, u64, u64)>(1000);

        let mut current_show = 0;

        // 3) create tasks that will request a chunk of headers from a peer

        info!("Starting to download block headers from peers");

        *METRICS.headers_download_start_time.lock().await = Some(SystemTime::now());

        loop {
            if let Ok((headers, peer_id, _connection, startblock, previous_chunk_limit)) =
                task_receiver.try_recv()
            {
                trace!("We received a download chunk from peer");
                if headers.is_empty() {
                    self.peer_table.record_failure(&peer_id).await?;

                    debug!("Failed to download chunk from peer. Downloader {peer_id} freed");

                    // reinsert the task to the queue
                    tasks_queue_not_started.push_back((startblock, previous_chunk_limit));

                    continue; // Retry with the next peer
                }

                downloaded_count += headers.len() as u64;

                METRICS
                    .downloaded_headers
                    .fetch_add(headers.len() as u64, Ordering::Relaxed);

                let batch_show = downloaded_count / 10_000;

                if current_show < batch_show {
                    debug!(
                        "Downloaded {} headers from peer {} (current count: {downloaded_count})",
                        headers.len(),
                        peer_id
                    );
                    current_show += 1;
                }
                // store headers!!!!
                ret.extend_from_slice(&headers);

                let downloaded_headers = headers.len() as u64;

                // reinsert the task to the queue if it was not completed
                if downloaded_headers < previous_chunk_limit {
                    let new_start = startblock + headers.len() as u64;

                    let new_chunk_limit = previous_chunk_limit - headers.len() as u64;

                    debug!(
                        "Task for ({startblock}, {new_chunk_limit}) was not completed, re-adding to the queue, {new_chunk_limit} remaining headers"
                    );

                    tasks_queue_not_started.push_back((new_start, new_chunk_limit));
                }

                self.peer_table.record_success(&peer_id).await?;
                debug!("Downloader {peer_id} freed");
            }
            let Some((peer_id, mut connection)) = self
                .peer_table
                .get_best_peer(&SUPPORTED_ETH_CAPABILITIES)
                .await?
            else {
                trace!("We didn't get a peer from the table");
                continue;
            };

            let Some((startblock, chunk_limit)) = tasks_queue_not_started.pop_front() else {
                if downloaded_count >= block_count {
                    info!("All headers downloaded successfully");
                    break;
                }

                let batch_show = downloaded_count / 10_000;

                if current_show < batch_show {
                    current_show += 1;
                }

                continue;
            };
            let tx = task_sender.clone();
            debug!("Downloader {peer_id} is now busy");
            let mut peer_table = self.peer_table.clone();

            // run download_chunk_from_peer in a different Tokio task
            tokio::spawn(async move {
                trace!(
                    "Sync Log 5: Requesting block headers from peer {peer_id}, chunk_limit: {chunk_limit}"
                );
                let headers = Self::download_chunk_from_peer(
                    peer_id,
                    &mut connection,
                    &mut peer_table,
                    startblock,
                    chunk_limit,
                )
                .await
                .inspect_err(|err| trace!("Sync Log 6: {peer_id} failed to download chunk: {err}"))
                .unwrap_or_default();

                tx.send((headers, peer_id, connection, startblock, chunk_limit))
                    .await
                    .inspect_err(|err| {
                        error!("Failed to send headers result through channel. Error: {err}")
                    })
            });
        }

        METRICS.downloaded_headers.store(
            initial_downloaded_headers + downloaded_count,
            Ordering::Relaxed,
        );

        let elapsed = start_time.elapsed().unwrap_or_default();

        debug!(
            "Downloaded {} headers in {} seconds",
            ret.len(),
            format_duration(elapsed)
        );

        {
            let downloaded_headers = ret.len();
            let unique_headers = ret.iter().map(|h| h.hash()).collect::<HashSet<_>>();

            debug!(
                "Downloaded {} headers, unique: {}, duplicates: {}",
                downloaded_headers,
                unique_headers.len(),
                downloaded_headers - unique_headers.len()
            );

            match downloaded_headers.cmp(&unique_headers.len()) {
                std::cmp::Ordering::Equal => {
                    info!("All downloaded headers are unique");
                }
                std::cmp::Ordering::Greater => {
                    warn!(
                        "Downloaded headers contain duplicates, {} duplicates found",
                        downloaded_headers - unique_headers.len()
                    );
                }
                std::cmp::Ordering::Less => {
                    warn!("Downloaded headers are less than unique headers, something went wrong");
                }
            }
        }

        ret.sort_by(|x, y| x.number.cmp(&y.number));
        Ok(Some(ret))
    }

    /// Requests block headers from any suitable peer, starting from the `start` block hash towards either older or newer blocks depending on the order
    /// - No peer returned a valid response in the given time and retry limits
    ///   Since request_block_headers brought problems in cases of reorg seen in this pr https://github.com/lambdaclass/ethrex/pull/4028, we have this other function to request block headers only for full sync.
    pub async fn request_block_headers_from_hash(
        &mut self,
        start: H256,
        order: BlockRequestOrder,
    ) -> Result<Option<Vec<BlockHeader>>, PeerHandlerError> {
        for _ in 0..REQUEST_RETRY_ATTEMPTS {
            let request_id = rand::random();
            let request = RLPxMessage::GetBlockHeaders(GetBlockHeaders {
                id: request_id,
                startblock: start.into(),
                limit: BLOCK_HEADER_LIMIT,
                skip: 0,
                reverse: matches!(order, BlockRequestOrder::NewToOld),
            });
            match self.get_random_peer(&SUPPORTED_ETH_CAPABILITIES).await? {
                None => return Ok(None),
                Some((peer_id, mut connection)) => {
                    if let Ok(RLPxMessage::BlockHeaders(BlockHeaders {
                        id: _,
                        block_headers,
                    })) = PeerHandler::make_request(
                        &mut self.peer_table,
                        peer_id,
                        &mut connection,
                        request,
                        PEER_REPLY_TIMEOUT,
                    )
                    .await
                    {
                        if !block_headers.is_empty()
                            && are_block_headers_chained(&block_headers, &order)
                        {
                            return Ok(Some(block_headers));
                        } else {
                            warn!(
                                "[SYNCING] Received empty/invalid headers from peer, penalizing peer {peer_id}"
                            );
                        }
                    }
                    // Timeouted
                    warn!(
                        "[SYNCING] Didn't receive block headers from peer, penalizing peer {peer_id}..."
                    );
                }
            }
        }
        Ok(None)
    }

    /// Given a peer id, a chunk start and a chunk limit, requests the block headers from the peer
    ///
    /// If it fails, returns an error message.
    async fn download_chunk_from_peer(
        peer_id: H256,
        connection: &mut PeerConnection,
        peer_table: &mut PeerTable,
        startblock: u64,
        chunk_limit: u64,
    ) -> Result<Vec<BlockHeader>, PeerHandlerError> {
        debug!("Requesting block headers from peer {peer_id}");
        let request_id = rand::random();
        let request = RLPxMessage::GetBlockHeaders(GetBlockHeaders {
            id: request_id,
            startblock: HashOrNumber::Number(startblock),
            limit: chunk_limit,
            skip: 0,
            reverse: false,
        });
        if let Ok(RLPxMessage::BlockHeaders(BlockHeaders {
            id: _,
            block_headers,
        })) =
            PeerHandler::make_request(peer_table, peer_id, connection, request, PEER_REPLY_TIMEOUT)
                .await
        {
            if are_block_headers_chained(&block_headers, &BlockRequestOrder::OldToNew) {
                Ok(block_headers)
            } else {
                warn!("[SYNCING] Received invalid headers from peer: {peer_id}");
                Err(PeerHandlerError::InvalidHeaders)
            }
        } else {
            Err(PeerHandlerError::BlockHeaders)
        }
    }

    /// Internal method to request block bodies from any suitable peer given their block hashes
    /// Returns the block bodies or None if:
    /// - There are no available peers (the node just started up or was rejected by all other nodes)
    /// - The requested peer did not return a valid response in the given time limit
    async fn request_block_bodies_inner(
        &mut self,
        block_hashes: &[H256],
    ) -> Result<Option<(Vec<BlockBody>, H256)>, PeerHandlerError> {
        let block_hashes_len = block_hashes.len();
        let request_id = rand::random();
        let request = RLPxMessage::GetBlockBodies(GetBlockBodies {
            id: request_id,
            block_hashes: block_hashes.to_vec(),
        });
        match self.get_random_peer(&SUPPORTED_ETH_CAPABILITIES).await? {
            None => Ok(None),
            Some((peer_id, mut connection)) => {
                if let Ok(RLPxMessage::BlockBodies(BlockBodies {
                    id: _,
                    block_bodies,
                })) = PeerHandler::make_request(
                    &mut self.peer_table,
                    peer_id,
                    &mut connection,
                    request,
                    PEER_REPLY_TIMEOUT,
                )
                .await
                {
                    // Check that the response is not empty and does not contain more bodies than the ones requested
                    if !block_bodies.is_empty() && block_bodies.len() <= block_hashes_len {
                        self.peer_table.record_success(&peer_id).await?;
                        return Ok(Some((block_bodies, peer_id)));
                    }
                }
                warn!(
                    "[SYNCING] Didn't receive block bodies from peer, penalizing peer {peer_id}..."
                );
                self.peer_table.record_failure(&peer_id).await?;
                Ok(None)
            }
        }
    }

    /// Requests block bodies from any suitable peer given their block hashes
    /// Returns the block bodies or None if:
    /// - There are no available peers (the node just started up or was rejected by all other nodes)
    /// - No peer returned a valid response in the given time and retry limits
    pub async fn request_block_bodies(
        &mut self,
        block_hashes: &[H256],
    ) -> Result<Option<Vec<BlockBody>>, PeerHandlerError> {
        for _ in 0..REQUEST_RETRY_ATTEMPTS {
            if let Some((block_bodies, _)) = self.request_block_bodies_inner(block_hashes).await? {
                return Ok(Some(block_bodies));
            }
        }
        Ok(None)
    }

    /// Requests block bodies from any suitable peer given their block headers and validates them
    /// Returns the requested block bodies or None if:
    /// - There are no available peers (the node just started up or was rejected by all other nodes)
    /// - No peer returned a valid response in the given time and retry limits
    /// - The block bodies are invalid given the block headers
    pub async fn request_and_validate_block_bodies(
        &mut self,
        block_headers: &[BlockHeader],
    ) -> Result<Option<Vec<BlockBody>>, PeerHandlerError> {
        let block_hashes: Vec<H256> = block_headers.iter().map(|h| h.hash()).collect();

        for _ in 0..REQUEST_RETRY_ATTEMPTS {
            let Some((block_bodies, peer_id)) =
                self.request_block_bodies_inner(&block_hashes).await?
            else {
                continue; // Retry on empty response
            };
            let mut res = Vec::new();
            let mut validation_success = true;
            for (header, body) in block_headers[..block_bodies.len()].iter().zip(block_bodies) {
                if let Err(e) = validate_block_body(header, &body) {
                    warn!(
                        "Invalid block body error {e}, discarding peer {peer_id} and retrying..."
                    );
                    validation_success = false;
                    self.peer_table.record_critical_failure(&peer_id).await?;
                    break;
                }
                res.push(body);
            }
            // Retry on validation failure
            if validation_success {
                return Ok(Some(res));
            }
        }
        Ok(None)
    }

    /// Requests all receipts in a set of blocks from any suitable peer given their block hashes
    /// Returns the lists of receipts or None if:
    /// - There are no available peers (the node just started up or was rejected by all other nodes)
    /// - No peer returned a valid response in the given time and retry limits
    pub async fn request_receipts(
        &mut self,
        block_hashes: Vec<H256>,
    ) -> Result<Option<Vec<Vec<Receipt>>>, PeerHandlerError> {
        let block_hashes_len = block_hashes.len();
        for _ in 0..REQUEST_RETRY_ATTEMPTS {
            let request_id = rand::random();
            let request = RLPxMessage::GetReceipts(GetReceipts {
                id: request_id,
                block_hashes: block_hashes.clone(),
            });
            match self.get_random_peer(&SUPPORTED_ETH_CAPABILITIES).await? {
                None => return Ok(None),
                Some((peer_id, mut connection)) => {
                    if let Some(receipts) =
                        match PeerHandler::make_request(&mut self.peer_table, peer_id, &mut connection, request, PEER_REPLY_TIMEOUT).await {
                            Ok(RLPxMessage::Receipts68(res)) => {
                                Some(res.get_receipts())
                            }
                            Ok(RLPxMessage::Receipts69(res)) => {
                                Some(res.receipts.clone())
                            }
                            _ => None
                        }
                    .and_then(|receipts|
                        // Check that the response is not empty and does not contain more bodies than the ones requested
                        (!receipts.is_empty() && receipts.len() <= block_hashes_len).then_some(receipts))
                    {
                        return Ok(Some(receipts));
                    }
                }
            }
        }
        Ok(None)
    }

    /// Requests an account range from any suitable peer given the state trie's root and the starting hash and the limit hash.
    /// Will also return a boolean indicating if there is more state to be fetched towards the right of the trie
    /// (Note that the boolean will be true even if the remaining state is ouside the boundary set by the limit hash)
    ///
    /// # Returns
    ///
    /// The account range or `None` if:
    ///
    /// - There are no available peers (the node just started up or was rejected by all other nodes)
    /// - No peer returned a valid response in the given time and retry limits
    pub async fn request_account_range(
        &mut self,
        start: H256,
        limit: H256,
        account_state_snapshots_dir: &Path,
        pivot_header: &mut BlockHeader,
        block_sync_state: &mut SnapBlockSyncState,
    ) -> Result<(), PeerHandlerError> {
        METRICS
            .current_step
            .set(CurrentStepValue::RequestingAccountRanges);
        // 1) split the range in chunks of same length
        let start_u256 = U256::from_big_endian(&start.0);
        let limit_u256 = U256::from_big_endian(&limit.0);

        let chunk_count = 800;
        let chunk_size = (limit_u256 - start_u256) / chunk_count;

        // list of tasks to be executed
        let mut tasks_queue_not_started = VecDeque::<(H256, H256)>::new();
        for i in 0..(chunk_count as u64) {
            let chunk_start_u256 = chunk_size * i + start_u256;
            // We subtract one because ranges are inclusive
            let chunk_end_u256 = chunk_start_u256 + chunk_size - 1u64;
            let chunk_start = H256::from_uint(&(chunk_start_u256));
            let chunk_end = H256::from_uint(&(chunk_end_u256));
            tasks_queue_not_started.push_back((chunk_start, chunk_end));
        }
        // Modify the last chunk to include the limit
        let last_task = tasks_queue_not_started
            .back_mut()
            .ok_or(PeerHandlerError::NoTasks)?;
        last_task.1 = limit;

        // 2) request the chunks from peers

        let mut downloaded_count = 0_u64;
        let mut all_account_hashes = Vec::new();
        let mut all_accounts_state = Vec::new();

        // channel to send the tasks to the peers
        let (task_sender, mut task_receiver) =
            tokio::sync::mpsc::channel::<(Vec<AccountRangeUnit>, H256, Option<(H256, H256)>)>(1000);

        info!("Starting to download account ranges from peers");

        *METRICS.account_tries_download_start_time.lock().await = Some(SystemTime::now());

        let mut completed_tasks = 0;
        let mut chunk_file = 0;
        let mut last_update: SystemTime = SystemTime::now();
        let mut write_set = tokio::task::JoinSet::new();

        loop {
            if all_accounts_state.len() * size_of::<AccountState>() >= RANGE_FILE_CHUNK_SIZE {
                let current_account_hashes = std::mem::take(&mut all_account_hashes);
                let current_account_states = std::mem::take(&mut all_accounts_state);

                let account_state_chunk = current_account_hashes
                    .into_iter()
                    .zip(current_account_states)
                    .collect::<Vec<(H256, AccountState)>>();

                if !std::fs::exists(account_state_snapshots_dir)
                    .map_err(|_| PeerHandlerError::NoStateSnapshotsDir)?
                {
                    std::fs::create_dir_all(account_state_snapshots_dir)
                        .map_err(|_| PeerHandlerError::CreateStateSnapshotsDir)?;
                }

                let account_state_snapshots_dir_cloned = account_state_snapshots_dir.to_path_buf();
                write_set.spawn(async move {
                    let path = get_account_state_snapshot_file(
                        &account_state_snapshots_dir_cloned,
                        chunk_file,
                    );
                    // TODO: check the error type and handle it properly
                    dump_accounts_to_file(&path, account_state_chunk)
                });

                chunk_file += 1;
            }

            if last_update
                .elapsed()
                .expect("Time shouldn't be in the past")
                >= Duration::from_secs(1)
            {
                METRICS
                    .downloaded_account_tries
                    .store(downloaded_count, Ordering::Relaxed);
                last_update = SystemTime::now();
            }

            if let Ok((accounts, peer_id, chunk_start_end)) = task_receiver.try_recv() {
                if let Some((chunk_start, chunk_end)) = chunk_start_end {
                    if chunk_start <= chunk_end {
                        tasks_queue_not_started.push_back((chunk_start, chunk_end));
                    } else {
                        completed_tasks += 1;
                    }
                }
                if chunk_start_end.is_none() {
                    completed_tasks += 1;
                }
                if accounts.is_empty() {
                    self.peer_table.record_failure(&peer_id).await?;
                    continue;
                }
                self.peer_table.record_success(&peer_id).await?;

                downloaded_count += accounts.len() as u64;

                debug!(
                    "Downloaded {} accounts from peer {} (current count: {downloaded_count})",
                    accounts.len(),
                    peer_id
                );
                all_account_hashes.extend(accounts.iter().map(|unit| unit.hash));
                all_accounts_state.extend(
                    accounts
                        .iter()
                        .map(|unit| AccountState::from(unit.account.clone())),
                );
            }

<<<<<<< HEAD
            let Some((peer_id, peer_channel)) = self
=======
            let Some((peer_id, connection)) = self
>>>>>>> 87ed5627
                .peer_table
                .get_best_peer(&SUPPORTED_ETH_CAPABILITIES)
                .await
                .inspect_err(|err| error!(err= ?err, "Error requesting a peer for account range"))
                .unwrap_or(None)
            else {
                trace!("We are missing peers in request_account_range_request");
                continue;
            };

            let Some((chunk_start, chunk_end)) = tasks_queue_not_started.pop_front() else {
                if completed_tasks >= chunk_count {
                    info!("All account ranges downloaded successfully");
                    break;
                }
                continue;
            };

            let tx = task_sender.clone();

            if block_is_stale(pivot_header) {
                info!("request_account_range became stale, updating pivot");
                *pivot_header = update_pivot(
                    pivot_header.number,
                    pivot_header.timestamp,
                    self,
                    block_sync_state,
                )
                .await
                .expect("Should be able to update pivot")
            }

            let peer_table = self.peer_table.clone();

            tokio::spawn(PeerHandler::request_account_range_worker(
                peer_id,
                connection,
                peer_table,
                chunk_start,
                chunk_end,
                pivot_header.state_root,
                tx,
            ));
        }

        write_set
            .join_all()
            .await
            .into_iter()
            .collect::<Result<Vec<()>, DumpError>>()
            .map_err(PeerHandlerError::DumpError)?;

        // TODO: This is repeated code, consider refactoring
        {
            let current_account_hashes = std::mem::take(&mut all_account_hashes);
            let current_account_states = std::mem::take(&mut all_accounts_state);

            let account_state_chunk = current_account_hashes
                .into_iter()
                .zip(current_account_states)
                .collect::<Vec<(H256, AccountState)>>();

            if !std::fs::exists(account_state_snapshots_dir)
                .map_err(|_| PeerHandlerError::NoStateSnapshotsDir)?
            {
                std::fs::create_dir_all(account_state_snapshots_dir)
                    .map_err(|_| PeerHandlerError::CreateStateSnapshotsDir)?;
            }

            let path = get_account_state_snapshot_file(account_state_snapshots_dir, chunk_file);
            dump_accounts_to_file(&path, account_state_chunk)
                .inspect_err(|err| {
                    error!(
                        "We had an error dumping the last accounts to disk {}",
                        err.error
                    )
                })
                .map_err(|_| PeerHandlerError::WriteStateSnapshotsDir(chunk_file))?;
        }

        METRICS
            .downloaded_account_tries
            .store(downloaded_count, Ordering::Relaxed);
        *METRICS.account_tries_download_end_time.lock().await = Some(SystemTime::now());

        Ok(())
    }

    #[allow(clippy::type_complexity)]
    async fn request_account_range_worker(
        peer_id: H256,
        mut connection: PeerConnection,
        mut peer_table: PeerTable,
        chunk_start: H256,
        chunk_end: H256,
        state_root: H256,
        tx: tokio::sync::mpsc::Sender<(Vec<AccountRangeUnit>, H256, Option<(H256, H256)>)>,
    ) -> Result<(), PeerHandlerError> {
        debug!(
            "Requesting account range from peer {peer_id}, chunk: {chunk_start:?} - {chunk_end:?}"
        );
        let request_id = rand::random();
        let request = RLPxMessage::GetAccountRange(GetAccountRange {
            id: request_id,
            root_hash: state_root,
            starting_hash: chunk_start,
            limit_hash: chunk_end,
            response_bytes: MAX_RESPONSE_BYTES,
        });
        if let Ok(RLPxMessage::AccountRange(AccountRange {
            id: _,
            accounts,
            proof,
        })) = PeerHandler::make_request(
            &mut peer_table,
            peer_id,
            &mut connection,
            request,
            PEER_REPLY_TIMEOUT,
        )
        .await
        {
            if accounts.is_empty() {
                tx.send((Vec::new(), peer_id, Some((chunk_start, chunk_end))))
                    .await
                    .ok();
                return Ok(());
            }
            // Unzip & validate response
            let proof = encodable_to_proof(&proof);
            let (account_hashes, account_states): (Vec<_>, Vec<_>) = accounts
                .clone()
                .into_iter()
                .map(|unit| (unit.hash, AccountState::from(unit.account)))
                .unzip();
            let encoded_accounts = account_states
                .iter()
                .map(|acc| acc.encode_to_vec())
                .collect::<Vec<_>>();

            let Ok(should_continue) = verify_range(
                state_root,
                &chunk_start,
                &account_hashes,
                &encoded_accounts,
                &proof,
            ) else {
                tx.send((Vec::new(), peer_id, Some((chunk_start, chunk_end))))
                    .await
                    .ok();
                tracing::error!("Received invalid account range");
                return Ok(());
            };

            // If the range has more accounts to fetch, we send the new chunk
            let chunk_left = if should_continue {
                let last_hash = match account_hashes.last() {
                    Some(last_hash) => last_hash,
                    None => {
                        tx.send((Vec::new(), peer_id, Some((chunk_start, chunk_end))))
                            .await
                            .ok();
                        error!("Account hashes last failed, this shouldn't happen");
                        return Err(PeerHandlerError::AccountHashes);
                    }
                };
                let new_start_u256 = U256::from_big_endian(&last_hash.0) + 1;
                let new_start = H256::from_uint(&new_start_u256);
                Some((new_start, chunk_end))
            } else {
                None
            };
            tx.send((
                accounts
                    .into_iter()
                    .filter(|unit| unit.hash <= chunk_end)
                    .collect(),
                peer_id,
                chunk_left,
            ))
            .await
            .ok();
        } else {
            tracing::debug!("Failed to get account range");
            tx.send((Vec::new(), peer_id, Some((chunk_start, chunk_end))))
                .await
                .ok();
        }
        Ok::<(), PeerHandlerError>(())
    }

    /// Requests bytecodes for the given code hashes
    /// Returns the bytecodes or None if:
    /// - There are no available peers (the node just started up or was rejected by all other nodes)
    /// - No peer returned a valid response in the given time and retry limits
    pub async fn request_bytecodes(
        &mut self,
        all_bytecode_hashes: &[H256],
    ) -> Result<Option<Vec<Bytes>>, PeerHandlerError> {
        METRICS
            .current_step
            .set(CurrentStepValue::RequestingBytecodes);
        const MAX_BYTECODES_REQUEST_SIZE: usize = 100;
        // 1) split the range in chunks of same length
        let chunk_count = 800;
        let chunk_size = all_bytecode_hashes.len() / chunk_count;

        // list of tasks to be executed
        // Types are (start_index, end_index, starting_hash)
        // NOTE: end_index is NOT inclusive
        let mut tasks_queue_not_started = VecDeque::<(usize, usize)>::new();
        for i in 0..chunk_count {
            let chunk_start = chunk_size * i;
            let chunk_end = chunk_start + chunk_size;
            tasks_queue_not_started.push_back((chunk_start, chunk_end));
        }
        // Modify the last chunk to include the limit
        let last_task = tasks_queue_not_started
            .back_mut()
            .ok_or(PeerHandlerError::NoTasks)?;
        last_task.1 = all_bytecode_hashes.len();

        // 2) request the chunks from peers
        let mut downloaded_count = 0_u64;
        let mut all_bytecodes = vec![Bytes::new(); all_bytecode_hashes.len()];

        // channel to send the tasks to the peers
        struct TaskResult {
            start_index: usize,
            bytecodes: Vec<Bytes>,
            peer_id: H256,
            remaining_start: usize,
            remaining_end: usize,
        }
        let (task_sender, mut task_receiver) = tokio::sync::mpsc::channel::<TaskResult>(1000);

        info!("Starting to download bytecodes from peers");

        METRICS
            .bytecodes_to_download
            .fetch_add(all_bytecode_hashes.len() as u64, Ordering::Relaxed);

        let mut completed_tasks = 0;

        loop {
            if let Ok(result) = task_receiver.try_recv() {
                let TaskResult {
                    start_index,
                    bytecodes,
                    peer_id,
                    remaining_start,
                    remaining_end,
                } = result;

                debug!(
                    "Downloaded {} bytecodes from peer {peer_id} (current count: {downloaded_count})",
                    bytecodes.len(),
                );

                if remaining_start < remaining_end {
                    tasks_queue_not_started.push_back((remaining_start, remaining_end));
                } else {
                    completed_tasks += 1;
                }
                if bytecodes.is_empty() {
                    self.peer_table.record_failure(&peer_id).await?;
                    continue;
                }

                downloaded_count += bytecodes.len() as u64;

                self.peer_table.record_success(&peer_id).await?;
                for (i, bytecode) in bytecodes.into_iter().enumerate() {
                    all_bytecodes[start_index + i] = bytecode;
                }
            }

            let Some((peer_id, mut connection)) = self
                .peer_table
                .get_best_peer(&SUPPORTED_ETH_CAPABILITIES)
                .await?
            else {
                continue;
            };

            let Some((chunk_start, chunk_end)) = tasks_queue_not_started.pop_front() else {
                if completed_tasks >= chunk_count {
                    info!("All bytecodes downloaded successfully");
                    break;
                }
                continue;
            };

            let tx = task_sender.clone();

            let hashes_to_request: Vec<_> = all_bytecode_hashes
                .iter()
                .skip(chunk_start)
                .take((chunk_end - chunk_start).min(MAX_BYTECODES_REQUEST_SIZE))
                .copied()
                .collect();

            let mut peer_table = self.peer_table.clone();

            tokio::spawn(async move {
                let empty_task_result = TaskResult {
                    start_index: chunk_start,
                    bytecodes: vec![],
                    peer_id,
                    remaining_start: chunk_start,
                    remaining_end: chunk_end,
                };
                debug!(
                    "Requesting bytecode from peer {peer_id}, chunk: {chunk_start:?} - {chunk_end:?}"
                );
                let request_id = rand::random();
                let request = RLPxMessage::GetByteCodes(GetByteCodes {
                    id: request_id,
                    hashes: hashes_to_request.clone(),
                    bytes: MAX_RESPONSE_BYTES,
                });
                if let Ok(RLPxMessage::ByteCodes(ByteCodes { id: _, codes })) =
                    PeerHandler::make_request(
                        &mut peer_table,
                        peer_id,
                        &mut connection,
                        request,
                        PEER_REPLY_TIMEOUT,
                    )
                    .await
                {
                    if codes.is_empty() {
                        tx.send(empty_task_result).await.ok();
                        // Too spammy
                        // tracing::error!("Received empty account range");
                        return;
                    }
                    // Validate response by hashing bytecodes
                    let validated_codes: Vec<Bytes> = codes
                        .into_iter()
                        .zip(hashes_to_request)
                        .take_while(|(b, hash)| ethrex_common::utils::keccak(b) == *hash)
                        .map(|(b, _hash)| b)
                        .collect();
                    let result = TaskResult {
                        start_index: chunk_start,
                        remaining_start: chunk_start + validated_codes.len(),
                        bytecodes: validated_codes,
                        peer_id,
                        remaining_end: chunk_end,
                    };
                    tx.send(result).await.ok();
                } else {
                    tracing::debug!("Failed to get bytecode");
                    tx.send(empty_task_result).await.ok();
                }
            });
        }

        METRICS
            .downloaded_bytecodes
            .fetch_add(downloaded_count, Ordering::Relaxed);
        info!(
            "Finished downloading bytecodes, total bytecodes: {}",
            all_bytecode_hashes.len()
        );

        Ok(Some(all_bytecodes))
    }

    /// Requests storage ranges for accounts given their hashed address and storage roots, and the root of their state trie
    /// account_hashes & storage_roots must have the same length
    /// storage_roots must not contain empty trie hashes, we will treat empty ranges as invalid responses
    /// Returns true if the last account's storage was not completely fetched by the request
    /// Returns the list of hashed storage keys and values for each account's storage or None if:
    /// - There are no available peers (the node just started up or was rejected by all other nodes)
    /// - No peer returned a valid response in the given time and retry limits
    pub async fn request_storage_ranges(
        &mut self,
        account_storage_roots: &mut AccountStorageRoots,
        account_storages_snapshots_dir: &Path,
        mut chunk_index: u64,
        pivot_header: &mut BlockHeader,
        store: Store,
    ) -> Result<u64, PeerHandlerError> {
        METRICS
            .current_step
            .set(CurrentStepValue::RequestingStorageRanges);
        debug!("Starting request_storage_ranges function");
        // 1) split the range in chunks of same length
        let mut accounts_by_root_hash: BTreeMap<_, Vec<_>> = BTreeMap::new();
        for (account, (maybe_root_hash, _)) in &account_storage_roots.accounts_with_storage_root {
            match maybe_root_hash {
                Some(root) => {
                    accounts_by_root_hash
                        .entry(*root)
                        .or_default()
                        .push(*account);
                }
                None => {
                    let root = store
                        .get_account_state_by_acc_hash(pivot_header.hash(), *account)
                        .expect("Failed to get account in state trie")
                        .expect("Could not find account that should have been downloaded or healed")
                        .storage_root;
                    accounts_by_root_hash
                        .entry(root)
                        .or_default()
                        .push(*account);
                }
            }
        }
        let mut accounts_by_root_hash = Vec::from_iter(accounts_by_root_hash);
        // TODO: Turn this into a stable sort for binary search.
        accounts_by_root_hash.sort_unstable_by_key(|(_, accounts)| !accounts.len());
        let chunk_size = 300;
        let chunk_count = (accounts_by_root_hash.len() / chunk_size) + 1;

        // list of tasks to be executed
        // Types are (start_index, end_index, starting_hash)
        // NOTE: end_index is NOT inclusive

        let mut tasks_queue_not_started = VecDeque::<StorageTask>::new();
        for i in 0..chunk_count {
            let chunk_start = chunk_size * i;
            let chunk_end = (chunk_start + chunk_size).min(accounts_by_root_hash.len());
            tasks_queue_not_started.push_back(StorageTask {
                start_index: chunk_start,
                end_index: chunk_end,
                start_hash: H256::zero(),
                end_hash: None,
            });
        }

        // channel to send the tasks to the peers
        let (task_sender, mut task_receiver) =
            tokio::sync::mpsc::channel::<StorageTaskResult>(1000);

        // channel to send the result of dumping storages
        let mut disk_joinset: tokio::task::JoinSet<Result<(), DumpError>> =
            tokio::task::JoinSet::new();

        let mut task_count = tasks_queue_not_started.len();
        let mut completed_tasks = 0;

        // TODO: in a refactor, delete this replace with a structure that can handle removes
        let mut accounts_done: HashMap<H256, Vec<(H256, H256)>> = HashMap::new();
        // Maps storage root to vector of hashed addresses matching that root and
        // vector of hashed storage keys and storage values.
        let mut current_account_storages: BTreeMap<H256, AccountsWithStorage> = BTreeMap::new();

        debug!("Starting request_storage_ranges loop");
        loop {
            if current_account_storages
                .values()
                .map(|accounts| 32 * accounts.accounts.len() + 64 * accounts.storages.len())
                .sum::<usize>()
                > RANGE_FILE_CHUNK_SIZE
            {
                let current_account_storages = std::mem::take(&mut current_account_storages);
                let snapshot = current_account_storages.into_values().collect::<Vec<_>>();

                if !std::fs::exists(account_storages_snapshots_dir)
                    .map_err(|_| PeerHandlerError::NoStorageSnapshotsDir)?
                {
                    std::fs::create_dir_all(account_storages_snapshots_dir)
                        .map_err(|_| PeerHandlerError::CreateStorageSnapshotsDir)?;
                }
                let account_storages_snapshots_dir_cloned =
                    account_storages_snapshots_dir.to_path_buf();
                if !disk_joinset.is_empty() {
                    debug!("Writing to disk");
                    disk_joinset
                        .join_next()
                        .await
                        .expect("Shouldn't be empty")
                        .expect("Shouldn't have a join error")
                        .inspect_err(|err| {
                            error!("We found this error while dumping to file {err:?}")
                        })
                        .map_err(PeerHandlerError::DumpError)?;
                }
                disk_joinset.spawn(async move {
                    let path = get_account_storages_snapshot_file(
                        &account_storages_snapshots_dir_cloned,
                        chunk_index,
                    );
                    dump_storages_to_file(&path, snapshot)
                });

                chunk_index += 1;
            }

            if let Ok(result) = task_receiver.try_recv() {
                let StorageTaskResult {
                    start_index,
                    mut account_storages,
                    peer_id,
                    remaining_start,
                    remaining_end,
                    remaining_hash_range: (hash_start, hash_end),
                } = result;
                completed_tasks += 1;

<<<<<<< HEAD
                self.peer_table.free_peer(&peer_id).await?;

=======
>>>>>>> 87ed5627
                for (_, accounts) in accounts_by_root_hash[start_index..remaining_start].iter() {
                    for account in accounts {
                        if !accounts_done.contains_key(account) {
                            accounts_done.insert(*account, vec![]);
                        }
                    }
                }

                if remaining_start < remaining_end {
                    debug!("Failed to download entire chunk from peer {peer_id}");
                    if hash_start.is_zero() {
                        // Task is common storage range request
                        let task = StorageTask {
                            start_index: remaining_start,
                            end_index: remaining_end,
                            start_hash: H256::zero(),
                            end_hash: None,
                        };
                        tasks_queue_not_started.push_back(task);
                        task_count += 1;
                    } else if let Some(hash_end) = hash_end {
                        // Task was a big storage account result
                        if hash_start <= hash_end {
                            let task = StorageTask {
                                start_index: remaining_start,
                                end_index: remaining_end,
                                start_hash: hash_start,
                                end_hash: Some(hash_end),
                            };
                            tasks_queue_not_started.push_back(task);
                            task_count += 1;

                            let acc_hash = accounts_by_root_hash[remaining_start].1[0];
                            let (_, old_intervals) = account_storage_roots
                                .accounts_with_storage_root
                                .get_mut(&acc_hash).ok_or(PeerHandlerError::UnrecoverableError("Tried to get the old download intervals for an account but did not find them".to_owned()))?;
                            for (old_start, end) in old_intervals {
                                if end == &hash_end {
                                    *old_start = hash_start;
                                }
                            }
                            account_storage_roots
                                .healed_accounts
                                .extend(accounts_by_root_hash[start_index].1.iter().copied());
                        } else {
                            let mut acc_hash: H256 = H256::zero();
                            // This search could potentially be expensive, but it's something that should happen very
                            // infrequently (only when we encounter an account we think it's big but it's not). In
                            // normal cases the vec we are iterating over just has one element (the big account).
                            for account in accounts_by_root_hash[remaining_start].1.iter() {
                                if let Some((_, old_intervals)) = account_storage_roots
                                    .accounts_with_storage_root
                                    .get(account)
                                {
                                    if !old_intervals.is_empty() {
                                        acc_hash = *account;
                                    }
                                } else {
                                    continue;
                                }
                            }
                            if acc_hash.is_zero() {
                                panic!("Should have found the account hash");
                            }
                            let (_, old_intervals) = account_storage_roots
                                .accounts_with_storage_root
                                .get_mut(&acc_hash)
                                .ok_or(PeerHandlerError::UnrecoverableError("Tried to get the old download intervals for an account but did not find them".to_owned()))?;
                            old_intervals.remove(
                                old_intervals
                                    .iter()
                                    .position(|(_old_start, end)| end == &hash_end)
                                    .ok_or(PeerHandlerError::UnrecoverableError(
                                        "Could not find an old interval that we were tracking"
                                            .to_owned(),
                                    ))?,
                            );
                            if old_intervals.is_empty() {
                                for account in accounts_by_root_hash[remaining_start].1.iter() {
                                    accounts_done.insert(*account, vec![]);
                                    account_storage_roots.healed_accounts.insert(*account);
                                }
                            }
                        }
                    } else {
                        if remaining_start + 1 < remaining_end {
                            let task = StorageTask {
                                start_index: remaining_start + 1,
                                end_index: remaining_end,
                                start_hash: H256::zero(),
                                end_hash: None,
                            };
                            tasks_queue_not_started.push_back(task);
                            task_count += 1;
                        }
                        // Task found a big storage account, so we split the chunk into multiple chunks
                        let start_hash_u256 = U256::from_big_endian(&hash_start.0);
                        let missing_storage_range = U256::MAX - start_hash_u256;

                        // Big accounts need to be marked for storage healing unconditionally
                        for account in accounts_by_root_hash[remaining_start].1.iter() {
                            account_storage_roots.healed_accounts.insert(*account);
                        }

                        let slot_count = account_storages
                            .last()
                            .map(|v| v.len())
                            .ok_or(PeerHandlerError::NoAccountStorages)?
                            .max(1);
                        let storage_density = start_hash_u256 / slot_count;

                        let slots_per_chunk = U256::from(10000);
                        let chunk_size = storage_density
                            .checked_mul(slots_per_chunk)
                            .unwrap_or(U256::MAX);

                        let chunk_count = (missing_storage_range / chunk_size).as_usize().max(1);

                        let maybe_old_intervals = account_storage_roots
                            .accounts_with_storage_root
                            .get(&accounts_by_root_hash[remaining_start].1[0]);

                        if let Some((_, old_intervals)) = maybe_old_intervals {
                            if !old_intervals.is_empty() {
                                for (start_hash, end_hash) in old_intervals {
                                    let task = StorageTask {
                                        start_index: remaining_start,
                                        end_index: remaining_start + 1,
                                        start_hash: *start_hash,
                                        end_hash: Some(*end_hash),
                                    };

                                    tasks_queue_not_started.push_back(task);
                                    task_count += 1;
                                }
                            } else {
                                // TODO: DRY
                                account_storage_roots.accounts_with_storage_root.insert(
                                    accounts_by_root_hash[remaining_start].1[0],
                                    (None, vec![]),
                                );
                                let (_, intervals) = account_storage_roots
                                    .accounts_with_storage_root
                                    .get_mut(&accounts_by_root_hash[remaining_start].1[0])
                                    .ok_or(PeerHandlerError::UnrecoverableError("Tried to get the old download intervals for an account but did not find them".to_owned()))?;

                                for i in 0..chunk_count {
                                    let start_hash_u256 = start_hash_u256 + chunk_size * i;
                                    let start_hash = H256::from_uint(&start_hash_u256);
                                    let end_hash = if i == chunk_count - 1 {
                                        H256::repeat_byte(0xff)
                                    } else {
                                        let end_hash_u256 = start_hash_u256
                                            .checked_add(chunk_size)
                                            .unwrap_or(U256::MAX);
                                        H256::from_uint(&end_hash_u256)
                                    };

                                    let task = StorageTask {
                                        start_index: remaining_start,
                                        end_index: remaining_start + 1,
                                        start_hash,
                                        end_hash: Some(end_hash),
                                    };

                                    intervals.push((start_hash, end_hash));

                                    tasks_queue_not_started.push_back(task);
                                    task_count += 1;
                                }
                                debug!("Split big storage account into {chunk_count} chunks.");
                            }
                        } else {
                            account_storage_roots.accounts_with_storage_root.insert(
                                accounts_by_root_hash[remaining_start].1[0],
                                (None, vec![]),
                            );
                            let (_, intervals) = account_storage_roots
                                .accounts_with_storage_root
                                .get_mut(&accounts_by_root_hash[remaining_start].1[0])
                                .ok_or(PeerHandlerError::UnrecoverableError("Trie to get the old download intervals for an account but did not find them".to_owned()))?;

                            for i in 0..chunk_count {
                                let start_hash_u256 = start_hash_u256 + chunk_size * i;
                                let start_hash = H256::from_uint(&start_hash_u256);
                                let end_hash = if i == chunk_count - 1 {
                                    H256::repeat_byte(0xff)
                                } else {
                                    let end_hash_u256 = start_hash_u256
                                        .checked_add(chunk_size)
                                        .unwrap_or(U256::MAX);
                                    H256::from_uint(&end_hash_u256)
                                };

                                let task = StorageTask {
                                    start_index: remaining_start,
                                    end_index: remaining_start + 1,
                                    start_hash,
                                    end_hash: Some(end_hash),
                                };

                                intervals.push((start_hash, end_hash));

                                tasks_queue_not_started.push_back(task);
                                task_count += 1;
                            }
                            debug!("Split big storage account into {chunk_count} chunks.");
                        }
                    }
                }

                if account_storages.is_empty() {
                    self.peer_table.record_failure(&peer_id).await?;
                    continue;
                }
                if let Some(hash_end) = hash_end {
                    // This is a big storage account, and the range might be empty
                    if account_storages[0].len() == 1 && account_storages[0][0].0 > hash_end {
                        continue;
                    }
                }

                self.peer_table.record_success(&peer_id).await?;

                let n_storages = account_storages.len();
                let n_slots = account_storages
                    .iter()
                    .map(|storage| storage.len())
                    .sum::<usize>();

                METRICS
                    .downloaded_storage_slots
                    .fetch_add(n_slots as u64, Ordering::Relaxed);

                debug!("Downloaded {n_storages} storages ({n_slots} slots) from peer {peer_id}");
                debug!(
                    "Total tasks: {task_count}, completed tasks: {completed_tasks}, queued tasks: {}",
                    tasks_queue_not_started.len()
                );
                // THEN: update insert to read with the correct structure and reuse
                // tries, only changing the prefix for insertion.
                if account_storages.len() == 1 {
                    let (root_hash, accounts) = &accounts_by_root_hash[start_index];
                    // We downloaded a big storage account
                    current_account_storages
                        .entry(*root_hash)
                        .or_insert_with(|| AccountsWithStorage {
                            accounts: accounts.clone(),
                            storages: Vec::new(),
                        })
                        .storages
                        .extend(account_storages.remove(0));
                } else {
                    for (i, storages) in account_storages.into_iter().enumerate() {
                        let (root_hash, accounts) = &accounts_by_root_hash[start_index + i];
                        current_account_storages.insert(
                            *root_hash,
                            AccountsWithStorage {
                                accounts: accounts.clone(),
                                storages,
                            },
                        );
                    }
                }
            }

            if block_is_stale(pivot_header) {
                info!("request_storage_ranges became stale, breaking");
                break;
            }

            let Some((peer_id, connection)) = self
                .peer_table
                .get_best_peer(&SUPPORTED_ETH_CAPABILITIES)
                .await?
            else {
                continue;
            };

            let Some(task) = tasks_queue_not_started.pop_front() else {
                if completed_tasks >= task_count {
                    break;
                }
                continue;
            };

            let tx = task_sender.clone();

            // FIXME: this unzip is probably pointless and takes up unnecessary memory.
            let (chunk_account_hashes, chunk_storage_roots): (Vec<_>, Vec<_>) =
                accounts_by_root_hash[task.start_index..task.end_index]
                    .iter()
                    .map(|(root, storages)| (storages[0], *root))
                    .unzip();

            if task_count - completed_tasks < 30 {
                debug!(
                    "Assigning task: {task:?}, account_hash: {}, storage_root: {}",
                    chunk_account_hashes.first().unwrap_or(&H256::zero()),
                    chunk_storage_roots.first().unwrap_or(&H256::zero()),
                );
            }
            let peer_table = self.peer_table.clone();

            tokio::spawn(PeerHandler::request_storage_ranges_worker(
                task,
                peer_id,
                connection,
                peer_table,
                pivot_header.state_root,
                chunk_account_hashes,
                chunk_storage_roots,
                tx,
            ));
        }

        {
            let snapshot = current_account_storages.into_values().collect::<Vec<_>>();

            if !std::fs::exists(account_storages_snapshots_dir)
                .map_err(|_| PeerHandlerError::NoStorageSnapshotsDir)?
            {
                std::fs::create_dir_all(account_storages_snapshots_dir)
                    .map_err(|_| PeerHandlerError::CreateStorageSnapshotsDir)?;
            }
            let path =
                get_account_storages_snapshot_file(account_storages_snapshots_dir, chunk_index);
            dump_storages_to_file(&path, snapshot)
                .map_err(|_| PeerHandlerError::WriteStorageSnapshotsDir(chunk_index))?;
        }
        disk_joinset
            .join_all()
            .await
            .into_iter()
            .map(|result| {
                result
                    .inspect_err(|err| error!("We found this error while dumping to file {err:?}"))
            })
            .collect::<Result<Vec<()>, DumpError>>()
            .map_err(PeerHandlerError::DumpError)?;

        for (account_done, intervals) in accounts_done {
            if intervals.is_empty() {
                account_storage_roots
                    .accounts_with_storage_root
                    .remove(&account_done);
            }
        }

        // Dropping the task sender so that the recv returns None
        drop(task_sender);

        Ok(chunk_index + 1)
    }

    #[allow(clippy::too_many_arguments)]
    async fn request_storage_ranges_worker(
        task: StorageTask,
        peer_id: H256,
        mut connection: PeerConnection,
        mut peer_table: PeerTable,
        state_root: H256,
        chunk_account_hashes: Vec<H256>,
        chunk_storage_roots: Vec<H256>,
        tx: tokio::sync::mpsc::Sender<StorageTaskResult>,
    ) -> Result<(), PeerHandlerError> {
        let start = task.start_index;
        let end = task.end_index;
        let start_hash = task.start_hash;

        let empty_task_result = StorageTaskResult {
            start_index: task.start_index,
            account_storages: Vec::new(),
            peer_id,
            remaining_start: task.start_index,
            remaining_end: task.end_index,
            remaining_hash_range: (start_hash, task.end_hash),
        };
        let request_id = rand::random();
        let request = RLPxMessage::GetStorageRanges(GetStorageRanges {
            id: request_id,
            root_hash: state_root,
            account_hashes: chunk_account_hashes,
            starting_hash: start_hash,
            limit_hash: task.end_hash.unwrap_or(HASH_MAX),
            response_bytes: MAX_RESPONSE_BYTES,
        });
        let Ok(RLPxMessage::StorageRanges(StorageRanges {
            id: _,
            slots,
            proof,
        })) = PeerHandler::make_request(
            &mut peer_table,
            peer_id,
            &mut connection,
            request,
            PEER_REPLY_TIMEOUT,
        )
        .await
        else {
            tracing::debug!("Failed to get storage range");
            tx.send(empty_task_result).await.ok();
            return Ok(());
        };
        if slots.is_empty() && proof.is_empty() {
            tx.send(empty_task_result).await.ok();
            tracing::debug!("Received empty storage range");
            return Ok(());
        }
        // Check we got some data and no more than the requested amount
        if slots.len() > chunk_storage_roots.len() || slots.is_empty() {
            tx.send(empty_task_result).await.ok();
            return Ok(());
        }
        // Unzip & validate response
        let proof = encodable_to_proof(&proof);
        let mut account_storages: Vec<Vec<(H256, U256)>> = vec![];
        let mut should_continue = false;
        // Validate each storage range
        let mut storage_roots = chunk_storage_roots.into_iter();
        let last_slot_index = slots.len() - 1;
        for (i, next_account_slots) in slots.into_iter().enumerate() {
            // We won't accept empty storage ranges
            if next_account_slots.is_empty() {
                // This shouldn't happen
                error!("Received empty storage range, skipping");
                tx.send(empty_task_result.clone()).await.ok();
                return Ok(());
            }
            let encoded_values = next_account_slots
                .iter()
                .map(|slot| slot.data.encode_to_vec())
                .collect::<Vec<_>>();
            let hashed_keys: Vec<_> = next_account_slots.iter().map(|slot| slot.hash).collect();

            let storage_root = match storage_roots.next() {
                Some(root) => root,
                None => {
                    tx.send(empty_task_result.clone()).await.ok();
                    error!("No storage root for account {i}");
                    return Err(PeerHandlerError::NoStorageRoots);
                }
            };

            // The proof corresponds to the last slot, for the previous ones the slot must be the full range without edge proofs
            if i == last_slot_index && !proof.is_empty() {
                let Ok(sc) = verify_range(
                    storage_root,
                    &start_hash,
                    &hashed_keys,
                    &encoded_values,
                    &proof,
                ) else {
                    tx.send(empty_task_result).await.ok();
                    return Ok(());
                };
                should_continue = sc;
            } else if verify_range(
                storage_root,
                &start_hash,
                &hashed_keys,
                &encoded_values,
                &[],
            )
            .is_err()
            {
                tx.send(empty_task_result.clone()).await.ok();
                return Ok(());
            }

            account_storages.push(
                next_account_slots
                    .iter()
                    .map(|slot| (slot.hash, slot.data))
                    .collect(),
            );
        }
        let (remaining_start, remaining_end, remaining_start_hash) = if should_continue {
            let last_account_storage = match account_storages.last() {
                Some(storage) => storage,
                None => {
                    tx.send(empty_task_result.clone()).await.ok();
                    error!("No account storage found, this shouldn't happen");
                    return Err(PeerHandlerError::NoAccountStorages);
                }
            };
            let (last_hash, _) = match last_account_storage.last() {
                Some(last_hash) => last_hash,
                None => {
                    tx.send(empty_task_result.clone()).await.ok();
                    error!("No last hash found, this shouldn't happen");
                    return Err(PeerHandlerError::NoAccountStorages);
                }
            };
            let next_hash_u256 = U256::from_big_endian(&last_hash.0).saturating_add(1.into());
            let next_hash = H256::from_uint(&next_hash_u256);
            (start + account_storages.len() - 1, end, next_hash)
        } else {
            (start + account_storages.len(), end, H256::zero())
        };
        let task_result = StorageTaskResult {
            start_index: start,
            account_storages,
            peer_id,
            remaining_start,
            remaining_end,
            remaining_hash_range: (remaining_start_hash, task.end_hash),
        };
        tx.send(task_result).await.ok();
        Ok::<(), PeerHandlerError>(())
    }

    pub async fn request_state_trienodes(
        peer_id: H256,
        mut connection: PeerConnection,
        mut peer_table: PeerTable,
        state_root: H256,
        paths: Vec<RequestMetadata>,
    ) -> Result<Vec<Node>, RequestStateTrieNodesError> {
        let expected_nodes = paths.len();
        // Keep track of peers we requested from so we can penalize unresponsive peers when we get a response
        // This is so we avoid penalizing peers due to requesting stale data

        let request_id = rand::random();
        let request = RLPxMessage::GetTrieNodes(GetTrieNodes {
            id: request_id,
            root_hash: state_root,
            // [acc_path, acc_path,...] -> [[acc_path], [acc_path]]
            paths: paths
                .iter()
                .map(|vec| vec![Bytes::from(vec.path.encode_compact())])
                .collect(),
            bytes: MAX_RESPONSE_BYTES,
        });
        let nodes = match PeerHandler::make_request(
            &mut peer_table,
            peer_id,
            &mut connection,
            request,
            PEER_REPLY_TIMEOUT,
        )
        .await
        {
            Ok(RLPxMessage::TrieNodes(trie_nodes)) => trie_nodes
                .nodes
                .iter()
                .map(|node| Node::decode_raw(node))
                .collect::<Result<Vec<_>, _>>()
                .map_err(|e| {
                    RequestStateTrieNodesError::RequestError(PeerConnectionError::RLPDecodeError(e))
                }),
            Ok(other_msg) => Err(RequestStateTrieNodesError::RequestError(
                PeerConnectionError::UnexpectedResponse(
                    "TrieNodes".to_string(),
                    other_msg.to_string(),
                ),
            )),
            Err(other_err) => Err(RequestStateTrieNodesError::RequestError(other_err)),
        }?;

        if nodes.is_empty() || nodes.len() > expected_nodes {
            return Err(RequestStateTrieNodesError::InvalidData);
        }

        for (index, node) in nodes.iter().enumerate() {
            if node.compute_hash().finalize() != paths[index].hash {
                error!(
                    "A peer is sending wrong data for the state trie node {:?}",
                    paths[index].path
                );
                return Err(RequestStateTrieNodesError::InvalidHash);
            }
        }

        Ok(nodes)
    }

    /// Requests storage trie nodes given the root of the state trie where they are contained and
    /// a hashmap mapping the path to the account in the state trie (aka hashed address) to the paths to the nodes in its storage trie (can be full or partial)
    /// Returns the nodes or None if:
    /// - There are no available peers (the node just started up or was rejected by all other nodes)
    /// - No peer returned a valid response in the given time and retry limits
    pub async fn request_storage_trienodes(
        peer_id: H256,
        mut connection: PeerConnection,
        mut peer_table: PeerTable,
        get_trie_nodes: GetTrieNodes,
    ) -> Result<TrieNodes, RequestStorageTrieNodes> {
        // Keep track of peers we requested from so we can penalize unresponsive peers when we get a response
        // This is so we avoid penalizing peers due to requesting stale data
        let id = get_trie_nodes.id;
        let request = RLPxMessage::GetTrieNodes(get_trie_nodes);
        match PeerHandler::make_request(
            &mut peer_table,
            peer_id,
            &mut connection,
            request,
            PEER_REPLY_TIMEOUT,
        )
        .await
        {
            Ok(RLPxMessage::TrieNodes(trie_nodes)) => Ok(trie_nodes),
            Ok(other_msg) => Err(RequestStorageTrieNodes::RequestError(
                id,
                PeerConnectionError::UnexpectedResponse(
                    "TrieNodes".to_string(),
                    other_msg.to_string(),
                ),
            )),
            Err(e) => Err(RequestStorageTrieNodes::RequestError(id, e)),
        }
    }

    /// Returns the PeerData for each connected Peer
    pub async fn read_connected_peers(&mut self) -> Vec<PeerData> {
        self.peer_table
            .get_peers_data()
            .await
            // Proper error handling
            .unwrap_or(Vec::new())
    }

    pub async fn count_total_peers(&mut self) -> Result<usize, PeerHandlerError> {
        Ok(self.peer_table.peer_count().await?)
    }

    pub async fn get_block_header(
        &mut self,
        peer_id: H256,
        connection: &mut PeerConnection,
        block_number: u64,
    ) -> Result<Option<BlockHeader>, PeerHandlerError> {
        let request_id = rand::random();
        let request = RLPxMessage::GetBlockHeaders(GetBlockHeaders {
            id: request_id,
            startblock: HashOrNumber::Number(block_number),
            limit: 1,
            skip: 0,
            reverse: false,
        });
        info!("get_block_header: requesting header with number {block_number}");
        match PeerHandler::make_request(
            &mut self.peer_table,
            peer_id,
            connection,
            request,
            PEER_REPLY_TIMEOUT,
        )
        .await
        {
            Ok(RLPxMessage::BlockHeaders(BlockHeaders {
                id: _,
                block_headers,
            })) => {
                if !block_headers.is_empty() {
                    return Ok(Some(
                        block_headers
                            .last()
                            .ok_or(PeerHandlerError::BlockHeaders)?
                            .clone(),
                    ));
                }
            }
            Ok(_other_msgs) => {
                info!("Received unexpected message from peer");
            }
            Err(PeerConnectionError::Timeout) => {
                info!("Timeout while waiting for sync head from peer");
            }
            // TODO: we need to check, this seems a scenario where the peer channel does teardown
            // after we sent the backend message
            Err(_) => {
                warn!("The RLPxConnection closed the backend channel");
            }
        }

        Ok(None)
    }
}

/// Validates the block headers received from a peer by checking that the parent hash of each header
/// matches the hash of the previous one, i.e. the headers are chained
fn are_block_headers_chained(block_headers: &[BlockHeader], order: &BlockRequestOrder) -> bool {
    block_headers.windows(2).all(|headers| match order {
        BlockRequestOrder::OldToNew => headers[1].parent_hash == headers[0].hash(),
        BlockRequestOrder::NewToOld => headers[0].parent_hash == headers[1].hash(),
    })
}

fn format_duration(duration: Duration) -> String {
    let total_seconds = duration.as_secs();
    let hours = total_seconds / 3600;
    let minutes = (total_seconds % 3600) / 60;
    let seconds = total_seconds % 60;

    format!("{hours:02}h {minutes:02}m {seconds:02}s")
}

pub struct DumpError {
    pub path: PathBuf,
    pub contents: Vec<u8>,
    pub error: ErrorKind,
}

impl core::fmt::Debug for DumpError {
    fn fmt(&self, f: &mut core::fmt::Formatter<'_>) -> core::fmt::Result {
        f.debug_struct("DumpError")
            .field("path", &self.path)
            .field("contents_len", &self.contents.len())
            .field("error", &self.error)
            .finish()
    }
}

#[derive(thiserror::Error, Debug)]
pub enum PeerHandlerError {
    #[error("Failed to send message to peer: {0}")]
    SendMessageToPeer(String),
    #[error("Failed to receive block headers")]
    BlockHeaders,
    #[error("Accounts state snapshots dir does not exist")]
    NoStateSnapshotsDir,
    #[error("Failed to create accounts state snapshots dir")]
    CreateStateSnapshotsDir,
    #[error("Failed to write account_state_snapshot chunk {0}")]
    WriteStateSnapshotsDir(u64),
    #[error("Accounts storage snapshots dir does not exist")]
    NoStorageSnapshotsDir,
    #[error("Failed to create accounts storage snapshots dir")]
    CreateStorageSnapshotsDir,
    #[error("Failed to write account_storages_snapshot chunk {0}")]
    WriteStorageSnapshotsDir(u64),
    #[error("Received unexpected response from peer {0}")]
    UnexpectedResponseFromPeer(H256),
    #[error("Received an empty response from peer {0}")]
    EmptyResponseFromPeer(H256),
    #[error("Failed to receive message from peer {0}")]
    ReceiveMessageFromPeer(H256),
    #[error("Timeout while waiting for message from peer {0}")]
    ReceiveMessageFromPeerTimeout(H256),
    #[error("No peers available")]
    NoPeers,
    #[error("Received invalid headers")]
    InvalidHeaders,
    #[error("Storage Full")]
    StorageFull,
    #[error("No tasks in queue")]
    NoTasks,
    #[error("No account hashes")]
    AccountHashes,
    #[error("No account storages")]
    NoAccountStorages,
    #[error("No storage roots")]
    NoStorageRoots,
    #[error("No response from peer")]
    NoResponseFromPeer,
    #[error("Dumping snapshots to disk failed {0:?}")]
    DumpError(DumpError),
    #[error("Encountered an unexpected error. This is a bug {0}")]
    UnrecoverableError(String),
    #[error("Error in Peer Table: {0}")]
    PeerTableError(#[from] PeerTableError),
}

#[derive(Debug, Clone)]
pub struct RequestMetadata {
    pub hash: H256,
    pub path: Nibbles,
    /// What node is the parent of this node
    pub parent_path: Nibbles,
}

#[derive(Debug, thiserror::Error)]
pub enum RequestStateTrieNodesError {
    #[error("Send request error")]
    RequestError(PeerConnectionError),
    #[error("Invalid data")]
    InvalidData,
    #[error("Invalid Hash")]
    InvalidHash,
}

#[derive(Debug, thiserror::Error)]
pub enum RequestStorageTrieNodes {
    #[error("Send request error")]
    RequestError(u64, PeerConnectionError),
}<|MERGE_RESOLUTION|>--- conflicted
+++ resolved
@@ -1,24 +1,3 @@
-<<<<<<< HEAD
-use std::{
-    collections::{BTreeMap, HashMap, HashSet, VecDeque},
-    io::ErrorKind,
-    path::{Path, PathBuf},
-    sync::atomic::Ordering,
-    time::{Duration, SystemTime},
-};
-
-use bytes::Bytes;
-use ethrex_common::{
-    BigEndianHash, H256, U256,
-    types::{AccountState, BlockBody, BlockHeader, Receipt, validate_block_body},
-};
-use ethrex_rlp::encode::RLPEncode;
-use ethrex_storage::Store;
-use ethrex_trie::Nibbles;
-use ethrex_trie::{Node, verify_range};
-
-=======
->>>>>>> 87ed5627
 use crate::{
     discv4::peer_table::{PeerData, PeerTable, PeerTableError, TARGET_PEERS},
     metrics::{CurrentStepValue, METRICS},
@@ -42,11 +21,7 @@
     snap::encodable_to_proof,
     sync::{AccountStorageRoots, SnapBlockSyncState, block_is_stale, update_pivot},
     utils::{
-<<<<<<< HEAD
-        AccountsWithStorage, SendMessageError, dump_accounts_to_file, dump_storages_to_file,
-=======
         AccountsWithStorage, dump_accounts_to_file, dump_storages_to_file,
->>>>>>> 87ed5627
         get_account_state_snapshot_file, get_account_storages_snapshot_file,
     },
 };
@@ -825,11 +800,7 @@
                 );
             }
 
-<<<<<<< HEAD
-            let Some((peer_id, peer_channel)) = self
-=======
             let Some((peer_id, connection)) = self
->>>>>>> 87ed5627
                 .peer_table
                 .get_best_peer(&SUPPORTED_ETH_CAPABILITIES)
                 .await
@@ -1334,11 +1305,6 @@
                 } = result;
                 completed_tasks += 1;
 
-<<<<<<< HEAD
-                self.peer_table.free_peer(&peer_id).await?;
-
-=======
->>>>>>> 87ed5627
                 for (_, accounts) in accounts_by_root_hash[start_index..remaining_start].iter() {
                     for account in accounts {
                         if !accounts_done.contains_key(account) {
