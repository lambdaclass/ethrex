--- conflicted
+++ resolved
@@ -61,11 +61,7 @@
 #[derive(Debug, Clone)]
 pub struct PeerHandler {
     pub peer_table: Kademlia,
-<<<<<<< HEAD
     pub peer_scores: Arc<Mutex<PeerScores>>,
-=======
-    pub peer_scores: Arc<Mutex<HashMap<H256, i64>>>,
->>>>>>> 5c77843b
 }
 
 pub enum BlockRequestOrder {
@@ -133,14 +129,6 @@
                 Ok(sync_head_number)
             } else {
                 Err(PeerHandlerError::UnexpectedResponseFromPeer(peer_id))
-<<<<<<< HEAD
-                // TODO merge:
-                //Err(format!(
-                //    "Received unexpected response from peer {peer_id}. We expected id {request_id}, and we got {id} and we received {} block headers",
-                //    block_headers.len()
-                //))
-=======
->>>>>>> 5c77843b
             }
         }
         Ok(None) => Err(PeerHandlerError::ReceiveMessageFromPeer(peer_id)),
@@ -181,11 +169,7 @@
     pub async fn get_peer_channel_with_highest_score(
         &self,
         capabilities: &[Capability],
-<<<<<<< HEAD
         scores: &mut PeerScores,
-=======
-        scores: &mut HashMap<H256, i64>,
->>>>>>> 5c77843b
     ) -> Result<Option<(H256, PeerChannels)>, PeerHandlerError> {
         let (mut free_peer_id, mut free_peer_channel) = self
             .peer_table
@@ -197,7 +181,6 @@
 
         let mut max_peer_id_score = i64::MIN;
         for (peer_id, channel) in self.peer_table.get_peer_channels(capabilities).await.iter() {
-<<<<<<< HEAD
 
             // TODO review this @@@
             scores.get_peer_channel_with_highest_score(
@@ -205,14 +188,6 @@
                 capabilities,
             )
             .await?;
-=======
-            let peer_id_score = scores.entry(*peer_id).or_default();
-            if *peer_id_score >= max_peer_id_score {
-                free_peer_id = *peer_id;
-                max_peer_id_score = *peer_id_score;
-                free_peer_channel = channel.clone();
-            }
->>>>>>> 5c77843b
         }
 
         Ok(Some((free_peer_id, free_peer_channel.clone())))
@@ -934,19 +909,10 @@
                     completed_tasks += 1;
                 }
                 if accounts.is_empty() {
-<<<<<<< HEAD
                     scores.record_failure(peer_id);
                     continue;
                 }
                 scores.record_success(peer_id);
-=======
-                    let peer_score = scores.entry(peer_id).or_default();
-                    *peer_score -= 1;
-                    continue;
-                }
-                let peer_score = scores.entry(peer_id).or_default();
-                *peer_score += 1;
->>>>>>> 5c77843b
 
                 downloaded_count += accounts.len() as u64;
 
@@ -1017,13 +983,8 @@
             let (mut free_peer_id, _) = free_downloaders[0];
 
             for (peer_id, _) in free_downloaders.iter() {
-<<<<<<< HEAD
                 let peer_id_score = scores.get_score(peer_id);
                 let max_peer_id_score = scores.get_score(&free_peer_id);
-=======
-                let peer_id_score = scores.get(peer_id).unwrap_or(&0);
-                let max_peer_id_score = scores.get(&free_peer_id).unwrap_or(&0);
->>>>>>> 5c77843b
                 if peer_id_score >= max_peer_id_score {
                     free_peer_id = *peer_id;
                 }
@@ -1113,10 +1074,7 @@
         Ok(())
     }
 
-<<<<<<< HEAD
-=======
     #[allow(clippy::type_complexity)]
->>>>>>> 5c77843b
     async fn request_account_range_worker(
         free_peer_id: H256,
         chunk_start: H256,
@@ -1169,11 +1127,6 @@
                 tx.send((Vec::new(), free_peer_id, Some((chunk_start, chunk_end))))
                     .await
                     .ok();
-<<<<<<< HEAD
-                // Too spammy
-                // tracing::error!("Received empty account range");
-=======
->>>>>>> 5c77843b
                 return Ok(());
             }
             // Unzip & validate response
@@ -1332,23 +1285,13 @@
                     completed_tasks += 1;
                 }
                 if bytecodes.is_empty() {
-<<<<<<< HEAD
                     scores.record_failure(peer_id);
-=======
-                    let peer_score = scores.entry(peer_id).or_default();
-                    *peer_score -= 1;
->>>>>>> 5c77843b
                     continue;
                 }
 
                 downloaded_count += bytecodes.len() as u64;
 
-<<<<<<< HEAD
                 scores.record_success(peer_id);
-=======
-                let peer_score = scores.entry(peer_id).or_default();
-                *peer_score += 1;
->>>>>>> 5c77843b
 
                 debug!(
                     "Downloaded {} bytecodes from peer {peer_id} (current count: {downloaded_count})",
@@ -1389,32 +1332,13 @@
             let (mut free_peer_id, _) = free_downloaders[0];
 
             for (peer_id, _) in free_downloaders.iter() {
-<<<<<<< HEAD
                 let peer_id_score = scores.get_score(peer_id);
                 let max_peer_id_score = scores.get_score(&free_peer_id);
-=======
-                let peer_id_score = scores.get(peer_id).unwrap_or(&0);
-                let max_peer_id_score = scores.get(&free_peer_id).unwrap_or(&0);
->>>>>>> 5c77843b
                 if peer_id_score >= max_peer_id_score {
                     free_peer_id = *peer_id;
                 }
             }
 
-<<<<<<< HEAD
-            // let peer_id_score = scores.get(&free_peer_id).unwrap_or(&0);
-
-            // let mut score_values : Vec<i64> = Vec::from_iter(scores.values().cloned());
-            // score_values.sort();
-
-            // let middle_value = score_values.get(score_values.len() / 2).unwrap_or(&0);
-
-            // if (*peer_id_score < 0) && (*peer_id_score < *middle_value) {
-            //     continue;
-            // }
-
-=======
->>>>>>> 5c77843b
             let Some(free_downloader_channels) =
                 peer_channels.iter().find_map(|(peer_id, peer_channels)| {
                     peer_id.eq(&free_peer_id).then_some(peer_channels.clone())
@@ -1658,16 +1582,6 @@
                 .elapsed()
                 .unwrap_or(Duration::from_secs(1));
 
-<<<<<<< HEAD
-            /*             if new_last_metrics_update >= Duration::from_secs(1) {
-                *METRICS.storages_downloads_tasks_queued.lock().await =
-                    tasks_queue_not_started.len() as u64;
-                *METRICS.total_storages_downloaders.lock().await = downloaders.len() as u64;
-                *METRICS.downloaded_storage_tries.lock().await = *downloaded_count;
-            } */
-
-=======
->>>>>>> 5c77843b
             if let Ok(result) = task_receiver.try_recv() {
                 let StorageTaskResult {
                     start_index,
@@ -1769,12 +1683,7 @@
                 }
 
                 if account_storages.is_empty() {
-<<<<<<< HEAD
                     scores.record_failure(peer_id);
-=======
-                    let peer_score = scores.entry(peer_id).or_default();
-                    *peer_score -= 1;
->>>>>>> 5c77843b
                     continue;
                 }
                 if let Some(hash_end) = hash_end {
@@ -1784,20 +1693,7 @@
                     }
                 }
 
-<<<<<<< HEAD
                 scores.record_success(peer_id);
-
-                /*                 *downloaded_count += account_storages.len() as u64;
-                // If we didn't finish downloading the account, don't count it
-                if !hash_start.is_zero() {
-                    *downloaded_count -= 1;
-                } */
-=======
-                let peer_score = scores.entry(peer_id).or_default();
-                if *peer_score < 10 {
-                    *peer_score += 1;
-                }
->>>>>>> 5c77843b
 
                 let n_storages = account_storages.len();
                 let n_slots = account_storages
@@ -1821,21 +1717,12 @@
                     }
                 }
             }
-<<<<<<< HEAD
 
             let peer_channels = self
                 .peer_table
                 .get_peer_channels(&SUPPORTED_SNAP_CAPABILITIES)
                 .await;
 
-=======
-
-            let peer_channels = self
-                .peer_table
-                .get_peer_channels(&SUPPORTED_SNAP_CAPABILITIES)
-                .await;
-
->>>>>>> 5c77843b
             for (peer_id, _peer_channels) in &peer_channels {
                 if downloaders.contains_key(peer_id) {
                     continue;
@@ -1861,13 +1748,8 @@
             let (mut free_peer_id, _) = free_downloaders[0];
 
             for (peer_id, _) in free_downloaders.iter() {
-<<<<<<< HEAD
                 let peer_id_score = scores.get_score(peer_id);
                 let max_peer_id_score = scores.get_score(&free_peer_id);
-=======
-                let peer_id_score = scores.get(peer_id).unwrap_or(&0);
-                let max_peer_id_score = scores.get(&free_peer_id).unwrap_or(&0);
->>>>>>> 5c77843b
                 if peer_id_score >= max_peer_id_score {
                     free_peer_id = *peer_id;
                 }
@@ -1967,15 +1849,6 @@
             std::fs::write(path, snapshot)
                 .map_err(|_| PeerHandlerError::WriteStorageSnapshotsDir(chunk_index))?;
         }
-<<<<<<< HEAD
-
-        /*         *METRICS.storages_downloads_tasks_queued.lock().await =
-            tasks_queue_not_started.len() as u64;
-        *METRICS.total_storages_downloaders.lock().await = downloaders.len() as u64;
-        *METRICS.downloaded_storage_tries.lock().await = *downloaded_count;
-        *METRICS.free_storages_downloaders.lock().await = downloaders.len() as u64; */
-=======
->>>>>>> 5c77843b
         disk_joinset
             .join_all()
             .await
