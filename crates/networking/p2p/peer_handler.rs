--- conflicted
+++ resolved
@@ -718,16 +718,12 @@
     ///
     /// - There are no available peers (the node just started up or was rejected by all other nodes)
     /// - No peer returned a valid response in the given time and retry limits
-<<<<<<< HEAD
     pub async fn request_account_range(
         &self,
         mut pivot_header: BlockHeader,
         start: H256,
         limit: H256,
     ) -> (Vec<H256>, Vec<AccountState>, bool) {
-=======
-    pub async fn request_account_range(&self, state_root: H256, start: H256, limit: H256) {
->>>>>>> b94f8b2c
         // 1) split the range in chunks of same length
         let start_u256 = U256::from_big_endian(&start.0);
         let limit_u256 = U256::from_big_endian(&limit.0);
@@ -951,17 +947,90 @@
             }
             let state_root = pivot_header.state_root;
 
-<<<<<<< HEAD
             let mut free_downloader_channels_clone = free_downloader_channels.clone();
-            tokio::spawn(PeerHandler::request_account_range_worker(
-                free_peer_id,
-                chunk_start,
-                chunk_end,
-                state_root,
-                free_downloader_channels_clone,
-                tx,
-            ));
-=======
+            //tokio::spawn(PeerHandler::request_account_range_worker(
+            //    free_peer_id,
+            //    chunk_start,
+            //    chunk_end,
+            //    state_root,
+            //    free_downloader_channels_clone,
+            //    tx,
+            //));
+            tokio::spawn(async move {
+                debug!(
+                    "Requesting account range from peer {free_peer_id}, chunk: {chunk_start:?} - {chunk_end:?}"
+                );
+                let request_id = rand::random();
+                let request = RLPxMessage::GetAccountRange(GetAccountRange {
+                    id: request_id,
+                    root_hash: state_root,
+                    starting_hash: chunk_start,
+                    limit_hash: chunk_end,
+                    response_bytes: MAX_RESPONSE_BYTES,
+                });
+                let mut receiver = free_downloader_channels_clone.receiver.lock().await;
+                if let Err(err) = (&mut free_downloader_channels_clone.connection)
+                    .cast(CastMessage::BackendMessage(request))
+                    .await
+                {
+                    error!("Failed to send message to peer: {err:?}");
+                    tx.send((Vec::new(), free_peer_id, Some((chunk_start, chunk_end))))
+                        .await
+                        .ok();
+                    return;
+                }
+                if let Some((accounts, proof)) =
+                    tokio::time::timeout(Duration::from_secs(2), async move {
+                        loop {
+                            match receiver.recv().await {
+                                Some(RLPxMessage::AccountRange(AccountRange {
+                                    id,
+                                    accounts,
+                                    proof,
+                                })) if id == request_id => return Some((accounts, proof)),
+                                Some(_) => continue,
+                                None => return None,
+                            }
+                        }
+                    })
+                    .await
+                    .ok()
+                    .flatten()
+                {
+                    if accounts.is_empty() {
+                        tx.send((Vec::new(), free_peer_id, Some((chunk_start, chunk_end))))
+                            .await
+                            .ok();
+                        // Too spammy
+                        // tracing::error!("Received empty account range");
+                        return;
+                    }
+                    // Unzip & validate response
+                    let proof = encodable_to_proof(&proof);
+                    let (account_hashes, account_states): (Vec<_>, Vec<_>) = accounts
+                        .clone()
+                        .into_iter()
+                        .map(|unit| (unit.hash, AccountState::from(unit.account)))
+                        .unzip();
+                    let encoded_accounts = account_states
+                        .iter()
+                        .map(|acc| acc.encode_to_vec())
+                        .collect::<Vec<_>>();
+
+                    let Ok(should_continue) = verify_range(
+                        state_root,
+                        &chunk_start,
+                        &account_hashes,
+                        &encoded_accounts,
+                        &proof,
+                    ) else {
+                        tx.send((Vec::new(), free_peer_id, Some((chunk_start, chunk_end))))
+                            .await
+                            .ok();
+                        tracing::error!("Received invalid account range");
+                        return;
+                    };
+
                     // If the range has more accounts to fetch, we send the new chunk
                     let chunk_left = if should_continue {
                         let last_hash = account_hashes
@@ -981,7 +1050,6 @@
                         .ok();
                 }
             });
->>>>>>> b94f8b2c
 
             if new_last_metrics_update >= Duration::from_secs(1) {
                 last_metrics_update = SystemTime::now();
@@ -1019,7 +1087,6 @@
         *METRICS.downloaded_account_tries.lock().await = downloaded_count;
         *METRICS.free_accounts_downloaders.lock().await = downloaders.len() as u64;
         *METRICS.account_tries_download_end_time.lock().await = Some(SystemTime::now());
-<<<<<<< HEAD
 
         let mut result_continue = false;
 
@@ -1032,6 +1099,7 @@
         (all_account_hashes, all_accounts_state, result_continue)
     }
 
+/* 
     pub async fn request_account_range_worker(
         free_peer_id: H256,
         chunk_start: H256,
@@ -1132,9 +1200,9 @@
                 .await
                 .ok();
         };
-=======
->>>>>>> b94f8b2c
     }
+
+*/
 
     /// Requests bytecodes for the given code hashes
     /// Returns the bytecodes or None if:
@@ -1422,13 +1490,9 @@
         &self,
         mut pivot_header: BlockHeader,
         account_storage_roots: Vec<(H256, H256)>,
-<<<<<<< HEAD
-    ) -> (Vec<Vec<(H256, U256)>>, bool) {
-        const MAX_STORAGE_REQUEST_SIZE: usize = 200;
-=======
         mut chunk_index: u64,
     ) -> u64 {
->>>>>>> b94f8b2c
+        const MAX_STORAGE_REQUEST_SIZE: usize = 200;
         // 1) split the range in chunks of same length
         let chunk_size = 300;
         let chunk_count = (account_storage_roots.len() / chunk_size) + 1;
@@ -1439,9 +1503,6 @@
         // list of tasks to be executed
         // Types are (start_index, end_index, starting_hash)
         // NOTE: end_index is NOT inclusive
-<<<<<<< HEAD
-        let mut tasks_queue_not_started = VecDeque::<(usize, usize, H256)>::new();
-=======
         #[derive(Debug)]
         struct Task {
             start_index: usize,
@@ -1451,7 +1512,6 @@
             end_hash: Option<H256>,
         }
         let mut tasks_queue_not_started = VecDeque::<Task>::new();
->>>>>>> b94f8b2c
         for i in 0..chunk_count {
             let chunk_start = chunk_size * i;
             let chunk_end = (chunk_start + chunk_size).min(account_storage_roots.len());
@@ -1677,27 +1737,8 @@
                     .map(|(hash, root)| (*hash, *root))
                     .unzip();
 
-<<<<<<< HEAD
-            // const SNAP_LIMIT: u64 = 6;
-            // let mut time_limit = pivot_header.timestamp + (12 * SNAP_LIMIT);
-            // let scores_cloned = scores.clone();
-            // while current_unix_time() > time_limit {
-            //     info!("We are stale, updating pivot");
-            //     let Some(header) = self
-            //         .get_block_header(pivot_header.number + SNAP_LIMIT - 1, &scores_cloned)
-            //         .await
-            //     else {
-            //         info!("Received None pivot_header");
-            //         continue;
-            //     };
-            //     pivot_header = header;
-            //     info!(
-            //         "New pivot block number: {}, header: {:?}",
-            //         pivot_header.number, pivot_header
-            //     );
-            //     time_limit = pivot_header.timestamp + (12 * SNAP_LIMIT); //TODO remove hack
-            // }
-=======
+                                let state_root = pivot_header.state_root;
+
             if task_count - completed_tasks < 30 {
                 debug!(
                     "Assigning task: {task:?}, account_hash: {}, storage_root: {}",
@@ -1790,44 +1831,6 @@
                     let hashed_keys: Vec<_> =
                         next_account_slots.iter().map(|slot| slot.hash).collect();
 
-                    let storage_root = storage_roots.next().unwrap();
-
-                    // The proof corresponds to the last slot, for the previous ones the slot must be the full range without edge proofs
-                    if i == last_slot_index && !proof.is_empty() {
-                        let Ok(sc) = verify_range(
-                            storage_root,
-                            &start_hash,
-                            &hashed_keys,
-                            &encoded_values,
-                            &proof,
-                        ) else {
-                            tx.send(empty_task_result).await.ok();
-                            return;
-                        };
-                        should_continue = sc;
-                    } else if verify_range(
-                        storage_root,
-                        &start_hash,
-                        &hashed_keys,
-                        &encoded_values,
-                        &[],
-                    )
-                    .is_err()
-                    {
-                        tx.send(empty_task_result).await.ok();
-                        return;
-                    }
->>>>>>> b94f8b2c
-
-            let state_root = pivot_header.state_root;
-            //if task_count - completed_tasks < 30 {
-            //    info!(
-            //        "Assigning task: {task:?}, account_hash: {}, storage_root: {}",
-            //        chunk_account_hashes.first().unwrap_or(&H256::zero()),
-            //        chunk_storage_roots.first().unwrap_or(&H256::zero()),
-            //    );
-            //}
-
             if current_unix_time() > time_limit {
                 break;
             }
@@ -1892,12 +1895,12 @@
         let total_slots = all_account_storages.iter().map(|s| s.len()).sum::<usize>();
         info!("Finished downloading storage ranges, total storage slots: {total_slots}");
 
-<<<<<<< HEAD
-        let pivot_is_stale = current_unix_time() > time_limit;
-
-        (all_account_storages, pivot_is_stale)
+                let pivot_is_stale = current_unix_time() > time_limit;
+
+        (pivot_is_stale)
     }
 
+    /* 
     async fn request_storage_ranges_worker(
         free_peer_id: H256,
         start: usize,
@@ -2041,10 +2044,9 @@
             remaining_start_hash,
         };
         tx.send(task_result).await.ok();
-=======
         chunk_index
->>>>>>> b94f8b2c
     }
+    */
 
     pub async fn request_state_trienodes(
         peer_channel: &mut PeerChannels,
