mod state_healing;
mod storage_healing;

use crate::peer_handler::{PeerHandlerError, SNAP_LIMIT};
use crate::rlpx::p2p::SUPPORTED_ETH_CAPABILITIES;
use crate::sync::state_healing::heal_state_trie_wrap;
use crate::sync::storage_healing::heal_storage_trie;
use crate::utils::{
    current_unix_time, get_account_state_snapshots_dir, get_account_storages_snapshots_dir,
};
use crate::{
    metrics::METRICS,
    peer_handler::{HASH_MAX, MAX_BLOCK_BODIES_TO_REQUEST, PeerHandler},
};
use ethrex_blockchain::{BatchBlockProcessingFailure, Blockchain, error::ChainError};
use ethrex_common::{
    BigEndianHash, H256, U256,
    constants::{EMPTY_KECCACK_HASH, EMPTY_TRIE_HASH},
    types::{AccountState, Block, BlockHash, BlockHeader},
};
use ethrex_rlp::{decode::RLPDecode, encode::RLPEncode, error::RLPDecodeError};
use ethrex_storage::{EngineType, STATE_TRIE_SEGMENTS, Store, error::StoreError};
use ethrex_trie::{NodeHash, Trie, TrieError};
use rayon::iter::{IntoParallelIterator, ParallelBridge, ParallelIterator};
use std::collections::{BTreeMap, HashSet};
use std::path::PathBuf;
use std::{
    array,
    cmp::min,
    collections::{HashMap, hash_map::Entry},
    sync::{
        Arc, Mutex,
        atomic::{AtomicBool, Ordering},
    },
};
use tokio::{sync::mpsc::error::SendError, time::Instant};
use tokio_util::sync::CancellationToken;
use tracing::{debug, error, info, warn};

/// The minimum amount of blocks from the head that we want to full sync during a snap sync
const MIN_FULL_BLOCKS: usize = 64;
/// Amount of blocks to execute in a single batch during FullSync
const EXECUTE_BATCH_SIZE_DEFAULT: usize = 1024;

#[cfg(feature = "sync-test")]
lazy_static::lazy_static! {
    static ref EXECUTE_BATCH_SIZE: usize = std::env::var("EXECUTE_BATCH_SIZE").map(|var| var.parse().expect("Execute batch size environmental variable is not a number")).unwrap_or(EXECUTE_BATCH_SIZE_DEFAULT);
}
#[cfg(not(feature = "sync-test"))]
lazy_static::lazy_static! {
    static ref EXECUTE_BATCH_SIZE: usize = EXECUTE_BATCH_SIZE_DEFAULT;
}

lazy_static::lazy_static! {
    // Size of each state trie segment
    static ref STATE_TRIE_SEGMENT_SIZE: U256 = HASH_MAX.into_uint()/STATE_TRIE_SEGMENTS;
    // Starting hash of each state trie segment
    static ref STATE_TRIE_SEGMENTS_START: [H256; STATE_TRIE_SEGMENTS] = {
        array::from_fn(|i| H256::from_uint(&(*STATE_TRIE_SEGMENT_SIZE * i)))
    };
    // Ending hash of each state trie segment
    static ref STATE_TRIE_SEGMENTS_END: [H256; STATE_TRIE_SEGMENTS] = {
        array::from_fn(|i| H256::from_uint(&(*STATE_TRIE_SEGMENT_SIZE * (i+1))))
    };
}

#[derive(Debug, PartialEq, Clone, Default)]
pub enum SyncMode {
    #[default]
    Full,
    Snap,
}

/// Manager in charge the sync process
#[derive(Debug)]
pub struct Syncer {
    /// This is also held by the SyncManager allowing it to track the latest syncmode, without modifying it
    /// No outside process should modify this value, only being modified by the sync cycle
    snap_enabled: Arc<AtomicBool>,
    peers: PeerHandler,
    // Used for cancelling long-living tasks upon shutdown
    cancel_token: CancellationToken,
    blockchain: Arc<Blockchain>,
    /// This string indicates a folder where the snap algorithm will store temporary files that are
    /// used during the syncing process
    datadir: String,
}

impl Syncer {
    pub fn new(
        peers: PeerHandler,
        snap_enabled: Arc<AtomicBool>,
        cancel_token: CancellationToken,
        blockchain: Arc<Blockchain>,
        datadir: String,
    ) -> Self {
        Self {
            snap_enabled,
            peers,
            cancel_token,
            blockchain,
            datadir,
        }
    }

    /// Creates a dummy Syncer for tests where syncing is not needed
    /// This should only be used in tests as it won't be able to connect to the p2p network
    pub fn dummy() -> Self {
        Self {
            snap_enabled: Arc::new(AtomicBool::new(false)),
            peers: PeerHandler::dummy(),
            // This won't be used
            cancel_token: CancellationToken::new(),
            blockchain: Arc::new(Blockchain::default_with_store(
                Store::new("", EngineType::InMemory).expect("Failed to start Sotre Engine"),
            )),
            datadir: ".".to_string(),
        }
    }

    /// Starts a sync cycle, updating the state with all blocks between the current head and the sync head
    /// Will perforn either full or snap sync depending on the manager's `snap_mode`
    /// In full mode, all blocks will be fetched via p2p eth requests and executed to rebuild the state
    /// In snap mode, blocks and receipts will be fetched and stored in parallel while the state is fetched via p2p snap requests
    /// After the sync cycle is complete, the sync mode will be set to full
    /// If the sync fails, no error will be returned but a warning will be emitted
    /// [WARNING] Sync is done optimistically, so headers and bodies may be stored even if their data has not been fully synced if the sync is aborted halfway
    /// [WARNING] Sync is currenlty simplified and will not download bodies + receipts previous to the pivot during snap sync
    pub async fn start_sync(&mut self, sync_head: H256, store: Store) {
        let start_time = Instant::now();
        match self.sync_cycle(sync_head, store).await {
            Ok(()) => {
                info!(
                    "Sync cycle finished, time elapsed: {} secs",
                    start_time.elapsed().as_secs()
                );
            }
            Err(error) => warn!(
                "Sync cycle failed due to {error}, time elapsed: {} secs ",
                start_time.elapsed().as_secs()
            ),
        }
    }

    /// Performs the sync cycle described in `start_sync`, returns an error if the sync fails at any given step and aborts all active processes
    async fn sync_cycle(&mut self, sync_head: H256, store: Store) -> Result<(), SyncError> {
        // Take picture of the current sync mode, we will update the original value when we need to
        if self.snap_enabled.load(Ordering::Relaxed) {
            METRICS.enable().await;
            let sync_cycle_result = self.sync_cycle_snap(sync_head, store).await;
            METRICS.disable().await;
            sync_cycle_result
        } else {
            self.sync_cycle_full(sync_head, store).await
        }
    }

    /// Performs the sync cycle described in `start_sync`, returns an error if the sync fails at any given step and aborts all active processes
    async fn sync_cycle_snap(&mut self, sync_head: H256, store: Store) -> Result<(), SyncError> {
        // Take picture of the current sync mode, we will update the original value when we need to
        let mut sync_mode = SyncMode::Snap;
        // Request all block headers between the current head and the sync head
        // We will begin from the current head so that we download the earliest state first
        // This step is not parallelized
        let mut block_sync_state = BlockSyncState::new(&sync_mode, store.clone());
        // Check if we have some blocks downloaded from a previous sync attempt
        // This applies only to snap sync—full sync always starts fetching headers
        // from the canonical block, which updates as new block headers are fetched.
        let mut current_head = block_sync_state.get_current_head().await?;
        let current_head_number = store
            .get_block_number(current_head)
            .await?
            .ok_or(SyncError::BlockNumber(current_head))?;
        info!(
            "Syncing from current head {:?} to sync_head {:?}",
            current_head, sync_head
        );
        let pending_block = match store.get_pending_block(sync_head).await {
            Ok(res) => res,
            Err(e) => return Err(e.into()),
        };

        loop {
            debug!("Sync Log 1: In snap sync");
            debug!(
                "Sync Log 2: State block hashes len {}",
                block_sync_state.to_snap_block_hashes().len()
            );
            debug!("Requesting Block Headers from {current_head}");

            let Some(mut block_headers) = self
                .peers
                .request_block_headers(current_head_number, sync_head)
                .await
            else {
                warn!("Sync failed to find target block header, aborting");
                return Ok(());
            };

            let (first_block_hash, first_block_number, first_block_parent_hash) =
                match block_headers.first() {
                    Some(header) => (header.hash(), header.number, header.parent_hash),
                    None => continue,
                };
            let (last_block_hash, last_block_number) = match block_headers.last() {
                Some(header) => (header.hash(), header.number),
                None => continue,
            };
            // TODO(#2126): This is just a temporary solution to avoid a bug where the sync would get stuck
            // on a loop when the target head is not found, i.e. on a reorg with a side-chain.
            if first_block_hash == last_block_hash
                && first_block_hash == current_head
                && current_head != sync_head
            {
                // There is no path to the sync head this goes back until it find a common ancerstor
                warn!("Sync failed to find target block header, going back to the previous parent");
                current_head = first_block_parent_hash;
                continue;
            }

            debug!(
                "Received {} block headers| First Number: {} Last Number: {}",
                block_headers.len(),
                first_block_number,
                last_block_number
            );

            // If we have a pending block from new_payload request
            // attach it to the end if it matches the parent_hash of the latest received header
            if let Some(ref block) = pending_block {
                if block.header.parent_hash == last_block_hash {
                    block_headers.push(block.header.clone());
                }
            }

            // Filter out everything after the sync_head
            let mut sync_head_found = false;
            if let Some(index) = block_headers
                .iter()
                .position(|header| header.hash() == sync_head)
            {
                sync_head_found = true;
                block_headers.drain(index + 1..);
            }

            // Update current fetch head
            current_head = last_block_hash;

            // If the sync head is less than 64 blocks away from our current head switch to full-sync
            if sync_mode == SyncMode::Snap && sync_head_found {
                let latest_block_number = store.get_latest_block_number().await?;
                if last_block_number.saturating_sub(latest_block_number) < MIN_FULL_BLOCKS as u64 {
                    // Too few blocks for a snap sync, switching to full sync
                    debug!(
                        "Sync head is less than {MIN_FULL_BLOCKS} blocks away, switching to FullSync"
                    );
                    sync_mode = SyncMode::Full;
                    self.snap_enabled.store(false, Ordering::Relaxed);
                    block_sync_state = block_sync_state.into_fullsync().await?;
                }
            }

            // Discard the first header as we already have it
            block_headers.remove(0);
            if !block_headers.is_empty() {
                match block_sync_state {
                    BlockSyncState::Full(ref mut state) => {
                        state
                            .process_incoming_headers(
                                block_headers,
                                sync_head_found,
                                self.blockchain.clone(),
                                self.peers.clone(),
                                self.cancel_token.clone(),
                            )
                            .await?;
                    }
                    BlockSyncState::Snap(ref mut state) => {
                        state.process_incoming_headers(block_headers).await?
                    }
                }
            }

            if sync_head_found {
                break;
            };
        }

        if let SyncMode::Snap = sync_mode {
            self.snap_sync(store, &mut block_sync_state).await?;

            // Next sync will be full-sync
            block_sync_state.into_fullsync().await?;
            self.snap_enabled.store(false, Ordering::Relaxed);
        }
        Ok(())
    }

    /// Performs the sync cycle described in `start_sync`.
    ///
    /// # Returns
    ///
    /// Returns an error if the sync fails at any given step and aborts all active processes
    async fn sync_cycle_full(&mut self, sync_head: H256, store: Store) -> Result<(), SyncError> {
        // Request all block headers between the current head and the sync head
        // We will begin from the current head so that we download the earliest state first
        // This step is not parallelized
        let mut block_sync_state = FullBlockSyncState::new(store.clone());
        // Check if we have some blocks downloaded from a previous sync attempt
        // This applies only to snap sync—full sync always starts fetching headers
        // from the canonical block, which updates as new block headers are fetched.
        let mut current_head = block_sync_state.get_current_head().await?;
        let current_head_number = store
            .get_block_number(current_head)
            .await?
            .ok_or(SyncError::BlockNumber(current_head))?;
        info!(
            "Syncing from current head {:?} to sync_head {:?}",
            current_head, sync_head
        );
        let pending_block = match store.get_pending_block(sync_head).await {
            Ok(res) => res,
            Err(e) => return Err(e.into()),
        };

        loop {
            debug!("Sync Log 1: In Full Sync");
            debug!(
                "Sync Log 3: State current headears len {}",
                block_sync_state.current_headers.len()
            );
            debug!(
                "Sync Log 4: State current blocks len {}",
                block_sync_state.current_blocks.len()
            );

            debug!("Requesting Block Headers from {current_head}");

            let Some(mut block_headers) = self
                .peers
                .request_block_headers(current_head_number, sync_head)
                .await
            else {
                warn!("Sync failed to find target block header, aborting");
                debug!("Sync Log 8: Sync failed to find target block header, aborting");
                return Ok(());
            };

            debug!("Sync Log 9: Received {} block headers", block_headers.len());

            let (first_block_hash, first_block_number, first_block_parent_hash) =
                match block_headers.first() {
                    Some(header) => (header.hash(), header.number, header.parent_hash),
                    None => continue,
                };
            let (last_block_hash, last_block_number) = match block_headers.last() {
                Some(header) => (header.hash(), header.number),
                None => continue,
            };
            // TODO(#2126): This is just a temporary solution to avoid a bug where the sync would get stuck
            // on a loop when the target head is not found, i.e. on a reorg with a side-chain.
            if first_block_hash == last_block_hash
                && first_block_hash == current_head
                && current_head != sync_head
            {
                // There is no path to the sync head this goes back until it find a common ancerstor
                warn!("Sync failed to find target block header, going back to the previous parent");
                current_head = first_block_parent_hash;
                continue;
            }

            debug!(
                "Received {} block headers| First Number: {} Last Number: {}",
                block_headers.len(),
                first_block_number,
                last_block_number
            );

            // If we have a pending block from new_payload request
            // attach it to the end if it matches the parent_hash of the latest received header
            if let Some(ref block) = pending_block {
                if block.header.parent_hash == last_block_hash {
                    block_headers.push(block.header.clone());
                }
            }

            // Filter out everything after the sync_head
            let mut sync_head_found = false;
            if let Some(index) = block_headers
                .iter()
                .position(|header| header.hash() == sync_head)
            {
                sync_head_found = true;
                block_headers.drain(index + 1..);
            }

            // Update current fetch head
            current_head = last_block_hash;

            // Discard the first header as we already have it
            block_headers.remove(0);
            if !block_headers.is_empty() {
                let mut finished = false;
                while !finished {
                    finished = block_sync_state
                        .process_incoming_headers(
                            block_headers.clone(),
                            sync_head_found,
                            self.blockchain.clone(),
                            self.peers.clone(),
                            self.cancel_token.clone(),
                        )
                        .await?;
                    block_headers.clear();
                }
            }

            if sync_head_found {
                break;
            };
        }
        Ok(())
    }

    /// Executes the given blocks and stores them
    /// If sync_head_found is true, they will be executed one by one
    /// If sync_head_found is false, they will be executed in a single batch
    async fn add_blocks(
        blockchain: Arc<Blockchain>,
        blocks: Vec<Block>,
        sync_head_found: bool,
        cancel_token: CancellationToken,
    ) -> Result<(), (ChainError, Option<BatchBlockProcessingFailure>)> {
        // If we found the sync head, run the blocks sequentially to store all the blocks's state
        if sync_head_found {
            let mut last_valid_hash = H256::default();
            for block in blocks {
                blockchain.add_block(&block).await.map_err(|e| {
                    (
                        e,
                        Some(BatchBlockProcessingFailure {
                            last_valid_hash,
                            failed_block_hash: block.hash(),
                        }),
                    )
                })?;
                last_valid_hash = block.hash();
            }
            Ok(())
        } else {
            blockchain.add_blocks_in_batch(blocks, cancel_token).await
        }
    }
}

/// Fetches all block bodies for the given block hashes via p2p and stores them
async fn store_block_bodies(
    mut block_hashes: Vec<BlockHash>,
    peers: PeerHandler,
    store: Store,
) -> Result<(), SyncError> {
    loop {
        debug!("Requesting Block Bodies ");
        if let Some(block_bodies) = peers.request_block_bodies(block_hashes.clone()).await {
            debug!(" Received {} Block Bodies", block_bodies.len());
            // Track which bodies we have already fetched
            let current_block_hashes = block_hashes.drain(..block_bodies.len());
            // Add bodies to storage
            for (hash, body) in current_block_hashes.zip(block_bodies.into_iter()) {
                store.add_block_body(hash, body).await?;
            }

            // Check if we need to ask for another batch
            if block_hashes.is_empty() {
                break;
            }
        }
    }
    Ok(())
}

/// Fetches all receipts for the given block hashes via p2p and stores them
// TODO: remove allow when used again
#[allow(unused)]
async fn store_receipts(
    mut block_hashes: Vec<BlockHash>,
    peers: PeerHandler,
    store: Store,
) -> Result<(), SyncError> {
    loop {
        debug!("Requesting Receipts ");
        if let Some(receipts) = peers.request_receipts(block_hashes.clone()).await {
            debug!(" Received {} Receipts", receipts.len());
            // Track which blocks we have already fetched receipts for
            for (block_hash, receipts) in block_hashes.drain(0..receipts.len()).zip(receipts) {
                store.add_receipts(block_hash, receipts).await?;
            }
            // Check if we need to ask for another batch
            if block_hashes.is_empty() {
                break;
            }
        }
    }
    Ok(())
}

/// Persisted State during the Block Sync phase
#[derive(Clone)]
pub enum BlockSyncState {
    Full(FullBlockSyncState),
    Snap(SnapBlockSyncState),
}

/// Persisted State during the Block Sync phase for SnapSync
#[derive(Clone)]
pub struct SnapBlockSyncState {
    block_hashes: Vec<H256>,
    store: Store,
}

/// Persisted State during the Block Sync phase for FullSync
#[derive(Clone)]
pub struct FullBlockSyncState {
    current_headers: Vec<BlockHeader>,
    current_blocks: Vec<Block>,
    store: Store,
}

impl BlockSyncState {
    fn new(sync_mode: &SyncMode, store: Store) -> Self {
        match sync_mode {
            SyncMode::Full => BlockSyncState::Full(FullBlockSyncState::new(store)),
            SyncMode::Snap => BlockSyncState::Snap(SnapBlockSyncState::new(store)),
        }
    }

    /// Obtain the current head from where to start or resume block sync
    async fn get_current_head(&self) -> Result<H256, SyncError> {
        match self {
            BlockSyncState::Full(state) => state.get_current_head().await,
            BlockSyncState::Snap(state) => state.get_current_head().await,
        }
    }

    /// Consumes the current state and returns the contained block hashes if the state is a SnapSynd state
    /// If it is a FullSync state, returns an empty vector
    pub fn to_snap_block_hashes(&self) -> Vec<BlockHash> {
        match self {
            BlockSyncState::Full(_) => vec![],
            BlockSyncState::Snap(state) => state.block_hashes.clone(),
        }
    }

    /// Converts self into a FullSync state, does nothing if self is already a FullSync state
    pub async fn into_fullsync(self) -> Result<Self, SyncError> {
        // Switch from Snap to Full sync and vice versa
        let state = match self {
            BlockSyncState::Full(state) => state,
            BlockSyncState::Snap(state) => state.into_fullsync().await?,
        };
        Ok(Self::Full(state))
    }
}

impl FullBlockSyncState {
    fn new(store: Store) -> Self {
        Self {
            store,
            current_headers: Vec::new(),
            current_blocks: Vec::new(),
        }
    }

    /// Obtain the current head from where to start or resume block sync
    async fn get_current_head(&self) -> Result<H256, SyncError> {
        self.store
            .get_latest_canonical_block_hash()
            .await?
            .ok_or(SyncError::NoLatestCanonical)
    }

    /// Saves incoming headers, requests as many block bodies as needed to complete
    /// an execution batch and executes it.
    /// An incomplete batch may be executed if the sync_head was already found
    async fn process_incoming_headers(
        &mut self,
        block_headers: Vec<BlockHeader>,
        sync_head_found: bool,
        blockchain: Arc<Blockchain>,
        peers: PeerHandler,
        cancel_token: CancellationToken,
    ) -> Result<bool, SyncError> {
        info!("Processing incoming headers full sync");
        self.current_headers.extend(block_headers);
        let finished = self.current_headers.len() <= MAX_BLOCK_BODIES_TO_REQUEST;
        // if self.current_headers.len() < *EXECUTE_BATCH_SIZE && !sync_head_found {
        //     // We don't have enough headers to fill up a batch, lets request more
        //     return Ok(());
        // }
        // If we have enough headers to fill execution batches, request the matching bodies
        // while self.current_headers.len() >= *EXECUTE_BATCH_SIZE
        //     || !self.current_headers.is_empty() && sync_head_found
        // {
        // Download block bodies
        let headers =
            &self.current_headers[..min(MAX_BLOCK_BODIES_TO_REQUEST, self.current_headers.len())];
        let bodies = peers
            .request_and_validate_block_bodies(headers)
            .await
            .ok_or(SyncError::BodiesNotFound)?;
        debug!("Obtained: {} block bodies", bodies.len());
        let blocks = self
            .current_headers
            .drain(..bodies.len())
            .zip(bodies)
            .map(|(header, body)| Block { header, body });
        self.current_blocks.extend(blocks);
        // }
        // Execute full blocks
        // while self.current_blocks.len() >= *EXECUTE_BATCH_SIZE
        //     || (!self.current_blocks.is_empty() && sync_head_found)
        // {
        // Now that we have a full batch, we can execute and store the blocks in batch

        info!(
            "Executing {} blocks for full sync. First block hash: {:#?} Last block hash: {:#?}",
            self.current_blocks.len(),
            self.current_blocks
                .first()
                .ok_or(SyncError::NoBlocks)?
                .hash(),
            self.current_blocks
                .last()
                .ok_or(SyncError::NoBlocks)?
                .hash()
        );
        let execution_start = Instant::now();
        let block_batch: Vec<Block> = self
            .current_blocks
            .drain(..min(*EXECUTE_BATCH_SIZE, self.current_blocks.len()))
            .collect();
        // Copy some values for later
        let blocks_len = block_batch.len();
        let numbers_and_hashes = block_batch
            .iter()
            .map(|b| (b.header.number, b.hash()))
            .collect::<Vec<_>>();
        let (last_block_number, last_block_hash) = numbers_and_hashes
            .last()
            .cloned()
            .ok_or(SyncError::InvalidRangeReceived)?;
        let (first_block_number, first_block_hash) = numbers_and_hashes
            .first()
            .cloned()
            .ok_or(SyncError::InvalidRangeReceived)?;
        // Run the batch
        if let Err((err, batch_failure)) = Syncer::add_blocks(
            blockchain.clone(),
            block_batch,
            sync_head_found,
            cancel_token.clone(),
        )
        .await
        {
            if let Some(batch_failure) = batch_failure {
                warn!("Failed to add block during FullSync: {err}");
                self.store
                    .set_latest_valid_ancestor(
                        batch_failure.failed_block_hash,
                        batch_failure.last_valid_hash,
                    )
                    .await?;
            }
            return Err(err.into());
        }

        self.store
            .forkchoice_update(
                Some(numbers_and_hashes),
                last_block_number,
                last_block_hash,
                None,
                None,
            )
            .await?;

        let execution_time: f64 = execution_start.elapsed().as_millis() as f64 / 1000.0;
        let blocks_per_second = blocks_len as f64 / execution_time;

        info!(
            "[SYNCING] Executed & stored {} blocks in {:.3} seconds.\n\
            Started at block with hash {} (number {}).\n\
            Finished at block with hash {} (number {}).\n\
            Blocks per second: {:.3}",
            blocks_len,
            execution_time,
            first_block_hash,
            first_block_number,
            last_block_hash,
            last_block_number,
            blocks_per_second
        );
        // }
        Ok(finished)
    }
}

impl SnapBlockSyncState {
    fn new(store: Store) -> Self {
        Self {
            block_hashes: Vec::new(),
            store,
        }
    }

    /// Obtain the current head from where to start or resume block sync
    async fn get_current_head(&self) -> Result<H256, SyncError> {
        if let Some(head) = self.store.get_header_download_checkpoint().await? {
            Ok(head)
        } else {
            self.store
                .get_latest_canonical_block_hash()
                .await?
                .ok_or(SyncError::NoLatestCanonical)
        }
    }

    /// Stores incoming headers to the Store and saves their hashes
    async fn process_incoming_headers(
        &mut self,
        block_headers: Vec<BlockHeader>,
    ) -> Result<(), SyncError> {
        let block_hashes = block_headers.iter().map(|h| h.hash()).collect::<Vec<_>>();
        self.store
            .set_header_download_checkpoint(
                *block_hashes.last().ok_or(SyncError::InvalidRangeReceived)?,
            )
            .await?;
        self.block_hashes.extend_from_slice(&block_hashes);
        self.store.add_block_headers(block_headers).await?;
        Ok(())
    }

    /// Converts self into a FullSync state.
    /// Clears SnapSync checkpoints from the Store
    /// In the rare case that block headers were stored in a previous iteration, these will be fetched and saved to the FullSync state for full retrieval and execution
    async fn into_fullsync(self) -> Result<FullBlockSyncState, SyncError> {
        // For all collected hashes we must also have the corresponding headers stored
        // As this switch will only happen when the sync_head is 64 blocks away or less from our latest block
        // The headers to fetch will be at most 64, and none in the most common case
        let mut current_headers = Vec::new();
        for hash in self.block_hashes {
            let header = self
                .store
                .get_block_header_by_hash(hash)?
                .ok_or(SyncError::CorruptDB)?;
            current_headers.push(header);
        }
        self.store.clear_snap_state().await?;
        Ok(FullBlockSyncState {
            current_headers,
            current_blocks: Vec::new(),
            store: self.store,
        })
    }
}

impl Syncer {
    async fn snap_sync(
        &mut self,
        store: Store,
        block_sync_state: &mut BlockSyncState,
    ) -> Result<(), SyncError> {
        // snap-sync: launch tasks to fetch blocks and state in parallel
        // - Fetch each block's body and its receipt via eth p2p requests
        // - Fetch the pivot block's state via snap p2p requests
        // - Execute blocks after the pivot (like in full-sync)
        let all_block_hashes = block_sync_state.to_snap_block_hashes();
        let pivot_idx = all_block_hashes.len().saturating_sub(1);
        let mut pivot_header = store
            .get_block_header_by_hash(all_block_hashes[pivot_idx])?
            .ok_or(SyncError::CorruptDB)?;

        while block_is_stale(&pivot_header) {
            pivot_header = update_pivot(pivot_header.number, &self.peers, block_sync_state).await?;
        }
        debug!(
            "Selected block {} as pivot for snap sync",
            pivot_header.number
        );

        let state_root = pivot_header.state_root;
<<<<<<< HEAD
        let account_state_snapshots_dir =
            get_account_state_snapshots_dir().ok_or(SyncError::AccountStateSnapshotsDirNotFound)?;
        let account_storages_snapshots_dir = get_account_storages_snapshots_dir()
            .ok_or(SyncError::AccountStoragesSnapshotsDirNotFound)?;
=======
        let account_state_snapshots_dir = get_account_state_snapshots_dir(&self.datadir);
        let account_storages_snapshots_dir = get_account_storages_snapshots_dir(&self.datadir);
>>>>>>> 5c77843b

        let mut storage_accounts = AccountStorageRoots::default();
        if !std::env::var("SKIP_START_SNAP_SYNC").is_ok_and(|var| !var.is_empty()) {
            // We start by downloading all of the leafs of the trie of accounts
            // The function request_account_range writes the leafs into files in
            // account_state_snapshots_dir

            info!("Starting to download account ranges from peers");
            self.peers
                .request_account_range(
                    H256::zero(),
                    H256::repeat_byte(0xff),
                    account_state_snapshots_dir.clone(),
                    &mut pivot_header,
                    block_sync_state,
                )
                .await?;
            info!("Finish downloading account ranges from peers");

<<<<<<< HEAD
            /*             let storage_tries_to_download = get_number_of_storage_tries_to_download().await?;
            *METRICS.storage_tries_to_download.lock().await = storage_tries_to_download;
            let mut downloaded_account_storages = 0;

            METRICS
                .storage_tries_download_start_time
                .lock()
                .await
                .replace(SystemTime::now()); */

=======
>>>>>>> 5c77843b
            // We read the account leafs from the files in account_state_snapshots_dir, write it into
            // the trie to compute the nodes and stores the accounts with storages for later use
            let mut computed_state_root = *EMPTY_TRIE_HASH;
            for entry in std::fs::read_dir(&account_state_snapshots_dir)
                .map_err(|_| SyncError::AccountStateSnapshotsDirNotFound)?
            {
<<<<<<< HEAD
                let entry = entry.map_err(|_| {
                    SyncError::SnapshotReadError(account_state_snapshots_dir.clone().into())
=======
                let entry = entry.map_err(|err| {
                    SyncError::SnapshotReadError(account_state_snapshots_dir.clone().into(), err)
>>>>>>> 5c77843b
                })?;
                info!("Reading account file from entry {entry:?}");
                let snapshot_path = entry.path();
                let snapshot_contents = std::fs::read(&snapshot_path)
<<<<<<< HEAD
                    .map_err(|_| SyncError::SnapshotReadError(snapshot_path.clone()))?;
=======
                    .map_err(|err| SyncError::SnapshotReadError(snapshot_path.clone(), err))?;
>>>>>>> 5c77843b
                let account_states_snapshot: Vec<(H256, AccountState)> =
                    RLPDecode::decode(&snapshot_contents)
                        .map_err(|_| SyncError::SnapshotDecodeError(snapshot_path.clone()))?;

                let (account_hashes, account_states): (Vec<H256>, Vec<AccountState>) =
                    account_states_snapshot.iter().cloned().unzip();

                storage_accounts.accounts_with_storage_root.extend(
                    account_hashes
                        .iter()
                        .zip(account_states.iter())
                        .filter_map(|(hash, state)| {
                            (state.storage_root != *EMPTY_TRIE_HASH)
                                .then_some((*hash, state.storage_root))
                        }),
                );

                info!("Inserting accounts into the state trie");

                let store_clone = store.clone();
                let current_state_root =
                    tokio::task::spawn_blocking(move || -> Result<H256, SyncError> {
                        let mut trie = store_clone.open_state_trie(computed_state_root)?;

                        for (account_hash, account) in account_states_snapshot {
                            trie.insert(account_hash.0.to_vec(), account.encode_to_vec())?;
                        }
                        let current_state_root = trie.hash()?;
                        Ok(current_state_root)
                    })
                    .await??;

                computed_state_root = current_state_root;
            }

            info!(
                "Finished inserting account ranges, total storage accounts: {}",
                storage_accounts.accounts_with_storage_root.len()
            );

<<<<<<< HEAD
            /*             METRICS
                .storage_tries_download_end_time
                .lock()
                .await
                .replace(SystemTime::now());
            info!("Starting to compute the state root...");

            let account_store_start = Instant::now(); */

            /*             *METRICS.account_tries_state_root.lock().await = Some(computed_state_root);

            let account_store_time = Instant::now().saturating_duration_since(account_store_start); */

=======
>>>>>>> 5c77843b
            info!("Original state root: {state_root:?}");
            info!("Computed state root after request_account_rages: {computed_state_root:?}");

            // We start downloading the storage leafs. To do so, we need to be sure that the storage root
            // is correct. To do so, we always heal the state trie before requesting storage rates
            let mut chunk_index = 0_u64;
            let mut state_leafs_healed = 0_u64;
            loop {
                while block_is_stale(&pivot_header) {
                    pivot_header =
                        update_pivot(pivot_header.number, &self.peers, block_sync_state).await?;
                }
                // heal_state_trie_wrap returns false if we ran out of time before fully healing the trie
                // We just need to update the pivot and start again
                if !heal_state_trie_wrap(
                    pivot_header.state_root,
                    store.clone(),
                    &self.peers,
                    calculate_staleness_timestamp(pivot_header.timestamp),
                    &mut state_leafs_healed,
                    &mut storage_accounts,
                )
                .await?
                {
                    continue;
                };

                info!(
                    "Started request_storage_ranges with {} accounts with storage root known",
                    storage_accounts.accounts_with_storage_root.len()
                );
                chunk_index = self
                    .peers
                    .request_storage_ranges(
                        &mut storage_accounts,
                        account_storages_snapshots_dir.clone(),
                        chunk_index,
                        &mut pivot_header,
                    )
                    .await
                    .map_err(SyncError::PeerHandler)?;

                info!(
                    "Ended request_storage_ranges with {} accounts with storage root known and not downloaded yet and with {} big/healed accounts",
                    storage_accounts.accounts_with_storage_root.len(),
                    // These accounts are marked as heals if they're a big account. This is
                    // because we don't know if the storage root is still valid
                    storage_accounts.healed_accounts.len(),
                );
                if !block_is_stale(&pivot_header) {
                    break;
                }
                info!("We stopped because of staleness, restarting loop");
            }
            info!("Finished request_storage_ranges");

<<<<<<< HEAD
            /*             let storages_store_start = Instant::now();

            METRICS
                .storage_tries_state_roots_start_time
                .lock()
                .await
                .replace(SystemTime::now());

            *METRICS.storage_tries_state_roots_to_compute.lock().await =
                downloaded_account_storages; */

            let maybe_big_account_storage_state_roots: Arc<Mutex<HashMap<H256, H256>>> =
                Arc::new(Mutex::new(HashMap::new()));

            let account_storages_snapshots_dir = get_account_storages_snapshots_dir()
                .ok_or(SyncError::AccountStoragesSnapshotsDirNotFound)?;
            for entry in std::fs::read_dir(&account_storages_snapshots_dir)
                .map_err(|_| SyncError::AccountStoragesSnapshotsDirNotFound)?
            {
                let entry = entry.map_err(|_| {
                    SyncError::SnapshotReadError(account_storages_snapshots_dir.clone().into())
=======
            let maybe_big_account_storage_state_roots: Arc<Mutex<HashMap<H256, H256>>> =
                Arc::new(Mutex::new(HashMap::new()));

            let account_storages_snapshots_dir = get_account_storages_snapshots_dir(&self.datadir);
            for entry in std::fs::read_dir(&account_storages_snapshots_dir)
                .map_err(|_| SyncError::AccountStoragesSnapshotsDirNotFound)?
            {
                let entry = entry.map_err(|err| {
                    SyncError::SnapshotReadError(account_storages_snapshots_dir.clone().into(), err)
>>>>>>> 5c77843b
                })?;
                info!("Reading account storage file from entry {entry:?}");

                let snapshot_path = entry.path();

                let snapshot_contents = std::fs::read(&snapshot_path)
<<<<<<< HEAD
                    .map_err(|_| SyncError::SnapshotReadError(snapshot_path.clone()))?;
=======
                    .map_err(|err| SyncError::SnapshotReadError(snapshot_path.clone(), err))?;
>>>>>>> 5c77843b

                let account_storages_snapshot: Vec<(H256, Vec<(H256, U256)>)> =
                    RLPDecode::decode(&snapshot_contents)
                        .map_err(|_| SyncError::SnapshotDecodeError(snapshot_path.clone()))?;

                let maybe_big_account_storage_state_roots_clone =
                    maybe_big_account_storage_state_roots.clone();
                let store_clone = store.clone();
                let pivot_hash_moved = pivot_header.hash();
                info!("Starting compute of account_storages_snapshot");
                let storage_trie_node_changes = tokio::task::spawn_blocking(move || {
                    let store: Store = store_clone;

                    // TODO: Here we are filtering again the account with empty storage because we are adding empty accounts on purpose (it was the easiest thing to do)
                    // We need to fix this issue in request_storage_ranges and remove this filter.
                    account_storages_snapshot
                        .into_par_iter()
                        .filter(|(_account_hash, storage)| !storage.is_empty())
                        .map(|(account_hash, key_value_pairs)| {
                            compute_storage_roots(
                                maybe_big_account_storage_state_roots_clone.clone(),
                                store.clone(),
                                account_hash,
                                key_value_pairs,
                                pivot_hash_moved,
                            )
                        })
                        .collect::<Result<Vec<_>, SyncError>>()
                })
                .await??;
                info!("Writing to db");

                store
                    .write_storage_trie_nodes_batch(storage_trie_node_changes)
                    .await?;
            }
<<<<<<< HEAD
            info!("Finished writing to db");

            for (account_hash, computed_storage_root) in maybe_big_account_storage_state_roots
                .lock()
                .map_err(|_| SyncError::MaybeBigAccount)?
                .iter()
            {
                let account_state = store
                    .get_account_state_by_acc_hash(pivot_header.hash(), *account_hash)?
                    .ok_or(SyncError::AccountState(pivot_header.hash(), *account_hash))?;

                if *computed_storage_root != account_state.storage_root {
                    debug!(
                        "Incomplete or incorrect download for account hash {:?}, expected: {:?}, computed: {:?}",
                        *account_hash, account_state.storage_root, *computed_storage_root,
                    );
                }
            }
            /*
            METRICS
                .storage_tries_state_roots_end_time
                .lock()
                .await
                .replace(SystemTime::now());

            let storages_store_time =
                Instant::now().saturating_duration_since(storages_store_start); */
=======

>>>>>>> 5c77843b
            info!("Finished storing storage tries");
        }

        info!("Starting Healing Process");
        let mut global_state_leafs_healed: u64 = 0;
        let mut global_storage_leafs_healed: u64 = 0;
        let mut healing_done = false;
        while !healing_done {
            // This if is an edge case for the skip snap sync scenario
            if block_is_stale(&pivot_header) {
                pivot_header =
                    update_pivot(pivot_header.number, &self.peers, block_sync_state).await?;
            }
            healing_done = heal_state_trie_wrap(
                pivot_header.state_root,
                store.clone(),
                &self.peers,
                calculate_staleness_timestamp(pivot_header.timestamp),
                &mut global_state_leafs_healed,
                &mut storage_accounts,
            )
            .await?;
            if !healing_done {
                continue;
            }
            healing_done = heal_storage_trie(
                pivot_header.state_root,
                &storage_accounts,
                self.peers.clone(),
                store.clone(),
                HashMap::new(),
                calculate_staleness_timestamp(pivot_header.timestamp),
                &mut global_storage_leafs_healed,
            )
            .await;
        }
<<<<<<< HEAD
        // TODO: 💀💀💀 either remove or change to a debug flag
        validate_state_root(store.clone(), pivot_header.state_root).await;
        validate_storage_root(store.clone(), pivot_header.state_root).await;
        info!("Finished healing");

        let mut bytecode_hashes: Vec<H256> = store
            .iter_accounts(pivot_header.state_root)
            .expect("we couldn't iterate over accounts")
            .map(|(_, state)| state.code_hash)
            .filter(|code_hash| *code_hash != *EMPTY_KECCACK_HASH)
            .collect();
        bytecode_hashes.sort();
        bytecode_hashes.dedup();

        // Download bytecodes
        info!(
            "Starting bytecode download of {} hashes",
            bytecode_hashes.len()
        );
        let bytecodes = self
            .peers
            .request_bytecodes(&bytecode_hashes)
            .await
            .map_err(SyncError::PeerHandler)?
            .ok_or(SyncError::BytecodesNotFound)?;

        store
            .write_account_code_batch(bytecode_hashes.into_iter().zip(bytecodes).collect())
            .await?;
=======

        debug_assert!(validate_state_root(store.clone(), pivot_header.state_root).await);
        debug_assert!(validate_storage_root(store.clone(), pivot_header.state_root).await);
        info!("Finished healing");

        let mut bytecode_iter = store
            .iter_accounts(pivot_header.state_root)
            .expect("we couldn't iterate over accounts")
            .map(|(_, state)| state.code_hash)
            .filter(|code_hash| *code_hash != *EMPTY_KECCACK_HASH);
        for mut bytecode_hashes in std::iter::from_fn(|| bytecode_iter_fn(&mut bytecode_iter)) {
            // Download bytecodes
            bytecode_hashes.sort();
            bytecode_hashes.dedup();
            info!(
                "Starting bytecode download of {} hashes",
                bytecode_hashes.len()
            );
            let bytecodes = self
                .peers
                .request_bytecodes(&bytecode_hashes)
                .await
                .map_err(SyncError::PeerHandler)?
                .ok_or(SyncError::BytecodesNotFound)?;
            store
                .write_account_code_batch(bytecode_hashes.into_iter().zip(bytecodes).collect())
                .await?;
        }
>>>>>>> 5c77843b

        store_block_bodies(vec![pivot_header.hash()], self.peers.clone(), store.clone()).await?;

        let block = store
            .get_block_by_hash(pivot_header.hash())
            .await?
            .ok_or(SyncError::CorruptDB)?;

        store.add_block(block).await?;

        let all_block_hashes = block_sync_state.to_snap_block_hashes();

        let numbers_and_hashes = all_block_hashes
            .into_iter()
            .rev()
            .enumerate()
            .map(|(i, hash)| (pivot_header.number - i as u64, hash))
            .collect::<Vec<_>>();

        store
            .forkchoice_update(
                Some(numbers_and_hashes),
                pivot_header.number,
                pivot_header.hash(),
                None,
                None,
            )
            .await?;
        Ok(())
    }
}

type StorageRoots = (H256, Vec<(NodeHash, Vec<u8>)>);

fn compute_storage_roots(
    maybe_big_account_storage_state_roots_clone: Arc<Mutex<HashMap<H256, H256>>>,
    store: Store,
    account_hash: H256,
    key_value_pairs: Vec<(H256, U256)>,
    pivot_hash: H256,
) -> Result<StorageRoots, SyncError> {
    let account_storage_root = match maybe_big_account_storage_state_roots_clone
        .lock()
        .map_err(|_| SyncError::MaybeBigAccount)?
        .entry(account_hash)
    {
        Entry::Occupied(occupied_entry) => *occupied_entry.get(),
        Entry::Vacant(_vacant_entry) => *EMPTY_TRIE_HASH,
    };

    let mut storage_trie = store.open_storage_trie(account_hash, account_storage_root)?;

    for (hashed_key, value) in key_value_pairs {
        if let Err(err) = storage_trie.insert(hashed_key.0.to_vec(), value.encode_to_vec()) {
            warn!(
                "Failed to insert hashed key {hashed_key:?} in account hash: {account_hash:?}, err={err:?}"
            );
        }
    }

    let (computed_state_root, changes) = storage_trie.collect_changes_since_last_hash();

    maybe_big_account_storage_state_roots_clone
        .lock()
        .map_err(|_| SyncError::MaybeBigAccount)?
        .insert(account_hash, computed_state_root);

    let account_state = store
        .get_account_state_by_acc_hash(pivot_hash, account_hash)?
        .ok_or(SyncError::AccountState(pivot_hash, account_hash))?;
    if computed_state_root == account_state.storage_root {
        METRICS.storage_tries_state_roots_computed.inc();
    }

    Ok((account_hash, changes))
}

pub async fn update_pivot(
    block_number: u64,
    peers: &PeerHandler,
    block_sync_state: &mut BlockSyncState,
) -> Result<BlockHeader, SyncError> {
    // We ask for a pivot which is slightly behind the limit. This is because our peers may not have the
    // latest one, or a slot was missed
    let new_pivot_block_number = block_number + SNAP_LIMIT as u64 - 11;
    loop {
        let mut scores = peers.peer_scores.lock().await;

        let (peer_id, mut peer_channel) = peers
            .get_peer_channel_with_highest_score(&SUPPORTED_ETH_CAPABILITIES, &mut scores)
            .await
            .map_err(SyncError::PeerHandler)?
            .ok_or(SyncError::NoPeers)?;

<<<<<<< HEAD
        let peer_score = scores.get_score(&peer_id);
=======
        let peer_score = scores.get(&peer_id).unwrap_or(&i64::MIN);
>>>>>>> 5c77843b
        info!(
            "Trying to update pivot to {new_pivot_block_number} with peer {peer_id} (score: {peer_score})"
        );
        let Some(pivot) = peers
            .get_block_header(&mut peer_channel, new_pivot_block_number)
            .await
            .map_err(SyncError::PeerHandler)?
        else {
            // Penalize peer
<<<<<<< HEAD
            scores.record_failure(peer_id);
            let peer_score = scores.get_score(&peer_id);
=======
            scores.entry(peer_id).and_modify(|score| *score -= 1);
            let peer_score = scores.get(&peer_id).unwrap_or(&i64::MIN);
>>>>>>> 5c77843b
            warn!(
                "Received None pivot from peer {peer_id} (score after penalizing: {peer_score}). Retrying"
            );
            continue;
        };

        // Reward peer
<<<<<<< HEAD
        scores.record_success(peer_id);
=======
        scores.entry(peer_id).and_modify(|score| {
            if *score < 10 {
                *score += 1;
            }
        });
>>>>>>> 5c77843b
        info!("Succesfully updated pivot");
        if let BlockSyncState::Snap(sync_state) = block_sync_state {
            let block_headers = peers
                .request_block_headers(block_number + 1, pivot.hash())
                .await
                .ok_or(SyncError::NoBlockHeaders)?;
            sync_state.process_incoming_headers(block_headers).await?;
        } else {
            return Err(SyncError::NotInSnapSync);
        }
        return Ok(pivot.clone());
    }
}

pub fn block_is_stale(block_header: &BlockHeader) -> bool {
    calculate_staleness_timestamp(block_header.timestamp) < current_unix_time()
}

pub fn calculate_staleness_timestamp(timestamp: u64) -> u64 {
    timestamp + (SNAP_LIMIT as u64 * 12)
}
#[derive(Debug, Default)]
/// We store for optimization the accounts that need to heal storage
pub struct AccountStorageRoots {
    /// The accounts that have not been healed are guaranteed to have the original storage root
    /// we can read this storage root
    pub accounts_with_storage_root: BTreeMap<H256, H256>,
    /// If an account has been healed, it may return to a previous state, so we just store the account
    /// in a hashset
    pub healed_accounts: HashSet<H256>,
}

#[derive(thiserror::Error, Debug)]
pub enum SyncError {
    #[error(transparent)]
    Chain(#[from] ChainError),
    #[error(transparent)]
    Store(#[from] StoreError),
    #[error("{0}")]
    Send(String),
    #[error(transparent)]
    Trie(#[from] TrieError),
    #[error(transparent)]
    Rlp(#[from] RLPDecodeError),
    #[error(transparent)]
    JoinHandle(#[from] tokio::task::JoinError),
    #[error("Missing data from DB")]
    CorruptDB,
    #[error("No bodies were found for the given headers")]
    BodiesNotFound,
    #[error("Failed to fetch latest canonical block, unable to sync")]
    NoLatestCanonical,
    #[error("Range received is invalid")]
    InvalidRangeReceived,
    #[error("Failed to fetch block number for head {0}")]
    BlockNumber(H256),
    #[error("No blocks found")]
    NoBlocks,
<<<<<<< HEAD
    #[error("Failed to read snapshot from {0:?}")]
    SnapshotReadError(PathBuf),
=======
    #[error("Failed to read snapshot from {0:?} with error {1:?}")]
    SnapshotReadError(PathBuf, std::io::Error),
>>>>>>> 5c77843b
    #[error("Failed to RLP decode account_state_snapshot from {0:?}")]
    SnapshotDecodeError(PathBuf),
    #[error("Failed to get account state for block {0:?} and account hash {1:?}")]
    AccountState(H256, H256),
    #[error("Failed to acquire lock on maybe_big_account_storage")]
    MaybeBigAccount,
    #[error("Failed to fetch bytecodes from peers")]
    BytecodesNotFound,
    #[error("Failed to get account state snapshots directory")]
    AccountStateSnapshotsDirNotFound,
    #[error("Failed to get account storages snapshots directory")]
    AccountStoragesSnapshotsDirNotFound,
    #[error("Got different state roots for account hash: {0:?}, expected: {1:?}, computed: {2:?}")]
    DifferentStateRoots(H256, H256, H256),
    #[error("We aren't finding get_peer_channel_with_retry")]
    NoPeers,
    #[error("Failed to get block headers")]
    NoBlockHeaders,
    #[error("Called update_pivot outside snapsync mode")]
    NotInSnapSync,
    #[error("Peer handler error: {0}")]
    PeerHandler(#[from] PeerHandlerError),
    #[error("Corrupt Path")]
    CorruptPath,
}

impl<T> From<SendError<T>> for SyncError {
    fn from(value: SendError<T>) -> Self {
        Self::Send(value.to_string())
    }
}

pub async fn validate_state_root(store: Store, state_root: H256) -> bool {
    info!("Starting validate_state_root");
    let computed_state_root = tokio::task::spawn_blocking(move || {
        Trie::compute_hash_from_unsorted_iter(
            store
                .iter_accounts(state_root)
                .expect("we couldn't iterate over accounts")
                .map(|(hash, state)| (hash.0.to_vec(), state.encode_to_vec())),
        )
    })
    .await
    .expect("We should be able to create threads");

    let tree_validated = state_root == computed_state_root;
    if tree_validated {
        info!("Succesfully validated tree, {state_root} found");
    } else {
        error!(
            "We have failed the validation of the state tree {state_root} expected but {computed_state_root} found"
        );
    }
    tree_validated
}

<<<<<<< HEAD
pub async fn validate_storage_root(store: Store, state_root: H256) {
    info!("Starting validate_storage_root");
    store
=======
pub async fn validate_storage_root(store: Store, state_root: H256) -> bool {
    info!("Starting validate_storage_root");
    let is_valid = store
>>>>>>> 5c77843b
        .clone()
        .iter_accounts(state_root)
        .expect("We should be able to open the store")
        .par_bridge()
<<<<<<< HEAD
        .for_each(|(hashed_address, account_state)|
=======
        .map(|(hashed_address, account_state)|
>>>>>>> 5c77843b
    {
        let store_clone = store.clone();
        let computed_storage_root = Trie::compute_hash_from_unsorted_iter(
                store_clone
                    .iter_storage(state_root, hashed_address)
                    .expect("we couldn't iterate over accounts")
                    .expect("This address should be valid")
                    .map(|(hash, state)| (hash.0.to_vec(), state.encode_to_vec())),
            );

        let tree_validated = account_state.storage_root == computed_storage_root;
<<<<<<< HEAD
        if tree_validated {
            //info!("Succesfully validated tree, {computed_storage_root} found");
        } else {
=======
        if !tree_validated {
>>>>>>> 5c77843b
            error!(
                "We have failed the validation of the storage tree {} expected but {computed_storage_root} found",
                account_state.storage_root
            );
        }
<<<<<<< HEAD
    });
    info!("Finished validate_storage_root");
=======
        tree_validated
    })
    .all(|valid| valid);
    info!("Finished validate_storage_root");
    is_valid
}

fn bytecode_iter_fn<T>(bytecode_iter: &mut T) -> Option<Vec<H256>>
where
    T: Iterator<Item = H256>,
{
    Some(bytecode_iter.by_ref().take(10_000).collect()).filter(|chunk: &Vec<_>| !chunk.is_empty())
>>>>>>> 5c77843b
}<|MERGE_RESOLUTION|>--- conflicted
+++ resolved
@@ -790,15 +790,8 @@
         );
 
         let state_root = pivot_header.state_root;
-<<<<<<< HEAD
-        let account_state_snapshots_dir =
-            get_account_state_snapshots_dir().ok_or(SyncError::AccountStateSnapshotsDirNotFound)?;
-        let account_storages_snapshots_dir = get_account_storages_snapshots_dir()
-            .ok_or(SyncError::AccountStoragesSnapshotsDirNotFound)?;
-=======
         let account_state_snapshots_dir = get_account_state_snapshots_dir(&self.datadir);
         let account_storages_snapshots_dir = get_account_storages_snapshots_dir(&self.datadir);
->>>>>>> 5c77843b
 
         let mut storage_accounts = AccountStorageRoots::default();
         if !std::env::var("SKIP_START_SNAP_SYNC").is_ok_and(|var| !var.is_empty()) {
@@ -818,41 +811,19 @@
                 .await?;
             info!("Finish downloading account ranges from peers");
 
-<<<<<<< HEAD
-            /*             let storage_tries_to_download = get_number_of_storage_tries_to_download().await?;
-            *METRICS.storage_tries_to_download.lock().await = storage_tries_to_download;
-            let mut downloaded_account_storages = 0;
-
-            METRICS
-                .storage_tries_download_start_time
-                .lock()
-                .await
-                .replace(SystemTime::now()); */
-
-=======
->>>>>>> 5c77843b
             // We read the account leafs from the files in account_state_snapshots_dir, write it into
             // the trie to compute the nodes and stores the accounts with storages for later use
             let mut computed_state_root = *EMPTY_TRIE_HASH;
             for entry in std::fs::read_dir(&account_state_snapshots_dir)
                 .map_err(|_| SyncError::AccountStateSnapshotsDirNotFound)?
             {
-<<<<<<< HEAD
-                let entry = entry.map_err(|_| {
-                    SyncError::SnapshotReadError(account_state_snapshots_dir.clone().into())
-=======
                 let entry = entry.map_err(|err| {
                     SyncError::SnapshotReadError(account_state_snapshots_dir.clone().into(), err)
->>>>>>> 5c77843b
                 })?;
                 info!("Reading account file from entry {entry:?}");
                 let snapshot_path = entry.path();
                 let snapshot_contents = std::fs::read(&snapshot_path)
-<<<<<<< HEAD
-                    .map_err(|_| SyncError::SnapshotReadError(snapshot_path.clone()))?;
-=======
                     .map_err(|err| SyncError::SnapshotReadError(snapshot_path.clone(), err))?;
->>>>>>> 5c77843b
                 let account_states_snapshot: Vec<(H256, AccountState)> =
                     RLPDecode::decode(&snapshot_contents)
                         .map_err(|_| SyncError::SnapshotDecodeError(snapshot_path.clone()))?;
@@ -893,22 +864,6 @@
                 storage_accounts.accounts_with_storage_root.len()
             );
 
-<<<<<<< HEAD
-            /*             METRICS
-                .storage_tries_download_end_time
-                .lock()
-                .await
-                .replace(SystemTime::now());
-            info!("Starting to compute the state root...");
-
-            let account_store_start = Instant::now(); */
-
-            /*             *METRICS.account_tries_state_root.lock().await = Some(computed_state_root);
-
-            let account_store_time = Instant::now().saturating_duration_since(account_store_start); */
-
-=======
->>>>>>> 5c77843b
             info!("Original state root: {state_root:?}");
             info!("Computed state root after request_account_rages: {computed_state_root:?}");
 
@@ -965,29 +920,6 @@
             }
             info!("Finished request_storage_ranges");
 
-<<<<<<< HEAD
-            /*             let storages_store_start = Instant::now();
-
-            METRICS
-                .storage_tries_state_roots_start_time
-                .lock()
-                .await
-                .replace(SystemTime::now());
-
-            *METRICS.storage_tries_state_roots_to_compute.lock().await =
-                downloaded_account_storages; */
-
-            let maybe_big_account_storage_state_roots: Arc<Mutex<HashMap<H256, H256>>> =
-                Arc::new(Mutex::new(HashMap::new()));
-
-            let account_storages_snapshots_dir = get_account_storages_snapshots_dir()
-                .ok_or(SyncError::AccountStoragesSnapshotsDirNotFound)?;
-            for entry in std::fs::read_dir(&account_storages_snapshots_dir)
-                .map_err(|_| SyncError::AccountStoragesSnapshotsDirNotFound)?
-            {
-                let entry = entry.map_err(|_| {
-                    SyncError::SnapshotReadError(account_storages_snapshots_dir.clone().into())
-=======
             let maybe_big_account_storage_state_roots: Arc<Mutex<HashMap<H256, H256>>> =
                 Arc::new(Mutex::new(HashMap::new()));
 
@@ -997,18 +929,13 @@
             {
                 let entry = entry.map_err(|err| {
                     SyncError::SnapshotReadError(account_storages_snapshots_dir.clone().into(), err)
->>>>>>> 5c77843b
                 })?;
                 info!("Reading account storage file from entry {entry:?}");
 
                 let snapshot_path = entry.path();
 
                 let snapshot_contents = std::fs::read(&snapshot_path)
-<<<<<<< HEAD
-                    .map_err(|_| SyncError::SnapshotReadError(snapshot_path.clone()))?;
-=======
                     .map_err(|err| SyncError::SnapshotReadError(snapshot_path.clone(), err))?;
->>>>>>> 5c77843b
 
                 let account_storages_snapshot: Vec<(H256, Vec<(H256, U256)>)> =
                     RLPDecode::decode(&snapshot_contents)
@@ -1045,37 +972,7 @@
                     .write_storage_trie_nodes_batch(storage_trie_node_changes)
                     .await?;
             }
-<<<<<<< HEAD
-            info!("Finished writing to db");
-
-            for (account_hash, computed_storage_root) in maybe_big_account_storage_state_roots
-                .lock()
-                .map_err(|_| SyncError::MaybeBigAccount)?
-                .iter()
-            {
-                let account_state = store
-                    .get_account_state_by_acc_hash(pivot_header.hash(), *account_hash)?
-                    .ok_or(SyncError::AccountState(pivot_header.hash(), *account_hash))?;
-
-                if *computed_storage_root != account_state.storage_root {
-                    debug!(
-                        "Incomplete or incorrect download for account hash {:?}, expected: {:?}, computed: {:?}",
-                        *account_hash, account_state.storage_root, *computed_storage_root,
-                    );
-                }
-            }
-            /*
-            METRICS
-                .storage_tries_state_roots_end_time
-                .lock()
-                .await
-                .replace(SystemTime::now());
-
-            let storages_store_time =
-                Instant::now().saturating_duration_since(storages_store_start); */
-=======
-
->>>>>>> 5c77843b
+
             info!("Finished storing storage tries");
         }
 
@@ -1112,37 +1009,6 @@
             )
             .await;
         }
-<<<<<<< HEAD
-        // TODO: 💀💀💀 either remove or change to a debug flag
-        validate_state_root(store.clone(), pivot_header.state_root).await;
-        validate_storage_root(store.clone(), pivot_header.state_root).await;
-        info!("Finished healing");
-
-        let mut bytecode_hashes: Vec<H256> = store
-            .iter_accounts(pivot_header.state_root)
-            .expect("we couldn't iterate over accounts")
-            .map(|(_, state)| state.code_hash)
-            .filter(|code_hash| *code_hash != *EMPTY_KECCACK_HASH)
-            .collect();
-        bytecode_hashes.sort();
-        bytecode_hashes.dedup();
-
-        // Download bytecodes
-        info!(
-            "Starting bytecode download of {} hashes",
-            bytecode_hashes.len()
-        );
-        let bytecodes = self
-            .peers
-            .request_bytecodes(&bytecode_hashes)
-            .await
-            .map_err(SyncError::PeerHandler)?
-            .ok_or(SyncError::BytecodesNotFound)?;
-
-        store
-            .write_account_code_batch(bytecode_hashes.into_iter().zip(bytecodes).collect())
-            .await?;
-=======
 
         debug_assert!(validate_state_root(store.clone(), pivot_header.state_root).await);
         debug_assert!(validate_storage_root(store.clone(), pivot_header.state_root).await);
@@ -1171,7 +1037,6 @@
                 .write_account_code_batch(bytecode_hashes.into_iter().zip(bytecodes).collect())
                 .await?;
         }
->>>>>>> 5c77843b
 
         store_block_bodies(vec![pivot_header.hash()], self.peers.clone(), store.clone()).await?;
 
@@ -1266,11 +1131,7 @@
             .map_err(SyncError::PeerHandler)?
             .ok_or(SyncError::NoPeers)?;
 
-<<<<<<< HEAD
-        let peer_score = scores.get_score(&peer_id);
-=======
         let peer_score = scores.get(&peer_id).unwrap_or(&i64::MIN);
->>>>>>> 5c77843b
         info!(
             "Trying to update pivot to {new_pivot_block_number} with peer {peer_id} (score: {peer_score})"
         );
@@ -1280,13 +1141,8 @@
             .map_err(SyncError::PeerHandler)?
         else {
             // Penalize peer
-<<<<<<< HEAD
-            scores.record_failure(peer_id);
-            let peer_score = scores.get_score(&peer_id);
-=======
             scores.entry(peer_id).and_modify(|score| *score -= 1);
             let peer_score = scores.get(&peer_id).unwrap_or(&i64::MIN);
->>>>>>> 5c77843b
             warn!(
                 "Received None pivot from peer {peer_id} (score after penalizing: {peer_score}). Retrying"
             );
@@ -1294,15 +1150,11 @@
         };
 
         // Reward peer
-<<<<<<< HEAD
-        scores.record_success(peer_id);
-=======
         scores.entry(peer_id).and_modify(|score| {
             if *score < 10 {
                 *score += 1;
             }
         });
->>>>>>> 5c77843b
         info!("Succesfully updated pivot");
         if let BlockSyncState::Snap(sync_state) = block_sync_state {
             let block_headers = peers
@@ -1361,13 +1213,8 @@
     BlockNumber(H256),
     #[error("No blocks found")]
     NoBlocks,
-<<<<<<< HEAD
-    #[error("Failed to read snapshot from {0:?}")]
-    SnapshotReadError(PathBuf),
-=======
     #[error("Failed to read snapshot from {0:?} with error {1:?}")]
     SnapshotReadError(PathBuf, std::io::Error),
->>>>>>> 5c77843b
     #[error("Failed to RLP decode account_state_snapshot from {0:?}")]
     SnapshotDecodeError(PathBuf),
     #[error("Failed to get account state for block {0:?} and account hash {1:?}")]
@@ -1424,24 +1271,14 @@
     tree_validated
 }
 
-<<<<<<< HEAD
-pub async fn validate_storage_root(store: Store, state_root: H256) {
-    info!("Starting validate_storage_root");
-    store
-=======
 pub async fn validate_storage_root(store: Store, state_root: H256) -> bool {
     info!("Starting validate_storage_root");
     let is_valid = store
->>>>>>> 5c77843b
         .clone()
         .iter_accounts(state_root)
         .expect("We should be able to open the store")
         .par_bridge()
-<<<<<<< HEAD
-        .for_each(|(hashed_address, account_state)|
-=======
         .map(|(hashed_address, account_state)|
->>>>>>> 5c77843b
     {
         let store_clone = store.clone();
         let computed_storage_root = Trie::compute_hash_from_unsorted_iter(
@@ -1453,22 +1290,12 @@
             );
 
         let tree_validated = account_state.storage_root == computed_storage_root;
-<<<<<<< HEAD
-        if tree_validated {
-            //info!("Succesfully validated tree, {computed_storage_root} found");
-        } else {
-=======
         if !tree_validated {
->>>>>>> 5c77843b
             error!(
                 "We have failed the validation of the storage tree {} expected but {computed_storage_root} found",
                 account_state.storage_root
             );
         }
-<<<<<<< HEAD
-    });
-    info!("Finished validate_storage_root");
-=======
         tree_validated
     })
     .all(|valid| valid);
@@ -1481,5 +1308,4 @@
     T: Iterator<Item = H256>,
 {
     Some(bytecode_iter.by_ref().take(10_000).collect()).filter(|chunk: &Vec<_>| !chunk.is_empty())
->>>>>>> 5c77843b
 }