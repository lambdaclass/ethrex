--- conflicted
+++ resolved
@@ -363,27 +363,15 @@
 
                 debug!("Requesting Block Headers from OldToNew from current_head {current_head}");
 
-<<<<<<< HEAD
                 let Some(mut block_headers) = self
                     .peers
                     .request_block_headers_from_hash(current_head, BlockRequestOrder::OldToNew)
-                    .await
+                    .await?
                 else {
                     warn!("Sync failed to find target block header, aborting");
                     debug!("Sync Log 8: Sync failed to find target block header, aborting");
                     return Ok(());
                 };
-=======
-            let Some(mut block_headers) = self
-                .peers
-                .request_block_headers_from_hash(current_head, BlockRequestOrder::OldToNew)
-                .await?
-            else {
-                warn!("Sync failed to find target block header, aborting");
-                debug!("Sync Log 8: Sync failed to find target block header, aborting");
-                return Ok(());
-            };
->>>>>>> 70fc6389
 
                 debug!("Sync Log 9: Received {} block headers", block_headers.len());
 
