mod state_healing;
mod storage_healing;

use crate::peer_handler::{PeerHandlerError, SNAP_LIMIT};
use crate::rlpx::p2p::SUPPORTED_ETH_CAPABILITIES;
use crate::sync::state_healing::heal_state_trie_wrap;
use crate::sync::storage_healing::heal_storage_trie;
use crate::utils::{
    current_unix_time, get_account_state_snapshots_dir, get_account_storages_snapshots_dir,
};
use crate::{
    metrics::METRICS,
    peer_handler::{HASH_MAX, MAX_BLOCK_BODIES_TO_REQUEST, PeerHandler},
};
use ethrex_blockchain::{BatchBlockProcessingFailure, Blockchain, error::ChainError};
use ethrex_common::{
    BigEndianHash, H256, U256,
    constants::{EMPTY_KECCACK_HASH, EMPTY_TRIE_HASH},
    types::{AccountState, Block, BlockHash, BlockHeader},
};
use ethrex_rlp::{decode::RLPDecode, encode::RLPEncode, error::RLPDecodeError};
use ethrex_storage::{EngineType, STATE_TRIE_SEGMENTS, Store, error::StoreError};
use ethrex_trie::Nibbles;
use ethrex_trie::{NodeHash, Trie, TrieError};
use rayon::iter::{IntoParallelIterator, ParallelBridge, ParallelIterator};
use std::cell::OnceCell;
use std::path::PathBuf;
use std::{
    array,
    cmp::min,
    collections::{HashMap, hash_map::Entry},
    sync::{
        Arc, Mutex,
        atomic::{AtomicBool, Ordering},
    },
    time::SystemTime,
};
use tokio::{sync::mpsc::error::SendError, time::Instant};
use tokio_util::sync::CancellationToken;
use tracing::{debug, error, info, warn};

/// The minimum amount of blocks from the head that we want to full sync during a snap sync
const MIN_FULL_BLOCKS: usize = 64;
/// Amount of blocks to execute in a single batch during FullSync
const EXECUTE_BATCH_SIZE_DEFAULT: usize = 1024;

#[cfg(feature = "sync-test")]
lazy_static::lazy_static! {
    static ref EXECUTE_BATCH_SIZE: usize = std::env::var("EXECUTE_BATCH_SIZE").map(|var| var.parse().expect("Execute batch size environmental variable is not a number")).unwrap_or(EXECUTE_BATCH_SIZE_DEFAULT);
}
#[cfg(not(feature = "sync-test"))]
lazy_static::lazy_static! {
    static ref EXECUTE_BATCH_SIZE: usize = EXECUTE_BATCH_SIZE_DEFAULT;
}

lazy_static::lazy_static! {
    // Size of each state trie segment
    static ref STATE_TRIE_SEGMENT_SIZE: U256 = HASH_MAX.into_uint()/STATE_TRIE_SEGMENTS;
    // Starting hash of each state trie segment
    static ref STATE_TRIE_SEGMENTS_START: [H256; STATE_TRIE_SEGMENTS] = {
        array::from_fn(|i| H256::from_uint(&(*STATE_TRIE_SEGMENT_SIZE * i)))
    };
    // Ending hash of each state trie segment
    static ref STATE_TRIE_SEGMENTS_END: [H256; STATE_TRIE_SEGMENTS] = {
        array::from_fn(|i| H256::from_uint(&(*STATE_TRIE_SEGMENT_SIZE * (i+1))))
    };
}

#[derive(Debug, PartialEq, Clone, Default)]
pub enum SyncMode {
    #[default]
    Full,
    Snap,
}

/// Manager in charge the sync process
/// Only performs full-sync but will also be in charge of snap-sync in the future
#[derive(Debug)]
pub struct Syncer {
    /// This is also held by the SyncManager allowing it to track the latest syncmode, without modifying it
    /// No outside process should modify this value, only being modified by the sync cycle
    snap_enabled: Arc<AtomicBool>,
    peers: PeerHandler,
    // Used for cancelling long-living tasks upon shutdown
    cancel_token: CancellationToken,
    blockchain: Arc<Blockchain>,
}

impl Syncer {
    pub fn new(
        peers: PeerHandler,
        snap_enabled: Arc<AtomicBool>,
        cancel_token: CancellationToken,
        blockchain: Arc<Blockchain>,
    ) -> Self {
        Self {
            snap_enabled,
            peers,
            cancel_token,
            blockchain,
        }
    }

    /// Creates a dummy Syncer for tests where syncing is not needed
    /// This should only be used in tests as it won't be able to connect to the p2p network
    pub fn dummy() -> Self {
        Self {
            snap_enabled: Arc::new(AtomicBool::new(false)),
            peers: PeerHandler::dummy(),
            // This won't be used
            cancel_token: CancellationToken::new(),
            blockchain: Arc::new(Blockchain::default_with_store(
                Store::new("", EngineType::InMemory).expect("Failed to start Sotre Engine"),
            )),
        }
    }

    /// Starts a sync cycle, updating the state with all blocks between the current head and the sync head
    /// Will perforn either full or snap sync depending on the manager's `snap_mode`
    /// In full mode, all blocks will be fetched via p2p eth requests and executed to rebuild the state
    /// In snap mode, blocks and receipts will be fetched and stored in parallel while the state is fetched via p2p snap requests
    /// After the sync cycle is complete, the sync mode will be set to full
    /// If the sync fails, no error will be returned but a warning will be emitted
    /// [WARNING] Sync is done optimistically, so headers and bodies may be stored even if their data has not been fully synced if the sync is aborted halfway
    /// [WARNING] Sync is currenlty simplified and will not download bodies + receipts previous to the pivot during snap sync
    pub async fn start_sync(&mut self, sync_head: H256, store: Store) {
        let start_time = Instant::now();
        match self.sync_cycle(sync_head, store).await {
            Ok(()) => {
                info!(
                    "Sync cycle finished, time elapsed: {} secs",
                    start_time.elapsed().as_secs()
                );
            }
            Err(error) => warn!(
                "Sync cycle failed due to {error}, time elapsed: {} secs ",
                start_time.elapsed().as_secs()
            ),
        }
    }

    /// Performs the sync cycle described in `start_sync`, returns an error if the sync fails at any given step and aborts all active processes
    async fn sync_cycle(&mut self, sync_head: H256, store: Store) -> Result<(), SyncError> {
        // Take picture of the current sync mode, we will update the original value when we need to
        if self.snap_enabled.load(Ordering::Relaxed) {
            METRICS.enable().await;
            let sync_cycle_result = self.sync_cycle_snap(sync_head, store).await;
            METRICS.disable().await;
            sync_cycle_result
        } else {
            self.sync_cycle_full(sync_head, store).await
        }
    }

    /// Performs the sync cycle described in `start_sync`, returns an error if the sync fails at any given step and aborts all active processes
    async fn sync_cycle_snap(&mut self, sync_head: H256, store: Store) -> Result<(), SyncError> {
        // Take picture of the current sync mode, we will update the original value when we need to
        let mut sync_mode = SyncMode::Snap;
        // Request all block headers between the current head and the sync head
        // We will begin from the current head so that we download the earliest state first
        // This step is not parallelized
        let mut block_sync_state = BlockSyncState::new(&sync_mode, store.clone());
        // Check if we have some blocks downloaded from a previous sync attempt
        // This applies only to snap sync—full sync always starts fetching headers
        // from the canonical block, which updates as new block headers are fetched.
        let mut current_head = block_sync_state.get_current_head().await?;
        let current_head_number = store
            .get_block_number(current_head)
            .await?
            .ok_or(SyncError::BlockNumber(current_head))?;
        info!(
            "Syncing from current head {:?} to sync_head {:?}",
            current_head, sync_head
        );
        let pending_block = match store.get_pending_block(sync_head).await {
            Ok(res) => res,
            Err(e) => return Err(e.into()),
        };

        loop {
            debug!("Sync Log 1: In snap sync");
            debug!(
                "Sync Log 2: State block hashes len {}",
                block_sync_state.to_snap_block_hashes().len()
            );
            debug!("Requesting Block Headers from {current_head}");

            let Some(mut block_headers) = self
                .peers
                .request_block_headers(current_head_number, sync_head)
                .await
            else {
                warn!("Sync failed to find target block header, aborting");
                return Ok(());
            };

            let (first_block_hash, first_block_number, first_block_parent_hash) =
                match block_headers.first() {
                    Some(header) => (header.hash(), header.number, header.parent_hash),
                    None => continue,
                };
            let (last_block_hash, last_block_number) = match block_headers.last() {
                Some(header) => (header.hash(), header.number),
                None => continue,
            };
            // TODO(#2126): This is just a temporary solution to avoid a bug where the sync would get stuck
            // on a loop when the target head is not found, i.e. on a reorg with a side-chain.
            if first_block_hash == last_block_hash
                && first_block_hash == current_head
                && current_head != sync_head
            {
                // There is no path to the sync head this goes back until it find a common ancerstor
                warn!("Sync failed to find target block header, going back to the previous parent");
                current_head = first_block_parent_hash;
                continue;
            }

            debug!(
                "Received {} block headers| First Number: {} Last Number: {}",
                block_headers.len(),
                first_block_number,
                last_block_number
            );

            // If we have a pending block from new_payload request
            // attach it to the end if it matches the parent_hash of the latest received header
            if let Some(ref block) = pending_block {
                if block.header.parent_hash == last_block_hash {
                    block_headers.push(block.header.clone());
                }
            }

            // Filter out everything after the sync_head
            let mut sync_head_found = false;
            if let Some(index) = block_headers
                .iter()
                .position(|header| header.hash() == sync_head)
            {
                sync_head_found = true;
                block_headers.drain(index + 1..);
            }

            // Update current fetch head
            current_head = last_block_hash;

            // If the sync head is less than 64 blocks away from our current head switch to full-sync
            if sync_mode == SyncMode::Snap && sync_head_found {
                let latest_block_number = store.get_latest_block_number().await?;
                if last_block_number.saturating_sub(latest_block_number) < MIN_FULL_BLOCKS as u64 {
                    // Too few blocks for a snap sync, switching to full sync
                    debug!(
                        "Sync head is less than {MIN_FULL_BLOCKS} blocks away, switching to FullSync"
                    );
                    sync_mode = SyncMode::Full;
                    self.snap_enabled.store(false, Ordering::Relaxed);
                    block_sync_state = block_sync_state.into_fullsync().await?;
                }
            }

            // Discard the first header as we already have it
            block_headers.remove(0);
            if !block_headers.is_empty() {
                match block_sync_state {
                    BlockSyncState::Full(ref mut state) => {
                        state
                            .process_incoming_headers(
                                block_headers,
                                sync_head_found,
                                self.blockchain.clone(),
                                self.peers.clone(),
                                self.cancel_token.clone(),
                            )
                            .await?;
                    }
                    BlockSyncState::Snap(ref mut state) => {
                        state.process_incoming_headers(block_headers).await?
                    }
                }
            }

            if sync_head_found {
                break;
            };
        }

        if let SyncMode::Snap = sync_mode {
            self.snap_sync(store, &mut block_sync_state).await?;

            // Next sync will be full-sync
            block_sync_state.into_fullsync().await?;
            self.snap_enabled.store(false, Ordering::Relaxed);
        }
        Ok(())
    }

    /// Performs the sync cycle described in `start_sync`.
    ///
    /// # Returns
    ///
    /// Returns an error if the sync fails at any given step and aborts all active processes
    async fn sync_cycle_full(&mut self, sync_head: H256, store: Store) -> Result<(), SyncError> {
        // Request all block headers between the current head and the sync head
        // We will begin from the current head so that we download the earliest state first
        // This step is not parallelized
        let mut block_sync_state = FullBlockSyncState::new(store.clone());
        // Check if we have some blocks downloaded from a previous sync attempt
        // This applies only to snap sync—full sync always starts fetching headers
        // from the canonical block, which updates as new block headers are fetched.
        let mut current_head = block_sync_state.get_current_head().await?;
        let current_head_number = store
            .get_block_number(current_head)
            .await?
            .ok_or(SyncError::BlockNumber(current_head))?;
        info!(
            "Syncing from current head {:?} to sync_head {:?}",
            current_head, sync_head
        );
        let pending_block = match store.get_pending_block(sync_head).await {
            Ok(res) => res,
            Err(e) => return Err(e.into()),
        };

        loop {
            debug!("Sync Log 1: In Full Sync");
            debug!(
                "Sync Log 3: State current headears len {}",
                block_sync_state.current_headers.len()
            );
            debug!(
                "Sync Log 4: State current blocks len {}",
                block_sync_state.current_blocks.len()
            );

            debug!("Requesting Block Headers from {current_head}");

            let Some(mut block_headers) = self
                .peers
                .request_block_headers(current_head_number, sync_head)
                .await
            else {
                warn!("Sync failed to find target block header, aborting");
                debug!("Sync Log 8: Sync failed to find target block header, aborting");
                return Ok(());
            };

            debug!("Sync Log 9: Received {} block headers", block_headers.len());

            let (first_block_hash, first_block_number, first_block_parent_hash) =
                match block_headers.first() {
                    Some(header) => (header.hash(), header.number, header.parent_hash),
                    None => continue,
                };
            let (last_block_hash, last_block_number) = match block_headers.last() {
                Some(header) => (header.hash(), header.number),
                None => continue,
            };
            // TODO(#2126): This is just a temporary solution to avoid a bug where the sync would get stuck
            // on a loop when the target head is not found, i.e. on a reorg with a side-chain.
            if first_block_hash == last_block_hash
                && first_block_hash == current_head
                && current_head != sync_head
            {
                // There is no path to the sync head this goes back until it find a common ancerstor
                warn!("Sync failed to find target block header, going back to the previous parent");
                current_head = first_block_parent_hash;
                continue;
            }

            debug!(
                "Received {} block headers| First Number: {} Last Number: {}",
                block_headers.len(),
                first_block_number,
                last_block_number
            );

            // If we have a pending block from new_payload request
            // attach it to the end if it matches the parent_hash of the latest received header
            if let Some(ref block) = pending_block {
                if block.header.parent_hash == last_block_hash {
                    block_headers.push(block.header.clone());
                }
            }

            // Filter out everything after the sync_head
            let mut sync_head_found = false;
            if let Some(index) = block_headers
                .iter()
                .position(|header| header.hash() == sync_head)
            {
                sync_head_found = true;
                block_headers.drain(index + 1..);
            }

            // Update current fetch head
            current_head = last_block_hash;

            // Discard the first header as we already have it
            block_headers.remove(0);
            if !block_headers.is_empty() {
                let mut finished = false;
                while !finished {
                    finished = block_sync_state
                        .process_incoming_headers(
                            block_headers.clone(),
                            sync_head_found,
                            self.blockchain.clone(),
                            self.peers.clone(),
                            self.cancel_token.clone(),
                        )
                        .await?;
                    block_headers.clear();
                }
            }

            if sync_head_found {
                break;
            };
        }
        Ok(())
    }

    /// Executes the given blocks and stores them
    /// If sync_head_found is true, they will be executed one by one
    /// If sync_head_found is false, they will be executed in a single batch
    async fn add_blocks(
        blockchain: Arc<Blockchain>,
        blocks: Vec<Block>,
        sync_head_found: bool,
        cancel_token: CancellationToken,
    ) -> Result<(), (ChainError, Option<BatchBlockProcessingFailure>)> {
        // If we found the sync head, run the blocks sequentially to store all the blocks's state
        if sync_head_found {
            let mut last_valid_hash = H256::default();
            for block in blocks {
                blockchain.add_block(&block).await.map_err(|e| {
                    (
                        e,
                        Some(BatchBlockProcessingFailure {
                            last_valid_hash,
                            failed_block_hash: block.hash(),
                        }),
                    )
                })?;
                last_valid_hash = block.hash();
            }
            Ok(())
        } else {
            blockchain.add_blocks_in_batch(blocks, cancel_token).await
        }
    }
}

/// Fetches all block bodies for the given block hashes via p2p and stores them
async fn store_block_bodies(
    mut block_hashes: Vec<BlockHash>,
    peers: PeerHandler,
    store: Store,
) -> Result<(), SyncError> {
    loop {
        debug!("Requesting Block Bodies ");
        if let Some(block_bodies) = peers.request_block_bodies(block_hashes.clone()).await {
            debug!(" Received {} Block Bodies", block_bodies.len());
            // Track which bodies we have already fetched
            let current_block_hashes = block_hashes.drain(..block_bodies.len());
            // Add bodies to storage
            for (hash, body) in current_block_hashes.zip(block_bodies.into_iter()) {
                store.add_block_body(hash, body).await?;
            }

            // Check if we need to ask for another batch
            if block_hashes.is_empty() {
                break;
            }
        }
    }
    Ok(())
}

/// Fetches all receipts for the given block hashes via p2p and stores them
// TODO: remove allow when used again
#[allow(unused)]
async fn store_receipts(
    mut block_hashes: Vec<BlockHash>,
    peers: PeerHandler,
    store: Store,
) -> Result<(), SyncError> {
    loop {
        debug!("Requesting Receipts ");
        if let Some(receipts) = peers.request_receipts(block_hashes.clone()).await {
            debug!(" Received {} Receipts", receipts.len());
            // Track which blocks we have already fetched receipts for
            for (block_hash, receipts) in block_hashes.drain(0..receipts.len()).zip(receipts) {
                store.add_receipts(block_hash, receipts).await?;
            }
            // Check if we need to ask for another batch
            if block_hashes.is_empty() {
                break;
            }
        }
    }
    Ok(())
}

/// Persisted State during the Block Sync phase
#[derive(Clone)]
pub enum BlockSyncState {
    Full(FullBlockSyncState),
    Snap(SnapBlockSyncState),
}

/// Persisted State during the Block Sync phase for SnapSync
#[derive(Clone)]
struct SnapBlockSyncState {
    block_hashes: Vec<H256>,
    store: Store,
}

/// Persisted State during the Block Sync phase for FullSync
#[derive(Clone)]
struct FullBlockSyncState {
    current_headers: Vec<BlockHeader>,
    current_blocks: Vec<Block>,
    store: Store,
}

impl BlockSyncState {
    fn new(sync_mode: &SyncMode, store: Store) -> Self {
        match sync_mode {
            SyncMode::Full => BlockSyncState::Full(FullBlockSyncState::new(store)),
            SyncMode::Snap => BlockSyncState::Snap(SnapBlockSyncState::new(store)),
        }
    }

    /// Obtain the current head from where to start or resume block sync
    async fn get_current_head(&self) -> Result<H256, SyncError> {
        match self {
            BlockSyncState::Full(state) => state.get_current_head().await,
            BlockSyncState::Snap(state) => state.get_current_head().await,
        }
    }

    /// Consumes the current state and returns the contained block hashes if the state is a SnapSynd state
    /// If it is a FullSync state, returns an empty vector
    pub fn to_snap_block_hashes(&self) -> Vec<BlockHash> {
        match self {
            BlockSyncState::Full(_) => vec![],
            BlockSyncState::Snap(state) => state.block_hashes.clone(),
        }
    }

    /// Converts self into a FullSync state, does nothing if self is already a FullSync state
    pub async fn into_fullsync(self) -> Result<Self, SyncError> {
        // Switch from Snap to Full sync and vice versa
        let state = match self {
            BlockSyncState::Full(state) => state,
            BlockSyncState::Snap(state) => state.into_fullsync().await?,
        };
        Ok(Self::Full(state))
    }
}

impl FullBlockSyncState {
    fn new(store: Store) -> Self {
        Self {
            store,
            current_headers: Vec::new(),
            current_blocks: Vec::new(),
        }
    }

    /// Obtain the current head from where to start or resume block sync
    async fn get_current_head(&self) -> Result<H256, SyncError> {
        self.store
            .get_latest_canonical_block_hash()
            .await?
            .ok_or(SyncError::NoLatestCanonical)
    }

    /// Saves incoming headers, requests as many block bodies as needed to complete
    /// an execution batch and executes it.
    /// An incomplete batch may be executed if the sync_head was already found
    async fn process_incoming_headers(
        &mut self,
        block_headers: Vec<BlockHeader>,
        sync_head_found: bool,
        blockchain: Arc<Blockchain>,
        peers: PeerHandler,
        cancel_token: CancellationToken,
    ) -> Result<bool, SyncError> {
        info!("Processing incoming headers full sync");
        self.current_headers.extend(block_headers);
        let finished = self.current_headers.len() <= MAX_BLOCK_BODIES_TO_REQUEST;
        // if self.current_headers.len() < *EXECUTE_BATCH_SIZE && !sync_head_found {
        //     // We don't have enough headers to fill up a batch, lets request more
        //     return Ok(());
        // }
        // If we have enough headers to fill execution batches, request the matching bodies
        // while self.current_headers.len() >= *EXECUTE_BATCH_SIZE
        //     || !self.current_headers.is_empty() && sync_head_found
        // {
        // Download block bodies
        let headers =
            &self.current_headers[..min(MAX_BLOCK_BODIES_TO_REQUEST, self.current_headers.len())];
        let bodies = peers
            .request_and_validate_block_bodies(headers)
            .await
            .ok_or(SyncError::BodiesNotFound)?;
        debug!("Obtained: {} block bodies", bodies.len());
        let blocks = self
            .current_headers
            .drain(..bodies.len())
            .zip(bodies)
            .map(|(header, body)| Block { header, body });
        self.current_blocks.extend(blocks);
        // }
        // Execute full blocks
        // while self.current_blocks.len() >= *EXECUTE_BATCH_SIZE
        //     || (!self.current_blocks.is_empty() && sync_head_found)
        // {
        // Now that we have a full batch, we can execute and store the blocks in batch

        info!(
            "Executing {} blocks for full sync. First block hash: {:#?} Last block hash: {:#?}",
            self.current_blocks.len(),
            self.current_blocks
                .first()
                .ok_or(SyncError::NoBlocks)?
                .hash(),
            self.current_blocks
                .last()
                .ok_or(SyncError::NoBlocks)?
                .hash()
        );
        let execution_start = Instant::now();
        let block_batch: Vec<Block> = self
            .current_blocks
            .drain(..min(*EXECUTE_BATCH_SIZE, self.current_blocks.len()))
            .collect();
        // Copy some values for later
        let blocks_len = block_batch.len();
        let numbers_and_hashes = block_batch
            .iter()
            .map(|b| (b.header.number, b.hash()))
            .collect::<Vec<_>>();
        let (last_block_number, last_block_hash) = numbers_and_hashes
            .last()
            .cloned()
            .ok_or(SyncError::InvalidRangeReceived)?;
        let (first_block_number, first_block_hash) = numbers_and_hashes
            .first()
            .cloned()
            .ok_or(SyncError::InvalidRangeReceived)?;
        // Run the batch
        if let Err((err, batch_failure)) = Syncer::add_blocks(
            blockchain.clone(),
            block_batch,
            sync_head_found,
            cancel_token.clone(),
        )
        .await
        {
            if let Some(batch_failure) = batch_failure {
                warn!("Failed to add block during FullSync: {err}");
                self.store
                    .set_latest_valid_ancestor(
                        batch_failure.failed_block_hash,
                        batch_failure.last_valid_hash,
                    )
                    .await?;
            }
            return Err(err.into());
        }

        self.store
            .forkchoice_update(
                Some(numbers_and_hashes),
                last_block_number,
                last_block_hash,
                None,
                None,
            )
            .await?;

        let execution_time: f64 = execution_start.elapsed().as_millis() as f64 / 1000.0;
        let blocks_per_second = blocks_len as f64 / execution_time;

        info!(
            "[SYNCING] Executed & stored {} blocks in {:.3} seconds.\n\
            Started at block with hash {} (number {}).\n\
            Finished at block with hash {} (number {}).\n\
            Blocks per second: {:.3}",
            blocks_len,
            execution_time,
            first_block_hash,
            first_block_number,
            last_block_hash,
            last_block_number,
            blocks_per_second
        );
        // }
        Ok(finished)
    }
}

impl SnapBlockSyncState {
    fn new(store: Store) -> Self {
        Self {
            block_hashes: Vec::new(),
            store,
        }
    }

    /// Obtain the current head from where to start or resume block sync
    async fn get_current_head(&self) -> Result<H256, SyncError> {
        if let Some(head) = self.store.get_header_download_checkpoint().await? {
            Ok(head)
        } else {
            self.store
                .get_latest_canonical_block_hash()
                .await?
                .ok_or(SyncError::NoLatestCanonical)
        }
    }

    /// Stores incoming headers to the Store and saves their hashes
    async fn process_incoming_headers(
        &mut self,
        block_headers: Vec<BlockHeader>,
    ) -> Result<(), SyncError> {
        let block_hashes = block_headers.iter().map(|h| h.hash()).collect::<Vec<_>>();
        self.store
            .set_header_download_checkpoint(
                *block_hashes.last().ok_or(SyncError::InvalidRangeReceived)?,
            )
            .await?;
        self.block_hashes.extend_from_slice(&block_hashes);
        self.store.add_block_headers(block_headers).await?;
        Ok(())
    }

    /// Converts self into a FullSync state.
    /// Clears SnapSync checkpoints from the Store
    /// In the rare case that block headers were stored in a previous iteration, these will be fetched and saved to the FullSync state for full retrieval and execution
    async fn into_fullsync(self) -> Result<FullBlockSyncState, SyncError> {
        // For all collected hashes we must also have the corresponding headers stored
        // As this switch will only happen when the sync_head is 64 blocks away or less from our latest block
        // The headers to fetch will be at most 64, and none in the most common case
        let mut current_headers = Vec::new();
        for hash in self.block_hashes {
            let header = self
                .store
                .get_block_header_by_hash(hash)?
                .ok_or(SyncError::CorruptDB)?;
            current_headers.push(header);
        }
        self.store.clear_snap_state().await?;
        Ok(FullBlockSyncState {
            current_headers,
            current_blocks: Vec::new(),
            store: self.store,
        })
    }
}

impl Syncer {
    async fn snap_sync(
        &mut self,
        store: Store,
        block_sync_state: &mut BlockSyncState,
    ) -> Result<(), SyncError> {
        // snap-sync: launch tasks to fetch blocks and state in parallel
        // - Fetch each block's body and its receipt via eth p2p requests
        // - Fetch the pivot block's state via snap p2p requests
        // - Execute blocks after the pivot (like in full-sync)
        let all_block_hashes = block_sync_state.to_snap_block_hashes();
        let pivot_idx = all_block_hashes.len().saturating_sub(1);
        let mut pivot_header = store
            .get_block_header_by_hash(all_block_hashes[pivot_idx])?
            .ok_or(SyncError::CorruptDB)?;

        while block_is_stale(&pivot_header) {
            pivot_header = update_pivot(pivot_header.number, &self.peers, block_sync_state).await?;
        }
        debug!(
            "Selected block {} as pivot for snap sync",
            pivot_header.number
        );

        let state_root = pivot_header.state_root;
        let account_state_snapshots_dir =
            get_account_state_snapshots_dir().ok_or(SyncError::AccountStateSnapshotsDirNotFound)?;
        let account_storages_snapshots_dir = get_account_storages_snapshots_dir()
            .ok_or(SyncError::AccountStoragesSnapshotsDirNotFound)?;

        let mut pivot_is_stale = true;
        let mut dirty_accounts = HashMap::new();
        if !std::env::var("SKIP_START_SNAP_SYNC").is_ok_and(|var| !var.is_empty()) {
            self.peers
                .request_account_range(
                    H256::zero(),
                    H256::repeat_byte(0xff),
                    account_state_snapshots_dir,
                    &mut pivot_header,
                    block_sync_state,
                )
                .await;

            let empty = *EMPTY_TRIE_HASH;

            let mut chunk_index = 0;

            let account_state_snapshots_dir = get_account_state_snapshots_dir()
                .ok_or(SyncError::AccountStateSnapshotsDirNotFound)?;

            info!("Starting to download storage ranges from peers");

            let storage_tries_to_download = get_number_of_storage_tries_to_download().await?;
            *METRICS.storage_tries_to_download.lock().await = storage_tries_to_download;
            let mut downloaded_account_storages = 0;

            METRICS
                .storage_tries_download_start_time
                .lock()
                .await
                .replace(SystemTime::now());

            for entry in std::fs::read_dir(&account_state_snapshots_dir)
                .map_err(|_| SyncError::AccountStateSnapshotsDirNotFound)?
            {
                let entry = entry.map_err(|_| {
                    SyncError::SnapshotReadError(account_state_snapshots_dir.clone().into())
                })?;

                let snapshot_path = entry.path();

                let snapshot_contents = std::fs::read(&snapshot_path)
                    .map_err(|_| SyncError::SnapshotReadError(snapshot_path.clone()))?;

                let account_states_snapshot: Vec<(H256, AccountState)> =
                    RLPDecode::decode(&snapshot_contents)
                        .map_err(|_| SyncError::SnapshotDecodeError(snapshot_path.clone()))?;

                let (account_hashes, account_states): (Vec<H256>, Vec<AccountState>) =
                    account_states_snapshot.iter().cloned().unzip();

                dirty_accounts.extend(account_hashes.iter().zip(account_states.iter()).filter_map(
                    |(hash, state)| {
                        (state.storage_root != empty).then_some((*hash, state.storage_root))
                    },
                ));

                chunk_index = self
                    .peers
                    .request_storage_ranges(
<<<<<<< HEAD
=======
                        state_root,
>>>>>>> 6485d6c1
                        dirty_accounts.iter().map(|(k, v)| (*k, *v)).collect(),
                        account_storages_snapshots_dir.clone(),
                        chunk_index,
                        &mut downloaded_account_storages,
                        &mut pivot_header,
                        block_sync_state,
                    )
                    .await
                    .map_err(SyncError::PeerHandler)?;
                dbg!(&downloaded_account_storages);
            }
            info!("All account storages downloaded successfully");
            // this makes it so we always try to heal the branch at the end, because we now
            // change the pivot header, so we don't know if we became stale during the snap ranges
            // TODO: change for a better logic
            pivot_is_stale = true;
            info!(
                "Finished downloading account ranges, total storage slots: {}",
                *METRICS.downloaded_storage_slots.lock().await
            );
            METRICS
                .storage_tries_download_end_time
                .lock()
                .await
                .replace(SystemTime::now());
            info!("Starting to compute the state root...");

            let account_store_start = Instant::now();

            let mut computed_state_root = *EMPTY_TRIE_HASH;

            for entry in std::fs::read_dir(&account_state_snapshots_dir)
                .map_err(|_| SyncError::AccountStateSnapshotsDirNotFound)?
            {
                let entry = entry.map_err(|_| {
                    SyncError::SnapshotReadError(account_state_snapshots_dir.clone().into())
                })?;

                let snapshot_path = entry.path();

                let snapshot_contents = std::fs::read(&snapshot_path)
                    .map_err(|_| SyncError::SnapshotReadError(snapshot_path.clone()))?;

                let account_state_snapshot: Vec<(H256, AccountState)> =
                    RLPDecode::decode(&snapshot_contents)
                        .map_err(|_| SyncError::SnapshotDecodeError(snapshot_path.clone()))?;

                let trie = store.open_state_trie(computed_state_root)?;

                let current_state_root =
                    tokio::task::spawn_blocking(move || -> Result<H256, SyncError> {
                        let mut trie = trie;

                        for (account_hash, account) in account_state_snapshot {
                            trie.insert(account_hash.0.to_vec(), account.encode_to_vec())?;
                        }
                        let current_state_root = trie.hash()?;
                        Ok(current_state_root)
                    })
                    .await??;

                computed_state_root = current_state_root;
            }

            *METRICS.account_tries_state_root.lock().await = Some(computed_state_root);

            let account_store_time = Instant::now().saturating_duration_since(account_store_start);

            info!("Expected state root: {state_root:?}");
            info!("Computed state root: {computed_state_root:?} in {account_store_time:?}");

            let storages_store_start = Instant::now();

            METRICS
                .storage_tries_state_roots_start_time
                .lock()
                .await
                .replace(SystemTime::now());

            *METRICS.storage_tries_state_roots_to_compute.lock().await =
                downloaded_account_storages;

            let maybe_big_account_storage_state_roots: Arc<Mutex<HashMap<H256, H256>>> =
                Arc::new(Mutex::new(HashMap::new()));

            let account_storages_snapshots_dir = get_account_storages_snapshots_dir()
                .ok_or(SyncError::AccountStoragesSnapshotsDirNotFound)?;
            for entry in std::fs::read_dir(&account_storages_snapshots_dir)
                .map_err(|_| SyncError::AccountStoragesSnapshotsDirNotFound)?
            {
                let entry = entry.map_err(|_| {
                    SyncError::SnapshotReadError(account_storages_snapshots_dir.clone().into())
                })?;

                let snapshot_path = entry.path();

                let snapshot_contents = std::fs::read(&snapshot_path)
                    .map_err(|_| SyncError::SnapshotReadError(snapshot_path.clone()))?;

                let account_storages_snapshot: Vec<(H256, Vec<(H256, U256)>)> =
                    RLPDecode::decode(&snapshot_contents)
                        .map_err(|_| SyncError::SnapshotDecodeError(snapshot_path.clone()))?;

                let maybe_big_account_storage_state_roots_clone =
                    maybe_big_account_storage_state_roots.clone();
                let store_clone = store.clone();
                let pivot_hash_moved = pivot_header.hash();
                let storage_trie_node_changes = tokio::task::spawn_blocking(move || {
                    let store: Store = store_clone;

                    // TODO: Here we are filtering again the account with empty storage because we are adding empty accounts on purpose (it was the easiest thing to do)
                    // We need to fix this issue in request_storage_ranges and remove this filter.
                    account_storages_snapshot
                        .into_par_iter()
                        .filter(|(_account_hash, storage)| !storage.is_empty())
                        .map(|(account_hash, key_value_pairs)| {
                            compute_storage_roots(
                                maybe_big_account_storage_state_roots_clone.clone(),
                                store.clone(),
                                account_hash,
                                key_value_pairs,
                                pivot_hash_moved,
                            )
                        })
                        .collect::<Result<Vec<_>, SyncError>>()
                })
                .await??;

                store
                    .write_storage_trie_nodes_batch(storage_trie_node_changes)
                    .await?;
            }

            for (account_hash, computed_storage_root) in maybe_big_account_storage_state_roots
                .lock()
                .map_err(|_| SyncError::MaybeBigAccount)?
                .iter()
            {
                let account_state = store
                    .get_account_state_by_acc_hash(pivot_header.hash(), *account_hash)?
                    .ok_or(SyncError::AccountState(pivot_header.hash(), *account_hash))?;

                if *computed_storage_root != account_state.storage_root {
                    debug!(
                        "Incomplete or incorrect download for account hash {:?}, expected: {:?}, computed: {:?}",
                        *account_hash, account_state.storage_root, *computed_storage_root,
                    );
                }
            }

            METRICS
                .storage_tries_state_roots_end_time
                .lock()
                .await
                .replace(SystemTime::now());

            let storages_store_time =
                Instant::now().saturating_duration_since(storages_store_start);
            info!("Finished storing storage tries in: {storages_store_time:?}");
        }

        if pivot_is_stale {
            info!("Starting Fast Sync");
            let mut global_state_leafs_healed: u64 = 0;
            let mut global_storage_leafs_healed: u64 = 0;
            let mut healing_done = false;
            while !healing_done {
                // This if is an edge case for the skip snap sync scenario
                if block_is_stale(&pivot_header) {
                    pivot_header =
                        update_pivot(pivot_header.number, &self.peers, block_sync_state).await?;
                }
                healing_done = heal_state_trie_wrap(
                    pivot_header.state_root,
                    store.clone(),
                    &self.peers,
                    calculate_staleness_timestamp(pivot_header.timestamp),
                    &mut global_state_leafs_healed,
                    &mut dirty_accounts,
                )
                .await?;
                if !healing_done {
                    continue;
                }
                healing_done = heal_storage_trie(
                    pivot_header.state_root,
                    &dirty_accounts,
                    self.peers.clone(),
                    store.clone(),
                    HashMap::new(),
<<<<<<< HEAD
                    calculate_staleness_timestamp(pivot_header.timestamp),
=======
                    staleness_timestamp,
>>>>>>> 6485d6c1
                    &mut global_storage_leafs_healed,
                )
                .await;
                dirty_accounts.retain(|hashed_address, storage_root| {
                    !store
                        .contains_storage_node(*hashed_address, *storage_root)
                        .expect("store error")
                });
            }
            if !dirty_accounts.is_empty() {
                error!("Some ({})  accounts are still dirty.", dirty_accounts.len());
                let trie = store.open_state_trie(pivot_header.state_root).unwrap();
                for (account, root) in dirty_accounts {
<<<<<<< HEAD
                    let path = Nibbles::from_bytes(&account.0).encode_compact();
=======
                    let path = Nibbles::from_bytes(&account.0).encode_to_vec();
>>>>>>> 6485d6c1
                    let state = AccountState::decode(&trie.get(&path).unwrap().unwrap()).unwrap();
                    error!(
                        "Remaining dirty: account {account:?} expected root {root:?} got {:?}",
                        state.storage_root
                    );
                }
            }
            // TODO: 💀💀💀 either remove or change to a debug flag
            validate_state_root(store.clone(), pivot_header.state_root).await;
            validate_storage_root(store.clone(), pivot_header.state_root).await;
            info!("Finished healing");
        }

        let mut bytecode_hashes: Vec<H256> = store
            .iter_accounts(pivot_header.state_root)
            .expect("we couldn't iterate over accounts")
            .map(|(_, state)| state.code_hash)
            .filter(|code_hash| *code_hash != *EMPTY_KECCACK_HASH)
            .collect();
        bytecode_hashes.sort();
        bytecode_hashes.dedup();

        // Download bytecodes
        info!(
            "Starting bytecode download of {} hashes",
            bytecode_hashes.len()
        );
        let bytecodes = self
            .peers
            .request_bytecodes(&bytecode_hashes)
            .await
            .map_err(SyncError::PeerHandler)?
            .ok_or(SyncError::BytecodesNotFound)?;

        store
            .write_account_code_batch(bytecode_hashes.into_iter().zip(bytecodes).collect())
            .await?;

        store_block_bodies(vec![pivot_header.hash()], self.peers.clone(), store.clone()).await?;

        let block = store
            .get_block_by_hash(pivot_header.hash())
            .await?
            .ok_or(SyncError::CorruptDB)?;

        store.add_block(block).await?;

        let all_block_hashes = block_sync_state.to_snap_block_hashes();

        let numbers_and_hashes = all_block_hashes
            .into_iter()
            .rev()
            .enumerate()
            .map(|(i, hash)| (pivot_header.number - i as u64, hash))
            .collect::<Vec<_>>();

        store
            .forkchoice_update(
                Some(numbers_and_hashes),
                pivot_header.number,
                pivot_header.hash(),
                None,
                None,
            )
            .await?;
        Ok(())
    }
}

async fn get_number_of_storage_tries_to_download() -> Result<u64, SyncError> {
    let account_state_snapshots_dir =
        get_account_state_snapshots_dir().ok_or(SyncError::AccountStateSnapshotsDirNotFound)?;
    let mut number_of_accounts_with_non_empty_storage = 0;
    for entry in std::fs::read_dir(&account_state_snapshots_dir)
        .map_err(|_| SyncError::AccountStateSnapshotsDirNotFound)?
    {
        let entry = entry.map_err(|_| {
            SyncError::SnapshotReadError(account_state_snapshots_dir.clone().into())
        })?;
        let snapshot_path = entry.path();
        let snapshot_contents = std::fs::read(&snapshot_path)
            .map_err(|_| SyncError::SnapshotReadError(snapshot_path.clone()))?;

        let account_states_snapshot: Vec<(H256, AccountState)> =
            RLPDecode::decode(&snapshot_contents)
                .map_err(|_| SyncError::SnapshotDecodeError(snapshot_path.clone()))?;

        // filter and the count accounts with non empty storage
        let accounts_with_non_empty_storage = account_states_snapshot
            .iter()
            .filter(|(_account_hash, account_state)| account_state.storage_root != *EMPTY_TRIE_HASH)
            .count() as u64;

        number_of_accounts_with_non_empty_storage += accounts_with_non_empty_storage;
    }
    Ok(number_of_accounts_with_non_empty_storage)
}

type StorageRoots = (H256, Vec<(NodeHash, Vec<u8>)>);

fn compute_storage_roots(
    maybe_big_account_storage_state_roots_clone: Arc<Mutex<HashMap<H256, H256>>>,
    store: Store,
    account_hash: H256,
    key_value_pairs: Vec<(H256, U256)>,
    pivot_hash: H256,
) -> Result<StorageRoots, SyncError> {
    let account_storage_root = match maybe_big_account_storage_state_roots_clone
        .lock()
        .map_err(|_| SyncError::MaybeBigAccount)?
        .entry(account_hash)
    {
        Entry::Occupied(occupied_entry) => *occupied_entry.get(),
        Entry::Vacant(_vacant_entry) => *EMPTY_TRIE_HASH,
    };

    let mut storage_trie = store.open_storage_trie(account_hash, account_storage_root)?;

    for (hashed_key, value) in key_value_pairs {
        if let Err(err) = storage_trie.insert(hashed_key.0.to_vec(), value.encode_to_vec()) {
            warn!(
                "Failed to insert hashed key {hashed_key:?} in account hash: {account_hash:?}, err={err:?}"
            );
        }
    }

    let (computed_state_root, changes) = storage_trie.collect_changes_since_last_hash();

    maybe_big_account_storage_state_roots_clone
        .lock()
        .map_err(|_| SyncError::MaybeBigAccount)?
        .insert(account_hash, computed_state_root);

    let account_state = store
        .get_account_state_by_acc_hash(pivot_hash, account_hash)?
        .ok_or(SyncError::AccountState(pivot_hash, account_hash))?;
    if computed_state_root == account_state.storage_root {
        METRICS.storage_tries_state_roots_computed.inc();
    }

    Ok((account_hash, changes))
}

pub async fn update_pivot(
    block_number: u64,
    peers: &PeerHandler,
    block_sync_state: &mut BlockSyncState,
) -> Result<BlockHeader, SyncError> {
    // We ask for a pivot which is slightly behind the limit. This is because our peers may not have the
    // latest one, or a slot was missed
    let new_pivot_block_number = block_number + SNAP_LIMIT as u64 - 11;
    loop {
        let mut scores = peers.peer_scores.lock().await;

        let (peer_id, mut peer_channel) = peers
            .get_peer_channel_with_highest_score(&SUPPORTED_ETH_CAPABILITIES, &mut scores)
            .await
            .map_err(SyncError::PeerHandler)?
            .ok_or(SyncError::NoPeers)?;

        let peer_score = scores.get(&peer_id).unwrap_or(&i64::MIN);
        info!(
            "Trying to update pivot to {new_pivot_block_number} with peer {peer_id} (score: {peer_score})"
        );
        let Some(pivot) = peers
            .get_block_header(&mut peer_channel, new_pivot_block_number)
            .await
            .map_err(SyncError::PeerHandler)?
        else {
            // Penalize peer
            scores.entry(peer_id).and_modify(|score| *score -= 1);
            let peer_score = scores.get(&peer_id).unwrap_or(&i64::MIN);
            warn!(
                "Received None pivot from peer {peer_id} (score after penalizing: {peer_score}). Retrying"
            );
            continue;
        };

        // Reward peer
        scores.entry(peer_id).and_modify(|score| {
            if *score < 10 {
                *score += 1;
            }
        });
        info!("Succesfully updated pivot");
        if let BlockSyncState::Snap(sync_state) = block_sync_state {
            let block_headers = peers
                .request_block_headers(block_number + 1, pivot.hash())
                .await
                .ok_or(SyncError::NoBlockHeaders)?;
            sync_state.process_incoming_headers(block_headers).await?;
        } else {
            return Err(SyncError::NotInSnapSync);
        }
        return Ok(pivot.clone());
    }
}

pub fn block_is_stale(block_header: &BlockHeader) -> bool {
    calculate_staleness_timestamp(block_header.timestamp) < current_unix_time()
}

pub fn calculate_staleness_timestamp(timestamp: u64) -> u64 {
    timestamp + (SNAP_LIMIT as u64 * 12)
}

#[derive(thiserror::Error, Debug)]
pub enum SyncError {
    #[error(transparent)]
    Chain(#[from] ChainError),
    #[error(transparent)]
    Store(#[from] StoreError),
    #[error("{0}")]
    Send(String),
    #[error(transparent)]
    Trie(#[from] TrieError),
    #[error(transparent)]
    Rlp(#[from] RLPDecodeError),
    #[error(transparent)]
    JoinHandle(#[from] tokio::task::JoinError),
    #[error("Missing data from DB")]
    CorruptDB,
    #[error("No bodies were found for the given headers")]
    BodiesNotFound,
    #[error("Failed to fetch latest canonical block, unable to sync")]
    NoLatestCanonical,
    #[error("Range received is invalid")]
    InvalidRangeReceived,
    #[error("Failed to fetch block number for head {0}")]
    BlockNumber(H256),
    #[error("No blocks found")]
    NoBlocks,
    #[error("Failed to read snapshot from {0:?}")]
    SnapshotReadError(PathBuf),
    #[error("Failed to RLP decode account_state_snapshot from {0:?}")]
    SnapshotDecodeError(PathBuf),
    #[error("Failed to get account state for block {0:?} and account hash {1:?}")]
    AccountState(H256, H256),
    #[error("Failed to acquire lock on maybe_big_account_storage")]
    MaybeBigAccount,
    #[error("Failed to fetch bytecodes from peers")]
    BytecodesNotFound,
    #[error("Failed to get account state snapshots directory")]
    AccountStateSnapshotsDirNotFound,
    #[error("Failed to get account storages snapshots directory")]
    AccountStoragesSnapshotsDirNotFound,
    #[error("Got different state roots for account hash: {0:?}, expected: {1:?}, computed: {2:?}")]
    DifferentStateRoots(H256, H256, H256),
    #[error("We aren't finding get_peer_channel_with_retry")]
    NoPeers,
    #[error("Failed to get block headers")]
    NoBlockHeaders,
    #[error("Called update_pivot outside snapsync mode")]
    NotInSnapSync,
    #[error("Peer handler error: {0}")]
    PeerHandler(#[from] PeerHandlerError),
    #[error("Corrupt Path")]
    CorruptPath,
}

impl<T> From<SendError<T>> for SyncError {
    fn from(value: SendError<T>) -> Self {
        Self::Send(value.to_string())
    }
}

pub async fn validate_state_root(store: Store, state_root: H256) -> bool {
    info!("Starting validate_state_root");
    let computed_state_root = tokio::task::spawn_blocking(move || {
        Trie::compute_hash_from_unsorted_iter(
            store
                .iter_accounts(state_root)
                .expect("we couldn't iterate over accounts")
                .map(|(hash, state)| (hash.0.to_vec(), state.encode_to_vec())),
        )
    })
    .await
    .expect("We should be able to create threads");

    let tree_validated = state_root == computed_state_root;
    if tree_validated {
        info!("Succesfully validated tree, {state_root} found");
    } else {
        error!(
            "We have failed the validation of the state tree {state_root} expected but {computed_state_root} found"
        );
    }
    tree_validated
}

pub async fn validate_storage_root(store: Store, state_root: H256) {
    info!("Starting validate_storage_root");
    store
        .clone()
        .iter_accounts(state_root)
        .expect("We should be able to open the store")
        .par_bridge()
        .for_each(|(hashed_address, account_state)|
    {
        let store_clone = store.clone();
        let computed_storage_root = Trie::compute_hash_from_unsorted_iter(
                store_clone
                    .iter_storage(state_root, hashed_address)
                    .expect("we couldn't iterate over accounts")
                    .expect("This address should be valid")
                    .map(|(hash, state)| (hash.0.to_vec(), state.encode_to_vec())),
            );

        let tree_validated = account_state.storage_root == computed_storage_root;
        if tree_validated {
            //info!("Succesfully validated tree, {computed_storage_root} found");
        } else {
            error!(
                "We have failed the validation of the storage tree {} expected but {computed_storage_root} found",
                account_state.storage_root
            );
        }
    });
    info!("Finished validate_storage_root");
}<|MERGE_RESOLUTION|>--- conflicted
+++ resolved
@@ -852,10 +852,6 @@
                 chunk_index = self
                     .peers
                     .request_storage_ranges(
-<<<<<<< HEAD
-=======
-                        state_root,
->>>>>>> 6485d6c1
                         dirty_accounts.iter().map(|(k, v)| (*k, *v)).collect(),
                         account_storages_snapshots_dir.clone(),
                         chunk_index,
@@ -1046,11 +1042,7 @@
                     self.peers.clone(),
                     store.clone(),
                     HashMap::new(),
-<<<<<<< HEAD
                     calculate_staleness_timestamp(pivot_header.timestamp),
-=======
-                    staleness_timestamp,
->>>>>>> 6485d6c1
                     &mut global_storage_leafs_healed,
                 )
                 .await;
@@ -1064,11 +1056,7 @@
                 error!("Some ({})  accounts are still dirty.", dirty_accounts.len());
                 let trie = store.open_state_trie(pivot_header.state_root).unwrap();
                 for (account, root) in dirty_accounts {
-<<<<<<< HEAD
                     let path = Nibbles::from_bytes(&account.0).encode_compact();
-=======
-                    let path = Nibbles::from_bytes(&account.0).encode_to_vec();
->>>>>>> 6485d6c1
                     let state = AccountState::decode(&trie.get(&path).unwrap().unwrap()).unwrap();
                     error!(
                         "Remaining dirty: account {account:?} expected root {root:?} got {:?}",
