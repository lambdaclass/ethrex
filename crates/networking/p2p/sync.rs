--- conflicted
+++ resolved
@@ -36,11 +36,7 @@
 use tokio::{sync::mpsc::error::SendError, time::Instant};
 use tokio_util::sync::CancellationToken;
 use tracing::{debug, error, info, warn};
-<<<<<<< HEAD
 use ethrex_common::utils::short_hex;
-use trie_rebuild::TrieRebuilder;
-=======
->>>>>>> 0cae7201
 
 /// The minimum amount of blocks from the head that we want to full sync during a snap sync
 const MIN_FULL_BLOCKS: usize = 64;
@@ -691,23 +687,6 @@
             )
             .await?;
 
-<<<<<<< HEAD
-            let execution_time: f64 = execution_start.elapsed().as_millis() as f64 / 1000.0;
-            let blocks_per_second = (blocks_len as f64 / execution_time * 1000.0).round() / 1000.0;
-
-            info!(
-                blocks = blocks_len,
-                duration_secs = ((execution_time * 100.0).round() / 100.0),
-                first_block = %short_hex(first_block_hash),
-                first_block_number,
-                last_block = %short_hex(last_block_hash),
-                last_block_number,
-                blocks_per_second,
-                "Sync batch executed",
-            );
-        }
-        Ok(())
-=======
         let execution_time: f64 = execution_start.elapsed().as_millis() as f64 / 1000.0;
         let blocks_per_second = blocks_len as f64 / execution_time;
 
@@ -726,7 +705,6 @@
         );
         // }
         Ok(finished)
->>>>>>> 0cae7201
     }
 }
 
