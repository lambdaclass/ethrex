--- conflicted
+++ resolved
@@ -267,6 +267,7 @@
                         sync_head_found,
                         self.blockchain.clone(),
                         self.peers.clone(),
+                        self.cancel_token.clone(),
                     )
                     .await?;
             }
@@ -329,151 +330,9 @@
         Ok(())
     }
 
-<<<<<<< HEAD
     /// Executes the given blocks and stores them
     /// If sync_head_found is true, they will be executed one by one
     /// If sync_head_found is false, they will be executed in a single batch
-=======
-    /// Attempts to fetch up to 1024 block bodies from peers via P2P, starting from the sync head.
-    /// Executes and stores the retrieved blocks.
-    ///
-    /// Returns an error if execution or validation fails.
-    /// On success, returns the hash of the last successfully executed block body.
-    async fn download_and_run_blocks(
-        &mut self,
-        block_hashes: &[BlockHash],
-        block_headers: &[BlockHeader],
-        sync_head_found: bool,
-        store: Store,
-    ) -> Result<Option<H256>, SyncError> {
-        let mut current_chunk_idx = 0;
-        let block_hashes_chunks: Vec<Vec<BlockHash>> = block_hashes
-            .chunks(MAX_BLOCK_BODIES_TO_REQUEST)
-            .map(|chunk| chunk.to_vec())
-            .collect();
-
-        let mut current_block_hashes_chunk = match block_hashes_chunks.get(current_chunk_idx) {
-            Some(res) => res.clone(),
-            None => return Ok(None),
-        };
-        let mut headers_consumed = 0;
-        let mut blocks: Vec<Block> = vec![];
-
-        let since = Instant::now();
-        loop {
-            debug!("Requesting Block Bodies");
-            let mut headers_iter = block_headers.iter().skip(headers_consumed);
-            let block_request_result = self
-                .peers
-                .request_and_validate_block_bodies(
-                    &mut current_block_hashes_chunk,
-                    &mut headers_iter,
-                )
-                .await;
-
-            let new_blocks = block_request_result.ok_or(SyncError::BodiesNotFound)?;
-            let new_blocks_len = new_blocks.len();
-
-            headers_consumed += new_blocks_len;
-            blocks.extend(new_blocks);
-
-            debug!(
-                "Accumulated {} Blocks, with {} blocks added starting from block hash {:?}",
-                blocks.len(),
-                new_blocks_len,
-                current_block_hashes_chunk
-                    .first()
-                    .map_or(H256::default(), |a| *a)
-            );
-
-            if current_block_hashes_chunk.is_empty() {
-                current_chunk_idx += 1;
-                current_block_hashes_chunk = match block_hashes_chunks.get(current_chunk_idx) {
-                    Some(res) => res.clone(),
-                    None => break,
-                };
-            };
-        }
-
-        let blocks_len = blocks.len();
-        debug!(
-            "Starting to execute and validate {} blocks in batch",
-            blocks_len
-        );
-        let Some(first_block) = blocks.first().cloned() else {
-            return Err(SyncError::BodiesNotFound);
-        };
-        let Some(last_block) = blocks.last().cloned() else {
-            return Err(SyncError::BodiesNotFound);
-        };
-
-        // To ensure proper execution, we set the chain as canonical before processing the blocks.
-        // Some opcodes rely on previous block hashes, and due to our current setup, we only support a single chain (no sidechains).
-        // As a result, we must store the headers and set the chain upfront to writing to the database during execution.
-        // Each write operation introduces overhead no matter how small.
-        //
-        // For more details, refer to the `get_block_hash` function in [`LevmDatabase`] and the [`revm::Database`].
-        store
-            .mark_chain_as_canonical(&blocks)
-            .await
-            .map_err(SyncError::Store)?;
-
-        // Executing blocks is a CPU heavy operation
-        // Spawn a blocking task to not block the tokio runtime
-        let res = {
-            let blockchain = self.blockchain.clone();
-            Self::add_blocks(
-                blockchain,
-                blocks,
-                sync_head_found,
-                self.cancel_token.clone(),
-            )
-            .await
-        };
-
-        if let Err((error, failure)) = res {
-            warn!("Failed to add block during FullSync: {error}");
-            if let Some(BatchBlockProcessingFailure {
-                failed_block_hash,
-                last_valid_hash,
-            }) = failure
-            {
-                store
-                    .set_latest_valid_ancestor(failed_block_hash, last_valid_hash)
-                    .await?;
-
-                // TODO(#2127): Just marking the failing ancestor is enough for the the Missing Ancestors hive test,
-                // we want to look at a more robust solution in the future if needed.
-            }
-
-            return Err(error.into());
-        }
-
-        store
-            .update_latest_block_number(last_block.header.number)
-            .await?;
-
-        let elapsed_secs: f64 = since.elapsed().as_millis() as f64 / 1000.0;
-        let blocks_per_second = blocks_len as f64 / elapsed_secs;
-
-        info!(
-            "[SYNCING] Requested, stored, and executed {} blocks in {:.3} seconds.\n\
-            Started at block with hash {} (number {}).\n\
-            Finished at block with hash {} (number {}).\n\
-            Blocks per second: {:.3}",
-            blocks_len,
-            elapsed_secs,
-            first_block.hash(),
-            first_block.header.number,
-            last_block.hash(),
-            last_block.header.number,
-            blocks_per_second
-        );
-
-        Ok(Some(last_block.hash()))
-    }
-
->>>>>>> 19cfb4e1
     async fn add_blocks(
         blockchain: Arc<Blockchain>,
         blocks: Vec<Block>,
@@ -597,11 +456,18 @@
         sync_head_found: bool,
         blockchain: Arc<Blockchain>,
         peers: PeerHandler,
+        cancel_token: CancellationToken,
     ) -> Result<(), SyncError> {
         match self {
             BlockSyncState::Full(state) => {
                 state
-                    .process_incoming_headers(block_headers, sync_head_found, blockchain, peers)
+                    .process_incoming_headers(
+                        block_headers,
+                        sync_head_found,
+                        blockchain,
+                        peers,
+                        cancel_token,
+                    )
                     .await
             }
             BlockSyncState::Snap(state) => state.process_incoming_headers(block_headers).await,
@@ -653,6 +519,7 @@
         sync_head_found: bool,
         blockchain: Arc<Blockchain>,
         peers: PeerHandler,
+        cancel_token: CancellationToken,
     ) -> Result<(), SyncError> {
         self.current_headers.extend(block_headers);
         if self.current_headers.len() < *EXECUTE_BATCH_SIZE && !sync_head_found {
@@ -703,8 +570,13 @@
                 .cloned()
                 .ok_or(SyncError::InvalidRangeReceived)?;
             // Run the batch
-            if let Err((err, batch_failure)) =
-                Syncer::add_blocks(blockchain.clone(), block_batch, sync_head_found).await
+            if let Err((err, batch_failure)) = Syncer::add_blocks(
+                blockchain.clone(),
+                block_batch,
+                sync_head_found,
+                cancel_token.clone(),
+            )
+            .await
             {
                 if let Some(batch_failure) = batch_failure {
                     warn!("Failed to add block during FullSync: {err}");
