--- conflicted
+++ resolved
@@ -203,13 +203,10 @@
                     ethrex_blockchain::add_block(&block, &store)?;
                 }
                 self.last_snap_pivot = pivot_header.number;
-<<<<<<< HEAD
                 // Finished a sync cycle without aborting halfway, clear current checkpoint
                 store.clear_header_download_checkpoint()?;
-=======
                 // Next sync will be full-sync
                 self.sync_mode = SyncMode::Full;
->>>>>>> a86f4ca1
             }
             SyncMode::Full => {
                 // full-sync: Fetch all block bodies and execute them sequentially to build the state
