--- conflicted
+++ resolved
@@ -33,10 +33,7 @@
 use tracing::{debug, error, info, warn};
 
 /// The minimum amount of blocks from the head that we want to full sync during a snap sync
-<<<<<<< HEAD
 const MIN_FULL_BLOCKS: usize = 64;
-=======
-const MIN_FULL_BLOCKS: u32 = 64;
 /// Max size of batch to start a bytecode fetch request in queues
 const BYTECODE_BATCH_SIZE: usize = 70;
 /// Max size of a batch to start a storage fetch request in queues
@@ -49,9 +46,6 @@
 const MAX_CHANNEL_MESSAGES: usize = 500;
 /// Maximum amount of messages to read from a channel at once
 const MAX_CHANNEL_READS: usize = 200;
-/// Pace at which progress is shown via info tracing
-const SHOW_PROGRESS_INTERVAL_DURATION: Duration = Duration::from_secs(30);
->>>>>>> efa69e7c
 /// Amount of blocks to execute in a single batch during FullSync
 const EXECUTE_BATCH_SIZE_DEFAULT: usize = 1024;
 
@@ -293,7 +287,6 @@
                 break;
             };
         }
-<<<<<<< HEAD
 
         if let SyncMode::Snap = sync_mode {
             self.snap_sync(store, &mut block_sync_state).await?;
@@ -390,37 +383,6 @@
             if let Some(ref block) = pending_block {
                 if block.header.parent_hash == last_block_hash {
                     block_headers.push(block.header.clone());
-=======
-        match sync_mode {
-            SyncMode::Snap => {
-                // snap-sync: launch tasks to fetch blocks and state in parallel
-                // - Fetch each block's body and its receipt via eth p2p requests
-                // - Fetch the pivot block's state via snap p2p requests
-                // - Execute blocks after the pivot (like in full-sync)
-                let all_block_hashes = block_sync_state.into_snap_block_hashes();
-                let pivot_idx = all_block_hashes
-                    .len()
-                    .saturating_sub(MIN_FULL_BLOCKS as usize);
-                let pivot_header = store
-                    .get_block_header_by_hash(all_block_hashes[pivot_idx])?
-                    .ok_or(SyncError::CorruptDB)?;
-                debug!(
-                    "Selected block {} as pivot for snap sync",
-                    pivot_header.number
-                );
-                let store_bodies_handle = tokio::spawn(store_block_bodies(
-                    all_block_hashes[pivot_idx + 1..].to_vec(),
-                    self.peers.clone(),
-                    store.clone(),
-                ));
-                // Perform snap sync
-                if !self
-                    .snap_sync(pivot_header.state_root, store.clone())
-                    .await?
-                {
-                    // Snap sync was not completed, abort and resume it on the next cycle
-                    return Ok(());
->>>>>>> efa69e7c
                 }
             }
 
