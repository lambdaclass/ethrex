mod bytecode_fetcher;
mod state_healing;
mod state_sync;
mod storage_fetcher;
mod storage_healing;
mod trie_rebuild;

use bytecode_fetcher::bytecode_fetcher;
use ethrex_blockchain::error::ChainError;
use ethrex_common::{
    types::{Block, BlockHash},
    BigEndianHash, H256, U256, U512,
};
<<<<<<< HEAD
use ethrex_rlp::{decode::RLPDecode, encode::RLPEncode, error::RLPDecodeError};
use ethrex_storage::{error::StoreError, Store, MAX_SNAPSHOT_READS, STATE_TRIE_SEGMENTS};
use ethrex_trie::{Nibbles, Node, TrieError, TrieState, EMPTY_TRIE_HASH};
use std::{
    array,
    cmp::min,
    collections::{BTreeMap, HashMap},
    sync::Arc,
};
=======
use ethrex_rlp::error::RLPDecodeError;
use ethrex_storage::{error::StoreError, Store, STATE_TRIE_SEGMENTS};
use ethrex_trie::{Nibbles, Node, TrieError, TrieState};
use state_healing::heal_state_trie;
use state_sync::state_sync;
use std::{array, sync::Arc};
use storage_healing::storage_healer;
>>>>>>> 5ae030ac
use tokio::{
    sync::{
        mpsc::{self, error::SendError},
        Mutex,
    },
    time::{Duration, Instant},
};
use tokio_util::sync::CancellationToken;
<<<<<<< HEAD
use tracing::{debug, error, info, warn};
=======
use tracing::{debug, info, warn};
use trie_rebuild::TrieRebuilder;
>>>>>>> 5ae030ac

use crate::{
    kademlia::KademliaTable,
    peer_handler::{BlockRequestOrder, PeerHandler, HASH_MAX},
};

/// The minimum amount of blocks from the head that we want to full sync during a snap sync
const MIN_FULL_BLOCKS: usize = 64;
/// Max size of a bach to stat a fetch request in queues
const BATCH_SIZE: usize = 300;
/// Max size of a bach to stat a fetch request in queues for nodes
const NODE_BATCH_SIZE: usize = 900;
/// Maximum amount of concurrent paralell fetches for a queue
const MAX_PARALLEL_FETCHES: usize = 10;
/// Maximum amount of messages in a channel
const MAX_CHANNEL_MESSAGES: usize = 500;
/// Maximum amount of messages to read from a channel at once
const MAX_CHANNEL_READS: usize = 200;
/// Pace at which progress is shown via info tracing
const SHOW_PROGRESS_INTERVAL_DURATION: Duration = Duration::from_secs(30);

lazy_static::lazy_static! {
    // Size of each state trie segment
    static ref STATE_TRIE_SEGMENT_SIZE: U256 = HASH_MAX.into_uint()/STATE_TRIE_SEGMENTS;
    // Starting hash of each state trie segment
    static ref STATE_TRIE_SEGMENTS_START: [H256; STATE_TRIE_SEGMENTS] = {
        array::from_fn(|i| H256::from_uint(&(*STATE_TRIE_SEGMENT_SIZE * i)))
    };
    // Ending hash of each state trie segment
    static ref STATE_TRIE_SEGMENTS_END: [H256; STATE_TRIE_SEGMENTS] = {
        array::from_fn(|i| H256::from_uint(&(*STATE_TRIE_SEGMENT_SIZE * (i+1))))
    };
}

#[derive(Debug)]
pub enum SyncMode {
    Full,
    Snap,
}

/// Manager in charge the sync process
/// Only performs full-sync but will also be in charge of snap-sync in the future
#[derive(Debug)]
pub struct SyncManager {
    sync_mode: SyncMode,
    peers: PeerHandler,
    /// The last block number used as a pivot for snap-sync
    /// Syncing beyond this pivot should re-enable snap-sync (as we will not have that state stored)
    /// TODO: Reorgs
    last_snap_pivot: u64,
    /// The `forkchoice_update` and `new_payload` methods require the `latest_valid_hash`
    /// when processing an invalid payload. To provide this, we must track invalid chains.
    ///
    /// We only store the last known valid head upon encountering a bad block,
    /// rather than tracking every subsequent invalid block.
    ///
    /// This map stores the bad block hash with and latest valid block hash of the chain corresponding to the bad block
    pub invalid_ancestors: HashMap<BlockHash, BlockHash>,
    trie_rebuilder: Option<TrieRebuilder>,
    // Used for cancelling long-living tasks upon shutdown
    cancel_token: CancellationToken,
}

impl SyncManager {
    pub fn new(
        peer_table: Arc<Mutex<KademliaTable>>,
        sync_mode: SyncMode,
        cancel_token: CancellationToken,
    ) -> Self {
        Self {
            sync_mode,
            peers: PeerHandler::new(peer_table),
            last_snap_pivot: 0,
            invalid_ancestors: HashMap::new(),
            trie_rebuilder: None,
            cancel_token,
        }
    }

    /// Creates a dummy SyncManager for tests where syncing is not needed
    /// This should only be used in tests as it won't be able to connect to the p2p network
    pub fn dummy() -> Self {
        let dummy_peer_table = Arc::new(Mutex::new(KademliaTable::new(Default::default())));
        Self {
            sync_mode: SyncMode::Full,
            peers: PeerHandler::new(dummy_peer_table),
            last_snap_pivot: 0,
            invalid_ancestors: HashMap::new(),
            trie_rebuilder: None,
            // This won't be used
            cancel_token: CancellationToken::new(),
        }
    }

    /// Starts a sync cycle, updating the state with all blocks between the current head and the sync head
    /// Will perforn either full or snap sync depending on the manager's `snap_mode`
    /// In full mode, all blocks will be fetched via p2p eth requests and executed to rebuild the state
    /// In snap mode, blocks and receipts will be fetched and stored in parallel while the state is fetched via p2p snap requests
    /// After the sync cycle is complete, the sync mode will be set to full
    /// If the sync fails, no error will be returned but a warning will be emitted
    /// [WARNING] Sync is done optimistically, so headers and bodies may be stored even if their data has not been fully synced if the sync is aborted halfway
    /// [WARNING] Sync is currenlty simplified and will not download bodies + receipts previous to the pivot during snap sync
    pub async fn start_sync(&mut self, current_head: H256, sync_head: H256, store: Store) {
        info!("Syncing from current head {current_head} to sync_head {sync_head}");
        let start_time = Instant::now();
        match self.sync_cycle(current_head, sync_head, store).await {
            Ok(()) => {
                info!(
                    "Sync cycle finished, time elapsed: {} secs",
                    start_time.elapsed().as_secs()
                );
            }
            Err(error) => warn!(
                "Sync cycle failed due to {error}, time elapsed: {} secs ",
                start_time.elapsed().as_secs()
            ),
        }
    }

    /// Performs the sync cycle described in `start_sync`, returns an error if the sync fails at any given step and aborts all active processes
    async fn sync_cycle(
        &mut self,
        mut current_head: H256,
        sync_head: H256,
        store: Store,
    ) -> Result<(), SyncError> {
        // Request all block headers between the current head and the sync head
        // We will begin from the current head so that we download the earliest state first
        // This step is not parallelized
        let mut all_block_hashes = vec![];
        // Check if we have some blocks downloaded from a previous sync attempt
        if matches!(self.sync_mode, SyncMode::Snap) {
            if let Some(last_header) = store.get_header_download_checkpoint()? {
                // Set latest downloaded header as current head for header fetching
                current_head = last_header;
            }
        }

        let pending_block = match store.get_pending_block(sync_head) {
            Ok(res) => res,
            Err(e) => return Err(e.into()),
        };

        loop {
            debug!("Requesting Block Headers from {current_head}");
            // Request Block Headers from Peer
            match self
                .peers
                .request_block_headers(current_head, BlockRequestOrder::OldToNew)
                .await
            {
                Some(mut block_headers) => {
                    debug!(
                        "Received {} block headers| Last Number: {}",
                        block_headers.len(),
                        block_headers.last().as_ref().unwrap().number,
                    );
                    let mut block_hashes = block_headers
                        .iter()
                        .map(|header| header.compute_block_hash())
                        .collect::<Vec<_>>();
                    let last_header = block_headers.last().unwrap().clone();

                    // If we have a pending block from new_payload request
                    // attach it to the end if it matches the parent_hash of the latest received header
                    if let Some(ref block) = pending_block {
                        if block.header.parent_hash == last_header.compute_block_hash() {
                            block_hashes.push(block.hash());
                            block_headers.push(block.header.clone());
                        }
                    }

                    // Check if we already found the sync head
                    let sync_head_found = block_hashes.contains(&sync_head);
                    // Update current fetch head if needed
                    if !sync_head_found {
                        current_head = *block_hashes.last().unwrap();
                    }
                    if matches!(self.sync_mode, SyncMode::Snap) {
                        if !sync_head_found {
                            // Update snap state
                            store.set_header_download_checkpoint(current_head)?;
                        } else {
                            // If the sync head is less than 64 blocks away from our current head switch to full-sync
                            let latest_block_number = store.get_latest_block_number()?;
                            if last_header.number.saturating_sub(latest_block_number)
                                < MIN_FULL_BLOCKS as u64
                            {
                                // Too few blocks for a snap sync, switching to full sync
                                store.clear_snap_state()?;
                                self.sync_mode = SyncMode::Full
                            }
                        }
                    }
                    // Discard the first header as we already have it
                    block_hashes.remove(0);
                    block_headers.remove(0);
                    // Store headers and save hashes for full block retrieval
                    all_block_hashes.extend_from_slice(&block_hashes[..]);
                    store.add_block_headers(block_hashes, block_headers)?;

                    if sync_head_found {
                        // No more headers to request
                        break;
                    }
                }
                _ => {
                    warn!("Sync failed to find target block header, aborting");
                    return Ok(());
                }
            }
        }
        // We finished fetching all headers, now we can process them
        match self.sync_mode {
            SyncMode::Snap => {
                // snap-sync: launch tasks to fetch blocks and state in parallel
                // - Fetch each block's body and its receipt via eth p2p requests
                // - Fetch the pivot block's state via snap p2p requests
                // - Execute blocks after the pivot (like in full-sync)
                let pivot_idx = all_block_hashes.len().saturating_sub(MIN_FULL_BLOCKS);
                let pivot_header = store
                    .get_block_header_by_hash(all_block_hashes[pivot_idx])?
                    .ok_or(SyncError::CorruptDB)?;
                debug!(
                    "Selected block {} as pivot for snap sync",
                    pivot_header.number
                );
                let store_bodies_handle = tokio::spawn(store_block_bodies(
                    all_block_hashes[pivot_idx + 1..].to_vec(),
                    self.peers.clone(),
                    store.clone(),
                ));
                // Perform snap sync
                if !self
                    .snap_sync(pivot_header.state_root, store.clone())
                    .await?
                {
                    // Snap sync was not completed, abort and resume it on the next cycle
                    return Ok(());
                }
                // Wait for all bodies to be downloaded
                store_bodies_handle.await??;
                // For all blocks before the pivot: Store the bodies and fetch the receipts (TODO)
                // For all blocks after the pivot: Process them fully
                for hash in &all_block_hashes[pivot_idx + 1..] {
                    let block = store
                        .get_block_by_hash(*hash)?
                        .ok_or(SyncError::CorruptDB)?;
                    ethrex_blockchain::add_block(&block, &store)?;
                    store.set_canonical_block(block.header.number, *hash)?;
                    store.update_latest_block_number(block.header.number)?;
                }
                self.last_snap_pivot = pivot_header.number;
                // Finished a sync cycle without aborting halfway, clear current checkpoint
                store.clear_snap_state()?;
                // Next sync will be full-sync
                self.sync_mode = SyncMode::Full;
            }
            SyncMode::Full => {
                // full-sync: Fetch all block bodies and execute them sequentially to build the state
                download_and_run_blocks(
                    all_block_hashes,
                    self.peers.clone(),
                    store.clone(),
                    &mut self.invalid_ancestors,
                )
                .await?
            }
        }
        Ok(())
    }
}

/// Requests block bodies from peers via p2p, executes and stores them
/// Returns an error if there was a problem while executing or validating the blocks
async fn download_and_run_blocks(
    mut block_hashes: Vec<BlockHash>,
    peers: PeerHandler,
    store: Store,
    invalid_ancestors: &mut HashMap<BlockHash, BlockHash>,
) -> Result<(), SyncError> {
    let mut last_valid_hash = H256::default();
    loop {
        debug!("Requesting Block Bodies ");
        if let Some(block_bodies) = peers.request_block_bodies(block_hashes.clone()).await {
            let block_bodies_len = block_bodies.len();
            debug!("Received {} Block Bodies", block_bodies_len);
            // Execute and store blocks
            for (hash, body) in block_hashes
                .drain(..block_bodies_len)
                .zip(block_bodies.into_iter())
            {
                let header = store
                    .get_block_header_by_hash(hash)?
                    .ok_or(SyncError::CorruptDB)?;
                let number = header.number;
                let block = Block::new(header, body);
                if let Err(error) = ethrex_blockchain::add_block(&block, &store) {
                    invalid_ancestors.insert(hash, last_valid_hash);
                    return Err(error.into());
                }
                store.set_canonical_block(number, hash)?;
                store.update_latest_block_number(number)?;
                last_valid_hash = hash;
            }
            info!("Executed & stored {} blocks", block_bodies_len);
            // Check if we need to ask for another batch
            if block_hashes.is_empty() {
                break;
            }
        }
    }
    Ok(())
}

/// Fetches all block bodies for the given block hashes via p2p and stores them
async fn store_block_bodies(
    mut block_hashes: Vec<BlockHash>,
    peers: PeerHandler,
    store: Store,
) -> Result<(), SyncError> {
    loop {
        debug!("Requesting Block Bodies ");
        if let Some(block_bodies) = peers.request_block_bodies(block_hashes.clone()).await {
            debug!(" Received {} Block Bodies", block_bodies.len());
            // Track which bodies we have already fetched
            let current_block_hashes = block_hashes.drain(..block_bodies.len());
            // Add bodies to storage
            for (hash, body) in current_block_hashes.zip(block_bodies.into_iter()) {
                store.add_block_body(hash, body)?;
            }

            // Check if we need to ask for another batch
            if block_hashes.is_empty() {
                break;
            }
        }
    }
    Ok(())
}

/// Fetches all receipts for the given block hashes via p2p and stores them
// TODO: remove allow when used again
#[allow(unused)]
async fn store_receipts(
    mut block_hashes: Vec<BlockHash>,
    peers: PeerHandler,
    store: Store,
) -> Result<(), SyncError> {
    loop {
        debug!("Requesting Receipts ");
        if let Some(receipts) = peers.request_receipts(block_hashes.clone()).await {
            debug!(" Received {} Receipts", receipts.len());
            // Track which blocks we have already fetched receipts for
            for (block_hash, receipts) in block_hashes.drain(0..receipts.len()).zip(receipts) {
                store.add_receipts(block_hash, receipts)?;
            }
            // Check if we need to ask for another batch
            if block_hashes.is_empty() {
                break;
            }
        }
    }
    Ok(())
}

impl SyncManager {
    // Downloads the latest state trie and all associated storage tries & bytecodes from peers
    // Rebuilds the state trie and all storage tries based on the downloaded data
    // Performs state healing in order to fix all inconsistencies with the downloaded state
    // Returns the success status, if it is true, then the state is fully consistent and
    // new blocks can be executed on top of it, if false then the state is still inconsistent and
    // snap sync must be resumed on the next sync cycle
    async fn snap_sync(&mut self, state_root: H256, store: Store) -> Result<bool, SyncError> {
        // Begin the background trie rebuild process if it is not active yet or if it crashed
        if !self
            .trie_rebuilder
            .as_ref()
            .is_some_and(|rebuilder| rebuilder.alive())
        {
            self.trie_rebuilder = Some(TrieRebuilder::startup(
                self.cancel_token.clone(),
                store.clone(),
            ));
        };
        // Spawn storage healer earlier so we can start healing stale storages
        let (storage_healer_sender, storage_healer_receiver) =
            mpsc::channel::<Vec<H256>>(MAX_CHANNEL_MESSAGES);
        let storage_healer_handler = tokio::spawn(storage_healer(
            state_root,
            storage_healer_receiver,
            self.peers.clone(),
            store.clone(),
        ));
        // Perform state sync if it was not already completed on a previous cycle
        // Retrieve storage data to check which snap sync phase we are in
        let key_checkpoints = store.get_state_trie_key_checkpoint()?;
        // If we have no key checkpoints or if the key checkpoints are lower than the segment boundaries we are in state sync phase
        if key_checkpoints.is_none()
            || key_checkpoints.is_some_and(|ch| {
                ch.into_iter()
                    .zip(STATE_TRIE_SEGMENTS_END.into_iter())
                    .any(|(ch, end)| ch < end)
            })
        {
            let stale_pivot = state_sync(
                state_root,
                store.clone(),
                self.peers.clone(),
                key_checkpoints,
                self.trie_rebuilder
                    .as_ref()
                    .unwrap()
                    .storage_rebuilder_sender
                    .clone(),
                storage_healer_sender.clone(),
            )
            .await?;
            if stale_pivot {
                warn!("Stale Pivot, aborting state sync");
                return Ok(false);
            }
        }
        // Wait for the trie rebuilder to finish
        info!("Waiting for the trie rebuild to finish");
        let rebuild_start = Instant::now();
        self.trie_rebuilder.take().unwrap().complete().await?;
        info!(
            "State trie rebuilt from snapshot, overtime: {}",
            rebuild_start.elapsed().as_secs()
        );
        // Clear snapshot
        store.clear_snapshot()?;

        // Perform Healing
        let state_heal_complete = heal_state_trie(
            state_root,
            store.clone(),
            self.peers.clone(),
            storage_healer_sender.clone(),
        )
        .await?;
        // Send empty batch to signal that no more batches are incoming
        storage_healer_sender.send(vec![]).await?;
        let storage_heal_complete = storage_healer_handler.await??;
        if !(state_heal_complete && storage_heal_complete) {
            warn!("Stale pivot, aborting healing");
        }
        Ok(state_heal_complete && storage_heal_complete)
    }
}

/// Returns the partial paths to the node's children if they are not already part of the trie state
fn node_missing_children(
    node: &Node,
    parent_path: &Nibbles,
    trie_state: &TrieState,
) -> Result<Vec<Nibbles>, TrieError> {
    let mut paths = Vec::new();
    match &node {
        Node::Branch(node) => {
            for (index, child) in node.choices.iter().enumerate() {
                if child.is_valid() && trie_state.get_node(child.clone())?.is_none() {
                    paths.push(parent_path.append_new(index as u8));
                }
            }
        }
        Node::Extension(node) => {
            if node.child.is_valid() && trie_state.get_node(node.child.clone())?.is_none() {
                paths.push(parent_path.concat(node.prefix.clone()));
            }
        }
        _ => {}
    }
    Ok(paths)
}

fn seconds_to_readable(seconds: U512) -> String {
    let (days, rest) = seconds.div_mod(U512::from(60 * 60 * 24));
    let (hours, rest) = rest.div_mod(U512::from(60 * 60));
    let (minutes, seconds) = rest.div_mod(U512::from(60));
    if days > U512::zero() {
        if days > U512::from(15) {
            return "unknown".to_string();
        }
        return format!("Over {days} days");
    }
    format!("{hours}h{minutes}m{seconds}s")
}

#[derive(thiserror::Error, Debug)]
enum SyncError {
    #[error(transparent)]
    Chain(#[from] ChainError),
    #[error(transparent)]
    Store(#[from] StoreError),
    #[error(transparent)]
    SendHashes(#[from] SendError<Vec<H256>>),
    #[error(transparent)]
    SendStorage(#[from] SendError<Vec<(H256, H256)>>),
    #[error(transparent)]
    Trie(#[from] TrieError),
    #[error(transparent)]
    Rlp(#[from] RLPDecodeError),
    #[error("Corrupt path during state healing")]
    CorruptPath,
    #[error(transparent)]
    JoinHandle(#[from] tokio::task::JoinError),
    #[error("Missing data from DB")]
    CorruptDB,
}<|MERGE_RESOLUTION|>--- conflicted
+++ resolved
@@ -11,25 +11,13 @@
     types::{Block, BlockHash},
     BigEndianHash, H256, U256, U512,
 };
-<<<<<<< HEAD
-use ethrex_rlp::{decode::RLPDecode, encode::RLPEncode, error::RLPDecodeError};
-use ethrex_storage::{error::StoreError, Store, MAX_SNAPSHOT_READS, STATE_TRIE_SEGMENTS};
-use ethrex_trie::{Nibbles, Node, TrieError, TrieState, EMPTY_TRIE_HASH};
-use std::{
-    array,
-    cmp::min,
-    collections::{BTreeMap, HashMap},
-    sync::Arc,
-};
-=======
 use ethrex_rlp::error::RLPDecodeError;
 use ethrex_storage::{error::StoreError, Store, STATE_TRIE_SEGMENTS};
 use ethrex_trie::{Nibbles, Node, TrieError, TrieState};
 use state_healing::heal_state_trie;
 use state_sync::state_sync;
-use std::{array, sync::Arc};
+use std::{array, collections::HashMap, sync::Arc};
 use storage_healing::storage_healer;
->>>>>>> 5ae030ac
 use tokio::{
     sync::{
         mpsc::{self, error::SendError},
@@ -38,12 +26,8 @@
     time::{Duration, Instant},
 };
 use tokio_util::sync::CancellationToken;
-<<<<<<< HEAD
 use tracing::{debug, error, info, warn};
-=======
-use tracing::{debug, info, warn};
 use trie_rebuild::TrieRebuilder;
->>>>>>> 5ae030ac
 
 use crate::{
     kademlia::KademliaTable,
