mod bytecode_fetcher;
mod state_healing;
mod state_sync;
mod storage_fetcher;
mod storage_healing;
mod trie_rebuild;

use bytecode_fetcher::bytecode_fetcher;
use ethrex_blockchain::{error::ChainError, Blockchain};
use ethrex_common::{
    types::{Block, BlockHash},
    BigEndianHash, H256, U256, U512,
};
use ethrex_rlp::error::RLPDecodeError;
use ethrex_storage::{error::StoreError, EngineType, Store, STATE_TRIE_SEGMENTS};
use ethrex_trie::{Nibbles, Node, TrieError, TrieState};
use state_healing::heal_state_trie;
use state_sync::state_sync;
use std::{array, collections::HashMap, sync::Arc};
use storage_healing::storage_healer;
use tokio::{
    sync::{
        mpsc::{self, error::SendError},
        Mutex,
    },
    time::{Duration, Instant},
};
use tokio_util::sync::CancellationToken;
use tracing::{debug, error, info, warn};
use trie_rebuild::TrieRebuilder;

use crate::{
    kademlia::KademliaTable,
    peer_handler::{
        BlockRequestOrder, PeerHandler, HASH_MAX, MAX_BLOCK_BODIES_TO_REQUEST,
        MAX_BLOCK_HEADERS_TO_REQUEST,
    },
};

/// The minimum amount of blocks from the head that we want to full sync during a snap sync
const MIN_FULL_BLOCKS: usize = 64;
/// Max size of a bach to stat a fetch request in queues
const BATCH_SIZE: usize = 300;
/// Max size of a bach to stat a fetch request in queues for nodes
const NODE_BATCH_SIZE: usize = 900;
/// Maximum amount of concurrent paralell fetches for a queue
const MAX_PARALLEL_FETCHES: usize = 10;
/// Maximum amount of messages in a channel
const MAX_CHANNEL_MESSAGES: usize = 500;
/// Maximum amount of messages to read from a channel at once
const MAX_CHANNEL_READS: usize = 200;
/// Pace at which progress is shown via info tracing
const SHOW_PROGRESS_INTERVAL_DURATION: Duration = Duration::from_secs(30);

lazy_static::lazy_static! {
    // Size of each state trie segment
    static ref STATE_TRIE_SEGMENT_SIZE: U256 = HASH_MAX.into_uint()/STATE_TRIE_SEGMENTS;
    // Starting hash of each state trie segment
    static ref STATE_TRIE_SEGMENTS_START: [H256; STATE_TRIE_SEGMENTS] = {
        array::from_fn(|i| H256::from_uint(&(*STATE_TRIE_SEGMENT_SIZE * i)))
    };
    // Ending hash of each state trie segment
    static ref STATE_TRIE_SEGMENTS_END: [H256; STATE_TRIE_SEGMENTS] = {
        array::from_fn(|i| H256::from_uint(&(*STATE_TRIE_SEGMENT_SIZE * (i+1))))
    };
}

#[derive(Debug, PartialEq)]
pub enum SyncMode {
    Full,
    Snap,
}

/// Manager in charge the sync process
/// Only performs full-sync but will also be in charge of snap-sync in the future
#[derive(Debug)]
pub struct SyncManager {
    sync_mode: SyncMode,
    peers: PeerHandler,
    /// The last block number used as a pivot for snap-sync
    /// Syncing beyond this pivot should re-enable snap-sync (as we will not have that state stored)
    /// TODO: Reorgs
    last_snap_pivot: u64,
    /// The `forkchoice_update` and `new_payload` methods require the `latest_valid_hash`
    /// when processing an invalid payload. To provide this, we must track invalid chains.
    ///
    /// We only store the last known valid head upon encountering a bad block,
    /// rather than tracking every subsequent invalid block.
    ///
    /// This map stores the bad block hash with and latest valid block hash of the chain corresponding to the bad block
    pub invalid_ancestors: HashMap<BlockHash, BlockHash>,
    trie_rebuilder: Option<TrieRebuilder>,
    // Used for cancelling long-living tasks upon shutdown
    cancel_token: CancellationToken,
    pub blockchain: Arc<Blockchain>,
}

impl SyncManager {
    pub fn new(
        peer_table: Arc<Mutex<KademliaTable>>,
        sync_mode: SyncMode,
        cancel_token: CancellationToken,
        blockchain: Arc<Blockchain>,
    ) -> Self {
        Self {
            sync_mode,
            peers: PeerHandler::new(peer_table),
            last_snap_pivot: 0,
            invalid_ancestors: HashMap::new(),
            trie_rebuilder: None,
            cancel_token,
            blockchain,
        }
    }

    /// Creates a dummy SyncManager for tests where syncing is not needed
    /// This should only be used in tests as it won't be able to connect to the p2p network
    pub fn dummy() -> Self {
        let dummy_peer_table = Arc::new(Mutex::new(KademliaTable::new(Default::default())));
        Self {
            sync_mode: SyncMode::Full,
            peers: PeerHandler::new(dummy_peer_table),
            last_snap_pivot: 0,
            invalid_ancestors: HashMap::new(),
            trie_rebuilder: None,
            // This won't be used
            cancel_token: CancellationToken::new(),
            blockchain: Arc::new(Blockchain::default_with_store(
                Store::new("", EngineType::InMemory).unwrap(),
            )),
        }
    }

    /// Starts a sync cycle, updating the state with all blocks between the current head and the sync head
    /// Will perforn either full or snap sync depending on the manager's `snap_mode`
    /// In full mode, all blocks will be fetched via p2p eth requests and executed to rebuild the state
    /// In snap mode, blocks and receipts will be fetched and stored in parallel while the state is fetched via p2p snap requests
    /// After the sync cycle is complete, the sync mode will be set to full
    /// If the sync fails, no error will be returned but a warning will be emitted
    /// [WARNING] Sync is done optimistically, so headers and bodies may be stored even if their data has not been fully synced if the sync is aborted halfway
    /// [WARNING] Sync is currenlty simplified and will not download bodies + receipts previous to the pivot during snap sync
    pub async fn start_sync(&mut self, current_head: H256, sync_head: H256, store: Store) {
        info!("Syncing from current head {current_head} to sync_head {sync_head}");
        let start_time = Instant::now();
        match self.sync_cycle(current_head, sync_head, store).await {
            Ok(()) => {
                info!(
                    "Sync cycle finished, time elapsed: {} secs",
                    start_time.elapsed().as_secs()
                );
            }
            Err(error) => warn!(
                "Sync cycle failed due to {error}, time elapsed: {} secs ",
                start_time.elapsed().as_secs()
            ),
        }
    }

    /// Performs the sync cycle described in `start_sync`, returns an error if the sync fails at any given step and aborts all active processes
    async fn sync_cycle(
        &mut self,
        mut current_head: H256,
        sync_head: H256,
        store: Store,
    ) -> Result<(), SyncError> {
        // Request all block headers between the current head and the sync head
        // We will begin from the current head so that we download the earliest state first
        // This step is not parallelized
        let mut all_block_hashes = vec![];
        // Check if we have some blocks downloaded from a previous sync attempt
        // This applies only to snap sync—full sync always starts fetching headers
        // from the canonical block, which updates as new block headers are fetched.
        if matches!(self.sync_mode, SyncMode::Snap) {
            if let Some(last_header) = store.get_header_download_checkpoint()? {
                // Set latest downloaded header as current head for header fetching
                current_head = last_header;
            }
        }

        let pending_block = match store.get_pending_block(sync_head) {
            Ok(res) => res,
            Err(e) => return Err(e.into()),
        };

        loop {
<<<<<<< HEAD
            debug!("Requesting Block Headers from {current_head} to {sync_head}");
            // Request Block Headers from Peer
            match self
=======
            debug!("Requesting Block Headers from {current_head}");
            let block_header_limit = match self.sync_mode {
                SyncMode::Snap => MAX_BLOCK_HEADERS_TO_REQUEST,
                // In Full sync mode, request the same number of block bodies as headers,
                // since they are processed together at the same rate.
                SyncMode::Full => MAX_BLOCK_BODIES_TO_REQUEST,
            } as u64;

            let Some(mut block_headers) = self
>>>>>>> 8feeedd3
                .peers
                .request_block_headers(
                    current_head,
                    BlockRequestOrder::OldToNew,
                    block_header_limit,
                )
                .await
<<<<<<< HEAD
            {
                Some(mut block_headers) => {
                    if block_headers.len() == 1 && block_headers[0].compute_block_hash() == current_head && current_head != sync_head {
                        warn!("Already at the current head {}, and number {} but not yet synced, we are at a fork, going back one more ancestor", current_head, block_headers[0].number);
                        store.unset_canonical_block(block_headers[0].number)?;
                        current_head = block_headers[0].parent_hash;
                        continue;
                    }

                    debug!(
                        "Received {} block headers| Last Number: {}",
                        block_headers.len(),
                        block_headers.last().as_ref().unwrap().number,
                    );
                    let mut block_hashes = block_headers
                        .iter()
                        .map(|header| header.compute_block_hash())
                        .collect::<Vec<_>>();
                    let last_header = block_headers.last().unwrap().clone();

                    // If we have a pending block from new_payload request
                    // attach it to the end if it matches the parent_hash of the latest received header
                    if let Some(ref block) = pending_block {
                        if block.header.parent_hash == last_header.compute_block_hash() {
                            block_hashes.push(block.hash());
                            block_headers.push(block.header.clone());
                        }
                    }
=======
            else {
                warn!("Sync failed to find target block header, aborting");
                return Ok(());
            };
>>>>>>> 8feeedd3

            let first_block_header = match block_headers.first() {
                Some(header) => header.clone(),
                None => continue,
            };
            let last_block_header = match block_headers.last() {
                Some(header) => header.clone(),
                None => continue,
            };
            let mut block_hashes = block_headers
                .iter()
                .map(|header| header.compute_block_hash())
                .collect::<Vec<_>>();

            debug!(
                "Received {} block headers| First Number: {} Last Number: {}",
                block_headers.len(),
                first_block_header.number,
                last_block_header.number
            );

            // If we have a pending block from new_payload request
            // attach it to the end if it matches the parent_hash of the latest received header
            if let Some(ref block) = pending_block {
                if block.header.parent_hash == last_block_header.compute_block_hash() {
                    block_hashes.push(block.hash());
                    block_headers.push(block.header.clone());
                }
            }

            // Filter out everything after the sync_head
            let mut sync_head_found = false;
            if let Some(index) = block_hashes.iter().position(|&hash| hash == sync_head) {
                sync_head_found = true;
                block_hashes = block_hashes.iter().take(index + 1).cloned().collect();
            }

            // Update current fetch head if needed
            let last_block_hash = last_block_header.compute_block_hash();
            if !sync_head_found {
                debug!(
                    "Syncing head not found, updated current_head {:?}",
                    last_block_hash
                );
                current_head = last_block_hash;
                if self.sync_mode == SyncMode::Snap {
                    store.set_header_download_checkpoint(current_head)?;
                }
            }

            // If the sync head is less than 64 blocks away from our current head switch to full-sync
            if self.sync_mode == SyncMode::Snap {
                let latest_block_number = store.get_latest_block_number()?;
                if last_block_header.number.saturating_sub(latest_block_number)
                    < MIN_FULL_BLOCKS as u64
                {
                    // Too few blocks for a snap sync, switching to full sync
                    store.clear_snap_state()?;
                    self.sync_mode = SyncMode::Full
                }
            }

            // Discard the first header as we already have it
            block_hashes.remove(0);
            block_headers.remove(0);
            // Store headers and save hashes for full block retrieval
            all_block_hashes.extend_from_slice(&block_hashes[..]);
            store.add_block_headers(block_hashes.clone(), block_headers)?;

            if self.sync_mode == SyncMode::Full {
                self.download_and_run_blocks(&mut block_hashes, store.clone())
                    .await?;
            }

            if sync_head_found {
                break;
            };
        }
        match self.sync_mode {
            SyncMode::Snap => {
                // snap-sync: launch tasks to fetch blocks and state in parallel
                // - Fetch each block's body and its receipt via eth p2p requests
                // - Fetch the pivot block's state via snap p2p requests
                // - Execute blocks after the pivot (like in full-sync)
                let pivot_idx = all_block_hashes.len().saturating_sub(MIN_FULL_BLOCKS);
                let pivot_header = store
                    .get_block_header_by_hash(all_block_hashes[pivot_idx])?
                    .ok_or(SyncError::CorruptDB)?;
                debug!(
                    "Selected block {} as pivot for snap sync",
                    pivot_header.number
                );
                let store_bodies_handle = tokio::spawn(store_block_bodies(
                    all_block_hashes[pivot_idx + 1..].to_vec(),
                    self.peers.clone(),
                    store.clone(),
                ));
                // Perform snap sync
                if !self
                    .snap_sync(pivot_header.state_root, store.clone())
                    .await?
                {
                    // Snap sync was not completed, abort and resume it on the next cycle
                    return Ok(());
                }
                // Wait for all bodies to be downloaded
                store_bodies_handle.await??;
                // For all blocks before the pivot: Store the bodies and fetch the receipts (TODO)
                // For all blocks after the pivot: Process them fully
                for hash in &all_block_hashes[pivot_idx + 1..] {
                    let block = store
                        .get_block_by_hash(*hash)?
                        .ok_or(SyncError::CorruptDB)?;
                    self.blockchain.add_block(&block)?;
                    store.set_canonical_block(block.header.number, *hash)?;
                    store.update_latest_block_number(block.header.number)?;
                }
                self.last_snap_pivot = pivot_header.number;
                // Finished a sync cycle without aborting halfway, clear current checkpoint
                store.clear_snap_state()?;
                // Next sync will be full-sync
                self.sync_mode = SyncMode::Full;
            }
<<<<<<< HEAD
            SyncMode::Full => {
                info!("Starting full sync of headers");
                // full-sync: Fetch all block bodies and execute them sequentially to build the state
                download_and_run_blocks(
                    all_block_hashes,
                    self.peers.clone(),
                    store.clone(),
                    &mut self.invalid_ancestors,
                    &self.blockchain,
                )
                .await?
            }
=======
            // Full sync stores and executes blocks as it asks for the headers
            SyncMode::Full => {}
>>>>>>> 8feeedd3
        }
        Ok(())
    }

<<<<<<< HEAD
/// Requests block bodies from peers via p2p, executes and stores them
/// Returns an error if there was a problem while executing or validating the blocks
async fn download_and_run_blocks(
    mut block_hashes: Vec<BlockHash>,
    peers: PeerHandler,
    store: Store,
    invalid_ancestors: &mut HashMap<BlockHash, BlockHash>,
    blockchain: &Blockchain,
) -> Result<(), SyncError> {
    let mut last_valid_hash = H256::default();
    loop {
        debug!("Requesting Block Bodies ");
        if let Some(block_bodies) = peers.request_block_bodies(block_hashes.clone()).await {
            let block_bodies_len = block_bodies.len();
            debug!("Received {} Block Bodies", block_bodies_len);
            // Execute and store blocks
            for (hash, body) in block_hashes
                .drain(..block_bodies_len)
                .zip(block_bodies.into_iter())
            {
                info!("Processing block {}", hash);
                let header = store
                    .get_block_header_by_hash(hash)?
                    .ok_or(SyncError::CorruptDB)?;
                let number = header.number;
                let block = Block::new(header, body);
                if let Err(error) = blockchain.add_block(&block) {
                    warn!(
                        "Failed to execute block {} with hash {}: {}",
                        number, hash, error
                    );
                    invalid_ancestors.insert(hash, last_valid_hash);
                    return Err(error.into());
                }
                store.set_canonical_block(number, hash)?;
                store.update_latest_block_number(number)?;
                last_valid_hash = hash;
            }
            info!("Executed & stored {} blocks", block_bodies_len);
            // Check if we need to ask for another batch
            if block_hashes.is_empty() {
                info!("block_hashes is empty, breaking");
                break;
=======
    /// Requests block bodies from peers via p2p, executes and stores them
    /// Returns an error if there was a problem while executing or validating the blocks
    async fn download_and_run_blocks(
        &mut self,
        block_hashes: &mut [BlockHash],
        store: Store,
    ) -> Result<(), SyncError> {
        let mut last_valid_hash = H256::default();

        let mut current_chunk_idx = 0;
        let chunks: Vec<Vec<BlockHash>> = block_hashes
            .chunks(MAX_BLOCK_BODIES_TO_REQUEST)
            .map(|chunk| chunk.to_vec())
            .collect();

        let mut chunk = match chunks.get(current_chunk_idx) {
            Some(res) => res.clone(),
            None => return Ok(()),
        };

        loop {
            debug!("Requesting Block Bodies");
            if let Some(block_bodies) = self.peers.request_block_bodies(chunk.clone()).await {
                let block_bodies_len = block_bodies.len();

                let first_block_hash = chunk.first().map_or(H256::default(), |a| *a);
                let first_block_header_number = store
                    .get_block_header_by_hash(first_block_hash)?
                    .map_or(0, |h| h.number);

                debug!(
                    "Received {} Block Bodies, starting from block hash {:?} with number: {}",
                    block_bodies_len, first_block_hash, first_block_header_number
                );

                // Execute and store blocks
                for (hash, body) in chunk
                    .drain(..block_bodies_len)
                    .zip(block_bodies.into_iter())
                {
                    let header = store
                        .get_block_header_by_hash(hash)?
                        .ok_or(SyncError::CorruptDB)?;
                    let number = header.number;
                    let block = Block::new(header, body);
                    if let Err(error) = self.blockchain.add_block(&block) {
                        warn!("Failed to add block during FullSync: {error}");
                        self.invalid_ancestors.insert(hash, last_valid_hash);
                        return Err(error.into());
                    }
                    store.set_canonical_block(number, hash)?;
                    store.update_latest_block_number(number)?;
                    last_valid_hash = hash;
                    debug!(
                        "Executed and stored block number {} with hash {}",
                        number, hash
                    );
                }
                debug!("Executed & stored {} blocks", block_bodies_len);

                if chunk.is_empty() {
                    current_chunk_idx += 1;
                    chunk = match chunks.get(current_chunk_idx) {
                        Some(res) => res.clone(),
                        None => return Ok(()),
                    };
                };
>>>>>>> 8feeedd3
            }
        } else {
            if block_hashes.is_empty() {
                warn!("No hashes to fetch, aborting sync");
            } else {
                warn!("Failed to fetch block bodies, aborting sync");
            }

            return Ok(());
        }
    }
}

/// Fetches all block bodies for the given block hashes via p2p and stores them
async fn store_block_bodies(
    mut block_hashes: Vec<BlockHash>,
    peers: PeerHandler,
    store: Store,
) -> Result<(), SyncError> {
    loop {
        debug!("Requesting Block Bodies ");
        if let Some(block_bodies) = peers.request_block_bodies(block_hashes.clone()).await {
            debug!(" Received {} Block Bodies", block_bodies.len());
            // Track which bodies we have already fetched
            let current_block_hashes = block_hashes.drain(..block_bodies.len());
            // Add bodies to storage
            for (hash, body) in current_block_hashes.zip(block_bodies.into_iter()) {
                store.add_block_body(hash, body)?;
            }

            // Check if we need to ask for another batch
            if block_hashes.is_empty() {
                break;
            }
        }
    }
    Ok(())
}

/// Fetches all receipts for the given block hashes via p2p and stores them
// TODO: remove allow when used again
#[allow(unused)]
async fn store_receipts(
    mut block_hashes: Vec<BlockHash>,
    peers: PeerHandler,
    store: Store,
) -> Result<(), SyncError> {
    loop {
        debug!("Requesting Receipts ");
        if let Some(receipts) = peers.request_receipts(block_hashes.clone()).await {
            debug!(" Received {} Receipts", receipts.len());
            // Track which blocks we have already fetched receipts for
            for (block_hash, receipts) in block_hashes.drain(0..receipts.len()).zip(receipts) {
                store.add_receipts(block_hash, receipts)?;
            }
            // Check if we need to ask for another batch
            if block_hashes.is_empty() {
                break;
            }
        }
    }
    Ok(())
}

impl SyncManager {
    // Downloads the latest state trie and all associated storage tries & bytecodes from peers
    // Rebuilds the state trie and all storage tries based on the downloaded data
    // Performs state healing in order to fix all inconsistencies with the downloaded state
    // Returns the success status, if it is true, then the state is fully consistent and
    // new blocks can be executed on top of it, if false then the state is still inconsistent and
    // snap sync must be resumed on the next sync cycle
    async fn snap_sync(&mut self, state_root: H256, store: Store) -> Result<bool, SyncError> {
        // Begin the background trie rebuild process if it is not active yet or if it crashed
        if !self
            .trie_rebuilder
            .as_ref()
            .is_some_and(|rebuilder| rebuilder.alive())
        {
            self.trie_rebuilder = Some(TrieRebuilder::startup(
                self.cancel_token.clone(),
                store.clone(),
            ));
        };
        // Spawn storage healer earlier so we can start healing stale storages
        let (storage_healer_sender, storage_healer_receiver) =
            mpsc::channel::<Vec<H256>>(MAX_CHANNEL_MESSAGES);
        let storage_healer_handler = tokio::spawn(storage_healer(
            state_root,
            storage_healer_receiver,
            self.peers.clone(),
            store.clone(),
        ));
        // Perform state sync if it was not already completed on a previous cycle
        // Retrieve storage data to check which snap sync phase we are in
        let key_checkpoints = store.get_state_trie_key_checkpoint()?;
        // If we have no key checkpoints or if the key checkpoints are lower than the segment boundaries we are in state sync phase
        if key_checkpoints.is_none()
            || key_checkpoints.is_some_and(|ch| {
                ch.into_iter()
                    .zip(STATE_TRIE_SEGMENTS_END.into_iter())
                    .any(|(ch, end)| ch < end)
            })
        {
            let stale_pivot = state_sync(
                state_root,
                store.clone(),
                self.peers.clone(),
                key_checkpoints,
                self.trie_rebuilder
                    .as_ref()
                    .unwrap()
                    .storage_rebuilder_sender
                    .clone(),
                storage_healer_sender.clone(),
            )
            .await?;
            if stale_pivot {
                warn!("Stale Pivot, aborting state sync");
                return Ok(false);
            }
        }
        // Wait for the trie rebuilder to finish
        info!("Waiting for the trie rebuild to finish");
        let rebuild_start = Instant::now();
        self.trie_rebuilder.take().unwrap().complete().await?;
        info!(
            "State trie rebuilt from snapshot, overtime: {}",
            rebuild_start.elapsed().as_secs()
        );
        // Clear snapshot
        store.clear_snapshot()?;

        // Perform Healing
        let state_heal_complete = heal_state_trie(
            state_root,
            store.clone(),
            self.peers.clone(),
            storage_healer_sender.clone(),
        )
        .await?;
        // Send empty batch to signal that no more batches are incoming
        storage_healer_sender.send(vec![]).await?;
        let storage_heal_complete = storage_healer_handler.await??;
        if !(state_heal_complete && storage_heal_complete) {
            warn!("Stale pivot, aborting healing");
        }
        Ok(state_heal_complete && storage_heal_complete)
    }
}

/// Returns the partial paths to the node's children if they are not already part of the trie state
fn node_missing_children(
    node: &Node,
    parent_path: &Nibbles,
    trie_state: &TrieState,
) -> Result<Vec<Nibbles>, TrieError> {
    let mut paths = Vec::new();
    match &node {
        Node::Branch(node) => {
            for (index, child) in node.choices.iter().enumerate() {
                if child.is_valid() && trie_state.get_node(child.clone())?.is_none() {
                    paths.push(parent_path.append_new(index as u8));
                }
            }
        }
        Node::Extension(node) => {
            if node.child.is_valid() && trie_state.get_node(node.child.clone())?.is_none() {
                paths.push(parent_path.concat(node.prefix.clone()));
            }
        }
        _ => {}
    }
    Ok(paths)
}

fn seconds_to_readable(seconds: U512) -> String {
    let (days, rest) = seconds.div_mod(U512::from(60 * 60 * 24));
    let (hours, rest) = rest.div_mod(U512::from(60 * 60));
    let (minutes, seconds) = rest.div_mod(U512::from(60));
    if days > U512::zero() {
        if days > U512::from(15) {
            return "unknown".to_string();
        }
        return format!("Over {days} days");
    }
    format!("{hours}h{minutes}m{seconds}s")
}

#[derive(thiserror::Error, Debug)]
enum SyncError {
    #[error(transparent)]
    Chain(#[from] ChainError),
    #[error(transparent)]
    Store(#[from] StoreError),
    #[error(transparent)]
    SendHashes(#[from] SendError<Vec<H256>>),
    #[error(transparent)]
    SendStorage(#[from] SendError<Vec<(H256, H256)>>),
    #[error(transparent)]
    Trie(#[from] TrieError),
    #[error(transparent)]
    Rlp(#[from] RLPDecodeError),
    #[error("Corrupt path during state healing")]
    CorruptPath,
    #[error(transparent)]
    JoinHandle(#[from] tokio::task::JoinError),
    #[error("Missing data from DB")]
    CorruptDB,
}<|MERGE_RESOLUTION|>--- conflicted
+++ resolved
@@ -183,11 +183,6 @@
         };
 
         loop {
-<<<<<<< HEAD
-            debug!("Requesting Block Headers from {current_head} to {sync_head}");
-            // Request Block Headers from Peer
-            match self
-=======
             debug!("Requesting Block Headers from {current_head}");
             let block_header_limit = match self.sync_mode {
                 SyncMode::Snap => MAX_BLOCK_HEADERS_TO_REQUEST,
@@ -197,7 +192,6 @@
             } as u64;
 
             let Some(mut block_headers) = self
->>>>>>> 8feeedd3
                 .peers
                 .request_block_headers(
                     current_head,
@@ -205,41 +199,10 @@
                     block_header_limit,
                 )
                 .await
-<<<<<<< HEAD
-            {
-                Some(mut block_headers) => {
-                    if block_headers.len() == 1 && block_headers[0].compute_block_hash() == current_head && current_head != sync_head {
-                        warn!("Already at the current head {}, and number {} but not yet synced, we are at a fork, going back one more ancestor", current_head, block_headers[0].number);
-                        store.unset_canonical_block(block_headers[0].number)?;
-                        current_head = block_headers[0].parent_hash;
-                        continue;
-                    }
-
-                    debug!(
-                        "Received {} block headers| Last Number: {}",
-                        block_headers.len(),
-                        block_headers.last().as_ref().unwrap().number,
-                    );
-                    let mut block_hashes = block_headers
-                        .iter()
-                        .map(|header| header.compute_block_hash())
-                        .collect::<Vec<_>>();
-                    let last_header = block_headers.last().unwrap().clone();
-
-                    // If we have a pending block from new_payload request
-                    // attach it to the end if it matches the parent_hash of the latest received header
-                    if let Some(ref block) = pending_block {
-                        if block.header.parent_hash == last_header.compute_block_hash() {
-                            block_hashes.push(block.hash());
-                            block_headers.push(block.header.clone());
-                        }
-                    }
-=======
             else {
                 warn!("Sync failed to find target block header, aborting");
                 return Ok(());
             };
->>>>>>> 8feeedd3
 
             let first_block_header = match block_headers.first() {
                 Some(header) => header.clone(),
@@ -363,72 +326,12 @@
                 // Next sync will be full-sync
                 self.sync_mode = SyncMode::Full;
             }
-<<<<<<< HEAD
-            SyncMode::Full => {
-                info!("Starting full sync of headers");
-                // full-sync: Fetch all block bodies and execute them sequentially to build the state
-                download_and_run_blocks(
-                    all_block_hashes,
-                    self.peers.clone(),
-                    store.clone(),
-                    &mut self.invalid_ancestors,
-                    &self.blockchain,
-                )
-                .await?
-            }
-=======
             // Full sync stores and executes blocks as it asks for the headers
             SyncMode::Full => {}
->>>>>>> 8feeedd3
         }
         Ok(())
     }
 
-<<<<<<< HEAD
-/// Requests block bodies from peers via p2p, executes and stores them
-/// Returns an error if there was a problem while executing or validating the blocks
-async fn download_and_run_blocks(
-    mut block_hashes: Vec<BlockHash>,
-    peers: PeerHandler,
-    store: Store,
-    invalid_ancestors: &mut HashMap<BlockHash, BlockHash>,
-    blockchain: &Blockchain,
-) -> Result<(), SyncError> {
-    let mut last_valid_hash = H256::default();
-    loop {
-        debug!("Requesting Block Bodies ");
-        if let Some(block_bodies) = peers.request_block_bodies(block_hashes.clone()).await {
-            let block_bodies_len = block_bodies.len();
-            debug!("Received {} Block Bodies", block_bodies_len);
-            // Execute and store blocks
-            for (hash, body) in block_hashes
-                .drain(..block_bodies_len)
-                .zip(block_bodies.into_iter())
-            {
-                info!("Processing block {}", hash);
-                let header = store
-                    .get_block_header_by_hash(hash)?
-                    .ok_or(SyncError::CorruptDB)?;
-                let number = header.number;
-                let block = Block::new(header, body);
-                if let Err(error) = blockchain.add_block(&block) {
-                    warn!(
-                        "Failed to execute block {} with hash {}: {}",
-                        number, hash, error
-                    );
-                    invalid_ancestors.insert(hash, last_valid_hash);
-                    return Err(error.into());
-                }
-                store.set_canonical_block(number, hash)?;
-                store.update_latest_block_number(number)?;
-                last_valid_hash = hash;
-            }
-            info!("Executed & stored {} blocks", block_bodies_len);
-            // Check if we need to ask for another batch
-            if block_hashes.is_empty() {
-                info!("block_hashes is empty, breaking");
-                break;
-=======
     /// Requests block bodies from peers via p2p, executes and stores them
     /// Returns an error if there was a problem while executing or validating the blocks
     async fn download_and_run_blocks(
@@ -496,16 +399,7 @@
                         None => return Ok(()),
                     };
                 };
->>>>>>> 8feeedd3
-            }
-        } else {
-            if block_hashes.is_empty() {
-                warn!("No hashes to fetch, aborting sync");
-            } else {
-                warn!("Failed to fetch block bodies, aborting sync");
-            }
-
-            return Ok(());
+            }
         }
     }
 }
