mod code_collector;
mod state_healing;
mod storage_healing;

use crate::discv4::peer_table::PeerTableError;
use crate::peer_handler::{BlockRequestOrder, PeerHandlerError, SNAP_LIMIT};
use crate::rlpx::p2p::SUPPORTED_ETH_CAPABILITIES;
use crate::sync::code_collector::CodeHashCollector;
use crate::sync::state_healing::heal_state_trie_wrap;
use crate::sync::storage_healing::heal_storage_trie;
use crate::utils::{
    current_unix_time, get_account_state_snapshots_dir, get_account_storages_snapshots_dir,
    get_code_hashes_snapshots_dir, validate_folders,
};
use crate::{
    metrics::METRICS,
    peer_handler::{HASH_MAX, MAX_BLOCK_BODIES_TO_REQUEST, PeerHandler},
};
use ethrex_blockchain::{BatchBlockProcessingFailure, Blockchain, error::ChainError};
use ethrex_common::{
    BigEndianHash, H256, U256,
    constants::{EMPTY_KECCACK_HASH, EMPTY_TRIE_HASH},
    types::{AccountState, Block, BlockHash, BlockHeader},
};
use ethrex_rlp::{decode::RLPDecode, encode::RLPEncode, error::RLPDecodeError};
use ethrex_storage::{EngineType, STATE_TRIE_SEGMENTS, Store, error::StoreError};
use ethrex_trie::trie_sorted::TrieGenerationError;
use ethrex_trie::{Trie, TrieError};
use rayon::iter::{ParallelBridge, ParallelIterator};
<<<<<<< HEAD
#[cfg(not(feature = "rocksdb"))]
use std::collections::hash_map::Entry;
use std::collections::{BTreeMap, BTreeSet, HashSet};
use std::path::{Path, PathBuf};
#[cfg(not(feature = "rocksdb"))]
use std::sync::Mutex;
=======
use std::collections::{BTreeMap, BTreeSet, HashSet};
use std::path::{Path, PathBuf};
>>>>>>> 87ed5627
use std::time::SystemTime;
use std::{
    array,
    cmp::min,
    collections::HashMap,
    sync::{
        Arc,
        atomic::{AtomicBool, Ordering},
    },
};
use tokio::{sync::mpsc::error::SendError, time::Instant};
use tokio_util::sync::CancellationToken;
use tracing::{debug, error, info, warn};

/// The minimum amount of blocks from the head that we want to full sync during a snap sync
const MIN_FULL_BLOCKS: usize = 64;
/// Amount of blocks to execute in a single batch during FullSync
const EXECUTE_BATCH_SIZE_DEFAULT: usize = 1024;
/// Amount of seconds between blocks
const SECONDS_PER_BLOCK: u64 = 12;

/// Bytecodes to downloader per batch
const BYTECODE_CHUNK_SIZE: usize = 50_000;

/// We assume this amount of slots are missing a block to adjust our timestamp
/// based update pivot algorithm. This is also used to try to find "safe" blocks in the chain
/// that are unlikely to be re-orged.
const MISSING_SLOTS_PERCENTAGE: f64 = 0.8;

#[cfg(feature = "sync-test")]
lazy_static::lazy_static! {
    static ref EXECUTE_BATCH_SIZE: usize = std::env::var("EXECUTE_BATCH_SIZE").map(|var| var.parse().expect("Execute batch size environmental variable is not a number")).unwrap_or(EXECUTE_BATCH_SIZE_DEFAULT);
}
#[cfg(not(feature = "sync-test"))]
lazy_static::lazy_static! {
    static ref EXECUTE_BATCH_SIZE: usize = EXECUTE_BATCH_SIZE_DEFAULT;
}

lazy_static::lazy_static! {
    // Size of each state trie segment
    static ref STATE_TRIE_SEGMENT_SIZE: U256 = HASH_MAX.into_uint()/STATE_TRIE_SEGMENTS;
    // Starting hash of each state trie segment
    static ref STATE_TRIE_SEGMENTS_START: [H256; STATE_TRIE_SEGMENTS] = {
        array::from_fn(|i| H256::from_uint(&(*STATE_TRIE_SEGMENT_SIZE * i)))
    };
    // Ending hash of each state trie segment
    static ref STATE_TRIE_SEGMENTS_END: [H256; STATE_TRIE_SEGMENTS] = {
        array::from_fn(|i| H256::from_uint(&(*STATE_TRIE_SEGMENT_SIZE * (i+1))))
    };
}

#[derive(Debug, PartialEq, Clone, Default)]
pub enum SyncMode {
    #[default]
    Full,
    Snap,
}

/// Manager in charge the sync process
#[derive(Debug)]
pub struct Syncer {
    /// This is also held by the SyncManager allowing it to track the latest syncmode, without modifying it
    /// No outside process should modify this value, only being modified by the sync cycle
    snap_enabled: Arc<AtomicBool>,
    peers: PeerHandler,
    // Used for cancelling long-living tasks upon shutdown
    cancel_token: CancellationToken,
    blockchain: Arc<Blockchain>,
    /// This string indicates a folder where the snap algorithm will store temporary files that are
    /// used during the syncing process
    datadir: PathBuf,
}

impl Syncer {
    pub fn new(
        peers: PeerHandler,
        snap_enabled: Arc<AtomicBool>,
        cancel_token: CancellationToken,
        blockchain: Arc<Blockchain>,
        datadir: PathBuf,
    ) -> Self {
        Self {
            snap_enabled,
            peers,
            cancel_token,
            blockchain,
            datadir,
        }
    }

    /// Creates a dummy Syncer for tests where syncing is not needed
    /// This should only be used in tests as it won't be able to connect to the p2p network
    pub fn dummy() -> Self {
        Self {
            snap_enabled: Arc::new(AtomicBool::new(false)),
            peers: PeerHandler::dummy(),
            // This won't be used
            cancel_token: CancellationToken::new(),
            blockchain: Arc::new(Blockchain::default_with_store(
                Store::new("", EngineType::InMemory).expect("Failed to start Store Engine"),
            )),
            datadir: ".".into(),
        }
    }

    /// Starts a sync cycle, updating the state with all blocks between the current head and the sync head
    /// Will perform either full or snap sync depending on the manager's `snap_mode`
    /// In full mode, all blocks will be fetched via p2p eth requests and executed to rebuild the state
    /// In snap mode, blocks and receipts will be fetched and stored in parallel while the state is fetched via p2p snap requests
    /// After the sync cycle is complete, the sync mode will be set to full
    /// If the sync fails, no error will be returned but a warning will be emitted
    /// [WARNING] Sync is done optimistically, so headers and bodies may be stored even if their data has not been fully synced if the sync is aborted halfway
    /// [WARNING] Sync is currenlty simplified and will not download bodies + receipts previous to the pivot during snap sync
    pub async fn start_sync(&mut self, sync_head: H256, store: Store) {
        let start_time = Instant::now();
        match self.sync_cycle(sync_head, store).await {
            Ok(()) => {
                info!(
                    "Sync cycle finished, time elapsed: {} secs",
                    start_time.elapsed().as_secs()
                );
            }
            // TODO #2767: If the error is irrecoverable, we should exit ethrex
            Err(error) => error!(
                "Sync cycle failed due to {error}, time elapsed: {} secs ",
                start_time.elapsed().as_secs()
            ),
        }
    }

    /// Performs the sync cycle described in `start_sync`, returns an error if the sync fails at any given step and aborts all active processes
    async fn sync_cycle(&mut self, sync_head: H256, store: Store) -> Result<(), SyncError> {
        // Take picture of the current sync mode, we will update the original value when we need to
        if self.snap_enabled.load(Ordering::Relaxed) {
            METRICS.enable().await;
            let sync_cycle_result = self.sync_cycle_snap(sync_head, store).await;
            METRICS.disable().await;
            sync_cycle_result
        } else {
            self.sync_cycle_full(sync_head, store).await
        }
    }

    /// Performs the sync cycle described in `start_sync`, returns an error if the sync fails at any given step and aborts all active processes
    async fn sync_cycle_snap(&mut self, sync_head: H256, store: Store) -> Result<(), SyncError> {
        // Request all block headers between the current head and the sync head
        // We will begin from the current head so that we download the earliest state first
        // This step is not parallelized
        let mut block_sync_state = SnapBlockSyncState::new(store.clone());
        // Check if we have some blocks downloaded from a previous sync attempt
        // This applies only to snap sync—full sync always starts fetching headers
        // from the canonical block, which updates as new block headers are fetched.
        let mut current_head = block_sync_state.get_current_head().await?;
        let mut current_head_number = store
            .get_block_number(current_head)
            .await?
            .ok_or(SyncError::BlockNumber(current_head))?;
        info!(
            "Syncing from current head {:?} to sync_head {:?}",
            current_head, sync_head
        );
        let pending_block = match store.get_pending_block(sync_head).await {
            Ok(res) => res,
            Err(e) => return Err(e.into()),
        };

        // We validate that we have the folders that are being used empty, as we currently assume
        // they are.
        if !validate_folders(&self.datadir) {
            // Temp std::process::exit until #2767 is done
            error!(
                "One of the folders used for temporary leaves during snap is still used. Delete them in {}",
                &self.datadir.to_str().unwrap_or_default()
            );
            std::process::exit(1);
            // Cloning a single string, the node should stop after this
            // return Err(SyncError::NotEmptyDatadirFolders(self.datadir.clone()));
        }

        loop {
            debug!("Sync Log 1: In snap sync");
            debug!(
                "Sync Log 2: State block hashes len {}",
                block_sync_state.block_hashes.len()
            );
            debug!("Requesting Block Headers from {current_head}");

            let Some(mut block_headers) = self
                .peers
                .request_block_headers(current_head_number, sync_head)
                .await?
            else {
                warn!("Sync failed to find target block header, aborting");
                return Ok(());
            };

            let (first_block_hash, first_block_number, first_block_parent_hash) =
                match block_headers.first() {
                    Some(header) => (header.hash(), header.number, header.parent_hash),
                    None => continue,
                };
            let (last_block_hash, last_block_number) = match block_headers.last() {
                Some(header) => (header.hash(), header.number),
                None => continue,
            };
            // TODO(#2126): This is just a temporary solution to avoid a bug where the sync would get stuck
            // on a loop when the target head is not found, i.e. on a reorg with a side-chain.
            if first_block_hash == last_block_hash
                && first_block_hash == current_head
                && current_head != sync_head
            {
                // There is no path to the sync head this goes back until it find a common ancerstor
                warn!("Sync failed to find target block header, going back to the previous parent");
                current_head = first_block_parent_hash;
                continue;
            }

            debug!(
                "Received {} block headers| First Number: {} Last Number: {}",
                block_headers.len(),
                first_block_number,
                last_block_number
            );

            // If we have a pending block from new_payload request
            // attach it to the end if it matches the parent_hash of the latest received header
            if let Some(ref block) = pending_block
                && block.header.parent_hash == last_block_hash
            {
                block_headers.push(block.header.clone());
            }

            // Filter out everything after the sync_head
            let mut sync_head_found = false;
            if let Some(index) = block_headers
                .iter()
                .position(|header| header.hash() == sync_head)
            {
                sync_head_found = true;
                block_headers.drain(index + 1..);
            }

            // Update current fetch head
            current_head = last_block_hash;
            current_head_number = last_block_number;

            // If the sync head is less than 64 blocks away from our current head switch to full-sync
            if sync_head_found {
                let latest_block_number = store.get_latest_block_number().await?;
                if last_block_number.saturating_sub(latest_block_number) < MIN_FULL_BLOCKS as u64 {
                    // Too few blocks for a snap sync, switching to full sync
                    debug!(
                        "Sync head is less than {MIN_FULL_BLOCKS} blocks away, switching to FullSync"
                    );
                    self.snap_enabled.store(false, Ordering::Relaxed);
                    return self.sync_cycle_full(sync_head, store.clone()).await;
                }
            }

            // Discard the first header as we already have it
            if block_headers.len() > 1 {
                let block_headers_iter = block_headers.into_iter().skip(1);

                block_sync_state
                    .process_incoming_headers(block_headers_iter)
                    .await?;
            }

            if sync_head_found {
                break;
            };
        }

        self.snap_sync(&store, &mut block_sync_state).await?;

        store.clear_snap_state().await?;
        self.snap_enabled.store(false, Ordering::Relaxed);

        Ok(())
    }

    /// Performs the sync cycle described in `start_sync`.
    ///
    /// # Returns
    ///
    /// Returns an error if the sync fails at any given step and aborts all active processes
    async fn sync_cycle_full(
        &mut self,
        mut sync_head: H256,
        store: Store,
    ) -> Result<(), SyncError> {
        info!("Syncing to sync_head {:?}", sync_head);

        // Check if the sync_head is a pending block, if so, gather all pending blocks belonging to its chain
        let mut pending_blocks = vec![];
        while let Some(block) = store.get_pending_block(sync_head).await? {
            if store.is_canonical_sync(block.hash())? {
                // Ignore canonical blocks still in pending
                break;
            }
            sync_head = block.header.parent_hash;
            pending_blocks.insert(0, block);
        }

        // Request all block headers between the sync head and our local chain
        // We will begin from the sync head so that we download the latest state first, ensuring we follow the correct chain
        // This step is not parallelized
        let mut start_block_number;
        let mut end_block_number = 0;
        let mut headers = vec![];
        let mut single_batch = true;

        // Request and store all block headers from the advertised sync head
        loop {
            let Some(mut block_headers) = self
                .peers
                .request_block_headers_from_hash(sync_head, BlockRequestOrder::NewToOld)
                .await?
            else {
                warn!("Sync failed to find target block header, aborting");
                debug!("Sync Log 8: Sync failed to find target block header, aborting");
                return Ok(());
            };
            debug!("Sync Log 9: Received {} block headers", block_headers.len());

            let first_header = block_headers.first().ok_or(SyncError::NoBlocks)?;
            let last_header = block_headers.last().ok_or(SyncError::NoBlocks)?;

            info!(
                "Received {} block headers| First Number: {} Last Number: {}",
                block_headers.len(),
                first_header.number,
                last_header.number,
            );
            end_block_number = end_block_number.max(first_header.number);
            start_block_number = last_header.number;

            sync_head = last_header.parent_hash;
            if store.is_canonical_sync(sync_head)? || sync_head.is_zero() {
                // Incoming chain merged with current chain
                // Filter out already canonical blocks from batch
                let mut first_canon_block = block_headers.len();
                for (index, header) in block_headers.iter().enumerate() {
                    if store.is_canonical_sync(header.hash())? {
                        first_canon_block = index;
                        break;
                    }
                }
                block_headers.drain(first_canon_block..block_headers.len());
                if let Some(last_header) = block_headers.last() {
                    start_block_number = last_header.number;
                }
                // If the fullsync consists of a single batch of headers we can just keep them in memory instead of writing them to Store
                if single_batch {
                    headers = block_headers.into_iter().rev().collect();
                } else {
                    store.add_fullsync_batch(block_headers).await?;
                }
                break;
            }
            store.add_fullsync_batch(block_headers).await?;
            single_batch = false;
        }
        end_block_number += 1;
        start_block_number = start_block_number.max(1);

        // Download block bodies and execute full blocks in batches
        for start in (start_block_number..end_block_number).step_by(*EXECUTE_BATCH_SIZE) {
            let batch_size = EXECUTE_BATCH_SIZE.min((end_block_number - start) as usize);
            let final_batch = end_block_number == start + batch_size as u64;
            // Retrieve batch from DB
            if !single_batch {
                headers = store.read_fullsync_batch(start, batch_size as u64).await?;
            }
            let mut blocks = Vec::new();
            // Request block bodies
            // Download block bodies
            while !headers.is_empty() {
                let header_batch = &headers[..min(MAX_BLOCK_BODIES_TO_REQUEST, headers.len())];
                let bodies = self
                    .peers
                    .request_and_validate_block_bodies(header_batch)
                    .await?
                    .ok_or(SyncError::BodiesNotFound)?;
                debug!("Obtained: {} block bodies", bodies.len());
                let block_batch = headers
                    .drain(..bodies.len())
                    .zip(bodies)
                    .map(|(header, body)| Block { header, body });
                blocks.extend(block_batch);
            }
            if !blocks.is_empty() {
                // Execute blocks
                info!(
                    "Executing {} blocks for full sync. First block hash: {:#?} Last block hash: {:#?}",
                    blocks.len(),
                    blocks.first().ok_or(SyncError::NoBlocks)?.hash(),
                    blocks.last().ok_or(SyncError::NoBlocks)?.hash()
                );
                self.add_blocks_in_batch(blocks, final_batch, store.clone())
                    .await?;
            }
        }

        // Execute pending blocks
        if !pending_blocks.is_empty() {
            info!(
                "Executing {} blocks for full sync. First block hash: {:#?} Last block hash: {:#?}",
                pending_blocks.len(),
                pending_blocks.first().ok_or(SyncError::NoBlocks)?.hash(),
                pending_blocks.last().ok_or(SyncError::NoBlocks)?.hash()
            );
            self.add_blocks_in_batch(pending_blocks, true, store.clone())
                .await?;
        }

        store.clear_fullsync_headers().await?;
        Ok(())
    }

    async fn add_blocks_in_batch(
        &self,
        blocks: Vec<Block>,
        final_batch: bool,
        store: Store,
    ) -> Result<(), SyncError> {
        let execution_start = Instant::now();
        // Copy some values for later
        let blocks_len = blocks.len();
        let numbers_and_hashes = blocks
            .iter()
            .map(|b| (b.header.number, b.hash()))
            .collect::<Vec<_>>();
        let (last_block_number, last_block_hash) = numbers_and_hashes
            .last()
            .cloned()
            .ok_or(SyncError::InvalidRangeReceived)?;
        let (first_block_number, first_block_hash) = numbers_and_hashes
            .first()
            .cloned()
            .ok_or(SyncError::InvalidRangeReceived)?;

        let blocks_hashes = blocks.iter().map(|block| block.hash()).collect::<Vec<_>>();
        // Run the batch
        if let Err((err, batch_failure)) = Syncer::add_blocks(
            self.blockchain.clone(),
            blocks,
            final_batch,
            self.cancel_token.clone(),
        )
        .await
        {
            if let Some(batch_failure) = batch_failure {
                warn!("Failed to add block during FullSync: {err}");
                // Since running the batch failed we set the failing block and its descendants
                // with having an invalid ancestor on the following cases.
                if let ChainError::InvalidBlock(_) = err {
                    let mut block_hashes_with_invalid_ancestor: Vec<H256> = vec![];
                    if let Some(index) = blocks_hashes
                        .iter()
                        .position(|x| x == &batch_failure.failed_block_hash)
                    {
                        block_hashes_with_invalid_ancestor = blocks_hashes[index..].to_vec();
                    }

                    for hash in block_hashes_with_invalid_ancestor {
                        store
                            .set_latest_valid_ancestor(hash, batch_failure.last_valid_hash)
                            .await?;
                    }
                }
            }
            return Err(err.into());
        }

        store
            .forkchoice_update(
                Some(numbers_and_hashes),
                last_block_number,
                last_block_hash,
                None,
                None,
            )
            .await?;

        let execution_time: f64 = execution_start.elapsed().as_millis() as f64 / 1000.0;
        let blocks_per_second = blocks_len as f64 / execution_time;

        info!(
            "[SYNCING] Executed & stored {} blocks in {:.3} seconds.\n\
        Started at block with hash {} (number {}).\n\
        Finished at block with hash {} (number {}).\n\
        Blocks per second: {:.3}",
            blocks_len,
            execution_time,
            first_block_hash,
            first_block_number,
            last_block_hash,
            last_block_number,
            blocks_per_second
        );
        Ok(())
    }

    /// Executes the given blocks and stores them
    /// If sync_head_found is true, they will be executed one by one
    /// If sync_head_found is false, they will be executed in a single batch
    async fn add_blocks(
        blockchain: Arc<Blockchain>,
        blocks: Vec<Block>,
        sync_head_found: bool,
        cancel_token: CancellationToken,
    ) -> Result<(), (ChainError, Option<BatchBlockProcessingFailure>)> {
        // If we found the sync head, run the blocks sequentially to store all the blocks's state
        if sync_head_found {
            let mut last_valid_hash = H256::default();
            for block in blocks {
                let block_hash = block.hash();
                blockchain.add_block(block).await.map_err(|e| {
                    (
                        e,
                        Some(BatchBlockProcessingFailure {
                            last_valid_hash,
                            failed_block_hash: block_hash,
                        }),
                    )
                })?;
                last_valid_hash = block_hash;
            }
            Ok(())
        } else {
            blockchain.add_blocks_in_batch(blocks, cancel_token).await
        }
    }
}

/// Fetches all block bodies for the given block hashes via p2p and stores them
async fn store_block_bodies(
    mut block_hashes: Vec<BlockHash>,
    mut peers: PeerHandler,
    store: Store,
) -> Result<(), SyncError> {
    loop {
        debug!("Requesting Block Bodies ");
        if let Some(block_bodies) = peers.request_block_bodies(&block_hashes).await? {
            debug!(" Received {} Block Bodies", block_bodies.len());
            // Track which bodies we have already fetched
            let current_block_hashes = block_hashes.drain(..block_bodies.len());
            // Add bodies to storage
            for (hash, body) in current_block_hashes.zip(block_bodies.into_iter()) {
                store.add_block_body(hash, body).await?;
            }

            // Check if we need to ask for another batch
            if block_hashes.is_empty() {
                break;
            }
        }
    }
    Ok(())
}

/// Fetches all receipts for the given block hashes via p2p and stores them
// TODO: remove allow when used again
#[allow(unused)]
async fn store_receipts(
    mut block_hashes: Vec<BlockHash>,
    mut peers: PeerHandler,
    store: Store,
) -> Result<(), SyncError> {
    loop {
        debug!("Requesting Receipts ");
        if let Some(receipts) = peers.request_receipts(block_hashes.clone()).await? {
            debug!(" Received {} Receipts", receipts.len());
            // Track which blocks we have already fetched receipts for
            for (block_hash, receipts) in block_hashes.drain(0..receipts.len()).zip(receipts) {
                store.add_receipts(block_hash, receipts).await?;
            }
            // Check if we need to ask for another batch
            if block_hashes.is_empty() {
                break;
            }
        }
    }
    Ok(())
}

/// Persisted State during the Block Sync phase for SnapSync
#[derive(Clone)]
pub struct SnapBlockSyncState {
    block_hashes: Vec<H256>,
    store: Store,
}

impl SnapBlockSyncState {
    fn new(store: Store) -> Self {
        Self {
            block_hashes: Vec::new(),
            store,
        }
    }

    /// Obtain the current head from where to start or resume block sync
    async fn get_current_head(&self) -> Result<H256, SyncError> {
        if let Some(head) = self.store.get_header_download_checkpoint().await? {
            Ok(head)
        } else {
            self.store
                .get_latest_canonical_block_hash()
                .await?
                .ok_or(SyncError::NoLatestCanonical)
        }
    }

    /// Stores incoming headers to the Store and saves their hashes
    async fn process_incoming_headers(
        &mut self,
        block_headers: impl Iterator<Item = BlockHeader>,
    ) -> Result<(), SyncError> {
        let mut block_headers_vec = Vec::with_capacity(block_headers.size_hint().1.unwrap_or(0));
        let mut block_hashes = Vec::with_capacity(block_headers.size_hint().1.unwrap_or(0));
        for header in block_headers {
            block_hashes.push(header.hash());
            block_headers_vec.push(header);
        }
        self.store
            .set_header_download_checkpoint(
                *block_hashes.last().ok_or(SyncError::InvalidRangeReceived)?,
            )
            .await?;
        self.block_hashes.extend_from_slice(&block_hashes);
        self.store.add_block_headers(block_headers_vec).await?;
        Ok(())
    }
}

impl Syncer {
    async fn snap_sync(
        &mut self,
        store: &Store,
        block_sync_state: &mut SnapBlockSyncState,
    ) -> Result<(), SyncError> {
        // snap-sync: launch tasks to fetch blocks and state in parallel
        // - Fetch each block's body and its receipt via eth p2p requests
        // - Fetch the pivot block's state via snap p2p requests
        // - Execute blocks after the pivot (like in full-sync)
        let pivot_hash = block_sync_state
            .block_hashes
            .last()
            .ok_or(SyncError::NoBlockHeaders)?;
        let mut pivot_header = store
            .get_block_header_by_hash(*pivot_hash)?
            .ok_or(SyncError::CorruptDB)?;

        while block_is_stale(&pivot_header) {
            pivot_header = update_pivot(
                pivot_header.number,
                pivot_header.timestamp,
                &mut self.peers,
                block_sync_state,
            )
            .await?;
        }
        debug!(
            "Selected block {} as pivot for snap sync",
            pivot_header.number
        );

        let state_root = pivot_header.state_root;
        let account_state_snapshots_dir = get_account_state_snapshots_dir(&self.datadir);
        let account_storages_snapshots_dir = get_account_storages_snapshots_dir(&self.datadir);

        let code_hashes_snapshot_dir = get_code_hashes_snapshots_dir(&self.datadir);
        std::fs::create_dir_all(&code_hashes_snapshot_dir).map_err(|_| SyncError::CorruptPath)?;

        // Create collector to store code hashes in files
        let mut code_hash_collector: CodeHashCollector =
            CodeHashCollector::new(code_hashes_snapshot_dir.clone());

        let mut storage_accounts = AccountStorageRoots::default();
        if !std::env::var("SKIP_START_SNAP_SYNC").is_ok_and(|var| !var.is_empty()) {
            // We start by downloading all of the leafs of the trie of accounts
            // The function request_account_range writes the leafs into files in
            // account_state_snapshots_dir

            info!("Starting to download account ranges from peers");
            self.peers
                .request_account_range(
                    H256::zero(),
                    H256::repeat_byte(0xff),
                    account_state_snapshots_dir.as_ref(),
                    &mut pivot_header,
                    block_sync_state,
                )
                .await?;
            info!("Finish downloading account ranges from peers");

            *METRICS.account_tries_insert_start_time.lock().await = Some(SystemTime::now());
            // We read the account leafs from the files in account_state_snapshots_dir, write it into
            // the trie to compute the nodes and stores the accounts with storages for later use

            // Variable `accounts_with_storage` unused if not in rocksdb
            #[allow(unused_variables)]
<<<<<<< HEAD
            let (computed_state_root, mut accounts_with_storage) = insert_accounts(
=======
            let (computed_state_root, accounts_with_storage) = insert_accounts(
>>>>>>> 87ed5627
                store.clone(),
                &mut storage_accounts,
                &account_state_snapshots_dir,
                &self.datadir,
                &mut code_hash_collector,
            )
            .await?;
            info!(
                "Finished inserting account ranges, total storage accounts: {}",
                storage_accounts.accounts_with_storage_root.len()
            );
            *METRICS.account_tries_insert_end_time.lock().await = Some(SystemTime::now());

            info!("Original state root: {state_root:?}");
            info!("Computed state root after request_account_rages: {computed_state_root:?}");

            *METRICS.storage_tries_download_start_time.lock().await = Some(SystemTime::now());
            METRICS.storage_accounts_initial.store(
                storage_accounts.accounts_with_storage_root.len() as u64,
                Ordering::Relaxed,
            );
            // We start downloading the storage leafs. To do so, we need to be sure that the storage root
            // is correct. To do so, we always heal the state trie before requesting storage rates
            let mut chunk_index = 0_u64;
            let mut state_leafs_healed = 0_u64;
            let mut storage_range_request_attempts = 0;
            loop {
                while block_is_stale(&pivot_header) {
                    pivot_header = update_pivot(
                        pivot_header.number,
                        pivot_header.timestamp,
                        &mut self.peers,
                        block_sync_state,
                    )
                    .await?;
                }
                // heal_state_trie_wrap returns false if we ran out of time before fully healing the trie
                // We just need to update the pivot and start again
                if !heal_state_trie_wrap(
                    pivot_header.state_root,
                    store.clone(),
                    &self.peers,
                    calculate_staleness_timestamp(pivot_header.timestamp),
                    &mut state_leafs_healed,
                    &mut storage_accounts,
                    &mut code_hash_collector,
                )
                .await?
                {
                    continue;
                };

                info!(
                    "Started request_storage_ranges with {} accounts with storage root unchanged",
                    storage_accounts.accounts_with_storage_root.len()
                );
                storage_range_request_attempts += 1;
                if storage_range_request_attempts < 3 {
                    chunk_index = self
                        .peers
                        .request_storage_ranges(
                            &mut storage_accounts,
                            account_storages_snapshots_dir.as_ref(),
                            chunk_index,
                            &mut pivot_header,
                            store.clone(),
                        )
                        .await
                        .map_err(SyncError::PeerHandler)?;
                } else {
                    for (acc_hash, (maybe_root, old_intervals)) in
                        storage_accounts.accounts_with_storage_root.iter()
                    {
                        // When we fall into this case what happened is there are certain accounts for which
                        // the storage root went back to a previous value we already had, and thus could not download
                        // their storage leaves because we were using an old value for their storage root.
<<<<<<< HEAD
                        // The fallback is to ensure we
                        // 1. Do not try to insert its leaves, as we don't have them
                        // 2. Mark it for storage healing.
                        storage_accounts.healed_accounts.insert(*acc_hash);
                        accounts_with_storage.remove(acc_hash);
=======
                        // The fallback is to ensure we mark it for storage healing.
                        storage_accounts.healed_accounts.insert(*acc_hash);
>>>>>>> 87ed5627
                        debug!(
                            "We couldn't download these accounts on request_storage_ranges. Falling back to storage healing for it.
                            Account hash: {:x?}, {:x?}. Number of intervals {}",
                            acc_hash,
                            maybe_root,
                            old_intervals.len()
                        );
                    }

                    storage_accounts.accounts_with_storage_root.clear();
                }
<<<<<<< HEAD
                free_peers_and_log_if_not_empty(&mut self.peers).await?;
=======
>>>>>>> 87ed5627

                info!(
                    "Ended request_storage_ranges with {} accounts with storage root unchanged and not downloaded yet and with {} big/healed accounts",
                    storage_accounts.accounts_with_storage_root.len(),
                    // These accounts are marked as heals if they're a big account. This is
                    // because we don't know if the storage root is still valid
                    storage_accounts.healed_accounts.len(),
                );
                if !block_is_stale(&pivot_header) {
                    break;
                }
                info!("We stopped because of staleness, restarting loop");
            }
            info!("Finished request_storage_ranges");
            METRICS.storage_accounts_healed.store(
                storage_accounts.healed_accounts.len() as u64,
                Ordering::Relaxed,
            );
            *METRICS.storage_tries_download_end_time.lock().await = Some(SystemTime::now());

            *METRICS.storage_tries_insert_start_time.lock().await = Some(SystemTime::now());
            METRICS
                .current_step
                .set(crate::metrics::CurrentStepValue::InsertingStorageRanges);
            let account_storages_snapshots_dir = get_account_storages_snapshots_dir(&self.datadir);

            insert_storages(
                store.clone(),
                accounts_with_storage,
                &account_storages_snapshots_dir,
                &self.datadir,
                &pivot_header,
            )
            .await?;

            *METRICS.storage_tries_insert_end_time.lock().await = Some(SystemTime::now());

            info!("Finished storing storage tries");
        }

        *METRICS.heal_start_time.lock().await = Some(SystemTime::now());
        info!("Starting Healing Process");
        let mut global_state_leafs_healed: u64 = 0;
        let mut global_storage_leafs_healed: u64 = 0;
        let mut healing_done = false;
        while !healing_done {
            // This if is an edge case for the skip snap sync scenario
            if block_is_stale(&pivot_header) {
                pivot_header = update_pivot(
                    pivot_header.number,
                    pivot_header.timestamp,
                    &mut self.peers,
                    block_sync_state,
                )
                .await?;
            }
            healing_done = heal_state_trie_wrap(
                pivot_header.state_root,
                store.clone(),
                &self.peers,
                calculate_staleness_timestamp(pivot_header.timestamp),
                &mut global_state_leafs_healed,
                &mut storage_accounts,
                &mut code_hash_collector,
            )
            .await?;
            if !healing_done {
                continue;
            }
            healing_done = heal_storage_trie(
                pivot_header.state_root,
                &storage_accounts,
                &mut self.peers,
                store.clone(),
                HashMap::new(),
                calculate_staleness_timestamp(pivot_header.timestamp),
                &mut global_storage_leafs_healed,
            )
            .await?;
        }
        *METRICS.heal_end_time.lock().await = Some(SystemTime::now());

        store.generate_flatkeyvalue()?;

        debug_assert!(validate_state_root(store.clone(), pivot_header.state_root).await);
        debug_assert!(validate_storage_root(store.clone(), pivot_header.state_root).await);

        info!("Finished healing");

        // Finish code hash collection
        code_hash_collector.finish().await?;

        *METRICS.bytecode_download_start_time.lock().await = Some(SystemTime::now());

        let code_hashes_dir = get_code_hashes_snapshots_dir(&self.datadir);
        let mut seen_code_hashes = HashSet::new();
        let mut code_hashes_to_download = Vec::new();

        info!("Starting download code hashes from peers");
        for entry in std::fs::read_dir(&code_hashes_dir)
            .map_err(|_| SyncError::CodeHashesSnapshotsDirNotFound)?
        {
            let entry = entry.map_err(|_| SyncError::CorruptPath)?;
            let snapshot_contents = std::fs::read(entry.path())
                .map_err(|err| SyncError::SnapshotReadError(entry.path(), err))?;
            let code_hashes: Vec<H256> = RLPDecode::decode(&snapshot_contents)
                .map_err(|_| SyncError::CodeHashesSnapshotDecodeError(entry.path()))?;

            for hash in code_hashes {
                // If we haven't seen the code hash yet, add it to the list of hashes to download
                if seen_code_hashes.insert(hash) {
                    code_hashes_to_download.push(hash);

                    if code_hashes_to_download.len() >= BYTECODE_CHUNK_SIZE {
                        info!(
                            "Starting bytecode download of {} hashes",
                            code_hashes_to_download.len()
                        );
                        let bytecodes = self
                            .peers
                            .request_bytecodes(&code_hashes_to_download)
                            .await
                            .map_err(SyncError::PeerHandler)?
                            .ok_or(SyncError::BytecodesNotFound)?;

                        store
                            .write_account_code_batch(
                                code_hashes_to_download.drain(..).zip(bytecodes).collect(),
                            )
                            .await?;
                    }
                }
            }
        }

        // Download remaining bytecodes if any
        if !code_hashes_to_download.is_empty() {
            let bytecodes = self
                .peers
                .request_bytecodes(&code_hashes_to_download)
                .await
                .map_err(SyncError::PeerHandler)?
                .ok_or(SyncError::BytecodesNotFound)?;
            store
                .write_account_code_batch(
                    code_hashes_to_download.into_iter().zip(bytecodes).collect(),
                )
                .await?;
        }

        std::fs::remove_dir_all(code_hashes_dir)
            .map_err(|_| SyncError::CodeHashesSnapshotsDirNotFound)?;

        *METRICS.bytecode_download_end_time.lock().await = Some(SystemTime::now());

        debug_assert!(validate_bytecodes(store.clone(), pivot_header.state_root).await);

        store_block_bodies(vec![pivot_header.hash()], self.peers.clone(), store.clone()).await?;

        let block = store
            .get_block_by_hash(pivot_header.hash())
            .await?
            .ok_or(SyncError::CorruptDB)?;

        store.add_block(block).await?;

        let numbers_and_hashes = block_sync_state
            .block_hashes
            .iter()
            .rev()
            .enumerate()
            .map(|(i, hash)| (pivot_header.number - i as u64, *hash))
            .collect::<Vec<_>>();

        store
            .forkchoice_update(
                Some(numbers_and_hashes),
                pivot_header.number,
                pivot_header.hash(),
                None,
                None,
            )
            .await?;
        Ok(())
    }
}

#[cfg(not(feature = "rocksdb"))]
<<<<<<< HEAD
type StorageRoots = (H256, Vec<(ethrex_trie::NodeHash, Vec<u8>)>);
=======
type StorageRoots = (H256, Vec<(ethrex_trie::Nibbles, Vec<u8>)>);
>>>>>>> 87ed5627

#[cfg(not(feature = "rocksdb"))]
fn compute_storage_roots(
    store: Store,
    account_hash: H256,
    key_value_pairs: &[(H256, U256)],
    pivot_hash: H256,
) -> Result<StorageRoots, SyncError> {
    use ethrex_trie::{Nibbles, Node};

    let storage_trie = store.open_direct_storage_trie(account_hash, *EMPTY_TRIE_HASH)?;
    let trie_hash = match storage_trie.db().get(Nibbles::default())? {
        Some(noderlp) => Node::decode(&noderlp)?.compute_hash().finalize(),
        None => *EMPTY_TRIE_HASH,
    };
    let mut storage_trie = store.open_direct_storage_trie(account_hash, trie_hash)?;

    for (hashed_key, value) in key_value_pairs {
        if let Err(err) = storage_trie.insert(hashed_key.0.to_vec(), value.encode_to_vec()) {
            warn!(
                "Failed to insert hashed key {hashed_key:?} in account hash: {account_hash:?}, err={err:?}"
            );
        }
    }

    let (computed_storage_root, changes) = storage_trie.collect_changes_since_last_hash();

    let account_state = store
        .get_account_state_by_acc_hash(pivot_hash, account_hash)?
        .ok_or(SyncError::AccountState(pivot_hash, account_hash))?;
    if computed_storage_root == account_state.storage_root {
        METRICS.storage_tries_state_roots_computed.inc();
    }
    Ok((account_hash, changes))
}

pub async fn update_pivot(
    block_number: u64,
    block_timestamp: u64,
    peers: &mut PeerHandler,
    block_sync_state: &mut SnapBlockSyncState,
) -> Result<BlockHeader, SyncError> {
    // We multiply the estimation by 0.9 in order to account for missing slots (~9% in tesnets)
    let new_pivot_block_number = block_number
        + ((current_unix_time().saturating_sub(block_timestamp) / SECONDS_PER_BLOCK) as f64
            * MISSING_SLOTS_PERCENTAGE) as u64;
    debug!(
        "Current pivot is stale (number: {}, timestamp: {}). New pivot number: {}",
        block_number, block_timestamp, new_pivot_block_number
    );
    loop {
        let (peer_id, mut connection) = peers
            .peer_table
            .get_best_peer(&SUPPORTED_ETH_CAPABILITIES)
            .await?
            .ok_or(SyncError::NoPeers)?;

        let peer_score = peers.peer_table.get_score(&peer_id).await?;
        info!(
            "Trying to update pivot to {new_pivot_block_number} with peer {peer_id} (score: {peer_score})"
        );
        let Some(pivot) = peers
            .get_block_header(peer_id, &mut connection, new_pivot_block_number)
            .await
            .map_err(SyncError::PeerHandler)?
        else {
            // Penalize peer
            peers.peer_table.record_failure(&peer_id).await?;
            let peer_score = peers.peer_table.get_score(&peer_id).await?;
            warn!(
                "Received None pivot from peer {peer_id} (score after penalizing: {peer_score}). Retrying"
            );
            continue;
        };

        // Reward peer
        peers.peer_table.record_success(&peer_id).await?;
        info!("Succesfully updated pivot");
        let block_headers = peers
            .request_block_headers(block_number + 1, pivot.hash())
            .await?
            .ok_or(SyncError::NoBlockHeaders)?;
        block_sync_state
            .process_incoming_headers(block_headers.into_iter())
            .await?;
        *METRICS.sync_head_hash.lock().await = pivot.hash();
        return Ok(pivot.clone());
    }
}

pub fn block_is_stale(block_header: &BlockHeader) -> bool {
    calculate_staleness_timestamp(block_header.timestamp) < current_unix_time()
}

pub fn calculate_staleness_timestamp(timestamp: u64) -> u64 {
    timestamp + (SNAP_LIMIT as u64 * 12)
}
#[derive(Debug, Default)]
#[allow(clippy::type_complexity)]
/// We store for optimization the accounts that need to heal storage
pub struct AccountStorageRoots {
    /// The accounts that have not been healed are guaranteed to have the original storage root
    /// we can read this storage root
    pub accounts_with_storage_root: BTreeMap<H256, (Option<H256>, Vec<(H256, H256)>)>,
    /// If an account has been healed, it may return to a previous state, so we just store the account
    /// in a hashset
    pub healed_accounts: HashSet<H256>,
}

#[derive(thiserror::Error, Debug)]
pub enum SyncError {
    #[error(transparent)]
    Chain(#[from] ChainError),
    #[error(transparent)]
    Store(#[from] StoreError),
    #[error("{0}")]
    Send(String),
    #[error(transparent)]
    Trie(#[from] TrieError),
    #[error(transparent)]
    Rlp(#[from] RLPDecodeError),
    #[error(transparent)]
    JoinHandle(#[from] tokio::task::JoinError),
    #[error("Missing data from DB")]
    CorruptDB,
    #[error("No bodies were found for the given headers")]
    BodiesNotFound,
    #[error("Failed to fetch latest canonical block, unable to sync")]
    NoLatestCanonical,
    #[error("Range received is invalid")]
    InvalidRangeReceived,
    #[error("Failed to fetch block number for head {0}")]
    BlockNumber(H256),
    #[error("No blocks found")]
    NoBlocks,
    #[error("Failed to read snapshot from {0:?} with error {1:?}")]
    SnapshotReadError(PathBuf, std::io::Error),
    #[error("Failed to RLP decode account_state_snapshot from {0:?}")]
    SnapshotDecodeError(PathBuf),
    #[error("Failed to RLP decode code_hashes_snapshot from {0:?}")]
    CodeHashesSnapshotDecodeError(PathBuf),
    #[error("Failed to get account state for block {0:?} and account hash {1:?}")]
    AccountState(H256, H256),
    #[error("Failed to acquire lock on maybe_big_account_storage")]
    MaybeBigAccount,
    #[error("Failed to fetch bytecodes from peers")]
    BytecodesNotFound,
    #[error("Failed to get account state snapshots directory")]
    AccountStateSnapshotsDirNotFound,
    #[error("Failed to get account storages snapshots directory")]
    AccountStoragesSnapshotsDirNotFound,
    #[error("Failed to get code hashes snapshots directory")]
    CodeHashesSnapshotsDirNotFound,
    #[error("Got different state roots for account hash: {0:?}, expected: {1:?}, computed: {2:?}")]
    DifferentStateRoots(H256, H256, H256),
    #[error("Cannot find suitable peer")]
    NoPeers,
    #[error("Failed to get block headers")]
    NoBlockHeaders,
<<<<<<< HEAD
=======
    #[error("The download datadir folders at {0} are not empty, delete them first")]
    NotEmptyDatadirFolders(PathBuf),
>>>>>>> 87ed5627
    #[error("Couldn't create a thread")]
    ThreadCreationError,
    #[error("Called update_pivot outside snapsync mode")]
    NotInSnapSync,
    #[error("Peer handler error: {0}")]
    PeerHandler(#[from] PeerHandlerError),
    #[error("Corrupt Path")]
    CorruptPath,
    #[error("Sorted Trie Generation Error: {0}")]
    TrieGenerationError(#[from] TrieGenerationError),
    #[error("Failed to get account temp db directory")]
    AccountTempDBDirNotFound,
    #[error("Failed to get storage temp db directory")]
    StorageTempDBDirNotFound,
    #[error("RocksDB Error: {0}")]
    RocksDBError(String),
    #[error("Bytecode file error")]
    BytecodeFileError,
    #[error("Error in Peer Table: {0}")]
    PeerTableError(#[from] PeerTableError),
}

impl<T> From<SendError<T>> for SyncError {
    fn from(value: SendError<T>) -> Self {
        Self::Send(value.to_string())
    }
}

pub async fn validate_state_root(store: Store, state_root: H256) -> bool {
    info!("Starting validate_state_root");
    let computed_state_root = tokio::task::spawn_blocking(move || {
        Trie::compute_hash_from_unsorted_iter(
            store
                .iter_accounts(state_root)
                .expect("we couldn't iterate over accounts")
                .map(|(hash, state)| (hash.0.to_vec(), state.encode_to_vec())),
        )
    })
    .await
    .expect("We should be able to create threads");

    let tree_validated = state_root == computed_state_root;
    if tree_validated {
        info!("Succesfully validated tree, {state_root} found");
    } else {
        error!(
            "We have failed the validation of the state tree {state_root} expected but {computed_state_root} found"
        );
    }
    tree_validated
}

pub async fn validate_storage_root(store: Store, state_root: H256) -> bool {
    info!("Starting validate_storage_root");
    let is_valid = store
        .clone()
        .iter_accounts(state_root)
        .expect("We should be able to open the store")
        .par_bridge()
        .map(|(hashed_address, account_state)|
    {
        let store_clone = store.clone();
        let computed_storage_root = Trie::compute_hash_from_unsorted_iter(
                store_clone
                    .iter_storage(state_root, hashed_address)
                    .expect("we couldn't iterate over accounts")
                    .expect("This address should be valid")
                    .map(|(hash, state)| (hash.0.to_vec(), state.encode_to_vec())),
            );

        let tree_validated = account_state.storage_root == computed_storage_root;
        if !tree_validated {
            error!(
                "We have failed the validation of the storage tree {:x} expected but {computed_storage_root:x} found for the account {:x}",
                account_state.storage_root,
                hashed_address
            );
        }
        tree_validated
    })
    .all(|valid| valid);
    info!("Finished validate_storage_root");
    if !is_valid {
        std::process::exit(1);
    }
    is_valid
}

pub async fn validate_bytecodes(store: Store, state_root: H256) -> bool {
    info!("Starting validate_bytecodes");
    let mut is_valid = true;
    for (account_hash, account_state) in store
        .iter_accounts(state_root)
        .expect("we couldn't iterate over accounts")
    {
        if account_state.code_hash != *EMPTY_KECCACK_HASH
            && !store
                .get_account_code(account_state.code_hash)
                .is_ok_and(|code| code.is_some())
        {
            error!(
                "Missing code hash {:x} for account {:x}",
                account_state.code_hash, account_hash
            );
            is_valid = false
        }
    }
    if !is_valid {
        std::process::exit(1);
    }
    is_valid
}

#[cfg(not(feature = "rocksdb"))]
async fn insert_accounts(
    store: Store,
    storage_accounts: &mut AccountStorageRoots,
    account_state_snapshots_dir: &Path,
    _: &Path,
    code_hash_collector: &mut CodeHashCollector,
) -> Result<(H256, BTreeSet<H256>), SyncError> {
    let mut computed_state_root = *EMPTY_TRIE_HASH;
    for entry in std::fs::read_dir(account_state_snapshots_dir)
        .map_err(|_| SyncError::AccountStateSnapshotsDirNotFound)?
    {
        let entry = entry
            .map_err(|err| SyncError::SnapshotReadError(account_state_snapshots_dir.into(), err))?;
        info!("Reading account file from entry {entry:?}");
        let snapshot_path = entry.path();
        let snapshot_contents = std::fs::read(&snapshot_path)
            .map_err(|err| SyncError::SnapshotReadError(snapshot_path.clone(), err))?;
        let account_states_snapshot: Vec<(H256, AccountState)> =
            RLPDecode::decode(&snapshot_contents)
                .map_err(|_| SyncError::SnapshotDecodeError(snapshot_path.clone()))?;

        storage_accounts.accounts_with_storage_root.extend(
            account_states_snapshot.iter().filter_map(|(hash, state)| {
                (state.storage_root != *EMPTY_TRIE_HASH)
                    .then_some((*hash, (Some(state.storage_root), Vec::new())))
            }),
        );

        // Collect valid code hashes from current account snapshot
        let code_hashes_from_snapshot: Vec<H256> = account_states_snapshot
            .iter()
            .filter_map(|(_, state)| {
                (state.code_hash != *EMPTY_KECCACK_HASH).then_some(state.code_hash)
            })
            .collect();

        code_hash_collector.extend(code_hashes_from_snapshot);
        code_hash_collector.flush_if_needed().await?;

        info!("Inserting accounts into the state trie");

        let store_clone = store.clone();
        let current_state_root: Result<H256, SyncError> =
            tokio::task::spawn_blocking(move || -> Result<H256, SyncError> {
<<<<<<< HEAD
                let mut trie = store_clone.open_state_trie(computed_state_root)?;
=======
                let mut trie = store_clone.open_direct_state_trie(computed_state_root)?;
>>>>>>> 87ed5627

                for (account_hash, account) in account_states_snapshot {
                    trie.insert(account_hash.0.to_vec(), account.encode_to_vec())?;
                }
                info!("Comitting to disk");
                let current_state_root = trie.hash()?;
                Ok(current_state_root)
            })
            .await?;

        computed_state_root = current_state_root?;
    }
<<<<<<< HEAD
=======
    std::fs::remove_dir_all(account_state_snapshots_dir)
        .map_err(|_| SyncError::AccountStoragesSnapshotsDirNotFound)?;
>>>>>>> 87ed5627
    info!("computed_state_root {computed_state_root}");
    Ok((computed_state_root, BTreeSet::new()))
}

#[cfg(not(feature = "rocksdb"))]
async fn insert_storages(
    store: Store,
    _: BTreeSet<H256>,
    account_storages_snapshots_dir: &Path,
    _: &Path,
    pivot_header: &BlockHeader,
) -> Result<(), SyncError> {
    use rayon::iter::IntoParallelIterator;
<<<<<<< HEAD
    let maybe_big_account_storage_state_roots: Arc<Mutex<HashMap<H256, H256>>> =
        Arc::new(Mutex::new(HashMap::new()));
=======
>>>>>>> 87ed5627

    for entry in std::fs::read_dir(account_storages_snapshots_dir)
        .map_err(|_| SyncError::AccountStoragesSnapshotsDirNotFound)?
    {
        use crate::utils::AccountsWithStorage;

        let entry = entry.map_err(|err| {
            SyncError::SnapshotReadError(account_storages_snapshots_dir.into(), err)
        })?;
        info!("Reading account storage file from entry {entry:?}");

        let snapshot_path = entry.path();

        let snapshot_contents = std::fs::read(&snapshot_path)
            .map_err(|err| SyncError::SnapshotReadError(snapshot_path.clone(), err))?;

        #[expect(clippy::type_complexity)]
        let account_storages_snapshot: Vec<AccountsWithStorage> =
            RLPDecode::decode(&snapshot_contents)
                .map(|all_accounts: Vec<(Vec<H256>, Vec<(H256, U256)>)>| {
                    all_accounts
                        .into_iter()
                        .map(|(accounts, storages)| AccountsWithStorage { accounts, storages })
                        .collect()
                })
                .map_err(|_| SyncError::SnapshotDecodeError(snapshot_path.clone()))?;

<<<<<<< HEAD
        let maybe_big_account_storage_state_roots_clone =
            maybe_big_account_storage_state_roots.clone();
=======
>>>>>>> 87ed5627
        let store_clone = store.clone();
        let pivot_hash_moved = pivot_header.hash();
        info!("Starting compute of account_storages_snapshot");
        let storage_trie_node_changes = tokio::task::spawn_blocking(move || {
            let store: Store = store_clone;

            account_storages_snapshot
                .into_par_iter()
                .flat_map(|account_storages| {
                    let storages: Arc<[_]> = account_storages.storages.into();
                    account_storages
                        .accounts
                        .into_par_iter()
                        // FIXME: we probably want to make storages an Arc
                        .map(move |account| (account, storages.clone()))
                })
                .map(|(account, storages)| {
<<<<<<< HEAD
                    compute_storage_roots(
                        maybe_big_account_storage_state_roots_clone.clone(),
                        store.clone(),
                        account,
                        &storages,
                        pivot_hash_moved,
                    )
=======
                    compute_storage_roots(store.clone(), account, &storages, pivot_hash_moved)
>>>>>>> 87ed5627
                })
                .collect::<Result<Vec<_>, SyncError>>()
        })
        .await??;
        info!("Writing to db");

        store
            .write_storage_trie_nodes_batch(storage_trie_node_changes)
            .await?;
    }
<<<<<<< HEAD
=======

    std::fs::remove_dir_all(account_storages_snapshots_dir)
        .map_err(|_| SyncError::AccountStoragesSnapshotsDirNotFound)?;

>>>>>>> 87ed5627
    Ok(())
}

#[cfg(feature = "rocksdb")]
async fn insert_accounts(
    store: Store,
    storage_accounts: &mut AccountStorageRoots,
    account_state_snapshots_dir: &Path,
    datadir: &Path,
    code_hash_collector: &mut CodeHashCollector,
) -> Result<(H256, BTreeSet<H256>), SyncError> {
    use crate::utils::get_rocksdb_temp_accounts_dir;
    use ethrex_trie::trie_sorted::trie_from_sorted_accounts_wrap;

<<<<<<< HEAD
    let trie = store.open_state_trie(*EMPTY_TRIE_HASH)?;
=======
    let trie = store.open_direct_state_trie(*EMPTY_TRIE_HASH)?;
>>>>>>> 87ed5627
    let mut db_options = rocksdb::Options::default();
    db_options.create_if_missing(true);
    let db = rocksdb::DB::open(&db_options, get_rocksdb_temp_accounts_dir(datadir))
        .map_err(|_| SyncError::AccountTempDBDirNotFound)?;
    let file_paths: Vec<PathBuf> = std::fs::read_dir(account_state_snapshots_dir)
        .map_err(|_| SyncError::AccountStateSnapshotsDirNotFound)?
        .collect::<Result<Vec<_>, _>>()
        .map_err(|_| SyncError::AccountStateSnapshotsDirNotFound)?
        .into_iter()
        .map(|res| res.path())
        .collect();
    db.ingest_external_file(file_paths)
        .map_err(|err| SyncError::RocksDBError(err.into_string()))?;
    let iter = db.full_iterator(rocksdb::IteratorMode::Start);
    for account in iter {
        let account = account.map_err(|err| SyncError::RocksDBError(err.into_string()))?;
        let account_state = AccountState::decode(&account.1).map_err(SyncError::Rlp)?;
        if account_state.code_hash != *EMPTY_KECCACK_HASH {
            code_hash_collector.add(account_state.code_hash);
            code_hash_collector.flush_if_needed().await?;
        }
    }

    let iter = db.full_iterator(rocksdb::IteratorMode::Start);
    let compute_state_root = trie_from_sorted_accounts_wrap(
        trie.db(),
        &mut iter
            .map(|k| k.expect("We shouldn't have a rocksdb error here")) // TODO: remove unwrap
            .inspect(|(k, v)| {
                METRICS
                    .account_tries_inserted
                    .fetch_add(1, Ordering::Relaxed);
                let account_state = AccountState::decode(v).expect("We should have accounts here");
                if account_state.storage_root != *EMPTY_TRIE_HASH {
                    storage_accounts.accounts_with_storage_root.insert(
                        H256::from_slice(k),
                        (Some(account_state.storage_root), Vec::new()),
                    );
                }
            })
            .map(|(k, v)| (H256::from_slice(&k), v.to_vec())),
    )
    .map_err(SyncError::TrieGenerationError)?;

<<<<<<< HEAD
=======
    std::fs::remove_dir_all(account_state_snapshots_dir)
        .map_err(|_| SyncError::AccountStateSnapshotsDirNotFound)?;
    std::fs::remove_dir_all(get_rocksdb_temp_accounts_dir(datadir))
        .map_err(|_| SyncError::AccountTempDBDirNotFound)?;

>>>>>>> 87ed5627
    let accounts_with_storage =
        BTreeSet::from_iter(storage_accounts.accounts_with_storage_root.keys().copied());
    Ok((compute_state_root, accounts_with_storage))
}

#[cfg(feature = "rocksdb")]
async fn insert_storages(
    store: Store,
    accounts_with_storage: BTreeSet<H256>,
    account_storages_snapshots_dir: &Path,
    datadir: &Path,
    _: &BlockHeader,
) -> Result<(), SyncError> {
    use crate::utils::get_rocksdb_temp_storage_dir;
    use crossbeam::channel::{bounded, unbounded};
    use ethrex_threadpool::ThreadPool;
    use ethrex_trie::{
<<<<<<< HEAD
        Node, NodeHash,
=======
        Nibbles, Node,
>>>>>>> 87ed5627
        trie_sorted::{BUFFER_COUNT, SIZE_TO_WRITE_DB, trie_from_sorted_accounts},
    };
    use std::thread::scope;

    struct RocksDBIterator<'a> {
        iter: rocksdb::DBRawIterator<'a>,
        limit: H256,
    }

    impl<'a> Iterator for RocksDBIterator<'a> {
        type Item = (H256, Vec<u8>);

        fn next(&mut self) -> Option<Self::Item> {
            if !self.iter.valid() {
                return None;
            }
            let return_value = {
                let key = self.iter.key();
                let value = self.iter.value();
                match (key, value) {
                    (Some(key), Some(value)) => {
                        let hash = H256::from_slice(&key[0..32]);
                        let key = H256::from_slice(&key[32..]);
                        let value = value.to_vec();
                        if hash != self.limit {
                            None
                        } else {
                            Some((key, value))
                        }
                    }
                    _ => None,
                }
            };
            self.iter.next();
            return_value
        }
    }

    let mut db_options = rocksdb::Options::default();
    db_options.create_if_missing(true);
    let db = rocksdb::DB::open(&db_options, get_rocksdb_temp_storage_dir(datadir))
<<<<<<< HEAD
        .map_err(|_| SyncError::StorageTempDBDirNotFound)?;
=======
        .map_err(|err: rocksdb::Error| SyncError::RocksDBError(err.into_string()))?;
>>>>>>> 87ed5627
    let file_paths: Vec<PathBuf> = std::fs::read_dir(account_storages_snapshots_dir)
        .map_err(|_| SyncError::AccountStoragesSnapshotsDirNotFound)?
        .collect::<Result<Vec<_>, _>>()
        .map_err(|_| SyncError::AccountStoragesSnapshotsDirNotFound)?
        .into_iter()
        .map(|res| res.path())
        .collect();
    db.ingest_external_file(file_paths)
        .map_err(|err| SyncError::RocksDBError(err.into_string()))?;
    let snapshot = db.snapshot();

    let account_with_storage_and_tries = accounts_with_storage
        .into_iter()
        .map(|account_hash| {
            (
                account_hash,
                store
<<<<<<< HEAD
                    .open_storage_trie(account_hash, *EMPTY_TRIE_HASH)
=======
                    .open_direct_storage_trie(account_hash, *EMPTY_TRIE_HASH)
>>>>>>> 87ed5627
                    .expect("Should be able to open trie"),
            )
        })
        .collect::<Vec<(H256, Trie)>>();

    let (sender, receiver) = unbounded::<()>();
    let mut counter = 0;
    let thread_count = std::thread::available_parallelism()
        .map(|num| num.into())
        .unwrap_or(8);

<<<<<<< HEAD
    let (buffer_sender, buffer_receiver) = bounded::<Vec<(NodeHash, Node)>>(BUFFER_COUNT as usize);
=======
    let (buffer_sender, buffer_receiver) = bounded::<Vec<(Nibbles, Node)>>(BUFFER_COUNT as usize);
>>>>>>> 87ed5627
    for _ in 0..BUFFER_COUNT {
        let _ = buffer_sender.send(Vec::with_capacity(SIZE_TO_WRITE_DB as usize));
    }

    scope(|scope| {
        let pool: Arc<ThreadPool<'_>> = Arc::new(ThreadPool::new(thread_count, scope));
        for (account_hash, trie) in account_with_storage_and_tries.iter() {
            let sender = sender.clone();
            let buffer_sender = buffer_sender.clone();
            let buffer_receiver = buffer_receiver.clone();
            if counter >= thread_count - 1 {
                let _ = receiver.recv();
                counter -= 1;
            }
            counter += 1;
            let pool_clone = pool.clone();
            let mut iter = snapshot.raw_iterator();
            let task = Box::new(move || {
                let mut buffer: [u8; 64] = [0_u8; 64];
                buffer[..32].copy_from_slice(&account_hash.0);
                iter.seek(buffer);
                let mut iter = RocksDBIterator {
                    iter,
                    limit: *account_hash,
                };

                let _ = trie_from_sorted_accounts(
                    trie.db(),
                    &mut iter,
                    pool_clone,
                    buffer_sender,
                    buffer_receiver,
                )
                .inspect_err(|err: &TrieGenerationError| {
                    error!(
                        "we found an error while inserting the storage trie for the account {account_hash:x}, err {err}"
                    );
                })
                .map_err(SyncError::TrieGenerationError);
                METRICS.storage_tries_state_roots_computed.inc();
                let _ = sender.send(());
            });
            pool.execute(task);
        }
    });
<<<<<<< HEAD
=======

    std::fs::remove_dir_all(account_storages_snapshots_dir)
        .map_err(|_| SyncError::AccountStoragesSnapshotsDirNotFound)?;
    std::fs::remove_dir_all(get_rocksdb_temp_storage_dir(datadir))
        .map_err(|_| SyncError::StorageTempDBDirNotFound)?;

>>>>>>> 87ed5627
    Ok(())
}<|MERGE_RESOLUTION|>--- conflicted
+++ resolved
@@ -27,17 +27,8 @@
 use ethrex_trie::trie_sorted::TrieGenerationError;
 use ethrex_trie::{Trie, TrieError};
 use rayon::iter::{ParallelBridge, ParallelIterator};
-<<<<<<< HEAD
-#[cfg(not(feature = "rocksdb"))]
-use std::collections::hash_map::Entry;
 use std::collections::{BTreeMap, BTreeSet, HashSet};
 use std::path::{Path, PathBuf};
-#[cfg(not(feature = "rocksdb"))]
-use std::sync::Mutex;
-=======
-use std::collections::{BTreeMap, BTreeSet, HashSet};
-use std::path::{Path, PathBuf};
->>>>>>> 87ed5627
 use std::time::SystemTime;
 use std::{
     array,
@@ -741,11 +732,7 @@
 
             // Variable `accounts_with_storage` unused if not in rocksdb
             #[allow(unused_variables)]
-<<<<<<< HEAD
-            let (computed_state_root, mut accounts_with_storage) = insert_accounts(
-=======
             let (computed_state_root, accounts_with_storage) = insert_accounts(
->>>>>>> 87ed5627
                 store.clone(),
                 &mut storage_accounts,
                 &account_state_snapshots_dir,
@@ -822,16 +809,8 @@
                         // When we fall into this case what happened is there are certain accounts for which
                         // the storage root went back to a previous value we already had, and thus could not download
                         // their storage leaves because we were using an old value for their storage root.
-<<<<<<< HEAD
-                        // The fallback is to ensure we
-                        // 1. Do not try to insert its leaves, as we don't have them
-                        // 2. Mark it for storage healing.
-                        storage_accounts.healed_accounts.insert(*acc_hash);
-                        accounts_with_storage.remove(acc_hash);
-=======
                         // The fallback is to ensure we mark it for storage healing.
                         storage_accounts.healed_accounts.insert(*acc_hash);
->>>>>>> 87ed5627
                         debug!(
                             "We couldn't download these accounts on request_storage_ranges. Falling back to storage healing for it.
                             Account hash: {:x?}, {:x?}. Number of intervals {}",
@@ -843,10 +822,6 @@
 
                     storage_accounts.accounts_with_storage_root.clear();
                 }
-<<<<<<< HEAD
-                free_peers_and_log_if_not_empty(&mut self.peers).await?;
-=======
->>>>>>> 87ed5627
 
                 info!(
                     "Ended request_storage_ranges with {} accounts with storage root unchanged and not downloaded yet and with {} big/healed accounts",
@@ -1035,11 +1010,7 @@
 }
 
 #[cfg(not(feature = "rocksdb"))]
-<<<<<<< HEAD
-type StorageRoots = (H256, Vec<(ethrex_trie::NodeHash, Vec<u8>)>);
-=======
 type StorageRoots = (H256, Vec<(ethrex_trie::Nibbles, Vec<u8>)>);
->>>>>>> 87ed5627
 
 #[cfg(not(feature = "rocksdb"))]
 fn compute_storage_roots(
@@ -1199,11 +1170,8 @@
     NoPeers,
     #[error("Failed to get block headers")]
     NoBlockHeaders,
-<<<<<<< HEAD
-=======
     #[error("The download datadir folders at {0} are not empty, delete them first")]
     NotEmptyDatadirFolders(PathBuf),
->>>>>>> 87ed5627
     #[error("Couldn't create a thread")]
     ThreadCreationError,
     #[error("Called update_pivot outside snapsync mode")]
@@ -1362,11 +1330,7 @@
         let store_clone = store.clone();
         let current_state_root: Result<H256, SyncError> =
             tokio::task::spawn_blocking(move || -> Result<H256, SyncError> {
-<<<<<<< HEAD
-                let mut trie = store_clone.open_state_trie(computed_state_root)?;
-=======
                 let mut trie = store_clone.open_direct_state_trie(computed_state_root)?;
->>>>>>> 87ed5627
 
                 for (account_hash, account) in account_states_snapshot {
                     trie.insert(account_hash.0.to_vec(), account.encode_to_vec())?;
@@ -1379,11 +1343,8 @@
 
         computed_state_root = current_state_root?;
     }
-<<<<<<< HEAD
-=======
     std::fs::remove_dir_all(account_state_snapshots_dir)
         .map_err(|_| SyncError::AccountStoragesSnapshotsDirNotFound)?;
->>>>>>> 87ed5627
     info!("computed_state_root {computed_state_root}");
     Ok((computed_state_root, BTreeSet::new()))
 }
@@ -1397,11 +1358,6 @@
     pivot_header: &BlockHeader,
 ) -> Result<(), SyncError> {
     use rayon::iter::IntoParallelIterator;
-<<<<<<< HEAD
-    let maybe_big_account_storage_state_roots: Arc<Mutex<HashMap<H256, H256>>> =
-        Arc::new(Mutex::new(HashMap::new()));
-=======
->>>>>>> 87ed5627
 
     for entry in std::fs::read_dir(account_storages_snapshots_dir)
         .map_err(|_| SyncError::AccountStoragesSnapshotsDirNotFound)?
@@ -1429,11 +1385,6 @@
                 })
                 .map_err(|_| SyncError::SnapshotDecodeError(snapshot_path.clone()))?;
 
-<<<<<<< HEAD
-        let maybe_big_account_storage_state_roots_clone =
-            maybe_big_account_storage_state_roots.clone();
-=======
->>>>>>> 87ed5627
         let store_clone = store.clone();
         let pivot_hash_moved = pivot_header.hash();
         info!("Starting compute of account_storages_snapshot");
@@ -1451,17 +1402,7 @@
                         .map(move |account| (account, storages.clone()))
                 })
                 .map(|(account, storages)| {
-<<<<<<< HEAD
-                    compute_storage_roots(
-                        maybe_big_account_storage_state_roots_clone.clone(),
-                        store.clone(),
-                        account,
-                        &storages,
-                        pivot_hash_moved,
-                    )
-=======
                     compute_storage_roots(store.clone(), account, &storages, pivot_hash_moved)
->>>>>>> 87ed5627
                 })
                 .collect::<Result<Vec<_>, SyncError>>()
         })
@@ -1472,13 +1413,10 @@
             .write_storage_trie_nodes_batch(storage_trie_node_changes)
             .await?;
     }
-<<<<<<< HEAD
-=======
 
     std::fs::remove_dir_all(account_storages_snapshots_dir)
         .map_err(|_| SyncError::AccountStoragesSnapshotsDirNotFound)?;
 
->>>>>>> 87ed5627
     Ok(())
 }
 
@@ -1493,11 +1431,7 @@
     use crate::utils::get_rocksdb_temp_accounts_dir;
     use ethrex_trie::trie_sorted::trie_from_sorted_accounts_wrap;
 
-<<<<<<< HEAD
-    let trie = store.open_state_trie(*EMPTY_TRIE_HASH)?;
-=======
     let trie = store.open_direct_state_trie(*EMPTY_TRIE_HASH)?;
->>>>>>> 87ed5627
     let mut db_options = rocksdb::Options::default();
     db_options.create_if_missing(true);
     let db = rocksdb::DB::open(&db_options, get_rocksdb_temp_accounts_dir(datadir))
@@ -1542,14 +1476,11 @@
     )
     .map_err(SyncError::TrieGenerationError)?;
 
-<<<<<<< HEAD
-=======
     std::fs::remove_dir_all(account_state_snapshots_dir)
         .map_err(|_| SyncError::AccountStateSnapshotsDirNotFound)?;
     std::fs::remove_dir_all(get_rocksdb_temp_accounts_dir(datadir))
         .map_err(|_| SyncError::AccountTempDBDirNotFound)?;
 
->>>>>>> 87ed5627
     let accounts_with_storage =
         BTreeSet::from_iter(storage_accounts.accounts_with_storage_root.keys().copied());
     Ok((compute_state_root, accounts_with_storage))
@@ -1567,11 +1498,7 @@
     use crossbeam::channel::{bounded, unbounded};
     use ethrex_threadpool::ThreadPool;
     use ethrex_trie::{
-<<<<<<< HEAD
-        Node, NodeHash,
-=======
         Nibbles, Node,
->>>>>>> 87ed5627
         trie_sorted::{BUFFER_COUNT, SIZE_TO_WRITE_DB, trie_from_sorted_accounts},
     };
     use std::thread::scope;
@@ -1613,11 +1540,7 @@
     let mut db_options = rocksdb::Options::default();
     db_options.create_if_missing(true);
     let db = rocksdb::DB::open(&db_options, get_rocksdb_temp_storage_dir(datadir))
-<<<<<<< HEAD
-        .map_err(|_| SyncError::StorageTempDBDirNotFound)?;
-=======
         .map_err(|err: rocksdb::Error| SyncError::RocksDBError(err.into_string()))?;
->>>>>>> 87ed5627
     let file_paths: Vec<PathBuf> = std::fs::read_dir(account_storages_snapshots_dir)
         .map_err(|_| SyncError::AccountStoragesSnapshotsDirNotFound)?
         .collect::<Result<Vec<_>, _>>()
@@ -1635,11 +1558,7 @@
             (
                 account_hash,
                 store
-<<<<<<< HEAD
-                    .open_storage_trie(account_hash, *EMPTY_TRIE_HASH)
-=======
                     .open_direct_storage_trie(account_hash, *EMPTY_TRIE_HASH)
->>>>>>> 87ed5627
                     .expect("Should be able to open trie"),
             )
         })
@@ -1651,11 +1570,7 @@
         .map(|num| num.into())
         .unwrap_or(8);
 
-<<<<<<< HEAD
-    let (buffer_sender, buffer_receiver) = bounded::<Vec<(NodeHash, Node)>>(BUFFER_COUNT as usize);
-=======
     let (buffer_sender, buffer_receiver) = bounded::<Vec<(Nibbles, Node)>>(BUFFER_COUNT as usize);
->>>>>>> 87ed5627
     for _ in 0..BUFFER_COUNT {
         let _ = buffer_sender.send(Vec::with_capacity(SIZE_TO_WRITE_DB as usize));
     }
@@ -1701,14 +1616,11 @@
             pool.execute(task);
         }
     });
-<<<<<<< HEAD
-=======
 
     std::fs::remove_dir_all(account_storages_snapshots_dir)
         .map_err(|_| SyncError::AccountStoragesSnapshotsDirNotFound)?;
     std::fs::remove_dir_all(get_rocksdb_temp_storage_dir(datadir))
         .map_err(|_| SyncError::StorageTempDBDirNotFound)?;
 
->>>>>>> 87ed5627
     Ok(())
 }