--- conflicted
+++ resolved
@@ -16,16 +16,9 @@
 };
 use tracing::{debug, info, warn};
 
-<<<<<<< HEAD
 use crate::{
     kademlia::KademliaTable,
-    peer_handler::{BlockRequestOrder, PeerHandler},
-=======
-use crate::{kademlia::KademliaTable, peer_channels::BlockRequestOrder};
-use crate::{
-    peer_channels::{PeerChannels, HASH_MAX},
-    rlpx::p2p::Capability,
->>>>>>> 6f4f2193
+    peer_handler::{BlockRequestOrder, PeerHandler, HASH_MAX},
 };
 
 /// The minimum amount of blocks from the head that we want to full sync during a snap sync
@@ -341,36 +334,6 @@
         .get_state_trie_root_checkpoint()?
         .unwrap_or(*EMPTY_TRIE_HASH);
     let mut start_account_hash = store.get_state_trie_key_checkpoint()?.unwrap_or_default();
-<<<<<<< HEAD
-    debug!("Starting/Resuming state trie download from key {start_account_hash}");
-    // Fetch Account Ranges
-    // If we reached the maximum amount of retries then it means the state we are requesting is probably old and no longer available
-    let mut stale = false;
-    let mut progress_timer = Instant::now();
-    let initial_timestamp = Instant::now();
-    let initial_account_hash = start_account_hash.into_uint();
-    const PROGRESS_OUTPUT_TIMER: std::time::Duration = std::time::Duration::from_secs(30);
-    loop {
-        // Show Progress stats (this task is not vital so we can detach it)
-        if Instant::now().duration_since(progress_timer) >= PROGRESS_OUTPUT_TIMER {
-            progress_timer = Instant::now();
-            tokio::spawn(show_progress(
-                start_account_hash,
-                initial_account_hash,
-                initial_timestamp,
-            ));
-        }
-
-        debug!("Requesting Account Range for state root {state_root}, starting hash: {start_account_hash}");
-        if let Some((account_hashes, accounts, should_continue)) = peers
-            .request_account_range(state_root, start_account_hash)
-            .await
-        {
-            debug!("Received {} account ranges", accounts.len());
-            // Update starting hash for next batch
-            if should_continue {
-                start_account_hash = *account_hashes.last().unwrap();
-=======
     // Skip state sync if we are already on healing
     if start_account_hash != HASH_MAX {
         let (storage_sender, storage_receiver) = mpsc::channel::<Vec<(H256, H256)>>(500);
@@ -383,12 +346,12 @@
         debug!("Starting/Resuming state trie download from key {start_account_hash}");
         // Fetch Account Ranges
         // If we reached the maximum amount of retries then it means the state we are requesting is probably old and no longer available
-        let mut retry_count = 0;
         let mut progress_timer = Instant::now();
         let initial_timestamp = Instant::now();
         let initial_account_hash = start_account_hash.into_uint();
+        let mut stale = false;
         const PROGRESS_OUTPUT_TIMER: std::time::Duration = std::time::Duration::from_secs(30);
-        while retry_count <= MAX_RETRIES {
+        loop {
             // Show Progress stats (this task is not vital so we can detach it)
             if Instant::now().duration_since(progress_timer) >= PROGRESS_OUTPUT_TIMER {
                 progress_timer = Instant::now();
@@ -397,11 +360,9 @@
                     initial_account_hash,
                     initial_timestamp,
                 ));
->>>>>>> 6f4f2193
-            }
-            let peer = get_peer_channel_with_retry(peers.clone(), Capability::Snap).await;
+            }
             debug!("Requesting Account Range for state root {state_root}, starting hash: {start_account_hash}");
-            if let Some((account_hashes, accounts, should_continue)) = peer
+            if let Some((account_hashes, accounts, should_continue)) = peers
                 .request_account_range(state_root, start_account_hash)
                 .await
             {
@@ -454,44 +415,13 @@
                     break;
                 }
             } else {
-                retry_count += 1;
-            }
-<<<<<<< HEAD
-        } else {
-            stale = true;
-            break;
-        }
-    }
-    if stale {
+                stale = true;
+                break;
+            }
+        }
         // Store current checkpoint
         store.set_state_trie_root_checkpoint(current_state_root)?;
-        store.set_state_trie_key_checkpoint(start_account_hash)?;
-    }
-    debug!("Account Trie Fetching ended, signaling storage fetcher process");
-    // Send empty batch to signal that no more batches are incoming
-    storage_sender.send(vec![]).await?;
-    let pending_storage_accounts = storage_fetcher_handle.await??;
-    let pending_storages = !pending_storage_accounts.is_empty();
-    // Next cycle may have different storage roots for these accounts so we will leave them to healing
-    if pending_storages {
-        let mut stored_pending_storages = store
-            .get_pending_storage_heal_accounts()?
-            .unwrap_or_default();
-        stored_pending_storages.extend(pending_storage_accounts);
-        debug!(
-            "Current pending storage accounts: {}",
-            stored_pending_storages.len()
-        );
-        store.set_pending_storage_heal_accounts(stored_pending_storages)?;
-    }
-    if stale {
-        // Skip healing and return stale status
-        return Ok(false);
-=======
-        }
-        // Store current checkpoint
-        store.set_state_trie_root_checkpoint(current_state_root)?;
-        if retry_count > MAX_RETRIES {
+        if stale {
             store.set_state_trie_key_checkpoint(start_account_hash)?;
         } else {
             // Set highest key value so we know state sync is already complete on the next cycle
@@ -514,14 +444,13 @@
             );
             store.set_pending_storage_heal_accounts(stored_pending_storages)?;
         }
-        if retry_count > MAX_RETRIES || pending_storages {
+        if stale || pending_storages {
             // Skip healing and return stale status
             return Ok(false);
         }
         info!("Healing Start")
     } else {
         info!("Resuming healing")
->>>>>>> 6f4f2193
     }
     // Perform state healing to fix inconsistencies with older state
     let res = heal_state_trie(
