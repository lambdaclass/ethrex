use ethrex_blockchain::error::ChainError;
use ethrex_common::{
    types::{AccountState, Block, BlockHash, EMPTY_KECCACK_HASH},
    BigEndianHash, H256, U256, U512,
};
use ethrex_rlp::{decode::RLPDecode, encode::RLPEncode, error::RLPDecodeError};
use ethrex_storage::{error::StoreError, Store, MAX_SNAPSHOT_READS, STATE_TRIE_SEGMENTS};
use ethrex_trie::{Nibbles, Node, TrieError, TrieState, EMPTY_TRIE_HASH};
<<<<<<< HEAD
use std::{
    cmp::min,
    collections::{BTreeMap, HashMap},
    sync::Arc,
};
=======
use std::{array, cmp::min, collections::BTreeMap, sync::Arc};
>>>>>>> f72f04b6
use tokio::{
    sync::{
        mpsc::{self, error::SendError, Receiver, Sender},
        Mutex,
    },
    task::JoinSet,
    time::{sleep, Duration, Instant},
};
<<<<<<< HEAD
use tracing::{debug, error, info, warn};
=======
use tokio_util::sync::CancellationToken;
use tracing::{debug, info, warn};
>>>>>>> f72f04b6

use crate::{
    kademlia::KademliaTable,
    peer_handler::{BlockRequestOrder, PeerHandler, HASH_MAX},
};

/// The minimum amount of blocks from the head that we want to full sync during a snap sync
const MIN_FULL_BLOCKS: usize = 64;
/// Max size of a bach to stat a fetch request in queues
const BATCH_SIZE: usize = 300;
/// Max size of a bach to stat a fetch request in queues for nodes
const NODE_BATCH_SIZE: usize = 900;
/// Maximum amount of concurrent paralell fetches for a queue
const MAX_PARALLEL_FETCHES: usize = 10;
/// Maximum amount of messages in a channel
const MAX_CHANNEL_MESSAGES: usize = 500;
/// Maximum amount of messages to read from a channel at once
const MAX_CHANNEL_READS: usize = 200;
/// Pace at which progress is shown via info tracing
const SHOW_PROGRESS_INTERVAL_DURATION: Duration = Duration::from_secs(30);

lazy_static::lazy_static! {
    // Size of each state trie segment
    static ref STATE_TRIE_SEGMENT_SIZE: U256 = HASH_MAX.into_uint()/STATE_TRIE_SEGMENTS;
    // Starting hash of each state trie segment
    static ref STATE_TRIE_SEGMENTS_START: [H256; STATE_TRIE_SEGMENTS] = {
        array::from_fn(|i| H256::from_uint(&(*STATE_TRIE_SEGMENT_SIZE * i)))
    };
    // Ending hash of each state trie segment
    static ref STATE_TRIE_SEGMENTS_END: [H256; STATE_TRIE_SEGMENTS] = {
        array::from_fn(|i| H256::from_uint(&(*STATE_TRIE_SEGMENT_SIZE * (i+1))))
    };
}

#[derive(Debug)]
pub enum SyncMode {
    Full,
    Snap,
}

/// Manager in charge the sync process
/// Only performs full-sync but will also be in charge of snap-sync in the future
#[derive(Debug)]
pub struct SyncManager {
    sync_mode: SyncMode,
    peers: PeerHandler,
    /// The last block number used as a pivot for snap-sync
    /// Syncing beyond this pivot should re-enable snap-sync (as we will not have that state stored)
    /// TODO: Reorgs
    last_snap_pivot: u64,
<<<<<<< HEAD
    /// The `forkchoice_update` and `new_payload` methods require the `latest_valid_hash`
    /// when processing an invalid payload. To provide this, we must track invalid chains.
    ///
    /// We only store the last known valid head upon encountering a bad block,
    /// rather than tracking every subsequent invalid block.
    ///
    /// This map stores the bad block hash with and latest valid block hash of the chain corresponding to the bad block
    pub invalid_ancestors: HashMap<BlockHash, BlockHash>,
=======
    trie_rebuilder: Option<TrieRebuilder>,
    // Used for cancelling long-living tasks upon shutdown
    cancel_token: CancellationToken,
}

/// Represents the permanently ongoing background trie rebuild process
/// This process will be started whenever a state sync is initiated and will be
/// kept alive throughout sync cycles, only stopping once the tries are fully rebuilt or the node is stopped
#[derive(Debug)]
struct TrieRebuilder {
    state_trie_rebuilder: tokio::task::JoinHandle<Result<(), SyncError>>,
    storage_trie_rebuilder: tokio::task::JoinHandle<Result<(), SyncError>>,
    storage_rebuilder_sender: Sender<Vec<(H256, H256)>>,
}

impl TrieRebuilder {
    /// Returns true is the trie rebuild porcess is alive and well
    fn alive(&self) -> bool {
        !(self.state_trie_rebuilder.is_finished()
            || self.storage_trie_rebuilder.is_finished()
            || self.storage_rebuilder_sender.is_closed())
    }
    /// Waits for the rebuild process to complete and returns the resulting mismatched accounts
    async fn complete(self) -> Result<(), SyncError> {
        // Signal storage rebuilder to finish
        self.storage_rebuilder_sender.send(vec![]).await?;
        self.state_trie_rebuilder.await??;
        self.storage_trie_rebuilder.await?
    }

    /// starts the background trie rebuild process
    fn startup(cancel_token: CancellationToken, store: Store) -> Self {
        let (storage_rebuilder_sender, storage_rebuilder_receiver) =
            mpsc::channel::<Vec<(H256, H256)>>(MAX_CHANNEL_MESSAGES);
        let state_trie_rebuilder = tokio::task::spawn(rebuild_state_trie_in_backgound(
            store.clone(),
            cancel_token.clone(),
        ));
        let storage_trie_rebuilder = tokio::task::spawn(rebuild_storage_trie_in_background(
            store,
            cancel_token,
            storage_rebuilder_receiver,
        ));
        Self {
            state_trie_rebuilder,
            storage_trie_rebuilder,
            storage_rebuilder_sender,
        }
    }
>>>>>>> f72f04b6
}

impl SyncManager {
    pub fn new(
        peer_table: Arc<Mutex<KademliaTable>>,
        sync_mode: SyncMode,
        cancel_token: CancellationToken,
    ) -> Self {
        Self {
            sync_mode,
            peers: PeerHandler::new(peer_table),
            last_snap_pivot: 0,
<<<<<<< HEAD
            invalid_ancestors: HashMap::new(),
=======
            trie_rebuilder: None,
            cancel_token,
>>>>>>> f72f04b6
        }
    }

    /// Creates a dummy SyncManager for tests where syncing is not needed
    /// This should only be used in tests as it won't be able to connect to the p2p network
    pub fn dummy() -> Self {
        let dummy_peer_table = Arc::new(Mutex::new(KademliaTable::new(Default::default())));
        Self {
            sync_mode: SyncMode::Full,
            peers: PeerHandler::new(dummy_peer_table),
            last_snap_pivot: 0,
<<<<<<< HEAD
            invalid_ancestors: HashMap::new(),
=======
            trie_rebuilder: None,
            // This won't be used
            cancel_token: CancellationToken::new(),
>>>>>>> f72f04b6
        }
    }

    /// Starts a sync cycle, updating the state with all blocks between the current head and the sync head
    /// Will perforn either full or snap sync depending on the manager's `snap_mode`
    /// In full mode, all blocks will be fetched via p2p eth requests and executed to rebuild the state
    /// In snap mode, blocks and receipts will be fetched and stored in parallel while the state is fetched via p2p snap requests
    /// After the sync cycle is complete, the sync mode will be set to full
    /// If the sync fails, no error will be returned but a warning will be emitted
    /// [WARNING] Sync is done optimistically, so headers and bodies may be stored even if their data has not been fully synced if the sync is aborted halfway
    /// [WARNING] Sync is currenlty simplified and will not download bodies + receipts previous to the pivot during snap sync
    pub async fn start_sync(&mut self, current_head: H256, sync_head: H256, store: Store) {
        info!("Syncing from current head {current_head} to sync_head {sync_head}");
        let start_time = Instant::now();
        match self.sync_cycle(current_head, sync_head, store).await {
            Ok(()) => {
                info!(
                    "Sync cycle finished, time elapsed: {} secs",
                    start_time.elapsed().as_secs()
                );
            }
            Err(error) => warn!(
                "Sync cycle failed due to {error}, time elapsed: {} secs ",
                start_time.elapsed().as_secs()
            ),
        }
    }

    /// Performs the sync cycle described in `start_sync`, returns an error if the sync fails at any given step and aborts all active processes
    async fn sync_cycle(
        &mut self,
        mut current_head: H256,
        sync_head: H256,
        store: Store,
    ) -> Result<(), SyncError> {
        // Request all block headers between the current head and the sync head
        // We will begin from the current head so that we download the earliest state first
        // This step is not parallelized
        let mut all_block_hashes = vec![];
        // Check if we have some blocks downloaded from a previous sync attempt
        if matches!(self.sync_mode, SyncMode::Snap) {
            if let Some(last_header) = store.get_header_download_checkpoint()? {
                // Set latest downloaded header as current head for header fetching
                current_head = last_header;
            }
        }

        let pending_block = match store.get_pending_block(sync_head) {
            Ok(res) => res,
            Err(e) => return Err(e.into()),
        };

        loop {
            debug!("Requesting Block Headers from {current_head}");
            // Request Block Headers from Peer
            match self
                .peers
                .request_block_headers(current_head, BlockRequestOrder::OldToNew)
                .await
            {
                Some(mut block_headers) => {
                    debug!(
                        "Received {} block headers| Last Number: {}",
                        block_headers.len(),
                        block_headers.last().as_ref().unwrap().number,
                    );
                    let mut block_hashes = block_headers
                        .iter()
                        .map(|header| header.compute_block_hash())
                        .collect::<Vec<_>>();
                    let last_header = block_headers.last().unwrap().clone();

                    // If we have a pending block from new_payload request
                    // attach it to the end if it matches the parent_hash of the latest received header
                    if let Some(ref block) = pending_block {
                        if block.header.parent_hash == last_header.compute_block_hash() {
                            block_hashes.push(block.hash());
                            block_headers.push(block.header.clone());
                        }
                    }

                    // Check if we already found the sync head
                    let sync_head_found = block_hashes.contains(&sync_head);
                    // Update current fetch head if needed
                    if !sync_head_found {
                        current_head = *block_hashes.last().unwrap();
                    }
                    if matches!(self.sync_mode, SyncMode::Snap) {
                        if !sync_head_found {
                            // Update snap state
                            store.set_header_download_checkpoint(current_head)?;
                        } else {
                            // If the sync head is less than 64 blocks away from our current head switch to full-sync
                            let latest_block_number = store.get_latest_block_number()?;
                            if last_header.number.saturating_sub(latest_block_number)
                                < MIN_FULL_BLOCKS as u64
                            {
                                // Too few blocks for a snap sync, switching to full sync
                                store.clear_snap_state()?;
                                self.sync_mode = SyncMode::Full
                            }
                        }
                    }
                    // Discard the first header as we already have it
                    block_hashes.remove(0);
                    block_headers.remove(0);
                    // Store headers and save hashes for full block retrieval
                    all_block_hashes.extend_from_slice(&block_hashes[..]);
                    store.add_block_headers(block_hashes, block_headers)?;

                    if sync_head_found {
                        // No more headers to request
                        break;
                    }
                }
                _ => {
                    warn!("Sync failed to find target block header, aborting");
                    return Ok(());
                }
            }
        }
        // We finished fetching all headers, now we can process them
        match self.sync_mode {
            SyncMode::Snap => {
                // snap-sync: launch tasks to fetch blocks and state in parallel
                // - Fetch each block's body and its receipt via eth p2p requests
                // - Fetch the pivot block's state via snap p2p requests
                // - Execute blocks after the pivot (like in full-sync)
                let pivot_idx = all_block_hashes.len().saturating_sub(MIN_FULL_BLOCKS);
                let pivot_header = store
                    .get_block_header_by_hash(all_block_hashes[pivot_idx])?
                    .ok_or(SyncError::CorruptDB)?;
                debug!(
                    "Selected block {} as pivot for snap sync",
                    pivot_header.number
                );
                let store_bodies_handle = tokio::spawn(store_block_bodies(
                    all_block_hashes[pivot_idx + 1..].to_vec(),
                    self.peers.clone(),
                    store.clone(),
                ));
                // Perform snap sync
                if !self
                    .snap_sync(pivot_header.state_root, store.clone())
                    .await?
                {
                    // Snap sync was not completed, abort and resume it on the next cycle
                    return Ok(());
                }
                // Wait for all bodies to be downloaded
                store_bodies_handle.await??;
                // For all blocks before the pivot: Store the bodies and fetch the receipts (TODO)
                // For all blocks after the pivot: Process them fully
                for hash in &all_block_hashes[pivot_idx + 1..] {
                    let block = store
                        .get_block_by_hash(*hash)?
                        .ok_or(SyncError::CorruptDB)?;
                    ethrex_blockchain::add_block(&block, &store)?;
                    store.set_canonical_block(block.header.number, *hash)?;
                    store.update_latest_block_number(block.header.number)?;
                }
                self.last_snap_pivot = pivot_header.number;
                // Finished a sync cycle without aborting halfway, clear current checkpoint
                store.clear_snap_state()?;
                // Next sync will be full-sync
                self.sync_mode = SyncMode::Full;
            }
            SyncMode::Full => {
                // full-sync: Fetch all block bodies and execute them sequentially to build the state
                download_and_run_blocks(
                    all_block_hashes,
                    self.peers.clone(),
                    store.clone(),
                    &mut self.invalid_ancestors,
                )
                .await?
            }
        }
        Ok(())
    }
}

/// Requests block bodies from peers via p2p, executes and stores them
/// Returns an error if there was a problem while executing or validating the blocks
async fn download_and_run_blocks(
    mut block_hashes: Vec<BlockHash>,
    peers: PeerHandler,
    store: Store,
    invalid_ancestors: &mut HashMap<BlockHash, BlockHash>,
) -> Result<(), SyncError> {
    let mut last_valid_hash = H256::default();
    loop {
        debug!("Requesting Block Bodies ");
        if let Some(block_bodies) = peers.request_block_bodies(block_hashes.clone()).await {
            let block_bodies_len = block_bodies.len();
            debug!("Received {} Block Bodies", block_bodies_len);
            // Execute and store blocks
            for (hash, body) in block_hashes
                .drain(..block_bodies_len)
                .zip(block_bodies.into_iter())
            {
                let header = store
                    .get_block_header_by_hash(hash)?
                    .ok_or(SyncError::CorruptDB)?;
                let number = header.number;
                let block = Block::new(header, body);
                if let Err(error) = ethrex_blockchain::add_block(&block, &store) {
                    invalid_ancestors.insert(hash, last_valid_hash);
                    return Err(error.into());
                }
                store.set_canonical_block(number, hash)?;
                store.update_latest_block_number(number)?;
                last_valid_hash = hash;
            }
            info!("Executed & stored {} blocks", block_bodies_len);
            // Check if we need to ask for another batch
            if block_hashes.is_empty() {
                break;
            }
        }
    }
    Ok(())
}

/// Fetches all block bodies for the given block hashes via p2p and stores them
async fn store_block_bodies(
    mut block_hashes: Vec<BlockHash>,
    peers: PeerHandler,
    store: Store,
) -> Result<(), SyncError> {
    loop {
        debug!("Requesting Block Bodies ");
        if let Some(block_bodies) = peers.request_block_bodies(block_hashes.clone()).await {
            debug!(" Received {} Block Bodies", block_bodies.len());
            // Track which bodies we have already fetched
            let current_block_hashes = block_hashes.drain(..block_bodies.len());
            // Add bodies to storage
            for (hash, body) in current_block_hashes.zip(block_bodies.into_iter()) {
                store.add_block_body(hash, body)?;
            }

            // Check if we need to ask for another batch
            if block_hashes.is_empty() {
                break;
            }
        }
    }
    Ok(())
}

/// Fetches all receipts for the given block hashes via p2p and stores them
// TODO: remove allow when used again
#[allow(unused)]
async fn store_receipts(
    mut block_hashes: Vec<BlockHash>,
    peers: PeerHandler,
    store: Store,
) -> Result<(), SyncError> {
    loop {
        debug!("Requesting Receipts ");
        if let Some(receipts) = peers.request_receipts(block_hashes.clone()).await {
            debug!(" Received {} Receipts", receipts.len());
            // Track which blocks we have already fetched receipts for
            for (block_hash, receipts) in block_hashes.drain(0..receipts.len()).zip(receipts) {
                store.add_receipts(block_hash, receipts)?;
            }
            // Check if we need to ask for another batch
            if block_hashes.is_empty() {
                break;
            }
        }
    }
    Ok(())
}

impl SyncManager {
    // Downloads the latest state trie and all associated storage tries & bytecodes from peers
    // Rebuilds the state trie and all storage tries based on the downloaded data
    // Performs state healing in order to fix all inconsistencies with the downloaded state
    // Returns the success status, if it is true, then the state is fully consistent and
    // new blocks can be executed on top of it, if false then the state is still inconsistent and
    // snap sync must be resumed on the next sync cycle
    async fn snap_sync(&mut self, state_root: H256, store: Store) -> Result<bool, SyncError> {
        // Begin the background trie rebuild process if it is not active yet or if it crashed
        if !self
            .trie_rebuilder
            .as_ref()
            .is_some_and(|rebuilder| rebuilder.alive())
        {
            self.trie_rebuilder = Some(TrieRebuilder::startup(
                self.cancel_token.clone(),
                store.clone(),
            ));
        };
        // Spawn storage healer earlier so we can start healing stale storages
        let (storage_healer_sender, storage_healer_receiver) =
            mpsc::channel::<Vec<H256>>(MAX_CHANNEL_MESSAGES);
        let storage_healer_handler = tokio::spawn(storage_healer(
            state_root,
            storage_healer_receiver,
            self.peers.clone(),
            store.clone(),
        ));
        // Perform state sync if it was not already completed on a previous cycle
        // Retrieve storage data to check which snap sync phase we are in
        let key_checkpoints = store.get_state_trie_key_checkpoint()?;
        // If we have no key checkpoints or if the key checkpoints are lower than the segment boundaries we are in state sync phase
        if key_checkpoints.is_none()
            || key_checkpoints.is_some_and(|ch| {
                ch.into_iter()
                    .zip(STATE_TRIE_SEGMENTS_END.into_iter())
                    .any(|(ch, end)| ch < end)
            })
        {
            let stale_pivot = state_sync(
                state_root,
                store.clone(),
                self.peers.clone(),
                key_checkpoints,
                self.trie_rebuilder
                    .as_ref()
                    .unwrap()
                    .storage_rebuilder_sender
                    .clone(),
                storage_healer_sender.clone(),
            )
            .await?;
            if stale_pivot {
                warn!("Stale Pivot, aborting state sync");
                return Ok(false);
            }
        }
        // Wait for the trie rebuilder to finish
        info!("Waiting for the trie rebuild to finish");
        let rebuild_start = Instant::now();
        self.trie_rebuilder.take().unwrap().complete().await?;
        info!(
            "State trie rebuilt from snapshot, overtime: {}",
            rebuild_start.elapsed().as_secs()
        );
        // Clear snapshot
        store.clear_snapshot()?;

        // Perform Healing
        let state_heal_complete = heal_state_trie(
            state_root,
            store.clone(),
            self.peers.clone(),
            storage_healer_sender.clone(),
        )
        .await?;
        // Send empty batch to signal that no more batches are incoming
        storage_healer_sender.send(vec![]).await?;
        let storage_heal_complete = storage_healer_handler.await??;
        if !(state_heal_complete && storage_heal_complete) {
            warn!("Stale pivot, aborting healing");
        }
        Ok(state_heal_complete && storage_heal_complete)
    }
}

/// Downloads the leaf values of a Block's state trie by requesting snap state from peers
/// Also downloads the storage tries & bytecodes for each downloaded account
/// Receives optional checkpoints in case there was a previous snap sync process that became stale, in which
/// case it will resume it
/// Returns the pivot staleness status (true if stale, false if not)
/// If the pivot is not stale by the end of the state sync then the state sync was completed succesfuly
async fn state_sync(
    state_root: H256,
    store: Store,
    peers: PeerHandler,
    key_checkpoints: Option<[H256; STATE_TRIE_SEGMENTS]>,
    storage_trie_rebuilder_sender: Sender<Vec<(H256, H256)>>,
    storage_healer_sender: Sender<Vec<H256>>,
) -> Result<bool, SyncError> {
    // Spawn tasks to fetch each state trie segment
    let mut state_trie_tasks = tokio::task::JoinSet::new();
    // Spawn a task to show the state sync progress
    let state_sync_progress = StateSyncProgress::new(Instant::now());
    let show_progress_handle =
        tokio::task::spawn(show_state_sync_progress(state_sync_progress.clone()));
    for i in 0..STATE_TRIE_SEGMENTS {
        state_trie_tasks.spawn(state_sync_segment(
            state_root,
            peers.clone(),
            store.clone(),
            i,
            key_checkpoints.map(|chs| chs[i]),
            state_sync_progress.clone(),
            storage_trie_rebuilder_sender.clone(),
            storage_healer_sender.clone(),
        ));
    }
    show_progress_handle.await?;
    // Check for pivot staleness
    let mut stale_pivot = false;
    let mut state_trie_checkpoint = [H256::zero(); STATE_TRIE_SEGMENTS];
    for res in state_trie_tasks.join_all().await {
        let (index, is_stale, last_key) = res?;
        stale_pivot |= is_stale;
        state_trie_checkpoint[index] = last_key;
    }
    // Update state trie checkpoint
    store.set_state_trie_key_checkpoint(state_trie_checkpoint)?;
    Ok(stale_pivot)
}

/// Downloads the leaf values of the given state trie segment by requesting snap state from peers
/// Also downloads the storage tries & bytecodes for each downloaded account
/// Receives an optional checkpoint from a previous state sync to resume it
/// Returns the segment number, the pivot staleness status (true if stale, false if not), and the last downloaded key
/// If the pivot is not stale by the end of the state sync then the state sync was completed succesfuly
#[allow(clippy::too_many_arguments)]
async fn state_sync_segment(
    state_root: H256,
    peers: PeerHandler,
    store: Store,
    segment_number: usize,
    checkpoint: Option<H256>,
    state_sync_progress: StateSyncProgress,
    storage_trie_rebuilder_sender: Sender<Vec<(H256, H256)>>,
    storage_healer_sender: Sender<Vec<H256>>,
) -> Result<(usize, bool, H256), SyncError> {
    // Resume download from checkpoint if available or start from an empty trie
    let mut start_account_hash = checkpoint.unwrap_or(STATE_TRIE_SEGMENTS_START[segment_number]);
    // Write initial sync progress (this task is not vital so we can detach it)
    tokio::task::spawn(StateSyncProgress::init_segment(
        state_sync_progress.clone(),
        segment_number,
        start_account_hash,
    ));
    // Skip state sync if we are already on healing
    if start_account_hash == STATE_TRIE_SEGMENTS_END[segment_number] {
        // Update sync progress (this task is not vital so we can detach it)
        tokio::task::spawn(StateSyncProgress::end_segment(
            state_sync_progress.clone(),
            segment_number,
        ));
        return Ok((segment_number, false, start_account_hash));
    }
    // Spawn storage & bytecode fetchers
    let (bytecode_sender, bytecode_receiver) = mpsc::channel::<Vec<H256>>(MAX_CHANNEL_MESSAGES);
    let (storage_sender, storage_receiver) =
        mpsc::channel::<Vec<(H256, H256)>>(MAX_CHANNEL_MESSAGES);
    let bytecode_fetcher_handle = tokio::spawn(bytecode_fetcher(
        bytecode_receiver,
        peers.clone(),
        store.clone(),
    ));
    let storage_fetcher_handle = tokio::spawn(storage_fetcher(
        storage_receiver,
        peers.clone(),
        store.clone(),
        state_root,
        storage_trie_rebuilder_sender.clone(),
        storage_healer_sender.clone(),
    ));
    info!("Starting/Resuming state trie download of segment number {segment_number} from key {start_account_hash}");
    // Fetch Account Ranges
    // If we reached the maximum amount of retries then it means the state we are requesting is probably old and no longer available
    let mut stale = false;
    loop {
        // Update sync progress (this task is not vital so we can detach it)
        tokio::task::spawn(StateSyncProgress::update_key(
            state_sync_progress.clone(),
            segment_number,
            start_account_hash,
        ));
        debug!("[Segment {segment_number}]: Requesting Account Range for state root {state_root}, starting hash: {start_account_hash}");
        if let Some((account_hashes, accounts, should_continue)) = peers
            .request_account_range(
                state_root,
                start_account_hash,
                STATE_TRIE_SEGMENTS_END[segment_number],
            )
            .await
        {
            debug!(
                "[Segment {segment_number}]: Received {} account ranges",
                accounts.len()
            );
            // Update starting hash for next batch
            start_account_hash = *account_hashes.last().unwrap();
            // Fetch Account Storage & Bytecode
            let mut code_hashes = vec![];
            let mut account_hashes_and_storage_roots = vec![];
            for (account_hash, account) in account_hashes.iter().zip(accounts.iter()) {
                // Build the batch of code hashes to send to the bytecode fetcher
                // Ignore accounts without code / code we already have stored
                if account.code_hash != *EMPTY_KECCACK_HASH
                    && store.get_account_code(account.code_hash)?.is_none()
                {
                    code_hashes.push(account.code_hash)
                }
                // Build the batch of hashes and roots to send to the storage fetcher
                // Ignore accounts without storage and account's which storage hasn't changed from our current stored state
                if account.storage_root != *EMPTY_TRIE_HASH
                    && !store.contains_storage_node(*account_hash, account.storage_root)?
                {
                    account_hashes_and_storage_roots.push((*account_hash, account.storage_root));
                }
            }
            // Send code hash batch to the bytecode fetcher
            if !code_hashes.is_empty() {
                bytecode_sender.send(code_hashes).await?;
            }
            // Send hash and root batch to the storage fetcher
            if !account_hashes_and_storage_roots.is_empty() {
                storage_sender
                    .send(account_hashes_and_storage_roots)
                    .await?;
            }
            // Update Snapshot
            store.write_snapshot_account_batch(account_hashes, accounts)?;
            // As we are downloading the state trie in segments the `should_continue` flag will mean that there
            // are more accounts to be fetched but these accounts may belong to the next segment
            if !should_continue || start_account_hash >= STATE_TRIE_SEGMENTS_END[segment_number] {
                // All accounts fetched!
                break;
            }
        } else {
            stale = true;
            break;
        }
    }
    debug!("[Segment {segment_number}]: Account Trie Fetching ended, signaling storage & bytecode fetcher process");
    // Update sync progress (this task is not vital so we can detach it)
    tokio::task::spawn(StateSyncProgress::end_segment(
        state_sync_progress.clone(),
        segment_number,
    ));
    // Send empty batch to signal that no more batches are incoming
    storage_sender.send(vec![]).await?;
    bytecode_sender.send(vec![]).await?;
    storage_fetcher_handle.await??;
    bytecode_fetcher_handle.await??;
    if !stale {
        // State sync finished before becoming stale, update checkpoint so we skip state sync on the next cycle
        start_account_hash = STATE_TRIE_SEGMENTS_END[segment_number]
    }
    Ok((segment_number, stale, start_account_hash))
}

/// Waits for incoming code hashes from the receiver channel endpoint, queues them, and fetches and stores their bytecodes in batches
async fn bytecode_fetcher(
    mut receiver: Receiver<Vec<H256>>,
    peers: PeerHandler,
    store: Store,
) -> Result<(), SyncError> {
    let mut pending_bytecodes: Vec<H256> = vec![];
    let mut incoming = true;
    while incoming {
        // Fetch incoming requests
        match receiver.recv().await {
            Some(code_hashes) if !code_hashes.is_empty() => {
                pending_bytecodes.extend(code_hashes);
            }
            // Disconnect / Empty message signaling no more bytecodes to sync
            _ => incoming = false,
        }
        // If we have enough pending bytecodes to fill a batch
        // or if we have no more incoming batches, spawn a fetch process
        while pending_bytecodes.len() >= BATCH_SIZE || !incoming && !pending_bytecodes.is_empty() {
            let next_batch = pending_bytecodes
                .drain(..BATCH_SIZE.min(pending_bytecodes.len()))
                .collect::<Vec<_>>();
            let remaining = fetch_bytecode_batch(next_batch, peers.clone(), store.clone()).await?;
            // Add unfeched bytecodes back to the queue
            pending_bytecodes.extend(remaining);
        }
    }
    Ok(())
}

/// Receives a batch of code hahses, fetches their respective bytecodes via p2p and returns a list of the code hashes that couldn't be fetched in the request (if applicable)
async fn fetch_bytecode_batch(
    mut batch: Vec<H256>,
    peers: PeerHandler,
    store: Store,
) -> Result<Vec<H256>, StoreError> {
    if let Some(bytecodes) = peers.request_bytecodes(batch.clone()).await {
        debug!("Received {} bytecodes", bytecodes.len());
        // Store the bytecodes
        for code in bytecodes.into_iter() {
            store.add_account_code(batch.remove(0), code)?;
        }
    }
    // Return remaining code hashes in the batch if we couldn't fetch all of them
    Ok(batch)
}

/// Waits for incoming account hashes & storage roots from the receiver channel endpoint, queues them, and fetches and stores their bytecodes in batches
/// This function will remain active until either an empty vec is sent to the receiver or the pivot becomes stale
/// Upon finsih, remaining storages will be sent to the storage healer
async fn storage_fetcher(
    mut receiver: Receiver<Vec<(H256, H256)>>,
    peers: PeerHandler,
    store: Store,
    state_root: H256,
    storage_trie_rebuilder_sender: Sender<Vec<(H256, H256)>>,
    storage_healer_sender: Sender<Vec<H256>>,
) -> Result<(), SyncError> {
    // Pending list of storages to fetch
    let mut pending_storage: Vec<(H256, H256)> = vec![];
    // The pivot may become stale while the fetcher is active, we will still keep the process
    // alive until the end signal so we don't lose queued messages
    let mut stale = false;
    let mut incoming = true;
    while incoming {
        // Fetch incoming requests
        let mut msg_buffer = vec![];
        if receiver.recv_many(&mut msg_buffer, MAX_CHANNEL_READS).await != 0 {
            for account_hashes_and_roots in msg_buffer {
                if !account_hashes_and_roots.is_empty() {
                    pending_storage.extend(account_hashes_and_roots);
                } else {
                    // Empty message signaling no more bytecodes to sync
                    incoming = false
                }
            }
        } else {
            // Disconnect
            incoming = false
        }
        // If we have enough pending bytecodes to fill a batch
        // or if we have no more incoming batches, spawn a fetch process
        // If the pivot became stale don't process anything and just save incoming requests
        while !stale
            && (pending_storage.len() >= BATCH_SIZE || (!incoming && !pending_storage.is_empty()))
        {
            // We will be spawning multiple tasks and then collecting their results
            // This uses a loop inside the main loop as the result from these tasks may lead to more values in queue
            let mut storage_tasks = tokio::task::JoinSet::new();
            for _ in 0..MAX_PARALLEL_FETCHES {
                let next_batch = pending_storage
                    .drain(..BATCH_SIZE.min(pending_storage.len()))
                    .collect::<Vec<_>>();
                storage_tasks.spawn(fetch_storage_batch(
                    next_batch,
                    state_root,
                    peers.clone(),
                    store.clone(),
                    storage_trie_rebuilder_sender.clone(),
                ));
                // End loop if we don't have enough elements to fill up a batch
                if pending_storage.is_empty() || (incoming && pending_storage.len() < BATCH_SIZE) {
                    break;
                }
            }
            // Add unfetched accounts to queue and handle stale signal
            for res in storage_tasks.join_all().await {
                let (remaining, is_stale) = res?;
                pending_storage.extend(remaining);
                stale |= is_stale;
            }
        }
    }
    debug!(
        "Concluding storage fetcher, {} storages left in queue to be healed later",
        pending_storage.len()
    );
    if !pending_storage.is_empty() {
        storage_healer_sender
            .send(pending_storage.into_iter().map(|(hash, _)| hash).collect())
            .await?;
    }
    Ok(())
}

/// Receives a batch of account hashes with their storage roots, fetches their respective storage ranges via p2p and returns a list of the code hashes that couldn't be fetched in the request (if applicable)
/// Also returns a boolean indicating if the pivot became stale during the request
async fn fetch_storage_batch(
    mut batch: Vec<(H256, H256)>,
    state_root: H256,
    peers: PeerHandler,
    store: Store,
    storage_trie_rebuilder_sender: Sender<Vec<(H256, H256)>>,
) -> Result<(Vec<(H256, H256)>, bool), SyncError> {
    // A list of all completely fetched storages to send to the rebuilder
    let mut complete_storages = vec![];
    debug!(
        "Requesting storage ranges for addresses {}..{}",
        batch.first().unwrap().0,
        batch.last().unwrap().0
    );
    let (batch_hahses, batch_roots) = batch.clone().into_iter().unzip();
    if let Some((mut keys, mut values, incomplete)) = peers
        .request_storage_ranges(state_root, batch_roots, batch_hahses, H256::zero())
        .await
    {
        debug!("Received {} storage ranges", keys.len(),);
        // Handle incomplete ranges
        if incomplete {
            // An incomplete range cannot be empty
            let (last_keys, last_values) = (keys.pop().unwrap(), values.pop().unwrap());
            // If only one incomplete range is returned then it must belong to a trie that is too big to fit into one request
            // We will handle this large trie separately
            if keys.is_empty() {
                debug!("Large storage trie encountered, handling separately");
                let (account_hash, storage_root) = batch.remove(0);
                if handle_large_storage_range(
                    state_root,
                    account_hash,
                    storage_root,
                    last_keys,
                    last_values,
                    peers.clone(),
                    store.clone(),
                )
                .await?
                {
                    // Pivot became stale
                    // Add trie back to the queue and return stale pivot status
                    batch.push((account_hash, storage_root));
                    return Ok((batch, true));
                }
                // Add large storage to completed storages
                complete_storages.push((account_hash, storage_root));
            }
            // The incomplete range is not the first, we cannot asume it is a large trie, so lets add it back to the queue
        }
        // Store the storage ranges & rebuild the storage trie for each account
        for (keys, values) in keys.into_iter().zip(values.into_iter()) {
            let (account_hash, expected_root) = batch.remove(0);
            // Write storage to snapshot
            store.write_snapshot_storage_batch(account_hash, keys, values)?;
            complete_storages.push((account_hash, expected_root));
        }
        // Send complete storages to the rebuilder
        storage_trie_rebuilder_sender
            .send(complete_storages)
            .await?;
        // Return remaining code hashes in the batch if we couldn't fetch all of them
        return Ok((batch, false));
    }
    // Pivot became stale
    Ok((batch, true))
}

/// Handles the returned incomplete storage range of a large storage trie and
/// fetches the rest of the trie using single requests
/// Returns a boolean indicating is the pivot became stale during fetching
// TODO: Later on this method can be refactored to use a separate queue process
// instead of blocking the current thread for the remainder of the retrieval
async fn handle_large_storage_range(
    state_root: H256,
    account_hash: H256,
    storage_root: H256,
    keys: Vec<H256>,
    values: Vec<U256>,
    peers: PeerHandler,
    store: Store,
) -> Result<bool, SyncError> {
    // First process the initial range
    // Keep hold of the last key as this will be the first key of the next range
    let mut next_key = *keys.last().unwrap();
    store.write_snapshot_storage_batch(account_hash, keys, values)?;
    let mut should_continue = true;
    // Fetch the remaining range
    while should_continue {
        debug!("Fetching large storage trie, current key: {}", next_key);

        if let Some((keys, values, incomplete)) = peers
            .request_storage_range(state_root, storage_root, account_hash, next_key)
            .await
        {
            next_key = *keys.last().unwrap();
            should_continue = incomplete;
            store.write_snapshot_storage_batch(account_hash, keys, values)?;
        } else {
            return Ok(true);
        }
    }
    Ok(false)
}

/// Heals the trie given its state_root by fetching any missing nodes in it via p2p
/// Returns true if healing was fully completed or false if we need to resume healing on the next sync cycle
async fn heal_state_trie(
    state_root: H256,
    store: Store,
    peers: PeerHandler,
    storage_healer_sender: Sender<Vec<H256>>,
) -> Result<bool, SyncError> {
    let mut paths = store.get_state_heal_paths()?.unwrap_or_default();
    // Spawn a bytecode fetcher for this block
    let (bytecode_sender, bytecode_receiver) = mpsc::channel::<Vec<H256>>(MAX_CHANNEL_MESSAGES);
    let bytecode_fetcher_handle = tokio::spawn(bytecode_fetcher(
        bytecode_receiver,
        peers.clone(),
        store.clone(),
    ));
    // Add the current state trie root to the pending paths
    paths.push(Nibbles::default());
    while !paths.is_empty() {
        // Spawn multiple parallel requests
        let mut state_tasks = tokio::task::JoinSet::new();
        for _ in 0..MAX_PARALLEL_FETCHES {
            // Spawn fetcher for the batch
            let batch = paths.drain(0..min(paths.len(), NODE_BATCH_SIZE)).collect();
            state_tasks.spawn(heal_state_batch(
                state_root,
                batch,
                peers.clone(),
                store.clone(),
                storage_healer_sender.clone(),
                bytecode_sender.clone(),
            ));
            // End loop if we have no more paths to fetch
            if paths.is_empty() {
                break;
            }
        }
        // Process the results of each batch
        let mut stale = false;
        for res in state_tasks.join_all().await {
            let (return_paths, is_stale) = res?;
            stale |= is_stale;
            paths.extend(return_paths);
        }
        if stale {
            break;
        }
    }
    debug!("State Healing stopped, signaling storage healer");
    // Save paths for the next cycle
    if !paths.is_empty() {
        debug!("Caching {} paths for the next cycle", paths.len());
        store.set_state_heal_paths(paths.clone())?;
    }
    // Send empty batch to signal that no more batches are incoming
    bytecode_sender.send(vec![]).await?;
    bytecode_fetcher_handle.await??;
    Ok(paths.is_empty())
}

/// Receives a set of state trie paths, fetches their respective nodes, stores them,
/// and returns their children paths and the paths that couldn't be fetched so they can be returned to the queue
/// Also returns a boolean indicating if the pivot became stale during the request
async fn heal_state_batch(
    state_root: H256,
    mut batch: Vec<Nibbles>,
    peers: PeerHandler,
    store: Store,
    storage_sender: Sender<Vec<H256>>,
    bytecode_sender: Sender<Vec<H256>>,
) -> Result<(Vec<Nibbles>, bool), SyncError> {
    if let Some(nodes) = peers
        .request_state_trienodes(state_root, batch.clone())
        .await
    {
        debug!("Received {} state nodes", nodes.len());
        let mut hashed_addresses = vec![];
        let mut code_hashes = vec![];
        // For each fetched node:
        // - Add its children to the queue (if we don't have them already)
        // - If it is a leaf, request its bytecode & storage
        // - If it is a leaf, add its path & value to the trie
        for node in nodes {
            // We cannot keep the trie state open
            let mut trie = store.open_state_trie(*EMPTY_TRIE_HASH);
            let path = batch.remove(0);
            batch.extend(node_missing_children(&node, &path, trie.state())?);
            if let Node::Leaf(node) = &node {
                // Fetch bytecode & storage
                let account = AccountState::decode(&node.value)?;
                // By now we should have the full path = account hash
                let path = &path.concat(node.partial.clone()).to_bytes();
                if path.len() != 32 {
                    // Something went wrong
                    return Err(SyncError::CorruptPath);
                }
                let account_hash = H256::from_slice(path);
                if account.storage_root != *EMPTY_TRIE_HASH
                    && !store.contains_storage_node(account_hash, account.storage_root)?
                {
                    hashed_addresses.push(account_hash);
                }
                if account.code_hash != *EMPTY_KECCACK_HASH
                    && store.get_account_code(account.code_hash)?.is_none()
                {
                    code_hashes.push(account.code_hash);
                }
            }
            // Add node to trie
            let hash = node.compute_hash();
            trie.state_mut().write_node(node, hash)?;
        }
        // Send storage & bytecode requests
        if !hashed_addresses.is_empty() {
            storage_sender.send(hashed_addresses).await?;
        }
        if !code_hashes.is_empty() {
            bytecode_sender.send(code_hashes).await?;
        }
        Ok((batch, false))
    } else {
        Ok((batch, true))
    }
}

/// Waits for incoming hashed addresses from the receiver channel endpoint and queues the associated root nodes for state retrieval
/// Also retrieves their children nodes until we have the full storage trie stored
/// If the state becomes stale while fetching, returns its current queued account hashes
// Returns true if there are no more pending storages in the queue (aka storage healing was completed)
async fn storage_healer(
    state_root: H256,
    mut receiver: Receiver<Vec<H256>>,
    peers: PeerHandler,
    store: Store,
) -> Result<bool, SyncError> {
    let mut pending_paths: BTreeMap<H256, Vec<Nibbles>> = store
        .get_storage_heal_paths()?
        .unwrap_or_default()
        .into_iter()
        .collect();
    // The pivot may become stale while the fetcher is active, we will still keep the process
    // alive until the end signal so we don't lose queued messages
    let mut stale = false;
    let mut incoming = true;
    while incoming || !pending_paths.is_empty() {
        // If we have enough pending storages to fill a batch
        // or if we have no more incoming batches, spawn a fetch process
        // If the pivot became stale don't process anything and just save incoming requests
        let mut storage_tasks = tokio::task::JoinSet::new();
        let mut task_num = 0;
        while !stale && !pending_paths.is_empty() && task_num < MAX_PARALLEL_FETCHES {
            let mut next_batch: BTreeMap<H256, Vec<Nibbles>> = BTreeMap::new();
            // Fill batch
            let mut batch_size = 0;
            while batch_size < NODE_BATCH_SIZE && !pending_paths.is_empty() {
                let (key, val) = pending_paths.pop_first().unwrap();
                batch_size += val.len();
                next_batch.insert(key, val);
            }
            storage_tasks.spawn(heal_storage_batch(
                state_root,
                next_batch.clone(),
                peers.clone(),
                store.clone(),
            ));
            task_num += 1;
        }
        // Add unfetched paths to queue and handle stale signal
        for res in storage_tasks.join_all().await {
            let (remaining, is_stale) = res?;
            pending_paths.extend(remaining);
            stale |= is_stale;
        }

        // Read incoming requests that are already awaiting on the receiver
        // Don't wait for requests unless we have no pending paths left
        if incoming && (!receiver.is_empty() || pending_paths.is_empty()) {
            // Fetch incoming requests
            let mut msg_buffer = vec![];
            if receiver.recv_many(&mut msg_buffer, MAX_CHANNEL_READS).await != 0 {
                for account_hashes in msg_buffer {
                    if !account_hashes.is_empty() {
                        pending_paths.extend(
                            account_hashes
                                .into_iter()
                                .map(|acc_path| (acc_path, vec![Nibbles::default()])),
                        );
                    } else {
                        // Empty message signaling no more bytecodes to sync
                        incoming = false
                    }
                }
            } else {
                // Disconnect
                incoming = false
            }
        }
    }
    let healing_complete = pending_paths.is_empty();
    // Store pending paths
    store.set_storage_heal_paths(pending_paths.into_iter().collect())?;
    Ok(healing_complete)
}

/// Receives a set of storage trie paths (grouped by their corresponding account's state trie path),
/// fetches their respective nodes, stores them, and returns their children paths and the paths that couldn't be fetched so they can be returned to the queue
/// Also returns a boolean indicating if the pivot became stale during the request
async fn heal_storage_batch(
    state_root: H256,
    mut batch: BTreeMap<H256, Vec<Nibbles>>,
    peers: PeerHandler,
    store: Store,
) -> Result<(BTreeMap<H256, Vec<Nibbles>>, bool), SyncError> {
    if let Some(mut nodes) = peers
        .request_storage_trienodes(state_root, batch.clone())
        .await
    {
        debug!("Received {} storage nodes", nodes.len());
        // Process the nodes for each account path
        for (acc_path, paths) in batch.iter_mut() {
            let mut trie = store.open_storage_trie(*acc_path, *EMPTY_TRIE_HASH);
            // Get the corresponding nodes
            for node in nodes.drain(..paths.len().min(nodes.len())) {
                let path = paths.remove(0);
                // Add children to batch
                let children = node_missing_children(&node, &path, trie.state())?;
                paths.extend(children);
                let hash = node.compute_hash();
                trie.state_mut().write_node(node, hash)?;
            }
            // Cut the loop if we ran out of nodes
            if nodes.is_empty() {
                break;
            }
        }
        // Return remaining and added paths to be added to the queue
        // Filter out the storages we completely fetched
        batch.retain(|_, v| !v.is_empty());
        return Ok((batch, false));
    }
    // Pivot became stale, lets inform the fetcher
    Ok((batch, true))
}

/// Returns the partial paths to the node's children if they are not already part of the trie state
fn node_missing_children(
    node: &Node,
    parent_path: &Nibbles,
    trie_state: &TrieState,
) -> Result<Vec<Nibbles>, TrieError> {
    let mut paths = Vec::new();
    match &node {
        Node::Branch(node) => {
            for (index, child) in node.choices.iter().enumerate() {
                if child.is_valid() && trie_state.get_node(child.clone())?.is_none() {
                    paths.push(parent_path.append_new(index as u8));
                }
            }
        }
        Node::Extension(node) => {
            if node.child.is_valid() && trie_state.get_node(node.child.clone())?.is_none() {
                paths.push(parent_path.concat(node.prefix.clone()));
            }
        }
        _ => {}
    }
    Ok(paths)
}

#[derive(Debug, Clone)]
pub(crate) struct SegmentStatus {
    pub current: H256,
    pub end: H256,
}

impl SegmentStatus {
    pub(crate) fn complete(&self) -> bool {
        self.current >= self.end
    }
}

/// Rebuilds the state trie by processing the accounts from the state snapshot
/// Will only stop when state sync has finished and all account have been processed or when the cancel token is cancelled
async fn rebuild_state_trie_in_backgound(
    store: Store,
    cancel_token: CancellationToken,
) -> Result<(), SyncError> {
    // Get initial status from checkpoint if available (aka node restart)
    let checkpoint = store.get_state_trie_rebuild_checkpoint()?;
    let mut rebuild_status = array::from_fn(|i| SegmentStatus {
        current: checkpoint
            .map(|(_, ch)| ch[i])
            .unwrap_or(STATE_TRIE_SEGMENTS_START[i]),
        end: STATE_TRIE_SEGMENTS_END[i],
    });
    let mut root = checkpoint.map(|(root, _)| root).unwrap_or(*EMPTY_TRIE_HASH);
    let mut current_segment = 0;
    let start_time = Instant::now();
    let initial_rebuild_status = rebuild_status.clone();
    let mut last_show_progress = Instant::now();
    while !rebuild_status.iter().all(|status| status.complete()) {
        // Show Progress stats (this task is not vital so we can detach it)
        if Instant::now().duration_since(last_show_progress) >= SHOW_PROGRESS_INTERVAL_DURATION {
            last_show_progress = Instant::now();
            tokio::spawn(show_trie_rebuild_progress(
                start_time,
                initial_rebuild_status.clone(),
                rebuild_status.clone(),
            ));
        }
        // Check for cancellation signal from the main node execution
        if cancel_token.is_cancelled() {
            return Ok(());
        }
        if !rebuild_status[current_segment].complete() {
            // Start rebuilding the current trie segment
            let (current_root, current_hash) = rebuild_state_trie_segment(
                root,
                rebuild_status[current_segment].current,
                current_segment,
                store.clone(),
                cancel_token.clone(),
            )
            .await?;
            // Update status
            root = current_root;
            rebuild_status[current_segment].current = current_hash;
        }
        // Update DB checkpoint
        let checkpoint = (root, rebuild_status.clone().map(|st| st.current));
        store.set_state_trie_rebuild_checkpoint(checkpoint)?;
        // Move on to the next segment
        current_segment = (current_segment + 1) % STATE_TRIE_SEGMENTS
    }

    Ok(())
}

/// Fetches accounts from the state snasphot starting from the `start` hash and adds them to the trie
/// Will stop when there are no more accounts within the segment bounds in the snapshot, or when the cancel token is cancelled
// Returns the current root, the last processed account hash
// If state sync is finished and there are no more snapshot accounts for the segment the account hash
// returned will be the segment bound to notify that the segment has been fully rebuilt
async fn rebuild_state_trie_segment(
    mut root: H256,
    mut start: H256,
    segment_number: usize,
    store: Store,
    cancel_token: CancellationToken,
) -> Result<(H256, H256), SyncError> {
    let mut state_trie = store.open_state_trie(root);
    loop {
        if cancel_token.is_cancelled() {
            break;
        }
        let mut batch = store.read_account_snapshot(start)?;
        // Remove out of bounds elements
        batch.retain(|(hash, _)| *hash <= STATE_TRIE_SEGMENTS_END[segment_number]);
        let unfilled_batch = batch.len() < MAX_SNAPSHOT_READS;
        // Update start
        if let Some(last) = batch.last() {
            start = next_hash(last.0);
        }
        // Process batch
        // Add accounts to the state trie
        for (hash, account) in batch.iter() {
            state_trie.insert(hash.0.to_vec(), account.encode_to_vec())?;
        }
        root = state_trie.hash()?;
        // Return if we have no more snapshot accounts to process for this segemnt
        if unfilled_batch {
            let state_sync_complete = store
                .get_state_trie_key_checkpoint()?
                .is_some_and(|ch| ch[segment_number] == STATE_TRIE_SEGMENTS_END[segment_number]);
            // Mark segment as finished if state sync is complete
            if state_sync_complete {
                start = STATE_TRIE_SEGMENTS_END[segment_number];
            }
            break;
        }
    }
    Ok((root, start))
}

/// Waits for incoming messages from the storage fetcher and rebuilds the associated storages
/// Will stop when the stop signal is received (an empty vec) and there are no more storages in queue or when the cancel token is cancelled
// Only receives fully downloaded storages, and will only emit a warning if there is a mismatch between the expected root and the rebuilt root, as this is considered a bug
async fn rebuild_storage_trie_in_background(
    store: Store,
    cancel_token: CancellationToken,
    mut receiver: Receiver<Vec<(H256, H256)>>,
) -> Result<(), SyncError> {
    // (AccountHash, ExpectedRoot)
    let mut pending_storages = store
        .get_storage_trie_rebuild_pending()?
        .unwrap_or_default();
    let mut incoming = true;
    while incoming || !pending_storages.is_empty() {
        if cancel_token.is_cancelled() {
            break;
        }
        // Read incoming batch
        if !receiver.is_empty() || pending_storages.is_empty() {
            let mut buffer = vec![];
            receiver.recv_many(&mut buffer, MAX_CHANNEL_READS).await;
            incoming = !buffer.iter().any(|batch| batch.is_empty());
            pending_storages.extend(buffer.iter().flatten());
        }

        // Spawn tasks to rebuild current storages
        let mut rebuild_tasks = JoinSet::new();
        for _ in 0..MAX_PARALLEL_FETCHES {
            if pending_storages.is_empty() {
                break;
            }
            let (account_hash, expected_root) = pending_storages.pop().unwrap();
            let store = store.clone();
            rebuild_tasks.spawn(rebuild_storage_trie(
                account_hash,
                expected_root,
                store.clone(),
            ));
        }
        for res in rebuild_tasks.join_all().await {
            res?;
        }
    }
    store.set_storage_trie_rebuild_pending(pending_storages)?;
    Ok(())
}

/// Rebuilds a storage trie by reading from the storage snapshot
/// Assumes that the storage has been fully downloaded and will only emit a warning if there is a mismatch between the expected root and the rebuilt root, as this is considered a bug
async fn rebuild_storage_trie(
    account_hash: H256,
    expected_root: H256,
    store: Store,
) -> Result<(), SyncError> {
    let mut start = H256::zero();
    let mut storage_trie = store.open_storage_trie(account_hash, *EMPTY_TRIE_HASH);
    loop {
        let batch = store.read_storage_snapshot(account_hash, start)?;
        let unfilled_batch = batch.len() < MAX_SNAPSHOT_READS;
        // Update start
        if let Some(last) = batch.last() {
            start = next_hash(last.0);
        }
        // Process batch
        // Launch storage rebuild tasks for all non-empty storages
        for (key, val) in batch {
            storage_trie.insert(key.0.to_vec(), val.encode_to_vec())?;
        }
        storage_trie.hash()?;

        // Return if we have no more snapshot accounts to process for this segemnt
        if unfilled_batch {
            break;
        }
    }
    if storage_trie.hash()? != expected_root {
        warn!("Mismatched storage root for account {account_hash}");
    }
    Ok(())
}

async fn show_trie_rebuild_progress(
    start_time: Instant,
    initial_rebuild_status: [SegmentStatus; STATE_TRIE_SEGMENTS],
    rebuild_status: [SegmentStatus; STATE_TRIE_SEGMENTS],
) {
    // Count how many hashes we already inserted in the trie and how many we inserted this cycle
    let mut accounts_processed = U256::zero();
    let mut accounts_processed_this_cycle = U256::one();
    for i in 0..STATE_TRIE_SEGMENTS {
        accounts_processed +=
            rebuild_status[i].current.into_uint() - (STATE_TRIE_SEGMENTS_START[i].into_uint());
        accounts_processed_this_cycle +=
            rebuild_status[i].current.into_uint() - initial_rebuild_status[i].current.into_uint();
    }
    // Calculate completion rate
    let completion_rate = (U512::from(accounts_processed + U256::one()) * U512::from(100))
        / U512::from(U256::max_value());
    // Time to finish = Time since start / Accounts processed this cycle * Remaining accounts
    let remaining_accounts = U256::MAX - accounts_processed;
    let time_to_finish = (U512::from(start_time.elapsed().as_secs())
        * U512::from(remaining_accounts))
        / (U512::from(accounts_processed_this_cycle));
    info!(
        "State Trie Rebuild Progress: {}%, estimated time to finish: {}",
        completion_rate,
        seconds_to_readable(time_to_finish)
    );
}

#[derive(Clone)]
struct StateSyncProgress {
    data: Arc<Mutex<StateSyncProgressData>>,
}

#[derive(Clone)]
struct StateSyncProgressData {
    cycle_start: Instant,
    initial_keys: [H256; STATE_TRIE_SEGMENTS],
    current_keys: [H256; STATE_TRIE_SEGMENTS],
    ended: [bool; STATE_TRIE_SEGMENTS],
}

impl StateSyncProgress {
    fn new(cycle_start: Instant) -> Self {
        Self {
            data: Arc::new(Mutex::new(StateSyncProgressData {
                cycle_start,
                initial_keys: Default::default(),
                current_keys: Default::default(),
                ended: Default::default(),
            })),
        }
    }

    async fn init_segment(progress: StateSyncProgress, segment_number: usize, initial_key: H256) {
        progress.data.lock().await.initial_keys[segment_number] = initial_key;
    }
    async fn update_key(progress: StateSyncProgress, segment_number: usize, current_key: H256) {
        progress.data.lock().await.current_keys[segment_number] = current_key
    }
    async fn end_segment(progress: StateSyncProgress, segment_number: usize) {
        progress.data.lock().await.ended[segment_number] = true
    }

    // Returns true if the state sync ended
    async fn show_progress(&self) -> bool {
        // Copy the current data so we don't read while it is being written
        let data = self.data.lock().await.clone();
        // Calculate the total amount of accounts synced
        let mut synced_accounts = U256::zero();
        // Calculate the total amount of accounts synced this cycle
        let mut synced_accounts_this_cycle = U256::one();
        for i in 0..STATE_TRIE_SEGMENTS {
            let segment_synced_accounts = data.current_keys[i]
                .into_uint()
                .checked_sub(STATE_TRIE_SEGMENTS_START[i].into_uint())
                .unwrap_or_default();
            let segment_completion_rate = (U512::from(segment_synced_accounts + 1) * 100)
                / U512::from(U256::MAX / STATE_TRIE_SEGMENTS);
            debug!("Segment {i} completion rate: {segment_completion_rate}%");
            synced_accounts += segment_synced_accounts;
            synced_accounts_this_cycle += data.current_keys[i]
                .into_uint()
                .checked_sub(data.initial_keys[i].into_uint())
                .unwrap_or_default();
        }
        // Calculate current progress percentage
        let completion_rate: U512 = (U512::from(synced_accounts) * 100) / U512::from(U256::MAX);
        // Make a simple time to finish estimation based on current progress
        // The estimation relies on account hashes being (close to) evenly distributed
        let remaining_accounts =
            (U512::from(U256::MAX) / 100) * (U512::from(100) - completion_rate);
        // Time to finish = Time since start / Accounts synced this cycle * Remaining accounts
        let time_to_finish_secs =
            U512::from(Instant::now().duration_since(data.cycle_start).as_secs())
                * remaining_accounts
                / U512::from(synced_accounts_this_cycle);
        info!(
            "Downloading state trie, completion rate: {}%, estimated time to finish: {}",
            completion_rate,
            seconds_to_readable(time_to_finish_secs)
        );
        data.ended.iter().all(|e| *e)
    }
}

async fn show_state_sync_progress(progress: StateSyncProgress) {
    // Rest for one interval so we don't start computing on empty progress
    sleep(SHOW_PROGRESS_INTERVAL_DURATION).await;
    let mut interval = tokio::time::interval(SHOW_PROGRESS_INTERVAL_DURATION);
    let mut complete = false;
    while !complete {
        interval.tick().await;
        complete = progress.show_progress().await
    }
}

fn seconds_to_readable(seconds: U512) -> String {
    let (days, rest) = seconds.div_mod(U512::from(60 * 60 * 24));
    let (hours, rest) = rest.div_mod(U512::from(60 * 60));
    let (minutes, seconds) = rest.div_mod(U512::from(60));
    if days > U512::zero() {
        if days > U512::from(15) {
            return "unknown".to_string();
        }
        return format!("Over {days} days");
    }
    format!("{hours}h{minutes}m{seconds}s")
}

/// Returns hash + 1
fn next_hash(hash: H256) -> H256 {
    H256::from_uint(&(hash.into_uint() + 1))
}

#[derive(thiserror::Error, Debug)]
enum SyncError {
    #[error(transparent)]
    Chain(#[from] ChainError),
    #[error(transparent)]
    Store(#[from] StoreError),
    #[error(transparent)]
    SendHashes(#[from] SendError<Vec<H256>>),
    #[error(transparent)]
    SendStorage(#[from] SendError<Vec<(H256, H256)>>),
    #[error(transparent)]
    Trie(#[from] TrieError),
    #[error(transparent)]
    Rlp(#[from] RLPDecodeError),
    #[error("Corrupt path during state healing")]
    CorruptPath,
    #[error(transparent)]
    JoinHandle(#[from] tokio::task::JoinError),
    #[error("Missing data from DB")]
    CorruptDB,
}<|MERGE_RESOLUTION|>--- conflicted
+++ resolved
@@ -6,15 +6,12 @@
 use ethrex_rlp::{decode::RLPDecode, encode::RLPEncode, error::RLPDecodeError};
 use ethrex_storage::{error::StoreError, Store, MAX_SNAPSHOT_READS, STATE_TRIE_SEGMENTS};
 use ethrex_trie::{Nibbles, Node, TrieError, TrieState, EMPTY_TRIE_HASH};
-<<<<<<< HEAD
 use std::{
+    array,
     cmp::min,
     collections::{BTreeMap, HashMap},
     sync::Arc,
 };
-=======
-use std::{array, cmp::min, collections::BTreeMap, sync::Arc};
->>>>>>> f72f04b6
 use tokio::{
     sync::{
         mpsc::{self, error::SendError, Receiver, Sender},
@@ -23,12 +20,8 @@
     task::JoinSet,
     time::{sleep, Duration, Instant},
 };
-<<<<<<< HEAD
+use tokio_util::sync::CancellationToken;
 use tracing::{debug, error, info, warn};
-=======
-use tokio_util::sync::CancellationToken;
-use tracing::{debug, info, warn};
->>>>>>> f72f04b6
 
 use crate::{
     kademlia::KademliaTable,
@@ -79,7 +72,6 @@
     /// Syncing beyond this pivot should re-enable snap-sync (as we will not have that state stored)
     /// TODO: Reorgs
     last_snap_pivot: u64,
-<<<<<<< HEAD
     /// The `forkchoice_update` and `new_payload` methods require the `latest_valid_hash`
     /// when processing an invalid payload. To provide this, we must track invalid chains.
     ///
@@ -88,7 +80,6 @@
     ///
     /// This map stores the bad block hash with and latest valid block hash of the chain corresponding to the bad block
     pub invalid_ancestors: HashMap<BlockHash, BlockHash>,
-=======
     trie_rebuilder: Option<TrieRebuilder>,
     // Used for cancelling long-living tasks upon shutdown
     cancel_token: CancellationToken,
@@ -138,7 +129,6 @@
             storage_rebuilder_sender,
         }
     }
->>>>>>> f72f04b6
 }
 
 impl SyncManager {
@@ -151,12 +141,9 @@
             sync_mode,
             peers: PeerHandler::new(peer_table),
             last_snap_pivot: 0,
-<<<<<<< HEAD
             invalid_ancestors: HashMap::new(),
-=======
             trie_rebuilder: None,
             cancel_token,
->>>>>>> f72f04b6
         }
     }
 
@@ -168,13 +155,10 @@
             sync_mode: SyncMode::Full,
             peers: PeerHandler::new(dummy_peer_table),
             last_snap_pivot: 0,
-<<<<<<< HEAD
             invalid_ancestors: HashMap::new(),
-=======
             trie_rebuilder: None,
             // This won't be used
             cancel_token: CancellationToken::new(),
->>>>>>> f72f04b6
         }
     }
 
