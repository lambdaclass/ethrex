--- conflicted
+++ resolved
@@ -985,10 +985,6 @@
 
                     storage_accounts.accounts_with_storage_root.clear();
                 }
-<<<<<<< HEAD
-                free_peers_and_log_if_not_empty(&mut self.peers).await?;
-=======
->>>>>>> a90b1fdf
 
                 info!(
                     "Ended request_storage_ranges with {} accounts with storage root unchanged and not downloaded yet and with {} big/healed accounts",
@@ -1345,11 +1341,8 @@
     NoPeers,
     #[error("Failed to get block headers")]
     NoBlockHeaders,
-<<<<<<< HEAD
-=======
     #[error("The download datadir folders at {0} are not empty, delete them first")]
     NotEmptyDatadirFolders(PathBuf),
->>>>>>> a90b1fdf
     #[error("Couldn't create a thread")]
     ThreadCreationError,
     #[error("Called update_pivot outside snapsync mode")]
@@ -1521,11 +1514,8 @@
 
         computed_state_root = current_state_root?;
     }
-<<<<<<< HEAD
-=======
     std::fs::remove_dir_all(account_state_snapshots_dir)
         .map_err(|_| SyncError::AccountStoragesSnapshotsDirNotFound)?;
->>>>>>> a90b1fdf
     info!("computed_state_root {computed_state_root}");
     Ok((computed_state_root, BTreeSet::new()))
 }
@@ -1594,13 +1584,10 @@
             .write_storage_trie_nodes_batch(storage_trie_node_changes)
             .await?;
     }
-<<<<<<< HEAD
-=======
 
     std::fs::remove_dir_all(account_storages_snapshots_dir)
         .map_err(|_| SyncError::AccountStoragesSnapshotsDirNotFound)?;
 
->>>>>>> a90b1fdf
     Ok(())
 }
 
@@ -1660,14 +1647,11 @@
     )
     .map_err(SyncError::TrieGenerationError)?;
 
-<<<<<<< HEAD
-=======
     std::fs::remove_dir_all(account_state_snapshots_dir)
         .map_err(|_| SyncError::AccountStateSnapshotsDirNotFound)?;
     std::fs::remove_dir_all(get_rocksdb_temp_accounts_dir(datadir))
         .map_err(|_| SyncError::AccountTempDBDirNotFound)?;
 
->>>>>>> a90b1fdf
     let accounts_with_storage =
         BTreeSet::from_iter(storage_accounts.accounts_with_storage_root.keys().copied());
     Ok((compute_state_root, accounts_with_storage))
@@ -1727,11 +1711,7 @@
     let mut db_options = rocksdb::Options::default();
     db_options.create_if_missing(true);
     let db = rocksdb::DB::open(&db_options, get_rocksdb_temp_storage_dir(datadir))
-<<<<<<< HEAD
-        .map_err(|_| SyncError::StorageTempDBDirNotFound)?;
-=======
         .map_err(|err: rocksdb::Error| SyncError::RocksDBError(err.into_string()))?;
->>>>>>> a90b1fdf
     let file_paths: Vec<PathBuf> = std::fs::read_dir(account_storages_snapshots_dir)
         .map_err(|_| SyncError::AccountStoragesSnapshotsDirNotFound)?
         .collect::<Result<Vec<_>, _>>()
@@ -1807,14 +1787,11 @@
             pool.execute(task);
         }
     });
-<<<<<<< HEAD
-=======
 
     std::fs::remove_dir_all(account_storages_snapshots_dir)
         .map_err(|_| SyncError::AccountStoragesSnapshotsDirNotFound)?;
     std::fs::remove_dir_all(get_rocksdb_temp_storage_dir(datadir))
         .map_err(|_| SyncError::StorageTempDBDirNotFound)?;
 
->>>>>>> a90b1fdf
     Ok(())
 }