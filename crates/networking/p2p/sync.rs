mod code_collector;
mod state_healing;
mod storage_healing;

use crate::discv4::peer_table::PeerTableError;
use crate::peer_handler::{BlockRequestOrder, PeerHandlerError, SNAP_LIMIT};
use crate::rlpx::p2p::SUPPORTED_ETH_CAPABILITIES;
use crate::sync::code_collector::CodeHashCollector;
use crate::sync::state_healing::heal_state_trie_wrap;
use crate::sync::storage_healing::heal_storage_trie;
use crate::utils::{
    current_unix_time, get_account_state_snapshots_dir, get_account_storages_snapshots_dir,
    get_code_hashes_snapshots_dir,
};
use crate::{
    metrics::METRICS,
    peer_handler::{HASH_MAX, MAX_BLOCK_BODIES_TO_REQUEST, PeerHandler},
};
use ethrex_blockchain::{BatchBlockProcessingFailure, Blockchain, error::ChainError};
use ethrex_common::{
    BigEndianHash, H256, U256,
    constants::{EMPTY_KECCACK_HASH, EMPTY_TRIE_HASH},
    types::{AccountState, Block, BlockHash, BlockHeader},
};
use ethrex_rlp::{decode::RLPDecode, encode::RLPEncode, error::RLPDecodeError};
use ethrex_storage::{EngineType, STATE_TRIE_SEGMENTS, Store, error::StoreError};
use ethrex_trie::trie_sorted::TrieGenerationError;
use ethrex_trie::{Trie, TrieError};
use rayon::iter::{ParallelBridge, ParallelIterator};
#[cfg(not(feature = "rocksdb"))]
use std::collections::hash_map::Entry;
use std::collections::{BTreeMap, BTreeSet, HashSet};
use std::path::{Path, PathBuf};
#[cfg(not(feature = "rocksdb"))]
use std::sync::Mutex;
use std::time::SystemTime;
use std::{
    array,
    cmp::min,
    collections::HashMap,
    sync::{
        Arc,
        atomic::{AtomicBool, Ordering},
    },
};
use tokio::{sync::mpsc::error::SendError, time::Instant};
use tokio_util::sync::CancellationToken;
use tracing::{debug, error, info, warn};

/// The minimum amount of blocks from the head that we want to full sync during a snap sync
const MIN_FULL_BLOCKS: usize = 64;
/// Amount of blocks to execute in a single batch during FullSync
const EXECUTE_BATCH_SIZE_DEFAULT: usize = 1024;
/// Amount of seconds between blocks
const SECONDS_PER_BLOCK: u64 = 12;

/// Bytecodes to downloader per batch
const BYTECODE_CHUNK_SIZE: usize = 50_000;

/// We assume this amount of slots are missing a block to adjust our timestamp
/// based update pivot algorithm. This is also used to try to find "safe" blocks in the chain
/// that are unlikely to be re-orged.
const MISSING_SLOTS_PERCENTAGE: f64 = 0.8;

#[cfg(feature = "sync-test")]
lazy_static::lazy_static! {
    static ref EXECUTE_BATCH_SIZE: usize = std::env::var("EXECUTE_BATCH_SIZE").map(|var| var.parse().expect("Execute batch size environmental variable is not a number")).unwrap_or(EXECUTE_BATCH_SIZE_DEFAULT);
}
#[cfg(not(feature = "sync-test"))]
lazy_static::lazy_static! {
    static ref EXECUTE_BATCH_SIZE: usize = EXECUTE_BATCH_SIZE_DEFAULT;
}

lazy_static::lazy_static! {
    // Size of each state trie segment
    static ref STATE_TRIE_SEGMENT_SIZE: U256 = HASH_MAX.into_uint()/STATE_TRIE_SEGMENTS;
    // Starting hash of each state trie segment
    static ref STATE_TRIE_SEGMENTS_START: [H256; STATE_TRIE_SEGMENTS] = {
        array::from_fn(|i| H256::from_uint(&(*STATE_TRIE_SEGMENT_SIZE * i)))
    };
    // Ending hash of each state trie segment
    static ref STATE_TRIE_SEGMENTS_END: [H256; STATE_TRIE_SEGMENTS] = {
        array::from_fn(|i| H256::from_uint(&(*STATE_TRIE_SEGMENT_SIZE * (i+1))))
    };
}

#[derive(Debug, PartialEq, Clone, Default)]
pub enum SyncMode {
    #[default]
    Full,
    Snap,
}

/// Manager in charge the sync process
#[derive(Debug)]
pub struct Syncer {
    /// This is also held by the SyncManager allowing it to track the latest syncmode, without modifying it
    /// No outside process should modify this value, only being modified by the sync cycle
    snap_enabled: Arc<AtomicBool>,
    peers: PeerHandler,
    // Used for cancelling long-living tasks upon shutdown
    cancel_token: CancellationToken,
    blockchain: Arc<Blockchain>,
    /// This string indicates a folder where the snap algorithm will store temporary files that are
    /// used during the syncing process
    datadir: PathBuf,
}

impl Syncer {
    pub fn new(
        peers: PeerHandler,
        snap_enabled: Arc<AtomicBool>,
        cancel_token: CancellationToken,
        blockchain: Arc<Blockchain>,
        datadir: PathBuf,
    ) -> Self {
        Self {
            snap_enabled,
            peers,
            cancel_token,
            blockchain,
            datadir,
        }
    }

    /// Creates a dummy Syncer for tests where syncing is not needed
    /// This should only be used in tests as it won't be able to connect to the p2p network
    pub fn dummy() -> Self {
        Self {
            snap_enabled: Arc::new(AtomicBool::new(false)),
            peers: PeerHandler::dummy(),
            // This won't be used
            cancel_token: CancellationToken::new(),
            blockchain: Arc::new(Blockchain::default_with_store(
                Store::new("", EngineType::InMemory).expect("Failed to start Store Engine"),
            )),
            datadir: ".".into(),
        }
    }

    /// Starts a sync cycle, updating the state with all blocks between the current head and the sync head
    /// Will perform either full or snap sync depending on the manager's `snap_mode`
    /// In full mode, all blocks will be fetched via p2p eth requests and executed to rebuild the state
    /// In snap mode, blocks and receipts will be fetched and stored in parallel while the state is fetched via p2p snap requests
    /// After the sync cycle is complete, the sync mode will be set to full
    /// If the sync fails, no error will be returned but a warning will be emitted
    /// [WARNING] Sync is done optimistically, so headers and bodies may be stored even if their data has not been fully synced if the sync is aborted halfway
    /// [WARNING] Sync is currenlty simplified and will not download bodies + receipts previous to the pivot during snap sync
    pub async fn start_sync(&mut self, sync_head: H256, store: Store) {
        let start_time = Instant::now();
        match self.sync_cycle(sync_head, store).await {
            Ok(()) => {
                info!(
                    "Sync cycle finished, time elapsed: {} secs",
                    start_time.elapsed().as_secs()
                );
            }
            // TODO #2767: If the error is irrecoverable, we should exit ethrex
            Err(error) => error!(
                "Sync cycle failed due to {error}, time elapsed: {} secs ",
                start_time.elapsed().as_secs()
            ),
        }
    }

    /// Performs the sync cycle described in `start_sync`, returns an error if the sync fails at any given step and aborts all active processes
    async fn sync_cycle(&mut self, sync_head: H256, store: Store) -> Result<(), SyncError> {
        // Take picture of the current sync mode, we will update the original value when we need to
        if self.snap_enabled.load(Ordering::Relaxed) {
            METRICS.enable().await;
            let sync_cycle_result = self.sync_cycle_snap(sync_head, store).await;
            METRICS.disable().await;
            sync_cycle_result
        } else {
            self.sync_cycle_full(sync_head, store).await
        }
    }

    /// Performs the sync cycle described in `start_sync`, returns an error if the sync fails at any given step and aborts all active processes
    async fn sync_cycle_snap(&mut self, sync_head: H256, store: Store) -> Result<(), SyncError> {
        // Request all block headers between the current head and the sync head
        // We will begin from the current head so that we download the earliest state first
        // This step is not parallelized
        let mut block_sync_state = SnapBlockSyncState::new(store.clone());
        // Check if we have some blocks downloaded from a previous sync attempt
        // This applies only to snap sync—full sync always starts fetching headers
        // from the canonical block, which updates as new block headers are fetched.
        let mut current_head = block_sync_state.get_current_head().await?;
        let mut current_head_number = store
            .get_block_number(current_head)
            .await?
            .ok_or(SyncError::BlockNumber(current_head))?;
        info!(
            "Syncing from current head {:?} to sync_head {:?}",
            current_head, sync_head
        );
        let pending_block = match store.get_pending_block(sync_head).await {
            Ok(res) => res,
            Err(e) => return Err(e.into()),
        };

        loop {
            debug!("Sync Log 1: In snap sync");
            debug!(
                "Sync Log 2: State block hashes len {}",
                block_sync_state.block_hashes.len()
            );
            debug!("Requesting Block Headers from {current_head}");

            let Some(mut block_headers) = self
                .peers
                .request_block_headers(current_head_number, sync_head)
                .await?
            else {
                warn!("Sync failed to find target block header, aborting");
                return Ok(());
            };

            let (first_block_hash, first_block_number, first_block_parent_hash) =
                match block_headers.first() {
                    Some(header) => (header.hash(), header.number, header.parent_hash),
                    None => continue,
                };
            let (last_block_hash, last_block_number) = match block_headers.last() {
                Some(header) => (header.hash(), header.number),
                None => continue,
            };
            // TODO(#2126): This is just a temporary solution to avoid a bug where the sync would get stuck
            // on a loop when the target head is not found, i.e. on a reorg with a side-chain.
            if first_block_hash == last_block_hash
                && first_block_hash == current_head
                && current_head != sync_head
            {
                // There is no path to the sync head this goes back until it find a common ancerstor
                warn!("Sync failed to find target block header, going back to the previous parent");
                current_head = first_block_parent_hash;
                continue;
            }

            debug!(
                "Received {} block headers| First Number: {} Last Number: {}",
                block_headers.len(),
                first_block_number,
                last_block_number
            );

            // If we have a pending block from new_payload request
            // attach it to the end if it matches the parent_hash of the latest received header
            if let Some(ref block) = pending_block
                && block.header.parent_hash == last_block_hash
            {
                block_headers.push(block.header.clone());
            }

            // Filter out everything after the sync_head
            let mut sync_head_found = false;
            if let Some(index) = block_headers
                .iter()
                .position(|header| header.hash() == sync_head)
            {
                sync_head_found = true;
                block_headers.drain(index + 1..);
            }

            // Update current fetch head
            current_head = last_block_hash;
            current_head_number = last_block_number;

            // If the sync head is less than 64 blocks away from our current head switch to full-sync
            if sync_head_found {
                let latest_block_number = store.get_latest_block_number().await?;
                if last_block_number.saturating_sub(latest_block_number) < MIN_FULL_BLOCKS as u64 {
                    // Too few blocks for a snap sync, switching to full sync
                    debug!(
                        "Sync head is less than {MIN_FULL_BLOCKS} blocks away, switching to FullSync"
                    );
                    self.snap_enabled.store(false, Ordering::Relaxed);
                    return self.sync_cycle_full(sync_head, store.clone()).await;
                }
            }

            // Discard the first header as we already have it
            if block_headers.len() > 1 {
                let block_headers_iter = block_headers.into_iter().skip(1);

                block_sync_state
                    .process_incoming_headers(block_headers_iter)
                    .await?;
            }

            if sync_head_found {
                break;
            };
        }

        self.snap_sync(&store, &mut block_sync_state).await?;

        store.clear_snap_state().await?;
        self.snap_enabled.store(false, Ordering::Relaxed);

        Ok(())
    }

    /// Performs the sync cycle described in `start_sync`.
    ///
    /// # Returns
    ///
    /// Returns an error if the sync fails at any given step and aborts all active processes
    async fn sync_cycle_full(
        &mut self,
        mut sync_head: H256,
        store: Store,
    ) -> Result<(), SyncError> {
        info!("Syncing to sync_head {:?}", sync_head);

        // Check if the sync_head is a pending block, if so, gather all pending blocks belonging to its chain
        let mut pending_blocks = vec![];
        while let Some(block) = store.get_pending_block(sync_head).await? {
            if store.is_canonical_sync(block.hash())? {
                // Ignore canonic blocks still in pending
                break;
            }
            sync_head = block.header.parent_hash;
            pending_blocks.insert(0, block);
        }

        // Request all block headers between the sync head and our local chain
        // We will begin from the sync head so that we download the latest state first, ensuring we follow the correct chain
        // This step is not parallelized
        let mut start_block_number;
        let mut end_block_number = 0;
        let mut headers = vec![];
        let mut single_batch = true;

        // Request and store all block headers from the advertised sync head
        loop {
            let Some(mut block_headers) = self
                .peers
                .request_block_headers_from_hash(sync_head, BlockRequestOrder::NewToOld)
                .await?
            else {
                warn!("Sync failed to find target block header, aborting");
                debug!("Sync Log 8: Sync failed to find target block header, aborting");
                return Ok(());
            };
            debug!("Sync Log 9: Received {} block headers", block_headers.len());

            let first_header = block_headers.first().ok_or(SyncError::NoBlocks)?;
            let last_header = block_headers.last().ok_or(SyncError::NoBlocks)?;

            info!(
                "Received {} block headers| First Number: {} Last Number: {}",
                block_headers.len(),
                first_header.number,
                last_header.number,
            );
            end_block_number = end_block_number.max(first_header.number);
            start_block_number = last_header.number;

            sync_head = block_headers.last().ok_or(SyncError::NoBlocks)?.parent_hash;
            if store.is_canonical_sync(sync_head)? || sync_head.is_zero() {
                // Incoming chain merged with current chain
                // Filter out already canonical blocks from batch
                let mut first_canon_block = block_headers.len();
                for (index, header) in block_headers.iter().enumerate() {
                    if store.is_canonical_sync(header.hash())? {
                        first_canon_block = index;
                        break;
                    }
                }
                block_headers.drain(first_canon_block..block_headers.len());
                if !block_headers.is_empty() {
                    start_block_number = block_headers.last().ok_or(SyncError::NoBlocks)?.number
                }
                // If the fullsync consists of a single batch of headers we can just keep them in memory instead of writing them to Store
                if single_batch {
                    headers = block_headers.into_iter().rev().collect();
                } else {
                    store.add_fullsync_batch(block_headers).await?;
                }
                break;
            }
            store.add_fullsync_batch(block_headers).await?;
            single_batch = false;
        }
        end_block_number += 1;
        start_block_number = start_block_number.max(1);

        // Download block bodies and execute full blocks in batches
        for start in (start_block_number..end_block_number).step_by(*EXECUTE_BATCH_SIZE) {
            let batch_size = EXECUTE_BATCH_SIZE.min((end_block_number - start) as usize);
            let final_batch = end_block_number == start + batch_size as u64;
            // Retrieve batch from DB
            if !single_batch {
                headers = store.read_fullsync_batch(start, batch_size as u64).await?;
            }
            let mut blocks = Vec::new();
            // Request block bodies
            // Download block bodies
            while !headers.is_empty() {
                let header_batch = &headers[..min(MAX_BLOCK_BODIES_TO_REQUEST, headers.len())];
                let bodies = self
                    .peers
                    .request_and_validate_block_bodies(header_batch)
                    .await?
                    .ok_or(SyncError::BodiesNotFound)?;
                debug!("Obtained: {} block bodies", bodies.len());
                let block_batch = headers
                    .drain(..bodies.len())
                    .zip(bodies)
                    .map(|(header, body)| Block { header, body });
                blocks.extend(block_batch);
            }
            if !blocks.is_empty() {
                // Execute blocks
                info!(
                    "Executing {} blocks for full sync. First block hash: {:#?} Last block hash: {:#?}",
                    blocks.len(),
                    blocks.first().ok_or(SyncError::NoBlocks)?.hash(),
                    blocks.last().ok_or(SyncError::NoBlocks)?.hash()
                );
                self.add_blocks_in_batch(blocks, final_batch, store.clone())
                    .await?;
            }
        }

        // Execute pending blocks
        if !pending_blocks.is_empty() {
            info!(
                "Executing {} blocks for full sync. First block hash: {:#?} Last block hash: {:#?}",
                pending_blocks.len(),
                pending_blocks.first().ok_or(SyncError::NoBlocks)?.hash(),
                pending_blocks.last().ok_or(SyncError::NoBlocks)?.hash()
            );
            self.add_blocks_in_batch(pending_blocks, true, store.clone())
                .await?;
        }

        store.clear_fullsync_headers().await?;
        Ok(())
    }

    async fn add_blocks_in_batch(
        &self,
        blocks: Vec<Block>,
        final_batch: bool,
        store: Store,
    ) -> Result<(), SyncError> {
        let execution_start = Instant::now();
        // Copy some values for later
        let blocks_len = blocks.len();
        let numbers_and_hashes = blocks
            .iter()
            .map(|b| (b.header.number, b.hash()))
            .collect::<Vec<_>>();
        let (last_block_number, last_block_hash) = numbers_and_hashes
            .last()
            .cloned()
            .ok_or(SyncError::InvalidRangeReceived)?;
        let (first_block_number, first_block_hash) = numbers_and_hashes
            .first()
            .cloned()
            .ok_or(SyncError::InvalidRangeReceived)?;

        let blocks_hashes = blocks.iter().map(|block| block.hash()).collect::<Vec<_>>();
        // Run the batch
        if let Err((err, batch_failure)) = Syncer::add_blocks(
            self.blockchain.clone(),
            blocks,
            final_batch,
            self.cancel_token.clone(),
        )
        .await
        {
            if let Some(batch_failure) = batch_failure {
                warn!("Failed to add block during FullSync: {err}");
                // Since running the batch failed we set the failing block and it's descendants with having an invalid ancestor on the following cases.
                if let ChainError::InvalidBlock(_) = err {
                    let mut block_hashes_with_invalid_ancestor: Vec<H256> = vec![];
                    if let Some(index) = blocks_hashes
                        .iter()
                        .position(|x| x == &batch_failure.failed_block_hash)
                    {
                        block_hashes_with_invalid_ancestor = blocks_hashes[index..].to_vec();
                    }

                    for hash in block_hashes_with_invalid_ancestor {
                        store
                            .set_latest_valid_ancestor(hash, batch_failure.last_valid_hash)
                            .await?;
                    }
                }
            }
            return Err(err.into());
        }

        store
            .forkchoice_update(
                Some(numbers_and_hashes),
                last_block_number,
                last_block_hash,
                None,
                None,
            )
            .await?;

        let execution_time: f64 = execution_start.elapsed().as_millis() as f64 / 1000.0;
        let blocks_per_second = blocks_len as f64 / execution_time;

        info!(
            "[SYNCING] Executed & stored {} blocks in {:.3} seconds.\n\
        Started at block with hash {} (number {}).\n\
        Finished at block with hash {} (number {}).\n\
        Blocks per second: {:.3}",
            blocks_len,
            execution_time,
            first_block_hash,
            first_block_number,
            last_block_hash,
            last_block_number,
            blocks_per_second
        );
        Ok(())
    }

    /// Executes the given blocks and stores them
    /// If sync_head_found is true, they will be executed one by one
    /// If sync_head_found is false, they will be executed in a single batch
    async fn add_blocks(
        blockchain: Arc<Blockchain>,
        blocks: Vec<Block>,
        sync_head_found: bool,
        cancel_token: CancellationToken,
    ) -> Result<(), (ChainError, Option<BatchBlockProcessingFailure>)> {
        // If we found the sync head, run the blocks sequentially to store all the blocks's state
        if sync_head_found {
            let mut last_valid_hash = H256::default();
            for block in blocks {
                let block_hash = block.hash();
                blockchain.add_block(block).await.map_err(|e| {
                    (
                        e,
                        Some(BatchBlockProcessingFailure {
                            last_valid_hash,
                            failed_block_hash: block_hash,
                        }),
                    )
                })?;
                last_valid_hash = block_hash;
            }
            Ok(())
        } else {
            blockchain.add_blocks_in_batch(blocks, cancel_token).await
        }
    }
}

/// Fetches all block bodies for the given block hashes via p2p and stores them
async fn store_block_bodies(
    mut block_hashes: Vec<BlockHash>,
    mut peers: PeerHandler,
    store: Store,
) -> Result<(), SyncError> {
    loop {
        debug!("Requesting Block Bodies ");
        if let Some(block_bodies) = peers.request_block_bodies(&block_hashes).await? {
            debug!(" Received {} Block Bodies", block_bodies.len());
            // Track which bodies we have already fetched
            let current_block_hashes = block_hashes.drain(..block_bodies.len());
            // Add bodies to storage
            for (hash, body) in current_block_hashes.zip(block_bodies.into_iter()) {
                store.add_block_body(hash, body).await?;
            }

            // Check if we need to ask for another batch
            if block_hashes.is_empty() {
                break;
            }
        }
    }
    Ok(())
}

/// Fetches all receipts for the given block hashes via p2p and stores them
// TODO: remove allow when used again
#[allow(unused)]
async fn store_receipts(
    mut block_hashes: Vec<BlockHash>,
    mut peers: PeerHandler,
    store: Store,
) -> Result<(), SyncError> {
    loop {
        debug!("Requesting Receipts ");
        if let Some(receipts) = peers.request_receipts(block_hashes.clone()).await? {
            debug!(" Received {} Receipts", receipts.len());
            // Track which blocks we have already fetched receipts for
            for (block_hash, receipts) in block_hashes.drain(0..receipts.len()).zip(receipts) {
                store.add_receipts(block_hash, receipts).await?;
            }
            // Check if we need to ask for another batch
            if block_hashes.is_empty() {
                break;
            }
        }
    }
    Ok(())
}

/// Persisted State during the Block Sync phase for SnapSync
#[derive(Clone)]
pub struct SnapBlockSyncState {
    block_hashes: Vec<H256>,
    store: Store,
}

<<<<<<< HEAD
=======
/// Persisted State during the Block Sync phase for FullSync
#[derive(Clone)]
pub struct FullBlockSyncState {
    current_headers: Vec<BlockHeader>,
    current_blocks: Vec<Block>,
    store: Store,
}

impl BlockSyncState {
    fn new(sync_mode: &SyncMode, store: Store) -> Self {
        match sync_mode {
            SyncMode::Full => BlockSyncState::Full(FullBlockSyncState::new(store)),
            SyncMode::Snap => BlockSyncState::Snap(SnapBlockSyncState::new(store)),
        }
    }

    /// Obtain the current head from where to start or resume block sync
    async fn get_current_head(&self) -> Result<H256, SyncError> {
        match self {
            BlockSyncState::Full(state) => state.get_current_head().await,
            BlockSyncState::Snap(state) => state.get_current_head().await,
        }
    }

    /// Converts self into a FullSync state, does nothing if self is already a FullSync state
    pub async fn into_fullsync(self) -> Result<Self, SyncError> {
        // Switch from Snap to Full sync and vice versa
        let state = match self {
            BlockSyncState::Full(state) => state,
            BlockSyncState::Snap(state) => state.into_fullsync().await?,
        };
        Ok(Self::Full(state))
    }
}

impl FullBlockSyncState {
    fn new(store: Store) -> Self {
        Self {
            store,
            current_headers: Vec::new(),
            current_blocks: Vec::new(),
        }
    }

    /// Obtain the current head from where to start or resume block sync
    async fn get_current_head(&self) -> Result<H256, SyncError> {
        self.store
            .get_latest_canonical_block_hash()
            .await?
            .ok_or(SyncError::NoLatestCanonical)
    }

    /// Saves incoming headers, requests as many block bodies as needed to complete
    /// an execution batch and executes it.
    /// An incomplete batch may be executed if the sync_head was already found
    /// Returns bool finish to know whether the amount of block headers was less than MAX_BLOCK_BODIES_TO_REQUEST
    /// to determine if there's still more blocks to download.
    /// Returns bool sync_head_found to know whether full sync was completed.
    async fn process_incoming_headers(
        &mut self,
        block_headers: impl Iterator<Item = BlockHeader>,
        sync_head: H256,
        sync_head_found_in_block_headers: bool,
        blockchain: Arc<Blockchain>,
        mut peers: PeerHandler,
        cancel_token: CancellationToken,
    ) -> Result<(bool, bool), SyncError> {
        info!("Processing incoming headers full sync");
        self.current_headers.extend(block_headers);

        let mut sync_head_found = sync_head_found_in_block_headers;
        let finished = self.current_headers.len() <= MAX_BLOCK_BODIES_TO_REQUEST;
        // if self.current_headers.len() < *EXECUTE_BATCH_SIZE && !sync_head_found {
        //     // We don't have enough headers to fill up a batch, lets request more
        //     return Ok(());
        // }
        // If we have enough headers to fill execution batches, request the matching bodies
        // while self.current_headers.len() >= *EXECUTE_BATCH_SIZE
        //     || !self.current_headers.is_empty() && sync_head_found
        // {
        // Download block bodies
        let headers =
            &self.current_headers[..min(MAX_BLOCK_BODIES_TO_REQUEST, self.current_headers.len())];
        let bodies = peers
            .request_and_validate_block_bodies(headers)
            .await?
            .ok_or(SyncError::BodiesNotFound)?;
        debug!("Obtained: {} block bodies", bodies.len());
        let blocks = self
            .current_headers
            .drain(..bodies.len())
            .zip(bodies)
            .map(|(header, body)| Block { header, body });
        self.current_blocks.extend(blocks);
        // }

        // If we have the sync_head as a pending block from a new_payload request and its parent_hash matches the hash of the latest received header
        // we set the sync_head as found. Then we add it in current_blocks for execution.
        if let Some(block) = self.store.get_pending_block(sync_head).await?
            && self
                .current_blocks
                .last()
                .is_some_and(|last_block| last_block.hash() == block.header.parent_hash)
        {
            self.current_blocks.push(block);
            sync_head_found = true;
        }
        // Execute full blocks
        // while self.current_blocks.len() >= *EXECUTE_BATCH_SIZE
        //     || (!self.current_blocks.is_empty() && sync_head_found)
        // {
        // Now that we have a full batch, we can execute and store the blocks in batch

        info!(
            "Executing {} blocks for full sync. First block hash: {:#?} Last block hash: {:#?}",
            self.current_blocks.len(),
            self.current_blocks
                .first()
                .ok_or(SyncError::NoBlocks)?
                .hash(),
            self.current_blocks
                .last()
                .ok_or(SyncError::NoBlocks)?
                .hash()
        );
        let execution_start = Instant::now();
        let block_batch: Vec<Block> = self
            .current_blocks
            .drain(..min(*EXECUTE_BATCH_SIZE, self.current_blocks.len()))
            .collect();
        // Copy some values for later
        let blocks_len = block_batch.len();
        let numbers_and_hashes = block_batch
            .iter()
            .map(|b| (b.header.number, b.hash()))
            .collect::<Vec<_>>();
        let (last_block_number, last_block_hash) = numbers_and_hashes
            .last()
            .cloned()
            .ok_or(SyncError::InvalidRangeReceived)?;
        let (first_block_number, first_block_hash) = numbers_and_hashes
            .first()
            .cloned()
            .ok_or(SyncError::InvalidRangeReceived)?;

        let block_batch_hashes = block_batch
            .iter()
            .map(|block| block.hash())
            .collect::<Vec<_>>();

        // Run the batch
        if let Err((err, batch_failure)) = Syncer::add_blocks(
            blockchain.clone(),
            block_batch,
            sync_head_found,
            cancel_token.clone(),
        )
        .await
        {
            if let Some(batch_failure) = batch_failure {
                warn!("Failed to add block during FullSync: {err}");
                // Since running the batch failed we set the failing block and it's descendants with having an invalid ancestor on the following cases.
                if let ChainError::InvalidBlock(_) = err {
                    let mut block_hashes_with_invalid_ancestor: Vec<H256> = vec![];
                    if let Some(index) = block_batch_hashes
                        .iter()
                        .position(|x| x == &batch_failure.failed_block_hash)
                    {
                        block_hashes_with_invalid_ancestor = block_batch_hashes[index..].to_vec();
                    }

                    for hash in block_hashes_with_invalid_ancestor {
                        self.store
                            .set_latest_valid_ancestor(hash, batch_failure.last_valid_hash)
                            .await?;
                    }
                    // We also set with having an invalid ancestor all the hashes remaining which are descendants as well.
                    for header in &self.current_headers {
                        self.store
                            .set_latest_valid_ancestor(header.hash(), batch_failure.last_valid_hash)
                            .await?;
                    }
                }
            }
            return Err(err.into());
        }

        self.store
            .forkchoice_update(
                Some(numbers_and_hashes),
                last_block_number,
                last_block_hash,
                None,
                None,
            )
            .await?;

        let execution_time: f64 = execution_start.elapsed().as_millis() as f64 / 1000.0;
        let blocks_per_second = blocks_len as f64 / execution_time;

        info!(
            "[SYNCING] Executed & stored {} blocks in {:.3} seconds.\n\
            Started at block with hash {} (number {}).\n\
            Finished at block with hash {} (number {}).\n\
            Blocks per second: {:.3}",
            blocks_len,
            execution_time,
            first_block_hash,
            first_block_number,
            last_block_hash,
            last_block_number,
            blocks_per_second
        );
        // }
        Ok((finished, sync_head_found))
    }
}

>>>>>>> 7c234d6a
impl SnapBlockSyncState {
    fn new(store: Store) -> Self {
        Self {
            block_hashes: Vec::new(),
            store,
        }
    }

    /// Obtain the current head from where to start or resume block sync
    async fn get_current_head(&self) -> Result<H256, SyncError> {
        if let Some(head) = self.store.get_header_download_checkpoint().await? {
            Ok(head)
        } else {
            self.store
                .get_latest_canonical_block_hash()
                .await?
                .ok_or(SyncError::NoLatestCanonical)
        }
    }

    /// Stores incoming headers to the Store and saves their hashes
    async fn process_incoming_headers(
        &mut self,
        block_headers: impl Iterator<Item = BlockHeader>,
    ) -> Result<(), SyncError> {
        let mut block_headers_vec = Vec::with_capacity(block_headers.size_hint().1.unwrap_or(0));
        let mut block_hashes = Vec::with_capacity(block_headers.size_hint().1.unwrap_or(0));
        for header in block_headers {
            block_hashes.push(header.hash());
            block_headers_vec.push(header);
        }
        self.store
            .set_header_download_checkpoint(
                *block_hashes.last().ok_or(SyncError::InvalidRangeReceived)?,
            )
            .await?;
        self.block_hashes.extend_from_slice(&block_hashes);
        self.store.add_block_headers(block_headers_vec).await?;
        Ok(())
    }
}

impl Syncer {
    async fn snap_sync(
        &mut self,
        store: &Store,
        block_sync_state: &mut SnapBlockSyncState,
    ) -> Result<(), SyncError> {
        // snap-sync: launch tasks to fetch blocks and state in parallel
        // - Fetch each block's body and its receipt via eth p2p requests
        // - Fetch the pivot block's state via snap p2p requests
        // - Execute blocks after the pivot (like in full-sync)
        let pivot_hash = block_sync_state
            .block_hashes
            .last()
            .ok_or(SyncError::NoBlockHeaders)?;
        let mut pivot_header = store
            .get_block_header_by_hash(*pivot_hash)?
            .ok_or(SyncError::CorruptDB)?;

        while block_is_stale(&pivot_header) {
            pivot_header = update_pivot(
                pivot_header.number,
                pivot_header.timestamp,
                &mut self.peers,
                block_sync_state,
            )
            .await?;
        }
        debug!(
            "Selected block {} as pivot for snap sync",
            pivot_header.number
        );

        let state_root = pivot_header.state_root;
        let account_state_snapshots_dir = get_account_state_snapshots_dir(&self.datadir);
        let account_storages_snapshots_dir = get_account_storages_snapshots_dir(&self.datadir);

        let code_hashes_snapshot_dir = get_code_hashes_snapshots_dir(&self.datadir);
        std::fs::create_dir_all(&code_hashes_snapshot_dir).map_err(|_| SyncError::CorruptPath)?;

        // Create collector to store code hashes in files
        let mut code_hash_collector: CodeHashCollector =
            CodeHashCollector::new(code_hashes_snapshot_dir.clone());

        let mut storage_accounts = AccountStorageRoots::default();
        if !std::env::var("SKIP_START_SNAP_SYNC").is_ok_and(|var| !var.is_empty()) {
            // We start by downloading all of the leafs of the trie of accounts
            // The function request_account_range writes the leafs into files in
            // account_state_snapshots_dir

            info!("Starting to download account ranges from peers");
            self.peers
                .request_account_range(
                    H256::zero(),
                    H256::repeat_byte(0xff),
                    account_state_snapshots_dir.as_ref(),
                    &mut pivot_header,
                    block_sync_state,
                )
                .await?;
            info!("Finish downloading account ranges from peers");

            *METRICS.account_tries_insert_start_time.lock().await = Some(SystemTime::now());
            // We read the account leafs from the files in account_state_snapshots_dir, write it into
            // the trie to compute the nodes and stores the accounts with storages for later use

            // Variable `accounts_with_storage` unused if not in rocksdb
            #[allow(unused_variables)]
            let (computed_state_root, accounts_with_storage) = insert_accounts(
                store.clone(),
                &mut storage_accounts,
                &account_state_snapshots_dir,
                &self.datadir,
                &mut code_hash_collector,
            )
            .await?;
            info!(
                "Finished inserting account ranges, total storage accounts: {}",
                storage_accounts.accounts_with_storage_root.len()
            );
            *METRICS.account_tries_insert_end_time.lock().await = Some(SystemTime::now());

            info!("Original state root: {state_root:?}");
            info!("Computed state root after request_account_rages: {computed_state_root:?}");

            *METRICS.storage_tries_download_start_time.lock().await = Some(SystemTime::now());
            METRICS.storage_accounts_initial.store(
                storage_accounts.accounts_with_storage_root.len() as u64,
                Ordering::Relaxed,
            );
            // We start downloading the storage leafs. To do so, we need to be sure that the storage root
            // is correct. To do so, we always heal the state trie before requesting storage rates
            let mut chunk_index = 0_u64;
            let mut state_leafs_healed = 0_u64;
            let mut storage_range_request_attempts = 0;
            loop {
                while block_is_stale(&pivot_header) {
                    pivot_header = update_pivot(
                        pivot_header.number,
                        pivot_header.timestamp,
                        &mut self.peers,
                        block_sync_state,
                    )
                    .await?;
                }
                // heal_state_trie_wrap returns false if we ran out of time before fully healing the trie
                // We just need to update the pivot and start again
                if !heal_state_trie_wrap(
                    pivot_header.state_root,
                    store.clone(),
                    &self.peers,
                    calculate_staleness_timestamp(pivot_header.timestamp),
                    &mut state_leafs_healed,
                    &mut storage_accounts,
                    &mut code_hash_collector,
                )
                .await?
                {
                    continue;
                };

                info!(
                    "Started request_storage_ranges with {} accounts with storage root unchanged",
                    storage_accounts.accounts_with_storage_root.len()
                );
                storage_range_request_attempts += 1;
                if storage_range_request_attempts < 3 {
                    chunk_index = self
                        .peers
                        .request_storage_ranges(
                            &mut storage_accounts,
                            account_storages_snapshots_dir.as_ref(),
                            chunk_index,
                            &mut pivot_header,
                            store.clone(),
                        )
                        .await
                        .map_err(SyncError::PeerHandler)?;
                } else {
                    for (acc_hash, (maybe_root, old_intervals)) in
                        storage_accounts.accounts_with_storage_root.iter()
                    {
                        // When we fall into this case what happened is there are certain accounts for which
                        // the storage root went back to a previous value we already had, and thus could not download
                        // their storage leaves because we were using an old value for their storage root.
                        // The fallback is to ensure we mark it for storage healing.
                        storage_accounts.healed_accounts.insert(*acc_hash);
                        debug!(
                            "We couldn't download these accounts on request_storage_ranges. Falling back to storage healing for it.
                            Account hash: {:x?}, {:x?}. Number of intervals {}",
                            acc_hash,
                            maybe_root,
                            old_intervals.len()
                        );
                    }

                    storage_accounts.accounts_with_storage_root.clear();
                }

                info!(
                    "Ended request_storage_ranges with {} accounts with storage root unchanged and not downloaded yet and with {} big/healed accounts",
                    storage_accounts.accounts_with_storage_root.len(),
                    // These accounts are marked as heals if they're a big account. This is
                    // because we don't know if the storage root is still valid
                    storage_accounts.healed_accounts.len(),
                );
                if !block_is_stale(&pivot_header) {
                    break;
                }
                info!("We stopped because of staleness, restarting loop");
            }
            info!("Finished request_storage_ranges");
            METRICS.storage_accounts_healed.store(
                storage_accounts.healed_accounts.len() as u64,
                Ordering::Relaxed,
            );
            *METRICS.storage_tries_download_end_time.lock().await = Some(SystemTime::now());

            *METRICS.storage_tries_insert_start_time.lock().await = Some(SystemTime::now());
            METRICS
                .current_step
                .set(crate::metrics::CurrentStepValue::InsertingStorageRanges);
            let account_storages_snapshots_dir = get_account_storages_snapshots_dir(&self.datadir);

            insert_storages(
                store.clone(),
                accounts_with_storage,
                &account_storages_snapshots_dir,
                &self.datadir,
                &pivot_header,
            )
            .await?;

            *METRICS.storage_tries_insert_end_time.lock().await = Some(SystemTime::now());

            info!("Finished storing storage tries");
        }

        *METRICS.heal_start_time.lock().await = Some(SystemTime::now());
        info!("Starting Healing Process");
        let mut global_state_leafs_healed: u64 = 0;
        let mut global_storage_leafs_healed: u64 = 0;
        let mut healing_done = false;
        while !healing_done {
            // This if is an edge case for the skip snap sync scenario
            if block_is_stale(&pivot_header) {
                pivot_header = update_pivot(
                    pivot_header.number,
                    pivot_header.timestamp,
                    &mut self.peers,
                    block_sync_state,
                )
                .await?;
            }
            healing_done = heal_state_trie_wrap(
                pivot_header.state_root,
                store.clone(),
                &self.peers,
                calculate_staleness_timestamp(pivot_header.timestamp),
                &mut global_state_leafs_healed,
                &mut storage_accounts,
                &mut code_hash_collector,
            )
            .await?;
            if !healing_done {
                continue;
            }
            healing_done = heal_storage_trie(
                pivot_header.state_root,
                &storage_accounts,
                &mut self.peers,
                store.clone(),
                HashMap::new(),
                calculate_staleness_timestamp(pivot_header.timestamp),
                &mut global_storage_leafs_healed,
            )
            .await?;
        }
        *METRICS.heal_end_time.lock().await = Some(SystemTime::now());

        debug_assert!(validate_state_root(store.clone(), pivot_header.state_root).await);
        debug_assert!(validate_storage_root(store.clone(), pivot_header.state_root).await);
        info!("Finished healing");

        // Finish code hash collection
        code_hash_collector.finish().await?;

        *METRICS.bytecode_download_start_time.lock().await = Some(SystemTime::now());

        let code_hashes_dir = get_code_hashes_snapshots_dir(&self.datadir);
        let mut seen_code_hashes = HashSet::new();
        let mut code_hashes_to_download = Vec::new();

        info!("Starting download code hashes from peers");
        for entry in std::fs::read_dir(&code_hashes_dir)
            .map_err(|_| SyncError::CodeHashesSnapshotsDirNotFound)?
        {
            let entry = entry.map_err(|_| SyncError::CorruptPath)?;
            let snapshot_contents = std::fs::read(entry.path())
                .map_err(|err| SyncError::SnapshotReadError(entry.path(), err))?;
            let code_hashes: Vec<H256> = RLPDecode::decode(&snapshot_contents)
                .map_err(|_| SyncError::CodeHashesSnapshotDecodeError(entry.path()))?;

            for hash in code_hashes {
                // If we haven't seen the code hash yet, add it to the list of hashes to download
                if seen_code_hashes.insert(hash) {
                    code_hashes_to_download.push(hash);

                    if code_hashes_to_download.len() >= BYTECODE_CHUNK_SIZE {
                        info!(
                            "Starting bytecode download of {} hashes",
                            code_hashes_to_download.len()
                        );
                        let bytecodes = self
                            .peers
                            .request_bytecodes(&code_hashes_to_download)
                            .await
                            .map_err(SyncError::PeerHandler)?
                            .ok_or(SyncError::BytecodesNotFound)?;

                        store
                            .write_account_code_batch(
                                code_hashes_to_download.drain(..).zip(bytecodes).collect(),
                            )
                            .await?;
                    }
                }
            }
        }

        // Download remaining bytecodes if any
        if !code_hashes_to_download.is_empty() {
            let bytecodes = self
                .peers
                .request_bytecodes(&code_hashes_to_download)
                .await
                .map_err(SyncError::PeerHandler)?
                .ok_or(SyncError::BytecodesNotFound)?;
            store
                .write_account_code_batch(
                    code_hashes_to_download.into_iter().zip(bytecodes).collect(),
                )
                .await?;
        }

        *METRICS.bytecode_download_end_time.lock().await = Some(SystemTime::now());

        debug_assert!(validate_bytecodes(store.clone(), pivot_header.state_root).await);

        store_block_bodies(vec![pivot_header.hash()], self.peers.clone(), store.clone()).await?;

        let block = store
            .get_block_by_hash(pivot_header.hash())
            .await?
            .ok_or(SyncError::CorruptDB)?;

        store.add_block(block).await?;

        let numbers_and_hashes = block_sync_state
            .block_hashes
            .iter()
            .rev()
            .enumerate()
            .map(|(i, hash)| (pivot_header.number - i as u64, *hash))
            .collect::<Vec<_>>();

        store
            .forkchoice_update(
                Some(numbers_and_hashes),
                pivot_header.number,
                pivot_header.hash(),
                None,
                None,
            )
            .await?;
        Ok(())
    }
}

#[cfg(not(feature = "rocksdb"))]
type StorageRoots = (H256, Vec<(ethrex_trie::NodeHash, Vec<u8>)>);

#[cfg(not(feature = "rocksdb"))]
fn compute_storage_roots(
    maybe_big_account_storage_state_roots: Arc<Mutex<HashMap<H256, H256>>>,
    store: Store,
    account_hash: H256,
    key_value_pairs: &[(H256, U256)],
    pivot_hash: H256,
) -> Result<StorageRoots, SyncError> {
    let account_storage_root = match maybe_big_account_storage_state_roots
        .lock()
        .map_err(|_| SyncError::MaybeBigAccount)?
        .entry(account_hash)
    {
        Entry::Occupied(occupied_entry) => *occupied_entry.get(),
        Entry::Vacant(_vacant_entry) => *EMPTY_TRIE_HASH,
    };

    let mut storage_trie = store.open_storage_trie(account_hash, account_storage_root)?;

    for (hashed_key, value) in key_value_pairs {
        if let Err(err) = storage_trie.insert(hashed_key.0.to_vec(), value.encode_to_vec()) {
            warn!(
                "Failed to insert hashed key {hashed_key:?} in account hash: {account_hash:?}, err={err:?}"
            );
        }
    }

    let (computed_storage_root, changes) = storage_trie.collect_changes_since_last_hash();

    let account_state = store
        .get_account_state_by_acc_hash(pivot_hash, account_hash)?
        .ok_or(SyncError::AccountState(pivot_hash, account_hash))?;
    if computed_storage_root == account_state.storage_root {
        METRICS.storage_tries_state_roots_computed.inc();
    } else {
        maybe_big_account_storage_state_roots
            .lock()
            .map_err(|_| SyncError::MaybeBigAccount)?
            .insert(account_hash, computed_storage_root);
    }

    Ok((account_hash, changes))
}

pub async fn update_pivot(
    block_number: u64,
    block_timestamp: u64,
    peers: &mut PeerHandler,
    block_sync_state: &mut SnapBlockSyncState,
) -> Result<BlockHeader, SyncError> {
    // We multiply the estimation by 0.9 in order to account for missing slots (~9% in tesnets)
    let new_pivot_block_number = block_number
        + ((current_unix_time().saturating_sub(block_timestamp) / SECONDS_PER_BLOCK) as f64
            * MISSING_SLOTS_PERCENTAGE) as u64;
    debug!(
        "Current pivot is stale (number: {}, timestamp: {}). New pivot number: {}",
        block_number, block_timestamp, new_pivot_block_number
    );
    loop {
        let (peer_id, mut connection) = peers
            .peer_table
            .get_best_peer(&SUPPORTED_ETH_CAPABILITIES)
            .await?
            .ok_or(SyncError::NoPeers)?;

        let peer_score = peers.peer_table.get_score(&peer_id).await?;
        info!(
            "Trying to update pivot to {new_pivot_block_number} with peer {peer_id} (score: {peer_score})"
        );
        let Some(pivot) = peers
            .get_block_header(peer_id, &mut connection, new_pivot_block_number)
            .await
            .map_err(SyncError::PeerHandler)?
        else {
            // Penalize peer
            peers.peer_table.record_failure(&peer_id).await?;
            let peer_score = peers.peer_table.get_score(&peer_id).await?;
            warn!(
                "Received None pivot from peer {peer_id} (score after penalizing: {peer_score}). Retrying"
            );
            continue;
        };

        // Reward peer
        peers.peer_table.record_success(&peer_id).await?;
        info!("Succesfully updated pivot");
        let block_headers = peers
            .request_block_headers(block_number + 1, pivot.hash())
            .await?
            .ok_or(SyncError::NoBlockHeaders)?;
        block_sync_state
            .process_incoming_headers(block_headers.into_iter())
            .await?;
        *METRICS.sync_head_hash.lock().await = pivot.hash();
        return Ok(pivot.clone());
    }
}

pub fn block_is_stale(block_header: &BlockHeader) -> bool {
    calculate_staleness_timestamp(block_header.timestamp) < current_unix_time()
}

pub fn calculate_staleness_timestamp(timestamp: u64) -> u64 {
    timestamp + (SNAP_LIMIT as u64 * 12)
}
#[derive(Debug, Default)]
#[allow(clippy::type_complexity)]
/// We store for optimization the accounts that need to heal storage
pub struct AccountStorageRoots {
    /// The accounts that have not been healed are guaranteed to have the original storage root
    /// we can read this storage root
    pub accounts_with_storage_root: BTreeMap<H256, (Option<H256>, Vec<(H256, H256)>)>,
    /// If an account has been healed, it may return to a previous state, so we just store the account
    /// in a hashset
    pub healed_accounts: HashSet<H256>,
}

#[derive(thiserror::Error, Debug)]
pub enum SyncError {
    #[error(transparent)]
    Chain(#[from] ChainError),
    #[error(transparent)]
    Store(#[from] StoreError),
    #[error("{0}")]
    Send(String),
    #[error(transparent)]
    Trie(#[from] TrieError),
    #[error(transparent)]
    Rlp(#[from] RLPDecodeError),
    #[error(transparent)]
    JoinHandle(#[from] tokio::task::JoinError),
    #[error("Missing data from DB")]
    CorruptDB,
    #[error("No bodies were found for the given headers")]
    BodiesNotFound,
    #[error("Failed to fetch latest canonical block, unable to sync")]
    NoLatestCanonical,
    #[error("Range received is invalid")]
    InvalidRangeReceived,
    #[error("Failed to fetch block number for head {0}")]
    BlockNumber(H256),
    #[error("No blocks found")]
    NoBlocks,
    #[error("Failed to read snapshot from {0:?} with error {1:?}")]
    SnapshotReadError(PathBuf, std::io::Error),
    #[error("Failed to RLP decode account_state_snapshot from {0:?}")]
    SnapshotDecodeError(PathBuf),
    #[error("Failed to RLP decode code_hashes_snapshot from {0:?}")]
    CodeHashesSnapshotDecodeError(PathBuf),
    #[error("Failed to get account state for block {0:?} and account hash {1:?}")]
    AccountState(H256, H256),
    #[error("Failed to acquire lock on maybe_big_account_storage")]
    MaybeBigAccount,
    #[error("Failed to fetch bytecodes from peers")]
    BytecodesNotFound,
    #[error("Failed to get account state snapshots directory")]
    AccountStateSnapshotsDirNotFound,
    #[error("Failed to get account storages snapshots directory")]
    AccountStoragesSnapshotsDirNotFound,
    #[error("Failed to get code hashes snapshots directory")]
    CodeHashesSnapshotsDirNotFound,
    #[error("Got different state roots for account hash: {0:?}, expected: {1:?}, computed: {2:?}")]
    DifferentStateRoots(H256, H256, H256),
    #[error("Cannot find suitable peer")]
    NoPeers,
    #[error("Failed to get block headers")]
    NoBlockHeaders,
    #[error("Couldn't create a thread")]
    ThreadCreationError,
    #[error("Called update_pivot outside snapsync mode")]
    NotInSnapSync,
    #[error("Peer handler error: {0}")]
    PeerHandler(#[from] PeerHandlerError),
    #[error("Corrupt Path")]
    CorruptPath,
    #[error("Sorted Trie Generation Error: {0}")]
    TrieGenerationError(#[from] TrieGenerationError),
    #[error("Failed to get account temp db directory")]
    AccountTempDBDirNotFound,
    #[error("Failed to get storage temp db directory")]
    StorageTempDBDirNotFound,
    #[error("RocksDB Error: {0}")]
    RocksDBError(String),
    #[error("Bytecode file error")]
    BytecodeFileError,
    #[error("Error in Peer Table: {0}")]
    PeerTableError(#[from] PeerTableError),
}

impl<T> From<SendError<T>> for SyncError {
    fn from(value: SendError<T>) -> Self {
        Self::Send(value.to_string())
    }
}

pub async fn validate_state_root(store: Store, state_root: H256) -> bool {
    info!("Starting validate_state_root");
    let computed_state_root = tokio::task::spawn_blocking(move || {
        Trie::compute_hash_from_unsorted_iter(
            store
                .iter_accounts(state_root)
                .expect("we couldn't iterate over accounts")
                .map(|(hash, state)| (hash.0.to_vec(), state.encode_to_vec())),
        )
    })
    .await
    .expect("We should be able to create threads");

    let tree_validated = state_root == computed_state_root;
    if tree_validated {
        info!("Succesfully validated tree, {state_root} found");
    } else {
        error!(
            "We have failed the validation of the state tree {state_root} expected but {computed_state_root} found"
        );
    }
    tree_validated
}

pub async fn validate_storage_root(store: Store, state_root: H256) -> bool {
    info!("Starting validate_storage_root");
    let is_valid = store
        .clone()
        .iter_accounts(state_root)
        .expect("We should be able to open the store")
        .par_bridge()
        .map(|(hashed_address, account_state)|
    {
        let store_clone = store.clone();
        let computed_storage_root = Trie::compute_hash_from_unsorted_iter(
                store_clone
                    .iter_storage(state_root, hashed_address)
                    .expect("we couldn't iterate over accounts")
                    .expect("This address should be valid")
                    .map(|(hash, state)| (hash.0.to_vec(), state.encode_to_vec())),
            );

        let tree_validated = account_state.storage_root == computed_storage_root;
        if !tree_validated {
            error!(
                "We have failed the validation of the storage tree {:x} expected but {computed_storage_root:x} found for the account {:x}",
                account_state.storage_root,
                hashed_address
            );
        }
        tree_validated
    })
    .all(|valid| valid);
    info!("Finished validate_storage_root");
    if !is_valid {
        std::process::exit(-1);
    }
    is_valid
}

pub async fn validate_bytecodes(store: Store, state_root: H256) -> bool {
    info!("Starting validate_bytecodes");
    let mut is_valid = true;
    for (account_hash, account_state) in store
        .iter_accounts(state_root)
        .expect("we couldn't iterate over accounts")
    {
        if account_state.code_hash != *EMPTY_KECCACK_HASH
            && !store
                .get_account_code(account_state.code_hash)
                .is_ok_and(|code| code.is_some())
        {
            error!(
                "Missing code hash {:x} for account {:x}",
                account_state.code_hash, account_hash
            );
            is_valid = false
        }
    }
    if !is_valid {
        std::process::exit(-1);
    }
    is_valid
}

#[cfg(not(feature = "rocksdb"))]
async fn insert_accounts(
    store: Store,
    storage_accounts: &mut AccountStorageRoots,
    account_state_snapshots_dir: &Path,
    _: &Path,
    code_hash_collector: &mut CodeHashCollector,
) -> Result<(H256, BTreeSet<H256>), SyncError> {
    let mut computed_state_root = *EMPTY_TRIE_HASH;
    for entry in std::fs::read_dir(account_state_snapshots_dir)
        .map_err(|_| SyncError::AccountStateSnapshotsDirNotFound)?
    {
        let entry = entry
            .map_err(|err| SyncError::SnapshotReadError(account_state_snapshots_dir.into(), err))?;
        info!("Reading account file from entry {entry:?}");
        let snapshot_path = entry.path();
        let snapshot_contents = std::fs::read(&snapshot_path)
            .map_err(|err| SyncError::SnapshotReadError(snapshot_path.clone(), err))?;
        let account_states_snapshot: Vec<(H256, AccountState)> =
            RLPDecode::decode(&snapshot_contents)
                .map_err(|_| SyncError::SnapshotDecodeError(snapshot_path.clone()))?;

        storage_accounts.accounts_with_storage_root.extend(
            account_states_snapshot.iter().filter_map(|(hash, state)| {
                (state.storage_root != *EMPTY_TRIE_HASH)
                    .then_some((*hash, (Some(state.storage_root), Vec::new())))
            }),
        );

        // Collect valid code hashes from current account snapshot
        let code_hashes_from_snapshot: Vec<H256> = account_states_snapshot
            .iter()
            .filter_map(|(_, state)| {
                (state.code_hash != *EMPTY_KECCACK_HASH).then_some(state.code_hash)
            })
            .collect();

        code_hash_collector.extend(code_hashes_from_snapshot);
        code_hash_collector.flush_if_needed().await?;

        info!("Inserting accounts into the state trie");

        let store_clone = store.clone();
        let current_state_root: Result<H256, SyncError> =
            tokio::task::spawn_blocking(move || -> Result<H256, SyncError> {
                let mut trie = store_clone.open_state_trie(computed_state_root)?;

                for (account_hash, account) in account_states_snapshot {
                    trie.insert(account_hash.0.to_vec(), account.encode_to_vec())?;
                }
                info!("Comitting to disk");
                let current_state_root = trie.hash()?;
                Ok(current_state_root)
            })
            .await?;

        computed_state_root = current_state_root?;
    }
    info!("computed_state_root {computed_state_root}");
    Ok((computed_state_root, BTreeSet::new()))
}

#[cfg(not(feature = "rocksdb"))]
async fn insert_storages(
    store: Store,
    _: BTreeSet<H256>,
    account_storages_snapshots_dir: &Path,
    _: &Path,
    pivot_header: &BlockHeader,
) -> Result<(), SyncError> {
    use rayon::iter::IntoParallelIterator;
    let maybe_big_account_storage_state_roots: Arc<Mutex<HashMap<H256, H256>>> =
        Arc::new(Mutex::new(HashMap::new()));

    for entry in std::fs::read_dir(account_storages_snapshots_dir)
        .map_err(|_| SyncError::AccountStoragesSnapshotsDirNotFound)?
    {
        use crate::utils::AccountsWithStorage;

        let entry = entry.map_err(|err| {
            SyncError::SnapshotReadError(account_storages_snapshots_dir.into(), err)
        })?;
        info!("Reading account storage file from entry {entry:?}");

        let snapshot_path = entry.path();

        let snapshot_contents = std::fs::read(&snapshot_path)
            .map_err(|err| SyncError::SnapshotReadError(snapshot_path.clone(), err))?;

        #[expect(clippy::type_complexity)]
        let account_storages_snapshot: Vec<AccountsWithStorage> =
            RLPDecode::decode(&snapshot_contents)
                .map(|all_accounts: Vec<(Vec<H256>, Vec<(H256, U256)>)>| {
                    all_accounts
                        .into_iter()
                        .map(|(accounts, storages)| AccountsWithStorage { accounts, storages })
                        .collect()
                })
                .map_err(|_| SyncError::SnapshotDecodeError(snapshot_path.clone()))?;

        let maybe_big_account_storage_state_roots_clone =
            maybe_big_account_storage_state_roots.clone();
        let store_clone = store.clone();
        let pivot_hash_moved = pivot_header.hash();
        info!("Starting compute of account_storages_snapshot");
        let storage_trie_node_changes = tokio::task::spawn_blocking(move || {
            let store: Store = store_clone;

            account_storages_snapshot
                .into_par_iter()
                .flat_map(|account_storages| {
                    let storages: Arc<[_]> = account_storages.storages.into();
                    account_storages
                        .accounts
                        .into_par_iter()
                        // FIXME: we probably want to make storages an Arc
                        .map(move |account| (account, storages.clone()))
                })
                .map(|(account, storages)| {
                    compute_storage_roots(
                        maybe_big_account_storage_state_roots_clone.clone(),
                        store.clone(),
                        account,
                        &storages,
                        pivot_hash_moved,
                    )
                })
                .collect::<Result<Vec<_>, SyncError>>()
        })
        .await??;
        info!("Writing to db");

        store
            .write_storage_trie_nodes_batch(storage_trie_node_changes)
            .await?;
    }
    Ok(())
}

#[cfg(feature = "rocksdb")]
async fn insert_accounts(
    store: Store,
    storage_accounts: &mut AccountStorageRoots,
    account_state_snapshots_dir: &Path,
    datadir: &Path,
    code_hash_collector: &mut CodeHashCollector,
) -> Result<(H256, BTreeSet<H256>), SyncError> {
    use crate::utils::get_rocksdb_temp_accounts_dir;
    use ethrex_trie::trie_sorted::trie_from_sorted_accounts_wrap;

    let trie = store.open_state_trie(*EMPTY_TRIE_HASH)?;
    let mut db_options = rocksdb::Options::default();
    db_options.create_if_missing(true);
    let db = rocksdb::DB::open(&db_options, get_rocksdb_temp_accounts_dir(datadir))
        .map_err(|_| SyncError::AccountTempDBDirNotFound)?;
    let file_paths: Vec<PathBuf> = std::fs::read_dir(account_state_snapshots_dir)
        .map_err(|_| SyncError::AccountStateSnapshotsDirNotFound)?
        .collect::<Result<Vec<_>, _>>()
        .map_err(|_| SyncError::AccountStateSnapshotsDirNotFound)?
        .into_iter()
        .map(|res| res.path())
        .collect();
    db.ingest_external_file(file_paths)
        .map_err(|err| SyncError::RocksDBError(err.into_string()))?;
    let iter = db.full_iterator(rocksdb::IteratorMode::Start);
    for account in iter {
        let account = account.map_err(|err| SyncError::RocksDBError(err.into_string()))?;
        let account_state = AccountState::decode(&account.1).map_err(SyncError::Rlp)?;
        if account_state.code_hash != *EMPTY_KECCACK_HASH {
            code_hash_collector.add(account_state.code_hash);
            code_hash_collector.flush_if_needed().await?;
        }
    }

    let iter = db.full_iterator(rocksdb::IteratorMode::Start);
    let compute_state_root = trie_from_sorted_accounts_wrap(
        trie.db(),
        &mut iter
            .map(|k| k.expect("We shouldn't have a rocksdb error here")) // TODO: remove unwrap
            .inspect(|(k, v)| {
                METRICS
                    .account_tries_inserted
                    .fetch_add(1, Ordering::Relaxed);
                let account_state = AccountState::decode(v).expect("We should have accounts here");
                if account_state.storage_root != *EMPTY_TRIE_HASH {
                    storage_accounts.accounts_with_storage_root.insert(
                        H256::from_slice(k),
                        (Some(account_state.storage_root), Vec::new()),
                    );
                }
            })
            .map(|(k, v)| (H256::from_slice(&k), v.to_vec())),
    )
    .map_err(SyncError::TrieGenerationError)?;

    let accounts_with_storage =
        BTreeSet::from_iter(storage_accounts.accounts_with_storage_root.keys().copied());
    Ok((compute_state_root, accounts_with_storage))
}

#[cfg(feature = "rocksdb")]
async fn insert_storages(
    store: Store,
    accounts_with_storage: BTreeSet<H256>,
    account_storages_snapshots_dir: &Path,
    datadir: &Path,
    _: &BlockHeader,
) -> Result<(), SyncError> {
    use crate::utils::get_rocksdb_temp_storage_dir;
    use crossbeam::channel::{bounded, unbounded};
    use ethrex_threadpool::ThreadPool;
    use ethrex_trie::{
        Node, NodeHash,
        trie_sorted::{BUFFER_COUNT, SIZE_TO_WRITE_DB, trie_from_sorted_accounts},
    };
    use std::thread::scope;

    struct RocksDBIterator<'a> {
        iter: rocksdb::DBRawIterator<'a>,
        limit: H256,
    }

    impl<'a> Iterator for RocksDBIterator<'a> {
        type Item = (H256, Vec<u8>);

        fn next(&mut self) -> Option<Self::Item> {
            if !self.iter.valid() {
                return None;
            }
            let return_value = {
                let key = self.iter.key();
                let value = self.iter.value();
                match (key, value) {
                    (Some(key), Some(value)) => {
                        let hash = H256::from_slice(&key[0..32]);
                        let key = H256::from_slice(&key[32..]);
                        let value = value.to_vec();
                        if hash != self.limit {
                            None
                        } else {
                            Some((key, value))
                        }
                    }
                    _ => None,
                }
            };
            self.iter.next();
            return_value
        }
    }

    let mut db_options = rocksdb::Options::default();
    db_options.create_if_missing(true);
    let db = rocksdb::DB::open(&db_options, get_rocksdb_temp_storage_dir(datadir))
        .map_err(|_| SyncError::StorageTempDBDirNotFound)?;
    let file_paths: Vec<PathBuf> = std::fs::read_dir(account_storages_snapshots_dir)
        .map_err(|_| SyncError::AccountStoragesSnapshotsDirNotFound)?
        .collect::<Result<Vec<_>, _>>()
        .map_err(|_| SyncError::AccountStoragesSnapshotsDirNotFound)?
        .into_iter()
        .map(|res| res.path())
        .collect();
    db.ingest_external_file(file_paths)
        .map_err(|err| SyncError::RocksDBError(err.into_string()))?;
    let snapshot = db.snapshot();

    let account_with_storage_and_tries = accounts_with_storage
        .into_iter()
        .map(|account_hash| {
            (
                account_hash,
                store
                    .open_storage_trie(account_hash, *EMPTY_TRIE_HASH)
                    .expect("Should be able to open trie"),
            )
        })
        .collect::<Vec<(H256, Trie)>>();

    let (sender, receiver) = unbounded::<()>();
    let mut counter = 0;
    let thread_count = std::thread::available_parallelism()
        .map(|num| num.into())
        .unwrap_or(8);

    let (buffer_sender, buffer_receiver) = bounded::<Vec<(NodeHash, Node)>>(BUFFER_COUNT as usize);
    for _ in 0..BUFFER_COUNT {
        let _ = buffer_sender.send(Vec::with_capacity(SIZE_TO_WRITE_DB as usize));
    }

    scope(|scope| {
        let pool: Arc<ThreadPool<'_>> = Arc::new(ThreadPool::new(thread_count, scope));
        for (account_hash, trie) in account_with_storage_and_tries.iter() {
            let sender = sender.clone();
            let buffer_sender = buffer_sender.clone();
            let buffer_receiver = buffer_receiver.clone();
            if counter >= thread_count - 1 {
                let _ = receiver.recv();
                counter -= 1;
            }
            counter += 1;
            let pool_clone = pool.clone();
            let mut iter = snapshot.raw_iterator();
            let task = Box::new(move || {
                let mut buffer: [u8; 64] = [0_u8; 64];
                buffer[..32].copy_from_slice(&account_hash.0);
                iter.seek(buffer);
                let mut iter = RocksDBIterator {
                    iter,
                    limit: *account_hash,
                };

                let _ = trie_from_sorted_accounts(
                    trie.db(),
                    &mut iter,
                    pool_clone,
                    buffer_sender,
                    buffer_receiver,
                )
                .inspect_err(|err: &TrieGenerationError| {
                    error!(
                        "we found an error while inserting the storage trie for the account {account_hash:x}, err {err}"
                    );
                })
                .map_err(SyncError::TrieGenerationError);
                METRICS.storage_tries_state_roots_computed.inc();
                let _ = sender.send(());
            });
            pool.execute(task);
        }
    });
    Ok(())
}<|MERGE_RESOLUTION|>--- conflicted
+++ resolved
@@ -613,227 +613,6 @@
     store: Store,
 }
 
-<<<<<<< HEAD
-=======
-/// Persisted State during the Block Sync phase for FullSync
-#[derive(Clone)]
-pub struct FullBlockSyncState {
-    current_headers: Vec<BlockHeader>,
-    current_blocks: Vec<Block>,
-    store: Store,
-}
-
-impl BlockSyncState {
-    fn new(sync_mode: &SyncMode, store: Store) -> Self {
-        match sync_mode {
-            SyncMode::Full => BlockSyncState::Full(FullBlockSyncState::new(store)),
-            SyncMode::Snap => BlockSyncState::Snap(SnapBlockSyncState::new(store)),
-        }
-    }
-
-    /// Obtain the current head from where to start or resume block sync
-    async fn get_current_head(&self) -> Result<H256, SyncError> {
-        match self {
-            BlockSyncState::Full(state) => state.get_current_head().await,
-            BlockSyncState::Snap(state) => state.get_current_head().await,
-        }
-    }
-
-    /// Converts self into a FullSync state, does nothing if self is already a FullSync state
-    pub async fn into_fullsync(self) -> Result<Self, SyncError> {
-        // Switch from Snap to Full sync and vice versa
-        let state = match self {
-            BlockSyncState::Full(state) => state,
-            BlockSyncState::Snap(state) => state.into_fullsync().await?,
-        };
-        Ok(Self::Full(state))
-    }
-}
-
-impl FullBlockSyncState {
-    fn new(store: Store) -> Self {
-        Self {
-            store,
-            current_headers: Vec::new(),
-            current_blocks: Vec::new(),
-        }
-    }
-
-    /// Obtain the current head from where to start or resume block sync
-    async fn get_current_head(&self) -> Result<H256, SyncError> {
-        self.store
-            .get_latest_canonical_block_hash()
-            .await?
-            .ok_or(SyncError::NoLatestCanonical)
-    }
-
-    /// Saves incoming headers, requests as many block bodies as needed to complete
-    /// an execution batch and executes it.
-    /// An incomplete batch may be executed if the sync_head was already found
-    /// Returns bool finish to know whether the amount of block headers was less than MAX_BLOCK_BODIES_TO_REQUEST
-    /// to determine if there's still more blocks to download.
-    /// Returns bool sync_head_found to know whether full sync was completed.
-    async fn process_incoming_headers(
-        &mut self,
-        block_headers: impl Iterator<Item = BlockHeader>,
-        sync_head: H256,
-        sync_head_found_in_block_headers: bool,
-        blockchain: Arc<Blockchain>,
-        mut peers: PeerHandler,
-        cancel_token: CancellationToken,
-    ) -> Result<(bool, bool), SyncError> {
-        info!("Processing incoming headers full sync");
-        self.current_headers.extend(block_headers);
-
-        let mut sync_head_found = sync_head_found_in_block_headers;
-        let finished = self.current_headers.len() <= MAX_BLOCK_BODIES_TO_REQUEST;
-        // if self.current_headers.len() < *EXECUTE_BATCH_SIZE && !sync_head_found {
-        //     // We don't have enough headers to fill up a batch, lets request more
-        //     return Ok(());
-        // }
-        // If we have enough headers to fill execution batches, request the matching bodies
-        // while self.current_headers.len() >= *EXECUTE_BATCH_SIZE
-        //     || !self.current_headers.is_empty() && sync_head_found
-        // {
-        // Download block bodies
-        let headers =
-            &self.current_headers[..min(MAX_BLOCK_BODIES_TO_REQUEST, self.current_headers.len())];
-        let bodies = peers
-            .request_and_validate_block_bodies(headers)
-            .await?
-            .ok_or(SyncError::BodiesNotFound)?;
-        debug!("Obtained: {} block bodies", bodies.len());
-        let blocks = self
-            .current_headers
-            .drain(..bodies.len())
-            .zip(bodies)
-            .map(|(header, body)| Block { header, body });
-        self.current_blocks.extend(blocks);
-        // }
-
-        // If we have the sync_head as a pending block from a new_payload request and its parent_hash matches the hash of the latest received header
-        // we set the sync_head as found. Then we add it in current_blocks for execution.
-        if let Some(block) = self.store.get_pending_block(sync_head).await?
-            && self
-                .current_blocks
-                .last()
-                .is_some_and(|last_block| last_block.hash() == block.header.parent_hash)
-        {
-            self.current_blocks.push(block);
-            sync_head_found = true;
-        }
-        // Execute full blocks
-        // while self.current_blocks.len() >= *EXECUTE_BATCH_SIZE
-        //     || (!self.current_blocks.is_empty() && sync_head_found)
-        // {
-        // Now that we have a full batch, we can execute and store the blocks in batch
-
-        info!(
-            "Executing {} blocks for full sync. First block hash: {:#?} Last block hash: {:#?}",
-            self.current_blocks.len(),
-            self.current_blocks
-                .first()
-                .ok_or(SyncError::NoBlocks)?
-                .hash(),
-            self.current_blocks
-                .last()
-                .ok_or(SyncError::NoBlocks)?
-                .hash()
-        );
-        let execution_start = Instant::now();
-        let block_batch: Vec<Block> = self
-            .current_blocks
-            .drain(..min(*EXECUTE_BATCH_SIZE, self.current_blocks.len()))
-            .collect();
-        // Copy some values for later
-        let blocks_len = block_batch.len();
-        let numbers_and_hashes = block_batch
-            .iter()
-            .map(|b| (b.header.number, b.hash()))
-            .collect::<Vec<_>>();
-        let (last_block_number, last_block_hash) = numbers_and_hashes
-            .last()
-            .cloned()
-            .ok_or(SyncError::InvalidRangeReceived)?;
-        let (first_block_number, first_block_hash) = numbers_and_hashes
-            .first()
-            .cloned()
-            .ok_or(SyncError::InvalidRangeReceived)?;
-
-        let block_batch_hashes = block_batch
-            .iter()
-            .map(|block| block.hash())
-            .collect::<Vec<_>>();
-
-        // Run the batch
-        if let Err((err, batch_failure)) = Syncer::add_blocks(
-            blockchain.clone(),
-            block_batch,
-            sync_head_found,
-            cancel_token.clone(),
-        )
-        .await
-        {
-            if let Some(batch_failure) = batch_failure {
-                warn!("Failed to add block during FullSync: {err}");
-                // Since running the batch failed we set the failing block and it's descendants with having an invalid ancestor on the following cases.
-                if let ChainError::InvalidBlock(_) = err {
-                    let mut block_hashes_with_invalid_ancestor: Vec<H256> = vec![];
-                    if let Some(index) = block_batch_hashes
-                        .iter()
-                        .position(|x| x == &batch_failure.failed_block_hash)
-                    {
-                        block_hashes_with_invalid_ancestor = block_batch_hashes[index..].to_vec();
-                    }
-
-                    for hash in block_hashes_with_invalid_ancestor {
-                        self.store
-                            .set_latest_valid_ancestor(hash, batch_failure.last_valid_hash)
-                            .await?;
-                    }
-                    // We also set with having an invalid ancestor all the hashes remaining which are descendants as well.
-                    for header in &self.current_headers {
-                        self.store
-                            .set_latest_valid_ancestor(header.hash(), batch_failure.last_valid_hash)
-                            .await?;
-                    }
-                }
-            }
-            return Err(err.into());
-        }
-
-        self.store
-            .forkchoice_update(
-                Some(numbers_and_hashes),
-                last_block_number,
-                last_block_hash,
-                None,
-                None,
-            )
-            .await?;
-
-        let execution_time: f64 = execution_start.elapsed().as_millis() as f64 / 1000.0;
-        let blocks_per_second = blocks_len as f64 / execution_time;
-
-        info!(
-            "[SYNCING] Executed & stored {} blocks in {:.3} seconds.\n\
-            Started at block with hash {} (number {}).\n\
-            Finished at block with hash {} (number {}).\n\
-            Blocks per second: {:.3}",
-            blocks_len,
-            execution_time,
-            first_block_hash,
-            first_block_number,
-            last_block_hash,
-            last_block_number,
-            blocks_per_second
-        );
-        // }
-        Ok((finished, sync_head_found))
-    }
-}
-
->>>>>>> 7c234d6a
 impl SnapBlockSyncState {
     fn new(store: Store) -> Self {
         Self {
