--- conflicted
+++ resolved
@@ -22,12 +22,8 @@
 use ethrex_common::{
     H256,
     constants::{EMPTY_KECCACK_HASH, EMPTY_TRIE_HASH},
-<<<<<<< HEAD
-    types::{AccountState, Block, BlockHash, BlockHeader, Code},
+    types::{AccountState, Block, BlockHeader, Code},
     utils::ProfilingGuard,
-=======
-    types::{AccountState, Block, BlockHeader},
->>>>>>> 9feefd2e
 };
 use ethrex_rlp::{decode::RLPDecode, encode::RLPEncode, error::RLPDecodeError};
 use ethrex_storage::{Store, error::StoreError};
