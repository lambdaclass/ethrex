use crate::peer_handler::SNAP_LIMIT;
use crate::rlpx::p2p::SUPPORTED_ETH_CAPABILITIES;
use crate::utils::{
    current_unix_time, get_account_state_snapshots_dir, get_account_storages_snapshots_dir,
};
use crate::{
    metrics::METRICS,
    peer_handler::{HASH_MAX, MAX_BLOCK_BODIES_TO_REQUEST, PeerHandler},
};
use ethrex_blockchain::{BatchBlockProcessingFailure, Blockchain, error::ChainError};
use ethrex_common::{
    BigEndianHash, H256, U256,
    constants::{EMPTY_KECCACK_HASH, EMPTY_TRIE_HASH},
    types::{AccountState, Block, BlockHash, BlockHeader},
};
use ethrex_rlp::{decode::RLPDecode, encode::RLPEncode, error::RLPDecodeError};
use ethrex_storage::{EngineType, STATE_TRIE_SEGMENTS, Store, error::StoreError};
use ethrex_trie::{NodeHash, TrieError};
use rayon::iter::{IntoParallelIterator, ParallelIterator};
use std::path::PathBuf;
use std::{
    array,
    cmp::min,
    collections::{HashMap, hash_map::Entry},
    sync::{
        Arc, Mutex,
        atomic::{AtomicBool, Ordering},
    },
    time::SystemTime,
};
use tokio::{sync::mpsc::error::SendError, time::Instant};
use tokio_util::sync::CancellationToken;
use tracing::{debug, error, info, warn};

/// The minimum amount of blocks from the head that we want to full sync during a snap sync
const MIN_FULL_BLOCKS: usize = 64;
/// Amount of blocks to execute in a single batch during FullSync
const EXECUTE_BATCH_SIZE_DEFAULT: usize = 1024;

#[cfg(feature = "sync-test")]
lazy_static::lazy_static! {
    static ref EXECUTE_BATCH_SIZE: usize = std::env::var("EXECUTE_BATCH_SIZE").map(|var| var.parse().expect("Execute batch size environmental variable is not a number")).unwrap_or(EXECUTE_BATCH_SIZE_DEFAULT);
}
#[cfg(not(feature = "sync-test"))]
lazy_static::lazy_static! {
    static ref EXECUTE_BATCH_SIZE: usize = EXECUTE_BATCH_SIZE_DEFAULT;
}

lazy_static::lazy_static! {
    // Size of each state trie segment
    static ref STATE_TRIE_SEGMENT_SIZE: U256 = HASH_MAX.into_uint()/STATE_TRIE_SEGMENTS;
    // Starting hash of each state trie segment
    static ref STATE_TRIE_SEGMENTS_START: [H256; STATE_TRIE_SEGMENTS] = {
        array::from_fn(|i| H256::from_uint(&(*STATE_TRIE_SEGMENT_SIZE * i)))
    };
    // Ending hash of each state trie segment
    static ref STATE_TRIE_SEGMENTS_END: [H256; STATE_TRIE_SEGMENTS] = {
        array::from_fn(|i| H256::from_uint(&(*STATE_TRIE_SEGMENT_SIZE * (i+1))))
    };
}

#[derive(Debug, PartialEq, Clone, Default)]
pub enum SyncMode {
    #[default]
    Full,
    Snap,
}

/// Manager in charge the sync process
/// Only performs full-sync but will also be in charge of snap-sync in the future
#[derive(Debug)]
pub struct Syncer {
    /// This is also held by the SyncManager allowing it to track the latest syncmode, without modifying it
    /// No outside process should modify this value, only being modified by the sync cycle
    snap_enabled: Arc<AtomicBool>,
    peers: PeerHandler,
    // Used for cancelling long-living tasks upon shutdown
    cancel_token: CancellationToken,
    blockchain: Arc<Blockchain>,
}

impl Syncer {
    pub fn new(
        peers: PeerHandler,
        snap_enabled: Arc<AtomicBool>,
        cancel_token: CancellationToken,
        blockchain: Arc<Blockchain>,
    ) -> Self {
        Self {
            snap_enabled,
            peers,
            cancel_token,
            blockchain,
        }
    }

    /// Creates a dummy Syncer for tests where syncing is not needed
    /// This should only be used in tests as it won't be able to connect to the p2p network
    pub fn dummy() -> Self {
        Self {
            snap_enabled: Arc::new(AtomicBool::new(false)),
            peers: PeerHandler::dummy(),
            // This won't be used
            cancel_token: CancellationToken::new(),
            blockchain: Arc::new(Blockchain::default_with_store(
                Store::new("", EngineType::InMemory).expect("Failed to start Sotre Engine"),
            )),
        }
    }

    /// Starts a sync cycle, updating the state with all blocks between the current head and the sync head
    /// Will perforn either full or snap sync depending on the manager's `snap_mode`
    /// In full mode, all blocks will be fetched via p2p eth requests and executed to rebuild the state
    /// In snap mode, blocks and receipts will be fetched and stored in parallel while the state is fetched via p2p snap requests
    /// After the sync cycle is complete, the sync mode will be set to full
    /// If the sync fails, no error will be returned but a warning will be emitted
    /// [WARNING] Sync is done optimistically, so headers and bodies may be stored even if their data has not been fully synced if the sync is aborted halfway
    /// [WARNING] Sync is currenlty simplified and will not download bodies + receipts previous to the pivot during snap sync
    pub async fn start_sync(&mut self, sync_head: H256, store: Store) {
        let start_time = Instant::now();
        match self.sync_cycle(sync_head, store).await {
            Ok(()) => {
                info!(
                    "Sync cycle finished, time elapsed: {} secs",
                    start_time.elapsed().as_secs()
                );
            }
            Err(error) => warn!(
                "Sync cycle failed due to {error}, time elapsed: {} secs ",
                start_time.elapsed().as_secs()
            ),
        }
    }

    /// Performs the sync cycle described in `start_sync`, returns an error if the sync fails at any given step and aborts all active processes
    async fn sync_cycle(&mut self, sync_head: H256, store: Store) -> Result<(), SyncError> {
        // Take picture of the current sync mode, we will update the original value when we need to
        if self.snap_enabled.load(Ordering::Relaxed) {
            METRICS.enable().await;
            let sync_cycle_result = self.sync_cycle_snap(sync_head, store).await;
            METRICS.disable().await;
            sync_cycle_result
        } else {
            self.sync_cycle_full(sync_head, store).await
        }
    }

    /// Performs the sync cycle described in `start_sync`, returns an error if the sync fails at any given step and aborts all active processes
    async fn sync_cycle_snap(&mut self, sync_head: H256, store: Store) -> Result<(), SyncError> {
        // Take picture of the current sync mode, we will update the original value when we need to
        let mut sync_mode = SyncMode::Snap;
        // Request all block headers between the current head and the sync head
        // We will begin from the current head so that we download the earliest state first
        // This step is not parallelized
        let mut block_sync_state = BlockSyncState::new(&sync_mode, store.clone());
        // Check if we have some blocks downloaded from a previous sync attempt
        // This applies only to snap sync—full sync always starts fetching headers
        // from the canonical block, which updates as new block headers are fetched.
        let mut current_head = block_sync_state.get_current_head().await?;
        let current_head_number = store
            .get_block_number(current_head)
            .await?
            .ok_or(SyncError::BlockNumber(current_head))?;
        info!(
            "Syncing from current head {:?} to sync_head {:?}",
            current_head, sync_head
        );
        let pending_block = match store.get_pending_block(sync_head).await {
            Ok(res) => res,
            Err(e) => return Err(e.into()),
        };

        loop {
            debug!("Sync Log 1: In snap sync");
            debug!(
                "Sync Log 2: State block hashes len {}",
                block_sync_state.into_snap_block_hashes().len()
            );
            debug!("Requesting Block Headers from {current_head}");

            let Some(mut block_headers) = self
                .peers
                .request_block_headers(current_head_number, sync_head)
                .await
            else {
                warn!("Sync failed to find target block header, aborting");
                return Ok(());
            };

            let (first_block_hash, first_block_number, first_block_parent_hash) =
                match block_headers.first() {
                    Some(header) => (header.hash(), header.number, header.parent_hash),
                    None => continue,
                };
            let (last_block_hash, last_block_number) = match block_headers.last() {
                Some(header) => (header.hash(), header.number),
                None => continue,
            };
            // TODO(#2126): This is just a temporary solution to avoid a bug where the sync would get stuck
            // on a loop when the target head is not found, i.e. on a reorg with a side-chain.
            if first_block_hash == last_block_hash
                && first_block_hash == current_head
                && current_head != sync_head
            {
                // There is no path to the sync head this goes back until it find a common ancerstor
                warn!("Sync failed to find target block header, going back to the previous parent");
                current_head = first_block_parent_hash;
                continue;
            }

            debug!(
                "Received {} block headers| First Number: {} Last Number: {}",
                block_headers.len(),
                first_block_number,
                last_block_number
            );

            // If we have a pending block from new_payload request
            // attach it to the end if it matches the parent_hash of the latest received header
            if let Some(ref block) = pending_block {
                if block.header.parent_hash == last_block_hash {
                    block_headers.push(block.header.clone());
                }
            }

            // Filter out everything after the sync_head
            let mut sync_head_found = false;
            if let Some(index) = block_headers
                .iter()
                .position(|header| header.hash() == sync_head)
            {
                sync_head_found = true;
                block_headers.drain(index + 1..);
            }

            // Update current fetch head
            current_head = last_block_hash;

            // If the sync head is less than 64 blocks away from our current head switch to full-sync
            if sync_mode == SyncMode::Snap && sync_head_found {
                let latest_block_number = store.get_latest_block_number().await?;
                if last_block_number.saturating_sub(latest_block_number) < MIN_FULL_BLOCKS as u64 {
                    // Too few blocks for a snap sync, switching to full sync
                    debug!(
                        "Sync head is less than {MIN_FULL_BLOCKS} blocks away, switching to FullSync"
                    );
                    sync_mode = SyncMode::Full;
                    self.snap_enabled.store(false, Ordering::Relaxed);
                    block_sync_state = block_sync_state.into_fullsync().await?;
                }
            }

            // Discard the first header as we already have it
            block_headers.remove(0);
            if !block_headers.is_empty() {
                match block_sync_state {
                    BlockSyncState::Full(ref mut state) => {
                        state
                            .process_incoming_headers(
                                block_headers,
                                sync_head_found,
                                self.blockchain.clone(),
                                self.peers.clone(),
                                self.cancel_token.clone(),
                            )
                            .await?
                    }
                    BlockSyncState::Snap(ref mut state) => {
                        state.process_incoming_headers(block_headers).await?
                    }
                }
            }

            if sync_head_found {
                break;
            };
        }

        if let SyncMode::Snap = sync_mode {
            self.snap_sync(store, &mut block_sync_state).await?;

            // Next sync will be full-sync
            block_sync_state = block_sync_state.into_fullsync().await?;
            self.snap_enabled.store(false, Ordering::Relaxed);
        }
        Ok(())
    }

    /// Performs the sync cycle described in `start_sync`.
    ///
    /// # Returns
    ///
    /// Returns an error if the sync fails at any given step and aborts all active processes
    async fn sync_cycle_full(&mut self, sync_head: H256, store: Store) -> Result<(), SyncError> {
        // Request all block headers between the current head and the sync head
        // We will begin from the current head so that we download the earliest state first
        // This step is not parallelized
        let mut block_sync_state = FullBlockSyncState::new(store.clone());
        // Check if we have some blocks downloaded from a previous sync attempt
        // This applies only to snap sync—full sync always starts fetching headers
        // from the canonical block, which updates as new block headers are fetched.
        let mut current_head = block_sync_state.get_current_head().await?;
        let current_head_number = store
            .get_block_number(current_head)
            .await?
            .ok_or(SyncError::BlockNumber(current_head))?;
        info!(
            "Syncing from current head {:?} to sync_head {:?}",
            current_head, sync_head
        );
        let pending_block = match store.get_pending_block(sync_head).await {
            Ok(res) => res,
            Err(e) => return Err(e.into()),
        };

        loop {
            debug!("Sync Log 1: In Full Sync");
            debug!(
                "Sync Log 3: State current headears len {}",
                block_sync_state.current_headers.len()
            );
            debug!(
                "Sync Log 4: State current blocks len {}",
                block_sync_state.current_blocks.len()
            );

            debug!("Requesting Block Headers from {current_head}");

            let Some(mut block_headers) = self
                .peers
                .request_block_headers(current_head_number, sync_head)
                .await
            else {
                warn!("Sync failed to find target block header, aborting");
                debug!("Sync Log 8: Sync failed to find target block header, aborting");
                return Ok(());
            };

            debug!("Sync Log 9: Received {} block headers", block_headers.len());

            let (first_block_hash, first_block_number, first_block_parent_hash) =
                match block_headers.first() {
                    Some(header) => (header.hash(), header.number, header.parent_hash),
                    None => continue,
                };
            let (last_block_hash, last_block_number) = match block_headers.last() {
                Some(header) => (header.hash(), header.number),
                None => continue,
            };
            // TODO(#2126): This is just a temporary solution to avoid a bug where the sync would get stuck
            // on a loop when the target head is not found, i.e. on a reorg with a side-chain.
            if first_block_hash == last_block_hash
                && first_block_hash == current_head
                && current_head != sync_head
            {
                // There is no path to the sync head this goes back until it find a common ancerstor
                warn!("Sync failed to find target block header, going back to the previous parent");
                current_head = first_block_parent_hash;
                continue;
            }

            debug!(
                "Received {} block headers| First Number: {} Last Number: {}",
                block_headers.len(),
                first_block_number,
                last_block_number
            );

            // If we have a pending block from new_payload request
            // attach it to the end if it matches the parent_hash of the latest received header
            if let Some(ref block) = pending_block {
                if block.header.parent_hash == last_block_hash {
                    block_headers.push(block.header.clone());
                }
            }

            // Filter out everything after the sync_head
            let mut sync_head_found = false;
            if let Some(index) = block_headers
                .iter()
                .position(|header| header.hash() == sync_head)
            {
                sync_head_found = true;
                block_headers.drain(index + 1..);
            }

            // Update current fetch head
            current_head = last_block_hash;

            // Discard the first header as we already have it
            block_headers.remove(0);
            if !block_headers.is_empty() {
                block_sync_state
                    .process_incoming_headers(
                        block_headers,
                        sync_head_found,
                        self.blockchain.clone(),
                        self.peers.clone(),
                        self.cancel_token.clone(),
                    )
                    .await?;
            }

            if sync_head_found {
                break;
            };
        }
        Ok(())
    }

    /// Executes the given blocks and stores them
    /// If sync_head_found is true, they will be executed one by one
    /// If sync_head_found is false, they will be executed in a single batch
    async fn add_blocks(
        blockchain: Arc<Blockchain>,
        blocks: Vec<Block>,
        sync_head_found: bool,
        cancel_token: CancellationToken,
    ) -> Result<(), (ChainError, Option<BatchBlockProcessingFailure>)> {
        // If we found the sync head, run the blocks sequentially to store all the blocks's state
        if sync_head_found {
            let mut last_valid_hash = H256::default();
            for block in blocks {
                blockchain.add_block(&block).await.map_err(|e| {
                    (
                        e,
                        Some(BatchBlockProcessingFailure {
                            last_valid_hash,
                            failed_block_hash: block.hash(),
                        }),
                    )
                })?;
                last_valid_hash = block.hash();
            }
            Ok(())
        } else {
            blockchain.add_blocks_in_batch(blocks, cancel_token).await
        }
    }
}

/// Fetches all block bodies for the given block hashes via p2p and stores them
async fn store_block_bodies(
    mut block_hashes: Vec<BlockHash>,
    peers: PeerHandler,
    store: Store,
) -> Result<(), SyncError> {
    loop {
        debug!("Requesting Block Bodies ");
        if let Some(block_bodies) = peers.request_block_bodies(block_hashes.clone()).await {
            debug!(" Received {} Block Bodies", block_bodies.len());
            // Track which bodies we have already fetched
            let current_block_hashes = block_hashes.drain(..block_bodies.len());
            // Add bodies to storage
            for (hash, body) in current_block_hashes.zip(block_bodies.into_iter()) {
                store.add_block_body(hash, body).await?;
            }

            // Check if we need to ask for another batch
            if block_hashes.is_empty() {
                break;
            }
        }
    }
    Ok(())
}

/// Fetches all receipts for the given block hashes via p2p and stores them
// TODO: remove allow when used again
#[allow(unused)]
async fn store_receipts(
    mut block_hashes: Vec<BlockHash>,
    peers: PeerHandler,
    store: Store,
) -> Result<(), SyncError> {
    loop {
        debug!("Requesting Receipts ");
        if let Some(receipts) = peers.request_receipts(block_hashes.clone()).await {
            debug!(" Received {} Receipts", receipts.len());
            // Track which blocks we have already fetched receipts for
            for (block_hash, receipts) in block_hashes.drain(0..receipts.len()).zip(receipts) {
                store.add_receipts(block_hash, receipts).await?;
            }
            // Check if we need to ask for another batch
            if block_hashes.is_empty() {
                break;
            }
        }
    }
    Ok(())
}

/// Persisted State during the Block Sync phase
#[derive(Clone)]
enum BlockSyncState {
    Full(FullBlockSyncState),
    Snap(SnapBlockSyncState),
}

/// Persisted State during the Block Sync phase for SnapSync
#[derive(Clone)]
struct SnapBlockSyncState {
    block_hashes: Vec<H256>,
    store: Store,
}

/// Persisted State during the Block Sync phase for FullSync
#[derive(Clone)]
struct FullBlockSyncState {
    current_headers: Vec<BlockHeader>,
    current_blocks: Vec<Block>,
    store: Store,
}

impl BlockSyncState {
    fn new(sync_mode: &SyncMode, store: Store) -> Self {
        match sync_mode {
            SyncMode::Full => BlockSyncState::Full(FullBlockSyncState::new(store)),
            SyncMode::Snap => BlockSyncState::Snap(SnapBlockSyncState::new(store)),
        }
    }

    /// Obtain the current head from where to start or resume block sync
    async fn get_current_head(&self) -> Result<H256, SyncError> {
        match self {
            BlockSyncState::Full(state) => state.get_current_head().await,
            BlockSyncState::Snap(state) => state.get_current_head().await,
        }
    }

    /// Consumes the current state and returns the contained block hashes if the state is a SnapSynd state
    /// If it is a FullSync state, returns an empty vector
    pub fn into_snap_block_hashes(&self) -> Vec<BlockHash> {
        match self {
            BlockSyncState::Full(_) => vec![],
            BlockSyncState::Snap(state) => state.block_hashes.clone(),
        }
    }

    /// Converts self into a FullSync state, does nothing if self is already a FullSync state
    pub async fn into_fullsync(self) -> Result<Self, SyncError> {
        // Switch from Snap to Full sync and vice versa
        let state = match self {
            BlockSyncState::Full(state) => state,
            BlockSyncState::Snap(state) => state.into_fullsync().await?,
        };
        Ok(Self::Full(state))
    }
}

impl FullBlockSyncState {
    fn new(store: Store) -> Self {
        Self {
            store,
            current_headers: Vec::new(),
            current_blocks: Vec::new(),
        }
    }

    /// Obtain the current head from where to start or resume block sync
    async fn get_current_head(&self) -> Result<H256, SyncError> {
        self.store
            .get_latest_canonical_block_hash()
            .await?
            .ok_or(SyncError::NoLatestCanonical)
    }

    /// Saves incoming headers, requests as many block bodies as needed to complete
    /// an execution batch and executes it.
    /// An incomplete batch may be executed if the sync_head was already found
    async fn process_incoming_headers(
        &mut self,
        block_headers: Vec<BlockHeader>,
        sync_head_found: bool,
        blockchain: Arc<Blockchain>,
        peers: PeerHandler,
        cancel_token: CancellationToken,
    ) -> Result<(), SyncError> {
        info!("Processing incoming headers full sync");
        self.current_headers.extend(block_headers);
        // if self.current_headers.len() < *EXECUTE_BATCH_SIZE && !sync_head_found {
        //     // We don't have enough headers to fill up a batch, lets request more
        //     return Ok(());
        // }
        // If we have enough headers to fill execution batches, request the matching bodies
        // while self.current_headers.len() >= *EXECUTE_BATCH_SIZE
        //     || !self.current_headers.is_empty() && sync_head_found
        // {
        // Download block bodies
        let headers =
            &self.current_headers[..min(MAX_BLOCK_BODIES_TO_REQUEST, self.current_headers.len())];
        let bodies = peers
            .request_and_validate_block_bodies(headers)
            .await
            .ok_or(SyncError::BodiesNotFound)?;
        debug!("Obtained: {} block bodies", bodies.len());
        let blocks = self
            .current_headers
            .drain(..bodies.len())
            .zip(bodies)
            .map(|(header, body)| Block { header, body });
        self.current_blocks.extend(blocks);
        // }
        // Execute full blocks
        // while self.current_blocks.len() >= *EXECUTE_BATCH_SIZE
        //     || (!self.current_blocks.is_empty() && sync_head_found)
        // {
        // Now that we have a full batch, we can execute and store the blocks in batch

        info!(
            "Executing {} blocks for full sync. First block hash: {:#?} Last block hash: {:#?}",
            self.current_blocks.len(),
            self.current_blocks
                .first()
                .ok_or(SyncError::NoBlocks)?
                .hash(),
            self.current_blocks
                .last()
                .ok_or(SyncError::NoBlocks)?
                .hash()
        );
        let execution_start = Instant::now();
        let block_batch: Vec<Block> = self
            .current_blocks
            .drain(..min(*EXECUTE_BATCH_SIZE, self.current_blocks.len()))
            .collect();
        // Copy some values for later
        let blocks_len = block_batch.len();
        let numbers_and_hashes = block_batch
            .iter()
            .map(|b| (b.header.number, b.hash()))
            .collect::<Vec<_>>();
        let (last_block_number, last_block_hash) = numbers_and_hashes
            .last()
            .cloned()
            .ok_or(SyncError::InvalidRangeReceived)?;
        let (first_block_number, first_block_hash) = numbers_and_hashes
            .first()
            .cloned()
            .ok_or(SyncError::InvalidRangeReceived)?;
        // Run the batch
        if let Err((err, batch_failure)) = Syncer::add_blocks(
            blockchain.clone(),
            block_batch,
            sync_head_found,
            cancel_token.clone(),
        )
        .await
        {
            if let Some(batch_failure) = batch_failure {
                warn!("Failed to add block during FullSync: {err}");
                self.store
                    .set_latest_valid_ancestor(
                        batch_failure.failed_block_hash,
                        batch_failure.last_valid_hash,
                    )
                    .await?;
            }
            return Err(err.into());
        }

        self.store
            .forkchoice_update(
                Some(numbers_and_hashes),
                last_block_number,
                last_block_hash,
                None,
                None,
            )
            .await?;

        let execution_time: f64 = execution_start.elapsed().as_millis() as f64 / 1000.0;
        let blocks_per_second = blocks_len as f64 / execution_time;

        info!(
            "[SYNCING] Executed & stored {} blocks in {:.3} seconds.\n\
            Started at block with hash {} (number {}).\n\
            Finished at block with hash {} (number {}).\n\
            Blocks per second: {:.3}",
            blocks_len,
            execution_time,
            first_block_hash,
            first_block_number,
            last_block_hash,
            last_block_number,
            blocks_per_second
        );
        // }
        Ok(())
    }
}

impl SnapBlockSyncState {
    fn new(store: Store) -> Self {
        Self {
            block_hashes: Vec::new(),
            store,
        }
    }

    /// Obtain the current head from where to start or resume block sync
    async fn get_current_head(&self) -> Result<H256, SyncError> {
        if let Some(head) = self.store.get_header_download_checkpoint().await? {
            Ok(head)
        } else {
            self.store
                .get_latest_canonical_block_hash()
                .await?
                .ok_or(SyncError::NoLatestCanonical)
        }
    }

    /// Stores incoming headers to the Store and saves their hashes
    async fn process_incoming_headers(
        &mut self,
        block_headers: Vec<BlockHeader>,
    ) -> Result<(), SyncError> {
        let block_hashes = block_headers.iter().map(|h| h.hash()).collect::<Vec<_>>();
        self.store
            .set_header_download_checkpoint(
                *block_hashes.last().ok_or(SyncError::InvalidRangeReceived)?,
            )
            .await?;
        self.block_hashes.extend_from_slice(&block_hashes);
        self.store.add_block_headers(block_headers).await?;
        Ok(())
    }

    /// Converts self into a FullSync state.
    /// Clears SnapSync checkpoints from the Store
    /// In the rare case that block headers were stored in a previous iteration, these will be fetched and saved to the FullSync state for full retrieval and execution
    async fn into_fullsync(self) -> Result<FullBlockSyncState, SyncError> {
        // For all collected hashes we must also have the corresponding headers stored
        // As this switch will only happen when the sync_head is 64 blocks away or less from our latest block
        // The headers to fetch will be at most 64, and none in the most common case
        let mut current_headers = Vec::new();
        for hash in self.block_hashes {
            let header = self
                .store
                .get_block_header_by_hash(hash)?
                .ok_or(SyncError::CorruptDB)?;
            current_headers.push(header);
        }
        self.store.clear_snap_state().await?;
        Ok(FullBlockSyncState {
            current_headers,
            current_blocks: Vec::new(),
            store: self.store,
        })
    }
}

impl Syncer {
    async fn snap_sync(
        &mut self,
        store: Store,
        block_sync_state: &mut BlockSyncState,
    ) -> Result<(), SyncError> {
        // snap-sync: launch tasks to fetch blocks and state in parallel
        // - Fetch each block's body and its receipt via eth p2p requests
        // - Fetch the pivot block's state via snap p2p requests
        // - Execute blocks after the pivot (like in full-sync)
        let all_block_hashes = block_sync_state.into_snap_block_hashes();
        let pivot_idx = all_block_hashes.len().saturating_sub(1);
        let mut pivot_header = store
            .get_block_header_by_hash(all_block_hashes[pivot_idx])?
            .ok_or(SyncError::CorruptDB)?;

        let mut staleness_timestamp: u64 = pivot_header.timestamp + (SNAP_LIMIT as u64 * 12);
        while current_unix_time() > staleness_timestamp {
            (pivot_header, staleness_timestamp) =
                update_pivot(pivot_header.number, &self.peers, block_sync_state).await?;
        }

        let pivot_number = pivot_header.number;
        let pivot_hash = pivot_header.hash();
        debug!("Selected block {pivot_number} as pivot for snap sync");

        let state_root = pivot_header.state_root;
        // TODO: handle these errors
        let account_state_snapshots_dir = get_account_state_snapshots_dir()
            .expect("Failed to get account state snapshots directory");
        let account_storages_snapshots_dir = get_account_storages_snapshots_dir()
            .expect("Failed to get account storages snapshots directory");
        self.peers
            .request_account_range(
                state_root,
                H256::zero(),
                H256::repeat_byte(0xff),
                account_state_snapshots_dir,
            )
            .await;

        let empty = *EMPTY_TRIE_HASH;

        let mut chunk_index = 0;

        let account_state_snapshots_dir =
            get_account_state_snapshots_dir().ok_or(SyncError::AccountStateSnapshotsDirNotFound)?;

        info!("Starting to download storage ranges from peers");

        let storage_tries_to_download = get_number_of_storage_tries_to_download().await?;
        *METRICS.storage_tries_to_download.lock().await = storage_tries_to_download;
        let mut downloaded_account_storages = 0;

        METRICS
            .storage_tries_download_start_time
            .lock()
            .await
            .replace(SystemTime::now());

        for entry in std::fs::read_dir(&account_state_snapshots_dir)
            .map_err(|_| SyncError::AccountStateSnapshotsDirNotFound)?
        {
            let entry = entry.map_err(|_| {
                SyncError::SnapshotReadError(account_state_snapshots_dir.clone().into())
            })?;

            let snapshot_path = entry.path();

            let snapshot_contents = std::fs::read(&snapshot_path)
                .map_err(|_| SyncError::SnapshotReadError(snapshot_path.clone()))?;

            let account_states_snapshot: Vec<(H256, AccountState)> =
                RLPDecode::decode(&snapshot_contents)
                    .map_err(|_| SyncError::SnapshotDecodeError(snapshot_path.clone()))?;

            let (account_hashes, account_states): (Vec<H256>, Vec<AccountState>) =
                account_states_snapshot.iter().cloned().unzip();

            let account_storage_roots: Vec<(H256, H256)> = account_hashes
                .iter()
                .zip(account_states.iter())
                .filter_map(|(hash, state)| {
                    (state.storage_root != empty).then_some((*hash, state.storage_root))
                })
                .collect();

            chunk_index = self
                .peers
                .request_storage_ranges(
                    state_root,
                    account_storage_roots.clone(),
                    account_storages_snapshots_dir.clone(),
                    chunk_index,
                    &mut downloaded_account_storages,
                )
                .await
                .map_err(SyncError::PeerHandler)?;
            dbg!(&downloaded_account_storages);
        }
        info!("All account storages downloaded successfully");
        info!(
            "Finished downloading account ranges, total storage slots: {}",
            *METRICS.downloaded_storage_slots.lock().await
        );
        METRICS
            .storage_tries_download_end_time
            .lock()
            .await
            .replace(SystemTime::now());
        info!("Starting to compute the state root...");

        let account_store_start = Instant::now();

        let mut computed_state_root = *EMPTY_TRIE_HASH;
        let mut bytecode_hashes = Vec::new();

        for entry in std::fs::read_dir(&account_state_snapshots_dir)
            .map_err(|_| SyncError::AccountStateSnapshotsDirNotFound)?
        {
            let entry = entry.map_err(|_| {
                SyncError::SnapshotReadError(account_state_snapshots_dir.clone().into())
            })?;

            let snapshot_path = entry.path();

            let snapshot_contents = std::fs::read(&snapshot_path)
                .map_err(|_| SyncError::SnapshotReadError(snapshot_path.clone()))?;

            let account_state_snapshot: Vec<(H256, AccountState)> =
                RLPDecode::decode(&snapshot_contents)
                    .map_err(|_| SyncError::SnapshotDecodeError(snapshot_path.clone()))?;

            let trie = store.open_state_trie(computed_state_root)?;

            let (current_state_root, current_bytecode_hashes) =
                tokio::task::spawn_blocking(move || -> Result<(H256, Vec<H256>), SyncError> {
                    let mut bytecode_hashes = vec![];
                    let mut trie = trie;

                    for (account_hash, account) in account_state_snapshot {
                        if account.code_hash != *EMPTY_KECCACK_HASH {
                            bytecode_hashes.push(account.code_hash);
                        }
                        trie.insert(account_hash.0.to_vec(), account.encode_to_vec())?;
                    }
                    let current_state_root = trie.hash()?;
                    bytecode_hashes.sort();
                    bytecode_hashes.dedup();
                    Ok((current_state_root, bytecode_hashes))
                })
                .await??;

            computed_state_root = current_state_root;
            bytecode_hashes.extend(&current_bytecode_hashes);
        }

        *METRICS.account_tries_state_root.lock().await = Some(computed_state_root);

        let account_store_time = Instant::now().saturating_duration_since(account_store_start);

        info!("Expected state root: {state_root:?}");
        info!("Computed state root: {computed_state_root:?} in {account_store_time:?}");

        let storages_store_start = Instant::now();

        METRICS
            .storage_tries_state_roots_start_time
            .lock()
            .await
            .replace(SystemTime::now());

        *METRICS.storage_tries_state_roots_to_compute.lock().await =
            downloaded_account_storages as u64;

        let maybe_big_account_storage_state_roots: Arc<Mutex<HashMap<H256, H256>>> =
            Arc::new(Mutex::new(HashMap::new()));

        let account_storages_snapshots_dir = get_account_storages_snapshots_dir()
            .ok_or(SyncError::AccountStoragesSnapshotsDirNotFound)?;
        for entry in std::fs::read_dir(&account_storages_snapshots_dir)
            .map_err(|_| SyncError::AccountStoragesSnapshotsDirNotFound)?
        {
            let entry = entry.map_err(|_| {
                SyncError::SnapshotReadError(account_storages_snapshots_dir.clone().into())
            })?;

            let snapshot_path = entry.path();

            let snapshot_contents = std::fs::read(&snapshot_path)
                .map_err(|_| SyncError::SnapshotReadError(snapshot_path.clone()))?;

            let account_storages_snapshot: Vec<(H256, Vec<(H256, U256)>)> =
                RLPDecode::decode(&snapshot_contents)
                    .map_err(|_| SyncError::SnapshotDecodeError(snapshot_path.clone()))?;

            let maybe_big_account_storage_state_roots_clone =
                maybe_big_account_storage_state_roots.clone();
            let store_clone = store.clone();
            let storage_trie_node_changes = tokio::task::spawn_blocking(move || {
                let store: Store = store_clone;

                // TODO: Here we are filtering again the account with empty storage because we are adding empty accounts on purpose (it was the easiest thing to do)
                // We need to fix this issue in request_storage_ranges and remove this filter.
                account_storages_snapshot
                    .into_par_iter()
                    .filter(|(_account_hash, storage)| !storage.is_empty())
                    .map(|(account_hash, key_value_pairs)| {
                        compute_storage_roots(
                            maybe_big_account_storage_state_roots_clone.clone(),
                            store.clone(),
                            account_hash,
                            key_value_pairs,
                            pivot_hash,
                        )
                    })
                    .collect::<Result<Vec<_>, SyncError>>()
            })
            .await??;

            store
                .write_storage_trie_nodes_batch(storage_trie_node_changes)
                .await?;
        }

        for (account_hash, computed_storage_root) in maybe_big_account_storage_state_roots
            .lock()
            .map_err(|_| SyncError::MaybeBigAccount)?
            .iter()
        {
            let account_state = store
                .get_account_state_by_acc_hash(pivot_hash, *account_hash)?
                .ok_or(SyncError::AccountState(pivot_hash, *account_hash))?;

            if *computed_storage_root != account_state.storage_root {
                return Err(SyncError::DifferentStateRoots(
                    account_hash.clone(),
                    account_state.storage_root,
                    *computed_storage_root,
                ));
            }
        }

        METRICS
            .storage_tries_state_roots_end_time
            .lock()
            .await
            .replace(SystemTime::now());

        let storages_store_time = Instant::now().saturating_duration_since(storages_store_start);
        info!("Finished storing storage tries in: {storages_store_time:?}");

        // Download bytecodes
        info!(
            "Starting bytecode download of {} hashes",
            bytecode_hashes.len()
        );
        let bytecodes = self
            .peers
            .request_bytecodes(&bytecode_hashes)
            .await
            .map_err(SyncError::PeerHandler)?
            .ok_or(SyncError::BytecodesNotFound)?;

        store
            .write_account_code_batch(bytecode_hashes.into_iter().zip(bytecodes).collect())
            .await?;

        store_block_bodies(vec![pivot_hash], self.peers.clone(), store.clone()).await?;

        let block = store
            .get_block_by_hash(pivot_hash)
            .await?
            .ok_or(SyncError::CorruptDB)?;

        store.add_block(block).await?;

        let all_block_hashes = block_sync_state.into_snap_block_hashes();

        let numbers_and_hashes = all_block_hashes
            .into_iter()
            .rev()
            .enumerate()
            .map(|(i, hash)| (pivot_number - i as u64, hash))
            .collect::<Vec<_>>();

        store
            .forkchoice_update(
                Some(numbers_and_hashes),
                pivot_number,
                pivot_hash,
                None,
                None,
            )
            .await?;
        Ok(())
    }
}

async fn get_number_of_storage_tries_to_download() -> Result<u64, SyncError> {
    let account_state_snapshots_dir =
        get_account_state_snapshots_dir().ok_or(SyncError::AccountStateSnapshotsDirNotFound)?;
    let mut number_of_accounts_with_non_empty_storage = 0;
    for entry in std::fs::read_dir(&account_state_snapshots_dir)
        .map_err(|_| SyncError::AccountStateSnapshotsDirNotFound)?
    {
        let entry = entry.map_err(|_| {
            SyncError::SnapshotReadError(account_state_snapshots_dir.clone().into())
        })?;
        let snapshot_path = entry.path();
        let snapshot_contents = std::fs::read(&snapshot_path)
            .map_err(|_| SyncError::SnapshotReadError(snapshot_path.clone()))?;

        let account_states_snapshot: Vec<(H256, AccountState)> =
            RLPDecode::decode(&snapshot_contents)
                .map_err(|_| SyncError::SnapshotDecodeError(snapshot_path.clone()))?;

        // filter and the count accounts with non empty storage
        let accounts_with_non_empty_storage = account_states_snapshot
            .iter()
            .filter(|(_account_hash, account_state)| account_state.storage_root != *EMPTY_TRIE_HASH)
            .count() as u64;

        number_of_accounts_with_non_empty_storage += accounts_with_non_empty_storage;
    }
    Ok(number_of_accounts_with_non_empty_storage)
}

fn compute_storage_roots(
    maybe_big_account_storage_state_roots_clone: Arc<Mutex<HashMap<H256, H256>>>,
    store: Store,
    account_hash: H256,
    key_value_pairs: Vec<(H256, U256)>,
    pivot_hash: H256,
) -> Result<(H256, Vec<(NodeHash, Vec<u8>)>), SyncError> {
    let account_storage_root = match maybe_big_account_storage_state_roots_clone
        .lock()
        .map_err(|_| SyncError::MaybeBigAccount)?
        .entry(account_hash)
    {
        Entry::Occupied(occupied_entry) => *occupied_entry.get(),
        Entry::Vacant(_vacant_entry) => *EMPTY_TRIE_HASH,
    };

    let mut storage_trie = store.open_storage_trie(account_hash, account_storage_root)?;

    for (hashed_key, value) in key_value_pairs {
        if let Err(err) = storage_trie.insert(hashed_key.0.to_vec(), value.encode_to_vec()) {
            warn!(
                "Failed to insert hashed key {hashed_key:?} in account hash: {account_hash:?}, err={err:?}"
            );
        }
    }

    let (computed_state_root, changes) = storage_trie.collect_changes_since_last_hash();

    maybe_big_account_storage_state_roots_clone
        .lock()
        .map_err(|_| SyncError::MaybeBigAccount)?
        .insert(account_hash, computed_state_root);

    let account_state = store
        .get_account_state_by_acc_hash(pivot_hash, account_hash)?
        .ok_or(SyncError::AccountState(pivot_hash, account_hash))?;
    if computed_state_root == account_state.storage_root {
        METRICS.storage_tries_state_roots_computed.inc();
    }

    Ok((account_hash, changes))
}

async fn update_pivot(
    block_number: u64,
    peers: &PeerHandler,
    block_sync_state: &mut BlockSyncState,
) -> Result<(BlockHeader, u64), SyncError> {
    // We ask for a pivot which is slightly behind the limit. This is because our peers may not have the
    // latest one, or a slot was missed
    let new_pivot_block_number = block_number + SNAP_LIMIT as u64 - 3;
    loop {
        let mut scores = peers.peer_scores.lock().await;

        let (peer_id, mut peer_channel) = peers
            .get_peer_channel_with_highest_score(&SUPPORTED_ETH_CAPABILITIES, &mut scores)
            .await
            .map_err(SyncError::PeerHandler)?
            .ok_or(SyncError::NoPeers)?;

        let peer_score = scores.get(&peer_id).unwrap_or(&i64::MIN);
        info!(
            "Trying to update pivot to {new_pivot_block_number} with peer {peer_id} (score: {peer_score})"
        );
        let Some(pivot) = peers
            .get_block_header(&mut peer_channel, new_pivot_block_number)
            .await
            .map_err(SyncError::PeerHandler)?
        else {
            // Penalize peer
            scores.entry(peer_id).and_modify(|score| *score -= 1);
            let peer_score = scores.get(&peer_id).unwrap_or(&i64::MIN);
            warn!(
                "Received None pivot from peer {peer_id} (score after penalizing: {peer_score}). Retrying"
            );
            continue;
        };

        // Reward peer
        scores.entry(peer_id).and_modify(|score| {
            if *score < 10 {
                *score += 1;
            }
        });
        info!("Succesfully updated pivot");
        if let BlockSyncState::Snap(sync_state) = block_sync_state {
            let block_headers = peers
                .request_block_headers(block_number + 1, pivot.hash())
                .await
                .ok_or(SyncError::NoBlockHeaders)?;
            sync_state.process_incoming_headers(block_headers).await?;
        } else {
            return Err(SyncError::NotInSnapSync);
        }
        return Ok((pivot.clone(), pivot.timestamp + (SNAP_LIMIT as u64 * 12)));
    }
}

#[derive(thiserror::Error, Debug)]
enum SyncError {
    #[error(transparent)]
    Chain(#[from] ChainError),
    #[error(transparent)]
    Store(#[from] StoreError),
    #[error("{0}")]
    Send(String),
    #[error(transparent)]
    Trie(#[from] TrieError),
    #[error(transparent)]
    Rlp(#[from] RLPDecodeError),
    #[error(transparent)]
    JoinHandle(#[from] tokio::task::JoinError),
    #[error("Missing data from DB")]
    CorruptDB,
    #[error("No bodies were found for the given headers")]
    BodiesNotFound,
    #[error("Failed to fetch latest canonical block, unable to sync")]
    NoLatestCanonical,
    #[error("Range received is invalid")]
    InvalidRangeReceived,
    #[error("Failed to fetch block number for head {0}")]
    BlockNumber(H256),
    #[error("No blocks found")]
    NoBlocks,
    #[error("Failed to read snapshot from {0:?}")]
    SnapshotReadError(PathBuf),
    #[error("Failed to RLP decode account_state_snapshot from {0:?}")]
    SnapshotDecodeError(PathBuf),
    #[error("Failed to get account state for block {0:?} and account hash {1:?}")]
    AccountState(H256, H256),
    #[error("Failed to aqcuire lock on maybe_big_account_storage")]
    MaybeBigAccount,
    #[error("Failed to fetch bytecodes from peers")]
    BytecodesNotFound,
    #[error("Failed to get account state snapshots directory")]
    AccountStateSnapshotsDirNotFound,
    #[error("Failed to get account storages snapshots directory")]
    AccountStoragesSnapshotsDirNotFound,
    #[error("Got different state roots for account hash: {0:?}, expected: {1:?}, computed: {2:?}")]
    DifferentStateRoots(H256, H256, H256),
    #[error("We aren't finding get_peer_channel_with_retry")]
    NoPeers,
    #[error("Failed to get block headers")]
    NoBlockHeaders,
<<<<<<< HEAD
    #[error("Called update_pivot outside snapsync mode")]
    NotInSnapSync,
=======
    #[error("Peer handler error: {0}")]
    PeerHandler(String),
>>>>>>> 603c5d0c
}

impl<T> From<SendError<T>> for SyncError {
    fn from(value: SendError<T>) -> Self {
        Self::Send(value.to_string())
    }
}<|MERGE_RESOLUTION|>--- conflicted
+++ resolved
@@ -1222,13 +1222,10 @@
     NoPeers,
     #[error("Failed to get block headers")]
     NoBlockHeaders,
-<<<<<<< HEAD
     #[error("Called update_pivot outside snapsync mode")]
     NotInSnapSync,
-=======
     #[error("Peer handler error: {0}")]
     PeerHandler(String),
->>>>>>> 603c5d0c
 }
 
 impl<T> From<SendError<T>> for SyncError {
