mod code_collector;
mod state_healing;
mod storage_healing;

use crate::peer_handler::{BlockRequestOrder, PeerHandlerError, SNAP_LIMIT};
use crate::rlpx::p2p::SUPPORTED_ETH_CAPABILITIES;
use crate::sync::code_collector::CodeHashCollector;
use crate::sync::state_healing::heal_state_trie_wrap;
use crate::sync::storage_healing::heal_storage_trie;
use crate::utils::{
    current_unix_time, get_account_state_snapshots_dir, get_account_storages_snapshots_dir,
<<<<<<< HEAD
    get_rocksdb_temp_accounts_dir, get_rocksdb_temp_storage_dir,
=======
    get_code_hashes_snapshots_dir,
>>>>>>> 38e0ffc4
};
use crate::{
    metrics::METRICS,
    peer_handler::{HASH_MAX, MAX_BLOCK_BODIES_TO_REQUEST, PeerHandler},
};
use ethrex_blockchain::{BatchBlockProcessingFailure, Blockchain, error::ChainError};
use ethrex_common::{
    BigEndianHash, H256, U256,
    constants::{EMPTY_KECCACK_HASH, EMPTY_TRIE_HASH},
    types::{AccountState, Block, BlockHash, BlockHeader},
};
use ethrex_rlp::{decode::RLPDecode, encode::RLPEncode, error::RLPDecodeError};
use ethrex_storage::{EngineType, STATE_TRIE_SEGMENTS, Store, error::StoreError};
use ethrex_trie::trie_sorted::TrieGenerationError;
use ethrex_trie::{NodeHash, Trie, TrieError};
use rayon::iter::{IntoParallelIterator, ParallelBridge, ParallelIterator};
use std::collections::{BTreeMap, BTreeSet, HashSet};
use std::path::PathBuf;
use std::time::SystemTime;
use std::{
    array,
    cmp::min,
    collections::{HashMap, hash_map::Entry},
    sync::{
        Arc, Mutex,
        atomic::{AtomicBool, Ordering},
    },
};
use tokio::{sync::mpsc::error::SendError, time::Instant};
use tokio_util::sync::CancellationToken;
use tracing::{debug, error, info, warn};

/// The minimum amount of blocks from the head that we want to full sync during a snap sync
const MIN_FULL_BLOCKS: usize = 64;
/// Amount of blocks to execute in a single batch during FullSync
const EXECUTE_BATCH_SIZE_DEFAULT: usize = 1024;
/// Amount of seconds between blocks
const SECONDS_PER_BLOCK: u64 = 12;

/// Bytecodes to downloader per batch
const BYTECODE_CHUNK_SIZE: usize = 50_000;

const MISSING_SLOTS_PERCENTAGE: f64 = 0.9;

#[cfg(feature = "sync-test")]
lazy_static::lazy_static! {
    static ref EXECUTE_BATCH_SIZE: usize = std::env::var("EXECUTE_BATCH_SIZE").map(|var| var.parse().expect("Execute batch size environmental variable is not a number")).unwrap_or(EXECUTE_BATCH_SIZE_DEFAULT);
}
#[cfg(not(feature = "sync-test"))]
lazy_static::lazy_static! {
    static ref EXECUTE_BATCH_SIZE: usize = EXECUTE_BATCH_SIZE_DEFAULT;
}

lazy_static::lazy_static! {
    // Size of each state trie segment
    static ref STATE_TRIE_SEGMENT_SIZE: U256 = HASH_MAX.into_uint()/STATE_TRIE_SEGMENTS;
    // Starting hash of each state trie segment
    static ref STATE_TRIE_SEGMENTS_START: [H256; STATE_TRIE_SEGMENTS] = {
        array::from_fn(|i| H256::from_uint(&(*STATE_TRIE_SEGMENT_SIZE * i)))
    };
    // Ending hash of each state trie segment
    static ref STATE_TRIE_SEGMENTS_END: [H256; STATE_TRIE_SEGMENTS] = {
        array::from_fn(|i| H256::from_uint(&(*STATE_TRIE_SEGMENT_SIZE * (i+1))))
    };
}

#[derive(Debug, PartialEq, Clone, Default)]
pub enum SyncMode {
    #[default]
    Full,
    Snap,
}

/// Manager in charge the sync process
#[derive(Debug)]
pub struct Syncer {
    /// This is also held by the SyncManager allowing it to track the latest syncmode, without modifying it
    /// No outside process should modify this value, only being modified by the sync cycle
    snap_enabled: Arc<AtomicBool>,
    peers: PeerHandler,
    // Used for cancelling long-living tasks upon shutdown
    cancel_token: CancellationToken,
    blockchain: Arc<Blockchain>,
    /// This string indicates a folder where the snap algorithm will store temporary files that are
    /// used during the syncing process
    datadir: PathBuf,
}

impl Syncer {
    pub fn new(
        peers: PeerHandler,
        snap_enabled: Arc<AtomicBool>,
        cancel_token: CancellationToken,
        blockchain: Arc<Blockchain>,
        datadir: PathBuf,
    ) -> Self {
        Self {
            snap_enabled,
            peers,
            cancel_token,
            blockchain,
            datadir,
        }
    }

    /// Creates a dummy Syncer for tests where syncing is not needed
    /// This should only be used in tests as it won't be able to connect to the p2p network
    pub fn dummy() -> Self {
        Self {
            snap_enabled: Arc::new(AtomicBool::new(false)),
            peers: PeerHandler::dummy(),
            // This won't be used
            cancel_token: CancellationToken::new(),
            blockchain: Arc::new(Blockchain::default_with_store(
                Store::new("", EngineType::InMemory).expect("Failed to start Store Engine"),
            )),
            datadir: ".".into(),
        }
    }

    /// Starts a sync cycle, updating the state with all blocks between the current head and the sync head
    /// Will perform either full or snap sync depending on the manager's `snap_mode`
    /// In full mode, all blocks will be fetched via p2p eth requests and executed to rebuild the state
    /// In snap mode, blocks and receipts will be fetched and stored in parallel while the state is fetched via p2p snap requests
    /// After the sync cycle is complete, the sync mode will be set to full
    /// If the sync fails, no error will be returned but a warning will be emitted
    /// [WARNING] Sync is done optimistically, so headers and bodies may be stored even if their data has not been fully synced if the sync is aborted halfway
    /// [WARNING] Sync is currenlty simplified and will not download bodies + receipts previous to the pivot during snap sync
    pub async fn start_sync(&mut self, sync_head: H256, store: Store) {
        let start_time = Instant::now();
        match self.sync_cycle(sync_head, store).await {
            Ok(()) => {
                info!(
                    "Sync cycle finished, time elapsed: {} secs",
                    start_time.elapsed().as_secs()
                );
            }
            Err(error) => warn!(
                "Sync cycle failed due to {error}, time elapsed: {} secs ",
                start_time.elapsed().as_secs()
            ),
        }
    }

    /// Performs the sync cycle described in `start_sync`, returns an error if the sync fails at any given step and aborts all active processes
    async fn sync_cycle(&mut self, sync_head: H256, store: Store) -> Result<(), SyncError> {
        // Take picture of the current sync mode, we will update the original value when we need to
        if self.snap_enabled.load(Ordering::Relaxed) {
            METRICS.enable().await;
            let sync_cycle_result = self.sync_cycle_snap(sync_head, store).await;
            METRICS.disable().await;
            sync_cycle_result
        } else {
            self.sync_cycle_full(sync_head, store).await
        }
    }

    /// Performs the sync cycle described in `start_sync`, returns an error if the sync fails at any given step and aborts all active processes
    async fn sync_cycle_snap(&mut self, sync_head: H256, store: Store) -> Result<(), SyncError> {
        // Take picture of the current sync mode, we will update the original value when we need to
        let mut sync_mode = SyncMode::Snap;
        // Request all block headers between the current head and the sync head
        // We will begin from the current head so that we download the earliest state first
        // This step is not parallelized
        let mut block_sync_state = BlockSyncState::new(&sync_mode, store.clone());
        // Check if we have some blocks downloaded from a previous sync attempt
        // This applies only to snap sync—full sync always starts fetching headers
        // from the canonical block, which updates as new block headers are fetched.
        let mut current_head = block_sync_state.get_current_head().await?;
        let mut current_head_number = store
            .get_block_number(current_head)
            .await?
            .ok_or(SyncError::BlockNumber(current_head))?;
        info!(
            "Syncing from current head {:?} to sync_head {:?}",
            current_head, sync_head
        );
        let pending_block = match store.get_pending_block(sync_head).await {
            Ok(res) => res,
            Err(e) => return Err(e.into()),
        };

        loop {
            debug!("Sync Log 1: In snap sync");
            debug!(
                "Sync Log 2: State block hashes len {}",
                match block_sync_state {
                    BlockSyncState::Full(_) => 0,
                    BlockSyncState::Snap(ref snap_block_sync_state) =>
                        snap_block_sync_state.block_hashes.len(),
                }
            );
            debug!("Requesting Block Headers from {current_head}");

            let Some(mut block_headers) = self
                .peers
                .request_block_headers(current_head_number, sync_head)
                .await
            else {
                warn!("Sync failed to find target block header, aborting");
                return Ok(());
            };

            let (first_block_hash, first_block_number, first_block_parent_hash) =
                match block_headers.first() {
                    Some(header) => (header.hash(), header.number, header.parent_hash),
                    None => continue,
                };
            let (last_block_hash, last_block_number) = match block_headers.last() {
                Some(header) => (header.hash(), header.number),
                None => continue,
            };
            // TODO(#2126): This is just a temporary solution to avoid a bug where the sync would get stuck
            // on a loop when the target head is not found, i.e. on a reorg with a side-chain.
            if first_block_hash == last_block_hash
                && first_block_hash == current_head
                && current_head != sync_head
            {
                // There is no path to the sync head this goes back until it find a common ancerstor
                warn!("Sync failed to find target block header, going back to the previous parent");
                current_head = first_block_parent_hash;
                continue;
            }

            debug!(
                "Received {} block headers| First Number: {} Last Number: {}",
                block_headers.len(),
                first_block_number,
                last_block_number
            );

            // If we have a pending block from new_payload request
            // attach it to the end if it matches the parent_hash of the latest received header
            if let Some(ref block) = pending_block {
                if block.header.parent_hash == last_block_hash {
                    block_headers.push(block.header.clone());
                }
            }

            // Filter out everything after the sync_head
            let mut sync_head_found = false;
            if let Some(index) = block_headers
                .iter()
                .position(|header| header.hash() == sync_head)
            {
                sync_head_found = true;
                block_headers.drain(index + 1..);
            }

            // Update current fetch head
            current_head = last_block_hash;
            current_head_number = last_block_number;

            // If the sync head is less than 64 blocks away from our current head switch to full-sync
            if sync_mode == SyncMode::Snap && sync_head_found {
                let latest_block_number = store.get_latest_block_number().await?;
                if last_block_number.saturating_sub(latest_block_number) < MIN_FULL_BLOCKS as u64 {
                    // Too few blocks for a snap sync, switching to full sync
                    debug!(
                        "Sync head is less than {MIN_FULL_BLOCKS} blocks away, switching to FullSync"
                    );
                    sync_mode = SyncMode::Full;
                    self.snap_enabled.store(false, Ordering::Relaxed);
                    block_sync_state = block_sync_state.into_fullsync().await?;
                }
            }

            // Discard the first header as we already have it
            block_headers.remove(0);
            if !block_headers.is_empty() {
                match block_sync_state {
                    BlockSyncState::Full(ref mut state) => {
                        state
                            .process_incoming_headers(
                                block_headers,
                                sync_head,
                                sync_head_found,
                                self.blockchain.clone(),
                                self.peers.clone(),
                                self.cancel_token.clone(),
                            )
                            .await?;
                    }
                    BlockSyncState::Snap(ref mut state) => {
                        state.process_incoming_headers(block_headers).await?
                    }
                }
            }

            if sync_head_found {
                break;
            };
        }

        if let SyncMode::Snap = sync_mode {
            self.snap_sync(store, &mut block_sync_state).await?;

            // Next sync will be full-sync
            block_sync_state.into_fullsync().await?;
            self.snap_enabled.store(false, Ordering::Relaxed);
        }
        Ok(())
    }

    /// Performs the sync cycle described in `start_sync`.
    ///
    /// # Returns
    ///
    /// Returns an error if the sync fails at any given step and aborts all active processes
    async fn sync_cycle_full(&mut self, sync_head: H256, store: Store) -> Result<(), SyncError> {
        // Request all block headers between the current head and the sync head
        // We will begin from the current head so that we download the earliest state first
        // This step is not parallelized
        let mut block_sync_state = FullBlockSyncState::new(store.clone());
        // Check if we have some blocks downloaded from a previous sync attempt
        // This applies only to snap sync—full sync always starts fetching headers
        // from the canonical block, which updates as new block headers are fetched.
        let mut current_head = block_sync_state.get_current_head().await?;
        info!(
            "Syncing from current head {:?} to sync_head {:?}",
            current_head, sync_head
        );

        loop {
            debug!("Sync Log 1: In Full Sync");
            debug!(
                "Sync Log 3: State current headears len {}",
                block_sync_state.current_headers.len()
            );
            debug!(
                "Sync Log 4: State current blocks len {}",
                block_sync_state.current_blocks.len()
            );

            debug!("Requesting Block Headers from {current_head}");

            let Some(mut block_headers) = self
                .peers
                .request_block_headers_from_hash(current_head, BlockRequestOrder::OldToNew)
                .await
            else {
                warn!("Sync failed to find target block header, aborting");
                debug!("Sync Log 8: Sync failed to find target block header, aborting");
                return Ok(());
            };

            debug!("Sync Log 9: Received {} block headers", block_headers.len());

            let (first_block_hash, first_block_number, first_block_parent_hash) =
                match block_headers.first() {
                    Some(header) => (header.hash(), header.number, header.parent_hash),
                    None => continue,
                };
            let (last_block_hash, last_block_number) = match block_headers.last() {
                Some(header) => (header.hash(), header.number),
                None => continue,
            };
            // TODO(#2126): This is just a temporary solution to avoid a bug where the sync would get stuck
            // on a loop when the target head is not found, i.e. on a reorg with a side-chain.
            if first_block_hash == last_block_hash
                && first_block_hash == current_head
                && current_head != sync_head
            {
                // There is no path to the sync head this goes back until it find a common ancerstor
                warn!("Sync failed to find target block header, going back to the previous parent");
                current_head = first_block_parent_hash;
                continue;
            }

            debug!(
                "Received {} block headers| First Number: {} Last Number: {}",
                block_headers.len(),
                first_block_number,
                last_block_number
            );

            // Filter out everything after the sync_head
            let mut sync_head_found = false;
            if let Some(index) = block_headers
                .iter()
                .position(|header| header.hash() == sync_head)
            {
                sync_head_found = true;
                block_headers.drain(index + 1..);
            }

            // Update current fetch head
            current_head = last_block_hash;

            // Discard the first header as we already have it
            block_headers.remove(0);
            if !block_headers.is_empty() {
                let mut finished = false;
                while !finished {
                    (finished, sync_head_found) = block_sync_state
                        .process_incoming_headers(
                            block_headers.clone(),
                            sync_head,
                            sync_head_found,
                            self.blockchain.clone(),
                            self.peers.clone(),
                            self.cancel_token.clone(),
                        )
                        .await?;
                    block_headers.clear();
                }
            }

            if sync_head_found {
                break;
            };
        }
        Ok(())
    }

    /// Executes the given blocks and stores them
    /// If sync_head_found is true, they will be executed one by one
    /// If sync_head_found is false, they will be executed in a single batch
    async fn add_blocks(
        blockchain: Arc<Blockchain>,
        blocks: Vec<Block>,
        sync_head_found: bool,
        cancel_token: CancellationToken,
    ) -> Result<(), (ChainError, Option<BatchBlockProcessingFailure>)> {
        // If we found the sync head, run the blocks sequentially to store all the blocks's state
        if sync_head_found {
            let mut last_valid_hash = H256::default();
            for block in blocks {
                blockchain.add_block(&block).await.map_err(|e| {
                    (
                        e,
                        Some(BatchBlockProcessingFailure {
                            last_valid_hash,
                            failed_block_hash: block.hash(),
                        }),
                    )
                })?;
                last_valid_hash = block.hash();
            }
            Ok(())
        } else {
            blockchain.add_blocks_in_batch(blocks, cancel_token).await
        }
    }
}

/// Fetches all block bodies for the given block hashes via p2p and stores them
async fn store_block_bodies(
    mut block_hashes: Vec<BlockHash>,
    mut peers: PeerHandler,
    store: Store,
) -> Result<(), SyncError> {
    loop {
        debug!("Requesting Block Bodies ");
        if let Some(block_bodies) = peers.request_block_bodies(block_hashes.clone()).await {
            debug!(" Received {} Block Bodies", block_bodies.len());
            // Track which bodies we have already fetched
            let current_block_hashes = block_hashes.drain(..block_bodies.len());
            // Add bodies to storage
            for (hash, body) in current_block_hashes.zip(block_bodies.into_iter()) {
                store.add_block_body(hash, body).await?;
            }

            // Check if we need to ask for another batch
            if block_hashes.is_empty() {
                break;
            }
        }
    }
    Ok(())
}

/// Fetches all receipts for the given block hashes via p2p and stores them
// TODO: remove allow when used again
#[allow(unused)]
async fn store_receipts(
    mut block_hashes: Vec<BlockHash>,
    peers: PeerHandler,
    store: Store,
) -> Result<(), SyncError> {
    loop {
        debug!("Requesting Receipts ");
        if let Some(receipts) = peers.request_receipts(block_hashes.clone()).await {
            debug!(" Received {} Receipts", receipts.len());
            // Track which blocks we have already fetched receipts for
            for (block_hash, receipts) in block_hashes.drain(0..receipts.len()).zip(receipts) {
                store.add_receipts(block_hash, receipts).await?;
            }
            // Check if we need to ask for another batch
            if block_hashes.is_empty() {
                break;
            }
        }
    }
    Ok(())
}

/// Persisted State during the Block Sync phase
#[derive(Clone)]
pub enum BlockSyncState {
    Full(FullBlockSyncState),
    Snap(SnapBlockSyncState),
}

/// Persisted State during the Block Sync phase for SnapSync
#[derive(Clone)]
pub struct SnapBlockSyncState {
    block_hashes: Vec<H256>,
    store: Store,
}

/// Persisted State during the Block Sync phase for FullSync
#[derive(Clone)]
pub struct FullBlockSyncState {
    current_headers: Vec<BlockHeader>,
    current_blocks: Vec<Block>,
    store: Store,
}

impl BlockSyncState {
    fn new(sync_mode: &SyncMode, store: Store) -> Self {
        match sync_mode {
            SyncMode::Full => BlockSyncState::Full(FullBlockSyncState::new(store)),
            SyncMode::Snap => BlockSyncState::Snap(SnapBlockSyncState::new(store)),
        }
    }

    /// Obtain the current head from where to start or resume block sync
    async fn get_current_head(&self) -> Result<H256, SyncError> {
        match self {
            BlockSyncState::Full(state) => state.get_current_head().await,
            BlockSyncState::Snap(state) => state.get_current_head().await,
        }
    }

    /// Converts self into a FullSync state, does nothing if self is already a FullSync state
    pub async fn into_fullsync(self) -> Result<Self, SyncError> {
        // Switch from Snap to Full sync and vice versa
        let state = match self {
            BlockSyncState::Full(state) => state,
            BlockSyncState::Snap(state) => state.into_fullsync().await?,
        };
        Ok(Self::Full(state))
    }
}

impl FullBlockSyncState {
    fn new(store: Store) -> Self {
        Self {
            store,
            current_headers: Vec::new(),
            current_blocks: Vec::new(),
        }
    }

    /// Obtain the current head from where to start or resume block sync
    async fn get_current_head(&self) -> Result<H256, SyncError> {
        self.store
            .get_latest_canonical_block_hash()
            .await?
            .ok_or(SyncError::NoLatestCanonical)
    }

    /// Saves incoming headers, requests as many block bodies as needed to complete
    /// an execution batch and executes it.
    /// An incomplete batch may be executed if the sync_head was already found
    /// Returns bool finish to know whether the amount of block headers was less than MAX_BLOCK_BODIES_TO_REQUEST
    /// to determine if there's still more blocks to download.
    /// Returns bool sync_head_found to know whether full sync was completed.
    async fn process_incoming_headers(
        &mut self,
        block_headers: Vec<BlockHeader>,
        sync_head: H256,
        sync_head_found_in_block_headers: bool,
        blockchain: Arc<Blockchain>,
        mut peers: PeerHandler,
        cancel_token: CancellationToken,
    ) -> Result<(bool, bool), SyncError> {
        info!("Processing incoming headers full sync");
        self.current_headers.extend(block_headers);

        let mut sync_head_found = sync_head_found_in_block_headers;
        let finished = self.current_headers.len() <= MAX_BLOCK_BODIES_TO_REQUEST;
        // if self.current_headers.len() < *EXECUTE_BATCH_SIZE && !sync_head_found {
        //     // We don't have enough headers to fill up a batch, lets request more
        //     return Ok(());
        // }
        // If we have enough headers to fill execution batches, request the matching bodies
        // while self.current_headers.len() >= *EXECUTE_BATCH_SIZE
        //     || !self.current_headers.is_empty() && sync_head_found
        // {
        // Download block bodies
        let headers =
            &self.current_headers[..min(MAX_BLOCK_BODIES_TO_REQUEST, self.current_headers.len())];
        let bodies = peers
            .request_and_validate_block_bodies(headers)
            .await
            .ok_or(SyncError::BodiesNotFound)?;
        debug!("Obtained: {} block bodies", bodies.len());
        let blocks = self
            .current_headers
            .drain(..bodies.len())
            .zip(bodies)
            .map(|(header, body)| Block { header, body });
        self.current_blocks.extend(blocks);
        // }

        // If we have the sync_head as a pending block from a new_payload request and its parent_hash matches the hash of the latest received header
        // we set the sync_head as found. Then we add it in current_blocks for execution.
        if let Some(block) = self.store.get_pending_block(sync_head).await? {
            if let Some(last_block) = self.current_blocks.last() {
                if last_block.hash() == block.header.parent_hash {
                    self.current_blocks.push(block);
                    sync_head_found = true;
                }
            }
        }
        // Execute full blocks
        // while self.current_blocks.len() >= *EXECUTE_BATCH_SIZE
        //     || (!self.current_blocks.is_empty() && sync_head_found)
        // {
        // Now that we have a full batch, we can execute and store the blocks in batch

        info!(
            "Executing {} blocks for full sync. First block hash: {:#?} Last block hash: {:#?}",
            self.current_blocks.len(),
            self.current_blocks
                .first()
                .ok_or(SyncError::NoBlocks)?
                .hash(),
            self.current_blocks
                .last()
                .ok_or(SyncError::NoBlocks)?
                .hash()
        );
        let execution_start = Instant::now();
        let block_batch: Vec<Block> = self
            .current_blocks
            .drain(..min(*EXECUTE_BATCH_SIZE, self.current_blocks.len()))
            .collect();
        // Copy some values for later
        let blocks_len = block_batch.len();
        let numbers_and_hashes = block_batch
            .iter()
            .map(|b| (b.header.number, b.hash()))
            .collect::<Vec<_>>();
        let (last_block_number, last_block_hash) = numbers_and_hashes
            .last()
            .cloned()
            .ok_or(SyncError::InvalidRangeReceived)?;
        let (first_block_number, first_block_hash) = numbers_and_hashes
            .first()
            .cloned()
            .ok_or(SyncError::InvalidRangeReceived)?;

        let block_batch_hashes = block_batch
            .iter()
            .map(|block| block.hash())
            .collect::<Vec<_>>();

        // Run the batch
        if let Err((err, batch_failure)) = Syncer::add_blocks(
            blockchain.clone(),
            block_batch,
            sync_head_found,
            cancel_token.clone(),
        )
        .await
        {
            if let Some(batch_failure) = batch_failure {
                warn!("Failed to add block during FullSync: {err}");
                // Since running the batch failed we set the failing block and it's descendants with having an invalid ancestor on the following cases.
                if let ChainError::InvalidBlock(_) = err {
                    let mut block_hashes_with_invalid_ancestor: Vec<H256> = vec![];
                    if let Some(index) = block_batch_hashes
                        .iter()
                        .position(|x| x == &batch_failure.failed_block_hash)
                    {
                        block_hashes_with_invalid_ancestor = block_batch_hashes[index..].to_vec();
                    }

                    for hash in block_hashes_with_invalid_ancestor {
                        self.store
                            .set_latest_valid_ancestor(hash, batch_failure.last_valid_hash)
                            .await?;
                    }
                    // We also set with having an invalid ancestor all the hashes remaining which are descendants as well.
                    for header in &self.current_headers {
                        self.store
                            .set_latest_valid_ancestor(header.hash(), batch_failure.last_valid_hash)
                            .await?;
                    }
                }
            }
            return Err(err.into());
        }

        self.store
            .forkchoice_update(
                Some(numbers_and_hashes),
                last_block_number,
                last_block_hash,
                None,
                None,
            )
            .await?;

        let execution_time: f64 = execution_start.elapsed().as_millis() as f64 / 1000.0;
        let blocks_per_second = blocks_len as f64 / execution_time;

        info!(
            "[SYNCING] Executed & stored {} blocks in {:.3} seconds.\n\
            Started at block with hash {} (number {}).\n\
            Finished at block with hash {} (number {}).\n\
            Blocks per second: {:.3}",
            blocks_len,
            execution_time,
            first_block_hash,
            first_block_number,
            last_block_hash,
            last_block_number,
            blocks_per_second
        );
        // }
        Ok((finished, sync_head_found))
    }
}

impl SnapBlockSyncState {
    fn new(store: Store) -> Self {
        Self {
            block_hashes: Vec::new(),
            store,
        }
    }

    /// Obtain the current head from where to start or resume block sync
    async fn get_current_head(&self) -> Result<H256, SyncError> {
        if let Some(head) = self.store.get_header_download_checkpoint().await? {
            Ok(head)
        } else {
            self.store
                .get_latest_canonical_block_hash()
                .await?
                .ok_or(SyncError::NoLatestCanonical)
        }
    }

    /// Stores incoming headers to the Store and saves their hashes
    async fn process_incoming_headers(
        &mut self,
        block_headers: Vec<BlockHeader>,
    ) -> Result<(), SyncError> {
        let block_hashes = block_headers.iter().map(|h| h.hash()).collect::<Vec<_>>();
        self.store
            .set_header_download_checkpoint(
                *block_hashes.last().ok_or(SyncError::InvalidRangeReceived)?,
            )
            .await?;
        self.block_hashes.extend_from_slice(&block_hashes);
        self.store.add_block_headers(block_headers).await?;
        Ok(())
    }

    /// Converts self into a FullSync state.
    /// Clears SnapSync checkpoints from the Store
    /// In the rare case that block headers were stored in a previous iteration, these will be fetched and saved to the FullSync state for full retrieval and execution
    async fn into_fullsync(self) -> Result<FullBlockSyncState, SyncError> {
        // For all collected hashes we must also have the corresponding headers stored
        // As this switch will only happen when the sync_head is 64 blocks away or less from our latest block
        // The headers to fetch will be at most 64, and none in the most common case
        let mut current_headers = Vec::new();
        for hash in self.block_hashes {
            let header = self
                .store
                .get_block_header_by_hash(hash)?
                .ok_or(SyncError::CorruptDB)?;
            current_headers.push(header);
        }
        self.store.clear_snap_state().await?;
        Ok(FullBlockSyncState {
            current_headers,
            current_blocks: Vec::new(),
            store: self.store,
        })
    }
}

/// Safety function that frees all peer and logs an error if we found freed peers when not expectig to
/// Logs with where the function was when it found this error
/// TODO: remove this function once peer table has moved to spawned implementation
async fn free_peers_and_log_if_not_empty(peer_handler: &PeerHandler) {
    if peer_handler.peer_table.free_peers().await != 0 {
        let step = METRICS.current_step.lock().await.clone();
        error!(
            step = step,
            "Found peers marked as used even though we just finished this step"
        );
    }
}

impl Syncer {
    async fn snap_sync(
        &mut self,
        store: Store,
        block_sync_state: &mut BlockSyncState,
    ) -> Result<(), SyncError> {
        // snap-sync: launch tasks to fetch blocks and state in parallel
        // - Fetch each block's body and its receipt via eth p2p requests
        // - Fetch the pivot block's state via snap p2p requests
        // - Execute blocks after the pivot (like in full-sync)
        let pivot_hash = match block_sync_state {
            BlockSyncState::Full(_) => return Err(SyncError::NotInSnapSync),
            BlockSyncState::Snap(snap_block_sync_state) => snap_block_sync_state
                .block_hashes
                .last()
                .ok_or(SyncError::NoBlockHeaders)?,
        };
        let mut pivot_header = store
            .get_block_header_by_hash(*pivot_hash)?
            .ok_or(SyncError::CorruptDB)?;

        while block_is_stale(&pivot_header) {
            pivot_header = update_pivot(
                pivot_header.number,
                pivot_header.timestamp,
                &mut self.peers,
                block_sync_state,
            )
            .await?;
        }
        debug!(
            "Selected block {} as pivot for snap sync",
            pivot_header.number
        );

        let state_root = pivot_header.state_root;
        let account_state_snapshots_dir = get_account_state_snapshots_dir(&self.datadir);
        let account_storages_snapshots_dir = get_account_storages_snapshots_dir(&self.datadir);

        let code_hashes_snapshot_dir = get_code_hashes_snapshots_dir(&self.datadir);
        std::fs::create_dir_all(&code_hashes_snapshot_dir).map_err(|_| SyncError::CorruptPath)?;

        // Create collector to store code hashes in files
        let mut code_hash_collector = CodeHashCollector::new(code_hashes_snapshot_dir.clone());

        let mut storage_accounts = AccountStorageRoots::default();
        if !std::env::var("SKIP_START_SNAP_SYNC").is_ok_and(|var| !var.is_empty()) {
            // We start by downloading all of the leafs of the trie of accounts
            // The function request_account_range writes the leafs into files in
            // account_state_snapshots_dir

            info!("Starting to download account ranges from peers");
            self.peers
                .request_account_range(
                    H256::zero(),
                    H256::repeat_byte(0xff),
                    account_state_snapshots_dir.as_ref(),
                    &mut pivot_header,
                    block_sync_state,
                )
                .await?;
            free_peers_and_log_if_not_empty(&self.peers).await;
            info!("Finish downloading account ranges from peers");

            *METRICS.account_tries_insert_start_time.lock().await = Some(SystemTime::now());
            // We read the account leafs from the files in account_state_snapshots_dir, write it into
            // the trie to compute the nodes and stores the accounts with storages for later use
<<<<<<< HEAD
            cfg_if::cfg_if! {
                if #[cfg(feature = "rocksdb")] {
                    let computed_state_root = insert_accounts_into_rocksdb(
                        store.clone(),
                        &mut storage_accounts,
                        &account_state_snapshots_dir,
                        &get_rocksdb_temp_accounts_dir(&self.datadir)
                    ).await?;
                    let accounts_with_storage: BTreeSet<H256> = BTreeSet::from_iter(storage_accounts.accounts_with_storage_root.keys().into_iter().map(|k| *k));
                } else {
                    let computed_state_root = insert_accounts_into_db(
                        store.clone(),
                        &mut storage_accounts,
                        &account_state_snapshots_dir,
                    ).await?;
                }
=======
            let mut computed_state_root = *EMPTY_TRIE_HASH;
            for entry in std::fs::read_dir(&account_state_snapshots_dir)
                .map_err(|_| SyncError::AccountStateSnapshotsDirNotFound)?
            {
                *METRICS.current_step.lock().await = "Inserting Account Ranges".to_string();
                let entry = entry.map_err(|err| {
                    SyncError::SnapshotReadError(account_state_snapshots_dir.clone(), err)
                })?;
                info!("Reading account file from entry {entry:?}");
                let snapshot_path = entry.path();
                let snapshot_contents = std::fs::read(&snapshot_path)
                    .map_err(|err| SyncError::SnapshotReadError(snapshot_path.clone(), err))?;
                let account_states_snapshot: Vec<(H256, AccountState)> =
                    RLPDecode::decode(&snapshot_contents)
                        .map_err(|_| SyncError::SnapshotDecodeError(snapshot_path.clone()))?;

                let (account_hashes, account_states): (Vec<H256>, Vec<AccountState>) =
                    account_states_snapshot.iter().cloned().unzip();

                storage_accounts.accounts_with_storage_root.extend(
                    account_hashes
                        .iter()
                        .zip(account_states.iter())
                        .filter_map(|(hash, state)| {
                            (state.storage_root != *EMPTY_TRIE_HASH)
                                .then_some((*hash, state.storage_root))
                        }),
                );

                info!("Inserting accounts into the state trie");

                // Collect valid code hashes from current account snapshot
                let code_hashes_from_snapshot: Vec<H256> = account_states_snapshot
                    .iter()
                    .filter_map(|(_, state)| {
                        (state.code_hash != *EMPTY_KECCACK_HASH).then_some(state.code_hash)
                    })
                    .collect();

                code_hash_collector.extend(code_hashes_from_snapshot);
                code_hash_collector.flush_if_needed().await?;

                let store_clone = store.clone();
                let current_state_root =
                    tokio::task::spawn_blocking(move || -> Result<H256, SyncError> {
                        let mut trie = store_clone.open_state_trie(computed_state_root)?;

                        for (account_hash, account) in account_states_snapshot {
                            METRICS
                                .account_tries_inserted
                                .fetch_add(1, Ordering::Relaxed);
                            trie.insert(account_hash.0.to_vec(), account.encode_to_vec())?;
                        }
                        *METRICS.current_step.blocking_lock() =
                            "Inserting Account Ranges - \x1b[31mWriting to DB\x1b[0m".to_string();
                        let current_state_root = trie.hash()?;
                        Ok(current_state_root)
                    })
                    .await??;

                computed_state_root = current_state_root;
>>>>>>> 38e0ffc4
            }
            info!(
                "Finished inserting account ranges, total storage accounts: {}",
                storage_accounts.accounts_with_storage_root.len()
            );
            *METRICS.account_tries_insert_end_time.lock().await = Some(SystemTime::now());

            info!("Original state root: {state_root:?}");
            info!("Computed state root after request_account_rages: {computed_state_root:?}");

            *METRICS.storage_tries_download_start_time.lock().await = Some(SystemTime::now());
            METRICS.storage_accounts_initial.store(
                storage_accounts.accounts_with_storage_root.len() as u64,
                Ordering::Relaxed,
            );
            // We start downloading the storage leafs. To do so, we need to be sure that the storage root
            // is correct. To do so, we always heal the state trie before requesting storage rates
            let mut chunk_index = 0_u64;
            let mut state_leafs_healed = 0_u64;
            loop {
                while block_is_stale(&pivot_header) {
                    pivot_header = update_pivot(
                        pivot_header.number,
                        pivot_header.timestamp,
                        &mut self.peers,
                        block_sync_state,
                    )
                    .await?;
                }
                // heal_state_trie_wrap returns false if we ran out of time before fully healing the trie
                // We just need to update the pivot and start again
                if !heal_state_trie_wrap(
                    pivot_header.state_root,
                    store.clone(),
                    &self.peers,
                    calculate_staleness_timestamp(pivot_header.timestamp),
                    &mut state_leafs_healed,
                    &mut storage_accounts,
                    &mut code_hash_collector,
                )
                .await?
                {
                    continue;
                };
                free_peers_and_log_if_not_empty(&self.peers).await;

                info!(
                    "Started request_storage_ranges with {} accounts with storage root unchanged",
                    storage_accounts.accounts_with_storage_root.len()
                );
                chunk_index = self
                    .peers
                    .request_storage_ranges(
                        &mut storage_accounts,
                        account_storages_snapshots_dir.as_ref(),
                        chunk_index,
                        &mut pivot_header,
                    )
                    .await
                    .map_err(SyncError::PeerHandler)?;
                free_peers_and_log_if_not_empty(&self.peers).await;

                info!(
                    "Ended request_storage_ranges with {} accounts with storage root unchanged and not downloaded yet and with {} big/healed accounts",
                    storage_accounts.accounts_with_storage_root.len(),
                    // These accounts are marked as heals if they're a big account. This is
                    // because we don't know if the storage root is still valid
                    storage_accounts.healed_accounts.len(),
                );
                if !block_is_stale(&pivot_header) {
                    break;
                }
                info!("We stopped because of staleness, restarting loop");
            }
            info!("Finished request_storage_ranges");
            METRICS.storage_accounts_healed.store(
                storage_accounts.healed_accounts.len() as u64,
                Ordering::Relaxed,
            );
            *METRICS.storage_tries_download_end_time.lock().await = Some(SystemTime::now());

            *METRICS.storage_tries_insert_start_time.lock().await = Some(SystemTime::now());
            *METRICS.current_step.lock().await =
                "Inserting Storage Ranges - \x1b[31mWriting to DB\x1b[0m".to_string();
            let account_storages_snapshots_dir = get_account_storages_snapshots_dir(&self.datadir);
<<<<<<< HEAD
=======
            for entry in std::fs::read_dir(&account_storages_snapshots_dir)
                .map_err(|_| SyncError::AccountStoragesSnapshotsDirNotFound)?
            {
                let entry = entry.map_err(|err| {
                    SyncError::SnapshotReadError(account_storages_snapshots_dir.clone(), err)
                })?;
                info!("Reading account storage file from entry {entry:?}");

                let snapshot_path = entry.path();

                let snapshot_contents = std::fs::read(&snapshot_path)
                    .map_err(|err| SyncError::SnapshotReadError(snapshot_path.clone(), err))?;

                let account_storages_snapshot: Vec<(H256, Vec<(H256, U256)>)> =
                    RLPDecode::decode(&snapshot_contents)
                        .map_err(|_| SyncError::SnapshotDecodeError(snapshot_path.clone()))?;

                let maybe_big_account_storage_state_roots_clone =
                    maybe_big_account_storage_state_roots.clone();
                let store_clone = store.clone();
                let pivot_hash_moved = pivot_header.hash();
                info!("Starting compute of account_storages_snapshot");
                let storage_trie_node_changes = tokio::task::spawn_blocking(move || {
                    let store: Store = store_clone;

                    // TODO: Here we are filtering again the account with empty storage because we are adding empty accounts on purpose (it was the easiest thing to do)
                    // We need to fix this issue in request_storage_ranges and remove this filter.
                    account_storages_snapshot
                        .into_par_iter()
                        .filter(|(_account_hash, storage)| !storage.is_empty())
                        .map(|(account_hash, key_value_pairs)| {
                            compute_storage_roots(
                                maybe_big_account_storage_state_roots_clone.clone(),
                                store.clone(),
                                account_hash,
                                key_value_pairs,
                                pivot_hash_moved,
                            )
                        })
                        .collect::<Result<Vec<_>, SyncError>>()
                })
                .await??;
                info!("Writing to db");
>>>>>>> 38e0ffc4

            cfg_if::cfg_if! {
                if #[cfg(feature = "rocksdb")] {
                    insert_storage_into_rocksdb(
                        store.clone(),
                        accounts_with_storage,
                        &account_storages_snapshots_dir,
                        &get_rocksdb_temp_storage_dir(&self.datadir)
                    ).await?;
                } else {
                    let maybe_big_account_storage_state_roots: Arc<Mutex<HashMap<H256, H256>>> =
                        Arc::new(Mutex::new(HashMap::new()));
                    insert_storages_into_db(
                        store.clone(),
                        &account_storages_snapshots_dir,
                        &maybe_big_account_storage_state_roots,
                        &pivot_header,
                    )
                    .await?;
                }
            }

            *METRICS.storage_tries_insert_end_time.lock().await = Some(SystemTime::now());

            info!("Finished storing storage tries");
        }

        *METRICS.heal_start_time.lock().await = Some(SystemTime::now());
        info!("Starting Healing Process");
        let mut global_state_leafs_healed: u64 = 0;
        let mut global_storage_leafs_healed: u64 = 0;
        let mut healing_done = false;
        while !healing_done {
            // This if is an edge case for the skip snap sync scenario
            if block_is_stale(&pivot_header) {
                pivot_header = update_pivot(
                    pivot_header.number,
                    pivot_header.timestamp,
                    &mut self.peers,
                    block_sync_state,
                )
                .await?;
            }
            healing_done = heal_state_trie_wrap(
                pivot_header.state_root,
                store.clone(),
                &self.peers,
                calculate_staleness_timestamp(pivot_header.timestamp),
                &mut global_state_leafs_healed,
                &mut storage_accounts,
                &mut code_hash_collector,
            )
            .await?;
            if !healing_done {
                continue;
            }
            healing_done = heal_storage_trie(
                pivot_header.state_root,
                &storage_accounts,
                &mut self.peers,
                store.clone(),
                HashMap::new(),
                calculate_staleness_timestamp(pivot_header.timestamp),
                &mut global_storage_leafs_healed,
            )
            .await;

            free_peers_and_log_if_not_empty(&self.peers).await;
        }
        *METRICS.heal_end_time.lock().await = Some(SystemTime::now());

        debug_assert!(validate_state_root(store.clone(), pivot_header.state_root).await);
        debug_assert!(validate_storage_root(store.clone(), pivot_header.state_root).await);
        info!("Finished healing");

        // Finish code hash collection
        code_hash_collector.finish().await?;

        *METRICS.bytecode_download_start_time.lock().await = Some(SystemTime::now());

        let code_hashes_dir = get_code_hashes_snapshots_dir(&self.datadir);
        let mut seen_code_hashes = HashSet::new();
        let mut code_hashes_to_download = Vec::new();

        info!("Starting download code hashes from peers");
        for entry in std::fs::read_dir(&code_hashes_dir)
            .map_err(|_| SyncError::CodeHashesSnapshotsDirNotFound)?
        {
            let entry = entry.map_err(|_| SyncError::CorruptPath)?;
            let snapshot_contents = std::fs::read(entry.path())
                .map_err(|err| SyncError::SnapshotReadError(entry.path(), err))?;
            let code_hashes: Vec<H256> = RLPDecode::decode(&snapshot_contents)
                .map_err(|_| SyncError::CodeHashesSnapshotDecodeError(entry.path()))?;

            for hash in code_hashes {
                // If we haven't seen the code hash yet, add it to the list of hashes to download
                if seen_code_hashes.insert(hash) {
                    code_hashes_to_download.push(hash);

                    if code_hashes_to_download.len() >= BYTECODE_CHUNK_SIZE {
                        info!(
                            "Starting bytecode download of {} hashes",
                            code_hashes_to_download.len()
                        );
                        let bytecodes = self
                            .peers
                            .request_bytecodes(&code_hashes_to_download)
                            .await
                            .map_err(SyncError::PeerHandler)?
                            .ok_or(SyncError::BytecodesNotFound)?;

                        store
                            .write_account_code_batch(
                                code_hashes_to_download.drain(..).zip(bytecodes).collect(),
                            )
                            .await?;
                    }
                }
            }
        }

        // Download remaining bytecodes if any
        if !code_hashes_to_download.is_empty() {
            let bytecodes = self
                .peers
                .request_bytecodes(&code_hashes_to_download)
                .await
                .map_err(SyncError::PeerHandler)?
                .ok_or(SyncError::BytecodesNotFound)?;
            store
                .write_account_code_batch(
                    code_hashes_to_download.into_iter().zip(bytecodes).collect(),
                )
                .await?;
        }

        *METRICS.bytecode_download_end_time.lock().await = Some(SystemTime::now());

        debug_assert!(validate_bytecodes(store.clone(), pivot_header.state_root).await);

        store_block_bodies(vec![pivot_header.hash()], self.peers.clone(), store.clone()).await?;

        let block = store
            .get_block_by_hash(pivot_header.hash())
            .await?
            .ok_or(SyncError::CorruptDB)?;

        store.add_block(block).await?;

        let numbers_and_hashes = match block_sync_state {
            BlockSyncState::Full(_) => return Err(SyncError::NotInSnapSync),
            BlockSyncState::Snap(snap_block_sync_state) => snap_block_sync_state
                .block_hashes
                .iter()
                .rev()
                .enumerate()
                .map(|(i, hash)| (pivot_header.number - i as u64, *hash))
                .collect::<Vec<_>>(),
        };

        store
            .forkchoice_update(
                Some(numbers_and_hashes),
                pivot_header.number,
                pivot_header.hash(),
                None,
                None,
            )
            .await?;
        Ok(())
    }
}

type StorageRoots = (H256, Vec<(NodeHash, Vec<u8>)>);

fn compute_storage_roots(
    maybe_big_account_storage_state_roots: Arc<Mutex<HashMap<H256, H256>>>,
    store: Store,
    account_hash: H256,
    key_value_pairs: Vec<(H256, U256)>,
    pivot_hash: H256,
) -> Result<StorageRoots, SyncError> {
    let account_storage_root = match maybe_big_account_storage_state_roots
        .lock()
        .map_err(|_| SyncError::MaybeBigAccount)?
        .entry(account_hash)
    {
        Entry::Occupied(occupied_entry) => *occupied_entry.get(),
        Entry::Vacant(_vacant_entry) => *EMPTY_TRIE_HASH,
    };

    let mut storage_trie = store.open_storage_trie(account_hash, account_storage_root)?;

    for (hashed_key, value) in key_value_pairs {
        if let Err(err) = storage_trie.insert(hashed_key.0.to_vec(), value.encode_to_vec()) {
            warn!(
                "Failed to insert hashed key {hashed_key:?} in account hash: {account_hash:?}, err={err:?}"
            );
        }
    }

    let (computed_storage_root, changes) = storage_trie.collect_changes_since_last_hash();

    let account_state = store
        .get_account_state_by_acc_hash(pivot_hash, account_hash)?
        .ok_or(SyncError::AccountState(pivot_hash, account_hash))?;
    if computed_storage_root == account_state.storage_root {
        METRICS.storage_tries_state_roots_computed.inc();
    } else {
        maybe_big_account_storage_state_roots
            .lock()
            .map_err(|_| SyncError::MaybeBigAccount)?
            .insert(account_hash, computed_storage_root);
    }

    Ok((account_hash, changes))
}

pub async fn update_pivot(
    block_number: u64,
    block_timestamp: u64,
    peers: &mut PeerHandler,
    block_sync_state: &mut BlockSyncState,
) -> Result<BlockHeader, SyncError> {
    // We multiply the estimation by 0.9 in order to account for missing slots (~9% in tesnets)
    let new_pivot_block_number = block_number
        + ((current_unix_time().saturating_sub(block_timestamp) / SECONDS_PER_BLOCK) as f64
            * MISSING_SLOTS_PERCENTAGE) as u64;
    debug!(
        "Current pivot is stale (number: {}, timestamp: {}). New pivot number: {}",
        block_number, block_timestamp, new_pivot_block_number
    );
    loop {
        let (peer_id, mut peer_channel) = peers
            .peer_table
            .get_peer_channel_with_highest_score(&SUPPORTED_ETH_CAPABILITIES)
            .await
            .ok_or(SyncError::NoPeers)?;

        let peer_score = peers.peer_table.get_score(&peer_id).await;
        info!(
            "Trying to update pivot to {new_pivot_block_number} with peer {peer_id} (score: {peer_score})"
        );
        let Some(pivot) = peers
            .get_block_header(&mut peer_channel, new_pivot_block_number)
            .await
            .map_err(SyncError::PeerHandler)?
        else {
            // Penalize peer
            peers.peer_table.record_failure(peer_id).await;
            let peer_score = peers.peer_table.get_score(&peer_id).await;
            warn!(
                "Received None pivot from peer {peer_id} (score after penalizing: {peer_score}). Retrying"
            );
            continue;
        };

        // Reward peer
        peers.peer_table.record_success(peer_id).await;
        info!("Succesfully updated pivot");
        if let BlockSyncState::Snap(sync_state) = block_sync_state {
            let block_headers = peers
                .request_block_headers(block_number + 1, pivot.hash())
                .await
                .ok_or(SyncError::NoBlockHeaders)?;
            sync_state.process_incoming_headers(block_headers).await?;
        } else {
            return Err(SyncError::NotInSnapSync);
        }
        return Ok(pivot.clone());
    }
}

pub fn block_is_stale(block_header: &BlockHeader) -> bool {
    calculate_staleness_timestamp(block_header.timestamp) < current_unix_time()
}

pub fn calculate_staleness_timestamp(timestamp: u64) -> u64 {
    timestamp + (SNAP_LIMIT as u64 * 12)
}
#[derive(Debug, Default)]
/// We store for optimization the accounts that need to heal storage
pub struct AccountStorageRoots {
    /// The accounts that have not been healed are guaranteed to have the original storage root
    /// we can read this storage root
    pub accounts_with_storage_root: BTreeMap<H256, H256>,
    /// If an account has been healed, it may return to a previous state, so we just store the account
    /// in a hashset
    pub healed_accounts: HashSet<H256>,
}

#[derive(thiserror::Error, Debug)]
pub enum SyncError {
    #[error(transparent)]
    Chain(#[from] ChainError),
    #[error(transparent)]
    Store(#[from] StoreError),
    #[error("{0}")]
    Send(String),
    #[error(transparent)]
    Trie(#[from] TrieError),
    #[error(transparent)]
    Rlp(#[from] RLPDecodeError),
    #[error(transparent)]
    JoinHandle(#[from] tokio::task::JoinError),
    #[error("Missing data from DB")]
    CorruptDB,
    #[error("No bodies were found for the given headers")]
    BodiesNotFound,
    #[error("Failed to fetch latest canonical block, unable to sync")]
    NoLatestCanonical,
    #[error("Range received is invalid")]
    InvalidRangeReceived,
    #[error("Failed to fetch block number for head {0}")]
    BlockNumber(H256),
    #[error("No blocks found")]
    NoBlocks,
    #[error("Failed to read snapshot from {0:?} with error {1:?}")]
    SnapshotReadError(PathBuf, std::io::Error),
    #[error("Failed to RLP decode account_state_snapshot from {0:?}")]
    SnapshotDecodeError(PathBuf),
    #[error("Failed to RLP decode code_hashes_snapshot from {0:?}")]
    CodeHashesSnapshotDecodeError(PathBuf),
    #[error("Failed to get account state for block {0:?} and account hash {1:?}")]
    AccountState(H256, H256),
    #[error("Failed to acquire lock on maybe_big_account_storage")]
    MaybeBigAccount,
    #[error("Failed to fetch bytecodes from peers")]
    BytecodesNotFound,
    #[error("Failed to get account state snapshots directory")]
    AccountStateSnapshotsDirNotFound,
    #[error("Failed to get account storages snapshots directory")]
    AccountStoragesSnapshotsDirNotFound,
    #[error("Failed to get code hashes snapshots directory")]
    CodeHashesSnapshotsDirNotFound,
    #[error("Got different state roots for account hash: {0:?}, expected: {1:?}, computed: {2:?}")]
    DifferentStateRoots(H256, H256, H256),
    #[error("We aren't finding get_peer_channel_with_retry")]
    NoPeers,
    #[error("Failed to get block headers")]
    NoBlockHeaders,
    #[error("Called update_pivot outside snapsync mode")]
    NotInSnapSync,
    #[error("Peer handler error: {0}")]
    PeerHandler(#[from] PeerHandlerError),
    #[error("Corrupt Path")]
    CorruptPath,
<<<<<<< HEAD
    #[error("Sorted Trie Generation Error: {0}")]
    TrieGenerationError(#[from] TrieGenerationError),
    #[error("Failed to get account temp db directory")]
    AccountTempDBDirNotFound,
    #[error("Failed to get storage temp db directory")]
    StorageTempDBDirNotFound,
    #[error("RocksDB Error: {0}")]
    RocksDBError(String),
=======
    #[error("Bytecode file error")]
    BytecodeFileError,
>>>>>>> 38e0ffc4
}

impl<T> From<SendError<T>> for SyncError {
    fn from(value: SendError<T>) -> Self {
        Self::Send(value.to_string())
    }
}

pub async fn validate_state_root(store: Store, state_root: H256) -> bool {
    info!("Starting validate_state_root");
    let computed_state_root = tokio::task::spawn_blocking(move || {
        Trie::compute_hash_from_unsorted_iter(
            store
                .iter_accounts(state_root)
                .expect("we couldn't iterate over accounts")
                .map(|(hash, state)| (hash.0.to_vec(), state.encode_to_vec())),
        )
    })
    .await
    .expect("We should be able to create threads");

    let tree_validated = state_root == computed_state_root;
    if tree_validated {
        info!("Succesfully validated tree, {state_root} found");
    } else {
        error!(
            "We have failed the validation of the state tree {state_root} expected but {computed_state_root} found"
        );
    }
    tree_validated
}

pub async fn validate_storage_root(store: Store, state_root: H256) -> bool {
    info!("Starting validate_storage_root");
    let is_valid = store
        .clone()
        .iter_accounts(state_root)
        .expect("We should be able to open the store")
        .par_bridge()
        .map(|(hashed_address, account_state)|
    {
        let store_clone = store.clone();
        let computed_storage_root = Trie::compute_hash_from_unsorted_iter(
                store_clone
                    .iter_storage(state_root, hashed_address)
                    .expect("we couldn't iterate over accounts")
                    .expect("This address should be valid")
                    .map(|(hash, state)| (hash.0.to_vec(), state.encode_to_vec())),
            );

        let tree_validated = account_state.storage_root == computed_storage_root;
        if !tree_validated {
            error!(
                "We have failed the validation of the storage tree {:x} expected but {computed_storage_root:x} found for the account {:x}",
                account_state.storage_root,
                hashed_address
            );
        }
        tree_validated
    })
    .all(|valid| valid);
    info!("Finished validate_storage_root");
    if !is_valid {
        std::process::exit(-1);
    }
    is_valid
}

<<<<<<< HEAD
fn bytecode_iter_fn<T>(bytecode_iter: &mut T) -> Option<Vec<H256>>
where
    T: Iterator<Item = H256>,
{
    Some(bytecode_iter.by_ref().take(BYTECODE_CHUNK_SIZE).collect())
        .filter(|chunk: &Vec<_>| !chunk.is_empty())
}

async fn insert_accounts_into_db(
    store: Store,
    storage_accounts: &mut AccountStorageRoots,
    account_state_snapshots_dir: &str,
) -> Result<H256, SyncError> {
    let mut computed_state_root = *EMPTY_TRIE_HASH;
    for entry in std::fs::read_dir(account_state_snapshots_dir)
        .map_err(|_| SyncError::AccountStateSnapshotsDirNotFound)?
    {
        let entry = entry
            .map_err(|err| SyncError::SnapshotReadError(account_state_snapshots_dir.into(), err))?;
        info!("Reading account file from entry {entry:?}");
        let snapshot_path = entry.path();
        let snapshot_contents = std::fs::read(&snapshot_path)
            .map_err(|err| SyncError::SnapshotReadError(snapshot_path.clone(), err))?;
        let account_states_snapshot: Vec<(H256, AccountState)> =
            RLPDecode::decode(&snapshot_contents)
                .map_err(|_| SyncError::SnapshotDecodeError(snapshot_path.clone()))?;

        storage_accounts.accounts_with_storage_root.extend(
            account_states_snapshot.iter().filter_map(|(hash, state)| {
                (state.storage_root != *EMPTY_TRIE_HASH).then_some((*hash, state.storage_root))
            }),
        );

        info!("Inserting accounts into the state trie");

        let store_clone = store.clone();
        let current_state_root: Result<H256, SyncError> =
            tokio::task::spawn_blocking(move || -> Result<H256, SyncError> {
                let mut trie = store_clone.open_state_trie(computed_state_root)?;

                for (account_hash, account) in account_states_snapshot {
                    trie.insert(account_hash.0.to_vec(), account.encode_to_vec())?;
                }
                info!("Comitting to disk");
                let current_state_root = trie.hash()?;
                Ok(current_state_root)
            })
            .await?;

        computed_state_root = current_state_root?;
    }
    info!("computed_state_root {computed_state_root}");
    Ok(computed_state_root)
}

async fn insert_storages_into_db(
    store: Store,
    account_storages_snapshots_dir: &str,
    maybe_big_account_storage_state_roots: &Arc<Mutex<HashMap<H256, H256>>>,
    pivot_header: &BlockHeader,
) -> Result<(), SyncError> {
    for entry in std::fs::read_dir(account_storages_snapshots_dir)
        .map_err(|_| SyncError::AccountStoragesSnapshotsDirNotFound)?
    {
        let entry = entry.map_err(|err| {
            SyncError::SnapshotReadError(account_storages_snapshots_dir.into(), err)
        })?;
        info!("Reading account storage file from entry {entry:?}");

        let snapshot_path = entry.path();

        let snapshot_contents = std::fs::read(&snapshot_path)
            .map_err(|err| SyncError::SnapshotReadError(snapshot_path.clone(), err))?;

        let account_storages_snapshot: Vec<(H256, Vec<(H256, U256)>)> =
            RLPDecode::decode(&snapshot_contents)
                .map_err(|_| SyncError::SnapshotDecodeError(snapshot_path.clone()))?;

        let maybe_big_account_storage_state_roots_clone =
            maybe_big_account_storage_state_roots.clone();
        let store_clone = store.clone();
        let pivot_hash_moved = pivot_header.hash();
        info!("Starting compute of account_storages_snapshot");
        let storage_trie_node_changes = tokio::task::spawn_blocking(move || {
            let store: Store = store_clone;

            // TODO: Here we are filtering again the account with empty storage because we are adding empty accounts on purpose (it was the easiest thing to do)
            // We need to fix this issue in request_storage_ranges and remove this filter.
            account_storages_snapshot
                .into_par_iter()
                .filter(|(_account_hash, storage)| !storage.is_empty())
                .map(|(account_hash, key_value_pairs)| {
                    compute_storage_roots(
                        maybe_big_account_storage_state_roots_clone.clone(),
                        store.clone(),
                        account_hash,
                        key_value_pairs,
                        pivot_hash_moved,
                    )
                })
                .collect::<Result<Vec<_>, SyncError>>()
        })
        .await??;
        info!("Writing to db");

        store
            .write_storage_trie_nodes_batch(storage_trie_node_changes)
            .await?;
    }
    Ok(())
}

#[cfg(feature = "rocksdb")]
async fn insert_accounts_into_rocksdb(
    store: Store,
    storage_accounts: &mut AccountStorageRoots,
    account_state_snapshots_dir: &str,
    temp_db_dir: &str,
) -> Result<H256, SyncError> {
    use ethrex_trie::trie_sorted::trie_from_sorted_accounts_wrap;

    let trie = store.open_state_trie(*EMPTY_TRIE_HASH)?;
    let mut db_options = rocksdb::Options::default();
    db_options.create_if_missing(true);
    let db = rocksdb::DB::open(&db_options, temp_db_dir)
        .map_err(|_| SyncError::AccountTempDBDirNotFound)?;
    let file_paths: Vec<PathBuf> = std::fs::read_dir(account_state_snapshots_dir)
        .map_err(|_| SyncError::AccountStateSnapshotsDirNotFound)?
        .collect::<Result<Vec<_>, _>>()
        .map_err(|_| SyncError::AccountStateSnapshotsDirNotFound)?
        .into_iter()
        .map(|res| res.path())
        .collect();
    db.ingest_external_file(file_paths)
        .map_err(|err| SyncError::RocksDBError(err.into_string()))?;
    let iter = db.full_iterator(rocksdb::IteratorMode::Start);
    trie_from_sorted_accounts_wrap(
        trie.db(),
        &mut iter
            .map(|k| k.expect("We shouldn't have a rocksdb error here")) // TODO: remove unwrap
            .inspect(|(k, v)| {
                METRICS
                    .account_tries_inserted
                    .fetch_add(1, Ordering::Relaxed);
                let account_state = AccountState::decode(v).expect("We should have accounts here");
                if account_state.storage_root != *EMPTY_TRIE_HASH {
                    storage_accounts
                        .accounts_with_storage_root
                        .insert(H256::from_slice(k), account_state.storage_root);
                }
            })
            .map(|(k, v)| (H256::from_slice(&k), v.to_vec())),
    )
    .map_err(SyncError::TrieGenerationError)
}

#[cfg(feature = "rocksdb")]
async fn insert_storage_into_rocksdb(
    store: Store,
    accounts_with_storage: BTreeSet<H256>,
    account_state_snapshots_dir: &str,
    temp_db_dir: &str,
) -> Result<(), SyncError> {
    use ethrex_trie::trie_sorted::trie_from_sorted_accounts_wrap;
    use rayon::iter::IntoParallelRefIterator;

    let mut db_options = rocksdb::Options::default();
    db_options.create_if_missing(true);
    let db = rocksdb::DB::open(&db_options, temp_db_dir)
        .map_err(|_| SyncError::StorageTempDBDirNotFound)?;
    let file_paths: Vec<PathBuf> = std::fs::read_dir(account_state_snapshots_dir)
        .map_err(|_| SyncError::AccountStoragesSnapshotsDirNotFound)?
        .collect::<Result<Vec<_>, _>>()
        .map_err(|_| SyncError::AccountStoragesSnapshotsDirNotFound)?
        .into_iter()
        .map(|res| res.path())
        .collect();
    db.ingest_external_file(file_paths)
        .map_err(|err| SyncError::RocksDBError(err.into_string()))?;

    accounts_with_storage.par_iter().for_each(|account_hash| {
        let trie = store
            .open_storage_trie(*account_hash, *EMPTY_TRIE_HASH)
            .expect("Should be able to open trie");
        let iter = db.prefix_iterator(account_hash.as_bytes());
        trie_from_sorted_accounts_wrap(
            trie.db(),
            &mut iter
                .map(|k| k.expect("We shouldn't have a rocksdb error here")) // TODO: remove unwrap
                .map(|(k, v)| (H256::from_slice(&k[32..]), v.to_vec())),
        )
        .map_err(SyncError::TrieGenerationError);
    });
    Ok(())
=======
pub async fn validate_bytecodes(store: Store, state_root: H256) -> bool {
    info!("Starting validate_bytecodes");
    let mut is_valid = true;
    for (account_hash, account_state) in store
        .iter_accounts(state_root)
        .expect("we couldn't iterate over accounts")
    {
        if account_state.code_hash != *EMPTY_KECCACK_HASH
            && !store
                .get_account_code(account_state.code_hash)
                .is_ok_and(|code| code.is_some())
        {
            error!(
                "Missing code hash {:x} for account {:x}",
                account_state.code_hash, account_hash
            );
            is_valid = false
        }
    }
    if !is_valid {
        std::process::exit(-1);
    }
    is_valid
>>>>>>> 38e0ffc4
}<|MERGE_RESOLUTION|>--- conflicted
+++ resolved
@@ -9,11 +9,7 @@
 use crate::sync::storage_healing::heal_storage_trie;
 use crate::utils::{
     current_unix_time, get_account_state_snapshots_dir, get_account_storages_snapshots_dir,
-<<<<<<< HEAD
-    get_rocksdb_temp_accounts_dir, get_rocksdb_temp_storage_dir,
-=======
-    get_code_hashes_snapshots_dir,
->>>>>>> 38e0ffc4
+    get_code_hashes_snapshots_dir, get_rocksdb_temp_accounts_dir, get_rocksdb_temp_storage_dir,
 };
 use crate::{
     metrics::METRICS,
@@ -882,7 +878,6 @@
             *METRICS.account_tries_insert_start_time.lock().await = Some(SystemTime::now());
             // We read the account leafs from the files in account_state_snapshots_dir, write it into
             // the trie to compute the nodes and stores the accounts with storages for later use
-<<<<<<< HEAD
             cfg_if::cfg_if! {
                 if #[cfg(feature = "rocksdb")] {
                     let computed_state_root = insert_accounts_into_rocksdb(
@@ -899,69 +894,6 @@
                         &account_state_snapshots_dir,
                     ).await?;
                 }
-=======
-            let mut computed_state_root = *EMPTY_TRIE_HASH;
-            for entry in std::fs::read_dir(&account_state_snapshots_dir)
-                .map_err(|_| SyncError::AccountStateSnapshotsDirNotFound)?
-            {
-                *METRICS.current_step.lock().await = "Inserting Account Ranges".to_string();
-                let entry = entry.map_err(|err| {
-                    SyncError::SnapshotReadError(account_state_snapshots_dir.clone(), err)
-                })?;
-                info!("Reading account file from entry {entry:?}");
-                let snapshot_path = entry.path();
-                let snapshot_contents = std::fs::read(&snapshot_path)
-                    .map_err(|err| SyncError::SnapshotReadError(snapshot_path.clone(), err))?;
-                let account_states_snapshot: Vec<(H256, AccountState)> =
-                    RLPDecode::decode(&snapshot_contents)
-                        .map_err(|_| SyncError::SnapshotDecodeError(snapshot_path.clone()))?;
-
-                let (account_hashes, account_states): (Vec<H256>, Vec<AccountState>) =
-                    account_states_snapshot.iter().cloned().unzip();
-
-                storage_accounts.accounts_with_storage_root.extend(
-                    account_hashes
-                        .iter()
-                        .zip(account_states.iter())
-                        .filter_map(|(hash, state)| {
-                            (state.storage_root != *EMPTY_TRIE_HASH)
-                                .then_some((*hash, state.storage_root))
-                        }),
-                );
-
-                info!("Inserting accounts into the state trie");
-
-                // Collect valid code hashes from current account snapshot
-                let code_hashes_from_snapshot: Vec<H256> = account_states_snapshot
-                    .iter()
-                    .filter_map(|(_, state)| {
-                        (state.code_hash != *EMPTY_KECCACK_HASH).then_some(state.code_hash)
-                    })
-                    .collect();
-
-                code_hash_collector.extend(code_hashes_from_snapshot);
-                code_hash_collector.flush_if_needed().await?;
-
-                let store_clone = store.clone();
-                let current_state_root =
-                    tokio::task::spawn_blocking(move || -> Result<H256, SyncError> {
-                        let mut trie = store_clone.open_state_trie(computed_state_root)?;
-
-                        for (account_hash, account) in account_states_snapshot {
-                            METRICS
-                                .account_tries_inserted
-                                .fetch_add(1, Ordering::Relaxed);
-                            trie.insert(account_hash.0.to_vec(), account.encode_to_vec())?;
-                        }
-                        *METRICS.current_step.blocking_lock() =
-                            "Inserting Account Ranges - \x1b[31mWriting to DB\x1b[0m".to_string();
-                        let current_state_root = trie.hash()?;
-                        Ok(current_state_root)
-                    })
-                    .await??;
-
-                computed_state_root = current_state_root;
->>>>>>> 38e0ffc4
             }
             info!(
                 "Finished inserting account ranges, total storage accounts: {}",
@@ -1047,52 +979,6 @@
             *METRICS.current_step.lock().await =
                 "Inserting Storage Ranges - \x1b[31mWriting to DB\x1b[0m".to_string();
             let account_storages_snapshots_dir = get_account_storages_snapshots_dir(&self.datadir);
-<<<<<<< HEAD
-=======
-            for entry in std::fs::read_dir(&account_storages_snapshots_dir)
-                .map_err(|_| SyncError::AccountStoragesSnapshotsDirNotFound)?
-            {
-                let entry = entry.map_err(|err| {
-                    SyncError::SnapshotReadError(account_storages_snapshots_dir.clone(), err)
-                })?;
-                info!("Reading account storage file from entry {entry:?}");
-
-                let snapshot_path = entry.path();
-
-                let snapshot_contents = std::fs::read(&snapshot_path)
-                    .map_err(|err| SyncError::SnapshotReadError(snapshot_path.clone(), err))?;
-
-                let account_storages_snapshot: Vec<(H256, Vec<(H256, U256)>)> =
-                    RLPDecode::decode(&snapshot_contents)
-                        .map_err(|_| SyncError::SnapshotDecodeError(snapshot_path.clone()))?;
-
-                let maybe_big_account_storage_state_roots_clone =
-                    maybe_big_account_storage_state_roots.clone();
-                let store_clone = store.clone();
-                let pivot_hash_moved = pivot_header.hash();
-                info!("Starting compute of account_storages_snapshot");
-                let storage_trie_node_changes = tokio::task::spawn_blocking(move || {
-                    let store: Store = store_clone;
-
-                    // TODO: Here we are filtering again the account with empty storage because we are adding empty accounts on purpose (it was the easiest thing to do)
-                    // We need to fix this issue in request_storage_ranges and remove this filter.
-                    account_storages_snapshot
-                        .into_par_iter()
-                        .filter(|(_account_hash, storage)| !storage.is_empty())
-                        .map(|(account_hash, key_value_pairs)| {
-                            compute_storage_roots(
-                                maybe_big_account_storage_state_roots_clone.clone(),
-                                store.clone(),
-                                account_hash,
-                                key_value_pairs,
-                                pivot_hash_moved,
-                            )
-                        })
-                        .collect::<Result<Vec<_>, SyncError>>()
-                })
-                .await??;
-                info!("Writing to db");
->>>>>>> 38e0ffc4
 
             cfg_if::cfg_if! {
                 if #[cfg(feature = "rocksdb")] {
@@ -1440,7 +1326,6 @@
     PeerHandler(#[from] PeerHandlerError),
     #[error("Corrupt Path")]
     CorruptPath,
-<<<<<<< HEAD
     #[error("Sorted Trie Generation Error: {0}")]
     TrieGenerationError(#[from] TrieGenerationError),
     #[error("Failed to get account temp db directory")]
@@ -1449,10 +1334,8 @@
     StorageTempDBDirNotFound,
     #[error("RocksDB Error: {0}")]
     RocksDBError(String),
-=======
     #[error("Bytecode file error")]
     BytecodeFileError,
->>>>>>> 38e0ffc4
 }
 
 impl<T> From<SendError<T>> for SyncError {
@@ -1521,13 +1404,29 @@
     is_valid
 }
 
-<<<<<<< HEAD
-fn bytecode_iter_fn<T>(bytecode_iter: &mut T) -> Option<Vec<H256>>
-where
-    T: Iterator<Item = H256>,
-{
-    Some(bytecode_iter.by_ref().take(BYTECODE_CHUNK_SIZE).collect())
-        .filter(|chunk: &Vec<_>| !chunk.is_empty())
+pub async fn validate_bytecodes(store: Store, state_root: H256) -> bool {
+    info!("Starting validate_bytecodes");
+    let mut is_valid = true;
+    for (account_hash, account_state) in store
+        .iter_accounts(state_root)
+        .expect("we couldn't iterate over accounts")
+    {
+        if account_state.code_hash != *EMPTY_KECCACK_HASH
+            && !store
+                .get_account_code(account_state.code_hash)
+                .is_ok_and(|code| code.is_some())
+        {
+            error!(
+                "Missing code hash {:x} for account {:x}",
+                account_state.code_hash, account_hash
+            );
+            is_valid = false
+        }
+    }
+    if !is_valid {
+        std::process::exit(-1);
+    }
+    is_valid
 }
 
 async fn insert_accounts_into_db(
@@ -1716,29 +1615,4 @@
         .map_err(SyncError::TrieGenerationError);
     });
     Ok(())
-=======
-pub async fn validate_bytecodes(store: Store, state_root: H256) -> bool {
-    info!("Starting validate_bytecodes");
-    let mut is_valid = true;
-    for (account_hash, account_state) in store
-        .iter_accounts(state_root)
-        .expect("we couldn't iterate over accounts")
-    {
-        if account_state.code_hash != *EMPTY_KECCACK_HASH
-            && !store
-                .get_account_code(account_state.code_hash)
-                .is_ok_and(|code| code.is_some())
-        {
-            error!(
-                "Missing code hash {:x} for account {:x}",
-                account_state.code_hash, account_hash
-            );
-            is_valid = false
-        }
-    }
-    if !is_valid {
-        std::process::exit(-1);
-    }
-    is_valid
->>>>>>> 38e0ffc4
 }