use crate::peer_handler::SNAP_LIMIT;
use crate::rlpx::p2p::SUPPORTED_ETH_CAPABILITIES;
use crate::utils::current_unix_time;
use crate::{
    metrics::METRICS,
    peer_handler::{HASH_MAX, MAX_BLOCK_BODIES_TO_REQUEST, PeerHandler},
};
use ethrex_blockchain::{BatchBlockProcessingFailure, Blockchain, error::ChainError};
use ethrex_common::{
    BigEndianHash, H256, U256,
    constants::{EMPTY_KECCACK_HASH, EMPTY_TRIE_HASH},
    types::{AccountState, Block, BlockHash, BlockHeader},
};
use ethrex_rlp::{decode::RLPDecode, encode::RLPEncode, error::RLPDecodeError};
use ethrex_storage::{EngineType, STATE_TRIE_SEGMENTS, Store, error::StoreError};
use ethrex_trie::TrieError;
use rayon::iter::{IntoParallelIterator, ParallelIterator};
use std::{
    array,
    cmp::min,
    collections::{HashMap, hash_map::Entry},
    sync::{
        Arc, Mutex,
        atomic::{AtomicBool, Ordering},
    },
    time::SystemTime,
};
use tokio::{sync::mpsc::error::SendError, time::Instant};
use tokio_util::sync::CancellationToken;
use tracing::{debug, error, info, warn};

/// The minimum amount of blocks from the head that we want to full sync during a snap sync
const MIN_FULL_BLOCKS: usize = 64;
/// Amount of blocks to execute in a single batch during FullSync
const EXECUTE_BATCH_SIZE_DEFAULT: usize = 1024;

#[cfg(feature = "sync-test")]
lazy_static::lazy_static! {
    static ref EXECUTE_BATCH_SIZE: usize = std::env::var("EXECUTE_BATCH_SIZE").map(|var| var.parse().expect("Execute batch size environmental variable is not a number")).unwrap_or(EXECUTE_BATCH_SIZE_DEFAULT);
}
#[cfg(not(feature = "sync-test"))]
lazy_static::lazy_static! {
    static ref EXECUTE_BATCH_SIZE: usize = EXECUTE_BATCH_SIZE_DEFAULT;
}

lazy_static::lazy_static! {
    // Size of each state trie segment
    static ref STATE_TRIE_SEGMENT_SIZE: U256 = HASH_MAX.into_uint()/STATE_TRIE_SEGMENTS;
    // Starting hash of each state trie segment
    static ref STATE_TRIE_SEGMENTS_START: [H256; STATE_TRIE_SEGMENTS] = {
        array::from_fn(|i| H256::from_uint(&(*STATE_TRIE_SEGMENT_SIZE * i)))
    };
    // Ending hash of each state trie segment
    static ref STATE_TRIE_SEGMENTS_END: [H256; STATE_TRIE_SEGMENTS] = {
        array::from_fn(|i| H256::from_uint(&(*STATE_TRIE_SEGMENT_SIZE * (i+1))))
    };
}

#[derive(Debug, PartialEq, Clone, Default)]
pub enum SyncMode {
    #[default]
    Full,
    Snap,
}

/// Manager in charge the sync process
/// Only performs full-sync but will also be in charge of snap-sync in the future
#[derive(Debug)]
pub struct Syncer {
    /// This is also held by the SyncManager allowing it to track the latest syncmode, without modifying it
    /// No outside process should modify this value, only being modified by the sync cycle
    snap_enabled: Arc<AtomicBool>,
    peers: PeerHandler,
    // Used for cancelling long-living tasks upon shutdown
    cancel_token: CancellationToken,
    blockchain: Arc<Blockchain>,
}

impl Syncer {
    pub fn new(
        peers: PeerHandler,
        snap_enabled: Arc<AtomicBool>,
        cancel_token: CancellationToken,
        blockchain: Arc<Blockchain>,
    ) -> Self {
        Self {
            snap_enabled,
            peers,
            cancel_token,
            blockchain,
        }
    }

    /// Creates a dummy Syncer for tests where syncing is not needed
    /// This should only be used in tests as it won't be able to connect to the p2p network
    pub fn dummy() -> Self {
        Self {
            snap_enabled: Arc::new(AtomicBool::new(false)),
            peers: PeerHandler::dummy(),
            // This won't be used
            cancel_token: CancellationToken::new(),
            blockchain: Arc::new(Blockchain::default_with_store(
                Store::new("", EngineType::InMemory).expect("Failed to start Sotre Engine"),
            )),
        }
    }

    /// Starts a sync cycle, updating the state with all blocks between the current head and the sync head
    /// Will perforn either full or snap sync depending on the manager's `snap_mode`
    /// In full mode, all blocks will be fetched via p2p eth requests and executed to rebuild the state
    /// In snap mode, blocks and receipts will be fetched and stored in parallel while the state is fetched via p2p snap requests
    /// After the sync cycle is complete, the sync mode will be set to full
    /// If the sync fails, no error will be returned but a warning will be emitted
    /// [WARNING] Sync is done optimistically, so headers and bodies may be stored even if their data has not been fully synced if the sync is aborted halfway
    /// [WARNING] Sync is currenlty simplified and will not download bodies + receipts previous to the pivot during snap sync
    pub async fn start_sync(&mut self, sync_head: H256, store: Store) {
        let start_time = Instant::now();
        match self.sync_cycle(sync_head, store).await {
            Ok(()) => {
                info!(
                    "Sync cycle finished, time elapsed: {} secs",
                    start_time.elapsed().as_secs()
                );
            }
            Err(error) => warn!(
                "Sync cycle failed due to {error}, time elapsed: {} secs ",
                start_time.elapsed().as_secs()
            ),
        }
    }

    /// Performs the sync cycle described in `start_sync`, returns an error if the sync fails at any given step and aborts all active processes
    async fn sync_cycle(&mut self, sync_head: H256, store: Store) -> Result<(), SyncError> {
        // Take picture of the current sync mode, we will update the original value when we need to
        if self.snap_enabled.load(Ordering::Relaxed) {
            self.sync_cycle_snap(sync_head, store).await
        } else {
            self.sync_cycle_full(sync_head, store).await
        }
    }

    /// Performs the sync cycle described in `start_sync`, returns an error if the sync fails at any given step and aborts all active processes
    async fn sync_cycle_snap(&mut self, sync_head: H256, store: Store) -> Result<(), SyncError> {
        // Take picture of the current sync mode, we will update the original value when we need to
        let mut sync_mode = SyncMode::Snap;
        // Request all block headers between the current head and the sync head
        // We will begin from the current head so that we download the earliest state first
        // This step is not parallelized
        let mut block_sync_state = BlockSyncState::new(&sync_mode, store.clone());
        // Check if we have some blocks downloaded from a previous sync attempt
        // This applies only to snap sync—full sync always starts fetching headers
        // from the canonical block, which updates as new block headers are fetched.
        let mut current_head = block_sync_state.get_current_head().await?;
        let current_head_number = store.get_block_number(current_head).await.unwrap().unwrap();
        info!(
            "Syncing from current head {:?} to sync_head {:?}",
            current_head, sync_head
        );
        let pending_block = match store.get_pending_block(sync_head).await {
            Ok(res) => res,
            Err(e) => return Err(e.into()),
        };

        loop {
            debug!("Requesting Block Headers from {current_head}");

            let Some(mut block_headers) = self
                .peers
                .request_block_headers(current_head_number, sync_head)
                .await
            else {
                warn!("Sync failed to find target block header, aborting");
                return Ok(());
            };

            let (first_block_hash, first_block_number, first_block_parent_hash) =
                match block_headers.first() {
                    Some(header) => (header.hash(), header.number, header.parent_hash),
                    None => continue,
                };
            let (last_block_hash, last_block_number) = match block_headers.last() {
                Some(header) => (header.hash(), header.number),
                None => continue,
            };
            // TODO(#2126): This is just a temporary solution to avoid a bug where the sync would get stuck
            // on a loop when the target head is not found, i.e. on a reorg with a side-chain.
            if first_block_hash == last_block_hash
                && first_block_hash == current_head
                && current_head != sync_head
            {
                // There is no path to the sync head this goes back until it find a common ancerstor
                warn!("Sync failed to find target block header, going back to the previous parent");
                current_head = first_block_parent_hash;
                continue;
            }

            debug!(
                "Received {} block headers| First Number: {} Last Number: {}",
                block_headers.len(),
                first_block_number,
                last_block_number
            );

            // If we have a pending block from new_payload request
            // attach it to the end if it matches the parent_hash of the latest received header
            if let Some(ref block) = pending_block {
                if block.header.parent_hash == last_block_hash {
                    block_headers.push(block.header.clone());
                }
            }

            // Filter out everything after the sync_head
            let mut sync_head_found = false;
            if let Some(index) = block_headers
                .iter()
                .position(|header| header.hash() == sync_head)
            {
                sync_head_found = true;
                block_headers.drain(index + 1..);
            }

            // Update current fetch head
            current_head = last_block_hash;

            // If the sync head is less than 64 blocks away from our current head switch to full-sync
            if sync_mode == SyncMode::Snap && sync_head_found {
                let latest_block_number = store.get_latest_block_number().await?;
                if last_block_number.saturating_sub(latest_block_number) < MIN_FULL_BLOCKS as u64 {
                    // Too few blocks for a snap sync, switching to full sync
                    debug!(
                        "Sync head is less than {MIN_FULL_BLOCKS} blocks away, switching to FullSync"
                    );
                    sync_mode = SyncMode::Full;
                    self.snap_enabled.store(false, Ordering::Relaxed);
                    block_sync_state = block_sync_state.into_fullsync().await?;
                }
            }

            // Discard the first header as we already have it
            block_headers.remove(0);
            if !block_headers.is_empty() {
                match block_sync_state {
                    BlockSyncState::Full(ref mut state) => {
                        state
                            .process_incoming_headers(
                                block_headers,
                                sync_head_found,
                                self.blockchain.clone(),
                                self.peers.clone(),
                                self.cancel_token.clone(),
                            )
                            .await?
                    }
                    BlockSyncState::Snap(ref mut state) => {
                        state.process_incoming_headers(block_headers).await?
                    }
                }
            }

            if sync_head_found {
                break;
            };
        }

        if let SyncMode::Snap = sync_mode {
            self.snap_sync(store, block_sync_state).await?;

            // Next sync will be full-sync
            self.snap_enabled.store(false, Ordering::Relaxed);
        }
        Ok(())
    }

    /// Performs the sync cycle described in `start_sync`.
    ///
    /// # Returns
    ///
    /// Returns an error if the sync fails at any given step and aborts all active processes
    async fn sync_cycle_full(&mut self, sync_head: H256, store: Store) -> Result<(), SyncError> {
        // Request all block headers between the current head and the sync head
        // We will begin from the current head so that we download the earliest state first
        // This step is not parallelized
        let mut block_sync_state = FullBlockSyncState::new(store.clone());
        // Check if we have some blocks downloaded from a previous sync attempt
        // This applies only to snap sync—full sync always starts fetching headers
        // from the canonical block, which updates as new block headers are fetched.
        let mut current_head = block_sync_state.get_current_head().await?;
        let current_head_number = store.get_block_number(current_head).await.unwrap().unwrap();
        info!(
            "Syncing from current head {:?} to sync_head {:?}",
            current_head, sync_head
        );
        let pending_block = match store.get_pending_block(sync_head).await {
            Ok(res) => res,
            Err(e) => return Err(e.into()),
        };

        loop {
            debug!("Requesting Block Headers from {current_head}");

            let Some(mut block_headers) = self
                .peers
                .request_block_headers(current_head_number, sync_head)
                .await
            else {
                warn!("Sync failed to find target block header, aborting");
                return Ok(());
            };

            let (first_block_hash, first_block_number, first_block_parent_hash) =
                match block_headers.first() {
                    Some(header) => (header.hash(), header.number, header.parent_hash),
                    None => continue,
                };
            let (last_block_hash, last_block_number) = match block_headers.last() {
                Some(header) => (header.hash(), header.number),
                None => continue,
            };
            // TODO(#2126): This is just a temporary solution to avoid a bug where the sync would get stuck
            // on a loop when the target head is not found, i.e. on a reorg with a side-chain.
            if first_block_hash == last_block_hash
                && first_block_hash == current_head
                && current_head != sync_head
            {
                // There is no path to the sync head this goes back until it find a common ancerstor
                warn!("Sync failed to find target block header, going back to the previous parent");
                current_head = first_block_parent_hash;
                continue;
            }

            debug!(
                "Received {} block headers| First Number: {} Last Number: {}",
                block_headers.len(),
                first_block_number,
                last_block_number
            );

            // If we have a pending block from new_payload request
            // attach it to the end if it matches the parent_hash of the latest received header
            if let Some(ref block) = pending_block {
                if block.header.parent_hash == last_block_hash {
                    block_headers.push(block.header.clone());
                }
            }

            // Filter out everything after the sync_head
            let mut sync_head_found = false;
            if let Some(index) = block_headers
                .iter()
                .position(|header| header.hash() == sync_head)
            {
                sync_head_found = true;
                block_headers.drain(index + 1..);
            }

            // Update current fetch head
            current_head = last_block_hash;

            // Discard the first header as we already have it
            block_headers.remove(0);
            if !block_headers.is_empty() {
                block_sync_state
                    .process_incoming_headers(
                        block_headers,
                        sync_head_found,
                        self.blockchain.clone(),
                        self.peers.clone(),
                        self.cancel_token.clone(),
                    )
                    .await?;
            }

            if sync_head_found {
                break;
            };
        }
        Ok(())
    }

    /// Executes the given blocks and stores them
    /// If sync_head_found is true, they will be executed one by one
    /// If sync_head_found is false, they will be executed in a single batch
    async fn add_blocks(
        blockchain: Arc<Blockchain>,
        blocks: Vec<Block>,
        sync_head_found: bool,
        cancel_token: CancellationToken,
    ) -> Result<(), (ChainError, Option<BatchBlockProcessingFailure>)> {
        // If we found the sync head, run the blocks sequentially to store all the blocks's state
        if sync_head_found {
            let mut last_valid_hash = H256::default();
            for block in blocks {
                blockchain.add_block(&block).await.map_err(|e| {
                    (
                        e,
                        Some(BatchBlockProcessingFailure {
                            last_valid_hash,
                            failed_block_hash: block.hash(),
                        }),
                    )
                })?;
                last_valid_hash = block.hash();
            }
            Ok(())
        } else {
            blockchain.add_blocks_in_batch(blocks, cancel_token).await
        }
    }
}

/// Fetches all block bodies for the given block hashes via p2p and stores them
async fn store_block_bodies(
    mut block_hashes: Vec<BlockHash>,
    peers: PeerHandler,
    store: Store,
) -> Result<(), SyncError> {
    loop {
        debug!("Requesting Block Bodies ");
        if let Some(block_bodies) = peers.request_block_bodies(block_hashes.clone()).await {
            debug!(" Received {} Block Bodies", block_bodies.len());
            // Track which bodies we have already fetched
            let current_block_hashes = block_hashes.drain(..block_bodies.len());
            // Add bodies to storage
            for (hash, body) in current_block_hashes.zip(block_bodies.into_iter()) {
                store.add_block_body(hash, body).await?;
            }

            // Check if we need to ask for another batch
            if block_hashes.is_empty() {
                break;
            }
        }
    }
    Ok(())
}

/// Fetches all receipts for the given block hashes via p2p and stores them
// TODO: remove allow when used again
#[allow(unused)]
async fn store_receipts(
    mut block_hashes: Vec<BlockHash>,
    peers: PeerHandler,
    store: Store,
) -> Result<(), SyncError> {
    loop {
        debug!("Requesting Receipts ");
        if let Some(receipts) = peers.request_receipts(block_hashes.clone()).await {
            debug!(" Received {} Receipts", receipts.len());
            // Track which blocks we have already fetched receipts for
            for (block_hash, receipts) in block_hashes.drain(0..receipts.len()).zip(receipts) {
                store.add_receipts(block_hash, receipts).await?;
            }
            // Check if we need to ask for another batch
            if block_hashes.is_empty() {
                break;
            }
        }
    }
    Ok(())
}

/// Persisted State during the Block Sync phase
enum BlockSyncState {
    Full(FullBlockSyncState),
    Snap(SnapBlockSyncState),
}

/// Persisted State during the Block Sync phase for SnapSync
struct SnapBlockSyncState {
    block_hashes: Vec<H256>,
    store: Store,
}

/// Persisted State during the Block Sync phase for FullSync
struct FullBlockSyncState {
    current_headers: Vec<BlockHeader>,
    current_blocks: Vec<Block>,
    store: Store,
}

impl BlockSyncState {
    fn new(sync_mode: &SyncMode, store: Store) -> Self {
        match sync_mode {
            SyncMode::Full => BlockSyncState::Full(FullBlockSyncState::new(store)),
            SyncMode::Snap => BlockSyncState::Snap(SnapBlockSyncState::new(store)),
        }
    }

    /// Obtain the current head from where to start or resume block sync
    async fn get_current_head(&self) -> Result<H256, SyncError> {
        match self {
            BlockSyncState::Full(state) => state.get_current_head().await,
            BlockSyncState::Snap(state) => state.get_current_head().await,
        }
    }

    /// Consumes the current state and returns the contained block hashes if the state is a SnapSynd state
    /// If it is a FullSync state, returns an empty vector
    pub fn into_snap_block_hashes(self) -> Vec<BlockHash> {
        match self {
            BlockSyncState::Full(_) => vec![],
            BlockSyncState::Snap(state) => state.block_hashes,
        }
    }

    /// Converts self into a FullSync state, does nothing if self is already a FullSync state
    pub async fn into_fullsync(self) -> Result<Self, SyncError> {
        // Switch from Snap to Full sync and vice versa
        let state = match self {
            BlockSyncState::Full(state) => state,
            BlockSyncState::Snap(state) => state.into_fullsync().await?,
        };
        Ok(Self::Full(state))
    }
}

impl FullBlockSyncState {
    fn new(store: Store) -> Self {
        Self {
            store,
            current_headers: Vec::new(),
            current_blocks: Vec::new(),
        }
    }

    /// Obtain the current head from where to start or resume block sync
    async fn get_current_head(&self) -> Result<H256, SyncError> {
        self.store
            .get_latest_canonical_block_hash()
            .await?
            .ok_or(SyncError::NoLatestCanonical)
    }

    /// Saves incoming headers, requests as many block bodies as needed to complete
    /// an execution batch and executes it.
    /// An incomplete batch may be executed if the sync_head was already found
    async fn process_incoming_headers(
        &mut self,
        block_headers: Vec<BlockHeader>,
        sync_head_found: bool,
        blockchain: Arc<Blockchain>,
        peers: PeerHandler,
        cancel_token: CancellationToken,
    ) -> Result<(), SyncError> {
        info!("Processing incoming headers full sync");
        self.current_headers.extend(block_headers);
        // if self.current_headers.len() < *EXECUTE_BATCH_SIZE && !sync_head_found {
        //     // We don't have enough headers to fill up a batch, lets request more
        //     return Ok(());
        // }
        // If we have enough headers to fill execution batches, request the matching bodies
        // while self.current_headers.len() >= *EXECUTE_BATCH_SIZE
        //     || !self.current_headers.is_empty() && sync_head_found
        // {
        // Download block bodies
        let headers =
            &self.current_headers[..min(MAX_BLOCK_BODIES_TO_REQUEST, self.current_headers.len())];
        let bodies = peers
            .request_and_validate_block_bodies(headers)
            .await
            .ok_or(SyncError::BodiesNotFound)?;
        debug!("Obtained: {} block bodies", bodies.len());
        let blocks = self
            .current_headers
            .drain(..bodies.len())
            .zip(bodies)
            .map(|(header, body)| Block { header, body });
        self.current_blocks.extend(blocks);
        // }
        // Execute full blocks
        // while self.current_blocks.len() >= *EXECUTE_BATCH_SIZE
        //     || (!self.current_blocks.is_empty() && sync_head_found)
        // {
        // Now that we have a full batch, we can execute and store the blocks in batch

        info!(
            "Executing {} blocks for full sync. First block hash: {:#?} Last block hash: {:#?}",
            self.current_blocks.len(),
            self.current_blocks.first().unwrap().hash(),
            self.current_blocks.last().unwrap().hash()
        );
        let execution_start = Instant::now();
        let block_batch: Vec<Block> = self
            .current_blocks
            .drain(..min(*EXECUTE_BATCH_SIZE, self.current_blocks.len()))
            .collect();
        // Copy some values for later
        let blocks_len = block_batch.len();
        let numbers_and_hashes = block_batch
            .iter()
            .map(|b| (b.header.number, b.hash()))
            .collect::<Vec<_>>();
        let (last_block_number, last_block_hash) = numbers_and_hashes
            .last()
            .cloned()
            .ok_or(SyncError::InvalidRangeReceived)?;
        let (first_block_number, first_block_hash) = numbers_and_hashes
            .first()
            .cloned()
            .ok_or(SyncError::InvalidRangeReceived)?;
        // Run the batch
        if let Err((err, batch_failure)) = Syncer::add_blocks(
            blockchain.clone(),
            block_batch,
            sync_head_found,
            cancel_token.clone(),
        )
        .await
        {
            if let Some(batch_failure) = batch_failure {
                warn!("Failed to add block during FullSync: {err}");
                self.store
                    .set_latest_valid_ancestor(
                        batch_failure.failed_block_hash,
                        batch_failure.last_valid_hash,
                    )
                    .await?;
            }
            return Err(err.into());
        }
        // Mark chain as canonical & last block as latest
        self.store
            .mark_chain_as_canonical(&numbers_and_hashes)
            .await?;
        self.store
            .update_latest_block_number(last_block_number)
            .await?;

        let execution_time: f64 = execution_start.elapsed().as_millis() as f64 / 1000.0;
        let blocks_per_second = blocks_len as f64 / execution_time;

        info!(
            "[SYNCING] Executed & stored {} blocks in {:.3} seconds.\n\
            Started at block with hash {} (number {}).\n\
            Finished at block with hash {} (number {}).\n\
            Blocks per second: {:.3}",
            blocks_len,
            execution_time,
            first_block_hash,
            first_block_number,
            last_block_hash,
            last_block_number,
            blocks_per_second
        );
        // }
        Ok(())
    }
}

impl SnapBlockSyncState {
    fn new(store: Store) -> Self {
        Self {
            block_hashes: Vec::new(),
            store,
        }
    }

    /// Obtain the current head from where to start or resume block sync
    async fn get_current_head(&self) -> Result<H256, SyncError> {
        if let Some(head) = self.store.get_header_download_checkpoint().await? {
            Ok(head)
        } else {
            self.store
                .get_latest_canonical_block_hash()
                .await?
                .ok_or(SyncError::NoLatestCanonical)
        }
    }

    /// Stores incoming headers to the Store and saves their hashes
    async fn process_incoming_headers(
        &mut self,
        block_headers: Vec<BlockHeader>,
    ) -> Result<(), SyncError> {
        let block_hashes = block_headers.iter().map(|h| h.hash()).collect::<Vec<_>>();
        self.store
            .set_header_download_checkpoint(
                *block_hashes.last().ok_or(SyncError::InvalidRangeReceived)?,
            )
            .await?;
        self.block_hashes.extend_from_slice(&block_hashes);
        self.store.add_block_headers(block_headers).await?;
        Ok(())
    }

    /// Converts self into a FullSync state.
    /// Clears SnapSync checkpoints from the Store
    /// In the rare case that block headers were stored in a previous iteration, these will be fetched and saved to the FullSync state for full retrieval and execution
    async fn into_fullsync(self) -> Result<FullBlockSyncState, SyncError> {
        // For all collected hashes we must also have the corresponding headers stored
        // As this switch will only happen when the sync_head is 64 blocks away or less from our latest block
        // The headers to fetch will be at most 64, and none in the most common case
        let mut current_headers = Vec::new();
        for hash in self.block_hashes {
            let header = self
                .store
                .get_block_header_by_hash(hash)?
                .ok_or(SyncError::CorruptDB)?;
            current_headers.push(header);
        }
        self.store.clear_snap_state().await?;
        Ok(FullBlockSyncState {
            current_headers,
            current_blocks: Vec::new(),
            store: self.store,
        })
    }
}

impl Syncer {
    async fn snap_sync(
        &mut self,
        store: Store,
        block_sync_state: BlockSyncState,
    ) -> Result<(), SyncError> {
        // snap-sync: launch tasks to fetch blocks and state in parallel
        // - Fetch each block's body and its receipt via eth p2p requests
        // - Fetch the pivot block's state via snap p2p requests
        // - Execute blocks after the pivot (like in full-sync)
        let all_block_hashes = block_sync_state.into_snap_block_hashes();
        let pivot_idx = all_block_hashes.len().saturating_sub(1);
        let mut pivot_header = store
            .get_block_header_by_hash(all_block_hashes[pivot_idx])?
            .ok_or(SyncError::CorruptDB)?;

        let mut staleness_timestamp: u64 = pivot_header.timestamp + (SNAP_LIMIT as u64 * 12);
        while current_unix_time() > staleness_timestamp {
            (pivot_header, staleness_timestamp) =
                update_pivot(pivot_header.number, &self.peers).await;
        }

        let pivot_number = pivot_header.number;
        let pivot_hash = pivot_header.hash();
        debug!("Selected block {pivot_number} as pivot for snap sync");

        let state_root = pivot_header.state_root;

        self.peers
            .request_account_range(state_root, H256::zero(), H256::repeat_byte(0xff))
            .await;

        let empty = *EMPTY_TRIE_HASH;

        let mut chunk_index = 0;
        let mut downloaded_account_storages = 0;
        for entry in std::fs::read_dir("/home/admin/.local/share/ethrex/account_state_snapshots/")
            .expect("Failed to read account_state_snapshots dir")
        {
            let entry = entry.expect("Failed to read dir entry");

            let snapshot_path = entry.path();

            let snapshot_contents = std::fs::read(&snapshot_path)
                .unwrap_or_else(|_| panic!("Failed to read snapshot from {snapshot_path:?}"));

            let account_states_snapshot: Vec<(H256, AccountState)> =
                RLPDecode::decode(&snapshot_contents).unwrap_or_else(|_| {
                    panic!("Failed to RLP decode account_state_snapshot from {snapshot_path:?}")
                });

            let (account_hashes, account_states): (Vec<H256>, Vec<AccountState>) =
                account_states_snapshot.iter().cloned().unzip();

            let account_storage_roots: Vec<(H256, H256)> = account_hashes
                .iter()
                .zip(account_states.iter())
                .filter_map(|(hash, state)| {
                    (state.storage_root != empty).then_some((*hash, state.storage_root))
                })
                .collect();

            downloaded_account_storages += account_storage_roots.len();

<<<<<<< HEAD
            chunk_index = self.peers
=======
            chunk_index = self
                .peers
>>>>>>> fba9a142
                .request_storage_ranges(state_root, account_storage_roots.clone(), chunk_index)
                .await;
        }

        info!("Starting to compute the state root...");

        let account_store_start = Instant::now();

        let mut computed_state_root = *EMPTY_TRIE_HASH;
        let mut bytecode_hashes = Vec::new();

        for entry in std::fs::read_dir("/home/admin/.local/share/ethrex/account_state_snapshots/")
            .expect("Failed to read account_state_snapshots dir")
        {
            let entry = entry.expect("Failed to read dir entry");

            let snapshot_path = entry.path();

            let snapshot_contents = std::fs::read(&snapshot_path)
                .unwrap_or_else(|_| panic!("Failed to read snapshot from {snapshot_path:?}"));

            let account_state_snapshot: Vec<(H256, AccountState)> =
                RLPDecode::decode(&snapshot_contents).unwrap_or_else(|_| {
                    panic!("Failed to RLP decode account_state_snapshot from {snapshot_path:?}")
                });

            let trie = store.open_state_trie(computed_state_root).unwrap();

            let (current_state_root, current_bytecode_hashes) =
                tokio::task::spawn_blocking(move || {
                    let mut bytecode_hashes = vec![];
                    let mut trie = trie;

                    for (account_hash, account) in account_state_snapshot {
                        if account.code_hash != *EMPTY_KECCACK_HASH {
                            bytecode_hashes.push(account.code_hash);
                        }
                        trie.insert(account_hash.0.to_vec(), account.encode_to_vec())
                            .unwrap();
                    }
                    let current_state_root = trie.hash().unwrap();
                    bytecode_hashes.sort();
                    bytecode_hashes.dedup();
                    (current_state_root, bytecode_hashes)
                })
                .await
                .expect("");

            computed_state_root = current_state_root;
            bytecode_hashes.extend(&current_bytecode_hashes);
        }

        *METRICS.account_tries_state_root.lock().await = Some(computed_state_root);

        let account_store_time = Instant::now().saturating_duration_since(account_store_start);

        info!("Expected state root: {state_root:?}");
        info!("Computed state root: {computed_state_root:?} in {account_store_time:?}");

        let storages_store_start = Instant::now();

        METRICS
            .storage_tries_state_roots_start_time
            .lock()
            .await
            .replace(SystemTime::now());

        *METRICS.storage_tries_state_roots_to_compute.lock().await =
            downloaded_account_storages as u64;

        let maybe_big_account_storage_state_roots: Arc<Mutex<HashMap<H256, H256>>> =
            Arc::new(Mutex::new(HashMap::new()));

        for entry in
            std::fs::read_dir("/home/admin/.local/share/ethrex/account_storages_snapshots/")
                .expect("Failed to read account_storages_snapshots dir")
        {
            let entry = entry.expect("Failed to read dir entry");

            let snapshot_path = entry.path();

            let snapshot_contents = std::fs::read(&snapshot_path)
                .unwrap_or_else(|_| panic!("Failed to read snapshot from {snapshot_path:?}"));

            let account_storages_snapshot: Vec<(H256, Vec<(H256, U256)>)> =
                RLPDecode::decode(&snapshot_contents).unwrap_or_else(|_| {
                    panic!("Failed to RLP decode account_state_snapshot from {snapshot_path:?}")
                });

            let maybe_big_account_storage_state_roots_clone =
                maybe_big_account_storage_state_roots.clone();
            let store_clone = store.clone();
            let storage_trie_node_changes = tokio::task::spawn_blocking(move || {
                let store: Store = store_clone;

                let (sender, receiver) = std::sync::mpsc::channel();

                // TODO: Here we are filtering again the account with empty storage because we are adding empty accounts on purpose (it was the easiest thing to do)
                // We need to fix this issue in request_storage_ranges and remove this filter.
                account_storages_snapshot
                    .into_par_iter()
                    .filter(|(_account_hash, storage)| !storage.is_empty())
                    .for_each_with(sender, |sender, (account_hash, key_value_pairs)| {
                        let account_storage_root = match maybe_big_account_storage_state_roots_clone.lock().expect("Failed to acquire lock").entry(account_hash) {
                            Entry::Occupied(occupied_entry) => *occupied_entry.get(),
                            Entry::Vacant(_vacant_entry) => *EMPTY_TRIE_HASH,
                        };

                        let mut storage_trie = store
                            .open_storage_trie(account_hash, account_storage_root)
                            .unwrap_or_else(|_| panic!("Failed to open trie storage for account hash {account_hash}"));

                        for (hashed_key, value) in key_value_pairs {
                            if let Err(err) = storage_trie.insert(hashed_key.0.to_vec(), value.encode_to_vec()) {
                                error!(
                                    "Failed to insert hashed key {hashed_key:?} in account hash: {account_hash:?}, err={err:?}"
                                );
                                continue;
                            }
                        }

<<<<<<< HEAD
                        let (computed_storage_root, changes) =
                            storage_trie.collect_changes_since_last_hash();

                        let path = account_hash.0.to_vec();
                        let noderlp = store.open_state_trie(computed_state_root).unwrap().get(&path).unwrap().unwrap();

                        let account = AccountState::decode(&noderlp).unwrap();
                        if account.storage_root != computed_storage_root {
                            maybe_big_account_storage_state_roots_clone.lock().expect("Failed to acquire lock").insert(account_hash, computed_storage_root);
                        }
=======
                        let (computed_state_root, changes) =
                            storage_trie.collect_changes_since_last_hash();

                        maybe_big_account_storage_state_roots_clone.lock().expect("Failed to acquire lock").insert(account_hash, computed_state_root);

>>>>>>> fba9a142
                        METRICS.storage_tries_state_roots_computed.inc();

                        sender.send((account_hash, changes)).expect("Failed to send changes");
                    });

                receiver
                    .iter()
                    .collect::<Vec<_>>()
            }).await.expect("");

            store
                .write_storage_trie_nodes_batch(storage_trie_node_changes)
                .await?;
        }

        // for (account_hash, expected_storage_root) in &account_storage_roots {
        //     let mut binding = maybe_big_account_storage_state_roots
        //         .lock()
        //         .expect("Failed to acquire lock");

        //     let computed_storage_root = binding.entry(*account_hash).or_default();

        //     if *computed_storage_root != *expected_storage_root {
        //         error!(
        //             "Got different state roots for account hash: {account_hash:?}, expected: {expected_storage_root:?}, computed: {computed_storage_root:?}"
        //         );
        //     }
        // }

        METRICS
            .storage_tries_state_roots_end_time
            .lock()
            .await
            .replace(SystemTime::now());

        let storages_store_time = Instant::now().saturating_duration_since(storages_store_start);
        info!("Finished storing storage tries in: {storages_store_time:?}");

        // Download bytecodes
        info!(
            "Starting bytecode download of {} hashes",
            bytecode_hashes.len()
        );
        let bytecodes = self
            .peers
            .request_bytecodes(&bytecode_hashes)
            .await
            .unwrap();

        store
            .write_account_code_batch(bytecode_hashes.into_iter().zip(bytecodes).collect())
            .await?;

        store_block_bodies(vec![pivot_hash], self.peers.clone(), store.clone())
            .await
            .unwrap();

        let block = store
            .get_block_by_hash(pivot_hash)
            .await?
            .ok_or(SyncError::CorruptDB)?;

        store.add_block(block).await?;

        let numbers_and_hashes = all_block_hashes
            .into_iter()
            .rev()
            .enumerate()
            .map(|(i, hash)| (pivot_number - i as u64, hash))
            .collect::<Vec<_>>();

        store.mark_chain_as_canonical(&numbers_and_hashes).await?;
        store.update_latest_block_number(pivot_number).await?;

        Ok(())
    }
}

async fn update_pivot(block_number: u64, peers: &PeerHandler) -> (BlockHeader, u64) {
    // We ask for a pivot which is slightly behind the limit. This is because our peers may not have the
    // latest one, or a slot was missed
    let new_pivot_block_number = block_number + SNAP_LIMIT as u64 - 3;
    loop {
        let mut scores = peers.peer_scores.lock().await;

        let (peer_id, mut peer_channel) = peers
            .get_peer_channel_with_highest_score(&SUPPORTED_ETH_CAPABILITIES, &mut scores)
            .await
            .ok_or_else(|| error!("We aren't finding get_peer_channel_with_retry"))
            .expect("Error");

        let peer_score = scores.get(&peer_id).unwrap_or(&i64::MIN);
        info!(
            "Trying to update pivot to {new_pivot_block_number} with peer {peer_id} (score: {peer_score})"
        );
        let Some(pivot) = peers
            .get_block_header(&mut peer_channel, new_pivot_block_number)
            .await
        else {
            // Penalize peer
            scores.entry(peer_id).and_modify(|score| *score -= 1);
            let peer_score = scores.get(&peer_id).unwrap_or(&i64::MIN);
            warn!(
                "Received None pivot from peer {peer_id} (score after penalizing: {peer_score}). Retrying"
            );
            continue;
        };

        // Reward peer
        scores.entry(peer_id).and_modify(|score| {
            if *score < 10 {
                *score += 1;
            }
        });
        info!("Succesfully updated pivot");
        return (pivot.clone(), pivot.timestamp + (SNAP_LIMIT as u64 * 12));
    }
}

#[derive(thiserror::Error, Debug)]
enum SyncError {
    #[error(transparent)]
    Chain(#[from] ChainError),
    #[error(transparent)]
    Store(#[from] StoreError),
    #[error("{0}")]
    Send(String),
    #[error(transparent)]
    Trie(#[from] TrieError),
    #[error(transparent)]
    Rlp(#[from] RLPDecodeError),
    #[error(transparent)]
    JoinHandle(#[from] tokio::task::JoinError),
    #[error("Missing data from DB")]
    CorruptDB,
    #[error("No bodies were found for the given headers")]
    BodiesNotFound,
    #[error("Failed to fetch latest canonical block, unable to sync")]
    NoLatestCanonical,
    #[error("Range received is invalid")]
    InvalidRangeReceived,
}

impl<T> From<SendError<T>> for SyncError {
    fn from(value: SendError<T>) -> Self {
        Self::Send(value.to_string())
    }
}<|MERGE_RESOLUTION|>--- conflicted
+++ resolved
@@ -771,12 +771,7 @@
 
             downloaded_account_storages += account_storage_roots.len();
 
-<<<<<<< HEAD
             chunk_index = self.peers
-=======
-            chunk_index = self
-                .peers
->>>>>>> fba9a142
                 .request_storage_ranges(state_root, account_storage_roots.clone(), chunk_index)
                 .await;
         }
@@ -898,7 +893,6 @@
                             }
                         }
 
-<<<<<<< HEAD
                         let (computed_storage_root, changes) =
                             storage_trie.collect_changes_since_last_hash();
 
@@ -909,13 +903,6 @@
                         if account.storage_root != computed_storage_root {
                             maybe_big_account_storage_state_roots_clone.lock().expect("Failed to acquire lock").insert(account_hash, computed_storage_root);
                         }
-=======
-                        let (computed_state_root, changes) =
-                            storage_trie.collect_changes_since_last_hash();
-
-                        maybe_big_account_storage_state_roots_clone.lock().expect("Failed to acquire lock").insert(account_hash, computed_state_root);
-
->>>>>>> fba9a142
                         METRICS.storage_tries_state_roots_computed.inc();
 
                         sender.send((account_hash, changes)).expect("Failed to send changes");
