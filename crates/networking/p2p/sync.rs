mod code_collector;
mod state_healing;
mod storage_healing;

use crate::discv4::peer_table::PeerTableError;
use crate::peer_handler::{BlockRequestOrder, PeerHandlerError, SNAP_LIMIT};
use crate::rlpx::p2p::SUPPORTED_ETH_CAPABILITIES;
use crate::sync::code_collector::CodeHashCollector;
use crate::sync::state_healing::heal_state_trie_wrap;
use crate::sync::storage_healing::heal_storage_trie;
use crate::utils::{
    current_unix_time, get_account_state_snapshots_dir, get_account_storages_snapshots_dir,
    get_code_hashes_snapshots_dir,
};
use crate::{
    metrics::METRICS,
    peer_handler::{HASH_MAX, MAX_BLOCK_BODIES_TO_REQUEST, PeerHandler},
};
use ethrex_blockchain::{BatchBlockProcessingFailure, Blockchain, error::ChainError};
use ethrex_common::{
    BigEndianHash, H256, U256,
    constants::{EMPTY_KECCACK_HASH, EMPTY_TRIE_HASH},
    types::{AccountState, Block, BlockHash, BlockHeader},
};
use ethrex_rlp::{decode::RLPDecode, encode::RLPEncode, error::RLPDecodeError};
use ethrex_storage::{EngineType, STATE_TRIE_SEGMENTS, Store, error::StoreError};
use ethrex_trie::{NodeHash, Trie, TrieError};
use rayon::iter::{IntoParallelIterator, ParallelBridge, ParallelIterator};
use std::collections::{BTreeMap, HashSet};
use std::path::PathBuf;
use std::time::SystemTime;
use std::{
    array,
    cmp::min,
    collections::{HashMap, hash_map::Entry},
    sync::{
        Arc, Mutex,
        atomic::{AtomicBool, Ordering},
    },
};
use tokio::{sync::mpsc::error::SendError, time::Instant};
use tokio_util::sync::CancellationToken;
use tracing::{debug, error, info, warn};

/// The minimum amount of blocks from the head that we want to full sync during a snap sync
const MIN_FULL_BLOCKS: usize = 64;
/// Amount of blocks to execute in a single batch during FullSync
const EXECUTE_BATCH_SIZE_DEFAULT: usize = 1024;
/// Amount of seconds between blocks
const SECONDS_PER_BLOCK: u64 = 12;

/// Bytecodes to downloader per batch
const BYTECODE_CHUNK_SIZE: usize = 50_000;

/// We assume this amount of slots are missing a block to adjust our timestamp
/// based update pivot algorithm. This is also used to try to find "safe" blocks in the chain
/// that are unlikely to be re-orged.
const MISSING_SLOTS_PERCENTAGE: f64 = 0.8;

/// Searching for pending blocks to include during syncing can potentially slow down block processing if we have a large chain of pending blocks.
/// For example, if we are syncing from genesis, it might take a while until this chain connects, but the searching for pending blocks loop will
/// happen each time we process a batch of blocks, and can potentially take long, that's why we just limit this check to 32 blocks.
/// Eventually we will implement some in-memory structure to make this check easy.
const PENDING_BLOCKS_RETRIEVAL_LIMIT: usize = 32;

#[cfg(feature = "sync-test")]
lazy_static::lazy_static! {
    static ref EXECUTE_BATCH_SIZE: usize = std::env::var("EXECUTE_BATCH_SIZE").map(|var| var.parse().expect("Execute batch size environmental variable is not a number")).unwrap_or(EXECUTE_BATCH_SIZE_DEFAULT);
}
#[cfg(not(feature = "sync-test"))]
lazy_static::lazy_static! {
    static ref EXECUTE_BATCH_SIZE: usize = EXECUTE_BATCH_SIZE_DEFAULT;
}

lazy_static::lazy_static! {
    // Size of each state trie segment
    static ref STATE_TRIE_SEGMENT_SIZE: U256 = HASH_MAX.into_uint()/STATE_TRIE_SEGMENTS;
    // Starting hash of each state trie segment
    static ref STATE_TRIE_SEGMENTS_START: [H256; STATE_TRIE_SEGMENTS] = {
        array::from_fn(|i| H256::from_uint(&(*STATE_TRIE_SEGMENT_SIZE * i)))
    };
    // Ending hash of each state trie segment
    static ref STATE_TRIE_SEGMENTS_END: [H256; STATE_TRIE_SEGMENTS] = {
        array::from_fn(|i| H256::from_uint(&(*STATE_TRIE_SEGMENT_SIZE * (i+1))))
    };
}

#[derive(Debug, PartialEq, Clone, Default)]
pub enum SyncMode {
    #[default]
    Full,
    Snap,
}

/// Manager in charge the sync process
#[derive(Debug)]
pub struct Syncer {
    /// This is also held by the SyncManager allowing it to track the latest syncmode, without modifying it
    /// No outside process should modify this value, only being modified by the sync cycle
    snap_enabled: Arc<AtomicBool>,
    peers: PeerHandler,
    // Used for cancelling long-living tasks upon shutdown
    cancel_token: CancellationToken,
    blockchain: Arc<Blockchain>,
    /// This string indicates a folder where the snap algorithm will store temporary files that are
    /// used during the syncing process
    datadir: PathBuf,
}

impl Syncer {
    pub fn new(
        peers: PeerHandler,
        snap_enabled: Arc<AtomicBool>,
        cancel_token: CancellationToken,
        blockchain: Arc<Blockchain>,
        datadir: PathBuf,
    ) -> Self {
        Self {
            snap_enabled,
            peers,
            cancel_token,
            blockchain,
            datadir,
        }
    }

    /// Creates a dummy Syncer for tests where syncing is not needed
    /// This should only be used in tests as it won't be able to connect to the p2p network
    pub fn dummy() -> Self {
        Self {
            snap_enabled: Arc::new(AtomicBool::new(false)),
            peers: PeerHandler::dummy(),
            // This won't be used
            cancel_token: CancellationToken::new(),
            blockchain: Arc::new(Blockchain::default_with_store(
                Store::new("", EngineType::InMemory).expect("Failed to start Store Engine"),
            )),
            datadir: ".".into(),
        }
    }

    /// Starts a sync cycle, updating the state with all blocks between the current head and the sync head
    /// Will perform either full or snap sync depending on the manager's `snap_mode`
    /// In full mode, all blocks will be fetched via p2p eth requests and executed to rebuild the state
    /// In snap mode, blocks and receipts will be fetched and stored in parallel while the state is fetched via p2p snap requests
    /// After the sync cycle is complete, the sync mode will be set to full
    /// If the sync fails, no error will be returned but a warning will be emitted
    /// [WARNING] Sync is done optimistically, so headers and bodies may be stored even if their data has not been fully synced if the sync is aborted halfway
    /// [WARNING] Sync is currenlty simplified and will not download bodies + receipts previous to the pivot during snap sync
    pub async fn start_sync(&mut self, sync_head: H256, store: Store) {
        let start_time = Instant::now();
        match self.sync_cycle(sync_head, store).await {
            Ok(()) => {
                info!(
                    "Sync cycle finished, time elapsed: {} secs",
                    start_time.elapsed().as_secs()
                );
            }
            // TODO #2767: If the error is irrecoverable, we should exit ethrex
            Err(error) => error!(
                "Sync cycle failed due to {error}, time elapsed: {} secs ",
                start_time.elapsed().as_secs()
            ),
        }
    }

    /// Performs the sync cycle described in `start_sync`, returns an error if the sync fails at any given step and aborts all active processes
    async fn sync_cycle(&mut self, sync_head: H256, store: Store) -> Result<(), SyncError> {
        // Take picture of the current sync mode, we will update the original value when we need to
        if self.snap_enabled.load(Ordering::Relaxed) {
            METRICS.enable().await;
            let sync_cycle_result = self.sync_cycle_snap(sync_head, store).await;
            METRICS.disable().await;
            sync_cycle_result
        } else {
            self.sync_cycle_full(sync_head, store).await
        }
    }

    /// Performs the sync cycle described in `start_sync`, returns an error if the sync fails at any given step and aborts all active processes
    async fn sync_cycle_snap(&mut self, sync_head: H256, store: Store) -> Result<(), SyncError> {
        // Take picture of the current sync mode, we will update the original value when we need to
        let mut sync_mode = SyncMode::Snap;
        // Request all block headers between the current head and the sync head
        // We will begin from the current head so that we download the earliest state first
        // This step is not parallelized
        let mut block_sync_state = BlockSyncState::new(&sync_mode, store.clone());
        // Check if we have some blocks downloaded from a previous sync attempt
        // This applies only to snap sync—full sync always starts fetching headers
        // from the canonical block, which updates as new block headers are fetched.
        let mut current_head = block_sync_state.get_current_head().await?;
        let mut current_head_number = store
            .get_block_number(current_head)
            .await?
            .ok_or(SyncError::BlockNumber(current_head))?;
        info!(
            "Syncing from current head {:?} to sync_head {:?}",
            current_head, sync_head
        );
        let pending_block = match store.get_pending_block(sync_head).await {
            Ok(res) => res,
            Err(e) => return Err(e.into()),
        };

        loop {
            debug!("Sync Log 1: In snap sync");
            debug!(
                "Sync Log 2: State block hashes len {}",
                match block_sync_state {
                    BlockSyncState::Full(_) => 0,
                    BlockSyncState::Snap(ref snap_block_sync_state) =>
                        snap_block_sync_state.block_hashes.len(),
                }
            );
            debug!("Requesting Block Headers from {current_head}");

            let Some(mut block_headers) = self
                .peers
                .request_block_headers(current_head_number, sync_head)
                .await?
            else {
                warn!("Sync failed to find target block header, aborting");
                return Ok(());
            };

            let (first_block_hash, first_block_number, first_block_parent_hash) =
                match block_headers.first() {
                    Some(header) => (header.hash(), header.number, header.parent_hash),
                    None => continue,
                };
            let (last_block_hash, last_block_number) = match block_headers.last() {
                Some(header) => (header.hash(), header.number),
                None => continue,
            };
            // TODO(#2126): This is just a temporary solution to avoid a bug where the sync would get stuck
            // on a loop when the target head is not found, i.e. on a reorg with a side-chain.
            if first_block_hash == last_block_hash
                && first_block_hash == current_head
                && current_head != sync_head
            {
                // There is no path to the sync head this goes back until it find a common ancerstor
                warn!("Sync failed to find target block header, going back to the previous parent");
                current_head = first_block_parent_hash;
                continue;
            }

            debug!(
                "Received {} block headers| First Number: {} Last Number: {}",
                block_headers.len(),
                first_block_number,
                last_block_number
            );

            // If we have a pending block from new_payload request
            // attach it to the end if it matches the parent_hash of the latest received header
            if let Some(ref block) = pending_block {
                if block.header.parent_hash == last_block_hash {
                    block_headers.push(block.header.clone());
                }
            }

            // Filter out everything after the sync_head
            let mut sync_head_found = false;
            if let Some(index) = block_headers
                .iter()
                .position(|header| header.hash() == sync_head)
            {
                sync_head_found = true;
                block_headers.drain(index + 1..);
            }

            // Update current fetch head
            current_head = last_block_hash;
            current_head_number = last_block_number;

            // If the sync head is less than 64 blocks away from our current head switch to full-sync
            if sync_mode == SyncMode::Snap && sync_head_found {
                let latest_block_number = store.get_latest_block_number().await?;
                if last_block_number.saturating_sub(latest_block_number) < MIN_FULL_BLOCKS as u64 {
                    // Too few blocks for a snap sync, switching to full sync
                    debug!(
                        "Sync head is less than {MIN_FULL_BLOCKS} blocks away, switching to FullSync"
                    );
                    sync_mode = SyncMode::Full;
                    self.snap_enabled.store(false, Ordering::Relaxed);
                    block_sync_state = block_sync_state.into_fullsync().await?;
                }
            }

            // Discard the first header as we already have it
            block_headers.remove(0);
            if !block_headers.is_empty() {
                match block_sync_state {
                    BlockSyncState::Full(ref mut state) => {
                        state
                            .process_incoming_headers(
                                block_headers,
                                sync_head,
                                sync_head_found,
                                self.blockchain.clone(),
                                self.peers.clone(),
                                self.cancel_token.clone(),
                            )
                            .await?;
                    }
                    BlockSyncState::Snap(ref mut state) => {
                        state.process_incoming_headers(block_headers).await?
                    }
                }
            }

            if sync_head_found {
                break;
            };
        }

        if let SyncMode::Snap = sync_mode {
            self.snap_sync(&store, &mut block_sync_state).await?;

            store.clear_snap_state().await?;

            self.snap_enabled.store(false, Ordering::Relaxed);
        }
        Ok(())
    }

    /// Performs the sync cycle described in `start_sync`.
    ///
    /// # Returns
    ///
    /// Returns an error if the sync fails at any given step and aborts all active processes
    async fn sync_cycle_full(&mut self, sync_head: H256, store: Store) -> Result<(), SyncError> {
        // Request all block headers between the current head and the sync head
        // We will begin from the current head so that we download the earliest state first
        // This step is not parallelized
        let mut block_sync_state = FullBlockSyncState::new(store.clone());
        // Check if we have some blocks downloaded from a previous sync attempt
        // This applies only to snap sync—full sync always starts fetching headers
        // from the canonical block, which updates as new block headers are fetched.
        let mut current_head = block_sync_state.get_current_head().await?;
        info!(
            "Syncing from current head {:?} to sync_head {:?}",
            current_head, sync_head
        );

<<<<<<< HEAD
        info!("Sync Log 1: In Full Sync");
        debug!(
            "Sync Log 3: State current headers len {}",
            block_sync_state.current_headers.len()
        );
        debug!(
            "Sync Log 4: State current blocks len {}",
            block_sync_state.current_blocks.len()
        );

        debug!("Requesting Block Headers from NewToOld from sync_head {sync_head}");

        let requested_header =
            if let Some(sync_head_block) = store.get_pending_block(sync_head).await? {
                sync_head_block.header.parent_hash
            } else {
                sync_head
=======
        // Try syncing backwards from the sync_head to find a common ancestor
        if self
            .synced_new_to_old(&mut block_sync_state, sync_head, store)
            .await?
        {
            return Ok(());
        }
        // synced_new_to_old returns true in case syncing was finished from NewToOld or if the requested headers were None
        // if sync_finished is false that means we are more than 1024 blocks behind so, for now, we go back to syncing as it follows.
        // TODO: Have full syncing always be from NewToOld, issue: https://github.com/lambdaclass/ethrex/issues/4717
        loop {
            debug!("Sync Log 1: In Full Sync");
            debug!(
                "Sync Log 3: State current headers len {}",
                block_sync_state.current_headers.len()
            );
            debug!(
                "Sync Log 4: State current blocks len {}",
                block_sync_state.current_blocks.len()
            );

            debug!("Requesting Block Headers from OldToNew from current_head {current_head}");

            let Some(mut block_headers) = self
                .peers
                .request_block_headers_from_hash(current_head, BlockRequestOrder::OldToNew)
                .await?
            else {
                warn!("Sync failed to find target block header, aborting");
                debug!("Sync Log 8: Sync failed to find target block header, aborting");
                return Ok(());
>>>>>>> f5525099
            };

        let Some(mut block_headers) = self
            .peers
            .request_block_headers_from_hash(requested_header, BlockRequestOrder::NewToOld)
            .await
        else {
            // sync_head or sync_head parent was not found
            warn!("Sync failed to find target block header, aborting");
            debug!("Sync Log 8: Sync failed to find target block header, aborting");
            return Ok(());
        };

<<<<<<< HEAD
        debug!("Sync Log 9: Received {} block headers", block_headers.len());

        let mut found_common_ancestor = false;
        for i in 0..block_headers.len() {
            if store
                .get_block_by_hash(block_headers[i].hash())
                .await?
                .is_some()
=======
            let (first_block_hash, first_block_number, first_block_parent_hash) =
                match block_headers.first() {
                    Some(header) => (header.hash(), header.number, header.parent_hash),
                    None => continue,
                };
            let (last_block_hash, last_block_number) = match block_headers.last() {
                Some(header) => (header.hash(), header.number),
                None => continue,
            };

            // TODO(#2126): This is just a temporary solution to avoid a bug where the sync would get stuck
            // on a loop when the target head is not found, i.e. on a reorg with a side-chain.
            if first_block_hash == last_block_hash
                && first_block_hash == current_head
                && current_head != sync_head
>>>>>>> f5525099
            {
                block_headers.drain(i..);
                found_common_ancestor = true;
                break;
            }
        }

        if found_common_ancestor {
            block_headers.reverse();
            block_sync_state
                .process_incoming_headers(
                    block_headers,
                    sync_head,
                    true, // sync_head_found is true because of the NewToOld headers request
                    self.blockchain.clone(),
                    self.peers.clone(),
                    self.cancel_token.clone(),
                )
                .await?;
            Ok(())
        } else {
            // if found_common_ancestor is false that means we are more than 1024 blocks behind so, for now, we go back to syncing as it follows.
            // TODO: Have full syncing always be from NewToOld
            loop {
                info!("Sync Log 1: In Full Sync");
                debug!(
                    "Sync Log 3: State current headers len {}",
                    block_sync_state.current_headers.len()
                );
                debug!(
                    "Sync Log 4: State current blocks len {}",
                    block_sync_state.current_blocks.len()
                );

                debug!("Requesting Block Headers from OldToNew from current_head {current_head}");

                let Some(mut block_headers) = self
                    .peers
                    .request_block_headers_from_hash(current_head, BlockRequestOrder::OldToNew)
                    .await
                else {
                    warn!("Sync failed to find target block header, aborting");
                    debug!("Sync Log 8: Sync failed to find target block header, aborting");
                    return Ok(());
                };

                debug!("Sync Log 9: Received {} block headers", block_headers.len());

                let (first_block_hash, first_block_number, first_block_parent_hash) =
                    match block_headers.first() {
                        Some(header) => (header.hash(), header.number, header.parent_hash),
                        None => continue,
                    };
                let (last_block_hash, last_block_number) = match block_headers.last() {
                    Some(header) => (header.hash(), header.number),
                    None => continue,
                };
                // TODO(#2126): This is just a temporary solution to avoid a bug where the sync would get stuck
                // on a loop when the target head is not found, i.e. on a reorg with a side-chain.
                if first_block_hash == last_block_hash
                    && first_block_hash == current_head
                    && current_head != sync_head
                {
                    // There is no path to the sync head this goes back until it find a common ancerstor
                    warn!(
                        "Sync failed to find target block header, going back to the previous parent"
                    );
                    current_head = first_block_parent_hash;
                    continue;
                }

                debug!(
                    "Received {} block headers| First Number: {} Last Number: {}",
                    block_headers.len(),
                    first_block_number,
                    last_block_number
                );

                // Filter out everything after the sync_head
                let mut sync_head_found = false;
                if let Some(index) = block_headers
                    .iter()
                    .position(|header| header.hash() == sync_head)
                {
                    sync_head_found = true;
                    block_headers.drain(index + 1..);
                }

                // Update current fetch head
                current_head = last_block_hash;

                // Discard the first header as we already have it
                block_headers.remove(0);
                if !block_headers.is_empty() {
                    let mut finished = false;
                    while !finished {
                        (finished, sync_head_found) = block_sync_state
                            .process_incoming_headers(
                                block_headers.clone(),
                                sync_head,
                                sync_head_found,
                                self.blockchain.clone(),
                                self.peers.clone(),
                                self.cancel_token.clone(),
                            )
                            .await?;
                        block_headers.clear();
                    }
                }

                if sync_head_found {
                    break;
                };
            }
            Ok(())
        }
<<<<<<< HEAD
=======

        Ok(())
>>>>>>> f5525099
    }

    /// Tries to perform syncing going backwards from the sync_head with one batch of requested headers.
    /// This is to cover the case where we are on a sidechain and the peer doesn't have our current_head
    /// so when requesting headers from our current_head on we get None and we never get to finish syncing.
    /// For more context go to the PR https://github.com/lambdaclass/ethrex/pull/4676
    ///
    /// # Returns
    ///
    /// Returns an error if the sync fails at any given step and aborts all active processes
    /// otherwise returns true whether syncing was finished or in case the request of headers returned None,
    /// otherwise returns false, this means we couldn't find a common ancestor within the requested headers,
    /// which in turn means the chain is more than 1024 blocks behind.
    async fn synced_new_to_old(
        &mut self,
        block_sync_state: &mut FullBlockSyncState,
        sync_head: H256,
        store: Store,
    ) -> Result<bool, SyncError> {
        debug!("Sync Log 1: In Full Sync");
        debug!(
            "Sync Log 3: State current headers len {}",
            block_sync_state.current_headers.len()
        );
        debug!(
            "Sync Log 4: State current blocks len {}",
            block_sync_state.current_blocks.len()
        );

        debug!("Requesting Block Headers from NewToOld from sync_head {sync_head}");

        // Get oldest pending block to use in the request for headers
        let mut requested_header = sync_head;
        while let Some(block) = store.get_pending_block(requested_header).await? {
            requested_header = block.header.parent_hash;
        }

        let Some(mut block_headers) = self
            .peers
            .request_block_headers_from_hash(requested_header, BlockRequestOrder::NewToOld)
            .await?
        else {
            // sync_head or sync_head parent was not found
            warn!("Sync failed to find target block header, aborting");
            debug!("Sync Log 8: Sync failed to find target block header, aborting");
            return Ok(true);
        };

        debug!("Sync Log 9: Received {} block headers", block_headers.len());

        let mut found_common_ancestor = false;
        for i in 0..block_headers.len() {
            if store
                .get_block_by_hash(block_headers[i].hash())
                .await?
                .is_some()
            {
                block_headers.drain(i..);
                found_common_ancestor = true;
                break;
            }
        }

        if found_common_ancestor {
            block_headers.reverse();
            block_sync_state
                .process_incoming_headers(
                    block_headers,
                    sync_head,
                    true, // sync_head_found is true because of the NewToOld headers request
                    self.blockchain.clone(),
                    self.peers.clone(),
                    self.cancel_token.clone(),
                )
                .await?;
            return Ok(true);
        }
        Ok(false)
    }

    /// Executes the given blocks and stores them
    /// If sync_head_found is true, they will be executed one by one
    /// If sync_head_found is false, they will be executed in a single batch
    async fn add_blocks(
        blockchain: Arc<Blockchain>,
        blocks: Vec<Block>,
        sync_head_found: bool,
        cancel_token: CancellationToken,
    ) -> Result<(), (ChainError, Option<BatchBlockProcessingFailure>)> {
        // If we found the sync head, run the blocks sequentially to store all the blocks's state
        if sync_head_found {
            let mut last_valid_hash = H256::default();
            for block in blocks {
                blockchain.add_block(&block).await.map_err(|e| {
                    (
                        e,
                        Some(BatchBlockProcessingFailure {
                            last_valid_hash,
                            failed_block_hash: block.hash(),
                        }),
                    )
                })?;
                last_valid_hash = block.hash();
            }
            Ok(())
        } else {
            blockchain.add_blocks_in_batch(blocks, cancel_token).await
        }
    }
}

/// Fetches all block bodies for the given block hashes via p2p and stores them
async fn store_block_bodies(
    mut block_hashes: Vec<BlockHash>,
    mut peers: PeerHandler,
    store: Store,
) -> Result<(), SyncError> {
    loop {
        debug!("Requesting Block Bodies ");
        if let Some(block_bodies) = peers.request_block_bodies(block_hashes.clone()).await? {
            debug!(" Received {} Block Bodies", block_bodies.len());
            // Track which bodies we have already fetched
            let current_block_hashes = block_hashes.drain(..block_bodies.len());
            // Add bodies to storage
            for (hash, body) in current_block_hashes.zip(block_bodies.into_iter()) {
                store.add_block_body(hash, body).await?;
            }

            // Check if we need to ask for another batch
            if block_hashes.is_empty() {
                break;
            }
        }
    }
    Ok(())
}

/// Fetches all receipts for the given block hashes via p2p and stores them
// TODO: remove allow when used again
#[allow(unused)]
async fn store_receipts(
    mut block_hashes: Vec<BlockHash>,
    mut peers: PeerHandler,
    store: Store,
) -> Result<(), SyncError> {
    loop {
        debug!("Requesting Receipts ");
        if let Some(receipts) = peers.request_receipts(block_hashes.clone()).await? {
            debug!(" Received {} Receipts", receipts.len());
            // Track which blocks we have already fetched receipts for
            for (block_hash, receipts) in block_hashes.drain(0..receipts.len()).zip(receipts) {
                store.add_receipts(block_hash, receipts).await?;
            }
            // Check if we need to ask for another batch
            if block_hashes.is_empty() {
                break;
            }
        }
    }
    Ok(())
}

/// Persisted State during the Block Sync phase
#[derive(Clone)]
pub enum BlockSyncState {
    Full(FullBlockSyncState),
    Snap(SnapBlockSyncState),
}

/// Persisted State during the Block Sync phase for SnapSync
#[derive(Clone)]
pub struct SnapBlockSyncState {
    block_hashes: Vec<H256>,
    store: Store,
}

/// Persisted State during the Block Sync phase for FullSync
#[derive(Clone)]
pub struct FullBlockSyncState {
    current_headers: Vec<BlockHeader>,
    current_blocks: Vec<Block>,
    store: Store,
}

impl BlockSyncState {
    fn new(sync_mode: &SyncMode, store: Store) -> Self {
        match sync_mode {
            SyncMode::Full => BlockSyncState::Full(FullBlockSyncState::new(store)),
            SyncMode::Snap => BlockSyncState::Snap(SnapBlockSyncState::new(store)),
        }
    }

    /// Obtain the current head from where to start or resume block sync
    async fn get_current_head(&self) -> Result<H256, SyncError> {
        match self {
            BlockSyncState::Full(state) => state.get_current_head().await,
            BlockSyncState::Snap(state) => state.get_current_head().await,
        }
    }

    /// Converts self into a FullSync state, does nothing if self is already a FullSync state
    pub async fn into_fullsync(self) -> Result<Self, SyncError> {
        // Switch from Snap to Full sync and vice versa
        let state = match self {
            BlockSyncState::Full(state) => state,
            BlockSyncState::Snap(state) => state.into_fullsync().await?,
        };
        Ok(Self::Full(state))
    }
}

impl FullBlockSyncState {
    fn new(store: Store) -> Self {
        Self {
            store,
            current_headers: Vec::new(),
            current_blocks: Vec::new(),
        }
    }

    /// Obtain the current head from where to start or resume block sync
    async fn get_current_head(&self) -> Result<H256, SyncError> {
        self.store
            .get_latest_canonical_block_hash()
            .await?
            .ok_or(SyncError::NoLatestCanonical)
    }

    /// Saves incoming headers, requests as many block bodies as needed to complete
    /// an execution batch and executes it.
    /// An incomplete batch may be executed if the sync_head was already found
    /// Returns bool finish to know whether the amount of block headers was less than MAX_BLOCK_BODIES_TO_REQUEST
    /// to determine if there's still more blocks to download.
    /// Returns bool sync_head_found to know whether full sync was completed.
    async fn process_incoming_headers(
        &mut self,
        block_headers: Vec<BlockHeader>,
        sync_head: H256,
        sync_head_found_in_block_headers: bool,
        blockchain: Arc<Blockchain>,
        mut peers: PeerHandler,
        cancel_token: CancellationToken,
    ) -> Result<(bool, bool), SyncError> {
        info!("Processing incoming headers full sync");
        self.current_headers.extend(block_headers);

        let mut sync_head_found = sync_head_found_in_block_headers;
        let finished = self.current_headers.len() <= MAX_BLOCK_BODIES_TO_REQUEST;
        // if self.current_headers.len() < *EXECUTE_BATCH_SIZE && !sync_head_found {
        //     // We don't have enough headers to fill up a batch, lets request more
        //     return Ok(());
        // }
        // If we have enough headers to fill execution batches, request the matching bodies
        // while self.current_headers.len() >= *EXECUTE_BATCH_SIZE
        //     || !self.current_headers.is_empty() && sync_head_found
        // {
        // Download block bodies
        let headers =
            &self.current_headers[..min(MAX_BLOCK_BODIES_TO_REQUEST, self.current_headers.len())];
        let bodies = peers
            .request_and_validate_block_bodies(headers)
            .await?
            .ok_or(SyncError::BodiesNotFound)?;
        debug!("Obtained: {} block bodies", bodies.len());
        let blocks = self
            .current_headers
            .drain(..bodies.len())
            .zip(bodies)
            .map(|(header, body)| Block { header, body });
        self.current_blocks.extend(blocks);
        // }

        // We check if we have pending blocks we didn't request that are needed for syncing
        // Then we add it in current_blocks for execution.
        let mut pending_block_to_sync = vec![];
        let mut last_header_to_sync = sync_head;
        let mut pending_blocks_retieved = 0;
        while let Some(block) = self.store.get_pending_block(last_header_to_sync).await? {
            let block_parent = block.header.parent_hash;
            if self
                .current_blocks
                .last()
                .is_some_and(|block| block.hash() == block_parent)
            {
                pending_block_to_sync.push(block);
                sync_head_found = true;
                pending_block_to_sync.reverse();
                self.current_blocks.extend(pending_block_to_sync);
                break;
            }
            pending_block_to_sync.push(block);
            last_header_to_sync = block_parent;
            if pending_blocks_retieved > PENDING_BLOCKS_RETRIEVAL_LIMIT {
                break;
            }
            pending_blocks_retieved += 1;
        }

        // Execute full blocks
        // while self.current_blocks.len() >= *EXECUTE_BATCH_SIZE
        //     || (!self.current_blocks.is_empty() && sync_head_found)
        // {
        // Now that we have a full batch, we can execute and store the blocks in batch

        info!(
            "Executing {} blocks for full sync. First block hash: {:#?} Last block hash: {:#?}",
            self.current_blocks.len(),
            self.current_blocks
                .first()
                .ok_or(SyncError::NoBlocks)?
                .hash(),
            self.current_blocks
                .last()
                .ok_or(SyncError::NoBlocks)?
                .hash()
        );
        let execution_start = Instant::now();
        let block_batch: Vec<Block> = self
            .current_blocks
            .drain(..min(*EXECUTE_BATCH_SIZE, self.current_blocks.len()))
            .collect();
        // Copy some values for later
        let blocks_len = block_batch.len();
        let numbers_and_hashes = block_batch
            .iter()
            .map(|b| (b.header.number, b.hash()))
            .collect::<Vec<_>>();
        let (last_block_number, last_block_hash) = numbers_and_hashes
            .last()
            .cloned()
            .ok_or(SyncError::InvalidRangeReceived)?;
        let (first_block_number, first_block_hash) = numbers_and_hashes
            .first()
            .cloned()
            .ok_or(SyncError::InvalidRangeReceived)?;

        let block_batch_hashes = block_batch
            .iter()
            .map(|block| block.hash())
            .collect::<Vec<_>>();

        // Run the batch
        if let Err((err, batch_failure)) = Syncer::add_blocks(
            blockchain.clone(),
            block_batch,
            sync_head_found || finished,
            cancel_token.clone(),
        )
        .await
        {
            if let Some(batch_failure) = batch_failure {
                warn!("Failed to add block during FullSync: {err}");
                // Since running the batch failed we set the failing block and it's descendants with having an invalid ancestor on the following cases.
                if let ChainError::InvalidBlock(_) = err {
                    let mut block_hashes_with_invalid_ancestor: Vec<H256> = vec![];
                    if let Some(index) = block_batch_hashes
                        .iter()
                        .position(|x| x == &batch_failure.failed_block_hash)
                    {
                        block_hashes_with_invalid_ancestor = block_batch_hashes[index..].to_vec();
                    }

                    for hash in block_hashes_with_invalid_ancestor {
                        self.store
                            .set_latest_valid_ancestor(hash, batch_failure.last_valid_hash)
                            .await?;
                    }
                    // We also set with having an invalid ancestor all the hashes remaining which are descendants as well.
                    for header in &self.current_headers {
                        self.store
                            .set_latest_valid_ancestor(header.hash(), batch_failure.last_valid_hash)
                            .await?;
                    }
                }
            }
            return Err(err.into());
        }

        self.store
            .forkchoice_update(
                Some(numbers_and_hashes),
                last_block_number,
                last_block_hash,
                None,
                None,
            )
            .await?;

        let execution_time: f64 = execution_start.elapsed().as_millis() as f64 / 1000.0;
        let blocks_per_second = blocks_len as f64 / execution_time;

        info!(
            "[SYNCING] Executed & stored {} blocks in {:.3} seconds.\n\
            Started at block with hash {} (number {}).\n\
            Finished at block with hash {} (number {}).\n\
            Blocks per second: {:.3}",
            blocks_len,
            execution_time,
            first_block_hash,
            first_block_number,
            last_block_hash,
            last_block_number,
            blocks_per_second
        );
        // }
        Ok((finished, sync_head_found))
    }
}

impl SnapBlockSyncState {
    fn new(store: Store) -> Self {
        Self {
            block_hashes: Vec::new(),
            store,
        }
    }

    /// Obtain the current head from where to start or resume block sync
    async fn get_current_head(&self) -> Result<H256, SyncError> {
        if let Some(head) = self.store.get_header_download_checkpoint().await? {
            Ok(head)
        } else {
            self.store
                .get_latest_canonical_block_hash()
                .await?
                .ok_or(SyncError::NoLatestCanonical)
        }
    }

    /// Stores incoming headers to the Store and saves their hashes
    async fn process_incoming_headers(
        &mut self,
        block_headers: Vec<BlockHeader>,
    ) -> Result<(), SyncError> {
        let block_hashes = block_headers.iter().map(|h| h.hash()).collect::<Vec<_>>();
        self.store
            .set_header_download_checkpoint(
                *block_hashes.last().ok_or(SyncError::InvalidRangeReceived)?,
            )
            .await?;
        self.block_hashes.extend_from_slice(&block_hashes);
        self.store.add_block_headers(block_headers).await?;
        Ok(())
    }

    /// Converts self into a FullSync state.
    /// Clears SnapSync checkpoints from the Store
    /// In the rare case that block headers were stored in a previous iteration, these will be fetched and saved to the FullSync state for full retrieval and execution
    async fn into_fullsync(self) -> Result<FullBlockSyncState, SyncError> {
        // For all collected hashes we must also have the corresponding headers stored
        // As this switch will only happen when the sync_head is 64 blocks away or less from our latest block
        // The headers to fetch will be at most 64, and none in the most common case
        let mut current_headers = Vec::new();
        for hash in self.block_hashes {
            let header = self
                .store
                .get_block_header_by_hash(hash)?
                .ok_or(SyncError::CorruptDB)?;
            current_headers.push(header);
        }
        self.store.clear_snap_state().await?;
        Ok(FullBlockSyncState {
            current_headers,
            current_blocks: Vec::new(),
            store: self.store,
        })
    }
}

/// Safety function that frees all peer and logs an error if we found freed peers when not expectig to
/// Logs with where the function was when it found this error
/// TODO: remove this function once peer table has moved to spawned implementation
async fn free_peers_and_log_if_not_empty(peer_handler: &mut PeerHandler) -> Result<(), SyncError> {
    if peer_handler.peer_table.free_peers().await? != 0 {
        let step = METRICS.current_step.lock().await.clone();
        error!(
            step = step,
            "Found peers marked as used even though we just finished this step"
        );
    };
    Ok(())
}

impl Syncer {
    async fn snap_sync(
        &mut self,
        store: &Store,
        block_sync_state: &mut BlockSyncState,
    ) -> Result<(), SyncError> {
        // snap-sync: launch tasks to fetch blocks and state in parallel
        // - Fetch each block's body and its receipt via eth p2p requests
        // - Fetch the pivot block's state via snap p2p requests
        // - Execute blocks after the pivot (like in full-sync)
        let pivot_hash = match block_sync_state {
            BlockSyncState::Full(_) => return Err(SyncError::NotInSnapSync),
            BlockSyncState::Snap(snap_block_sync_state) => snap_block_sync_state
                .block_hashes
                .last()
                .ok_or(SyncError::NoBlockHeaders)?,
        };
        let mut pivot_header = store
            .get_block_header_by_hash(*pivot_hash)?
            .ok_or(SyncError::CorruptDB)?;

        while block_is_stale(&pivot_header) {
            pivot_header = update_pivot(
                pivot_header.number,
                pivot_header.timestamp,
                &mut self.peers,
                block_sync_state,
            )
            .await?;
        }
        debug!(
            "Selected block {} as pivot for snap sync",
            pivot_header.number
        );

        let state_root = pivot_header.state_root;
        let account_state_snapshots_dir = get_account_state_snapshots_dir(&self.datadir);
        let account_storages_snapshots_dir = get_account_storages_snapshots_dir(&self.datadir);

        let code_hashes_snapshot_dir = get_code_hashes_snapshots_dir(&self.datadir);
        std::fs::create_dir_all(&code_hashes_snapshot_dir).map_err(|_| SyncError::CorruptPath)?;

        // Create collector to store code hashes in files
        let mut code_hash_collector = CodeHashCollector::new(code_hashes_snapshot_dir.clone());

        let mut storage_accounts = AccountStorageRoots::default();
        if !std::env::var("SKIP_START_SNAP_SYNC").is_ok_and(|var| !var.is_empty()) {
            // We start by downloading all of the leafs of the trie of accounts
            // The function request_account_range writes the leafs into files in
            // account_state_snapshots_dir

            info!("Starting to download account ranges from peers");
            self.peers
                .request_account_range(
                    H256::zero(),
                    H256::repeat_byte(0xff),
                    account_state_snapshots_dir.as_ref(),
                    &mut pivot_header,
                    block_sync_state,
                )
                .await?;
            free_peers_and_log_if_not_empty(&mut self.peers).await?;
            info!("Finish downloading account ranges from peers");

            *METRICS.account_tries_insert_start_time.lock().await = Some(SystemTime::now());
            // We read the account leafs from the files in account_state_snapshots_dir, write it into
            // the trie to compute the nodes and stores the accounts with storages for later use
            let mut computed_state_root = *EMPTY_TRIE_HASH;
            for entry in std::fs::read_dir(&account_state_snapshots_dir)
                .map_err(|_| SyncError::AccountStateSnapshotsDirNotFound)?
            {
                *METRICS.current_step.lock().await = "Inserting Account Ranges".to_string();
                let entry = entry.map_err(|err| {
                    SyncError::SnapshotReadError(account_state_snapshots_dir.clone(), err)
                })?;
                info!("Reading account file from entry {entry:?}");
                let snapshot_path = entry.path();
                let snapshot_contents = std::fs::read(&snapshot_path)
                    .map_err(|err| SyncError::SnapshotReadError(snapshot_path.clone(), err))?;
                let account_states_snapshot: Vec<(H256, AccountState)> =
                    RLPDecode::decode(&snapshot_contents)
                        .map_err(|_| SyncError::SnapshotDecodeError(snapshot_path.clone()))?;

                let (account_hashes, account_states): (Vec<H256>, Vec<AccountState>) =
                    account_states_snapshot.iter().cloned().unzip();

                storage_accounts.accounts_with_storage_root.extend(
                    account_hashes
                        .iter()
                        .zip(account_states.iter())
                        .filter_map(|(hash, state)| {
                            (state.storage_root != *EMPTY_TRIE_HASH)
                                .then_some((*hash, state.storage_root))
                        }),
                );

                info!("Inserting accounts into the state trie");

                // Collect valid code hashes from current account snapshot
                let code_hashes_from_snapshot: Vec<H256> = account_states_snapshot
                    .iter()
                    .filter_map(|(_, state)| {
                        (state.code_hash != *EMPTY_KECCACK_HASH).then_some(state.code_hash)
                    })
                    .collect();

                code_hash_collector.extend(code_hashes_from_snapshot);
                code_hash_collector.flush_if_needed().await?;

                let store_clone = store.clone();
                let current_state_root =
                    tokio::task::spawn_blocking(move || -> Result<H256, SyncError> {
                        let mut trie = store_clone.open_state_trie(computed_state_root)?;

                        for (account_hash, account) in account_states_snapshot {
                            METRICS
                                .account_tries_inserted
                                .fetch_add(1, Ordering::Relaxed);
                            trie.insert(account_hash.0.to_vec(), account.encode_to_vec())?;
                        }
                        *METRICS.current_step.blocking_lock() =
                            "Inserting Account Ranges - \x1b[31mWriting to DB\x1b[0m".to_string();
                        let current_state_root = trie.hash()?;
                        Ok(current_state_root)
                    })
                    .await??;

                computed_state_root = current_state_root;
            }

            info!(
                "Finished inserting account ranges, total storage accounts: {}",
                storage_accounts.accounts_with_storage_root.len()
            );
            *METRICS.account_tries_insert_end_time.lock().await = Some(SystemTime::now());

            info!("Original state root: {state_root:?}");
            info!("Computed state root after request_account_rages: {computed_state_root:?}");

            *METRICS.storage_tries_download_start_time.lock().await = Some(SystemTime::now());
            METRICS.storage_accounts_initial.store(
                storage_accounts.accounts_with_storage_root.len() as u64,
                Ordering::Relaxed,
            );
            // We start downloading the storage leafs. To do so, we need to be sure that the storage root
            // is correct. To do so, we always heal the state trie before requesting storage rates
            let mut chunk_index = 0_u64;
            let mut state_leafs_healed = 0_u64;
            loop {
                while block_is_stale(&pivot_header) {
                    pivot_header = update_pivot(
                        pivot_header.number,
                        pivot_header.timestamp,
                        &mut self.peers,
                        block_sync_state,
                    )
                    .await?;
                }
                // heal_state_trie_wrap returns false if we ran out of time before fully healing the trie
                // We just need to update the pivot and start again
                if !heal_state_trie_wrap(
                    pivot_header.state_root,
                    store.clone(),
                    &self.peers,
                    calculate_staleness_timestamp(pivot_header.timestamp),
                    &mut state_leafs_healed,
                    &mut storage_accounts,
                    &mut code_hash_collector,
                )
                .await?
                {
                    continue;
                };
                free_peers_and_log_if_not_empty(&mut self.peers).await?;

                info!(
                    "Started request_storage_ranges with {} accounts with storage root unchanged",
                    storage_accounts.accounts_with_storage_root.len()
                );
                chunk_index = self
                    .peers
                    .request_storage_ranges(
                        &mut storage_accounts,
                        account_storages_snapshots_dir.as_ref(),
                        chunk_index,
                        &mut pivot_header,
                    )
                    .await
                    .map_err(SyncError::PeerHandler)?;
                free_peers_and_log_if_not_empty(&mut self.peers).await?;

                info!(
                    "Ended request_storage_ranges with {} accounts with storage root unchanged and not downloaded yet and with {} big/healed accounts",
                    storage_accounts.accounts_with_storage_root.len(),
                    // These accounts are marked as heals if they're a big account. This is
                    // because we don't know if the storage root is still valid
                    storage_accounts.healed_accounts.len(),
                );
                if !block_is_stale(&pivot_header) {
                    break;
                }
                info!("We stopped because of staleness, restarting loop");
            }
            info!("Finished request_storage_ranges");
            METRICS.storage_accounts_healed.store(
                storage_accounts.healed_accounts.len() as u64,
                Ordering::Relaxed,
            );
            *METRICS.storage_tries_download_end_time.lock().await = Some(SystemTime::now());

            let maybe_big_account_storage_state_roots: Arc<Mutex<HashMap<H256, H256>>> =
                Arc::new(Mutex::new(HashMap::new()));

            *METRICS.storage_tries_insert_start_time.lock().await = Some(SystemTime::now());
            *METRICS.current_step.lock().await =
                "Inserting Storage Ranges - \x1b[31mWriting to DB\x1b[0m".to_string();
            let account_storages_snapshots_dir = get_account_storages_snapshots_dir(&self.datadir);
            for entry in std::fs::read_dir(&account_storages_snapshots_dir)
                .map_err(|_| SyncError::AccountStoragesSnapshotsDirNotFound)?
            {
                let entry = entry.map_err(|err| {
                    SyncError::SnapshotReadError(account_storages_snapshots_dir.clone(), err)
                })?;
                info!("Reading account storage file from entry {entry:?}");

                let snapshot_path = entry.path();

                let snapshot_contents = std::fs::read(&snapshot_path)
                    .map_err(|err| SyncError::SnapshotReadError(snapshot_path.clone(), err))?;

                let account_storages_snapshot: Vec<(H256, Vec<(H256, U256)>)> =
                    RLPDecode::decode(&snapshot_contents)
                        .map_err(|_| SyncError::SnapshotDecodeError(snapshot_path.clone()))?;

                let maybe_big_account_storage_state_roots_clone =
                    maybe_big_account_storage_state_roots.clone();
                let store_clone = store.clone();
                let pivot_hash_moved = pivot_header.hash();
                info!("Starting compute of account_storages_snapshot");
                let storage_trie_node_changes = tokio::task::spawn_blocking(move || {
                    let store: Store = store_clone;

                    // TODO: Here we are filtering again the account with empty storage because we are adding empty accounts on purpose (it was the easiest thing to do)
                    // We need to fix this issue in request_storage_ranges and remove this filter.
                    account_storages_snapshot
                        .into_par_iter()
                        .filter(|(_account_hash, storage)| !storage.is_empty())
                        .map(|(account_hash, key_value_pairs)| {
                            compute_storage_roots(
                                maybe_big_account_storage_state_roots_clone.clone(),
                                store.clone(),
                                account_hash,
                                key_value_pairs,
                                pivot_hash_moved,
                            )
                        })
                        .collect::<Result<Vec<_>, SyncError>>()
                })
                .await??;
                info!("Writing to db");

                store
                    .write_storage_trie_nodes_batch(storage_trie_node_changes)
                    .await?;
            }
            *METRICS.storage_tries_insert_end_time.lock().await = Some(SystemTime::now());

            info!("Finished storing storage tries");
        }

        *METRICS.heal_start_time.lock().await = Some(SystemTime::now());
        info!("Starting Healing Process");
        let mut global_state_leafs_healed: u64 = 0;
        let mut global_storage_leafs_healed: u64 = 0;
        let mut healing_done = false;
        while !healing_done {
            // This if is an edge case for the skip snap sync scenario
            if block_is_stale(&pivot_header) {
                pivot_header = update_pivot(
                    pivot_header.number,
                    pivot_header.timestamp,
                    &mut self.peers,
                    block_sync_state,
                )
                .await?;
            }
            healing_done = heal_state_trie_wrap(
                pivot_header.state_root,
                store.clone(),
                &self.peers,
                calculate_staleness_timestamp(pivot_header.timestamp),
                &mut global_state_leafs_healed,
                &mut storage_accounts,
                &mut code_hash_collector,
            )
            .await?;
            if !healing_done {
                continue;
            }
            healing_done = heal_storage_trie(
                pivot_header.state_root,
                &storage_accounts,
                &mut self.peers,
                store.clone(),
                HashMap::new(),
                calculate_staleness_timestamp(pivot_header.timestamp),
                &mut global_storage_leafs_healed,
            )
            .await?;

            free_peers_and_log_if_not_empty(&mut self.peers).await?;
        }
        *METRICS.heal_end_time.lock().await = Some(SystemTime::now());

        debug_assert!(validate_state_root(store.clone(), pivot_header.state_root).await);
        debug_assert!(validate_storage_root(store.clone(), pivot_header.state_root).await);
        info!("Finished healing");

        // Finish code hash collection
        code_hash_collector.finish().await?;

        *METRICS.bytecode_download_start_time.lock().await = Some(SystemTime::now());

        let code_hashes_dir = get_code_hashes_snapshots_dir(&self.datadir);
        let mut seen_code_hashes = HashSet::new();
        let mut code_hashes_to_download = Vec::new();

        info!("Starting download code hashes from peers");
        for entry in std::fs::read_dir(&code_hashes_dir)
            .map_err(|_| SyncError::CodeHashesSnapshotsDirNotFound)?
        {
            let entry = entry.map_err(|_| SyncError::CorruptPath)?;
            let snapshot_contents = std::fs::read(entry.path())
                .map_err(|err| SyncError::SnapshotReadError(entry.path(), err))?;
            let code_hashes: Vec<H256> = RLPDecode::decode(&snapshot_contents)
                .map_err(|_| SyncError::CodeHashesSnapshotDecodeError(entry.path()))?;

            for hash in code_hashes {
                // If we haven't seen the code hash yet, add it to the list of hashes to download
                if seen_code_hashes.insert(hash) {
                    code_hashes_to_download.push(hash);

                    if code_hashes_to_download.len() >= BYTECODE_CHUNK_SIZE {
                        info!(
                            "Starting bytecode download of {} hashes",
                            code_hashes_to_download.len()
                        );
                        let bytecodes = self
                            .peers
                            .request_bytecodes(&code_hashes_to_download)
                            .await
                            .map_err(SyncError::PeerHandler)?
                            .ok_or(SyncError::BytecodesNotFound)?;

                        store
                            .write_account_code_batch(
                                code_hashes_to_download.drain(..).zip(bytecodes).collect(),
                            )
                            .await?;
                    }
                }
            }
        }

        // Download remaining bytecodes if any
        if !code_hashes_to_download.is_empty() {
            let bytecodes = self
                .peers
                .request_bytecodes(&code_hashes_to_download)
                .await
                .map_err(SyncError::PeerHandler)?
                .ok_or(SyncError::BytecodesNotFound)?;
            store
                .write_account_code_batch(
                    code_hashes_to_download.into_iter().zip(bytecodes).collect(),
                )
                .await?;
        }

        *METRICS.bytecode_download_end_time.lock().await = Some(SystemTime::now());

        debug_assert!(validate_bytecodes(store.clone(), pivot_header.state_root).await);

        store_block_bodies(vec![pivot_header.hash()], self.peers.clone(), store.clone()).await?;

        let block = store
            .get_block_by_hash(pivot_header.hash())
            .await?
            .ok_or(SyncError::CorruptDB)?;

        store.add_block(block).await?;

        let numbers_and_hashes = match block_sync_state {
            BlockSyncState::Full(_) => return Err(SyncError::NotInSnapSync),
            BlockSyncState::Snap(snap_block_sync_state) => snap_block_sync_state
                .block_hashes
                .iter()
                .rev()
                .enumerate()
                .map(|(i, hash)| (pivot_header.number - i as u64, *hash))
                .collect::<Vec<_>>(),
        };

        store
            .forkchoice_update(
                Some(numbers_and_hashes),
                pivot_header.number,
                pivot_header.hash(),
                None,
                None,
            )
            .await?;
        Ok(())
    }
}

type StorageRoots = (H256, Vec<(NodeHash, Vec<u8>)>);

fn compute_storage_roots(
    maybe_big_account_storage_state_roots: Arc<Mutex<HashMap<H256, H256>>>,
    store: Store,
    account_hash: H256,
    key_value_pairs: Vec<(H256, U256)>,
    pivot_hash: H256,
) -> Result<StorageRoots, SyncError> {
    let account_storage_root = match maybe_big_account_storage_state_roots
        .lock()
        .map_err(|_| SyncError::MaybeBigAccount)?
        .entry(account_hash)
    {
        Entry::Occupied(occupied_entry) => *occupied_entry.get(),
        Entry::Vacant(_vacant_entry) => *EMPTY_TRIE_HASH,
    };

    let mut storage_trie = store.open_storage_trie(account_hash, account_storage_root)?;

    for (hashed_key, value) in key_value_pairs {
        if let Err(err) = storage_trie.insert(hashed_key.0.to_vec(), value.encode_to_vec()) {
            warn!(
                "Failed to insert hashed key {hashed_key:?} in account hash: {account_hash:?}, err={err:?}"
            );
        }
    }

    let (computed_storage_root, changes) = storage_trie.collect_changes_since_last_hash();

    let account_state = store
        .get_account_state_by_acc_hash(pivot_hash, account_hash)?
        .ok_or(SyncError::AccountState(pivot_hash, account_hash))?;
    if computed_storage_root == account_state.storage_root {
        METRICS.storage_tries_state_roots_computed.inc();
    } else {
        maybe_big_account_storage_state_roots
            .lock()
            .map_err(|_| SyncError::MaybeBigAccount)?
            .insert(account_hash, computed_storage_root);
    }

    Ok((account_hash, changes))
}

pub async fn update_pivot(
    block_number: u64,
    block_timestamp: u64,
    peers: &mut PeerHandler,
    block_sync_state: &mut BlockSyncState,
) -> Result<BlockHeader, SyncError> {
    // We multiply the estimation by 0.9 in order to account for missing slots (~9% in tesnets)
    let new_pivot_block_number = block_number
        + ((current_unix_time().saturating_sub(block_timestamp) / SECONDS_PER_BLOCK) as f64
            * MISSING_SLOTS_PERCENTAGE) as u64;
    debug!(
        "Current pivot is stale (number: {}, timestamp: {}). New pivot number: {}",
        block_number, block_timestamp, new_pivot_block_number
    );
    loop {
        let (peer_id, mut peer_channel) = peers
            .peer_table
            .get_best_peer(&SUPPORTED_ETH_CAPABILITIES)
            .await?
            .ok_or(SyncError::NoPeers)?;

        let peer_score = peers.peer_table.get_score(&peer_id).await?;
        info!(
            "Trying to update pivot to {new_pivot_block_number} with peer {peer_id} (score: {peer_score})"
        );
        let Some(pivot) = peers
            .get_block_header(&mut peer_channel, new_pivot_block_number)
            .await
            .map_err(SyncError::PeerHandler)?
        else {
            // Penalize peer
            peers.peer_table.record_failure(&peer_id).await?;
            let peer_score = peers.peer_table.get_score(&peer_id).await?;
            warn!(
                "Received None pivot from peer {peer_id} (score after penalizing: {peer_score}). Retrying"
            );
            continue;
        };

        // Reward peer
        peers.peer_table.record_success(&peer_id).await?;
        info!("Succesfully updated pivot");
        if let BlockSyncState::Snap(sync_state) = block_sync_state {
            let block_headers = peers
                .request_block_headers(block_number + 1, pivot.hash())
                .await?
                .ok_or(SyncError::NoBlockHeaders)?;
            sync_state.process_incoming_headers(block_headers).await?;
        } else {
            return Err(SyncError::NotInSnapSync);
        }
        *METRICS.sync_head_hash.lock().await = pivot.hash();
        return Ok(pivot.clone());
    }
}

pub fn block_is_stale(block_header: &BlockHeader) -> bool {
    calculate_staleness_timestamp(block_header.timestamp) < current_unix_time()
}

pub fn calculate_staleness_timestamp(timestamp: u64) -> u64 {
    timestamp + (SNAP_LIMIT as u64 * 12)
}
#[derive(Debug, Default)]
/// We store for optimization the accounts that need to heal storage
pub struct AccountStorageRoots {
    /// The accounts that have not been healed are guaranteed to have the original storage root
    /// we can read this storage root
    pub accounts_with_storage_root: BTreeMap<H256, H256>,
    /// If an account has been healed, it may return to a previous state, so we just store the account
    /// in a hashset
    pub healed_accounts: HashSet<H256>,
}

#[derive(thiserror::Error, Debug)]
pub enum SyncError {
    #[error(transparent)]
    Chain(#[from] ChainError),
    #[error(transparent)]
    Store(#[from] StoreError),
    #[error("{0}")]
    Send(String),
    #[error(transparent)]
    Trie(#[from] TrieError),
    #[error(transparent)]
    Rlp(#[from] RLPDecodeError),
    #[error(transparent)]
    JoinHandle(#[from] tokio::task::JoinError),
    #[error("Missing data from DB")]
    CorruptDB,
    #[error("No bodies were found for the given headers")]
    BodiesNotFound,
    #[error("Failed to fetch latest canonical block, unable to sync")]
    NoLatestCanonical,
    #[error("Range received is invalid")]
    InvalidRangeReceived,
    #[error("Failed to fetch block number for head {0}")]
    BlockNumber(H256),
    #[error("No blocks found")]
    NoBlocks,
    #[error("Failed to read snapshot from {0:?} with error {1:?}")]
    SnapshotReadError(PathBuf, std::io::Error),
    #[error("Failed to RLP decode account_state_snapshot from {0:?}")]
    SnapshotDecodeError(PathBuf),
    #[error("Failed to RLP decode code_hashes_snapshot from {0:?}")]
    CodeHashesSnapshotDecodeError(PathBuf),
    #[error("Failed to get account state for block {0:?} and account hash {1:?}")]
    AccountState(H256, H256),
    #[error("Failed to acquire lock on maybe_big_account_storage")]
    MaybeBigAccount,
    #[error("Failed to fetch bytecodes from peers")]
    BytecodesNotFound,
    #[error("Failed to get account state snapshots directory")]
    AccountStateSnapshotsDirNotFound,
    #[error("Failed to get account storages snapshots directory")]
    AccountStoragesSnapshotsDirNotFound,
    #[error("Failed to get code hashes snapshots directory")]
    CodeHashesSnapshotsDirNotFound,
    #[error("Got different state roots for account hash: {0:?}, expected: {1:?}, computed: {2:?}")]
    DifferentStateRoots(H256, H256, H256),
    #[error("We aren't finding get_peer_channel_with_retry")]
    NoPeers,
    #[error("Failed to get block headers")]
    NoBlockHeaders,
    #[error("Called update_pivot outside snapsync mode")]
    NotInSnapSync,
    #[error("Peer handler error: {0}")]
    PeerHandler(#[from] PeerHandlerError),
    #[error("Corrupt Path")]
    CorruptPath,
    #[error("Bytecode file error")]
    BytecodeFileError,
    #[error("Error in Peer Table: {0}")]
    PeerTableError(#[from] PeerTableError),
}

impl<T> From<SendError<T>> for SyncError {
    fn from(value: SendError<T>) -> Self {
        Self::Send(value.to_string())
    }
}

pub async fn validate_state_root(store: Store, state_root: H256) -> bool {
    info!("Starting validate_state_root");
    let computed_state_root = tokio::task::spawn_blocking(move || {
        Trie::compute_hash_from_unsorted_iter(
            store
                .iter_accounts(state_root)
                .expect("we couldn't iterate over accounts")
                .map(|(hash, state)| (hash.0.to_vec(), state.encode_to_vec())),
        )
    })
    .await
    .expect("We should be able to create threads");

    let tree_validated = state_root == computed_state_root;
    if tree_validated {
        info!("Succesfully validated tree, {state_root} found");
    } else {
        error!(
            "We have failed the validation of the state tree {state_root} expected but {computed_state_root} found"
        );
    }
    tree_validated
}

pub async fn validate_storage_root(store: Store, state_root: H256) -> bool {
    info!("Starting validate_storage_root");
    let is_valid = store
        .clone()
        .iter_accounts(state_root)
        .expect("We should be able to open the store")
        .par_bridge()
        .map(|(hashed_address, account_state)|
    {
        let store_clone = store.clone();
        let computed_storage_root = Trie::compute_hash_from_unsorted_iter(
                store_clone
                    .iter_storage(state_root, hashed_address)
                    .expect("we couldn't iterate over accounts")
                    .expect("This address should be valid")
                    .map(|(hash, state)| (hash.0.to_vec(), state.encode_to_vec())),
            );

        let tree_validated = account_state.storage_root == computed_storage_root;
        if !tree_validated {
            error!(
                "We have failed the validation of the storage tree {:x} expected but {computed_storage_root:x} found for the account {:x}",
                account_state.storage_root,
                hashed_address
            );
        }
        tree_validated
    })
    .all(|valid| valid);
    info!("Finished validate_storage_root");
    if !is_valid {
        std::process::exit(-1);
    }
    is_valid
}

pub async fn validate_bytecodes(store: Store, state_root: H256) -> bool {
    info!("Starting validate_bytecodes");
    let mut is_valid = true;
    for (account_hash, account_state) in store
        .iter_accounts(state_root)
        .expect("we couldn't iterate over accounts")
    {
        if account_state.code_hash != *EMPTY_KECCACK_HASH
            && !store
                .get_account_code(account_state.code_hash)
                .is_ok_and(|code| code.is_some())
        {
            error!(
                "Missing code hash {:x} for account {:x}",
                account_state.code_hash, account_hash
            );
            is_valid = false
        }
    }
    if !is_valid {
        std::process::exit(-1);
    }
    is_valid
}<|MERGE_RESOLUTION|>--- conflicted
+++ resolved
@@ -343,25 +343,6 @@
             current_head, sync_head
         );
 
-<<<<<<< HEAD
-        info!("Sync Log 1: In Full Sync");
-        debug!(
-            "Sync Log 3: State current headers len {}",
-            block_sync_state.current_headers.len()
-        );
-        debug!(
-            "Sync Log 4: State current blocks len {}",
-            block_sync_state.current_blocks.len()
-        );
-
-        debug!("Requesting Block Headers from NewToOld from sync_head {sync_head}");
-
-        let requested_header =
-            if let Some(sync_head_block) = store.get_pending_block(sync_head).await? {
-                sync_head_block.header.parent_hash
-            } else {
-                sync_head
-=======
         // Try syncing backwards from the sync_head to find a common ancestor
         if self
             .synced_new_to_old(&mut block_sync_state, sync_head, store)
@@ -393,7 +374,6 @@
                 warn!("Sync failed to find target block header, aborting");
                 debug!("Sync Log 8: Sync failed to find target block header, aborting");
                 return Ok(());
->>>>>>> f5525099
             };
 
         let Some(mut block_headers) = self
@@ -407,7 +387,6 @@
             return Ok(());
         };
 
-<<<<<<< HEAD
         debug!("Sync Log 9: Received {} block headers", block_headers.len());
 
         let mut found_common_ancestor = false;
@@ -416,23 +395,6 @@
                 .get_block_by_hash(block_headers[i].hash())
                 .await?
                 .is_some()
-=======
-            let (first_block_hash, first_block_number, first_block_parent_hash) =
-                match block_headers.first() {
-                    Some(header) => (header.hash(), header.number, header.parent_hash),
-                    None => continue,
-                };
-            let (last_block_hash, last_block_number) = match block_headers.last() {
-                Some(header) => (header.hash(), header.number),
-                None => continue,
-            };
-
-            // TODO(#2126): This is just a temporary solution to avoid a bug where the sync would get stuck
-            // on a loop when the target head is not found, i.e. on a reorg with a side-chain.
-            if first_block_hash == last_block_hash
-                && first_block_hash == current_head
-                && current_head != sync_head
->>>>>>> f5525099
             {
                 block_headers.drain(i..);
                 found_common_ancestor = true;
@@ -490,18 +452,59 @@
                     Some(header) => (header.hash(), header.number),
                     None => continue,
                 };
-                // TODO(#2126): This is just a temporary solution to avoid a bug where the sync would get stuck
-                // on a loop when the target head is not found, i.e. on a reorg with a side-chain.
-                if first_block_hash == last_block_hash
-                    && first_block_hash == current_head
-                    && current_head != sync_head
-                {
-                    // There is no path to the sync head this goes back until it find a common ancerstor
-                    warn!(
-                        "Sync failed to find target block header, going back to the previous parent"
-                    );
-                    current_head = first_block_parent_hash;
-                    continue;
+            let (last_block_hash, last_block_number) = match block_headers.last() {
+                Some(header) => (header.hash(), header.number),
+                None => continue,
+            };
+
+            // TODO(#2126): This is just a temporary solution to avoid a bug where the sync would get stuck
+            // on a loop when the target head is not found, i.e. on a reorg with a side-chain.
+            if first_block_hash == last_block_hash
+                && first_block_hash == current_head
+                && current_head != sync_head
+            {
+                // There is no path to the sync head this goes back until it find a common ancerstor
+                warn!("Sync failed to find target block header, going back to the previous parent");
+                current_head = first_block_parent_hash;
+                continue;
+            }
+
+            debug!(
+                "Received {} block headers| First Number: {} Last Number: {}",
+                block_headers.len(),
+                first_block_number,
+                last_block_number
+            );
+
+            // Filter out everything after the sync_head
+            let mut sync_head_found = false;
+            if let Some(index) = block_headers
+                .iter()
+                .position(|header| header.hash() == sync_head)
+            {
+                sync_head_found = true;
+                block_headers.drain(index + 1..);
+            }
+
+            // Update current fetch head
+            current_head = last_block_hash;
+
+            // Discard the first header as we already have it
+            block_headers.remove(0);
+            if !block_headers.is_empty() {
+                let mut finished = false;
+                while !finished {
+                    (finished, sync_head_found) = block_sync_state
+                        .process_incoming_headers(
+                            block_headers.clone(),
+                            sync_head,
+                            sync_head_found,
+                            self.blockchain.clone(),
+                            self.peers.clone(),
+                            self.cancel_token.clone(),
+                        )
+                        .await?;
+                    block_headers.clear();
                 }
 
                 debug!(
@@ -549,11 +552,8 @@
             }
             Ok(())
         }
-<<<<<<< HEAD
-=======
 
         Ok(())
->>>>>>> f5525099
     }
 
     /// Tries to perform syncing going backwards from the sync_head with one batch of requested headers.
