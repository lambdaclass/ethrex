--- conflicted
+++ resolved
@@ -18,16 +18,13 @@
 };
 use ethrex_rlp::{decode::RLPDecode, encode::RLPEncode, error::RLPDecodeError};
 use ethrex_storage::{EngineType, STATE_TRIE_SEGMENTS, Store, error::StoreError};
-<<<<<<< HEAD
 use ethrex_trie::{Nibbles, Node, Trie, TrieDB, TrieError};
 use futures::FutureExt;
 use std::collections::HashSet;
 use std::str::FromStr;
 use std::thread::Scope;
-=======
 use ethrex_trie::TrieError;
 use rayon::iter::{IntoParallelIterator, ParallelIterator};
->>>>>>> b94f8b2c
 use std::{
     array,
     cmp::min,
@@ -430,79 +427,116 @@
         // - Fetch the pivot block's state via snap p2p requests
         // - Execute blocks after the pivot (like in full-sync)
         let all_block_hashes = block_sync_state.into_snap_block_hashes();
-        let pivot_idx = all_block_hashes.len().saturating_sub(2);
-        let mut pivot_header = store
+        let pivot_idx = all_block_hashes.len().saturating_sub(1);
+        let pivot_header = store
             .get_block_header_by_hash(all_block_hashes[pivot_idx])?
             .ok_or(SyncError::CorruptDB)?;
 
-        /*         info!(
-            "Print Debug: all peers: {:?}, all scores: {:?}",
-            self.peers.peer_table.get_peer_channels(&SUPPORTED_ETH_CAPABILITIES).await.into_iter().map(|peer| peer.0),
-            self.peers.peer_scores
-        ); */
-        let mut staleness_timestamp: u64 = pivot_header.timestamp + (SNAP_LIMIT as u64 * 12);
-        while current_unix_time() > staleness_timestamp {
-            (pivot_header, staleness_timestamp) =
-                update_pivot(pivot_header.number, &self.peers).await;
-        }
-
         let pivot_number = pivot_header.number;
         let pivot_hash = pivot_header.hash();
-        info!("Selected block {pivot_number} as pivot for snap sync");
-
-        let (account_hashes, account_states, pivot_is_stale) = self
-            .peers
-            .request_account_range(pivot_header.clone(), H256::zero(), H256::repeat_byte(0xff))
+        debug!("Selected block {pivot_number} as pivot for snap sync");
+
+        let state_root = pivot_header.state_root;
+
+        self.peers
+            .request_account_range(state_root, H256::zero(), H256::repeat_byte(0xff))
             .await;
 
         let empty = *EMPTY_TRIE_HASH;
 
-        let account_storage_roots: Vec<(H256, H256)> = account_hashes
-            .iter()
-            .zip(account_states.iter())
-            .filter_map(|(hash, state)| {
-                (state.storage_root != empty).then_some((*hash, state.storage_root))
-            })
-            .collect();
-
-        let (storages_key_value_pairs, pivot_is_stale) = if pivot_is_stale {
-            (vec![], true)
-        } else {
-            self.peers
-                .request_storage_ranges(pivot_header.clone(), account_storage_roots.clone())
+        let mut chunk_index = 0;
+        let mut downloaded_account_storages = 0;
+        for entry in std::fs::read_dir("/home/admin/.local/share/ethrex/account_state_snapshots/")
+            .expect("Failed to read account_state_snapshots dir")
+        {
+            let entry = entry.expect("Failed to read dir entry");
+
+            let snapshot_path = entry.path();
+
+            let snapshot_contents = std::fs::read(&snapshot_path)
+                .unwrap_or_else(|_| panic!("Failed to read snapshot from {snapshot_path:?}"));
+
+            let account_states_snapshot: Vec<(H256, AccountState)> =
+                RLPDecode::decode(&snapshot_contents).unwrap_or_else(|_| {
+                    panic!("Failed to RLP decode account_state_snapshot from {snapshot_path:?}")
+                });
+
+            let (account_hashes, account_states): (Vec<H256>, Vec<AccountState>) =
+                account_states_snapshot.iter().cloned().unzip();
+            
+            let account_storage_roots: Vec<(H256, H256)> = account_hashes
+                .iter()
+                .zip(account_states.iter())
+                .filter_map(|(hash, state)| {
+                    (state.storage_root != empty).then_some((*hash, state.storage_root))
+                })
+                .collect();
+
+            downloaded_account_storages += account_storage_roots.len();
+    
+            chunk_index = self.peers
+                .request_storage_ranges(state_root, account_storage_roots.clone(), chunk_index)
+                .await;
+        }
+
+
+        info!("Starting to compute the state root...");
+
+        let account_store_start = Instant::now();
+
+        let mut computed_state_root = *EMPTY_TRIE_HASH;
+        let mut bytecode_hashes = Vec::new();
+
+        for entry in std::fs::read_dir("/home/admin/.local/share/ethrex/account_state_snapshots/")
+            .expect("Failed to read account_state_snapshots dir")
+        {
+            let entry = entry.expect("Failed to read dir entry");
+
+            let snapshot_path = entry.path();
+
+            let snapshot_contents = std::fs::read(&snapshot_path)
+                .unwrap_or_else(|_| panic!("Failed to read snapshot from {snapshot_path:?}"));
+
+            let account_state_snapshot: Vec<(H256, AccountState)> =
+                RLPDecode::decode(&snapshot_contents).unwrap_or_else(|_| {
+                    panic!("Failed to RLP decode account_state_snapshot from {snapshot_path:?}")
+                });
+
+            let trie = store.open_state_trie(computed_state_root).unwrap();
+
+            let (current_state_root, current_bytecode_hashes) =
+                tokio::task::spawn_blocking(move || {
+                    let mut bytecode_hashes = vec![];
+                    let mut trie = trie;
+
+                    for (account_hash, account) in account_state_snapshot {
+                        if account.code_hash != *EMPTY_KECCACK_HASH {
+                            bytecode_hashes.push(account.code_hash);
+                        }
+                        trie.insert(account_hash.0.to_vec(), account.encode_to_vec())
+                            .unwrap();
+                    }
+                    let current_state_root = trie.hash().unwrap();
+                    bytecode_hashes.sort();
+                    bytecode_hashes.dedup();
+                    (current_state_root, bytecode_hashes)
+                })
                 .await
-        };
-
-        info!("Starting to save to db the accounts...");
-
-        let account_store_start = Instant::now();
-        let trie = store.open_state_trie(*EMPTY_TRIE_HASH).unwrap();
-
-        let known_hash_account =
-            H256::from_str("0x320f1afb905652b62099286d7ac0a60c4f275bf0ef997932c12b80ade218d9b4")
-                .expect("Const from_str");
-
-        let computed_state_root = tokio::task::spawn_blocking(move || {
-            let mut trie = trie;
-            let mut i = 0;
-            let accounts_len = account_hashes.len();
-            for (account_hash, mut account) in account_hashes.into_iter().zip(account_states) {
-                if account_hash == known_hash_account {
-                    info!("Account: {account_hash} Debug: {account:?}")
-                }
-
-                trie.insert(account_hash.0.to_vec(), account.encode_to_vec())
-                    .unwrap();
-            }
-            trie.hash().unwrap()
-        })
-        .await
-        .expect("");
+                .expect("");
+
+            computed_state_root = current_state_root;
+            bytecode_hashes.extend(&current_bytecode_hashes);
+        }
 
         *METRICS.account_tries_state_root.lock().await = Some(computed_state_root);
+
         let account_store_time = Instant::now().saturating_duration_since(account_store_start);
 
+        info!("Expected state root: {state_root:?}");
+        info!("Computed state root: {computed_state_root:?} in {account_store_time:?}");
+
         let storages_store_start = Instant::now();
+
         METRICS
             .storage_tries_state_roots_start_time
             .lock()
@@ -510,37 +544,91 @@
             .replace(SystemTime::now());
 
         *METRICS.storage_tries_state_roots_to_compute.lock().await =
-            account_storage_roots.len() as u64;
-
-        let store_clone = store.clone();
-
-        tokio::task::spawn_blocking(move || {
-            let store = store_clone;
-            // Store trie in storage
-            for ((account_hash, storage_root), key_value_pairs) in account_storage_roots
-                .into_iter()
-                .zip(storages_key_value_pairs)
-            {
-                let mut storage_trie = store
-                    .open_storage_trie(account_hash, *EMPTY_TRIE_HASH)
-                    .unwrap();
-
-                for (hashed_key, value) in key_value_pairs {
-                    storage_trie
-                        .insert(hashed_key.0.to_vec(), value.encode_to_vec())
-                        .unwrap();
-                    if let Err(err) =
-                        storage_trie.insert(hashed_key.0.to_vec(), value.encode_to_vec())
-                    {
-                        error!(
-                            "Failed to insert hashed key {hashed_key:?} in account hash: {account_hash:?}, err={err:?}"
-                        );
-                        continue;
-                    };
-                }
-                METRICS.storage_tries_state_roots_computed.inc();
-            }
-        }).await.expect("");
+            downloaded_account_storages as u64;
+
+        let maybe_big_account_storage_state_roots: Arc<Mutex<HashMap<H256, H256>>> =
+            Arc::new(Mutex::new(HashMap::new()));
+
+        for entry in
+            std::fs::read_dir("/home/admin/.local/share/ethrex/account_storages_snapshots/")
+                .expect("Failed to read account_storages_snapshots dir")
+        {
+            let entry = entry.expect("Failed to read dir entry");
+
+            let snapshot_path = entry.path();
+
+            let snapshot_contents = std::fs::read(&snapshot_path)
+                .unwrap_or_else(|_| panic!("Failed to read snapshot from {snapshot_path:?}"));
+
+            let account_storages_snapshot: Vec<(H256, Vec<(H256, U256)>)> = RLPDecode::decode(&snapshot_contents).unwrap_or_else(|_| {
+                panic!("Failed to RLP decode account_state_snapshot from {snapshot_path:?}")
+            });
+
+            let maybe_big_account_storage_state_roots_clone =
+                maybe_big_account_storage_state_roots.clone();
+            let store_clone = store.clone();
+            let storage_trie_node_changes = tokio::task::spawn_blocking(move || {
+                let store: Store = store_clone;
+
+                let (sender, receiver) = std::sync::mpsc::channel();
+
+                // TODO: Here we are filtering again the account with empty storage because we are adding empty accounts on purpose (it was the easiest thing to do)
+                // We need to fix this issue in request_storage_ranges and remove this filter.
+                account_storages_snapshot
+                    .into_par_iter()
+                    .filter(|(_account_hash, storage)| !storage.is_empty())
+                    .for_each_with(sender, |sender, (account_hash, key_value_pairs)| {
+                        let account_storage_root = match maybe_big_account_storage_state_roots_clone.lock().expect("Failed to acquire lock").entry(account_hash) {
+                            Entry::Occupied(occupied_entry) => *occupied_entry.get(),
+                            Entry::Vacant(_vacant_entry) => *EMPTY_TRIE_HASH,
+                        };
+    
+                        let mut storage_trie = store
+                            .open_storage_trie(account_hash, account_storage_root)
+                            .unwrap_or_else(|_| panic!("Failed to open trie storage for account hash {account_hash}"));
+    
+                        for (hashed_key, value) in key_value_pairs {
+                            if let Err(err) = storage_trie.insert(hashed_key.0.to_vec(), value.encode_to_vec()) {
+                                error!(
+                                    "Failed to insert hashed key {hashed_key:?} in account hash: {account_hash:?}, err={err:?}"
+                                );
+                                continue;
+                            }
+                        }
+    
+                        let (computed_state_root, changes) =
+                            storage_trie.collect_changes_since_last_hash();
+    
+                        maybe_big_account_storage_state_roots_clone.lock().expect("Failed to acquire lock").insert(account_hash, computed_state_root);
+    
+                        METRICS.storage_tries_state_roots_computed.inc();
+    
+                        sender.send((account_hash, changes)).expect("Failed to send changes");
+                    });
+
+                receiver
+                    .iter()
+                    .collect::<Vec<_>>()
+            }).await.expect("");
+
+            store
+                .write_storage_trie_nodes_batch(storage_trie_node_changes)
+                .await?;
+        }
+
+        // for (account_hash, expected_storage_root) in &account_storage_roots {
+        //     let mut binding = maybe_big_account_storage_state_roots
+        //         .lock()
+        //         .expect("Failed to acquire lock");
+
+        //     let computed_storage_root = binding.entry(*account_hash).or_default();
+
+        //     if *computed_storage_root != *expected_storage_root {
+        //         error!(
+        //             "Got different state roots for account hash: {account_hash:?}, expected: {expected_storage_root:?}, computed: {computed_storage_root:?}"
+        //         );
+        //     }
+        // }
 
         METRICS
             .storage_tries_state_roots_end_time
@@ -550,91 +638,6 @@
 
         let storages_store_time = Instant::now().saturating_duration_since(storages_store_start);
         info!("Finished storing storage tries in: {storages_store_time:?}");
-        if pivot_is_stale {
-            info!("pivot is stale, starting healing process");
-
-            let mut healing_done = false;
-            while !healing_done {
-                (pivot_header, staleness_timestamp) =
-                    update_pivot(pivot_header.number, &self.peers).await;
-                healing_done = heal_state_trie_wrap(
-                    pivot_header.state_root,
-                    store.clone(),
-                    &self.peers,
-                    staleness_timestamp,
-                )
-                .await?;
-                if !healing_done {
-                    continue;
-                }
-                // TODO: 💀💀💀 either remove or change to a debug flag
-                validate_state_root(store.clone(), pivot_header.state_root).await;
-                healing_done = heal_storage_trie_wrap(
-                    pivot_header.state_root,
-                    store.clone(),
-                    &self.peers,
-                    staleness_timestamp,
-                )
-                .await?;
-            }
-            info!("Finished healing");
-
-            /*             let trie = store.open_state_trie(state_root_new).expect("This should open");
-            let root_node = trie.root_node().expect("msg").expect("msg").compute_hash();
-            let computed_state_root_new = Trie::compute_hash_from_unsorted_iter(
-                store.iter_accounts(state_root_new).expect("we couldn't iterate over accounts")
-                .map(|(hash, state)| (
-                    hash.0.to_vec(),
-                    state.encode_to_vec(),
-                ))
-            );
-            info!("state_root old: {state_root},
-                state_root_new: {state_root_new},
-                computed_state_root_new: {computed_state_root_new},
-                root_node new: {root_node:?}, "); */
-
-            // TODO: remove when moved to spawned, this is a temp code that fixes an assumption
-            // The healing of storages assumes that we have all of the missing storages as paths in the database.
-            // If the account wasn't stale but the storage download step was skipped becuase
-            // the pivot was stale, we need to add that account storage root to the database manually
-            // State healing won't do it
-
-            /*             for (account_hash, account_state) in store.iter_accounts(state_root_new).expect("we couldn't iterate over accounts") {
-                if account_state.storage_root == *EMPTY_TRIE_HASH {
-                    continue;
-                }
-                let storage_trie = store.open_storage_trie(account_hash, account_state.storage_root).expect("should have the storage trie");
-
-                match storage_trie.root_node() {
-                    Ok(node_op) => {
-                        if node_op.is_none() {
-                            error!("account_hash {account_hash:?} account_state.storage_root {}", account_state.storage_root);
-                            error!("missing storage_trie.root_node()");
-                        }
-                    },
-                    Err(err) => {
-                        error!("account_hash {account_hash:?} account_state.storage_root {}", account_state.storage_root);
-                        error!("storage_trie.root_node() {err:?}");
-                    },
-                }
-
-                let computed_storage_root_new = Trie::compute_hash_from_unsorted_iter(
-                    store.iter_storage(state_root_new, account_hash)
-                        .expect("we couldn't iterate over storage")
-                        .expect("we couldn't iterate over storage")
-                        .map(|(hash, storage)|(
-                            hash.0.to_vec(), storage.encode_to_vec()
-                        ))
-                );
-
-                if account_state.storage_root != computed_storage_root_new {
-                    error!("Storage Healing failed! Wrong hash {account_hash}, {account_state:?}, {computed_storage_root_new}")
-                }
-            } */
-        }
-
-        // TODO: actually search bytecode hashes
-        let bytecode_hashes: Vec<H256> = Vec::new();
 
         // Download bytecodes
         info!(
@@ -647,35 +650,9 @@
             .await
             .unwrap();
 
-        for (code_hash, bytecode) in bytecode_hashes.into_iter().zip(bytecodes) {
-            let _ = store
-                .add_account_code(code_hash, bytecode)
-                .await
-                .inspect_err(|e| {
-                    error!("Failed to store bytecode for code hash {code_hash:?}, err={e:?}")
-                });
-        }
-
-        store_block_bodies(vec![pivot_hash], self.peers.clone(), store.clone())
-            .await
-            .unwrap();
-
-        let block = store
-            .get_block_by_hash(pivot_hash)
-            .await?
-            .ok_or(SyncError::CorruptDB)?;
-
-        store.add_block(block).await?;
-
-        let numbers_and_hashes = all_block_hashes
-            .into_iter()
-            .rev()
-            .enumerate()
-            .map(|(i, hash)| (pivot_number - i as u64, hash))
-            .collect::<Vec<_>>();
-
-        store.mark_chain_as_canonical(&numbers_and_hashes).await?;
-        store.update_latest_block_number(pivot_number).await?;
+        store
+            .write_account_code_batch(bytecode_hashes.into_iter().zip(bytecodes).collect())
+            .await?;
 
         Ok(())
     }
@@ -980,7 +957,6 @@
     }
 }
 
-<<<<<<< HEAD
 async fn heal_state_trie_wrap(
     state_root: H256,
     store: Store,
@@ -1005,6 +981,7 @@
     info!("Stopped state healing");
     Ok(healing_done)
 }
+
 
 async fn heal_storage_trie_wrap(
     state_root: H256,
@@ -1038,221 +1015,6 @@
     let new_pivot_block_number = block_number + SNAP_LIMIT as u64 - 3;
     loop {
         let mut scores = peers.peer_scores.lock().await;
-=======
-impl Syncer {
-    async fn snap_sync(
-        &mut self,
-        store: Store,
-        block_sync_state: BlockSyncState,
-    ) -> Result<(), SyncError> {
-        // snap-sync: launch tasks to fetch blocks and state in parallel
-        // - Fetch each block's body and its receipt via eth p2p requests
-        // - Fetch the pivot block's state via snap p2p requests
-        // - Execute blocks after the pivot (like in full-sync)
-        let all_block_hashes = block_sync_state.into_snap_block_hashes();
-        let pivot_idx = all_block_hashes.len().saturating_sub(1);
-        let pivot_header = store
-            .get_block_header_by_hash(all_block_hashes[pivot_idx])?
-            .ok_or(SyncError::CorruptDB)?;
-
-        let pivot_number = pivot_header.number;
-        let pivot_hash = pivot_header.hash();
-        debug!("Selected block {pivot_number} as pivot for snap sync");
-
-        let state_root = pivot_header.state_root;
-
-        self.peers
-            .request_account_range(state_root, H256::zero(), H256::repeat_byte(0xff))
-            .await;
-
-        let empty = *EMPTY_TRIE_HASH;
-
-        let mut chunk_index = 0;
-        let mut downloaded_account_storages = 0;
-        for entry in std::fs::read_dir("/home/admin/.local/share/ethrex/account_state_snapshots/")
-            .expect("Failed to read account_state_snapshots dir")
-        {
-            let entry = entry.expect("Failed to read dir entry");
-
-            let snapshot_path = entry.path();
-
-            let snapshot_contents = std::fs::read(&snapshot_path)
-                .unwrap_or_else(|_| panic!("Failed to read snapshot from {snapshot_path:?}"));
-
-            let account_states_snapshot: Vec<(H256, AccountState)> =
-                RLPDecode::decode(&snapshot_contents).unwrap_or_else(|_| {
-                    panic!("Failed to RLP decode account_state_snapshot from {snapshot_path:?}")
-                });
-
-            let (account_hashes, account_states): (Vec<H256>, Vec<AccountState>) =
-                account_states_snapshot.iter().cloned().unzip();
-            
-            let account_storage_roots: Vec<(H256, H256)> = account_hashes
-                .iter()
-                .zip(account_states.iter())
-                .filter_map(|(hash, state)| {
-                    (state.storage_root != empty).then_some((*hash, state.storage_root))
-                })
-                .collect();
-
-            downloaded_account_storages += account_storage_roots.len();
-    
-            chunk_index = self.peers
-                .request_storage_ranges(state_root, account_storage_roots.clone(), chunk_index)
-                .await;
-        }
-
-
-        info!("Starting to compute the state root...");
-
-        let account_store_start = Instant::now();
-
-        let mut computed_state_root = *EMPTY_TRIE_HASH;
-        let mut bytecode_hashes = Vec::new();
-
-        for entry in std::fs::read_dir("/home/admin/.local/share/ethrex/account_state_snapshots/")
-            .expect("Failed to read account_state_snapshots dir")
-        {
-            let entry = entry.expect("Failed to read dir entry");
-
-            let snapshot_path = entry.path();
-
-            let snapshot_contents = std::fs::read(&snapshot_path)
-                .unwrap_or_else(|_| panic!("Failed to read snapshot from {snapshot_path:?}"));
-
-            let account_state_snapshot: Vec<(H256, AccountState)> =
-                RLPDecode::decode(&snapshot_contents).unwrap_or_else(|_| {
-                    panic!("Failed to RLP decode account_state_snapshot from {snapshot_path:?}")
-                });
-
-            let trie = store.open_state_trie(computed_state_root).unwrap();
-
-            let (current_state_root, current_bytecode_hashes) =
-                tokio::task::spawn_blocking(move || {
-                    let mut bytecode_hashes = vec![];
-                    let mut trie = trie;
-
-                    for (account_hash, account) in account_state_snapshot {
-                        if account.code_hash != *EMPTY_KECCACK_HASH {
-                            bytecode_hashes.push(account.code_hash);
-                        }
-                        trie.insert(account_hash.0.to_vec(), account.encode_to_vec())
-                            .unwrap();
-                    }
-                    let current_state_root = trie.hash().unwrap();
-                    bytecode_hashes.sort();
-                    bytecode_hashes.dedup();
-                    (current_state_root, bytecode_hashes)
-                })
-                .await
-                .expect("");
-
-            computed_state_root = current_state_root;
-            bytecode_hashes.extend(&current_bytecode_hashes);
-        }
-
-        *METRICS.account_tries_state_root.lock().await = Some(computed_state_root);
-
-        let account_store_time = Instant::now().saturating_duration_since(account_store_start);
-
-        info!("Expected state root: {state_root:?}");
-        info!("Computed state root: {computed_state_root:?} in {account_store_time:?}");
-
-        let storages_store_start = Instant::now();
-
-        METRICS
-            .storage_tries_state_roots_start_time
-            .lock()
-            .await
-            .replace(SystemTime::now());
-
-        *METRICS.storage_tries_state_roots_to_compute.lock().await =
-            downloaded_account_storages as u64;
-
-        let maybe_big_account_storage_state_roots: Arc<Mutex<HashMap<H256, H256>>> =
-            Arc::new(Mutex::new(HashMap::new()));
-
-        for entry in
-            std::fs::read_dir("/home/admin/.local/share/ethrex/account_storages_snapshots/")
-                .expect("Failed to read account_storages_snapshots dir")
-        {
-            let entry = entry.expect("Failed to read dir entry");
-
-            let snapshot_path = entry.path();
-
-            let snapshot_contents = std::fs::read(&snapshot_path)
-                .unwrap_or_else(|_| panic!("Failed to read snapshot from {snapshot_path:?}"));
-
-            let account_storages_snapshot: Vec<(H256, Vec<(H256, U256)>)> = RLPDecode::decode(&snapshot_contents).unwrap_or_else(|_| {
-                panic!("Failed to RLP decode account_state_snapshot from {snapshot_path:?}")
-            });
-
-            let maybe_big_account_storage_state_roots_clone =
-                maybe_big_account_storage_state_roots.clone();
-            let store_clone = store.clone();
-            let storage_trie_node_changes = tokio::task::spawn_blocking(move || {
-                let store: Store = store_clone;
-
-                let (sender, receiver) = std::sync::mpsc::channel();
-
-                // TODO: Here we are filtering again the account with empty storage because we are adding empty accounts on purpose (it was the easiest thing to do)
-                // We need to fix this issue in request_storage_ranges and remove this filter.
-                account_storages_snapshot
-                    .into_par_iter()
-                    .filter(|(_account_hash, storage)| !storage.is_empty())
-                    .for_each_with(sender, |sender, (account_hash, key_value_pairs)| {
-                        let account_storage_root = match maybe_big_account_storage_state_roots_clone.lock().expect("Failed to acquire lock").entry(account_hash) {
-                            Entry::Occupied(occupied_entry) => *occupied_entry.get(),
-                            Entry::Vacant(_vacant_entry) => *EMPTY_TRIE_HASH,
-                        };
-    
-                        let mut storage_trie = store
-                            .open_storage_trie(account_hash, account_storage_root)
-                            .unwrap_or_else(|_| panic!("Failed to open trie storage for account hash {account_hash}"));
-    
-                        for (hashed_key, value) in key_value_pairs {
-                            if let Err(err) = storage_trie.insert(hashed_key.0.to_vec(), value.encode_to_vec()) {
-                                error!(
-                                    "Failed to insert hashed key {hashed_key:?} in account hash: {account_hash:?}, err={err:?}"
-                                );
-                                continue;
-                            }
-                        }
-    
-                        let (computed_state_root, changes) =
-                            storage_trie.collect_changes_since_last_hash();
-    
-                        maybe_big_account_storage_state_roots_clone.lock().expect("Failed to acquire lock").insert(account_hash, computed_state_root);
-    
-                        METRICS.storage_tries_state_roots_computed.inc();
-    
-                        sender.send((account_hash, changes)).expect("Failed to send changes");
-                    });
-
-                receiver
-                    .iter()
-                    .collect::<Vec<_>>()
-            }).await.expect("");
-
-            store
-                .write_storage_trie_nodes_batch(storage_trie_node_changes)
-                .await?;
-        }
-
-        // for (account_hash, expected_storage_root) in &account_storage_roots {
-        //     let mut binding = maybe_big_account_storage_state_roots
-        //         .lock()
-        //         .expect("Failed to acquire lock");
-
-        //     let computed_storage_root = binding.entry(*account_hash).or_default();
-
-        //     if *computed_storage_root != *expected_storage_root {
-        //         error!(
-        //             "Got different state roots for account hash: {account_hash:?}, expected: {expected_storage_root:?}, computed: {computed_storage_root:?}"
-        //         );
-        //     }
-        // }
->>>>>>> b94f8b2c
 
         let (peer_id, mut peer_channel) = peers
             .get_peer_channel_with_highest_score(&SUPPORTED_ETH_CAPABILITIES, &mut scores)
@@ -1267,7 +1029,6 @@
         let Some(pivot) = peers
             .get_block_header(&mut peer_channel, new_pivot_block_number)
             .await
-<<<<<<< HEAD
         else {
             // Penalize peer
             scores.entry(peer_id).and_modify(|score| *score -= 1);
@@ -1277,34 +1038,6 @@
             );
             continue;
         };
-=======
-            .unwrap();
-
-        store
-            .write_account_code_batch(bytecode_hashes.into_iter().zip(bytecodes).collect())
-            .await?;
-
-        store_block_bodies(vec![pivot_hash], self.peers.clone(), store.clone())
-            .await
-            .unwrap();
-
-        let block = store
-            .get_block_by_hash(pivot_hash)
-            .await?
-            .ok_or(SyncError::CorruptDB)?;
-
-        store.add_block(block).await?;
-
-        let numbers_and_hashes = all_block_hashes
-            .into_iter()
-            .rev()
-            .enumerate()
-            .map(|(i, hash)| (pivot_number - i as u64, hash))
-            .collect::<Vec<_>>();
-
-        store.mark_chain_as_canonical(&numbers_and_hashes).await?;
-        store.update_latest_block_number(pivot_number).await?;
->>>>>>> b94f8b2c
 
         // Reward peer
         scores.entry(peer_id).and_modify(|score| {
