--- conflicted
+++ resolved
@@ -938,19 +938,13 @@
                                 .fetch_add(1, Ordering::Relaxed);
                             trie.insert(account_hash.0.to_vec(), account.encode_to_vec())?;
                         }
-<<<<<<< HEAD
-                        *METRICS.current_step.blocking_lock() =
-                            "Inserting Account Ranges - \x1b[31mWriting to DB\x1b[0m".to_string();
+                        METRICS
+                            .current_step
+                            .set(crate::metrics::CurrentStepValue::InsertingAccountRanges);
                         let (current_state_root, mut changes) =
                             trie.collect_changes_since_last_hash();
                         changes.retain(|(path, _)| path.len() < 64);
                         trie.db().put_batch(changes)?;
-=======
-                        METRICS
-                            .current_step
-                            .set(crate::metrics::CurrentStepValue::InsertingAccountRanges);
-                        let current_state_root = trie.hash()?;
->>>>>>> 515548aa
                         Ok(current_state_root)
                     })
                     .await??;
@@ -1126,7 +1120,7 @@
                 &mut code_hash_collector,
             )
             .await?;
-            free_peers_and_log_if_not_empty(&self.peers).await;
+            free_peers_and_log_if_not_empty(&mut self.peers).await?;
             if !healing_done {
                 continue;
             }
