mod state_healing;
mod storage_healing;

use crate::peer_handler::{PeerHandlerError, SNAP_LIMIT};
use crate::rlpx::p2p::SUPPORTED_ETH_CAPABILITIES;
use crate::sync::state_healing::heal_state_trie_wrap;
use crate::sync::storage_healing::heal_storage_trie;
use crate::utils::{
    current_unix_time, get_account_state_snapshots_dir, get_account_storages_snapshots_dir,
};
use crate::{
    metrics::METRICS,
    peer_handler::{HASH_MAX, MAX_BLOCK_BODIES_TO_REQUEST, PeerHandler},
};
use ethrex_blockchain::{BatchBlockProcessingFailure, Blockchain, error::ChainError};
use ethrex_common::{
    BigEndianHash, H256, U256,
    constants::{EMPTY_KECCACK_HASH, EMPTY_TRIE_HASH},
    types::{AccountState, Block, BlockHash, BlockHeader},
};
use ethrex_rlp::{decode::RLPDecode, encode::RLPEncode, error::RLPDecodeError};
use ethrex_storage::{EngineType, STATE_TRIE_SEGMENTS, Store, error::StoreError};
use ethrex_trie::{NodeHash, Trie, TrieError};
use rayon::iter::{IntoParallelIterator, ParallelBridge, ParallelIterator};
use std::collections::{BTreeMap, HashSet};
use std::path::PathBuf;
use std::{
    array,
    cmp::min,
    collections::{HashMap, hash_map::Entry},
    sync::{
        Arc, Mutex,
        atomic::{AtomicBool, Ordering},
    },
};
use tokio::{sync::mpsc::error::SendError, time::Instant};
use tokio_util::sync::CancellationToken;
use tracing::{debug, error, info, warn};

/// The minimum amount of blocks from the head that we want to full sync during a snap sync
const MIN_FULL_BLOCKS: usize = 64;
/// Amount of blocks to execute in a single batch during FullSync
const EXECUTE_BATCH_SIZE_DEFAULT: usize = 1024;

#[cfg(feature = "sync-test")]
lazy_static::lazy_static! {
    static ref EXECUTE_BATCH_SIZE: usize = std::env::var("EXECUTE_BATCH_SIZE").map(|var| var.parse().expect("Execute batch size environmental variable is not a number")).unwrap_or(EXECUTE_BATCH_SIZE_DEFAULT);
}
#[cfg(not(feature = "sync-test"))]
lazy_static::lazy_static! {
    static ref EXECUTE_BATCH_SIZE: usize = EXECUTE_BATCH_SIZE_DEFAULT;
}

lazy_static::lazy_static! {
    // Size of each state trie segment
    static ref STATE_TRIE_SEGMENT_SIZE: U256 = HASH_MAX.into_uint()/STATE_TRIE_SEGMENTS;
    // Starting hash of each state trie segment
    static ref STATE_TRIE_SEGMENTS_START: [H256; STATE_TRIE_SEGMENTS] = {
        array::from_fn(|i| H256::from_uint(&(*STATE_TRIE_SEGMENT_SIZE * i)))
    };
    // Ending hash of each state trie segment
    static ref STATE_TRIE_SEGMENTS_END: [H256; STATE_TRIE_SEGMENTS] = {
        array::from_fn(|i| H256::from_uint(&(*STATE_TRIE_SEGMENT_SIZE * (i+1))))
    };
}

#[derive(Debug, PartialEq, Clone, Default)]
pub enum SyncMode {
    #[default]
    Full,
    Snap,
}

/// Manager in charge the sync process
#[derive(Debug)]
pub struct Syncer {
    /// This is also held by the SyncManager allowing it to track the latest syncmode, without modifying it
    /// No outside process should modify this value, only being modified by the sync cycle
    snap_enabled: Arc<AtomicBool>,
    peers: PeerHandler,
    // Used for cancelling long-living tasks upon shutdown
    cancel_token: CancellationToken,
    blockchain: Arc<Blockchain>,
    /// This string indicates a folder where the snap algorithm will store temporary files that are
    /// used during the syncing process
    datadir: String,
}

impl Syncer {
    pub fn new(
        peers: PeerHandler,
        snap_enabled: Arc<AtomicBool>,
        cancel_token: CancellationToken,
        blockchain: Arc<Blockchain>,
        datadir: String,
    ) -> Self {
        Self {
            snap_enabled,
            peers,
            cancel_token,
            blockchain,
            datadir,
        }
    }

    /// Creates a dummy Syncer for tests where syncing is not needed
    /// This should only be used in tests as it won't be able to connect to the p2p network
    pub fn dummy() -> Self {
        Self {
            snap_enabled: Arc::new(AtomicBool::new(false)),
            peers: PeerHandler::dummy(),
            // This won't be used
            cancel_token: CancellationToken::new(),
            blockchain: Arc::new(Blockchain::default_with_store(
                Store::new("", EngineType::InMemory).expect("Failed to start Sotre Engine"),
            )),
            datadir: ".".to_string(),
        }
    }

    /// Starts a sync cycle, updating the state with all blocks between the current head and the sync head
    /// Will perforn either full or snap sync depending on the manager's `snap_mode`
    /// In full mode, all blocks will be fetched via p2p eth requests and executed to rebuild the state
    /// In snap mode, blocks and receipts will be fetched and stored in parallel while the state is fetched via p2p snap requests
    /// After the sync cycle is complete, the sync mode will be set to full
    /// If the sync fails, no error will be returned but a warning will be emitted
    /// [WARNING] Sync is done optimistically, so headers and bodies may be stored even if their data has not been fully synced if the sync is aborted halfway
    /// [WARNING] Sync is currenlty simplified and will not download bodies + receipts previous to the pivot during snap sync
    pub async fn start_sync(&mut self, sync_head: H256, store: Store) {
        let start_time = Instant::now();
        match self.sync_cycle(sync_head, store).await {
            Ok(()) => {
                info!(
                    "Sync cycle finished, time elapsed: {} secs",
                    start_time.elapsed().as_secs()
                );
            }
            Err(error) => warn!(
                "Sync cycle failed due to {error}, time elapsed: {} secs ",
                start_time.elapsed().as_secs()
            ),
        }
    }

    /// Performs the sync cycle described in `start_sync`, returns an error if the sync fails at any given step and aborts all active processes
    async fn sync_cycle(&mut self, sync_head: H256, store: Store) -> Result<(), SyncError> {
        // Take picture of the current sync mode, we will update the original value when we need to
        if self.snap_enabled.load(Ordering::Relaxed) {
            METRICS.enable().await;
            let sync_cycle_result = self.sync_cycle_snap(sync_head, store).await;
            METRICS.disable().await;
            sync_cycle_result
        } else {
            self.sync_cycle_full(sync_head, store).await
        }
    }

    /// Performs the sync cycle described in `start_sync`, returns an error if the sync fails at any given step and aborts all active processes
    async fn sync_cycle_snap(&mut self, sync_head: H256, store: Store) -> Result<(), SyncError> {
        // Take picture of the current sync mode, we will update the original value when we need to
        let mut sync_mode = SyncMode::Snap;
        // Request all block headers between the current head and the sync head
        // We will begin from the current head so that we download the earliest state first
        // This step is not parallelized
        let mut block_sync_state = BlockSyncState::new(&sync_mode, store.clone());
        // Check if we have some blocks downloaded from a previous sync attempt
        // This applies only to snap sync—full sync always starts fetching headers
        // from the canonical block, which updates as new block headers are fetched.
        let mut current_head = block_sync_state.get_current_head().await?;
        let current_head_number = store
            .get_block_number(current_head)
            .await?
            .ok_or(SyncError::BlockNumber(current_head))?;
        info!(
            "Syncing from current head {:?} to sync_head {:?}",
            current_head, sync_head
        );
        let pending_block = match store.get_pending_block(sync_head).await {
            Ok(res) => res,
            Err(e) => return Err(e.into()),
        };

        loop {
            debug!("Sync Log 1: In snap sync");
            debug!(
                "Sync Log 2: State block hashes len {}",
                block_sync_state.to_snap_block_hashes().len()
            );
            debug!("Requesting Block Headers from {current_head}");

            let Some(mut block_headers) = self
                .peers
                .request_block_headers(current_head_number, sync_head)
                .await
            else {
                warn!("Sync failed to find target block header, aborting");
                return Ok(());
            };

            let (first_block_hash, first_block_number, first_block_parent_hash) =
                match block_headers.first() {
                    Some(header) => (header.hash(), header.number, header.parent_hash),
                    None => continue,
                };
            let (last_block_hash, last_block_number) = match block_headers.last() {
                Some(header) => (header.hash(), header.number),
                None => continue,
            };
            // TODO(#2126): This is just a temporary solution to avoid a bug where the sync would get stuck
            // on a loop when the target head is not found, i.e. on a reorg with a side-chain.
            if first_block_hash == last_block_hash
                && first_block_hash == current_head
                && current_head != sync_head
            {
                // There is no path to the sync head this goes back until it find a common ancerstor
                warn!("Sync failed to find target block header, going back to the previous parent");
                current_head = first_block_parent_hash;
                continue;
            }

            debug!(
                "Received {} block headers| First Number: {} Last Number: {}",
                block_headers.len(),
                first_block_number,
                last_block_number
            );

            // If we have a pending block from new_payload request
            // attach it to the end if it matches the parent_hash of the latest received header
            if let Some(ref block) = pending_block {
                if block.header.parent_hash == last_block_hash {
                    block_headers.push(block.header.clone());
                }
            }

            // Filter out everything after the sync_head
            let mut sync_head_found = false;
            if let Some(index) = block_headers
                .iter()
                .position(|header| header.hash() == sync_head)
            {
                sync_head_found = true;
                block_headers.drain(index + 1..);
            }

            // Update current fetch head
            current_head = last_block_hash;

            // If the sync head is less than 64 blocks away from our current head switch to full-sync
            if sync_mode == SyncMode::Snap && sync_head_found {
                let latest_block_number = store.get_latest_block_number().await?;
                if last_block_number.saturating_sub(latest_block_number) < MIN_FULL_BLOCKS as u64 {
                    // Too few blocks for a snap sync, switching to full sync
                    debug!(
                        "Sync head is less than {MIN_FULL_BLOCKS} blocks away, switching to FullSync"
                    );
                    sync_mode = SyncMode::Full;
                    self.snap_enabled.store(false, Ordering::Relaxed);
                    block_sync_state = block_sync_state.into_fullsync().await?;
                }
            }

            // Discard the first header as we already have it
            block_headers.remove(0);
            if !block_headers.is_empty() {
                match block_sync_state {
                    BlockSyncState::Full(ref mut state) => {
                        state
                            .process_incoming_headers(
                                block_headers,
                                sync_head_found,
                                self.blockchain.clone(),
                                self.peers.clone(),
                                self.cancel_token.clone(),
                            )
                            .await?;
                    }
                    BlockSyncState::Snap(ref mut state) => {
                        state.process_incoming_headers(block_headers).await?
                    }
                }
            }

            if sync_head_found {
                break;
            };
        }

        if let SyncMode::Snap = sync_mode {
            self.snap_sync(store, &mut block_sync_state).await?;

            // Next sync will be full-sync
            block_sync_state.into_fullsync().await?;
            self.snap_enabled.store(false, Ordering::Relaxed);
        }
        Ok(())
    }

    /// Performs the sync cycle described in `start_sync`.
    ///
    /// # Returns
    ///
    /// Returns an error if the sync fails at any given step and aborts all active processes
    async fn sync_cycle_full(&mut self, sync_head: H256, store: Store) -> Result<(), SyncError> {
        // Request all block headers between the current head and the sync head
        // We will begin from the current head so that we download the earliest state first
        // This step is not parallelized
        let mut block_sync_state = FullBlockSyncState::new(store.clone());
        // Check if we have some blocks downloaded from a previous sync attempt
        // This applies only to snap sync—full sync always starts fetching headers
        // from the canonical block, which updates as new block headers are fetched.
        let mut current_head = block_sync_state.get_current_head().await?;
        let current_head_number = store
            .get_block_number(current_head)
            .await?
            .ok_or(SyncError::BlockNumber(current_head))?;
        info!(
            "Syncing from current head {:?} to sync_head {:?}",
            current_head, sync_head
        );
        let pending_block = match store.get_pending_block(sync_head).await {
            Ok(res) => res,
            Err(e) => return Err(e.into()),
        };

        loop {
            debug!("Sync Log 1: In Full Sync");
            debug!(
                "Sync Log 3: State current headears len {}",
                block_sync_state.current_headers.len()
            );
            debug!(
                "Sync Log 4: State current blocks len {}",
                block_sync_state.current_blocks.len()
            );

            debug!("Requesting Block Headers from {current_head}");

            let Some(mut block_headers) = self
                .peers
                .request_block_headers(current_head_number, sync_head)
                .await
            else {
                warn!("Sync failed to find target block header, aborting");
                debug!("Sync Log 8: Sync failed to find target block header, aborting");
                return Ok(());
            };

            debug!("Sync Log 9: Received {} block headers", block_headers.len());

            let (first_block_hash, first_block_number, first_block_parent_hash) =
                match block_headers.first() {
                    Some(header) => (header.hash(), header.number, header.parent_hash),
                    None => continue,
                };
            let (last_block_hash, last_block_number) = match block_headers.last() {
                Some(header) => (header.hash(), header.number),
                None => continue,
            };
            // TODO(#2126): This is just a temporary solution to avoid a bug where the sync would get stuck
            // on a loop when the target head is not found, i.e. on a reorg with a side-chain.
            if first_block_hash == last_block_hash
                && first_block_hash == current_head
                && current_head != sync_head
            {
                // There is no path to the sync head this goes back until it find a common ancerstor
                warn!("Sync failed to find target block header, going back to the previous parent");
                current_head = first_block_parent_hash;
                continue;
            }

            debug!(
                "Received {} block headers| First Number: {} Last Number: {}",
                block_headers.len(),
                first_block_number,
                last_block_number
            );

            // If we have a pending block from new_payload request
            // attach it to the end if it matches the parent_hash of the latest received header
            if let Some(ref block) = pending_block {
                if block.header.parent_hash == last_block_hash {
                    block_headers.push(block.header.clone());
                }
            }

            // Filter out everything after the sync_head
            let mut sync_head_found = false;
            if let Some(index) = block_headers
                .iter()
                .position(|header| header.hash() == sync_head)
            {
                sync_head_found = true;
                block_headers.drain(index + 1..);
            }

            // Update current fetch head
            current_head = last_block_hash;

            // Discard the first header as we already have it
            block_headers.remove(0);
            if !block_headers.is_empty() {
                let mut finished = false;
                while !finished {
                    finished = block_sync_state
                        .process_incoming_headers(
                            block_headers.clone(),
                            sync_head_found,
                            self.blockchain.clone(),
                            self.peers.clone(),
                            self.cancel_token.clone(),
                        )
                        .await?;
                    block_headers.clear();
                }
            }

            if sync_head_found {
                break;
            };
        }
        Ok(())
    }

    /// Executes the given blocks and stores them
    /// If sync_head_found is true, they will be executed one by one
    /// If sync_head_found is false, they will be executed in a single batch
    async fn add_blocks(
        blockchain: Arc<Blockchain>,
        blocks: Vec<Block>,
        sync_head_found: bool,
        cancel_token: CancellationToken,
    ) -> Result<(), (ChainError, Option<BatchBlockProcessingFailure>)> {
        // If we found the sync head, run the blocks sequentially to store all the blocks's state
        if sync_head_found {
            let mut last_valid_hash = H256::default();
            for block in blocks {
                blockchain.add_block(&block).await.map_err(|e| {
                    (
                        e,
                        Some(BatchBlockProcessingFailure {
                            last_valid_hash,
                            failed_block_hash: block.hash(),
                        }),
                    )
                })?;
                last_valid_hash = block.hash();
            }
            Ok(())
        } else {
            blockchain.add_blocks_in_batch(blocks, cancel_token).await
        }
    }
}

/// Fetches all block bodies for the given block hashes via p2p and stores them
async fn store_block_bodies(
    mut block_hashes: Vec<BlockHash>,
    peers: PeerHandler,
    store: Store,
) -> Result<(), SyncError> {
    loop {
        debug!("Requesting Block Bodies ");
        if let Some(block_bodies) = peers.request_block_bodies(block_hashes.clone()).await {
            debug!(" Received {} Block Bodies", block_bodies.len());
            // Track which bodies we have already fetched
            let current_block_hashes = block_hashes.drain(..block_bodies.len());
            // Add bodies to storage
            for (hash, body) in current_block_hashes.zip(block_bodies.into_iter()) {
                store.add_block_body(hash, body).await?;
            }

            // Check if we need to ask for another batch
            if block_hashes.is_empty() {
                break;
            }
        }
    }
    Ok(())
}

/// Fetches all receipts for the given block hashes via p2p and stores them
// TODO: remove allow when used again
#[allow(unused)]
async fn store_receipts(
    mut block_hashes: Vec<BlockHash>,
    peers: PeerHandler,
    store: Store,
) -> Result<(), SyncError> {
    loop {
        debug!("Requesting Receipts ");
        if let Some(receipts) = peers.request_receipts(block_hashes.clone()).await {
            debug!(" Received {} Receipts", receipts.len());
            // Track which blocks we have already fetched receipts for
            for (block_hash, receipts) in block_hashes.drain(0..receipts.len()).zip(receipts) {
                store.add_receipts(block_hash, receipts).await?;
            }
            // Check if we need to ask for another batch
            if block_hashes.is_empty() {
                break;
            }
        }
    }
    Ok(())
}

/// Persisted State during the Block Sync phase
#[derive(Clone)]
pub enum BlockSyncState {
    Full(FullBlockSyncState),
    Snap(SnapBlockSyncState),
}

/// Persisted State during the Block Sync phase for SnapSync
#[derive(Clone)]
pub struct SnapBlockSyncState {
    block_hashes: Vec<H256>,
    store: Store,
}

/// Persisted State during the Block Sync phase for FullSync
#[derive(Clone)]
pub struct FullBlockSyncState {
    current_headers: Vec<BlockHeader>,
    current_blocks: Vec<Block>,
    store: Store,
}

impl BlockSyncState {
    fn new(sync_mode: &SyncMode, store: Store) -> Self {
        match sync_mode {
            SyncMode::Full => BlockSyncState::Full(FullBlockSyncState::new(store)),
            SyncMode::Snap => BlockSyncState::Snap(SnapBlockSyncState::new(store)),
        }
    }

    /// Obtain the current head from where to start or resume block sync
    async fn get_current_head(&self) -> Result<H256, SyncError> {
        match self {
            BlockSyncState::Full(state) => state.get_current_head().await,
            BlockSyncState::Snap(state) => state.get_current_head().await,
        }
    }

    /// Consumes the current state and returns the contained block hashes if the state is a SnapSynd state
    /// If it is a FullSync state, returns an empty vector
    pub fn to_snap_block_hashes(&self) -> Vec<BlockHash> {
        match self {
            BlockSyncState::Full(_) => vec![],
            BlockSyncState::Snap(state) => state.block_hashes.clone(),
        }
    }

    /// Converts self into a FullSync state, does nothing if self is already a FullSync state
    pub async fn into_fullsync(self) -> Result<Self, SyncError> {
        // Switch from Snap to Full sync and vice versa
        let state = match self {
            BlockSyncState::Full(state) => state,
            BlockSyncState::Snap(state) => state.into_fullsync().await?,
        };
        Ok(Self::Full(state))
    }
}

impl FullBlockSyncState {
    fn new(store: Store) -> Self {
        Self {
            store,
            current_headers: Vec::new(),
            current_blocks: Vec::new(),
        }
    }

    /// Obtain the current head from where to start or resume block sync
    async fn get_current_head(&self) -> Result<H256, SyncError> {
        self.store
            .get_latest_canonical_block_hash()
            .await?
            .ok_or(SyncError::NoLatestCanonical)
    }

    /// Saves incoming headers, requests as many block bodies as needed to complete
    /// an execution batch and executes it.
    /// An incomplete batch may be executed if the sync_head was already found
    async fn process_incoming_headers(
        &mut self,
        block_headers: Vec<BlockHeader>,
        sync_head_found: bool,
        blockchain: Arc<Blockchain>,
        peers: PeerHandler,
        cancel_token: CancellationToken,
    ) -> Result<bool, SyncError> {
        info!("Processing incoming headers full sync");
        self.current_headers.extend(block_headers);
        let finished = self.current_headers.len() <= MAX_BLOCK_BODIES_TO_REQUEST;
        // if self.current_headers.len() < *EXECUTE_BATCH_SIZE && !sync_head_found {
        //     // We don't have enough headers to fill up a batch, lets request more
        //     return Ok(());
        // }
        // If we have enough headers to fill execution batches, request the matching bodies
        // while self.current_headers.len() >= *EXECUTE_BATCH_SIZE
        //     || !self.current_headers.is_empty() && sync_head_found
        // {
        // Download block bodies
        let headers =
            &self.current_headers[..min(MAX_BLOCK_BODIES_TO_REQUEST, self.current_headers.len())];
        let bodies = peers
            .request_and_validate_block_bodies(headers)
            .await
            .ok_or(SyncError::BodiesNotFound)?;
        debug!("Obtained: {} block bodies", bodies.len());
        let blocks = self
            .current_headers
            .drain(..bodies.len())
            .zip(bodies)
            .map(|(header, body)| Block { header, body });
        self.current_blocks.extend(blocks);
        // }
        // Execute full blocks
        // while self.current_blocks.len() >= *EXECUTE_BATCH_SIZE
        //     || (!self.current_blocks.is_empty() && sync_head_found)
        // {
        // Now that we have a full batch, we can execute and store the blocks in batch

        info!(
            "Executing {} blocks for full sync. First block hash: {:#?} Last block hash: {:#?}",
            self.current_blocks.len(),
            self.current_blocks
                .first()
                .ok_or(SyncError::NoBlocks)?
                .hash(),
            self.current_blocks
                .last()
                .ok_or(SyncError::NoBlocks)?
                .hash()
        );
        let execution_start = Instant::now();
        let block_batch: Vec<Block> = self
            .current_blocks
            .drain(..min(*EXECUTE_BATCH_SIZE, self.current_blocks.len()))
            .collect();
        // Copy some values for later
        let blocks_len = block_batch.len();
        let numbers_and_hashes = block_batch
            .iter()
            .map(|b| (b.header.number, b.hash()))
            .collect::<Vec<_>>();
        let (last_block_number, last_block_hash) = numbers_and_hashes
            .last()
            .cloned()
            .ok_or(SyncError::InvalidRangeReceived)?;
        let (first_block_number, first_block_hash) = numbers_and_hashes
            .first()
            .cloned()
            .ok_or(SyncError::InvalidRangeReceived)?;
        // Run the batch
        if let Err((err, batch_failure)) = Syncer::add_blocks(
            blockchain.clone(),
            block_batch,
            sync_head_found,
            cancel_token.clone(),
        )
        .await
        {
            if let Some(batch_failure) = batch_failure {
                warn!("Failed to add block during FullSync: {err}");
                self.store
                    .set_latest_valid_ancestor(
                        batch_failure.failed_block_hash,
                        batch_failure.last_valid_hash,
                    )
                    .await?;
            }
            return Err(err.into());
        }

        self.store
            .forkchoice_update(
                Some(numbers_and_hashes),
                last_block_number,
                last_block_hash,
                None,
                None,
            )
            .await?;

        let execution_time: f64 = execution_start.elapsed().as_millis() as f64 / 1000.0;
        let blocks_per_second = blocks_len as f64 / execution_time;

        info!(
            "[SYNCING] Executed & stored {} blocks in {:.3} seconds.\n\
            Started at block with hash {} (number {}).\n\
            Finished at block with hash {} (number {}).\n\
            Blocks per second: {:.3}",
            blocks_len,
            execution_time,
            first_block_hash,
            first_block_number,
            last_block_hash,
            last_block_number,
            blocks_per_second
        );
        // }
        Ok(finished)
    }
}

impl SnapBlockSyncState {
    fn new(store: Store) -> Self {
        Self {
            block_hashes: Vec::new(),
            store,
        }
    }

    /// Obtain the current head from where to start or resume block sync
    async fn get_current_head(&self) -> Result<H256, SyncError> {
        if let Some(head) = self.store.get_header_download_checkpoint().await? {
            Ok(head)
        } else {
            self.store
                .get_latest_canonical_block_hash()
                .await?
                .ok_or(SyncError::NoLatestCanonical)
        }
    }

    /// Stores incoming headers to the Store and saves their hashes
    async fn process_incoming_headers(
        &mut self,
        block_headers: Vec<BlockHeader>,
    ) -> Result<(), SyncError> {
        let block_hashes = block_headers.iter().map(|h| h.hash()).collect::<Vec<_>>();
        self.store
            .set_header_download_checkpoint(
                *block_hashes.last().ok_or(SyncError::InvalidRangeReceived)?,
            )
            .await?;
        self.block_hashes.extend_from_slice(&block_hashes);
        self.store.add_block_headers(block_headers).await?;
        Ok(())
    }

    /// Converts self into a FullSync state.
    /// Clears SnapSync checkpoints from the Store
    /// In the rare case that block headers were stored in a previous iteration, these will be fetched and saved to the FullSync state for full retrieval and execution
    async fn into_fullsync(self) -> Result<FullBlockSyncState, SyncError> {
        // For all collected hashes we must also have the corresponding headers stored
        // As this switch will only happen when the sync_head is 64 blocks away or less from our latest block
        // The headers to fetch will be at most 64, and none in the most common case
        let mut current_headers = Vec::new();
        for hash in self.block_hashes {
            let header = self
                .store
                .get_block_header_by_hash(hash)?
                .ok_or(SyncError::CorruptDB)?;
            current_headers.push(header);
        }
        self.store.clear_snap_state().await?;
        Ok(FullBlockSyncState {
            current_headers,
            current_blocks: Vec::new(),
            store: self.store,
        })
    }
}

impl Syncer {
    async fn snap_sync(
        &mut self,
        store: Store,
        block_sync_state: &mut BlockSyncState,
    ) -> Result<(), SyncError> {
        // snap-sync: launch tasks to fetch blocks and state in parallel
        // - Fetch each block's body and its receipt via eth p2p requests
        // - Fetch the pivot block's state via snap p2p requests
        // - Execute blocks after the pivot (like in full-sync)
        let all_block_hashes = block_sync_state.to_snap_block_hashes();
        let pivot_idx = all_block_hashes.len().saturating_sub(1);
        let mut pivot_header = store
            .get_block_header_by_hash(all_block_hashes[pivot_idx])?
            .ok_or(SyncError::CorruptDB)?;

        while block_is_stale(&pivot_header) {
            pivot_header = update_pivot(pivot_header.number, &self.peers, block_sync_state).await?;
        }
        debug!(
            "Selected block {} as pivot for snap sync",
            pivot_header.number
        );

        let state_root = pivot_header.state_root;
        let account_state_snapshots_dir = get_account_state_snapshots_dir(&self.datadir);
        let account_storages_snapshots_dir = get_account_storages_snapshots_dir(&self.datadir);

        let mut storage_accounts = AccountStorageRoots::default();
        if !std::env::var("SKIP_START_SNAP_SYNC").is_ok_and(|var| !var.is_empty()) {
            // We start by downloading all of the leafs of the trie of accounts
            // The function request_account_range writes the leafs into files in
            // account_state_snapshots_dir

            info!("Starting to download account ranges from peers");
            self.peers
                .request_account_range(
                    H256::zero(),
                    H256::repeat_byte(0xff),
                    account_state_snapshots_dir.clone(),
                    &mut pivot_header,
                    block_sync_state,
                )
                .await?;
            info!("Finish downloading account ranges from peers");

            // We read the account leafs from the files in account_state_snapshots_dir, write it into
            // the trie to compute the nodes and stores the accounts with storages for later use
            let mut computed_state_root = *EMPTY_TRIE_HASH;
            for entry in std::fs::read_dir(&account_state_snapshots_dir)
                .map_err(|_| SyncError::AccountStateSnapshotsDirNotFound)?
            {
                let entry = entry.map_err(|err| {
                    SyncError::SnapshotReadError(account_state_snapshots_dir.clone().into(), err)
                })?;
                info!("Reading account file from entry {entry:?}");
                let snapshot_path = entry.path();
                let snapshot_contents = std::fs::read(&snapshot_path)
                    .map_err(|err| SyncError::SnapshotReadError(snapshot_path.clone(), err))?;
                let account_states_snapshot: Vec<(H256, AccountState)> =
                    RLPDecode::decode(&snapshot_contents)
                        .map_err(|_| SyncError::SnapshotDecodeError(snapshot_path.clone()))?;

                let (account_hashes, account_states): (Vec<H256>, Vec<AccountState>) =
                    account_states_snapshot.iter().cloned().unzip();

                storage_accounts.accounts_with_storage_root.extend(
                    account_hashes
                        .iter()
                        .zip(account_states.iter())
                        .filter_map(|(hash, state)| {
                            (state.storage_root != *EMPTY_TRIE_HASH)
                                .then_some((*hash, state.storage_root))
                        }),
                );

                info!("Inserting accounts into the state trie");

                let store_clone = store.clone();
                let current_state_root = tokio::task::spawn_blocking(move || {
                    insert_into_state_trie(
                        store_clone,
                        computed_state_root,
                        account_states_snapshot,
                    )
                })
                .await??;

                computed_state_root = current_state_root;
            }

            info!(
                "Finished inserting account ranges, total storage accounts: {}",
                storage_accounts.accounts_with_storage_root.len()
            );

            info!("Original state root: {state_root:?}");
            info!("Computed state root after request_account_rages: {computed_state_root:?}");

            // We start downloading the storage leafs. To do so, we need to be sure that the storage root
            // is correct. To do so, we always heal the state trie before requesting storage rates
            let mut chunk_index = 0_u64;
            let mut state_leafs_healed = 0_u64;
            loop {
                while block_is_stale(&pivot_header) {
                    pivot_header =
                        update_pivot(pivot_header.number, &self.peers, block_sync_state).await?;
                }
                // heal_state_trie_wrap returns false if we ran out of time before fully healing the trie
                // We just need to update the pivot and start again
                if !heal_state_trie_wrap(
                    pivot_header.state_root,
                    store.clone(),
                    &self.peers,
                    calculate_staleness_timestamp(pivot_header.timestamp),
                    &mut state_leafs_healed,
                    &mut storage_accounts,
                )
                .await?
                {
                    continue;
                };

                info!(
                    "Started request_storage_ranges with {} accounts with storage root known",
                    storage_accounts.accounts_with_storage_root.len()
                );
                chunk_index = self
                    .peers
                    .request_storage_ranges(
                        &mut storage_accounts,
                        account_storages_snapshots_dir.clone(),
                        chunk_index,
                        &mut pivot_header,
                    )
                    .await
                    .map_err(SyncError::PeerHandler)?;

                info!(
                    "Ended request_storage_ranges with {} accounts with storage root known and not downloaded yet and with {} big/healed accounts",
                    storage_accounts.accounts_with_storage_root.len(),
                    // These accounts are marked as heals if they're a big account. This is
                    // because we don't know if the storage root is still valid
                    storage_accounts.healed_accounts.len(),
                );
                if !block_is_stale(&pivot_header) {
                    break;
                }
                info!("We stopped because of staleness, restarting loop");
            }
            info!("Finished request_storage_ranges");

            let maybe_big_account_storage_state_roots: Arc<Mutex<HashMap<H256, H256>>> =
                Arc::new(Mutex::new(HashMap::new()));

            let account_storages_snapshots_dir = get_account_storages_snapshots_dir(&self.datadir);
            for entry in std::fs::read_dir(&account_storages_snapshots_dir)
                .map_err(|_| SyncError::AccountStoragesSnapshotsDirNotFound)?
            {
                let entry = entry.map_err(|err| {
                    SyncError::SnapshotReadError(account_storages_snapshots_dir.clone().into(), err)
                })?;
                info!("Reading account storage file from entry {entry:?}");

                let snapshot_path = entry.path();

                let snapshot_contents = std::fs::read(&snapshot_path)
                    .map_err(|err| SyncError::SnapshotReadError(snapshot_path.clone(), err))?;

                let account_storages_snapshot: Vec<(H256, Vec<(H256, U256)>)> =
                    RLPDecode::decode(&snapshot_contents)
                        .map_err(|_| SyncError::SnapshotDecodeError(snapshot_path.clone()))?;

                let maybe_big_account_storage_state_roots_clone =
                    maybe_big_account_storage_state_roots.clone();
                let store_clone = store.clone();
                let pivot_hash_moved = pivot_header.hash();
                info!("Starting compute of account_storages_snapshot");
                let storage_trie_node_changes = tokio::task::spawn_blocking(move || {
                    let store: Store = store_clone;

                    // TODO: Here we are filtering again the account with empty storage because we are adding empty accounts on purpose (it was the easiest thing to do)
                    // We need to fix this issue in request_storage_ranges and remove this filter.
                    account_storages_snapshot
                        .into_par_iter()
                        .filter(|(_account_hash, storage)| !storage.is_empty())
                        .map(|(account_hash, key_value_pairs)| {
                            compute_storage_roots(
                                maybe_big_account_storage_state_roots_clone.clone(),
                                store.clone(),
                                account_hash,
                                key_value_pairs,
                                pivot_hash_moved,
                            )
                        })
                        .collect::<Result<Vec<_>, SyncError>>()
                })
                .await??;
                info!("Writing to db");

                store
                    .write_storage_trie_nodes_batch(storage_trie_node_changes)
                    .await?;
            }

            info!("Finished storing storage tries");
        }

        info!("Starting Healing Process");
        let mut global_state_leafs_healed: u64 = 0;
        let mut global_storage_leafs_healed: u64 = 0;
        let mut healing_done = false;
        while !healing_done {
            // This if is an edge case for the skip snap sync scenario
            if block_is_stale(&pivot_header) {
                pivot_header =
                    update_pivot(pivot_header.number, &self.peers, block_sync_state).await?;
            }
            healing_done = heal_state_trie_wrap(
                pivot_header.state_root,
                store.clone(),
                &self.peers,
                calculate_staleness_timestamp(pivot_header.timestamp),
                &mut global_state_leafs_healed,
                &mut storage_accounts,
            )
            .await?;
            if !healing_done {
                continue;
            }
            healing_done = heal_storage_trie(
                pivot_header.state_root,
                &storage_accounts,
                self.peers.clone(),
                store.clone(),
                HashMap::new(),
                calculate_staleness_timestamp(pivot_header.timestamp),
                &mut global_storage_leafs_healed,
            )
            .await;
        }
<<<<<<< HEAD
        // TODO: 💀💀💀 either remove or change to a debug flag
        //validate_state_root(store.clone(), pivot_header.state_root).await;
        //validate_storage_root(store.clone(), pivot_header.state_root).await;
=======

        debug_assert!(validate_state_root(store.clone(), pivot_header.state_root).await);
        debug_assert!(validate_storage_root(store.clone(), pivot_header.state_root).await);
>>>>>>> 5f5ae2ff
        info!("Finished healing");

        let mut bytecode_iter = store
            .iter_accounts(pivot_header.state_root)
            .expect("we couldn't iterate over accounts")
            .map(|(_, state)| state.code_hash)
            .filter(|code_hash| *code_hash != *EMPTY_KECCACK_HASH);
        for mut bytecode_hashes in std::iter::from_fn(|| bytecode_iter_fn(&mut bytecode_iter)) {
            // Download bytecodes
            bytecode_hashes.sort();
            bytecode_hashes.dedup();
            info!(
                "Starting bytecode download of {} hashes",
                bytecode_hashes.len()
            );
            let bytecodes = self
                .peers
                .request_bytecodes(&bytecode_hashes)
                .await
                .map_err(SyncError::PeerHandler)?
                .ok_or(SyncError::BytecodesNotFound)?;
            store
                .write_account_code_batch(bytecode_hashes.into_iter().zip(bytecodes).collect())
                .await?;
        }

        store_block_bodies(vec![pivot_header.hash()], self.peers.clone(), store.clone()).await?;

        let block = store
            .get_block_by_hash(pivot_header.hash())
            .await?
            .ok_or(SyncError::CorruptDB)?;

        store.add_block(block).await?;

        let all_block_hashes = block_sync_state.to_snap_block_hashes();

        let numbers_and_hashes = all_block_hashes
            .into_iter()
            .rev()
            .enumerate()
            .map(|(i, hash)| (pivot_header.number - i as u64, hash))
            .collect::<Vec<_>>();

        store
            .forkchoice_update(
                Some(numbers_and_hashes),
                pivot_header.number,
                pivot_header.hash(),
                None,
                None,
            )
            .await?;
        Ok(())
    }
}

fn insert_into_state_trie(
    store: Store,
    computed_state_root: H256,
    account_states_snapshot: Vec<(H256, AccountState)>,
) -> Result<H256, SyncError> {
    let mut trie = store.open_state_trie(computed_state_root)?;

    for (account_hash, account) in account_states_snapshot {
        trie.insert(account_hash.0.to_vec(), account.encode_to_vec())?;
    }
    let current_state_root = trie.hash()?;
    Ok(current_state_root)
}

type StorageRoots = (H256, Vec<(NodeHash, Vec<u8>)>);

fn compute_storage_roots(
    maybe_big_account_storage_state_roots_clone: Arc<Mutex<HashMap<H256, H256>>>,
    store: Store,
    account_hash: H256,
    key_value_pairs: Vec<(H256, U256)>,
    pivot_hash: H256,
) -> Result<StorageRoots, SyncError> {
    let account_storage_root = match maybe_big_account_storage_state_roots_clone
        .lock()
        .map_err(|_| SyncError::MaybeBigAccount)?
        .entry(account_hash)
    {
        Entry::Occupied(occupied_entry) => *occupied_entry.get(),
        Entry::Vacant(_vacant_entry) => *EMPTY_TRIE_HASH,
    };

    let mut storage_trie = store.open_storage_trie(account_hash, account_storage_root)?;

    for (hashed_key, value) in key_value_pairs {
        if let Err(err) = storage_trie.insert(hashed_key.0.to_vec(), value.encode_to_vec()) {
            warn!(
                "Failed to insert hashed key {hashed_key:?} in account hash: {account_hash:?}, err={err:?}"
            );
        }
    }

    let (computed_state_root, changes) = storage_trie.collect_changes_since_last_hash();

    maybe_big_account_storage_state_roots_clone
        .lock()
        .map_err(|_| SyncError::MaybeBigAccount)?
        .insert(account_hash, computed_state_root);

    let account_state = store
        .get_account_state_by_acc_hash(pivot_hash, account_hash)?
        .ok_or(SyncError::AccountState(pivot_hash, account_hash))?;
    if computed_state_root == account_state.storage_root {
        METRICS.storage_tries_state_roots_computed.inc();
    }

    Ok((account_hash, changes))
}

pub async fn update_pivot(
    block_number: u64,
    peers: &PeerHandler,
    block_sync_state: &mut BlockSyncState,
) -> Result<BlockHeader, SyncError> {
    // We ask for a pivot which is slightly behind the limit. This is because our peers may not have the
    // latest one, or a slot was missed
    let new_pivot_block_number = block_number + SNAP_LIMIT as u64 - 11;
    loop {
        let mut scores = peers.peer_scores.lock().await;

        let (peer_id, mut peer_channel) = peers
            .get_peer_channel_with_highest_score(&SUPPORTED_ETH_CAPABILITIES, &mut scores)
            .await
            .map_err(SyncError::PeerHandler)?
            .ok_or(SyncError::NoPeers)?;

        let peer_score = scores.get(&peer_id).unwrap_or(&i64::MIN);
        info!(
            "Trying to update pivot to {new_pivot_block_number} with peer {peer_id} (score: {peer_score})"
        );
        let Some(pivot) = peers
            .get_block_header(&mut peer_channel, new_pivot_block_number)
            .await
            .map_err(SyncError::PeerHandler)?
        else {
            // Penalize peer
            scores.entry(peer_id).and_modify(|score| *score -= 1);
            let peer_score = scores.get(&peer_id).unwrap_or(&i64::MIN);
            warn!(
                "Received None pivot from peer {peer_id} (score after penalizing: {peer_score}). Retrying"
            );
            continue;
        };

        // Reward peer
        scores.entry(peer_id).and_modify(|score| {
            if *score < 10 {
                *score += 1;
            }
        });
        info!("Succesfully updated pivot");
        if let BlockSyncState::Snap(sync_state) = block_sync_state {
            let block_headers = peers
                .request_block_headers(block_number + 1, pivot.hash())
                .await
                .ok_or(SyncError::NoBlockHeaders)?;
            sync_state.process_incoming_headers(block_headers).await?;
        } else {
            return Err(SyncError::NotInSnapSync);
        }
        return Ok(pivot.clone());
    }
}

pub fn block_is_stale(block_header: &BlockHeader) -> bool {
    calculate_staleness_timestamp(block_header.timestamp) < current_unix_time()
}

pub fn calculate_staleness_timestamp(timestamp: u64) -> u64 {
    timestamp + (SNAP_LIMIT as u64 * 12)
}
#[derive(Debug, Default)]
/// We store for optimization the accounts that need to heal storage
pub struct AccountStorageRoots {
    /// The accounts that have not been healed are guaranteed to have the original storage root
    /// we can read this storage root
    pub accounts_with_storage_root: BTreeMap<H256, H256>,
    /// If an account has been healed, it may return to a previous state, so we just store the account
    /// in a hashset
    pub healed_accounts: HashSet<H256>,
}

#[derive(thiserror::Error, Debug)]
pub enum SyncError {
    #[error(transparent)]
    Chain(#[from] ChainError),
    #[error(transparent)]
    Store(#[from] StoreError),
    #[error("{0}")]
    Send(String),
    #[error(transparent)]
    Trie(#[from] TrieError),
    #[error(transparent)]
    Rlp(#[from] RLPDecodeError),
    #[error(transparent)]
    JoinHandle(#[from] tokio::task::JoinError),
    #[error("Missing data from DB")]
    CorruptDB,
    #[error("No bodies were found for the given headers")]
    BodiesNotFound,
    #[error("Failed to fetch latest canonical block, unable to sync")]
    NoLatestCanonical,
    #[error("Range received is invalid")]
    InvalidRangeReceived,
    #[error("Failed to fetch block number for head {0}")]
    BlockNumber(H256),
    #[error("No blocks found")]
    NoBlocks,
    #[error("Failed to read snapshot from {0:?} with error {1:?}")]
    SnapshotReadError(PathBuf, std::io::Error),
    #[error("Failed to RLP decode account_state_snapshot from {0:?}")]
    SnapshotDecodeError(PathBuf),
    #[error("Failed to get account state for block {0:?} and account hash {1:?}")]
    AccountState(H256, H256),
    #[error("Failed to acquire lock on maybe_big_account_storage")]
    MaybeBigAccount,
    #[error("Failed to fetch bytecodes from peers")]
    BytecodesNotFound,
    #[error("Failed to get account state snapshots directory")]
    AccountStateSnapshotsDirNotFound,
    #[error("Failed to get account storages snapshots directory")]
    AccountStoragesSnapshotsDirNotFound,
    #[error("Got different state roots for account hash: {0:?}, expected: {1:?}, computed: {2:?}")]
    DifferentStateRoots(H256, H256, H256),
    #[error("We aren't finding get_peer_channel_with_retry")]
    NoPeers,
    #[error("Failed to get block headers")]
    NoBlockHeaders,
    #[error("Called update_pivot outside snapsync mode")]
    NotInSnapSync,
    #[error("Peer handler error: {0}")]
    PeerHandler(#[from] PeerHandlerError),
    #[error("Corrupt Path")]
    CorruptPath,
}

impl<T> From<SendError<T>> for SyncError {
    fn from(value: SendError<T>) -> Self {
        Self::Send(value.to_string())
    }
}

pub async fn validate_state_root(store: Store, state_root: H256) -> bool {
    info!("Starting validate_state_root");
    let computed_state_root = tokio::task::spawn_blocking(move || {
        Trie::compute_hash_from_unsorted_iter(
            store
                .iter_accounts(state_root)
                .expect("we couldn't iterate over accounts")
                .map(|(hash, state)| (hash.0.to_vec(), state.encode_to_vec())),
        )
    })
    .await
    .expect("We should be able to create threads");

    let tree_validated = state_root == computed_state_root;
    if tree_validated {
        info!("Succesfully validated tree, {state_root} found");
    } else {
        error!(
            "We have failed the validation of the state tree {state_root} expected but {computed_state_root} found"
        );
    }
    tree_validated
}

pub async fn validate_storage_root(store: Store, state_root: H256) -> bool {
    info!("Starting validate_storage_root");
    let is_valid = store
        .clone()
        .iter_accounts(state_root)
        .expect("We should be able to open the store")
        .par_bridge()
        .map(|(hashed_address, account_state)|
    {
        let store_clone = store.clone();
        let computed_storage_root = Trie::compute_hash_from_unsorted_iter(
                store_clone
                    .iter_storage(state_root, hashed_address)
                    .expect("we couldn't iterate over accounts")
                    .expect("This address should be valid")
                    .map(|(hash, state)| (hash.0.to_vec(), state.encode_to_vec())),
            );

        let tree_validated = account_state.storage_root == computed_storage_root;
        if !tree_validated {
            error!(
                "We have failed the validation of the storage tree {} expected but {computed_storage_root} found",
                account_state.storage_root
            );
        }
        tree_validated
    })
    .all(|valid| valid);
    info!("Finished validate_storage_root");
    is_valid
}

fn bytecode_iter_fn<T>(bytecode_iter: &mut T) -> Option<Vec<H256>>
where
    T: Iterator<Item = H256>,
{
    Some(bytecode_iter.by_ref().take(10_000).collect()).filter(|chunk: &Vec<_>| !chunk.is_empty())
}<|MERGE_RESOLUTION|>--- conflicted
+++ resolved
@@ -1006,15 +1006,9 @@
             )
             .await;
         }
-<<<<<<< HEAD
-        // TODO: 💀💀💀 either remove or change to a debug flag
-        //validate_state_root(store.clone(), pivot_header.state_root).await;
-        //validate_storage_root(store.clone(), pivot_header.state_root).await;
-=======
 
         debug_assert!(validate_state_root(store.clone(), pivot_header.state_root).await);
         debug_assert!(validate_storage_root(store.clone(), pivot_header.state_root).await);
->>>>>>> 5f5ae2ff
         info!("Finished healing");
 
         let mut bytecode_iter = store
