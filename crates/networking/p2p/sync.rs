--- conflicted
+++ resolved
@@ -382,45 +382,6 @@
                 .first()
                 .map_or(H256::default(), |a| *a);
 
-<<<<<<< HEAD
-                // Execute and store blocks
-                for (hash, body) in chunk
-                    .drain(..block_bodies_len)
-                    .zip(block_bodies.into_iter())
-                {
-                    let header = store
-                        .get_block_header_by_hash(hash)?
-                        .ok_or(SyncError::CorruptDB)?;
-                    let number = header.number;
-                    let block = Block::new(header, body);
-                    if let Err(error) = self.blockchain.add_block(&block) {
-                        warn!("Failed to add block during FullSync: {error}");
-                        store.set_invalid_ancestor(hash, last_valid_hash)?;
-
-                        // TODO(#2127): Just marking the failing ancestor and the sync head is enough
-                        // to fix the Missing Ancestors hive test, we want to look at a more robust
-                        // solution in the future if needed.
-                        store.set_invalid_ancestor(sync_head, last_valid_hash)?;
-
-                        return Err(error.into());
-                    }
-                    store.set_canonical_block(number, hash)?;
-                    store.update_latest_block_number(number)?;
-                    last_valid_hash = hash;
-                    debug!(
-                        "Executed and stored block number {} with hash {}",
-                        number, hash
-                    );
-                }
-                debug!("Executed & stored {} blocks", block_bodies_len);
-
-                if chunk.is_empty() {
-                    current_chunk_idx += 1;
-                    chunk = match chunks.get(current_chunk_idx) {
-                        Some(res) => res.clone(),
-                        None => return Ok(()),
-                    };
-=======
             debug!(
                 "Received {} Block Bodies, starting from block hash {:?}",
                 block_bodies_len, first_block_hash
@@ -441,7 +402,6 @@
                 current_block_hashes_chunk = match block_hashes_chunks.get(current_chunk_idx) {
                     Some(res) => res.clone(),
                     None => break,
->>>>>>> c19b0a04
                 };
             };
         }
