mod bytecode_fetcher;
mod fetcher_queue;
mod state_healing;
mod state_sync;
mod storage_fetcher;
mod storage_healing;
mod trie_rebuild;

use crate::peer_handler::{BlockRequestOrder, HASH_MAX, MAX_BLOCK_BODIES_TO_REQUEST, PeerHandler};
use bytecode_fetcher::bytecode_fetcher;
use ethrex_blockchain::{BatchBlockProcessingFailure, Blockchain, error::ChainError};
use ethrex_common::{
    BigEndianHash, H256, U256, U512,
    types::{Block, BlockHash, BlockHeader},
};
use ethrex_rlp::error::RLPDecodeError;
use ethrex_storage::{EngineType, STATE_TRIE_SEGMENTS, Store, error::StoreError};
use ethrex_trie::{Nibbles, Node, TrieDB, TrieError};
use state_healing::heal_state_trie;
use state_sync::state_sync;
use std::{
    array,
    sync::{
        Arc,
        atomic::{AtomicBool, Ordering},
    },
};
use storage_healing::storage_healer;
use tokio::{
    sync::mpsc::error::SendError,
    time::{Duration, Instant},
};
use tokio_util::sync::CancellationToken;
use tracing::{debug, error, info, warn};
use trie_rebuild::TrieRebuilder;

/// The minimum amount of blocks from the head that we want to full sync during a snap sync
const MIN_FULL_BLOCKS: usize = 64;
/// Max size of bach to start a bytecode fetch request in queues
const BYTECODE_BATCH_SIZE: usize = 70;
/// Max size of a bach to start a storage fetch request in queues
const STORAGE_BATCH_SIZE: usize = 300;
/// Max size of a bach to start a node fetch request in queues
const NODE_BATCH_SIZE: usize = 900;
/// Maximum amount of concurrent paralell fetches for a queue
const MAX_PARALLEL_FETCHES: usize = 10;
/// Maximum amount of messages in a channel
const MAX_CHANNEL_MESSAGES: usize = 500;
/// Maximum amount of messages to read from a channel at once
const MAX_CHANNEL_READS: usize = 200;
/// Pace at which progress is shown via info tracing
const SHOW_PROGRESS_INTERVAL_DURATION: Duration = Duration::from_secs(30);

lazy_static::lazy_static! {
    // Size of each state trie segment
    static ref STATE_TRIE_SEGMENT_SIZE: U256 = HASH_MAX.into_uint()/STATE_TRIE_SEGMENTS;
    // Starting hash of each state trie segment
    static ref STATE_TRIE_SEGMENTS_START: [H256; STATE_TRIE_SEGMENTS] = {
        array::from_fn(|i| H256::from_uint(&(*STATE_TRIE_SEGMENT_SIZE * i)))
    };
    // Ending hash of each state trie segment
    static ref STATE_TRIE_SEGMENTS_END: [H256; STATE_TRIE_SEGMENTS] = {
        array::from_fn(|i| H256::from_uint(&(*STATE_TRIE_SEGMENT_SIZE * (i+1))))
    };
}

#[derive(Debug, PartialEq, Clone, Default)]
pub enum SyncMode {
    #[default]
    Full,
    Snap,
}

/// Manager in charge the sync process
/// Only performs full-sync but will also be in charge of snap-sync in the future
#[derive(Debug)]
pub struct Syncer {
    /// This is also held by the SyncManager allowing it to track the latest syncmode, without modifying it
    /// No outside process should modify this value, only being modified by the sync cycle
    snap_enabled: Arc<AtomicBool>,
    peers: PeerHandler,
    /// The last block number used as a pivot for snap-sync
    /// Syncing beyond this pivot should re-enable snap-sync (as we will not have that state stored)
    /// TODO: Reorgs
    last_snap_pivot: u64,
    trie_rebuilder: Option<TrieRebuilder>,
    // Used for cancelling long-living tasks upon shutdown
    cancel_token: CancellationToken,
    blockchain: Arc<Blockchain>,
}

impl Syncer {
    pub fn new(
        peers: PeerHandler,
        snap_enabled: Arc<AtomicBool>,
        cancel_token: CancellationToken,
        blockchain: Arc<Blockchain>,
    ) -> Self {
        Self {
            snap_enabled,
            peers,
            last_snap_pivot: 0,
            trie_rebuilder: None,
            cancel_token,
            blockchain,
        }
    }

    /// Creates a dummy Syncer for tests where syncing is not needed
    /// This should only be used in tests as it won't be able to connect to the p2p network
    pub async fn dummy() -> Self {
        Self {
            snap_enabled: Arc::new(AtomicBool::new(false)),
            peers: PeerHandler::dummy(),
            last_snap_pivot: 0,
            trie_rebuilder: None,
            // This won't be used
            cancel_token: CancellationToken::new(),
<<<<<<< HEAD
            blockchain: Arc::new(
                Blockchain::default_with_store(Store::new("", EngineType::InMemory).unwrap())
                    .await
                    .unwrap(),
            ),
=======
            blockchain: Arc::new(Blockchain::default_with_store(
                Store::new("", EngineType::InMemory).expect("Failed to start Sotre Engine"),
            )),
>>>>>>> 8354c87f
        }
    }

    /// Starts a sync cycle, updating the state with all blocks between the current head and the sync head
    /// Will perforn either full or snap sync depending on the manager's `snap_mode`
    /// In full mode, all blocks will be fetched via p2p eth requests and executed to rebuild the state
    /// In snap mode, blocks and receipts will be fetched and stored in parallel while the state is fetched via p2p snap requests
    /// After the sync cycle is complete, the sync mode will be set to full
    /// If the sync fails, no error will be returned but a warning will be emitted
    /// [WARNING] Sync is done optimistically, so headers and bodies may be stored even if their data has not been fully synced if the sync is aborted halfway
    /// [WARNING] Sync is currenlty simplified and will not download bodies + receipts previous to the pivot during snap sync
    pub async fn start_sync(&mut self, current_head: H256, sync_head: H256, store: Store) {
        info!(
            "Syncing from current head {:?} to sync_head {:?}",
            current_head, sync_head
        );
        let start_time = Instant::now();
        match self.sync_cycle(current_head, sync_head, store).await {
            Ok(()) => {
                info!(
                    "Sync cycle finished, time elapsed: {} secs",
                    start_time.elapsed().as_secs()
                );
            }
            Err(error) => warn!(
                "Sync cycle failed due to {error}, time elapsed: {} secs ",
                start_time.elapsed().as_secs()
            ),
        }
    }

    /// Performs the sync cycle described in `start_sync`, returns an error if the sync fails at any given step and aborts all active processes
    async fn sync_cycle(
        &mut self,
        mut current_head: H256,
        sync_head: H256,
        store: Store,
    ) -> Result<(), SyncError> {
        // Take picture of the current sync mode, we will update the original value when we need to
        let mut sync_mode = if self.snap_enabled.load(Ordering::Relaxed) {
            SyncMode::Snap
        } else {
            SyncMode::Full
        };
        // Request all block headers between the current head and the sync head
        // We will begin from the current head so that we download the earliest state first
        // This step is not parallelized
        let mut all_block_hashes = vec![];
        // Check if we have some blocks downloaded from a previous sync attempt
        // This applies only to snap sync—full sync always starts fetching headers
        // from the canonical block, which updates as new block headers are fetched.
        if matches!(sync_mode, SyncMode::Snap) {
            if let Some(last_header) = store.get_header_download_checkpoint().await? {
                // Set latest downloaded header as current head for header fetching
                current_head = last_header;
            }
        }

        let pending_block = match store.get_pending_block(sync_head).await {
            Ok(res) => res,
            Err(e) => return Err(e.into()),
        };

        // TODO(#2126): To avoid modifying the current_head while backtracking we use a separate search_head
        let mut search_head = current_head;

        loop {
            debug!("Requesting Block Headers from {search_head}");

            let Some(mut block_headers) = self
                .peers
                .request_block_headers(search_head, BlockRequestOrder::OldToNew)
                .await
            else {
                warn!("Sync failed to find target block header, aborting");
                return Ok(());
            };

            let mut block_hashes: Vec<BlockHash> =
                block_headers.iter().map(|header| header.hash()).collect();

            let first_block_header = match block_headers.first() {
                Some(header) => header.clone(),
                None => continue,
            };
            let last_block_header = match block_headers.last() {
                Some(header) => header.clone(),
                None => continue,
            };
            // TODO(#2126): This is just a temporary solution to avoid a bug where the sync would get stuck
            // on a loop when the target head is not found, i.e. on a reorg with a side-chain.
            if first_block_header == last_block_header
                && first_block_header.hash() == search_head
                && search_head != sync_head
            {
                // There is no path to the sync head this goes back until it find a common ancerstor
                warn!("Sync failed to find target block header, going back to the previous parent");
                search_head = first_block_header.parent_hash;
                continue;
            }

            debug!(
                "Received {} block headers| First Number: {} Last Number: {}",
                block_headers.len(),
                first_block_header.number,
                last_block_header.number
            );

            // If we have a pending block from new_payload request
            // attach it to the end if it matches the parent_hash of the latest received header
            if let Some(ref block) = pending_block {
                if block.header.parent_hash == last_block_header.hash() {
                    block_hashes.push(block.hash());
                    block_headers.push(block.header.clone());
                }
            }

            // Filter out everything after the sync_head
            let mut sync_head_found = false;
            if let Some(index) = block_hashes.iter().position(|&hash| hash == sync_head) {
                sync_head_found = true;
                block_hashes = block_hashes.iter().take(index + 1).cloned().collect();
            }

            // Update current fetch head if needed
            let last_block_hash = last_block_header.hash();
            if !sync_head_found {
                debug!(
                    "Syncing head not found, updated current_head {:?}",
                    last_block_hash
                );
                search_head = last_block_hash;
                current_head = last_block_hash;
                if sync_mode == SyncMode::Snap {
                    store.set_header_download_checkpoint(current_head).await?;
                }
            }

            // If the sync head is less than 64 blocks away from our current head switch to full-sync
            if sync_mode == SyncMode::Snap {
                let latest_block_number = store.get_latest_block_number().await?;
                if last_block_header.number.saturating_sub(latest_block_number)
                    < MIN_FULL_BLOCKS as u64
                {
                    // Too few blocks for a snap sync, switching to full sync
                    store.clear_snap_state().await?;
                    sync_mode = SyncMode::Full;
                    self.snap_enabled.store(false, Ordering::Relaxed);
                }
            }

            // Discard the first header as we already have it
            block_hashes.remove(0);
            block_headers.remove(0);

            match sync_mode {
                SyncMode::Snap => {
                    // Store headers and save hashes for full block retrieval
                    all_block_hashes.extend_from_slice(&block_hashes[..]);
                    store
                        .add_block_headers(block_hashes.clone(), block_headers.clone())
                        .await?;
                }
                SyncMode::Full => {
                    let last_block_hash = self
                        .download_and_run_blocks(
                            &block_hashes,
                            &block_headers,
                            sync_head_found,
                            store.clone(),
                        )
                        .await?;
                    if let Some(last_block_hash) = last_block_hash {
                        current_head = last_block_hash;
                        search_head = current_head;
                    }
                }
            }

            if sync_head_found {
                break;
            };
        }
        match sync_mode {
            SyncMode::Snap => {
                // snap-sync: launch tasks to fetch blocks and state in parallel
                // - Fetch each block's body and its receipt via eth p2p requests
                // - Fetch the pivot block's state via snap p2p requests
                // - Execute blocks after the pivot (like in full-sync)
                let pivot_idx = all_block_hashes.len().saturating_sub(MIN_FULL_BLOCKS);
                let pivot_header = store
                    .get_block_header_by_hash(all_block_hashes[pivot_idx])?
                    .ok_or(SyncError::CorruptDB)?;
                debug!(
                    "Selected block {} as pivot for snap sync",
                    pivot_header.number
                );
                let store_bodies_handle = tokio::spawn(store_block_bodies(
                    all_block_hashes[pivot_idx + 1..].to_vec(),
                    self.peers.clone(),
                    store.clone(),
                ));
                // Perform snap sync
                if !self
                    .snap_sync(pivot_header.state_root, store.clone())
                    .await?
                {
                    // Snap sync was not completed, abort and resume it on the next cycle
                    return Ok(());
                }
                // Wait for all bodies to be downloaded
                store_bodies_handle.await??;
                // For all blocks before the pivot: Store the bodies and fetch the receipts (TODO)
                // For all blocks after the pivot: Process them fully
                for hash in &all_block_hashes[pivot_idx + 1..] {
                    let block = store
                        .get_block_by_hash(*hash)
                        .await?
                        .ok_or(SyncError::CorruptDB)?;
                    let block_number = block.header.number;
                    self.blockchain.add_block(&block).await?;
                    store.set_canonical_block(block_number, *hash).await?;
                    store.update_latest_block_number(block_number).await?;
                }
                self.last_snap_pivot = pivot_header.number;
                // Finished a sync cycle without aborting halfway, clear current checkpoint
                store.clear_snap_state().await?;
                // Next sync will be full-sync
                self.snap_enabled.store(false, Ordering::Relaxed);
            }
            // Full sync stores and executes blocks as it asks for the headers
            SyncMode::Full => {}
        }
        Ok(())
    }

    /// Attempts to fetch up to 1024 block bodies from peers via P2P, starting from the sync head.
    /// Executes and stores the retrieved blocks.
    ///
    /// Returns an error if execution or validation fails.
    /// On success, returns the hash of the last successfully executed block body.
    async fn download_and_run_blocks(
        &mut self,
        block_hashes: &[BlockHash],
        block_headers: &[BlockHeader],
        sync_head_found: bool,
        store: Store,
    ) -> Result<Option<H256>, SyncError> {
        let mut current_chunk_idx = 0;
        let block_hashes_chunks: Vec<Vec<BlockHash>> = block_hashes
            .chunks(MAX_BLOCK_BODIES_TO_REQUEST)
            .map(|chunk| chunk.to_vec())
            .collect();

        let mut current_block_hashes_chunk = match block_hashes_chunks.get(current_chunk_idx) {
            Some(res) => res.clone(),
            None => return Ok(None),
        };
        let mut headers_consumed = 0;
        let mut blocks: Vec<Block> = vec![];

        let since = Instant::now();
        loop {
            debug!("Requesting Block Bodies");
            let mut headers_iter = block_headers.iter().skip(headers_consumed);
            let block_request_result = self
                .peers
                .request_and_validate_block_bodies(
                    &mut current_block_hashes_chunk,
                    &mut headers_iter,
                )
                .await;

            let new_blocks = block_request_result.ok_or(SyncError::BodiesNotFound)?;
            let new_blocks_len = new_blocks.len();

            headers_consumed += new_blocks_len;
            blocks.extend(new_blocks);

            debug!(
                "Accumulated {} Blocks, with {} blocks added starting from block hash {:?}",
                blocks.len(),
                new_blocks_len,
                current_block_hashes_chunk
                    .first()
                    .map_or(H256::default(), |a| *a)
            );

            if current_block_hashes_chunk.is_empty() {
                current_chunk_idx += 1;
                current_block_hashes_chunk = match block_hashes_chunks.get(current_chunk_idx) {
                    Some(res) => res.clone(),
                    None => break,
                };
            };
        }

        let blocks_len = blocks.len();
        debug!(
            "Starting to execute and validate {} blocks in batch",
            blocks_len
        );
        let Some(first_block) = blocks.first().cloned() else {
            return Err(SyncError::BodiesNotFound);
        };
        let Some(last_block) = blocks.last().cloned() else {
            return Err(SyncError::BodiesNotFound);
        };

        // To ensure proper execution, we set the chain as canonical before processing the blocks.
        // Some opcodes rely on previous block hashes, and due to our current setup, we only support a single chain (no sidechains).
        // As a result, we must store the headers and set the chain upfront to writing to the database during execution.
        // Each write operation introduces overhead no matter how small.
        //
        // For more details, refer to the `get_block_hash` function in [`LevmDatabase`] and the [`revm::Database`].
        store
            .mark_chain_as_canonical(&blocks)
            .await
            .map_err(SyncError::Store)?;

        // Executing blocks is a CPU heavy operation
        // Spawn a blocking task to not block the tokio runtime
        let res = {
            let blockchain = self.blockchain.clone();
            Self::add_blocks(blockchain, blocks, sync_head_found).await
        };

        if let Err((error, failure)) = res {
            warn!("Failed to add block during FullSync: {error}");
            if let Some(BatchBlockProcessingFailure {
                failed_block_hash,
                last_valid_hash,
            }) = failure
            {
                store
                    .set_latest_valid_ancestor(failed_block_hash, last_valid_hash)
                    .await?;

                // TODO(#2127): Just marking the failing ancestor is enough for the the Missing Ancestors hive test,
                // we want to look at a more robust solution in the future if needed.
            }

            return Err(error.into());
        }

        store
            .update_latest_block_number(last_block.header.number)
            .await?;

        let elapsed_secs: f64 = since.elapsed().as_millis() as f64 / 1000.0;
        let blocks_per_second = blocks_len as f64 / elapsed_secs;

        info!(
            "[SYNCING] Requested, stored, and executed {} blocks in {:.3} seconds.\n\
            Started at block with hash {} (number {}).\n\
            Finished at block with hash {} (number {}).\n\
            Blocks per second: {:.3}",
            blocks_len,
            elapsed_secs,
            first_block.hash(),
            first_block.header.number,
            last_block.hash(),
            last_block.header.number,
            blocks_per_second
        );

        Ok(Some(last_block.hash()))
    }

    async fn add_blocks(
        blockchain: Arc<Blockchain>,
        blocks: Vec<Block>,
        sync_head_found: bool,
    ) -> Result<(), (ChainError, Option<BatchBlockProcessingFailure>)> {
        // If we found the sync head, run the blocks sequentially to store all the blocks's state
        if sync_head_found {
            let mut last_valid_hash = H256::default();
            for block in blocks {
                blockchain.add_block(&block).await.map_err(|e| {
                    (
                        e,
                        Some(BatchBlockProcessingFailure {
                            last_valid_hash,
                            failed_block_hash: block.hash(),
                        }),
                    )
                })?;
                last_valid_hash = block.hash();
            }
            Ok(())
        } else {
            blockchain.add_blocks_in_batch(blocks).await
        }
    }
}

/// Fetches all block bodies for the given block hashes via p2p and stores them
async fn store_block_bodies(
    mut block_hashes: Vec<BlockHash>,
    peers: PeerHandler,
    store: Store,
) -> Result<(), SyncError> {
    loop {
        debug!("Requesting Block Bodies ");
        if let Some(block_bodies) = peers.request_block_bodies(block_hashes.clone()).await {
            debug!(" Received {} Block Bodies", block_bodies.len());
            // Track which bodies we have already fetched
            let current_block_hashes = block_hashes.drain(..block_bodies.len());
            // Add bodies to storage
            for (hash, body) in current_block_hashes.zip(block_bodies.into_iter()) {
                store.add_block_body(hash, body).await?;
            }

            // Check if we need to ask for another batch
            if block_hashes.is_empty() {
                break;
            }
        }
    }
    Ok(())
}

/// Fetches all receipts for the given block hashes via p2p and stores them
// TODO: remove allow when used again
#[allow(unused)]
async fn store_receipts(
    mut block_hashes: Vec<BlockHash>,
    peers: PeerHandler,
    store: Store,
) -> Result<(), SyncError> {
    loop {
        debug!("Requesting Receipts ");
        if let Some(receipts) = peers.request_receipts(block_hashes.clone()).await {
            debug!(" Received {} Receipts", receipts.len());
            // Track which blocks we have already fetched receipts for
            for (block_hash, receipts) in block_hashes.drain(0..receipts.len()).zip(receipts) {
                store.add_receipts(block_hash, receipts).await?;
            }
            // Check if we need to ask for another batch
            if block_hashes.is_empty() {
                break;
            }
        }
    }
    Ok(())
}

impl Syncer {
    // Downloads the latest state trie and all associated storage tries & bytecodes from peers
    // Rebuilds the state trie and all storage tries based on the downloaded data
    // Performs state healing in order to fix all inconsistencies with the downloaded state
    // Returns the success status, if it is true, then the state is fully consistent and
    // new blocks can be executed on top of it, if false then the state is still inconsistent and
    // snap sync must be resumed on the next sync cycle
    async fn snap_sync(&mut self, state_root: H256, store: Store) -> Result<bool, SyncError> {
        // Begin the background trie rebuild process if it is not active yet or if it crashed
        if !self
            .trie_rebuilder
            .as_ref()
            .is_some_and(|rebuilder| rebuilder.alive())
        {
            self.trie_rebuilder = Some(TrieRebuilder::startup(
                self.cancel_token.clone(),
                store.clone(),
            ));
        };
        // Spawn storage healer earlier so we can start healing stale storages
        // Create a cancellation token so we can end the storage healer when finished, make it a child so that it also ends upon shutdown
        let storage_healer_cancell_token = self.cancel_token.child_token();
        // Create an AtomicBool to signal to the storage healer whether state healing has ended
        let state_healing_ended = Arc::new(AtomicBool::new(false));
        let storage_healer_handler = tokio::spawn(storage_healer(
            state_root,
            self.peers.clone(),
            store.clone(),
            storage_healer_cancell_token.clone(),
            state_healing_ended.clone(),
        ));
        // Perform state sync if it was not already completed on a previous cycle
        // Retrieve storage data to check which snap sync phase we are in
        let key_checkpoints = store.get_state_trie_key_checkpoint().await?;
        // If we have no key checkpoints or if the key checkpoints are lower than the segment boundaries we are in state sync phase
        if key_checkpoints.is_none()
            || key_checkpoints.is_some_and(|ch| {
                ch.into_iter()
                    .zip(STATE_TRIE_SEGMENTS_END.into_iter())
                    .any(|(ch, end)| ch < end)
            })
        {
            let storage_trie_rebuilder_sender = self
                .trie_rebuilder
                .as_ref()
                .ok_or(SyncError::Trie(TrieError::InconsistentTree))?
                .storage_rebuilder_sender
                .clone();

            let stale_pivot = state_sync(
                state_root,
                store.clone(),
                self.peers.clone(),
                key_checkpoints,
                storage_trie_rebuilder_sender,
            )
            .await?;
            if stale_pivot {
                warn!("Stale Pivot, aborting state sync");
                storage_healer_cancell_token.cancel();
                storage_healer_handler.await??;
                return Ok(false);
            }
        }
        // Wait for the trie rebuilder to finish
        info!("Waiting for the trie rebuild to finish");
        let rebuild_start = Instant::now();
        let rebuilder = self
            .trie_rebuilder
            .take()
            .ok_or(SyncError::Trie(TrieError::InconsistentTree))?;
        rebuilder.complete().await?;

        info!(
            "State trie rebuilt from snapshot, overtime: {}",
            rebuild_start.elapsed().as_secs()
        );
        // Clear snapshot
        store.clear_snapshot().await?;

        // Perform Healing
        let state_heal_complete =
            heal_state_trie(state_root, store.clone(), self.peers.clone()).await?;
        // Wait for storage healer to end
        if state_heal_complete {
            state_healing_ended.store(true, Ordering::Relaxed);
        } else {
            storage_healer_cancell_token.cancel();
        }
        let storage_heal_complete = storage_healer_handler.await??;
        if !(state_heal_complete && storage_heal_complete) {
            warn!("Stale pivot, aborting healing");
        }
        Ok(state_heal_complete && storage_heal_complete)
    }
}

/// Returns the partial paths to the node's children if they are not already part of the trie state
fn node_missing_children(
    node: &Node,
    parent_path: &Nibbles,
    trie_state: &dyn TrieDB,
) -> Result<Vec<Nibbles>, TrieError> {
    let mut paths = Vec::new();
    match &node {
        Node::Branch(node) => {
            for (index, child) in node.choices.iter().enumerate() {
                if child.is_valid() && child.get_node(trie_state)?.is_none() {
                    paths.push(parent_path.append_new(index as u8));
                }
            }
        }
        Node::Extension(node) => {
            if node.child.is_valid() && node.child.get_node(trie_state)?.is_none() {
                paths.push(parent_path.concat(node.prefix.clone()));
            }
        }
        _ => {}
    }
    Ok(paths)
}

fn seconds_to_readable(seconds: U512) -> String {
    let (days, rest) = seconds.div_mod(U512::from(60 * 60 * 24));
    let (hours, rest) = rest.div_mod(U512::from(60 * 60));
    let (minutes, seconds) = rest.div_mod(U512::from(60));
    if days > U512::zero() {
        if days > U512::from(15) {
            return "unknown".to_string();
        }
        return format!("Over {days} days");
    }
    format!("{hours}h{minutes}m{seconds}s")
}

#[derive(thiserror::Error, Debug)]
enum SyncError {
    #[error(transparent)]
    Chain(#[from] ChainError),
    #[error(transparent)]
    Store(#[from] StoreError),
    #[error("{0}")]
    Send(String),
    #[error(transparent)]
    Trie(#[from] TrieError),
    #[error(transparent)]
    Rlp(#[from] RLPDecodeError),
    #[error("Corrupt path during state healing")]
    CorruptPath,
    #[error(transparent)]
    JoinHandle(#[from] tokio::task::JoinError),
    #[error("Missing data from DB")]
    CorruptDB,
    #[error("No bodies were found for the given headers")]
    BodiesNotFound,
    #[error("Range received is invalid")]
    InvalidRangeReceived,
}

impl<T> From<SendError<T>> for SyncError {
    fn from(value: SendError<T>) -> Self {
        Self::Send(value.to_string())
    }
}<|MERGE_RESOLUTION|>--- conflicted
+++ resolved
@@ -116,17 +116,11 @@
             trie_rebuilder: None,
             // This won't be used
             cancel_token: CancellationToken::new(),
-<<<<<<< HEAD
             blockchain: Arc::new(
-                Blockchain::default_with_store(Store::new("", EngineType::InMemory).unwrap())
+                Blockchain::default_with_store(Store::new("", EngineType::InMemory).expect("Failed to start Sotre Engine"))
                     .await
                     .unwrap(),
             ),
-=======
-            blockchain: Arc::new(Blockchain::default_with_store(
-                Store::new("", EngineType::InMemory).expect("Failed to start Sotre Engine"),
-            )),
->>>>>>> 8354c87f
         }
     }
 
