--- conflicted
+++ resolved
@@ -165,13 +165,8 @@
         };
 
         loop {
-<<<<<<< HEAD
-            info!("Sync Log 1: In snap sync");
-            info!(
-=======
             debug!("Sync Log 1: In snap sync");
             debug!(
->>>>>>> de3f48b3
                 "Sync Log 2: State block hashes len {}",
                 block_sync_state.into_snap_block_hashes().len()
             );
@@ -309,21 +304,12 @@
         };
 
         loop {
-<<<<<<< HEAD
-            info!("Sync Log 1: In Full Sync");
-            info!(
-                "Sync Log 3: State current headears len {}",
-                block_sync_state.current_headers.len()
-            );
-            info!(
-=======
             debug!("Sync Log 1: In Full Sync");
             debug!(
                 "Sync Log 3: State current headears len {}",
                 block_sync_state.current_headers.len()
             );
             debug!(
->>>>>>> de3f48b3
                 "Sync Log 4: State current blocks len {}",
                 block_sync_state.current_blocks.len()
             );
