<<<<<<< HEAD
#[cfg(feature = "l2")]
use crate::rlpx::based::BatchSealedMessage;
#[cfg(feature = "l2")]
use crate::rlpx::based::get_hash_batch_sealed;
use crate::rlpx::utils::get_pub_key;
=======
use super::{
    eth::{transactions::NewPooledTransactionHashes, update::BlockRangeUpdate},
    p2p::DisconnectReason,
    utils::log_peer_warn,
};
>>>>>>> 7cc8a3d7
use crate::{
    kademlia::PeerChannels,
    rlpx::{
        based::NewBlockMessage,
        error::RLPxError,
        eth::{
            backend,
            blocks::{BlockBodies, BlockHeaders},
            receipts::{GetReceipts, Receipts},
            status::StatusMessage,
            transactions::{GetPooledTransactions, Transactions},
        },
        frame::RLPxCodec,
        message::Message,
        p2p::{
            self, Capability, DisconnectMessage, PingMessage, PongMessage,
            SUPPORTED_BASED_CAPABILITIES, SUPPORTED_ETH_CAPABILITIES, SUPPORTED_P2P_CAPABILITIES,
            SUPPORTED_SNAP_CAPABILITIES,
        },
        utils::{log_peer_debug, log_peer_error},
    },
    snap::{
        process_account_range_request, process_byte_codes_request, process_storage_ranges_request,
        process_trie_nodes_request,
    },
    types::Node,
};
use ethrex_blockchain::{Blockchain, fork_choice::apply_fork_choice};
use ethrex_common::{
    Address, H256, H512,
    types::{Block, MempoolTransaction, Transaction},
};
use ethrex_storage::Store;
#[cfg(feature = "l2")]
use ethrex_storage_rollup::StoreRollup;
use futures::SinkExt;
use k256::{PublicKey, SecretKey, ecdsa::SigningKey};
use rand::random;
<<<<<<< HEAD
#[cfg(feature = "l2")]
use secp256k1::Message as SignedMessage;
#[cfg(feature = "l2")]
use secp256k1::SecretKey as SigningKeySecp256k1;
use std::collections::BTreeMap;
use std::{collections::HashSet, sync::Arc};
=======
use std::{
    collections::{HashMap, HashSet},
    sync::Arc,
};
>>>>>>> 7cc8a3d7
use tokio::{
    io::{AsyncRead, AsyncWrite},
    sync::{
        Mutex,
        broadcast::{self, error::RecvError},
        mpsc,
    },
    task,
    time::{Instant, sleep},
};
use tokio_stream::StreamExt;
use tokio_util::codec::Framed;
use tracing::debug;
use tracing::info;

const PERIODIC_PING_INTERVAL: std::time::Duration = std::time::Duration::from_secs(10);
const PERIODIC_TX_BROADCAST_INTERVAL: std::time::Duration = std::time::Duration::from_millis(500);
const PERIODIC_BLOCK_BROADCAST_INTERVAL: std::time::Duration =
    std::time::Duration::from_millis(500);
const PERIODIC_BATCH_BROADCAST_INTERVAL: std::time::Duration =
    std::time::Duration::from_millis(500);
const PERIODIC_TASKS_CHECK_INTERVAL: std::time::Duration = std::time::Duration::from_millis(500);
const PERIODIC_BLOCK_RANGE_UPDATE_INTERVAL: std::time::Duration =
    std::time::Duration::from_secs(60);
pub const MAX_PEERS_TCP_CONNECTIONS: usize = 100;

pub(crate) type Aes256Ctr64BE = ctr::Ctr64BE<aes::Aes256>;

pub(crate) type RLPxConnBroadcastSender = broadcast::Sender<(tokio::task::Id, Arc<Message>)>;

pub(crate) struct RemoteState {
    pub(crate) public_key: H512,
    pub(crate) nonce: H256,
    pub(crate) ephemeral_key: PublicKey,
    pub(crate) init_message: Vec<u8>,
}

pub(crate) struct LocalState {
    pub(crate) nonce: H256,
    pub(crate) ephemeral_key: SecretKey,
    pub(crate) init_message: Vec<u8>,
}

/// Fully working RLPx connection.
pub(crate) struct RLPxConnection<S> {
    signer: SigningKey,
    node: Node,
    framed: Framed<S, RLPxCodec>,
    storage: Store,
    blockchain: Arc<Blockchain>,
    capabilities: Vec<Capability>,
    negotiated_eth_capability: Option<Capability>,
    negotiated_snap_capability: Option<Capability>,
    next_periodic_ping: Instant,
    next_tx_broadcast: Instant,
    next_block_range_update: Instant,
    last_block_range_update_block: u64,
    broadcasted_txs: HashSet<H256>,
<<<<<<< HEAD
    next_block_broadcast: Instant,
    next_batch_broadcast: Instant,
    #[cfg(feature = "l2")]
    latest_block_sent: u64,
    latest_block_added: u64,
    blocks_on_queue: BTreeMap<u64, Block>,
    #[cfg(feature = "l2")]
    latest_batch_sent: u64,
=======
    requested_pooled_txs: HashMap<u64, NewPooledTransactionHashes>,
>>>>>>> 7cc8a3d7
    client_version: String,
    /// Send end of the channel used to broadcast messages
    /// to other connected peers, is ok to have it here,
    /// since internally it's an Arc.
    /// The ID is to ignore the message sent from the same task.
    /// This is used both to send messages and to received broadcasted
    /// messages from other connections (sent from other peers).
    /// The receive end is instantiated after the handshake is completed
    /// under `handle_peer`.
    connection_broadcast_send: RLPxConnBroadcastSender,
    #[cfg(feature = "l2")]
    store_rollup: StoreRollup,
    based: bool,
    #[cfg(feature = "l2")]
    committer_key: Option<SigningKeySecp256k1>,
}

impl<S: AsyncWrite + AsyncRead + std::marker::Unpin> RLPxConnection<S> {
    #[allow(clippy::too_many_arguments)]
    pub fn new(
        signer: SigningKey,
        node: Node,
        stream: S,
        codec: RLPxCodec,
        storage: Store,
        blockchain: Arc<Blockchain>,
        client_version: String,
        connection_broadcast: RLPxConnBroadcastSender,
        #[cfg(feature = "l2")] store_rollup: StoreRollup,
        based: bool,
        #[cfg(feature = "l2")] committer_key: Option<SigningKeySecp256k1>,
    ) -> Self {
        Self {
            signer,
            node,
            framed: Framed::new(stream, codec),
            storage,
            blockchain,
            capabilities: vec![],
            negotiated_eth_capability: None,
            negotiated_snap_capability: None,
            next_periodic_ping: Instant::now() + PERIODIC_TASKS_CHECK_INTERVAL,
            next_tx_broadcast: Instant::now() + PERIODIC_TX_BROADCAST_INTERVAL,
            next_block_broadcast: Instant::now() + PERIODIC_BLOCK_BROADCAST_INTERVAL,
            next_batch_broadcast: Instant::now() + PERIODIC_BATCH_BROADCAST_INTERVAL,
            next_block_range_update: Instant::now() + PERIODIC_BLOCK_RANGE_UPDATE_INTERVAL,
            last_block_range_update_block: 0,
            broadcasted_txs: HashSet::new(),
<<<<<<< HEAD
            #[cfg(feature = "l2")]
            latest_block_sent: 0,
            latest_block_added: 0,
            blocks_on_queue: BTreeMap::new(),
            #[cfg(feature = "l2")]
            latest_batch_sent: 0,
=======
            requested_pooled_txs: HashMap::new(),
>>>>>>> 7cc8a3d7
            client_version,
            connection_broadcast_send: connection_broadcast,
            #[cfg(feature = "l2")]
            store_rollup,
            based,
            #[cfg(feature = "l2")]
            committer_key,
        }
    }

    async fn post_handshake_checks(
        &self,
        table: Arc<Mutex<crate::kademlia::KademliaTable>>,
    ) -> Result<(), DisconnectReason> {
        // Check if connected peers exceed the limit
        let peer_count = {
            let table_lock = table.lock().await;
            table_lock.count_connected_peers()
        };

        if peer_count >= MAX_PEERS_TCP_CONNECTIONS {
            return Err(DisconnectReason::TooManyPeers);
        }

        Ok(())
    }

    /// Handshake already performed, now it starts a peer connection.
    /// It runs in it's own task and blocks until the connection is dropped
    pub async fn start(
        &mut self,
        table: Arc<Mutex<crate::kademlia::KademliaTable>>,
        inbound: bool,
    ) {
        log_peer_debug(&self.node, "Starting RLPx connection");

        if let Err(reason) = self.post_handshake_checks(table.clone()).await {
            self.connection_failed(
                "Post handshake validations failed",
                RLPxError::DisconnectSent(reason),
                table,
            )
            .await;
            return;
        }

        if let Err(e) = self.exchange_hello_messages().await {
            self.connection_failed("Hello messages exchange failed", e, table)
                .await;
        } else {
            // Handshake OK: handle connection
            // Create channels to communicate directly to the peer
            let (peer_channels, sender, receiver) = PeerChannels::create();

            // NOTE: if the peer came from the discovery server it will already be inserted in the table
            // but that might not always be the case, so we try to add it to the table
            // Note: we don't ping the node we let the validation service do its job
            {
                let mut table_lock = table.lock().await;
                table_lock.insert_node_forced(self.node.clone());
                table_lock.init_backend_communication(
                    self.node.node_id(),
                    peer_channels,
                    self.capabilities.clone(),
                    inbound,
                );
            }
            if let Err(e) = self.connection_loop(sender, receiver).await {
                self.connection_failed("Error during RLPx connection", e, table)
                    .await;
            }
        }
    }

    async fn send_disconnect_message(&mut self, reason: Option<DisconnectReason>) {
        self.send(Message::Disconnect(DisconnectMessage { reason }))
            .await
            .unwrap_or_else(|_| {
                log_peer_debug(
                    &self.node,
                    &format!("Could not send Disconnect message: ({:?}).", reason),
                );
            });
    }

    async fn connection_failed(
        &mut self,
        error_text: &str,
        error: RLPxError,
        table: Arc<Mutex<crate::kademlia::KademliaTable>>,
    ) {
        log_peer_debug(&self.node, &format!("{error_text}: ({error})"));

        // Send disconnect message only if error is different than RLPxError::DisconnectRequested
        // because if it is a DisconnectRequested error it means that the peer requested the disconnection, not us.
        if !matches!(error, RLPxError::DisconnectReceived(_)) {
            self.send_disconnect_message(self.match_disconnect_reason(&error))
                .await;
        }

        // Discard peer from kademlia table in some cases
        match error {
            // already connected, don't discard it
            RLPxError::DisconnectReceived(DisconnectReason::AlreadyConnected)
            | RLPxError::DisconnectSent(DisconnectReason::AlreadyConnected) => {
                log_peer_debug(&self.node, "Peer already connected, don't replace it");
            }
            _ => {
                let remote_public_key = self.node.public_key;
                log_peer_debug(
                    &self.node,
                    &format!("{error_text}: ({error}), discarding peer {remote_public_key}"),
                );
                table.lock().await.replace_peer(self.node.node_id());
            }
        }

        let _ = self.framed.close().await;
    }

    fn match_disconnect_reason(&self, error: &RLPxError) -> Option<DisconnectReason> {
        match error {
            RLPxError::DisconnectSent(reason) => Some(*reason),
            RLPxError::DisconnectReceived(reason) => Some(*reason),
            RLPxError::RLPDecodeError(_) => Some(DisconnectReason::NetworkError),
            // TODO build a proper matching between error types and disconnection reasons
            _ => None,
        }
    }

    async fn exchange_hello_messages(&mut self) -> Result<(), RLPxError> {
        let mut supported_capabilities: Vec<Capability> = [
            &SUPPORTED_ETH_CAPABILITIES[..],
            &SUPPORTED_SNAP_CAPABILITIES[..],
            &SUPPORTED_P2P_CAPABILITIES[..],
        ]
        .concat();
        if self.based {
            supported_capabilities.push(SUPPORTED_BASED_CAPABILITIES);
        }
        let hello_msg = Message::Hello(p2p::HelloMessage::new(
            supported_capabilities,
            PublicKey::from(self.signer.verifying_key()),
            self.client_version.clone(),
        ));

        self.send(hello_msg).await?;

        // Receive Hello message
        let msg = match self.receive().await {
            Some(msg) => msg?,
            None => return Err(RLPxError::Disconnected()),
        };

        match msg {
            Message::Hello(hello_message) => {
                let mut negotiated_eth_version = 0;
                let mut negotiated_snap_version = 0;

                log_peer_debug(
                    &self.node,
                    &format!(
                        "Hello message capabilities {:?}",
                        hello_message.capabilities
                    ),
                );

                // Check if we have any capability in common and store the highest version
                for cap in &hello_message.capabilities {
                    match cap.protocol {
                        "eth" => {
                            if SUPPORTED_ETH_CAPABILITIES.contains(cap)
                                && cap.version > negotiated_eth_version
                            {
                                negotiated_eth_version = cap.version;
                            }
                        }
                        "snap" => {
                            if SUPPORTED_SNAP_CAPABILITIES.contains(cap)
                                && cap.version > negotiated_snap_version
                            {
                                negotiated_snap_version = cap.version;
                            }
                        }
                        _ => {}
                    }
                }

                self.capabilities = hello_message.capabilities;

                if negotiated_eth_version == 0 {
                    return Err(RLPxError::NoMatchingCapabilities());
                }
                debug!("Negotatied eth version: eth/{}", negotiated_eth_version);
                self.negotiated_eth_capability = Some(Capability::eth(negotiated_eth_version));

                if negotiated_snap_version != 0 {
                    debug!("Negotatied snap version: snap/{}", negotiated_snap_version);
                    self.negotiated_snap_capability =
                        Some(Capability::snap(negotiated_snap_version));
                }

                self.node.version = Some(hello_message.client_id);

                Ok(())
            }
            Message::Disconnect(disconnect) => {
                Err(RLPxError::DisconnectReceived(disconnect.reason()))
            }
            _ => {
                // Fail if it is not a hello message
                Err(RLPxError::BadRequest("Expected Hello message".to_string()))
            }
        }
    }

    async fn connection_loop(
        &mut self,
        sender: mpsc::Sender<Message>,
        mut receiver: mpsc::Receiver<Message>,
    ) -> Result<(), RLPxError> {
        self.init_peer_conn().await?;
        log_peer_debug(&self.node, "Started peer main loop");

        // Subscribe this connection to the broadcasting channel.
        let mut broadcaster_receive = if self.negotiated_eth_capability.is_some() {
            Some(self.connection_broadcast_send.subscribe())
        } else {
            None
        };

        // Send transactions transaction hashes from mempool at connection start
        self.send_new_pooled_tx_hashes().await?;
        // Start listening for messages,
        loop {
            tokio::select! {
                // Expect a message from the remote peer
                Some(message) = self.receive() => {
                    match message {
                        Ok(message) => {
                            log_peer_debug(&self.node, &format!("Received message {}", message));
                            self.handle_message(message, sender.clone()).await?;
                        },
                        Err(e) => {
                            log_peer_debug(&self.node, &format!("Received RLPX Error in msg {}", e));
                            return Err(e);
                        }
                    }
                }
                // Expect a message from the backend
                Some(message) = receiver.recv() => {
                    log_peer_debug(&self.node, &format!("Sending message {}", message));
                    self.send(message).await?;
                }
                // This is not ideal, but using the receiver without
                // this function call, causes the loop to take ownership
                // of the variable and the compiler will complain about it,
                // with this function, we avoid that.
                // If the broadcaster is Some (i.e. we're connected to a peer that supports an eth protocol),
                // we'll receive broadcasted messages from another connections through a channel, otherwise
                // the function below will yield immediately but the select will not match and
                // ignore the returned value.
                Some(broadcasted_msg) = Self::maybe_wait_for_broadcaster(&mut broadcaster_receive) => {
                    self.handle_broadcast(broadcasted_msg?).await?
                }
                // Allow an interruption to check periodic tasks
                _ = sleep(PERIODIC_TASKS_CHECK_INTERVAL) => (), // noop
            }
            self.check_periodic_tasks().await?;
        }
    }

    async fn maybe_wait_for_broadcaster(
        receiver: &mut Option<broadcast::Receiver<(task::Id, Arc<Message>)>>,
    ) -> Option<Result<(task::Id, Arc<Message>), RecvError>> {
        match receiver {
            None => None,
            Some(rec) => Some(rec.recv().await),
        }
    }

    async fn check_periodic_tasks(&mut self) -> Result<(), RLPxError> {
        if Instant::now() >= self.next_periodic_ping {
            self.send(Message::Ping(PingMessage {})).await?;
            log_peer_debug(&self.node, "Ping sent");
            self.next_periodic_ping = Instant::now() + PERIODIC_PING_INTERVAL;
        };
        if Instant::now() >= self.next_tx_broadcast {
            self.send_new_pooled_tx_hashes().await?;
            self.next_tx_broadcast = Instant::now() + PERIODIC_TX_BROADCAST_INTERVAL;
        }
        if Instant::now() >= self.next_block_broadcast {
            self.send_new_block().await?;
            self.next_block_broadcast = Instant::now() + PERIODIC_BLOCK_BROADCAST_INTERVAL;
        }
        if Instant::now() >= self.next_batch_broadcast {
            self.send_sealed_batch().await?;
            self.next_batch_broadcast = Instant::now() + PERIODIC_BATCH_BROADCAST_INTERVAL;
        }
        if Instant::now() >= self.next_block_range_update {
            self.next_block_range_update = Instant::now() + PERIODIC_BLOCK_RANGE_UPDATE_INTERVAL;
            if self.should_send_block_range_update().await? {
                self.send_block_range_update().await?;
            }
        };
        Ok(())
    }

    async fn send_new_pooled_tx_hashes(&mut self) -> Result<(), RLPxError> {
        if SUPPORTED_ETH_CAPABILITIES
            .iter()
            .any(|cap| self.capabilities.contains(cap))
        {
            // Exclude privileged transactions as they are created via the OnChainProposer contract
            let filter = |tx: &Transaction| -> bool {
                !self.broadcasted_txs.contains(&tx.compute_hash())
                    && !matches!(&tx, Transaction::PrivilegedL2Transaction(_))
            };
            let txs: Vec<MempoolTransaction> = self
                .blockchain
                .mempool
                .filter_transactions_with_filter_fn(&filter)?
                .into_values()
                .flatten()
                .collect();
            if !txs.is_empty() {
                let tx_count = txs.len();
                for tx in txs {
                    self.send(Message::NewPooledTransactionHashes(
                        NewPooledTransactionHashes::new(vec![(*tx).clone()], &self.blockchain)?,
                    ))
                    .await?;
                    // Possible improvement: the mempool already knows the hash but the filter function does not return it
                    self.broadcasted_txs.insert((*tx).compute_hash());
                }
                log_peer_debug(
                    &self.node,
                    &format!("Sent {} transactions to peer", tx_count),
                );
            }
        }
        Ok(())
    }

    async fn send_new_block(&mut self) -> Result<(), RLPxError> {
        // This section is conditionally compiled based on the "l2" feature flag due to dependencies on the rollup store.
        #[cfg(feature = "l2")]
        {
            if !self.capabilities.contains(&SUPPORTED_BASED_CAPABILITIES) {
                return Ok(());
            }
            let latest_block_number = self.storage.get_latest_block_number().await?;
            for i in self.latest_block_sent + 1..=latest_block_number {
                debug!(
                    "Broadcasting new block, current: {}, last broadcasted: {}",
                    i, self.latest_block_sent
                );

                let new_block_body =
                    self.storage
                        .get_block_body(i)
                        .await?
                        .ok_or(RLPxError::InternalError(
                            "Block body not found after querying for the block number".to_owned(),
                        ))?;
                let new_block_header =
                    self.storage
                        .get_block_header(i)?
                        .ok_or(RLPxError::InternalError(
                            "Block header not found after querying for the block number".to_owned(),
                        ))?;
                let new_block = Block {
                    header: new_block_header,
                    body: new_block_body,
                };
                let (signature, recovery_id) = if let Some(recovered_sig) = self
                    .store_rollup
                    .get_signature_by_block(new_block.hash())
                    .await?
                {
                    let mut signature = [0u8; 64];
                    let mut recovery_id = [0u8; 4];
                    signature.copy_from_slice(&recovered_sig[..64]);
                    recovery_id.copy_from_slice(&recovered_sig[64..68]);
                    (signature, recovery_id)
                } else {
                    let Some(secret_key) = self.committer_key else {
                        return Err(RLPxError::InternalError(
                            "Secret key is not set for based connection".to_string(),
                        ));
                    };
                    let (recovery_id, signature) = secp256k1::SECP256K1
                        .sign_ecdsa_recoverable(
                            &SignedMessage::from_digest(new_block.hash().to_fixed_bytes()),
                            &secret_key,
                        )
                        .serialize_compact();
                    let recovery_id: [u8; 4] = recovery_id.to_i32().to_be_bytes();
                    (signature, recovery_id)
                };
                self.send(Message::NewBlock(NewBlockMessage {
                    block: new_block,
                    signature,
                    recovery_id,
                }))
                .await?;
            }
            self.latest_block_sent = latest_block_number;

            Ok(())
        }
        #[cfg(not(feature = "l2"))]
        {
            Ok(())
        }
    }

    async fn send_sealed_batch(&mut self) -> Result<(), RLPxError> {
        #[cfg(feature = "l2")]
        {
            let next_batch_to_send = self.latest_batch_sent + 1;
            if !self
                .store_rollup
                .contains_batch(&next_batch_to_send)
                .await?
            {
                return Ok(());
            }
            let Some(batch) = self.store_rollup.get_batch(next_batch_to_send).await? else {
                return Ok(());
            };

            let (signature, recovery_id) = if let Some(recovered_sig) = self
                .store_rollup
                .get_signature_by_batch(next_batch_to_send)
                .await?
            {
                let mut signature = [0u8; 64];
                let mut recovery_id = [0u8; 4];
                signature.copy_from_slice(&recovered_sig[..64]);
                recovery_id.copy_from_slice(&recovered_sig[64..68]);
                (signature, recovery_id)
            } else {
                let Some(secret_key) = self.committer_key else {
                    return Err(RLPxError::InternalError(
                        "Secret key is not set for based connection".to_string(),
                    ));
                };
                let (recovery_id, signature) = secp256k1::SECP256K1
                    .sign_ecdsa_recoverable(
                        &SignedMessage::from_digest(get_hash_batch_sealed(&batch)),
                        &secret_key,
                    )
                    .serialize_compact();
                let recovery_id: [u8; 4] = recovery_id.to_i32().to_be_bytes();
                (signature, recovery_id)
            };

            let msg = Message::BatchSealed(BatchSealedMessage {
                batch,
                signature,
                recovery_id,
            });
            self.send(msg).await?;
            self.latest_batch_sent += 1;
            Ok(())
        }
        #[cfg(not(feature = "l2"))]
        {
            Ok(())
        }
    }
    async fn send_block_range_update(&mut self) -> Result<(), RLPxError> {
        // BlockRangeUpdate was introduced in eth/69
        if let Some(eth) = &self.negotiated_eth_capability {
            if eth.version >= 69 {
                log_peer_debug(&self.node, "Sending BlockRangeUpdate");
                let update = BlockRangeUpdate::new(&self.storage).await?;
                let lastet_block = update.lastest_block;
                self.send(Message::BlockRangeUpdate(update)).await?;
                self.last_block_range_update_block = lastet_block - (lastet_block % 32);
            }
        }
        Ok(())
    }

    async fn should_send_block_range_update(&mut self) -> Result<bool, RLPxError> {
        let latest_block = self.storage.get_latest_block_number().await?;
        if latest_block < self.last_block_range_update_block
            || latest_block - self.last_block_range_update_block >= 32
        {
            return Ok(true);
        }
        Ok(false)
    }

    async fn handle_message(
        &mut self,
        message: Message,
        sender: mpsc::Sender<Message>,
    ) -> Result<(), RLPxError> {
        let peer_supports_eth = self.negotiated_eth_capability.is_some();
        let peer_supports_based = self.capabilities.contains(&SUPPORTED_BASED_CAPABILITIES);
        match message {
            Message::Disconnect(msg_data) => {
                log_peer_debug(
                    &self.node,
                    &format!("Received Disconnect: {}", msg_data.reason()),
                );
                // TODO handle the disconnection request
                return Err(RLPxError::DisconnectReceived(msg_data.reason()));
            }
            Message::Ping(_) => {
                log_peer_debug(&self.node, "Sending pong message");
                self.send(Message::Pong(PongMessage {})).await?;
            }
            Message::Pong(_) => {
                // We ignore received Pong messages
            }
            Message::Status(msg_data) => {
                if let Some(eth) = &self.negotiated_eth_capability {
                    backend::validate_status(msg_data, &self.storage, eth).await?
                };
            }
            Message::GetAccountRange(req) => {
                let response = process_account_range_request(req, self.storage.clone())?;
                self.send(Message::AccountRange(response)).await?
            }
            Message::Transactions(txs) if peer_supports_eth => {
                if self.blockchain.is_synced() {
                    let mut valid_txs = vec![];
                    for tx in &txs.transactions {
                        if let Err(e) = self.blockchain.add_transaction_to_pool(tx.clone()).await {
                            log_peer_warn(&self.node, &format!("Error adding transaction: {}", e));
                            continue;
                        }
                        valid_txs.push(tx.clone());
                    }
                    if !valid_txs.is_empty() {
                        self.broadcast_message(Message::Transactions(Transactions::new(
                            valid_txs,
                        )))?;
                    }
                }
            }
            Message::GetBlockHeaders(msg_data) if peer_supports_eth => {
                let response = BlockHeaders {
                    id: msg_data.id,
                    block_headers: msg_data.fetch_headers(&self.storage).await,
                };
                self.send(Message::BlockHeaders(response)).await?;
            }
            Message::GetBlockBodies(msg_data) if peer_supports_eth => {
                let response = BlockBodies {
                    id: msg_data.id,
                    block_bodies: msg_data.fetch_blocks(&self.storage).await,
                };
                self.send(Message::BlockBodies(response)).await?;
            }
            Message::GetReceipts(GetReceipts { id, block_hashes }) if peer_supports_eth => {
                if let Some(eth) = &self.negotiated_eth_capability {
                    let mut receipts = Vec::new();
                    for hash in block_hashes.iter() {
                        receipts.push(self.storage.get_receipts_for_block(hash)?);
                    }
                    let response = Receipts::new(id, receipts, eth)?;
                    self.send(Message::Receipts(response)).await?;
                }
            }
            Message::BlockRangeUpdate(update) => {
                if update.earliest_block > update.lastest_block {
                    return Err(RLPxError::InvalidBlockRange);
                }

                //TODO implement the logic
                log_peer_debug(
                    &self.node,
                    &format!(
                        "Range block update: {} to {}",
                        update.earliest_block, update.lastest_block
                    ),
                );
            }
            Message::NewPooledTransactionHashes(new_pooled_transaction_hashes)
                if peer_supports_eth =>
            {
                let hashes =
                    new_pooled_transaction_hashes.get_transactions_to_request(&self.blockchain)?;

                let request_id = random();
                self.requested_pooled_txs
                    .insert(request_id, new_pooled_transaction_hashes);

                let request = GetPooledTransactions::new(request_id, hashes);
                self.send(Message::GetPooledTransactions(request)).await?;
            }
            Message::GetPooledTransactions(msg) => {
                let response = msg.handle(&self.blockchain)?;
                self.send(Message::PooledTransactions(response)).await?;
            }
            Message::PooledTransactions(msg) if peer_supports_eth => {
                if self.blockchain.is_synced() {
                    if let Some(requested) = self.requested_pooled_txs.get(&msg.id) {
                        if let Err(error) = msg.validate_requested(requested).await {
                            log_peer_warn(
                                &self.node,
                                &format!("disconnected from peer. Reason: {}", error),
                            );
                            self.send_disconnect_message(Some(DisconnectReason::SubprotocolError))
                                .await;
                            return Err(RLPxError::DisconnectSent(
                                DisconnectReason::SubprotocolError,
                            ));
                        } else {
                            self.requested_pooled_txs.remove(&msg.id);
                        }
                    }
                    msg.handle(&self.node, &self.blockchain).await?;
                }
            }
            Message::GetStorageRanges(req) => {
                let response = process_storage_ranges_request(req, self.storage.clone())?;
                self.send(Message::StorageRanges(response)).await?
            }
            Message::GetByteCodes(req) => {
                let response = process_byte_codes_request(req, self.storage.clone())?;
                self.send(Message::ByteCodes(response)).await?
            }
            Message::GetTrieNodes(req) => {
                let response = process_trie_nodes_request(req, self.storage.clone())?;
                self.send(Message::TrieNodes(response)).await?
            }
            Message::NewBlock(req) if peer_supports_based => {
                if self.should_process_new_block(&req).await? {
                    self.process_new_block(&req).await?;
                    // for now we broadcast valid messages
                    self.broadcast_message(Message::NewBlock(req))?;
                }
            }
            Message::BatchSealed(_req) => {
                #[cfg(feature = "l2")]
                {
                    if self.should_process_batch_sealed(&_req).await? {
                        self.process_batch_sealed(&_req).await?;
                        // for now we broadcast valid messages
                        self.broadcast_message(Message::BatchSealed(_req))?;
                    }
                }
            }

            // Send response messages to the backend
            message @ Message::AccountRange(_)
            | message @ Message::StorageRanges(_)
            | message @ Message::ByteCodes(_)
            | message @ Message::TrieNodes(_)
            | message @ Message::BlockBodies(_)
            | message @ Message::BlockHeaders(_)
            | message @ Message::Receipts(_) => sender.send(message).await?,
            // TODO: Add new message types and handlers as they are implemented
            message => return Err(RLPxError::MessageNotHandled(format!("{message}"))),
        };
        Ok(())
    }

    async fn handle_broadcast(
        &mut self,
        (id, broadcasted_msg): (task::Id, Arc<Message>),
    ) -> Result<(), RLPxError> {
        if id != tokio::task::id() {
            match broadcasted_msg.as_ref() {
                Message::Transactions(txs) => {
                    // TODO(#1131): Avoid cloning this vector.
                    let cloned = txs.transactions.clone();
                    let new_msg = Message::Transactions(Transactions {
                        transactions: cloned,
                    });
                    self.send(new_msg).await?;
                }
                Message::NewBlock(block_msg) => {
                    let new_msg = Message::NewBlock(block_msg.clone());
                    self.send(new_msg).await?;
                }
                Message::BatchSealed(batch_msg) => {
                    let new_msg = Message::BatchSealed(batch_msg.clone());
                    self.send(new_msg).await?;
                }
                msg => {
                    let error_message = format!("Non-supported message broadcasted: {msg}");
                    log_peer_error(&self.node, &error_message);
                    return Err(RLPxError::BroadcastError(error_message));
                }
            }
        }
        Ok(())
    }

    async fn should_process_new_block(&mut self, msg: &NewBlockMessage) -> Result<bool, RLPxError> {
        if !self.blockchain.is_synced() {
            debug!("Not processing new block, blockchain is not synced");
            return Ok(false);
        }
        if self.latest_block_added >= msg.block.header.number
            || self.blocks_on_queue.contains_key(&msg.block.header.number)
        {
            debug!(
                "Block {} received by peer already stored, ignoring it",
                msg.block.header.number
            );
            return Ok(false);
        }

        let block_hash = msg.block.hash();

        let recovered_lead_sequencer = get_pub_key(
            msg.recovery_id,
            &msg.signature,
            *block_hash.as_fixed_bytes(),
        )
        .map_err(|e| {
            log_peer_error(
                &self.node,
                &format!("Failed to recover lead sequencer: {e}"),
            );
            RLPxError::CryptographyError(e.to_string())
        })?;

        if !Self::validate_signature(recovered_lead_sequencer) {
            return Ok(false);
        }
        #[cfg(feature = "l2")]
        {
            let mut signature = [0u8; 68];
            signature[..64].copy_from_slice(&msg.signature[..]);
            signature[64..].copy_from_slice(&msg.recovery_id[..]);
            self.store_rollup
                .store_signature_by_block(block_hash, signature)
                .await?;
        }
        Ok(true)
    }

    fn validate_signature(_recovered_lead_sequencer: Address) -> bool {
        // Until the RPC module can be included in the P2P crate, we skip the validation
        true
    }

    async fn process_new_block(&mut self, msg: &NewBlockMessage) -> Result<(), RLPxError> {
        self.blocks_on_queue
            .entry(msg.block.header.number)
            .or_insert_with(|| msg.block.clone());

        let mut next_block_to_add = self.latest_block_added + 1;
        while let Some(block) = self.blocks_on_queue.remove(&next_block_to_add) {
            // This check is necessary if a connection to another peer already applied the block but this connection
            // did not register that update.
            if let Ok(Some(_)) = self.storage.get_block_body(next_block_to_add).await {
                self.latest_block_added = next_block_to_add;
                next_block_to_add += 1;
                continue;
            }
            self.blockchain.add_block(&block).await.inspect_err(|e| {
                log_peer_error(
                    &self.node,
                    &format!(
                        "Error adding new block {} with hash {:?}, error: {e}",
                        block.header.number,
                        block.hash()
                    ),
                );
            })?;
            let block_hash = block.hash();

            apply_fork_choice(&self.storage, block_hash, block_hash, block_hash)
                .await
                .map_err(|e| {
                    RLPxError::BadRequest(format!(
                        "Error adding new block {} with hash {:?}, error: {e}",
                        block.header.number,
                        block.hash()
                    ))
                })?;
            info!(
                "Added new block {} with hash {:?}",
                next_block_to_add, block_hash
            );
            self.latest_block_added = next_block_to_add;
            next_block_to_add += 1;
        }
        Ok(())
    }

    #[cfg(feature = "l2")]
    async fn should_process_batch_sealed(
        &mut self,
        msg: &BatchSealedMessage,
    ) -> Result<bool, RLPxError> {
        if !self.blockchain.is_synced() {
            debug!("Not processing new block, blockchain is not synced");
            return Ok(false);
        }
        if self.store_rollup.contains_batch(&msg.batch.number).await? {
            debug!("Batch {} already sealed, ignoring it", msg.batch.number);
            return Ok(false);
        }
        if msg.batch.first_block == msg.batch.last_block {
            // is empty batch
            return Ok(false);
        }
        if self.latest_block_added < msg.batch.last_block {
            debug!(
                "Not processing batch {} because the last block {} is not added yet",
                msg.batch.number, msg.batch.last_block
            );
            return Ok(false);
        }

        let hash = get_hash_batch_sealed(&msg.batch);

        let recovered_lead_sequencer =
            get_pub_key(msg.recovery_id, &msg.signature, hash).map_err(|e| {
                log_peer_error(
                    &self.node,
                    &format!("Failed to recover lead sequencer: {e}"),
                );
                RLPxError::CryptographyError(e.to_string())
            })?;

        if !Self::validate_signature(recovered_lead_sequencer) {
            return Ok(false);
        }

        let mut signature = [0u8; 68];
        signature[..64].copy_from_slice(&msg.signature[..]);
        signature[64..].copy_from_slice(&msg.recovery_id[..]);
        self.store_rollup
            .store_signature_by_batch(msg.batch.number, signature)
            .await?;
        Ok(true)
    }

    #[cfg(feature = "l2")]
    async fn process_batch_sealed(&mut self, msg: &BatchSealedMessage) -> Result<(), RLPxError> {
        self.store_rollup.seal_batch(msg.batch.clone()).await?;
        info!(
            "Sealed batch {} with blocks from {} to {}",
            msg.batch.number, msg.batch.first_block, msg.batch.last_block
        );
        Ok(())
    }
    async fn init_peer_conn(&mut self) -> Result<(), RLPxError> {
        // Sending eth Status if peer supports it
        if let Some(eth) = self.negotiated_eth_capability.clone() {
            let status = StatusMessage::new(&self.storage, &eth).await?;
            log_peer_debug(&self.node, "Sending status");
            self.send(Message::Status(status)).await?;
            // The next immediate message in the ETH protocol is the
            // status, reference here:
            // https://github.com/ethereum/devp2p/blob/master/caps/eth.md#status-0x00
            let msg = match self.receive().await {
                Some(msg) => msg?,
                None => return Err(RLPxError::Disconnected()),
            };
            match msg {
                Message::Status(msg_data) => {
                    log_peer_debug(&self.node, "Received Status");
                    backend::validate_status(msg_data, &self.storage, &eth).await?
                }
                Message::Disconnect(disconnect) => {
                    return Err(RLPxError::HandshakeError(format!(
                        "Peer disconnected due to: {}",
                        disconnect.reason()
                    )));
                }
                _ => {
                    return Err(RLPxError::HandshakeError(
                        "Expected a Status message".to_string(),
                    ));
                }
            }
        }

        Ok(())
    }

    async fn send(&mut self, message: Message) -> Result<(), RLPxError> {
        self.framed.send(message).await
    }

    /// Reads from the frame until a frame is available.
    ///
    /// Returns `None` when the stream buffer is 0. This could indicate that the client has disconnected,
    /// but we cannot safely assume an EOF, as per the Tokio documentation.
    ///
    /// If the handshake has not been established, it is reasonable to terminate the connection.
    ///
    /// For an established connection, [`check_periodic_task`] will detect actual disconnections
    /// while sending pings and you should not assume a disconnection.
    ///
    /// See [`Framed::new`] for more details.
    async fn receive(&mut self) -> Option<Result<Message, RLPxError>> {
        self.framed.next().await
    }

    fn broadcast_message(&self, msg: Message) -> Result<(), RLPxError> {
        match msg {
            txs_msg @ Message::Transactions(_) => {
                let txs = Arc::new(txs_msg);
                let task_id = tokio::task::id();
                let Ok(_) = self.connection_broadcast_send.send((task_id, txs)) else {
                    let error_message = "Could not broadcast received transactions";
                    log_peer_error(&self.node, error_message);
                    return Err(RLPxError::BroadcastError(error_message.to_owned()));
                };
                Ok(())
            }
            block_msg @ Message::NewBlock(_) => {
                let block = Arc::new(block_msg);
                let task_id = tokio::task::id();
                let Ok(_) = self.connection_broadcast_send.send((task_id, block)) else {
                    let error_message = "Could not broadcast received block";
                    log_peer_error(&self.node, error_message);
                    return Err(RLPxError::BroadcastError(error_message.to_owned()));
                };
                Ok(())
            }
            batch_msg @ Message::BatchSealed(_) => {
                let batch = Arc::new(batch_msg);
                let task_id = tokio::task::id();
                let Ok(_) = self.connection_broadcast_send.send((task_id, batch)) else {
                    let error_message = "Could not broadcast received batch";
                    log_peer_error(&self.node, error_message);
                    return Err(RLPxError::BroadcastError(error_message.to_owned()));
                };
                Ok(())
            }
            msg => {
                let error_message = format!("Broadcasting for msg: {msg} is not supported");
                log_peer_error(&self.node, &error_message);
                Err(RLPxError::BroadcastError(error_message))
            }
        }
    }
}

#[cfg(feature = "l2")]
#[cfg(test)]
mod tests {
    use super::*;
    use crate::network::public_key_from_signing_key;

    use ethrex_blockchain::payload::{BuildPayloadArgs, create_payload};
    use ethrex_common::types::batch::Batch;
    use ethrex_common::{
        H160,
        types::{BlockHeader, ELASTICITY_MULTIPLIER},
    };
    use ethrex_storage::EngineType;
    use k256::SecretKey;
    use sha3::{Digest, Keccak256};
    use std::fs::File;
    use std::io::BufReader;
    use tokio::io::duplex;
    use tokio::sync::mpsc;

    /// Creates a new in-memory store for testing purposes
    /// Copied behavior from smoke_test.rs
    async fn test_store(path: &str) -> Store {
        // Get genesis
        let file = File::open("../../../test_data/genesis-execution-api.json")
            .expect("Failed to open genesis file");
        let reader = BufReader::new(file);
        let genesis = serde_json::from_reader(reader).expect("Failed to deserialize genesis file");

        // Build store with genesis
        let store = Store::new(path, EngineType::InMemory).expect("Failed to build DB for testing");

        store
            .add_initial_state(genesis)
            .await
            .expect("Failed to add genesis state");

        store
    }

    /// Creates a new block using the blockchain's payload building logic,
    /// Copied behavior from smoke_test.rs
    async fn new_block(store: &Store, parent: &BlockHeader) -> Block {
        let args = BuildPayloadArgs {
            parent: parent.hash(),
            timestamp: parent.timestamp + 1, // Increment timestamp to be valid
            fee_recipient: H160::random(),
            random: H256::random(),
            withdrawals: Some(Vec::new()),
            beacon_root: Some(H256::random()),
            version: 1,
            elasticity_multiplier: ELASTICITY_MULTIPLIER,
        };

        // Create a temporary blockchain instance to use its building logic
        let blockchain = Blockchain::default_with_store(store.clone());

        let block = create_payload(&args, store).unwrap();
        let result = blockchain.build_payload(block).await.unwrap();
        blockchain.add_block(&result.payload).await.unwrap();
        result.payload
    }

    /// A helper function to create an RLPxConnection for testing
    async fn create_rlpx_connection(
        signer: SigningKey,
        stream: tokio::io::DuplexStream,
        codec: RLPxCodec,
    ) -> RLPxConnection<tokio::io::DuplexStream> {
        let node = Node::new(
            "127.0.0.1".parse().unwrap(),
            30303,
            30303,
            public_key_from_signing_key(&signer),
        );
        let storage = test_store("store.db").await;
        let blockchain = Arc::new(Blockchain::default_with_store(storage.clone()));
        let (broadcast, _) = broadcast::channel(10);
        #[cfg(feature = "l2")]
        let committer_key = Some(SigningKeySecp256k1::new(&mut rand::rngs::OsRng));

        let mut connection = RLPxConnection::new(
            signer,
            node,
            stream,
            codec,
            storage,
            blockchain,
            "test-client/0.1.0".to_string(),
            broadcast,
            #[cfg(feature = "l2")]
            StoreRollup::default(),
            true,
            #[cfg(feature = "l2")]
            committer_key,
        );
        connection.capabilities.push(SUPPORTED_BASED_CAPABILITIES);
        connection.negotiated_eth_capability = Some(SUPPORTED_ETH_CAPABILITIES[0].clone());
        connection.blockchain.set_synced();
        // all have the same signing key for testing, for now the signature is not verified. In the future this will change
        connection.committer_key = Some(
            SigningKeySecp256k1::from_slice(
                &hex::decode("385c546456b6a603a1cfcaa9ec9494ba4832da08dd6bcf4de9a71e4a01b74924")
                    .unwrap(),
            )
            .unwrap(),
        );

        connection
    }

    /// Helper function to create and send a NewBlock message for the test.
    async fn send_block(_conn: &mut RLPxConnection<tokio::io::DuplexStream>, _block: &Block) {
        let secret_key = _conn.committer_key.as_ref().unwrap();
        let (recovery_id, signature) = secp256k1::SECP256K1
            .sign_ecdsa_recoverable(
                &SignedMessage::from_digest(_block.hash().to_fixed_bytes()),
                secret_key,
            )
            .serialize_compact();
        let recovery_id: [u8; 4] = recovery_id.to_i32().to_be_bytes();

        let message_to_send = Message::NewBlock(NewBlockMessage {
            block: _block.clone(),
            signature,
            recovery_id,
        });
        println!(
            "Sender (conn_a) sending block {} with hash {:?}.",
            _block.header.number,
            _block.hash()
        );
        _conn.send(message_to_send).await.unwrap();
    }

    /// Helper function to create and send a BatchSealed message for the test.
    async fn send_sealed_batch(
        conn: &mut RLPxConnection<tokio::io::DuplexStream>,
        batch_number: u64,
        first_block: u64,
        last_block: u64,
    ) {
        let batch = Batch {
            number: batch_number,
            first_block,
            last_block,
            ..Default::default()
        };
        let secret_key = conn.committer_key.as_ref().unwrap();
        let (recovery_id, signature) = secp256k1::SECP256K1
            .sign_ecdsa_recoverable(
                &SignedMessage::from_digest(get_hash_batch_sealed(&batch)),
                secret_key,
            )
            .serialize_compact();
        let recovery_id: [u8; 4] = recovery_id.to_i32().to_be_bytes();

        let message_to_send = Message::BatchSealed(BatchSealedMessage {
            batch,
            signature,
            recovery_id,
        });
        println!(
            "Sender (conn_a) sending sealed batch {} for blocks {}-{}.",
            batch_number, first_block, last_block
        );
        conn.send(message_to_send).await.unwrap();
    }

    async fn test_connections() -> (
        RLPxConnection<tokio::io::DuplexStream>,
        RLPxConnection<tokio::io::DuplexStream>,
    ) {
        // Stream for testing
        let (stream_a, stream_b) = duplex(4096);

        let eph_sk_a = SecretKey::random(&mut rand::rngs::OsRng);
        let nonce_a = H256::random();
        let eph_sk_b = SecretKey::random(&mut rand::rngs::OsRng);
        let nonce_b = H256::random();
        let hashed_nonces = Keccak256::digest([nonce_b.0, nonce_a.0].concat()).into();

        let local_state_a = LocalState {
            nonce: nonce_a,
            ephemeral_key: eph_sk_a.clone(),
            init_message: vec![],
        };
        let remote_state_a = RemoteState {
            nonce: nonce_b,
            ephemeral_key: eph_sk_b.public_key(),
            init_message: vec![],
            public_key: H512::zero(),
        };
        let codec_a = RLPxCodec::new(&local_state_a, &remote_state_a, hashed_nonces).unwrap();

        let local_state_b = LocalState {
            nonce: nonce_b,
            ephemeral_key: eph_sk_b,
            init_message: vec![],
        };
        let remote_state_b = RemoteState {
            nonce: nonce_a,
            ephemeral_key: eph_sk_a.public_key(),
            init_message: vec![],
            public_key: H512::zero(),
        };
        let codec_b = RLPxCodec::new(&local_state_b, &remote_state_b, hashed_nonces).unwrap();

        // Create the two RLPxConnection instances
        let conn_a = create_rlpx_connection(
            SigningKey::random(&mut rand::rngs::OsRng),
            stream_a,
            codec_a,
        )
        .await;
        let conn_b = create_rlpx_connection(
            SigningKey::random(&mut rand::rngs::OsRng),
            stream_b,
            codec_b,
        )
        .await;

        (conn_a, conn_b)
    }

    #[tokio::test]
    /// Tests to ensure that blocks are added in the correct order to the RLPxConnection when received out of order.
    async fn add_block_in_correct_order() {
        let (mut conn_a, mut conn_b) = test_connections().await;

        let b_task = tokio::spawn(async move {
            println!("Receiver task (conn_b) started.");
            let mut blocks_received_count = 0;

            loop {
                let Some(Ok(message)) = conn_b.receive().await else {
                    println!("Receiver task (conn_b) stream ended or failed.");
                    break;
                };

                let Message::NewBlock(msg) = message else {
                    continue;
                };

                blocks_received_count += 1;
                println!(
                    "Receiver task received block {}. Total received: {}",
                    msg.block.header.number, blocks_received_count
                );

                // Process the message
                let (dummy_tx, _) = mpsc::channel(1);
                match conn_b
                    .handle_message(Message::NewBlock(msg.clone()), dummy_tx)
                    .await
                {
                    Ok(_) | Err(RLPxError::BroadcastError(_)) => {}
                    Err(e) => panic!("handle_message failed: {:?}", e),
                }

                // Perform assertions based on how many blocks have been received
                match blocks_received_count {
                    1 => {
                        // Received block 3. No checks yet.
                    }
                    2 => {
                        // Received block 2. Now check intermediate state.
                        println!("Receiver task: Checking intermediate state...");
                        assert_eq!(
                            conn_b.blocks_on_queue.len(),
                            2,
                            "Queue should contain blocks 2 and 3"
                        );
                        assert!(conn_b.blocks_on_queue.contains_key(&2));
                        assert!(conn_b.blocks_on_queue.contains_key(&3));
                        assert_eq!(
                            conn_b.latest_block_added, 0,
                            "No blocks should be added to the chain yet"
                        );
                    }
                    3 => {
                        // Received block 1. Now check final state.
                        println!("Receiver task: Checking final state...");
                        assert!(
                            conn_b.blocks_on_queue.is_empty(),
                            "Queue should be empty after processing"
                        );
                        assert_eq!(
                            conn_b.latest_block_added, 3,
                            "All blocks up to 3 should have been added"
                        );
                        break; // Test is complete, exit the loop
                    }
                    _ => panic!("Received more blocks than expected"),
                }
            }
        });

        // Here we create a new store for simulating another node and create blocks to be sent
        let storage_2 = test_store("store_2.db").await;
        let genesis_header = storage_2.get_block_header(0).unwrap().unwrap();
        let block1 = new_block(&storage_2, &genesis_header).await;
        let block2 = new_block(&storage_2, &block1.header).await;
        let block3 = new_block(&storage_2, &block2.header).await;

        // Send blocks in reverse order
        send_block(&mut conn_a, &block3).await;
        send_block(&mut conn_a, &block2).await;

        // Send the final block that allows the queue to be processed
        send_block(&mut conn_a, &block1).await;

        // wait for the receiver task to finish
        match b_task.await {
            Ok(_) => println!("Receiver task completed successfully."),
            Err(e) => panic!("Receiver task failed: {:?}", e),
        }
    }

    #[tokio::test]
    /// Tests that a batch can be sealed after all its blocks have been received.
    async fn test_seal_batch_with_blocks() {
        let (mut conn_a, mut conn_b) = test_connections().await;

        let b_task = tokio::spawn(async move {
            println!("Receiver task (conn_b) started.");
            let mut blocks_received_count = 0;

            loop {
                let Some(Ok(message)) = conn_b.receive().await else {
                    println!("Receiver task (conn_b) stream ended or failed.");
                    break;
                };

                let (dummy_tx, _) = mpsc::channel(1);
                match message {
                    Message::NewBlock(msg) => {
                        blocks_received_count += 1;
                        println!(
                            "Receiver task received block {}. Total received: {}",
                            msg.block.header.number, blocks_received_count
                        );

                        // Process the message
                        match conn_b
                            .handle_message(Message::NewBlock(msg.clone()), dummy_tx)
                            .await
                        {
                            Ok(_) | Err(RLPxError::BroadcastError(_)) => {}
                            Err(e) => panic!("handle_message failed: {:?}", e),
                        }

                        if blocks_received_count == 3 {
                            println!("Receiver task: All blocks received, checking state...");
                            assert_eq!(
                                conn_b.latest_block_added, 3,
                                "All blocks up to 3 should have been added"
                            );
                        }
                    }
                    Message::BatchSealed(msg) => {
                        println!("Receiver task received sealed batch {}.", msg.batch.number);
                        // Process the message
                        match conn_b
                            .handle_message(Message::BatchSealed(msg.clone()), dummy_tx)
                            .await
                        {
                            Ok(_) | Err(RLPxError::BroadcastError(_)) => {}
                            Err(e) => panic!("handle_message failed: {:?}", e),
                        }

                        println!("Receiver task: Checking for sealed batch...");
                        assert!(
                            conn_b.store_rollup.contains_batch(&1).await.unwrap(),
                            "Batch 1 should be sealed in the store"
                        );
                        break; // Test complete
                    }
                    _ => panic!("Received unexpected message type in receiver task"),
                }
            }
        });

        let storage = test_store("store_for_sending.db").await;
        let genesis_header = storage.get_block_header(0).unwrap().unwrap();
        let block1 = new_block(&storage, &genesis_header).await;
        let block2 = new_block(&storage, &block1.header).await;
        let block3 = new_block(&storage, &block2.header).await;

        // Send blocks in order
        send_block(&mut conn_a, &block1).await;
        send_block(&mut conn_a, &block2).await;
        send_block(&mut conn_a, &block3).await;

        // Now send the sealed batch message
        send_sealed_batch(&mut conn_a, 1, 1, 3).await;

        // Wait for the receiver task to finish
        match b_task.await {
            Ok(_) => println!("Receiver task completed successfully."),
            Err(e) => panic!("Receiver task failed: {:?}", e),
        }
    }

    #[tokio::test]
    /// Tests that a batch cannot be sealed after all its blocks have been received.
    async fn test_batch_not_seal_with_missing_blocks() {
        let (mut conn_a, mut conn_b) = test_connections().await;

        let b_task = tokio::spawn(async move {
            println!("Receiver task (conn_b) started.");
            let mut blocks_received_count = 0;

            loop {
                let Some(Ok(message)) = conn_b.receive().await else {
                    println!("Receiver task (conn_b) stream ended or failed.");
                    break;
                };

                let (dummy_tx, _) = mpsc::channel(1);
                match message {
                    Message::NewBlock(msg) => {
                        blocks_received_count += 1;
                        println!(
                            "Receiver task received block {}. Total received: {}",
                            msg.block.header.number, blocks_received_count
                        );

                        // Process the message
                        match conn_b
                            .handle_message(Message::NewBlock(msg.clone()), dummy_tx)
                            .await
                        {
                            Ok(_) | Err(RLPxError::BroadcastError(_)) => {}
                            Err(e) => panic!("handle_message failed: {:?}", e),
                        }

                        if blocks_received_count == 3 {
                            println!("Receiver task: All blocks received, checking state...");
                            assert_eq!(
                                conn_b.latest_block_added, 3,
                                "All blocks up to 3 should have been added"
                            );
                        }
                    }
                    Message::BatchSealed(msg) => {
                        println!("Receiver task received sealed batch {}.", msg.batch.number);
                        // Process the message
                        match conn_b
                            .handle_message(Message::BatchSealed(msg.clone()), dummy_tx)
                            .await
                        {
                            Ok(_) | Err(RLPxError::BroadcastError(_)) => {}
                            Err(e) => panic!("handle_message failed: {:?}", e),
                        }

                        println!("Receiver task: Checking for sealed batch...");
                        assert!(
                            !conn_b.store_rollup.contains_batch(&1).await.unwrap(),
                            "Batch 1 should not be sealed in the store"
                        );
                        break; // Test complete
                    }
                    _ => panic!("Received unexpected message type in receiver task"),
                }
            }
        });

        let storage = test_store("store_for_sending.db").await;
        let genesis_header = storage.get_block_header(0).unwrap().unwrap();
        let block1 = new_block(&storage, &genesis_header).await;
        let block2 = new_block(&storage, &block1.header).await;
        // Skip the third block

        // Send blocks in order
        send_block(&mut conn_a, &block1).await;
        send_block(&mut conn_a, &block2).await;
        // Skip the third block

        // Now send the sealed batch message
        send_sealed_batch(&mut conn_a, 1, 1, 3).await;

        // Wait for the receiver task to finish
        match b_task.await {
            Ok(_) => println!("Receiver task completed successfully."),
            Err(e) => panic!("Receiver task failed: {:?}", e),
        }
    }
}<|MERGE_RESOLUTION|>--- conflicted
+++ resolved
@@ -1,16 +1,13 @@
-<<<<<<< HEAD
+use super::{
+    eth::{transactions::NewPooledTransactionHashes, update::BlockRangeUpdate},
+    p2p::DisconnectReason,
+    utils::log_peer_warn,
+};
 #[cfg(feature = "l2")]
 use crate::rlpx::based::BatchSealedMessage;
 #[cfg(feature = "l2")]
 use crate::rlpx::based::get_hash_batch_sealed;
 use crate::rlpx::utils::get_pub_key;
-=======
-use super::{
-    eth::{transactions::NewPooledTransactionHashes, update::BlockRangeUpdate},
-    p2p::DisconnectReason,
-    utils::log_peer_warn,
-};
->>>>>>> 7cc8a3d7
 use crate::{
     kademlia::PeerChannels,
     rlpx::{
@@ -49,19 +46,15 @@
 use futures::SinkExt;
 use k256::{PublicKey, SecretKey, ecdsa::SigningKey};
 use rand::random;
-<<<<<<< HEAD
 #[cfg(feature = "l2")]
 use secp256k1::Message as SignedMessage;
 #[cfg(feature = "l2")]
 use secp256k1::SecretKey as SigningKeySecp256k1;
 use std::collections::BTreeMap;
-use std::{collections::HashSet, sync::Arc};
-=======
 use std::{
     collections::{HashMap, HashSet},
     sync::Arc,
 };
->>>>>>> 7cc8a3d7
 use tokio::{
     io::{AsyncRead, AsyncWrite},
     sync::{
@@ -120,7 +113,6 @@
     next_block_range_update: Instant,
     last_block_range_update_block: u64,
     broadcasted_txs: HashSet<H256>,
-<<<<<<< HEAD
     next_block_broadcast: Instant,
     next_batch_broadcast: Instant,
     #[cfg(feature = "l2")]
@@ -129,9 +121,7 @@
     blocks_on_queue: BTreeMap<u64, Block>,
     #[cfg(feature = "l2")]
     latest_batch_sent: u64,
-=======
     requested_pooled_txs: HashMap<u64, NewPooledTransactionHashes>,
->>>>>>> 7cc8a3d7
     client_version: String,
     /// Send end of the channel used to broadcast messages
     /// to other connected peers, is ok to have it here,
@@ -180,16 +170,13 @@
             next_block_range_update: Instant::now() + PERIODIC_BLOCK_RANGE_UPDATE_INTERVAL,
             last_block_range_update_block: 0,
             broadcasted_txs: HashSet::new(),
-<<<<<<< HEAD
             #[cfg(feature = "l2")]
             latest_block_sent: 0,
             latest_block_added: 0,
             blocks_on_queue: BTreeMap::new(),
             #[cfg(feature = "l2")]
             latest_batch_sent: 0,
-=======
             requested_pooled_txs: HashMap::new(),
->>>>>>> 7cc8a3d7
             client_version,
             connection_broadcast_send: connection_broadcast,
             #[cfg(feature = "l2")]
