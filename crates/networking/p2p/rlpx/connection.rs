<<<<<<< HEAD
use std::{
    collections::{HashMap, HashSet},
    sync::Arc,
};
mod pending_requests;

=======
>>>>>>> 6f4f2193
use crate::{
    peer_channels::PeerChannels,
    rlpx::{
        error::RLPxError,
        eth::{
            backend,
            blocks::{BlockBodies, BlockHeaders},
            receipts::{GetReceipts, Receipts},
            transactions::{GetPooledTransactions, Transactions},
        },
        frame::RLPxCodec,
        message::Message,
        p2p::{self, Capability, DisconnectMessage, PingMessage, PongMessage},
        utils::{log_peer_debug, log_peer_error},
    },
    snap::{
        process_account_range_request, process_byte_codes_request, process_storage_ranges_request,
        process_trie_nodes_request,
    },
    types::Node,
};
use ethrex_blockchain::mempool::{self};
use ethrex_core::{H256, H512};
use ethrex_storage::Store;
use futures::SinkExt;
use k256::{ecdsa::SigningKey, PublicKey, SecretKey};
use pending_requests::TransactionRequest;
use rand::random;
use std::sync::Arc;
use tokio::{
    io::{AsyncRead, AsyncWrite},
    sync::{
        broadcast::{self, error::RecvError},
        mpsc, Mutex,
    },
    task,
    time::{sleep, Instant},
};
use tokio_stream::StreamExt;
use tokio_util::codec::Framed;
<<<<<<< HEAD
use tracing::{debug, error, warn};
=======

>>>>>>> 6f4f2193
const CAP_P2P: (Capability, u8) = (Capability::P2p, 5);
const CAP_ETH: (Capability, u8) = (Capability::Eth, 68);
const CAP_SNAP: (Capability, u8) = (Capability::Snap, 1);
const SUPPORTED_CAPABILITIES: [(Capability, u8); 3] = [CAP_P2P, CAP_ETH, CAP_SNAP];
const PERIODIC_TASKS_CHECK_INTERVAL: std::time::Duration = std::time::Duration::from_secs(5);
const PERIODIC_PING_INTERVAL: std::time::Duration = std::time::Duration::from_secs(15);

pub(crate) type Aes256Ctr64BE = ctr::Ctr64BE<aes::Aes256>;

pub(crate) type RLPxConnBroadcastSender = broadcast::Sender<(tokio::task::Id, Arc<Message>)>;

pub(crate) struct RemoteState {
    pub(crate) node_id: H512,
    pub(crate) nonce: H256,
    pub(crate) ephemeral_key: PublicKey,
    pub(crate) init_message: Vec<u8>,
}

pub(crate) struct LocalState {
    pub(crate) nonce: H256,
    pub(crate) ephemeral_key: SecretKey,
    pub(crate) init_message: Vec<u8>,
}

/// Fully working RLPx connection.
pub(crate) struct RLPxConnection<S> {
    signer: SigningKey,
    node: Node,
    framed: Framed<S, RLPxCodec>,
    storage: Store,
    capabilities: Vec<(Capability, u8)>,
    next_periodic_task_check: Instant,
    next_periodic_ping: Instant,
    global_requested_transactions: Arc<Mutex<HashSet<H256>>>,
    /// Send end of the channel used to broadcast messages
    /// to other connected peers, is ok to have it here,
    /// since internally it's an Arc.
    /// The ID is to ignore the message sent from the same task.
    /// This is used both to send messages and to received broadcasted
    /// messages from other connections (sent from other peers).
    /// The receive end is instantiated after the handshake is completed
    /// under `handle_peer`.
    connection_broadcast_send: RLPxConnBroadcastSender,
}

impl<S: AsyncWrite + AsyncRead + std::marker::Unpin> RLPxConnection<S> {
    pub fn new(
        signer: SigningKey,
        node: Node,
        stream: S,
        codec: RLPxCodec,
        storage: Store,
        global_requested_transactions: Arc<Mutex<HashSet<H256>>>,
        connection_broadcast: RLPxConnBroadcastSender,
    ) -> Self {
        Self {
            signer,
            node,
            framed: Framed::new(stream, codec),
            storage,
            capabilities: vec![],
            next_periodic_task_check: Instant::now() + PERIODIC_TASKS_CHECK_INTERVAL,
            next_periodic_ping: Instant::now() + PERIODIC_PING_INTERVAL,
            global_requested_transactions,
            connection_broadcast_send: connection_broadcast,
        }
    }

<<<<<<< HEAD
    pub fn receiver(
        signer: SigningKey,
        stream: S,
        storage: Store,
        global_requested_transactions: Arc<Mutex<HashSet<H256>>>,
        connection_broadcast: broadcast::Sender<(task::Id, Arc<Message>)>,
    ) -> Self {
        Self::new(
            signer,
            // remote_node_id not yet provided. It will be replaced later with correct one.
            H512::default(),
            stream,
            RLPxConnectionMode::Receiver,
            storage,
            global_requested_transactions,
            connection_broadcast,
        )
    }

    pub fn initiator(
        signer: SigningKey,
        remote_node_id: H512,
        stream: S,
        storage: Store,
        global_requested_transactions: Arc<Mutex<HashSet<H256>>>,
        connection_broadcast_send: broadcast::Sender<(task::Id, Arc<Message>)>,
    ) -> Result<Self, RLPxError> {
        Ok(RLPxConnection::new(
            signer,
            remote_node_id,
            stream,
            RLPxConnectionMode::Initiator,
            storage,
            global_requested_transactions,
            connection_broadcast_send,
        ))
    }

    /// Starts a handshake and runs the peer connection.
    /// It runs in it's own task and blocks until the connection is dropped
    pub async fn start_peer(
        &mut self,
        peer_udp_addr: std::net::SocketAddr,
        table: Arc<Mutex<crate::kademlia::KademliaTable>>,
    ) {
        let mut pending_requests = HashMap::new();
        // Perform handshake
        debug!("StartingRLPx connection with {}", self.remote_node_id);
        if let Err(e) = self.handshake().await {
            self.peer_conn_failed("Handshake failed", e, table, &mut pending_requests)
=======
    /// Handshake already performed, now it starts a peer connection.
    /// It runs in it's own task and blocks until the connection is dropped
    pub async fn start(&mut self, table: Arc<Mutex<crate::kademlia::KademliaTable>>) {
        log_peer_debug(&self.node, "Starting RLPx connection");
        if let Err(e) = self.exchange_hello_messages().await {
            self.connection_failed("Hello messages exchange failed", e, table)
>>>>>>> 6f4f2193
                .await;
        } else {
            // Handshake OK: handle connection
            // Create channels to communicate directly to the peer
            let (peer_channels, sender, receiver) = PeerChannels::create();
            let capabilities = self
                .capabilities
                .iter()
                .map(|(cap, _)| cap.clone())
                .collect();

            // NOTE: if the peer came from the discovery server it will already be inserted in the table
            // but that might not always be the case, so we try to add it to the table
            // Note: we don't ping the node we let the validation service do its job
            table.lock().await.insert_node(self.node);
            table.lock().await.init_backend_communication(
                self.node.node_id,
                peer_channels,
                capabilities,
            );
<<<<<<< HEAD
            if let Err(e) = self
                .handle_peer_conn(sender, receiver, &mut pending_requests)
                .await
            {
                self.peer_conn_failed(
                    "Error during RLPx connection",
                    e,
                    table,
                    &mut pending_requests,
                )
                .await;
=======
            if let Err(e) = self.connection_loop(sender, receiver).await {
                self.connection_failed("Error during RLPx connection", e, table)
                    .await;
>>>>>>> 6f4f2193
            }
        }
    }

    async fn connection_failed(
        &mut self,
        error_text: &str,
        error: RLPxError,
        table: Arc<Mutex<crate::kademlia::KademliaTable>>,
        pending_requests: &mut HashMap<u64, TransactionRequest>,
    ) {
        self.send(Message::Disconnect(DisconnectMessage {
            reason: self.match_disconnect_reason(&error),
        }))
        .await
        .unwrap_or_else(|e| {
            log_peer_error(
                &self.node,
                &format!("Could not send Disconnect message: ({e})."),
            )
        });

        // Discard peer from kademlia table
        let remote_node_id = self.node.node_id;
        log_peer_error(
            &self.node,
            &format!("{error_text}: ({error}), discarding peer {remote_node_id}"),
        );
        table.lock().await.replace_peer(remote_node_id);

        // Clear pending requested transactions from peer.
        pending_requests::remove_peer_pending_requests(
            &self.global_requested_transactions,
            pending_requests,
        )
        .await;
    }

    fn match_disconnect_reason(&self, error: &RLPxError) -> Option<u8> {
        match error {
            RLPxError::RLPDecodeError(_) => Some(2_u8),
            // TODO build a proper matching between error types and disconnection reasons
            _ => None,
        }
    }

    async fn exchange_hello_messages(&mut self) -> Result<(), RLPxError> {
        let hello_msg = Message::Hello(p2p::HelloMessage::new(
            SUPPORTED_CAPABILITIES.to_vec(),
            PublicKey::from(self.signer.verifying_key()),
        ));

        self.send(hello_msg).await?;

        // Receive Hello message
        match self.receive().await? {
            Message::Hello(hello_message) => {
                self.capabilities = hello_message.capabilities;

                // Check if we have any capability in common
                for cap in self.capabilities.clone() {
                    if SUPPORTED_CAPABILITIES.contains(&cap) {
                        return Ok(());
                    }
                }
                // Return error if not
                Err(RLPxError::NoMatchingCapabilities())
            }
            Message::Disconnect(disconnect) => Err(RLPxError::DisconnectRequested(
                disconnect.reason().to_string(),
            )),
            _ => {
                // Fail if it is not a hello message
                Err(RLPxError::BadRequest("Expected Hello message".to_string()))
            }
        }
    }

    async fn connection_loop(
        &mut self,
<<<<<<< HEAD
        sender: mpsc::Sender<rlpx::Message>,
        mut receiver: mpsc::Receiver<rlpx::Message>,
        pending_requests: &mut HashMap<u64, TransactionRequest>,
    ) -> Result<(), RLPxError> {
        self.init_peer_conn().await?;
        debug!("Started peer main loop");
        let mut next_request_id = random();
=======
        sender: mpsc::Sender<Message>,
        mut receiver: mpsc::Receiver<Message>,
    ) -> Result<(), RLPxError> {
        self.init_peer_conn().await?;
        log_peer_debug(&self.node, "Started peer main loop");
>>>>>>> 6f4f2193

        // Subscribe this connection to the broadcasting channel.
        let mut broadcaster_receive = {
            if self.capabilities.contains(&CAP_ETH) {
                Some(self.connection_broadcast_send.subscribe())
            } else {
                None
            }
        };

        // Start listening for messages,
        loop {
            tokio::select! {
                // Expect a message from the remote peer
                message = self.receive() => {
                    self.handle_message(message?, sender.clone(),
                    &mut next_request_id, pending_requests).await?;
                }
                // Expect a message from the backend
                Some(message) = receiver.recv() => {
                    self.send(message).await?;
                }
                // This is not ideal, but using the receiver without
                // this function call, causes the loop to take ownwership
                // of the variable and the compiler will complain about it,
                // with this function, we avoid that.
                // If the broadcaster is Some (i.e. we're connected to a peer that supports an eth protocol),
                // we'll receive broadcasted messages from another connections through a channel, otherwise
                // the function below will yield immediately but the select will not match and
                // ignore the returned value.
                Some(broadcasted_msg) = Self::maybe_wait_for_broadcaster(&mut broadcaster_receive) => {
                    self.handle_broadcast(broadcasted_msg?).await?
                }
                // Allow an interruption to check periodic tasks
                _ = sleep(PERIODIC_TASKS_CHECK_INTERVAL) => () // noop
            }
            self.check_periodic_tasks(pending_requests).await?;
        }
    }

    async fn maybe_wait_for_broadcaster(
        receiver: &mut Option<broadcast::Receiver<(task::Id, Arc<Message>)>>,
    ) -> Option<Result<(task::Id, Arc<Message>), RecvError>> {
        match receiver {
            None => None,
            Some(rec) => Some(rec.recv().await),
        }
    }

    async fn check_periodic_tasks(
        &mut self,
        pending_requests: &mut HashMap<u64, TransactionRequest>,
    ) -> Result<(), RLPxError> {
        if Instant::now() >= self.next_periodic_task_check {
<<<<<<< HEAD
            pending_requests::remove_stale_requests(
                &self.global_requested_transactions,
                pending_requests,
            )
            .await;

            if Instant::now() >= self.next_periodic_ping {
                self.send(Message::Ping(PingMessage {})).await?;
                debug!("Ping sent");
                self.next_periodic_ping = Instant::now() + PERIODIC_PING_INTERVAL;
            }
=======
            self.send(Message::Ping(PingMessage {})).await?;
            log_peer_debug(&self.node, "Ping sent");
>>>>>>> 6f4f2193
            self.next_periodic_task_check = Instant::now() + PERIODIC_TASKS_CHECK_INTERVAL;
        };
        Ok(())
    }

    async fn handle_message(
        &mut self,
        message: Message,
        sender: mpsc::Sender<Message>,
        next_request_id: &mut u64,
        pending_requests: &mut HashMap<u64, TransactionRequest>,
    ) -> Result<(), RLPxError> {
        let peer_supports_eth = self.capabilities.contains(&CAP_ETH);
        let is_synced = self.storage.is_synced()?;
        match message {
            Message::Disconnect(msg_data) => {
                log_peer_debug(
                    &self.node,
                    &format!("Received Disconnect: {}", msg_data.reason()),
                );
                // TODO handle the disconnection request
                return Err(RLPxError::DisconnectRequested(
                    msg_data.reason().to_string(),
                ));
            }
            Message::Ping(_) => {
                self.send(Message::Pong(PongMessage {})).await?;
                log_peer_debug(&self.node, "Pong sent");
            }
            Message::Pong(_) => {
                // We ignore received Pong messages
            }
            Message::Status(msg_data) if !peer_supports_eth => {
                backend::validate_status(msg_data, &self.storage)?
            }
            Message::GetAccountRange(req) => {
                let response = process_account_range_request(req, self.storage.clone())?;
                self.send(Message::AccountRange(response)).await?
            }
            // TODO(#1129) Add the transaction to the mempool once received.
            Message::Transactions(txs) if peer_supports_eth => {
                if is_synced {
                    let mut valid_txs = vec![];
                    for tx in &txs.transactions {
                        if let Err(e) = mempool::add_transaction(tx.clone(), &self.storage) {
                            warn!(
                                "Error adding transaction from peer {}: {}",
                                self.remote_node_id, e
                            );
                            continue;
                        }
                        valid_txs.push(tx.clone());
                    }
<<<<<<< HEAD
                    self.broadcast_message(Message::Transactions(Transactions::new(valid_txs)))
                        .await?;
=======
                    self.broadcast_message(Message::Transactions(txs))?;
>>>>>>> 6f4f2193
                }
            }
            Message::GetBlockHeaders(msg_data) if peer_supports_eth => {
                let response = BlockHeaders {
                    id: msg_data.id,
                    block_headers: msg_data.fetch_headers(&self.storage),
                };
                self.send(Message::BlockHeaders(response)).await?;
            }
            Message::GetBlockBodies(msg_data) if peer_supports_eth => {
                let response = BlockBodies {
                    id: msg_data.id,
                    block_bodies: msg_data.fetch_blocks(&self.storage),
                };
                self.send(Message::BlockBodies(response)).await?;
            }
            Message::GetReceipts(GetReceipts { id, block_hashes }) if peer_supports_eth => {
                let receipts: Result<_, _> = block_hashes
                    .iter()
                    .map(|hash| self.storage.get_receipts_for_block(hash))
                    .collect();
                let response = Receipts {
                    id,
                    receipts: receipts?,
                };
                self.send(Message::Receipts(response)).await?;
            }
            Message::NewPooledTransactionHashes(msg) if peer_supports_eth => {
                if let Some(new_request) = pending_requests::get_new_request_from_msg(
                    msg,
                    &self.global_requested_transactions,
                    &self.storage,
                )
                .await?
                {
                    pending_requests.insert(*next_request_id, new_request.clone());
                    let request_msg = GetPooledTransactions::new(
                        *next_request_id,
                        new_request.transaction_hashes,
                    );
                    self.send(Message::GetPooledTransactions(request_msg))
                        .await?;
                    *next_request_id += 1;
                }
            }
            Message::GetPooledTransactions(msg) => {
                let response = msg.handle(&self.storage)?;
                self.send(Message::PooledTransactions(response)).await?;
            }
            Message::PooledTransactions(msg) if peer_supports_eth => {
                if is_synced {
                    pending_requests::handle_response(
                        msg,
                        &self.storage,
                        self.remote_node_id,
                        &self.global_requested_transactions,
                        pending_requests,
                    )
                    .await?;
                }
            }
            Message::GetStorageRanges(req) => {
                let response = process_storage_ranges_request(req, self.storage.clone())?;
                self.send(Message::StorageRanges(response)).await?
            }
            Message::GetByteCodes(req) => {
                let response = process_byte_codes_request(req, self.storage.clone())?;
                self.send(Message::ByteCodes(response)).await?
            }
            Message::GetTrieNodes(req) => {
                let response = process_trie_nodes_request(req, self.storage.clone())?;
                self.send(Message::TrieNodes(response)).await?
            }
            // Send response messages to the backend
            message @ Message::AccountRange(_)
            | message @ Message::StorageRanges(_)
            | message @ Message::ByteCodes(_)
            | message @ Message::TrieNodes(_)
            | message @ Message::BlockBodies(_)
            | message @ Message::BlockHeaders(_)
            | message @ Message::Receipts(_) => sender.send(message).await?,
            // TODO: Add new message types and handlers as they are implemented
            message => return Err(RLPxError::MessageNotHandled(format!("{message}"))),
        };
        Ok(())
    }

    async fn handle_broadcast(
        &mut self,
        (id, broadcasted_msg): (task::Id, Arc<Message>),
    ) -> Result<(), RLPxError> {
        if id != tokio::task::id() {
            match broadcasted_msg.as_ref() {
                Message::Transactions(ref txs) => {
                    // TODO(#1131): Avoid cloning this vector.
                    let cloned = txs.transactions.clone();
                    let new_msg = Message::Transactions(Transactions {
                        transactions: cloned,
                    });
                    self.send(new_msg).await?;
                }
                msg => {
                    let error_message = format!("Non-supported message broadcasted: {msg}");
                    log_peer_error(&self.node, &error_message);
                    return Err(RLPxError::BroadcastError(error_message));
                }
            }
        }
        Ok(())
    }

    async fn init_peer_conn(&mut self) -> Result<(), RLPxError> {
        // Sending eth Status if peer supports it
        if self.capabilities.contains(&CAP_ETH) {
            let status = backend::get_status(&self.storage)?;
            log_peer_debug(&self.node, "Sending status");
            self.send(Message::Status(status)).await?;
            // The next immediate message in the ETH protocol is the
            // status, reference here:
            // https://github.com/ethereum/devp2p/blob/master/caps/eth.md#status-0x00
            match self.receive().await? {
                Message::Status(msg_data) => {
                    // TODO: Check message status is correct.
                    log_peer_debug(&self.node, "Received Status");
                    backend::validate_status(msg_data, &self.storage)?
                }
                Message::Disconnect(disconnect) => {
                    return Err(RLPxError::HandshakeError(format!(
                        "Peer disconnected due to: {}",
                        disconnect.reason()
                    )))
                }
                _ => {
                    return Err(RLPxError::HandshakeError(
                        "Expected a Status message".to_string(),
                    ))
                }
            }
        }
        Ok(())
    }

    async fn send(&mut self, message: Message) -> Result<(), RLPxError> {
        self.framed.send(message).await
    }

    async fn receive(&mut self) -> Result<Message, RLPxError> {
        if let Some(message) = self.framed.next().await {
            message
        } else {
            Err(RLPxError::Disconnected())
        }
    }

    fn broadcast_message(&self, msg: Message) -> Result<(), RLPxError> {
        match msg {
            txs_msg @ Message::Transactions(_) => {
                let txs = Arc::new(txs_msg);
                let task_id = tokio::task::id();
                let Ok(_) = self.connection_broadcast_send.send((task_id, txs)) else {
                    let error_message = "Could not broadcast received transactions";
                    log_peer_error(&self.node, error_message);
                    return Err(RLPxError::BroadcastError(error_message.to_owned()));
                };
                Ok(())
            }
            msg => {
                let error_message = format!("Broadcasting for msg: {msg} is not supported");
                log_peer_error(&self.node, &error_message);
                Err(RLPxError::BroadcastError(error_message))
            }
        }
    }
}<|MERGE_RESOLUTION|>--- conflicted
+++ resolved
@@ -1,12 +1,9 @@
-<<<<<<< HEAD
 use std::{
     collections::{HashMap, HashSet},
     sync::Arc,
 };
 mod pending_requests;
 
-=======
->>>>>>> 6f4f2193
 use crate::{
     peer_channels::PeerChannels,
     rlpx::{
@@ -47,11 +44,7 @@
 };
 use tokio_stream::StreamExt;
 use tokio_util::codec::Framed;
-<<<<<<< HEAD
 use tracing::{debug, error, warn};
-=======
-
->>>>>>> 6f4f2193
 const CAP_P2P: (Capability, u8) = (Capability::P2p, 5);
 const CAP_ETH: (Capability, u8) = (Capability::Eth, 68);
 const CAP_SNAP: (Capability, u8) = (Capability::Snap, 1);
@@ -120,66 +113,19 @@
         }
     }
 
-<<<<<<< HEAD
-    pub fn receiver(
-        signer: SigningKey,
-        stream: S,
-        storage: Store,
-        global_requested_transactions: Arc<Mutex<HashSet<H256>>>,
-        connection_broadcast: broadcast::Sender<(task::Id, Arc<Message>)>,
-    ) -> Self {
-        Self::new(
-            signer,
-            // remote_node_id not yet provided. It will be replaced later with correct one.
-            H512::default(),
-            stream,
-            RLPxConnectionMode::Receiver,
-            storage,
-            global_requested_transactions,
-            connection_broadcast,
-        )
-    }
-
-    pub fn initiator(
-        signer: SigningKey,
-        remote_node_id: H512,
-        stream: S,
-        storage: Store,
-        global_requested_transactions: Arc<Mutex<HashSet<H256>>>,
-        connection_broadcast_send: broadcast::Sender<(task::Id, Arc<Message>)>,
-    ) -> Result<Self, RLPxError> {
-        Ok(RLPxConnection::new(
-            signer,
-            remote_node_id,
-            stream,
-            RLPxConnectionMode::Initiator,
-            storage,
-            global_requested_transactions,
-            connection_broadcast_send,
-        ))
-    }
-
-    /// Starts a handshake and runs the peer connection.
-    /// It runs in it's own task and blocks until the connection is dropped
-    pub async fn start_peer(
-        &mut self,
-        peer_udp_addr: std::net::SocketAddr,
-        table: Arc<Mutex<crate::kademlia::KademliaTable>>,
-    ) {
-        let mut pending_requests = HashMap::new();
-        // Perform handshake
-        debug!("StartingRLPx connection with {}", self.remote_node_id);
-        if let Err(e) = self.handshake().await {
-            self.peer_conn_failed("Handshake failed", e, table, &mut pending_requests)
-=======
     /// Handshake already performed, now it starts a peer connection.
     /// It runs in it's own task and blocks until the connection is dropped
     pub async fn start(&mut self, table: Arc<Mutex<crate::kademlia::KademliaTable>>) {
+        let mut pending_requests = HashMap::new();
         log_peer_debug(&self.node, "Starting RLPx connection");
         if let Err(e) = self.exchange_hello_messages().await {
-            self.connection_failed("Hello messages exchange failed", e, table)
->>>>>>> 6f4f2193
-                .await;
+            self.connection_failed(
+                "Hello messages exchange failed",
+                e,
+                table,
+                &mut pending_requests,
+            )
+            .await;
         } else {
             // Handshake OK: handle connection
             // Create channels to communicate directly to the peer
@@ -199,23 +145,17 @@
                 peer_channels,
                 capabilities,
             );
-<<<<<<< HEAD
             if let Err(e) = self
-                .handle_peer_conn(sender, receiver, &mut pending_requests)
+                .connection_loop(sender, receiver, &mut pending_requests)
                 .await
             {
-                self.peer_conn_failed(
+                self.connection_failed(
                     "Error during RLPx connection",
                     e,
                     table,
                     &mut pending_requests,
                 )
                 .await;
-=======
-            if let Err(e) = self.connection_loop(sender, receiver).await {
-                self.connection_failed("Error during RLPx connection", e, table)
-                    .await;
->>>>>>> 6f4f2193
             }
         }
     }
@@ -296,21 +236,13 @@
 
     async fn connection_loop(
         &mut self,
-<<<<<<< HEAD
-        sender: mpsc::Sender<rlpx::Message>,
-        mut receiver: mpsc::Receiver<rlpx::Message>,
+        sender: mpsc::Sender<Message>,
+        mut receiver: mpsc::Receiver<Message>,
         pending_requests: &mut HashMap<u64, TransactionRequest>,
     ) -> Result<(), RLPxError> {
         self.init_peer_conn().await?;
-        debug!("Started peer main loop");
+        log_peer_debug(&self.node, "Started peer main loop");
         let mut next_request_id = random();
-=======
-        sender: mpsc::Sender<Message>,
-        mut receiver: mpsc::Receiver<Message>,
-    ) -> Result<(), RLPxError> {
-        self.init_peer_conn().await?;
-        log_peer_debug(&self.node, "Started peer main loop");
->>>>>>> 6f4f2193
 
         // Subscribe this connection to the broadcasting channel.
         let mut broadcaster_receive = {
@@ -365,7 +297,6 @@
         pending_requests: &mut HashMap<u64, TransactionRequest>,
     ) -> Result<(), RLPxError> {
         if Instant::now() >= self.next_periodic_task_check {
-<<<<<<< HEAD
             pending_requests::remove_stale_requests(
                 &self.global_requested_transactions,
                 pending_requests,
@@ -374,13 +305,9 @@
 
             if Instant::now() >= self.next_periodic_ping {
                 self.send(Message::Ping(PingMessage {})).await?;
-                debug!("Ping sent");
+                log_peer_debug(&self.node, "Ping sent");
                 self.next_periodic_ping = Instant::now() + PERIODIC_PING_INTERVAL;
             }
-=======
-            self.send(Message::Ping(PingMessage {})).await?;
-            log_peer_debug(&self.node, "Ping sent");
->>>>>>> 6f4f2193
             self.next_periodic_task_check = Instant::now() + PERIODIC_TASKS_CHECK_INTERVAL;
         };
         Ok(())
@@ -434,12 +361,7 @@
                         }
                         valid_txs.push(tx.clone());
                     }
-<<<<<<< HEAD
-                    self.broadcast_message(Message::Transactions(Transactions::new(valid_txs)))
-                        .await?;
-=======
-                    self.broadcast_message(Message::Transactions(txs))?;
->>>>>>> 6f4f2193
+                    self.broadcast_message(Message::Transactions(Transactions::new(valid_txs)))?;
                 }
             }
             Message::GetBlockHeaders(msg_data) if peer_supports_eth => {
