use crate::{
    kademlia::PeerChannels,
    rlpx::{
        error::RLPxError,
        eth::{
            backend,
            blocks::{BlockBodies, BlockHeaders},
            receipts::{GetReceipts, Receipts},
            transactions::{GetPooledTransactions, Transactions},
        },
        frame::RLPxCodec,
        message::Message,
        p2p::{self, Capability, DisconnectMessage, PingMessage, PongMessage},
        utils::{log_peer_debug, log_peer_error},
    },
    snap::{
        process_account_range_request, process_byte_codes_request, process_storage_ranges_request,
        process_trie_nodes_request,
    },
    types::Node,
};
use ethrex_blockchain::mempool::{self};
use ethrex_core::{H256, H512};
use ethrex_storage::Store;
use futures::SinkExt;
use k256::{ecdsa::SigningKey, PublicKey, SecretKey};
use rand::random;
use std::sync::Arc;
use tokio::{
    io::{AsyncRead, AsyncWrite},
    sync::{
        broadcast::{self, error::RecvError},
        mpsc, Mutex,
    },
    task,
    time::{sleep, Instant},
};
use tokio_stream::StreamExt;
use tokio_util::codec::Framed;

use super::utils::log_peer_warn;

const CAP_P2P: (Capability, u8) = (Capability::P2p, 5);
const CAP_ETH: (Capability, u8) = (Capability::Eth, 68);
const CAP_SNAP: (Capability, u8) = (Capability::Snap, 1);
const SUPPORTED_CAPABILITIES: [(Capability, u8); 3] = [CAP_P2P, CAP_ETH, CAP_SNAP];
const PERIODIC_TASKS_CHECK_INTERVAL: std::time::Duration = std::time::Duration::from_secs(15);

pub(crate) type Aes256Ctr64BE = ctr::Ctr64BE<aes::Aes256>;

pub(crate) type RLPxConnBroadcastSender = broadcast::Sender<(tokio::task::Id, Arc<Message>)>;

pub(crate) struct RemoteState {
    pub(crate) node_id: H512,
    pub(crate) nonce: H256,
    pub(crate) ephemeral_key: PublicKey,
    pub(crate) init_message: Vec<u8>,
}

pub(crate) struct LocalState {
    pub(crate) nonce: H256,
    pub(crate) ephemeral_key: SecretKey,
    pub(crate) init_message: Vec<u8>,
}

/// Fully working RLPx connection.
pub(crate) struct RLPxConnection<S> {
    signer: SigningKey,
    node: Node,
    framed: Framed<S, RLPxCodec>,
    storage: Store,
    capabilities: Vec<(Capability, u8)>,
    next_periodic_task_check: Instant,
    /// Send end of the channel used to broadcast messages
    /// to other connected peers, is ok to have it here,
    /// since internally it's an Arc.
    /// The ID is to ignore the message sent from the same task.
    /// This is used both to send messages and to received broadcasted
    /// messages from other connections (sent from other peers).
    /// The receive end is instantiated after the handshake is completed
    /// under `handle_peer`.
    connection_broadcast_send: RLPxConnBroadcastSender,
}

impl<S: AsyncWrite + AsyncRead + std::marker::Unpin> RLPxConnection<S> {
    pub fn new(
        signer: SigningKey,
        node: Node,
        stream: S,
        codec: RLPxCodec,
        storage: Store,
        connection_broadcast: RLPxConnBroadcastSender,
    ) -> Self {
        Self {
            signer,
            node,
            framed: Framed::new(stream, codec),
            storage,
            capabilities: vec![],
            next_periodic_task_check: Instant::now() + PERIODIC_TASKS_CHECK_INTERVAL,
            connection_broadcast_send: connection_broadcast,
        }
    }

    /// Handshake already performed, now it starts a peer connection.
    /// It runs in it's own task and blocks until the connection is dropped
    pub async fn start(&mut self, table: Arc<Mutex<crate::kademlia::KademliaTable>>) {
        log_peer_debug(&self.node, "Starting RLPx connection");
        if let Err(e) = self.exchange_hello_messages().await {
            self.connection_failed("Hello messages exchange failed", e, table)
                .await;
        } else {
            // Handshake OK: handle connection
            // Create channels to communicate directly to the peer
            let (peer_channels, sender, receiver) = PeerChannels::create();
            let capabilities = self
                .capabilities
                .iter()
                .map(|(cap, _)| cap.clone())
                .collect();

            // NOTE: if the peer came from the discovery server it will already be inserted in the table
            // but that might not always be the case, so we try to add it to the table
            // Note: we don't ping the node we let the validation service do its job
            {
                let mut table_lock = table.lock().await;
                table_lock.insert_node_forced(self.node);
                table_lock.init_backend_communication(
                    self.node.node_id,
                    peer_channels,
                    capabilities,
                );
            }
            if let Err(e) = self.connection_loop(sender, receiver).await {
                self.connection_failed("Error during RLPx connection", e, table)
                    .await;
            }
        }
    }

    async fn connection_failed(
        &mut self,
        error_text: &str,
        error: RLPxError,
        table: Arc<Mutex<crate::kademlia::KademliaTable>>,
    ) {
        self.send(Message::Disconnect(DisconnectMessage {
            reason: self.match_disconnect_reason(&error),
        }))
        .await
        .unwrap_or_else(|e| {
            log_peer_error(
                &self.node,
                &format!("Could not send Disconnect message: ({e})."),
            )
        });

        // Discard peer from kademlia table
<<<<<<< HEAD
        match error {
            // already connected, don't discard it
            RLPxError::DisconnectRequested(s) if s == "Already connected" => {
                log_peer_debug(&self.node, "Peer already connected don't replace it");
            }
            _ => {
                // Discard peer from kademlia table
                let remote_node_id = self.node.node_id;
                log_peer_error(
                    &self.node,
                    &format!("{error_text}: ({error}), discarding peer {remote_node_id}"),
                );
                table.lock().await.replace_peer(remote_node_id);
            }
        }
=======
        let remote_node_id = self.node.node_id;
        log_peer_error(
            &self.node,
            &format!("{error_text}: ({error}), discarding peer {remote_node_id}"),
        );
        table.lock().await.replace_peer(remote_node_id);
        let _ = self.framed.close().await;
>>>>>>> c38c6010
    }

    fn match_disconnect_reason(&self, error: &RLPxError) -> Option<u8> {
        match error {
            RLPxError::RLPDecodeError(_) => Some(2_u8),
            // TODO build a proper matching between error types and disconnection reasons
            _ => None,
        }
    }

    async fn exchange_hello_messages(&mut self) -> Result<(), RLPxError> {
        let hello_msg = Message::Hello(p2p::HelloMessage::new(
            SUPPORTED_CAPABILITIES.to_vec(),
            PublicKey::from(self.signer.verifying_key()),
        ));

        self.send(hello_msg).await?;

        // Receive Hello message
        match self.receive().await? {
            Message::Hello(hello_message) => {
                log_peer_debug(
                    &self.node,
                    &format!(
                        "Hello message capabilities {:?}",
                        hello_message.capabilities
                    ),
                );
                self.capabilities = hello_message.capabilities;

                // Check if we have any capability in common
                for cap in self.capabilities.clone() {
                    if SUPPORTED_CAPABILITIES.contains(&cap) {
                        return Ok(());
                    }
                }
                // Return error if not
                Err(RLPxError::NoMatchingCapabilities())
            }
            Message::Disconnect(disconnect) => Err(RLPxError::DisconnectRequested(
                disconnect.reason().to_string(),
            )),
            _ => {
                // Fail if it is not a hello message
                Err(RLPxError::BadRequest("Expected Hello message".to_string()))
            }
        }
    }

    async fn connection_loop(
        &mut self,
        sender: mpsc::Sender<Message>,
        mut receiver: mpsc::Receiver<Message>,
    ) -> Result<(), RLPxError> {
        self.init_peer_conn().await?;
        log_peer_debug(&self.node, "Started peer main loop");

        // Subscribe this connection to the broadcasting channel.
        let mut broadcaster_receive = {
            if self.capabilities.contains(&CAP_ETH) {
                Some(self.connection_broadcast_send.subscribe())
            } else {
                None
            }
        };

        // Start listening for messages,
        loop {
            tokio::select! {
                // Expect a message from the remote peer
                message = self.receive() => {
                    match message {
                        Ok(message) => {
                            log_peer_debug(&self.node, &format!("Received message {}", message));
                            self.handle_message(message, sender.clone()).await?;
                        },
                        Err(e) => {
                            log_peer_debug(&self.node, &format!("Received RLPX Error in msg {}", e));
                            return Err(e);
                        }
                    }
                }
                // Expect a message from the backend
                Some(message) = receiver.recv() => {
                    log_peer_debug(&self.node, &format!("Sending message {}", message));
                    self.send(message).await?;
                }
                // This is not ideal, but using the receiver without
                // this function call, causes the loop to take ownwership
                // of the variable and the compiler will complain about it,
                // with this function, we avoid that.
                // If the broadcaster is Some (i.e. we're connected to a peer that supports an eth protocol),
                // we'll receive broadcasted messages from another connections through a channel, otherwise
                // the function below will yield immediately but the select will not match and
                // ignore the returned value.
                Some(broadcasted_msg) = Self::maybe_wait_for_broadcaster(&mut broadcaster_receive) => {
                    self.handle_broadcast(broadcasted_msg?).await?
                }
                // Allow an interruption to check periodic tasks
                _ = sleep(PERIODIC_TASKS_CHECK_INTERVAL) => () // noop
            }
            self.check_periodic_tasks().await?;
        }
    }

    async fn maybe_wait_for_broadcaster(
        receiver: &mut Option<broadcast::Receiver<(task::Id, Arc<Message>)>>,
    ) -> Option<Result<(task::Id, Arc<Message>), RecvError>> {
        match receiver {
            None => None,
            Some(rec) => Some(rec.recv().await),
        }
    }

    async fn check_periodic_tasks(&mut self) -> Result<(), RLPxError> {
        if Instant::now() >= self.next_periodic_task_check {
            self.send(Message::Ping(PingMessage {})).await?;
            log_peer_debug(&self.node, "Ping sent");
            self.next_periodic_task_check = Instant::now() + PERIODIC_TASKS_CHECK_INTERVAL;
        };
        Ok(())
    }

    async fn handle_message(
        &mut self,
        message: Message,
        sender: mpsc::Sender<Message>,
    ) -> Result<(), RLPxError> {
        let peer_supports_eth = self.capabilities.contains(&CAP_ETH);
        let is_synced = self.storage.is_synced()?;
        match message {
            Message::Disconnect(msg_data) => {
                log_peer_debug(
                    &self.node,
                    &format!("Received Disconnect: {}", msg_data.reason()),
                );
                // TODO handle the disconnection request
                return Err(RLPxError::DisconnectRequested(
                    msg_data.reason().to_string(),
                ));
            }
            Message::Ping(_) => {
                self.send(Message::Pong(PongMessage {})).await?;
            }
            Message::Pong(_) => {
                // We ignore received Pong messages
            }
            Message::Status(msg_data) if !peer_supports_eth => {
                backend::validate_status(msg_data, &self.storage)?
            }
            Message::GetAccountRange(req) => {
                let response = process_account_range_request(req, self.storage.clone())?;
                self.send(Message::AccountRange(response)).await?
            }
            // TODO(#1129) Add the transaction to the mempool once received.
            Message::Transactions(txs) if peer_supports_eth => {
                if is_synced {
                    let mut valid_txs = vec![];
                    for tx in &txs.transactions {
                        if let Err(e) = mempool::add_transaction(tx.clone(), &self.storage) {
                            log_peer_warn(&self.node, &format!("Error adding transaction: {}", e));
                            continue;
                        }
                        valid_txs.push(tx.clone());
                    }
                    self.broadcast_message(Message::Transactions(Transactions::new(valid_txs)))?;
                }
            }
            Message::GetBlockHeaders(msg_data) if peer_supports_eth => {
                let response = BlockHeaders {
                    id: msg_data.id,
                    block_headers: msg_data.fetch_headers(&self.storage),
                };
                self.send(Message::BlockHeaders(response)).await?;
            }
            Message::GetBlockBodies(msg_data) if peer_supports_eth => {
                let response = BlockBodies {
                    id: msg_data.id,
                    block_bodies: msg_data.fetch_blocks(&self.storage),
                };
                self.send(Message::BlockBodies(response)).await?;
            }
            Message::GetReceipts(GetReceipts { id, block_hashes }) if peer_supports_eth => {
                let receipts: Result<_, _> = block_hashes
                    .iter()
                    .map(|hash| self.storage.get_receipts_for_block(hash))
                    .collect();
                let response = Receipts {
                    id,
                    receipts: receipts?,
                };
                self.send(Message::Receipts(response)).await?;
            }
            Message::NewPooledTransactionHashes(new_pooled_transaction_hashes)
                if peer_supports_eth =>
            {
                //TODO(#1415): evaluate keeping track of requests to avoid sending the same twice.
                let hashes =
                    new_pooled_transaction_hashes.get_transactions_to_request(&self.storage)?;

                //TODO(#1416): Evaluate keeping track of the request-id.
                let request = GetPooledTransactions::new(random(), hashes);
                self.send(Message::GetPooledTransactions(request)).await?;
            }
            Message::GetPooledTransactions(msg) => {
                let response = msg.handle(&self.storage)?;
                self.send(Message::PooledTransactions(response)).await?;
            }
            Message::PooledTransactions(msg) if peer_supports_eth => {
                if is_synced {
                    msg.handle(&self.node, &self.storage)?;
                }
            }
            Message::GetStorageRanges(req) => {
                let response = process_storage_ranges_request(req, self.storage.clone())?;
                self.send(Message::StorageRanges(response)).await?
            }
            Message::GetByteCodes(req) => {
                let response = process_byte_codes_request(req, self.storage.clone())?;
                self.send(Message::ByteCodes(response)).await?
            }
            Message::GetTrieNodes(req) => {
                let response = process_trie_nodes_request(req, self.storage.clone())?;
                self.send(Message::TrieNodes(response)).await?
            }
            // Send response messages to the backend
            message @ Message::AccountRange(_)
            | message @ Message::StorageRanges(_)
            | message @ Message::ByteCodes(_)
            | message @ Message::TrieNodes(_)
            | message @ Message::BlockBodies(_)
            | message @ Message::BlockHeaders(_)
            | message @ Message::Receipts(_) => sender.send(message).await?,
            // TODO: Add new message types and handlers as they are implemented
            message => return Err(RLPxError::MessageNotHandled(format!("{message}"))),
        };
        Ok(())
    }

    async fn handle_broadcast(
        &mut self,
        (id, broadcasted_msg): (task::Id, Arc<Message>),
    ) -> Result<(), RLPxError> {
        if id != tokio::task::id() {
            match broadcasted_msg.as_ref() {
                Message::Transactions(ref txs) => {
                    // TODO(#1131): Avoid cloning this vector.
                    let cloned = txs.transactions.clone();
                    let new_msg = Message::Transactions(Transactions {
                        transactions: cloned,
                    });
                    self.send(new_msg).await?;
                }
                msg => {
                    let error_message = format!("Non-supported message broadcasted: {msg}");
                    log_peer_error(&self.node, &error_message);
                    return Err(RLPxError::BroadcastError(error_message));
                }
            }
        }
        Ok(())
    }

    async fn init_peer_conn(&mut self) -> Result<(), RLPxError> {
        // Sending eth Status if peer supports it
        if self.capabilities.contains(&CAP_ETH) {
            let status = backend::get_status(&self.storage)?;
            log_peer_debug(&self.node, "Sending status");
            self.send(Message::Status(status)).await?;
            // The next immediate message in the ETH protocol is the
            // status, reference here:
            // https://github.com/ethereum/devp2p/blob/master/caps/eth.md#status-0x00
            match self.receive().await? {
                Message::Status(msg_data) => {
                    log_peer_debug(&self.node, &format!("Received Status {:?}", msg_data));
                    backend::validate_status(msg_data, &self.storage)?
                }
                Message::Disconnect(disconnect) => {
                    return Err(RLPxError::HandshakeError(format!(
                        "Peer disconnected due to: {}",
                        disconnect.reason()
                    )))
                }
                _ => {
                    return Err(RLPxError::HandshakeError(
                        "Expected a Status message".to_string(),
                    ))
                }
            }
        }
        Ok(())
    }

    async fn send(&mut self, message: Message) -> Result<(), RLPxError> {
        self.framed.send(message).await
    }

    async fn receive(&mut self) -> Result<Message, RLPxError> {
        if let Some(message) = self.framed.next().await {
            message
        } else {
            Err(RLPxError::Disconnected())
        }
    }

    fn broadcast_message(&self, msg: Message) -> Result<(), RLPxError> {
        match msg {
            txs_msg @ Message::Transactions(_) => {
                let txs = Arc::new(txs_msg);
                let task_id = tokio::task::id();
                let Ok(_) = self.connection_broadcast_send.send((task_id, txs)) else {
                    let error_message = "Could not broadcast received transactions";
                    log_peer_error(&self.node, error_message);
                    return Err(RLPxError::BroadcastError(error_message.to_owned()));
                };
                Ok(())
            }
            msg => {
                let error_message = format!("Broadcasting for msg: {msg} is not supported");
                log_peer_error(&self.node, &error_message);
                Err(RLPxError::BroadcastError(error_message))
            }
        }
    }
}<|MERGE_RESOLUTION|>--- conflicted
+++ resolved
@@ -156,14 +156,12 @@
         });
 
         // Discard peer from kademlia table
-<<<<<<< HEAD
         match error {
             // already connected, don't discard it
             RLPxError::DisconnectRequested(s) if s == "Already connected" => {
                 log_peer_debug(&self.node, "Peer already connected don't replace it");
             }
             _ => {
-                // Discard peer from kademlia table
                 let remote_node_id = self.node.node_id;
                 log_peer_error(
                     &self.node,
@@ -172,15 +170,8 @@
                 table.lock().await.replace_peer(remote_node_id);
             }
         }
-=======
-        let remote_node_id = self.node.node_id;
-        log_peer_error(
-            &self.node,
-            &format!("{error_text}: ({error}), discarding peer {remote_node_id}"),
-        );
-        table.lock().await.replace_peer(remote_node_id);
+
         let _ = self.framed.close().await;
->>>>>>> c38c6010
     }
 
     fn match_disconnect_reason(&self, error: &RLPxError) -> Option<u8> {
