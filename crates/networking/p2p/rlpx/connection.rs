--- conflicted
+++ resolved
@@ -32,10 +32,7 @@
 use ethrex_blockchain::Blockchain;
 use ethrex_common::types::WrappedEIP4844Transaction;
 use ethrex_common::{
-<<<<<<< HEAD
     types::{MempoolTransaction, P2PTransaction, Transaction},
-=======
->>>>>>> 68ff2edc
     H256, H512,
     types::{MempoolTransaction, Transaction},
 };
