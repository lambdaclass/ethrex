--- conflicted
+++ resolved
@@ -11,13 +11,8 @@
         frame::RLPxCodec,
         message::Message,
         p2p::{
-<<<<<<< HEAD
             self, Capability, DisconnectMessage, PingMessage, PongMessage,
             SUPPORTED_ETH_CAPABILITIES, SUPPORTED_P2P_CAPABILITIES, SUPPORTED_SNAP_CAPABILITIES,
-=======
-            self, Capability, DisconnectMessage, PingMessage, PongMessage, CAP_ETH_68, CAP_SNAP_1,
-            SUPPORTED_CAPABILITIES,
->>>>>>> 8c3408d1
         },
         utils::{log_peer_debug, log_peer_error},
     },
@@ -84,13 +79,8 @@
     storage: Store,
     blockchain: Arc<Blockchain>,
     capabilities: Vec<Capability>,
-<<<<<<< HEAD
     negotiated_eth_capability: Option<Capability>,
     negotiated_snap_capability: Option<Capability>,
-=======
-    negotiated_eth_version: u8,
-    negotiated_snap_version: u8,
->>>>>>> 8c3408d1
     next_periodic_ping: Instant,
     next_tx_broadcast: Instant,
     broadcasted_txs: HashSet<H256>,
@@ -273,13 +263,8 @@
 
         match msg {
             Message::Hello(hello_message) => {
-<<<<<<< HEAD
                 let mut negotiated_eth_version = 0;
                 let mut negotiated_snap_version = 0;
-=======
-                let mut negotiated_eth_cap = Capability::eth(0);
-                let mut negotiated_snap_cap = Capability::snap(0);
->>>>>>> 8c3408d1
 
                 log_peer_debug(
                     &self.node,
@@ -293,7 +278,6 @@
                 for cap in &hello_message.capabilities {
                     match cap.protocol {
                         "eth" => {
-<<<<<<< HEAD
                             if SUPPORTED_ETH_CAPABILITIES.contains(cap)
                                 && cap.version > negotiated_eth_version
                             {
@@ -305,15 +289,6 @@
                                 && cap.version > negotiated_snap_version
                             {
                                 negotiated_snap_version = cap.version;
-=======
-                            if CAP_ETH_68.version > negotiated_eth_cap.version {
-                                negotiated_eth_cap = CAP_ETH_68;
-                            }
-                        }
-                        "snap" => {
-                            if CAP_SNAP_1.version > negotiated_snap_cap.version {
-                                negotiated_snap_cap = CAP_SNAP_1;
->>>>>>> 8c3408d1
                             }
                         }
                         _ => {}
@@ -322,7 +297,6 @@
 
                 self.capabilities = hello_message.capabilities;
 
-<<<<<<< HEAD
                 if negotiated_eth_version == 0 {
                     return Err(RLPxError::NoMatchingCapabilities());
                 }
@@ -333,15 +307,6 @@
                     info!("Negotatied snap version: snap/{}", negotiated_snap_version);
                     self.negotiated_snap_capability =
                         Some(Capability::snap(negotiated_snap_version));
-=======
-                if negotiated_eth_cap.version == 0 {
-                    return Err(RLPxError::NoMatchingCapabilities());
-                }
-                self.negotiated_eth_version = negotiated_eth_cap.version;
-
-                if negotiated_snap_cap.version != 0 {
-                    self.negotiated_snap_version = negotiated_snap_cap.version;
->>>>>>> 8c3408d1
                 }
 
                 Ok(())
@@ -365,20 +330,7 @@
         log_peer_debug(&self.node, "Started peer main loop");
 
         // Subscribe this connection to the broadcasting channel.
-<<<<<<< HEAD
         let mut broadcaster_receive = Some(self.connection_broadcast_send.subscribe());
-=======
-        let mut broadcaster_receive = {
-            if self
-                .capabilities
-                .contains(&(Capability::eth(self.negotiated_eth_version)))
-            {
-                Some(self.connection_broadcast_send.subscribe())
-            } else {
-                None
-            }
-        };
->>>>>>> 8c3408d1
 
         // Send transactions transaction hashes from mempool at connection start
         self.send_new_pooled_tx_hashes().await?;
@@ -478,12 +430,8 @@
         message: Message,
         sender: mpsc::Sender<Message>,
     ) -> Result<(), RLPxError> {
-<<<<<<< HEAD
         let peer_supports_eth = self.negotiated_eth_capability.is_some();
         let is_synced = self.storage.is_synced().await?;
-=======
-        let peer_supports_eth = self.negotiated_eth_version != 0;
->>>>>>> 8c3408d1
         match message {
             Message::Disconnect(msg_data) => {
                 log_peer_debug(
@@ -620,17 +568,8 @@
 
     async fn init_peer_conn(&mut self) -> Result<(), RLPxError> {
         // Sending eth Status if peer supports it
-<<<<<<< HEAD
         if let Some(eth) = self.negotiated_eth_capability.clone() {
             let status = backend::get_status(&self.storage, eth.version).await?;
-=======
-        if self
-            .capabilities
-            .contains(&(Capability::eth(self.negotiated_eth_version)))
-        {
-            let status =
-                backend::get_status(&self.storage, self.negotiated_eth_version as u32).await?;
->>>>>>> 8c3408d1
             log_peer_debug(&self.node, "Sending status");
             self.send(Message::Status(status)).await?;
             // The next immediate message in the ETH protocol is the
