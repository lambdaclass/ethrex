--- conflicted
+++ resolved
@@ -106,13 +106,10 @@
     negotiated_snap_capability: Option<Capability>,
     next_periodic_ping: Instant,
     next_tx_broadcast: Instant,
-<<<<<<< HEAD
-    next_block_broadcast: Instant,
-=======
     next_block_range_update: Instant,
     last_block_range_update_block: u64,
->>>>>>> bf10c4d4
     broadcasted_txs: HashSet<H256>,
+    next_block_broadcast: Instant,
     latest_block_sent: u64,
     latest_block_added: u64,
     blocks_on_queue: BTreeMap<u64, Block>,
@@ -159,12 +156,9 @@
             negotiated_snap_capability: None,
             next_periodic_ping: Instant::now() + PERIODIC_TASKS_CHECK_INTERVAL,
             next_tx_broadcast: Instant::now() + PERIODIC_TX_BROADCAST_INTERVAL,
-<<<<<<< HEAD
             next_block_broadcast: Instant::now() + PERIODIC_BLOCK_BROADCAST_INTERVAL,
-=======
             next_block_range_update: Instant::now() + PERIODIC_BLOCK_RANGE_UPDATE_INTERVAL,
             last_block_range_update_block: 0,
->>>>>>> bf10c4d4
             broadcasted_txs: HashSet::new(),
             latest_block_sent: 0,
             latest_block_added: 0,
@@ -459,7 +453,6 @@
         if Instant::now() >= self.next_tx_broadcast {
             self.send_new_pooled_tx_hashes().await?;
             self.next_tx_broadcast = Instant::now() + PERIODIC_TX_BROADCAST_INTERVAL;
-<<<<<<< HEAD
         }
         if Instant::now() >= self.next_block_broadcast {
             self.send_new_block().await?;
@@ -467,8 +460,6 @@
         }
         if Instant::now() >= self.next_periodic_ping - PERIODIC_PING_INTERVAL {
             self.send_sealed_batch().await?;
-        }
-=======
         };
         if Instant::now() >= self.next_block_range_update {
             self.next_block_range_update = Instant::now() + PERIODIC_BLOCK_RANGE_UPDATE_INTERVAL;
@@ -476,7 +467,6 @@
                 self.send_block_range_update().await?;
             }
         };
->>>>>>> bf10c4d4
         Ok(())
     }
 
@@ -515,7 +505,6 @@
         Ok(())
     }
 
-<<<<<<< HEAD
     async fn send_new_block(&mut self) -> Result<(), RLPxError> {
         if !self.capabilities.contains(&SUPPORTED_BASED_CAPABILITIES) {
             return Ok(());
@@ -643,7 +632,7 @@
         {
             Ok(())
         }
-=======
+    }
     async fn send_block_range_update(&mut self) -> Result<(), RLPxError> {
         // BlockRangeUpdate was introduced in eth/69
         if let Some(eth) = &self.negotiated_eth_capability {
@@ -666,7 +655,6 @@
             return Ok(true);
         }
         Ok(false)
->>>>>>> bf10c4d4
     }
 
     async fn handle_message(
