use std::sync::Arc;

use crate::{
    rlpx::{
        eth::{
            backend,
            blocks::{BlockBodies, BlockHeaders},
            transactions::Transactions,
        },
        handshake::encode_ack_message,
        message::Message,
        p2p::{self, PingMessage, PongMessage},
        utils::id2pubkey,
    },
    snap::{
        process_account_range_request, process_byte_codes_request, process_storage_ranges_request,
        process_trie_nodes_request,
    },
    MAX_DISC_PACKET_SIZE,
};

use super::{
    error::RLPxError,
    frame,
    handshake::{decode_ack_message, decode_auth_message, encode_auth_message},
    message as rlpx,
    p2p::Capability,
    utils::{ecdh_xchng, pubkey2id},
};
use aes::cipher::KeyIvInit;
use ethereum_rust_core::{H256, H512};
use ethereum_rust_rlp::decode::RLPDecode;
use ethereum_rust_storage::Store;
use k256::{
    ecdsa::{RecoveryId, Signature, SigningKey, VerifyingKey},
    PublicKey, SecretKey,
};
use sha3::{Digest, Keccak256};
use tokio::{
    io::{AsyncRead, AsyncReadExt, AsyncWrite, AsyncWriteExt},
<<<<<<< HEAD
    time::{timeout_at, Instant},
};
use tracing::info;
=======
    sync::broadcast::{self, error::RecvError},
    task::Id,
};
use tracing::{error, info};
>>>>>>> 95112ef9
const CAP_P2P: (Capability, u8) = (Capability::P2p, 5);
const CAP_ETH: (Capability, u8) = (Capability::Eth, 68);
const CAP_SNAP: (Capability, u8) = (Capability::Snap, 1);
const SUPPORTED_CAPABILITIES: [(Capability, u8); 3] = [CAP_P2P, CAP_ETH, CAP_SNAP];
const PERIODIC_TASKS_CHECK_INTERVAL: std::time::Duration = std::time::Duration::from_secs(15);

pub(crate) type Aes256Ctr64BE = ctr::Ctr64BE<aes::Aes256>;

/// Fully working RLPx connection.
pub(crate) struct RLPxConnection<S> {
    signer: SigningKey,
    state: RLPxConnectionState,
    stream: S,
    storage: Store,
    capabilities: Vec<(Capability, u8)>,
<<<<<<< HEAD
    next_periodic_task_check: Instant,
=======
    /// Send end of the channel used to broadcast messages
    /// to other connected peers, is ok to have it here,
    /// since internally it's an Arc.
    /// The ID is to ignore the message sent from the same task.
    /// This is used both to send messages and to received broadcasted
    /// messages from other connections (sent from other peers).
    /// The receive end is instantiated after the handshake is completed
    /// under `handle_peer`.
    connection_broadcast_send: broadcast::Sender<(tokio::task::Id, Arc<Message>)>,
>>>>>>> 95112ef9
}

impl<S: AsyncWrite + AsyncRead + std::marker::Unpin> RLPxConnection<S> {
    fn new(
        signer: SigningKey,
        stream: S,
        state: RLPxConnectionState,
        storage: Store,
        connection_broadcast: broadcast::Sender<(tokio::task::Id, Arc<Message>)>,
    ) -> Self {
        Self {
            signer,
            state,
            stream,
            storage,
            capabilities: vec![],
<<<<<<< HEAD
            next_periodic_task_check: Instant::now() + PERIODIC_TASKS_CHECK_INTERVAL,
=======
            connection_broadcast_send: connection_broadcast,
>>>>>>> 95112ef9
        }
    }

    pub fn receiver(
        signer: SigningKey,
        stream: S,
        storage: Store,
        connection_broadcast: broadcast::Sender<(tokio::task::Id, Arc<Message>)>,
    ) -> Self {
        let mut rng = rand::thread_rng();
        Self::new(
            signer,
            stream,
            RLPxConnectionState::Receiver(Receiver::new(
                H256::random_using(&mut rng),
                SecretKey::random(&mut rng),
            )),
            storage,
            connection_broadcast,
        )
    }

    pub async fn initiator(
        signer: SigningKey,
        msg: &[u8],
        stream: S,
        storage: Store,
        connection_broadcast_send: broadcast::Sender<(tokio::task::Id, Arc<Message>)>,
    ) -> Result<Self, RLPxError> {
        let mut rng = rand::thread_rng();
        let digest = Keccak256::digest(msg.get(65..).ok_or(RLPxError::InvalidMessageLength())?);
        let signature = &Signature::from_bytes(
            msg.get(..64)
                .ok_or(RLPxError::InvalidMessageLength())?
                .into(),
        )?;
        let rid = RecoveryId::from_byte(*msg.get(64).ok_or(RLPxError::InvalidMessageLength())?)
            .ok_or(RLPxError::InvalidRecoveryId())?;
        let peer_pk = VerifyingKey::recover_from_prehash(&digest, signature, rid)?;
        let state = RLPxConnectionState::Initiator(Initiator::new(
            H256::random_using(&mut rng),
            SecretKey::random(&mut rng),
            pubkey2id(&peer_pk.into()),
        ));
        Ok(RLPxConnection::new(
            signer,
            stream,
            state,
            storage,
            connection_broadcast_send,
        ))
    }

    pub async fn handshake(&mut self) -> Result<(), RLPxError> {
        match &self.state {
            RLPxConnectionState::Initiator(_) => {
                self.send_auth().await?;
                self.receive_ack().await?;
            }
            RLPxConnectionState::Receiver(_) => {
                self.receive_auth().await?;
                self.send_ack().await?;
            }
            _ => {
                return Err(RLPxError::HandshakeError(
                    "Invalid connection state for handshake".to_string(),
                ))
            }
        };
        info!("Completed handshake!");

        self.exchange_hello_messages().await?;
        Ok(())
    }

    pub async fn exchange_hello_messages(&mut self) -> Result<(), RLPxError> {
        let hello_msg = Message::Hello(p2p::HelloMessage::new(
            SUPPORTED_CAPABILITIES.to_vec(),
            PublicKey::from(self.signer.verifying_key()),
        ));

        self.send(hello_msg).await?;

        // Receive Hello message
        if let Message::Hello(hello_message) = self.receive().await? {
            self.capabilities = hello_message.capabilities;

            // Check if we have any capability in common
            for cap in self.capabilities.clone() {
                if SUPPORTED_CAPABILITIES.contains(&cap) {
                    return Ok(());
                }
            }
            // Return error if not
            Err(RLPxError::HandshakeError(
                "No matching capabilities".to_string(),
            ))
        } else {
            // Fail if it is not a hello message
            Err(RLPxError::HandshakeError(
                "Expected Hello message".to_string(),
            ))
        }
    }

<<<<<<< HEAD
    pub fn get_remote_node_id(&self) -> Result<H512, RLPxError> {
        if let RLPxConnectionState::Established(state) = &self.state {
            Ok(state.remote_node_id)
        } else {
            Err(RLPxError::InvalidState())
        }
    }

    pub async fn handle_peer_conn(&mut self) -> Result<(), RLPxError> {
        if let RLPxConnectionState::Established(_) = &self.state {
            self.init_peer_conn().await?;
            info!("Starting peer main loop");
            loop {
                // Waits for an incomming message or timeouts to check periodic tasks
                // If the receive operation timeouted, it returns None
                if let Some(message) = self.receive_or_timeout().await {
                    self.handle_message(message?).await?;
=======
    pub async fn handle_peer(&mut self) -> Result<(), RLPxError> {
        self.start_capabilities().await?;
        match &self.state {
            RLPxConnectionState::Established(_) => {
                info!("Started peer main loop");
                // Wait for eth status message or timeout.
                let mut broadcaster_receive = {
                    if self.capabilities.contains(&CAP_ETH) {
                        Some(self.connection_broadcast_send.subscribe())
                    } else {
                        None
                    }
                };
                // Status message received, start listening for connections,
                // and subscribe this connection to the broadcasting.
                loop {
                    let peer_supports_eth = self.capabilities.contains(&CAP_ETH);
                    tokio::select! {
                        received_msg = self.receive() => {
                            match received_msg? {
                                Message::Disconnect(_) => info!("Received Disconnect"),
                                Message::Ping(_) => info!("Received Ping"),
                                Message::Pong(_) => info!("Received Pong"),
                                Message::Status(_) if !peer_supports_eth => {
                                    info!("Received Status");
                                    // TODO: Check peer's status message.
                                    broadcaster_receive = Some(self.connection_broadcast_send.subscribe());
                                    self.capabilities.push(CAP_ETH);
                                }
                                // TODO: implement handlers for each message type
                                Message::GetAccountRange(req) => {
                                    let response =
                                        process_account_range_request(req, self.storage.clone())?;
                                    self.send(Message::AccountRange(response)).await?
                                }
                                // TODO(#1129) Add the transaction to the mempool once received.
                                txs_msg @ Message::Transactions(_) if peer_supports_eth => {
                                    self.broadcast_message(txs_msg).await?;
                                }
                                Message::GetBlockHeaders(msg_data) if peer_supports_eth => {
                                    let response = BlockHeaders {
                                        id: msg_data.id,
                                        block_headers: msg_data.fetch_headers(&self.storage),
                                    };
                                    self.send(Message::BlockHeaders(response)).await?;
                                }
                                Message::GetBlockBodies(msg_data) if peer_supports_eth => {
                                    let response = BlockBodies {
                                        id: msg_data.id,
                                        block_bodies: msg_data.fetch_blocks(&self.storage),
                                    };
                                    self.send(Message::BlockBodies(response)).await?;
                                }
                                Message::GetStorageRanges(req) => {
                                    let response =
                                        process_storage_ranges_request(req, self.storage.clone())?;
                                    self.send(Message::StorageRanges(response)).await?
                                }
                                Message::GetByteCodes(req) => {
                                    let response = process_byte_codes_request(req, self.storage.clone())?;
                                    self.send(Message::ByteCodes(response)).await?
                                }
                                Message::GetTrieNodes(req) => {
                                    let response = process_trie_nodes_request(req, self.storage.clone())?;
                                    self.send(Message::TrieNodes(response)).await?
                                }
                                // TODO: Add new message types and handlers as they are implemented
                                message => return Err(RLPxError::MessageNotHandled(format!("{message}"))),
                            }
                        }
                        // This is not ideal, but using the receiver without
                        // this function call, causes the loop to take ownwership
                        // of the variable and the compiler will complain about it,
                        // with this function, we avoid that.
                        // If the broadcaster is Some (i.e. we're connected to a peer that supports an eth protocol),
                        // we'll receive broadcasted messages from another connections through a channel, otherwise
                        // the function below will yield immediately but the select will not match and
                        // ignore the returned value.
                        Some(Ok((id, broadcasted_msg))) = Self::maybe_wait_for_broadcaster(&mut broadcaster_receive) => {
                            if id != tokio::task::id() {
                                match broadcasted_msg.as_ref() {
                                    Message::Transactions(ref txs) => {
                                        // TODO(#1131): Avoid cloning this vector.
                                        let cloned = txs.transactions.clone();
                                        let new_msg = Message::Transactions(Transactions { transactions: cloned });
                                        self.send(new_msg).await?;
                                    }
                                    msg => {
                                        error!("Unsupported message was broadcasted: {msg}");
                                        return Err(RLPxError::BroadcastError(format!("Non-supported message broadcasted {}", msg)))
                                    }
                                }

                            }
                        }
                    }
>>>>>>> 95112ef9
                }
                self.check_periodic_tasks().await?;
            }
        } else {
            Err(RLPxError::InvalidState())
        }
    }

<<<<<<< HEAD
    async fn check_periodic_tasks(&mut self) -> Result<(), RLPxError> {
        if Instant::now() >= self.next_periodic_task_check {
            self.send(Message::Ping(PingMessage {})).await?;
            info!("Ping sent");
            self.next_periodic_task_check = Instant::now() + PERIODIC_TASKS_CHECK_INTERVAL;
        };
        Ok(())
    }

    async fn handle_message(&mut self, message: Message) -> Result<(), RLPxError> {
        match message {
            Message::Disconnect(msg_data) => {
                info!("Received Disconnect: {:?}", msg_data.reason);
                // Returning a Disonnect error to be handled later at the call stack
                return Err(RLPxError::Disconnect());
            }
            Message::Ping(_) => {
                info!("Received Ping");
                self.send(Message::Pong(PongMessage {})).await?;
                info!("Pong sent");
            }
            Message::Pong(_) => {
                // We ignore received Pong messages
            }
            // Implmenent Status vaidations
            // https://github.com/lambdaclass/lambda_ethereum_rust/issues/420
            Message::Status(_) => info!("Received Status"),
            Message::GetAccountRange(req) => {
                let response = process_account_range_request(req, self.storage.clone())?;
                self.send(Message::AccountRange(response)).await?
            }
            Message::GetBlockHeaders(msg_data) => {
                let response = BlockHeaders {
                    id: msg_data.id,
                    block_headers: msg_data.fetch_headers(&self.storage),
                };
                self.send(Message::BlockHeaders(response)).await?
            }
            Message::GetBlockBodies(msg_data) => {
                let response = BlockBodies {
                    id: msg_data.id,
                    block_bodies: msg_data.fetch_blocks(&self.storage),
                };
                self.send(Message::BlockBodies(response)).await?
            }
            Message::GetStorageRanges(req) => {
                let response = process_storage_ranges_request(req, self.storage.clone())?;
                self.send(Message::StorageRanges(response)).await?
            }
            Message::GetByteCodes(req) => {
                let response = process_byte_codes_request(req, self.storage.clone())?;
                self.send(Message::ByteCodes(response)).await?
            }
            Message::GetTrieNodes(req) => {
                let response = process_trie_nodes_request(req, self.storage.clone())?;
                self.send(Message::TrieNodes(response)).await?
            }
            // TODO: Add new message types and handlers as they are implemented
            _ => return Err(RLPxError::MessageNotHandled()),
        };
        Ok(())
=======
    async fn maybe_wait_for_broadcaster(
        receiver: &mut Option<tokio::sync::broadcast::Receiver<(Id, Arc<Message>)>>,
    ) -> Option<Result<(Id, Arc<Message>), RecvError>> {
        match receiver {
            None => None,
            Some(rec) => Some(rec.recv().await),
        }
    }

    pub fn get_remote_node_id(&self) -> Result<H512, RLPxError> {
        match &self.state {
            RLPxConnectionState::Established(state) => Ok(state.remote_node_id),
            _ => Err(RLPxError::InvalidState()),
        }
>>>>>>> 95112ef9
    }

    async fn init_peer_conn(&mut self) -> Result<(), RLPxError> {
        // Sending eth Status if peer supports it
        if let Some(cap_index) = self.capabilities.iter().position(|cap| cap == &CAP_ETH) {
            let status = backend::get_status(&self.storage)?;
            self.send(Message::Status(status)).await?;
            // The next immediate message in the ETH protocol is the
            // status, reference here:
            // https://github.com/ethereum/devp2p/blob/master/caps/eth.md#status-0x00
            // let Ok(Message::Status(_)) = self.receive().await else {
            //     self.capabilities.iter_mut().position(|cap| cap == &CAP_ETH).map(|indx| self.capabilities.remove(indx));
            // }
            match self.receive().await? {
                Message::Status(_) => {
                    // TODO: Check message status is correct.
                }
                msg => {
                    error!(
                        "Peer established eth capability but sent message: {msg} instead of status"
                    );
                    self.capabilities.remove(cap_index);
                }
            }
        }
        // TODO: add new capabilities startup when required (eg. snap)
        Ok(())
    }

    async fn send_auth(&mut self) -> Result<(), RLPxError> {
        if let RLPxConnectionState::Initiator(initiator_state) = &self.state {
            let secret_key: SecretKey = self.signer.clone().into();
            let peer_pk =
                id2pubkey(initiator_state.remote_node_id).ok_or(RLPxError::InvalidPeerId())?;

            // Clonning previous state to avoid ownership issues
            let previous_state = initiator_state.clone();

            let msg = encode_auth_message(
                &secret_key,
                previous_state.nonce,
                &peer_pk,
                &previous_state.ephemeral_key,
            )?;

            self.send_handshake_msg(&msg).await?;

            self.state =
                RLPxConnectionState::InitiatedAuth(InitiatedAuth::new(previous_state, msg));
            Ok(())
        } else {
            Err(RLPxError::InvalidState())
        }
    }

    async fn send_ack(&mut self) -> Result<(), RLPxError> {
        if let RLPxConnectionState::ReceivedAuth(received_auth_state) = &self.state {
            let peer_pk =
                id2pubkey(received_auth_state.remote_node_id).ok_or(RLPxError::InvalidPeerId())?;

            // Clonning previous state to avoid ownership issues
            let previous_state = received_auth_state.clone();

            let msg = encode_ack_message(
                &previous_state.local_ephemeral_key,
                previous_state.local_nonce,
                &peer_pk,
            )?;

            self.send_handshake_msg(&msg).await?;

            self.state = RLPxConnectionState::Established(Box::new(Established::for_receiver(
                previous_state,
                msg,
            )));
            Ok(())
        } else {
            Err(RLPxError::InvalidState())
        }
    }

    async fn receive_auth(&mut self) -> Result<(), RLPxError> {
        if let RLPxConnectionState::Receiver(receiver_state) = &self.state {
            let secret_key: SecretKey = self.signer.clone().into();
            // Clonning previous state to avoid ownership issues
            let previous_state = receiver_state.clone();
            let msg_bytes = self.receive_handshake_msg().await?;
            let size_data = &msg_bytes
                .get(..2)
                .ok_or(RLPxError::InvalidMessageLength())?;
            let msg = &msg_bytes
                .get(2..)
                .ok_or(RLPxError::InvalidMessageLength())?;
            let (auth, remote_ephemeral_key) = decode_auth_message(&secret_key, msg, size_data)?;

            // Build next state
            self.state = RLPxConnectionState::ReceivedAuth(ReceivedAuth::new(
                previous_state,
                auth.node_id,
                msg_bytes.to_owned(),
                auth.nonce,
                remote_ephemeral_key,
            ));
            Ok(())
        } else {
            Err(RLPxError::InvalidState())
        }
    }

    async fn receive_ack(&mut self) -> Result<(), RLPxError> {
        if let RLPxConnectionState::InitiatedAuth(initiated_auth_state) = &self.state {
            let secret_key: SecretKey = self.signer.clone().into();
            // Clonning previous state to avoid ownership issues
            let previous_state = initiated_auth_state.clone();
            let msg_bytes = self.receive_handshake_msg().await?;
            let size_data = &msg_bytes
                .get(..2)
                .ok_or(RLPxError::InvalidMessageLength())?;
            let msg = &msg_bytes
                .get(2..)
                .ok_or(RLPxError::InvalidMessageLength())?;
            let ack = decode_ack_message(&secret_key, msg, size_data)?;
            let remote_ephemeral_key = ack
                .get_ephemeral_pubkey()
                .ok_or(RLPxError::NotFound("Remote ephemeral key".to_string()))?;
            // Build next state
            self.state = RLPxConnectionState::Established(Box::new(Established::for_initiator(
                previous_state,
                msg_bytes.to_owned(),
                ack.nonce,
                remote_ephemeral_key,
            )));
            Ok(())
        } else {
            Err(RLPxError::InvalidState())
        }
    }

    async fn send_handshake_msg(&mut self, msg: &[u8]) -> Result<(), RLPxError> {
        self.stream
            .write_all(msg)
            .await
            .map_err(|_| RLPxError::ConnectionError("Could not send message".to_string()))?;
        Ok(())
    }

    async fn receive_handshake_msg(&mut self) -> Result<Vec<u8>, RLPxError> {
        let mut buf = vec![0; MAX_DISC_PACKET_SIZE];

        // Read the message's size
        self.stream
            .read_exact(&mut buf[..2])
            .await
            .map_err(|_| RLPxError::ConnectionError("Connection dropped".to_string()))?;
        let ack_data = [buf[0], buf[1]];
        let msg_size = u16::from_be_bytes(ack_data) as usize;

        // Read the rest of the message
        self.stream
            .read_exact(&mut buf[2..msg_size + 2])
            .await
            .map_err(|_| RLPxError::ConnectionError("Connection dropped".to_string()))?;
        let ack_bytes = &buf[..msg_size + 2];
        Ok(ack_bytes.to_vec())
    }

    async fn send(&mut self, message: rlpx::Message) -> Result<(), RLPxError> {
        if let RLPxConnectionState::Established(state) = &mut self.state {
            let mut frame_buffer = vec![];
            message.encode(&mut frame_buffer)?;
            frame::write(frame_buffer, state, &mut self.stream).await?;
            Ok(())
        } else {
            Err(RLPxError::InvalidState())
        }
    }

    // None means the receive operation timeouted
    async fn receive_or_timeout(&mut self) -> Option<Result<rlpx::Message, RLPxError>> {
        timeout_at(self.next_periodic_task_check, self.receive())
            .await
            .ok()
    }

    async fn receive(&mut self) -> Result<rlpx::Message, RLPxError> {
        if let RLPxConnectionState::Established(state) = &mut self.state {
            let frame_data = frame::read(state, &mut self.stream).await?;
            let (msg_id, msg_data): (u8, _) = RLPDecode::decode_unfinished(&frame_data)?;
            Ok(rlpx::Message::decode(msg_id, msg_data)?)
        } else {
            Err(RLPxError::InvalidState())
        }
    }

    pub async fn broadcast_message(&self, msg: Message) -> Result<(), RLPxError> {
        match msg {
            txs_msg @ Message::Transactions(_) => {
                let txs = Arc::new(txs_msg);
                let task_id = tokio::task::id();
                let Ok(_) = self.connection_broadcast_send.send((task_id, txs)) else {
                    error!("Could not broadcast message in task!");
                    return Err(RLPxError::BroadcastError(
                        "Could not broadcast received transactions".to_owned(),
                    ));
                };
                Ok(())
            }
            msg => {
                error!("Non supported message: {msg} was tried to be broadcasted");
                Err(RLPxError::BroadcastError(format!(
                    "Broadcasting for msg: {msg} is not supported"
                )))
            }
        }
    }
}

enum RLPxConnectionState {
    Initiator(Initiator),
    Receiver(Receiver),
    ReceivedAuth(ReceivedAuth),
    InitiatedAuth(InitiatedAuth),
    Established(Box<Established>),
}

#[derive(Clone)]
struct Receiver {
    pub(crate) nonce: H256,
    pub(crate) ephemeral_key: SecretKey,
}

impl Receiver {
    pub fn new(nonce: H256, ephemeral_key: SecretKey) -> Self {
        Self {
            nonce,
            ephemeral_key,
        }
    }
}

#[derive(Clone)]
struct Initiator {
    pub(crate) nonce: H256,
    pub(crate) ephemeral_key: SecretKey,
    pub(crate) remote_node_id: H512,
}

impl Initiator {
    pub fn new(nonce: H256, ephemeral_key: SecretKey, remote_node_id: H512) -> Self {
        Self {
            nonce,
            ephemeral_key,
            remote_node_id,
        }
    }
}

#[derive(Clone)]
struct ReceivedAuth {
    pub(crate) local_nonce: H256,
    pub(crate) local_ephemeral_key: SecretKey,
    pub(crate) remote_node_id: H512,
    pub(crate) remote_nonce: H256,
    pub(crate) remote_ephemeral_key: PublicKey,
    pub(crate) remote_init_message: Vec<u8>,
}

impl ReceivedAuth {
    pub fn new(
        previous_state: Receiver,
        remote_node_id: H512,
        remote_init_message: Vec<u8>,
        remote_nonce: H256,
        remote_ephemeral_key: PublicKey,
    ) -> Self {
        Self {
            local_nonce: previous_state.nonce,
            local_ephemeral_key: previous_state.ephemeral_key,
            remote_node_id,
            remote_nonce,
            remote_ephemeral_key,
            remote_init_message,
        }
    }
}

#[derive(Clone)]
struct InitiatedAuth {
    pub(crate) remote_node_id: H512,
    pub(crate) local_nonce: H256,
    pub(crate) local_ephemeral_key: SecretKey,
    pub(crate) local_init_message: Vec<u8>,
}

impl InitiatedAuth {
    pub fn new(previous_state: Initiator, local_init_message: Vec<u8>) -> Self {
        Self {
            remote_node_id: previous_state.remote_node_id,
            local_nonce: previous_state.nonce,
            local_ephemeral_key: previous_state.ephemeral_key,
            local_init_message,
        }
    }
}

pub struct Established {
    pub remote_node_id: H512,
    pub(crate) mac_key: H256,
    pub ingress_mac: Keccak256,
    pub egress_mac: Keccak256,
    pub ingress_aes: Aes256Ctr64BE,
    pub egress_aes: Aes256Ctr64BE,
}

impl Established {
    fn for_receiver(previous_state: ReceivedAuth, init_message: Vec<u8>) -> Self {
        // keccak256(nonce || initiator-nonce)
        // Remote node is initator
        let hashed_nonces = Keccak256::digest(
            [previous_state.local_nonce.0, previous_state.remote_nonce.0].concat(),
        )
        .into();

        Self::new(
            previous_state.remote_node_id,
            init_message,
            previous_state.local_nonce,
            previous_state.local_ephemeral_key,
            hashed_nonces,
            previous_state.remote_init_message,
            previous_state.remote_nonce,
            previous_state.remote_ephemeral_key,
        )
    }

    fn for_initiator(
        previous_state: InitiatedAuth,
        remote_init_message: Vec<u8>,
        remote_nonce: H256,
        remote_ephemeral_key: PublicKey,
    ) -> Self {
        // keccak256(nonce || initiator-nonce)
        // Local node is initator
        let hashed_nonces =
            Keccak256::digest([remote_nonce.0, previous_state.local_nonce.0].concat()).into();

        Self::new(
            previous_state.remote_node_id,
            previous_state.local_init_message,
            previous_state.local_nonce,
            previous_state.local_ephemeral_key,
            hashed_nonces,
            remote_init_message,
            remote_nonce,
            remote_ephemeral_key,
        )
    }

    #[allow(clippy::too_many_arguments)]
    fn new(
        remote_node_id: H512,
        local_init_message: Vec<u8>,
        local_nonce: H256,
        local_ephemeral_key: SecretKey,
        hashed_nonces: [u8; 32],
        remote_init_message: Vec<u8>,
        remote_nonce: H256,
        remote_ephemeral_key: PublicKey,
    ) -> Self {
        let ephemeral_key_secret = ecdh_xchng(&local_ephemeral_key, &remote_ephemeral_key);

        // shared-secret = keccak256(ephemeral-key || keccak256(nonce || initiator-nonce))
        let shared_secret =
            Keccak256::digest([ephemeral_key_secret, hashed_nonces].concat()).into();
        // aes-secret = keccak256(ephemeral-key || shared-secret)
        let aes_key =
            H256(Keccak256::digest([ephemeral_key_secret, shared_secret].concat()).into());
        // mac-secret = keccak256(ephemeral-key || aes-secret)
        let mac_key = H256(Keccak256::digest([ephemeral_key_secret, aes_key.0].concat()).into());

        // egress-mac = keccak256.init((mac-secret ^ remote-nonce) || auth)
        let egress_mac = Keccak256::default()
            .chain_update(mac_key ^ remote_nonce)
            .chain_update(&local_init_message);

        // ingress-mac = keccak256.init((mac-secret ^ initiator-nonce) || ack)
        let ingress_mac = Keccak256::default()
            .chain_update(mac_key ^ local_nonce)
            .chain_update(&remote_init_message);

        let ingress_aes = <Aes256Ctr64BE as KeyIvInit>::new(&aes_key.0.into(), &[0; 16].into());
        let egress_aes = ingress_aes.clone();
        Self {
            remote_node_id,
            mac_key,
            ingress_mac,
            egress_mac,
            ingress_aes,
            egress_aes,
        }
    }
}<|MERGE_RESOLUTION|>--- conflicted
+++ resolved
@@ -38,16 +38,11 @@
 use sha3::{Digest, Keccak256};
 use tokio::{
     io::{AsyncRead, AsyncReadExt, AsyncWrite, AsyncWriteExt},
-<<<<<<< HEAD
-    time::{timeout_at, Instant},
-};
-use tracing::info;
-=======
     sync::broadcast::{self, error::RecvError},
-    task::Id,
+    task,
+    time::{sleep, Instant},
 };
 use tracing::{error, info};
->>>>>>> 95112ef9
 const CAP_P2P: (Capability, u8) = (Capability::P2p, 5);
 const CAP_ETH: (Capability, u8) = (Capability::Eth, 68);
 const CAP_SNAP: (Capability, u8) = (Capability::Snap, 1);
@@ -63,9 +58,7 @@
     stream: S,
     storage: Store,
     capabilities: Vec<(Capability, u8)>,
-<<<<<<< HEAD
     next_periodic_task_check: Instant,
-=======
     /// Send end of the channel used to broadcast messages
     /// to other connected peers, is ok to have it here,
     /// since internally it's an Arc.
@@ -74,8 +67,7 @@
     /// messages from other connections (sent from other peers).
     /// The receive end is instantiated after the handshake is completed
     /// under `handle_peer`.
-    connection_broadcast_send: broadcast::Sender<(tokio::task::Id, Arc<Message>)>,
->>>>>>> 95112ef9
+    connection_broadcast_send: broadcast::Sender<(task::Id, Arc<Message>)>,
 }
 
 impl<S: AsyncWrite + AsyncRead + std::marker::Unpin> RLPxConnection<S> {
@@ -84,7 +76,7 @@
         stream: S,
         state: RLPxConnectionState,
         storage: Store,
-        connection_broadcast: broadcast::Sender<(tokio::task::Id, Arc<Message>)>,
+        connection_broadcast: broadcast::Sender<(task::Id, Arc<Message>)>,
     ) -> Self {
         Self {
             signer,
@@ -92,11 +84,8 @@
             stream,
             storage,
             capabilities: vec![],
-<<<<<<< HEAD
             next_periodic_task_check: Instant::now() + PERIODIC_TASKS_CHECK_INTERVAL,
-=======
-            connection_broadcast_send: connection_broadcast,
->>>>>>> 95112ef9
+            connection_broadcast_send: connection_broadcast.clone(),
         }
     }
 
@@ -104,7 +93,7 @@
         signer: SigningKey,
         stream: S,
         storage: Store,
-        connection_broadcast: broadcast::Sender<(tokio::task::Id, Arc<Message>)>,
+        connection_broadcast: broadcast::Sender<(task::Id, Arc<Message>)>,
     ) -> Self {
         let mut rng = rand::thread_rng();
         Self::new(
@@ -124,7 +113,7 @@
         msg: &[u8],
         stream: S,
         storage: Store,
-        connection_broadcast_send: broadcast::Sender<(tokio::task::Id, Arc<Message>)>,
+        connection_broadcast_send: broadcast::Sender<(task::Id, Arc<Message>)>,
     ) -> Result<Self, RLPxError> {
         let mut rng = rand::thread_rng();
         let digest = Keccak256::digest(msg.get(65..).ok_or(RLPxError::InvalidMessageLength())?);
@@ -202,7 +191,59 @@
         }
     }
 
-<<<<<<< HEAD
+    pub async fn handle_peer_conn(&mut self) -> Result<(), RLPxError> {
+        if let RLPxConnectionState::Established(_) = &self.state {
+            self.init_peer_conn().await?;
+            info!("Started peer main loop");
+            // Wait for eth status message or timeout.
+            let mut broadcaster_receive = {
+                if self.capabilities.contains(&CAP_ETH) {
+                    Some(self.connection_broadcast_send.subscribe())
+                } else {
+                    None
+                }
+            };
+
+            // Status message received, start listening for connections,
+            // and subscribe this connection to the broadcasting.
+            loop {
+                tokio::select! {
+                    // TODO check if this is cancel safe, and fix it if not.
+                    message = self.receive() => {
+                        self.handle_message(message?).await?;
+                    }
+                    // This is not ideal, but using the receiver without
+                    // this function call, causes the loop to take ownwership
+                    // of the variable and the compiler will complain about it,
+                    // with this function, we avoid that.
+                    // If the broadcaster is Some (i.e. we're connected to a peer that supports an eth protocol),
+                    // we'll receive broadcasted messages from another connections through a channel, otherwise
+                    // the function below will yield immediately but the select will not match and
+                    // ignore the returned value.
+                    Some(broadcasted_msg) = Self::maybe_wait_for_broadcaster(&mut broadcaster_receive) => {
+                        self.handle_broadcast(broadcasted_msg?).await?
+                    }
+                    _ = sleep(PERIODIC_TASKS_CHECK_INTERVAL) => {
+                        // no progress on other tasks, yield control to check
+                        // periodic tasks
+                    }
+                }
+                self.check_periodic_tasks().await?;
+            }
+        } else {
+            Err(RLPxError::InvalidState())
+        }
+    }
+
+    async fn maybe_wait_for_broadcaster(
+        receiver: &mut Option<broadcast::Receiver<(task::Id, Arc<Message>)>>,
+    ) -> Option<Result<(task::Id, Arc<Message>), RecvError>> {
+        match receiver {
+            None => None,
+            Some(rec) => Some(rec.recv().await),
+        }
+    }
+
     pub fn get_remote_node_id(&self) -> Result<H512, RLPxError> {
         if let RLPxConnectionState::Established(state) = &self.state {
             Ok(state.remote_node_id)
@@ -211,122 +252,6 @@
         }
     }
 
-    pub async fn handle_peer_conn(&mut self) -> Result<(), RLPxError> {
-        if let RLPxConnectionState::Established(_) = &self.state {
-            self.init_peer_conn().await?;
-            info!("Starting peer main loop");
-            loop {
-                // Waits for an incomming message or timeouts to check periodic tasks
-                // If the receive operation timeouted, it returns None
-                if let Some(message) = self.receive_or_timeout().await {
-                    self.handle_message(message?).await?;
-=======
-    pub async fn handle_peer(&mut self) -> Result<(), RLPxError> {
-        self.start_capabilities().await?;
-        match &self.state {
-            RLPxConnectionState::Established(_) => {
-                info!("Started peer main loop");
-                // Wait for eth status message or timeout.
-                let mut broadcaster_receive = {
-                    if self.capabilities.contains(&CAP_ETH) {
-                        Some(self.connection_broadcast_send.subscribe())
-                    } else {
-                        None
-                    }
-                };
-                // Status message received, start listening for connections,
-                // and subscribe this connection to the broadcasting.
-                loop {
-                    let peer_supports_eth = self.capabilities.contains(&CAP_ETH);
-                    tokio::select! {
-                        received_msg = self.receive() => {
-                            match received_msg? {
-                                Message::Disconnect(_) => info!("Received Disconnect"),
-                                Message::Ping(_) => info!("Received Ping"),
-                                Message::Pong(_) => info!("Received Pong"),
-                                Message::Status(_) if !peer_supports_eth => {
-                                    info!("Received Status");
-                                    // TODO: Check peer's status message.
-                                    broadcaster_receive = Some(self.connection_broadcast_send.subscribe());
-                                    self.capabilities.push(CAP_ETH);
-                                }
-                                // TODO: implement handlers for each message type
-                                Message::GetAccountRange(req) => {
-                                    let response =
-                                        process_account_range_request(req, self.storage.clone())?;
-                                    self.send(Message::AccountRange(response)).await?
-                                }
-                                // TODO(#1129) Add the transaction to the mempool once received.
-                                txs_msg @ Message::Transactions(_) if peer_supports_eth => {
-                                    self.broadcast_message(txs_msg).await?;
-                                }
-                                Message::GetBlockHeaders(msg_data) if peer_supports_eth => {
-                                    let response = BlockHeaders {
-                                        id: msg_data.id,
-                                        block_headers: msg_data.fetch_headers(&self.storage),
-                                    };
-                                    self.send(Message::BlockHeaders(response)).await?;
-                                }
-                                Message::GetBlockBodies(msg_data) if peer_supports_eth => {
-                                    let response = BlockBodies {
-                                        id: msg_data.id,
-                                        block_bodies: msg_data.fetch_blocks(&self.storage),
-                                    };
-                                    self.send(Message::BlockBodies(response)).await?;
-                                }
-                                Message::GetStorageRanges(req) => {
-                                    let response =
-                                        process_storage_ranges_request(req, self.storage.clone())?;
-                                    self.send(Message::StorageRanges(response)).await?
-                                }
-                                Message::GetByteCodes(req) => {
-                                    let response = process_byte_codes_request(req, self.storage.clone())?;
-                                    self.send(Message::ByteCodes(response)).await?
-                                }
-                                Message::GetTrieNodes(req) => {
-                                    let response = process_trie_nodes_request(req, self.storage.clone())?;
-                                    self.send(Message::TrieNodes(response)).await?
-                                }
-                                // TODO: Add new message types and handlers as they are implemented
-                                message => return Err(RLPxError::MessageNotHandled(format!("{message}"))),
-                            }
-                        }
-                        // This is not ideal, but using the receiver without
-                        // this function call, causes the loop to take ownwership
-                        // of the variable and the compiler will complain about it,
-                        // with this function, we avoid that.
-                        // If the broadcaster is Some (i.e. we're connected to a peer that supports an eth protocol),
-                        // we'll receive broadcasted messages from another connections through a channel, otherwise
-                        // the function below will yield immediately but the select will not match and
-                        // ignore the returned value.
-                        Some(Ok((id, broadcasted_msg))) = Self::maybe_wait_for_broadcaster(&mut broadcaster_receive) => {
-                            if id != tokio::task::id() {
-                                match broadcasted_msg.as_ref() {
-                                    Message::Transactions(ref txs) => {
-                                        // TODO(#1131): Avoid cloning this vector.
-                                        let cloned = txs.transactions.clone();
-                                        let new_msg = Message::Transactions(Transactions { transactions: cloned });
-                                        self.send(new_msg).await?;
-                                    }
-                                    msg => {
-                                        error!("Unsupported message was broadcasted: {msg}");
-                                        return Err(RLPxError::BroadcastError(format!("Non-supported message broadcasted {}", msg)))
-                                    }
-                                }
-
-                            }
-                        }
-                    }
->>>>>>> 95112ef9
-                }
-                self.check_periodic_tasks().await?;
-            }
-        } else {
-            Err(RLPxError::InvalidState())
-        }
-    }
-
-<<<<<<< HEAD
     async fn check_periodic_tasks(&mut self) -> Result<(), RLPxError> {
         if Instant::now() >= self.next_periodic_task_check {
             self.send(Message::Ping(PingMessage {})).await?;
@@ -337,6 +262,7 @@
     }
 
     async fn handle_message(&mut self, message: Message) -> Result<(), RLPxError> {
+        let peer_supports_eth = self.capabilities.contains(&CAP_ETH);
         match message {
             Message::Disconnect(msg_data) => {
                 info!("Received Disconnect: {:?}", msg_data.reason);
@@ -353,24 +279,32 @@
             }
             // Implmenent Status vaidations
             // https://github.com/lambdaclass/lambda_ethereum_rust/issues/420
-            Message::Status(_) => info!("Received Status"),
+            Message::Status(_) if !peer_supports_eth => {
+                info!("Received Status");
+                // TODO: Check peer's status message.
+            }
+            // TODO: implement handlers for each message type
             Message::GetAccountRange(req) => {
                 let response = process_account_range_request(req, self.storage.clone())?;
                 self.send(Message::AccountRange(response)).await?
             }
-            Message::GetBlockHeaders(msg_data) => {
+            // TODO(#1129) Add the transaction to the mempool once received.
+            txs_msg @ Message::Transactions(_) if peer_supports_eth => {
+                self.broadcast_message(txs_msg).await?;
+            }
+            Message::GetBlockHeaders(msg_data) if peer_supports_eth => {
                 let response = BlockHeaders {
                     id: msg_data.id,
                     block_headers: msg_data.fetch_headers(&self.storage),
                 };
-                self.send(Message::BlockHeaders(response)).await?
-            }
-            Message::GetBlockBodies(msg_data) => {
+                self.send(Message::BlockHeaders(response)).await?;
+            }
+            Message::GetBlockBodies(msg_data) if peer_supports_eth => {
                 let response = BlockBodies {
                     id: msg_data.id,
                     block_bodies: msg_data.fetch_blocks(&self.storage),
                 };
-                self.send(Message::BlockBodies(response)).await?
+                self.send(Message::BlockBodies(response)).await?;
             }
             Message::GetStorageRanges(req) => {
                 let response = process_storage_ranges_request(req, self.storage.clone())?;
@@ -385,30 +319,40 @@
                 self.send(Message::TrieNodes(response)).await?
             }
             // TODO: Add new message types and handlers as they are implemented
-            _ => return Err(RLPxError::MessageNotHandled()),
+            message => return Err(RLPxError::MessageNotHandled(format!("{message}"))),
         };
         Ok(())
-=======
-    async fn maybe_wait_for_broadcaster(
-        receiver: &mut Option<tokio::sync::broadcast::Receiver<(Id, Arc<Message>)>>,
-    ) -> Option<Result<(Id, Arc<Message>), RecvError>> {
-        match receiver {
-            None => None,
-            Some(rec) => Some(rec.recv().await),
-        }
-    }
-
-    pub fn get_remote_node_id(&self) -> Result<H512, RLPxError> {
-        match &self.state {
-            RLPxConnectionState::Established(state) => Ok(state.remote_node_id),
-            _ => Err(RLPxError::InvalidState()),
-        }
->>>>>>> 95112ef9
+    }
+
+    async fn handle_broadcast(
+        &mut self,
+        (id, broadcasted_msg): (task::Id, Arc<Message>),
+    ) -> Result<(), RLPxError> {
+        if id != tokio::task::id() {
+            match broadcasted_msg.as_ref() {
+                Message::Transactions(ref txs) => {
+                    // TODO(#1131): Avoid cloning this vector.
+                    let cloned = txs.transactions.clone();
+                    let new_msg = Message::Transactions(Transactions {
+                        transactions: cloned,
+                    });
+                    self.send(new_msg).await?;
+                }
+                msg => {
+                    error!("Unsupported message was broadcasted: {msg}");
+                    return Err(RLPxError::BroadcastError(format!(
+                        "Non-supported message broadcasted {}",
+                        msg
+                    )));
+                }
+            }
+        }
+        Ok(())
     }
 
     async fn init_peer_conn(&mut self) -> Result<(), RLPxError> {
         // Sending eth Status if peer supports it
-        if let Some(cap_index) = self.capabilities.iter().position(|cap| cap == &CAP_ETH) {
+        if self.capabilities.contains(&CAP_ETH) {
             let status = backend::get_status(&self.storage)?;
             self.send(Message::Status(status)).await?;
             // The next immediate message in the ETH protocol is the
@@ -421,11 +365,8 @@
                 Message::Status(_) => {
                     // TODO: Check message status is correct.
                 }
-                msg => {
-                    error!(
-                        "Peer established eth capability but sent message: {msg} instead of status"
-                    );
-                    self.capabilities.remove(cap_index);
+                _msg => {
+                    RLPxError::HandshakeError("Expected a Status message".to_string());
                 }
             }
         }
@@ -581,13 +522,6 @@
         }
     }
 
-    // None means the receive operation timeouted
-    async fn receive_or_timeout(&mut self) -> Option<Result<rlpx::Message, RLPxError>> {
-        timeout_at(self.next_periodic_task_check, self.receive())
-            .await
-            .ok()
-    }
-
     async fn receive(&mut self) -> Result<rlpx::Message, RLPxError> {
         if let RLPxConnectionState::Established(state) = &mut self.state {
             let frame_data = frame::read(state, &mut self.stream).await?;
