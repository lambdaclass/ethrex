--- conflicted
+++ resolved
@@ -145,16 +145,12 @@
             reason: self.match_disconnect_reason(&error),
         }))
         .await
-<<<<<<< HEAD
         .unwrap_or_else(|e| {
             log_peer_error(
                 &self.node,
                 &format!("Could not send Disconnect message: ({e})."),
             )
         });
-=======
-        .unwrap_or_else(|e| debug!("Could not send Disconnect message: ({e})."));
->>>>>>> 08e876bc
 
         // Discard peer from kademlia table
         let remote_node_id = self.node.node_id;
@@ -441,111 +437,7 @@
         Ok(())
     }
 
-<<<<<<< HEAD
     async fn send(&mut self, message: Message) -> Result<(), RLPxError> {
-=======
-    async fn send_auth(&mut self) -> Result<LocalState, RLPxError> {
-        let secret_key: SecretKey = self.signer.clone().into();
-        let peer_pk = id2pubkey(self.remote_node_id).ok_or(RLPxError::InvalidPeerId())?;
-
-        let local_nonce = H256::random_using(&mut rand::thread_rng());
-        let local_ephemeral_key = SecretKey::random(&mut rand::thread_rng());
-
-        let msg = encode_auth_message(&secret_key, local_nonce, &peer_pk, &local_ephemeral_key)?;
-        self.send_handshake_msg(&msg).await?;
-
-        Ok(LocalState {
-            nonce: local_nonce,
-            ephemeral_key: local_ephemeral_key,
-            init_message: msg,
-        })
-    }
-
-    async fn send_ack(&mut self) -> Result<LocalState, RLPxError> {
-        let peer_pk = id2pubkey(self.remote_node_id).ok_or(RLPxError::InvalidPeerId())?;
-
-        let local_nonce = H256::random_using(&mut rand::thread_rng());
-        let local_ephemeral_key = SecretKey::random(&mut rand::thread_rng());
-
-        let msg = encode_ack_message(&local_ephemeral_key, local_nonce, &peer_pk)?;
-        self.send_handshake_msg(&msg).await?;
-
-        Ok(LocalState {
-            nonce: local_nonce,
-            ephemeral_key: local_ephemeral_key,
-            init_message: msg,
-        })
-    }
-
-    async fn receive_auth(&mut self) -> Result<RemoteState, RLPxError> {
-        let secret_key: SecretKey = self.signer.clone().into();
-
-        let msg_bytes = self.receive_handshake_msg().await?;
-        let size_data = &msg_bytes
-            .get(..2)
-            .ok_or(RLPxError::InvalidMessageLength())?;
-        let msg = &msg_bytes
-            .get(2..)
-            .ok_or(RLPxError::InvalidMessageLength())?;
-        let (auth, remote_ephemeral_key) = decode_auth_message(&secret_key, msg, size_data)?;
-        self.remote_node_id = auth.node_id;
-
-        Ok(RemoteState {
-            nonce: auth.nonce,
-            ephemeral_key: remote_ephemeral_key,
-            init_message: msg_bytes.to_owned(),
-        })
-    }
-
-    async fn receive_ack(&mut self) -> Result<RemoteState, RLPxError> {
-        let secret_key: SecretKey = self.signer.clone().into();
-        let msg_bytes = self.receive_handshake_msg().await?;
-        let size_data = &msg_bytes
-            .get(..2)
-            .ok_or(RLPxError::InvalidMessageLength())?;
-        let msg = &msg_bytes
-            .get(2..)
-            .ok_or(RLPxError::InvalidMessageLength())?;
-        let ack = decode_ack_message(&secret_key, msg, size_data)?;
-        let remote_ephemeral_key = ack
-            .get_ephemeral_pubkey()
-            .ok_or(RLPxError::NotFound("Remote ephemeral key".to_string()))?;
-
-        Ok(RemoteState {
-            nonce: ack.nonce,
-            ephemeral_key: remote_ephemeral_key,
-            init_message: msg_bytes.to_owned(),
-        })
-    }
-
-    async fn send_handshake_msg(&mut self, msg: &[u8]) -> Result<(), RLPxError> {
-        self.framed.get_mut().write_all(msg).await?;
-        Ok(())
-    }
-
-    async fn receive_handshake_msg(&mut self) -> Result<Vec<u8>, RLPxError> {
-        let mut buf = vec![0; MAX_DISC_PACKET_SIZE];
-
-        // Read the message's size
-        self.framed.get_mut().read_exact(&mut buf[..2]).await?;
-        let ack_data = [buf[0], buf[1]];
-        let msg_size = u16::from_be_bytes(ack_data) as usize;
-
-        // Read the rest of the message
-        // Guard unwrap
-        if buf.len() < msg_size + 2 {
-            return Err(RLPxError::CryptographyError(String::from("bad buf size")));
-        }
-        self.framed
-            .get_mut()
-            .read_exact(&mut buf[2..msg_size + 2])
-            .await?;
-        let ack_bytes = &buf[..msg_size + 2];
-        Ok(ack_bytes.to_vec())
-    }
-
-    async fn send(&mut self, message: rlpx::Message) -> Result<(), RLPxError> {
->>>>>>> 08e876bc
         self.framed.send(message).await
     }
 
