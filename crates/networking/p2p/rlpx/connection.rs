--- conflicted
+++ resolved
@@ -188,10 +188,9 @@
         // Receive Hello message
         match self.receive().await? {
             Message::Hello(hello_message) => {
-<<<<<<< HEAD
                 let mut negotiated_eth_cap = (Capability::Eth, 0);
                 let mut negotiated_snap_cap = (Capability::Snap, 0);
-=======
+
                 log_peer_debug(
                     &self.node,
                     &format!(
@@ -199,8 +198,6 @@
                         hello_message.capabilities
                     ),
                 );
-                self.capabilities = hello_message.capabilities;
->>>>>>> 0201fd11
 
                 // Check if we have any capability in common and store the highest version
                 for cap in &hello_message.capabilities {
@@ -471,17 +468,12 @@
             // https://github.com/ethereum/devp2p/blob/master/caps/eth.md#status-0x00
             match self.receive().await? {
                 Message::Status(msg_data) => {
-<<<<<<< HEAD
                     log_peer_debug(&self.node, "Received Status");
                     backend::validate_status(
                         msg_data,
                         &self.storage,
                         self.negotiated_eth_version as u32,
                     )?
-=======
-                    log_peer_debug(&self.node, &format!("Received Status {:?}", msg_data));
-                    backend::validate_status(msg_data, &self.storage)?
->>>>>>> 0201fd11
                 }
                 Message::Disconnect(disconnect) => {
                     return Err(RLPxError::HandshakeError(format!(
