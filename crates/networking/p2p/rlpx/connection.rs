use crate::{
    kademlia::PeerChannels,
    rlpx::{
        based::NewBlockMessage,
        error::RLPxError,
        eth::{
            backend,
            blocks::{BlockBodies, BlockHeaders},
            receipts::{GetReceipts, Receipts},
            transactions::{GetPooledTransactions, Transactions},
        },
        frame::RLPxCodec,
        message::Message,
        p2p::{
            self, Capability, DisconnectMessage, PingMessage, PongMessage,
            SUPPORTED_BASED_CAPABILITIES, SUPPORTED_ETH_CAPABILITIES, SUPPORTED_P2P_CAPABILITIES,
            SUPPORTED_SNAP_CAPABILITIES,
        },
        utils::{log_peer_debug, log_peer_error},
    },
    snap::{
        process_account_range_request, process_byte_codes_request, process_storage_ranges_request,
        process_trie_nodes_request,
    },
    types::Node,
};
use ethrex_blockchain::{fork_choice::apply_fork_choice, Blockchain};
use ethrex_common::{
    types::{Block, MempoolTransaction, Transaction},
    H256, H512,
};
use ethrex_storage::Store;
#[cfg(feature = "l2")]
use ethrex_storage_rollup::StoreRollup;
use futures::SinkExt;
use k256::{ecdsa::SigningKey, PublicKey, SecretKey};
use rand::random;
use std::{collections::HashSet, sync::Arc};
use tokio::{
    io::{AsyncRead, AsyncWrite},
    sync::{
        broadcast::{self, error::RecvError},
        mpsc, Mutex,
    },
    task,
    time::{sleep, Instant},
};
use tokio_stream::StreamExt;
use tokio_util::codec::Framed;
use tracing::debug;

use super::{
    eth::transactions::NewPooledTransactionHashes, p2p::DisconnectReason, utils::log_peer_warn,
};

const PERIODIC_PING_INTERVAL: std::time::Duration = std::time::Duration::from_secs(10);
const PERIODIC_TX_BROADCAST_INTERVAL: std::time::Duration = std::time::Duration::from_millis(500);
const PERIODIC_BLOCK_BROADCAST_INTERVAL: std::time::Duration =
    std::time::Duration::from_millis(500);
const PERIODIC_TASKS_CHECK_INTERVAL: std::time::Duration = std::time::Duration::from_millis(500);
pub const MAX_PEERS_TCP_CONNECTIONS: usize = 100;

pub(crate) type Aes256Ctr64BE = ctr::Ctr64BE<aes::Aes256>;

pub(crate) type RLPxConnBroadcastSender = broadcast::Sender<(tokio::task::Id, Arc<Message>)>;

pub(crate) struct RemoteState {
    pub(crate) public_key: H512,
    pub(crate) nonce: H256,
    pub(crate) ephemeral_key: PublicKey,
    pub(crate) init_message: Vec<u8>,
}

pub(crate) struct LocalState {
    pub(crate) nonce: H256,
    pub(crate) ephemeral_key: SecretKey,
    pub(crate) init_message: Vec<u8>,
}

/// Fully working RLPx connection.
pub(crate) struct RLPxConnection<S> {
    signer: SigningKey,
    node: Node,
    framed: Framed<S, RLPxCodec>,
    storage: Store,
    blockchain: Arc<Blockchain>,
    capabilities: Vec<Capability>,
    negotiated_eth_capability: Option<Capability>,
    negotiated_snap_capability: Option<Capability>,
    next_periodic_ping: Instant,
    next_tx_broadcast: Instant,
    next_block_broadcast: Instant,
    broadcasted_txs: HashSet<H256>,
    latest_broadcasted_block: u64,
    batches_broadcasted: HashSet<u64>,
    client_version: String,
    /// Send end of the channel used to broadcast messages
    /// to other connected peers, is ok to have it here,
    /// since internally it's an Arc.
    /// The ID is to ignore the message sent from the same task.
    /// This is used both to send messages and to received broadcasted
    /// messages from other connections (sent from other peers).
    /// The receive end is instantiated after the handshake is completed
    /// under `handle_peer`.
    connection_broadcast_send: RLPxConnBroadcastSender,
<<<<<<< HEAD
    #[cfg(feature = "l2")]
    store_rollup: StoreRollup,
=======
    based: bool,
>>>>>>> 4b8511bd
}

impl<S: AsyncWrite + AsyncRead + std::marker::Unpin> RLPxConnection<S> {
    #[allow(clippy::too_many_arguments)]
    pub fn new(
        signer: SigningKey,
        node: Node,
        stream: S,
        codec: RLPxCodec,
        storage: Store,
        blockchain: Arc<Blockchain>,
        client_version: String,
        connection_broadcast: RLPxConnBroadcastSender,
<<<<<<< HEAD
        #[cfg(feature = "l2")] store_rollup: StoreRollup,
=======
        based: bool,
>>>>>>> 4b8511bd
    ) -> Self {
        Self {
            signer,
            node,
            framed: Framed::new(stream, codec),
            storage,
            blockchain,
            capabilities: vec![],
            negotiated_eth_capability: None,
            negotiated_snap_capability: None,
            next_periodic_ping: Instant::now() + PERIODIC_TASKS_CHECK_INTERVAL,
            next_tx_broadcast: Instant::now() + PERIODIC_TX_BROADCAST_INTERVAL,
            next_block_broadcast: Instant::now() + PERIODIC_BLOCK_BROADCAST_INTERVAL,
            broadcasted_txs: HashSet::new(),
            latest_broadcasted_block: 0,
            batches_broadcasted: HashSet::new(),
            client_version,
            connection_broadcast_send: connection_broadcast,
<<<<<<< HEAD
            #[cfg(feature = "l2")]
            store_rollup,
=======
            based,
>>>>>>> 4b8511bd
        }
    }

    async fn post_handshake_checks(
        &self,
        table: Arc<Mutex<crate::kademlia::KademliaTable>>,
    ) -> Result<(), DisconnectReason> {
        // Check if connected peers exceed the limit
        let peer_count = {
            let table_lock = table.lock().await;
            table_lock.count_connected_peers()
        };

        if peer_count >= MAX_PEERS_TCP_CONNECTIONS {
            return Err(DisconnectReason::TooManyPeers);
        }

        Ok(())
    }

    /// Handshake already performed, now it starts a peer connection.
    /// It runs in it's own task and blocks until the connection is dropped
    pub async fn start(
        &mut self,
        table: Arc<Mutex<crate::kademlia::KademliaTable>>,
        inbound: bool,
    ) {
        log_peer_debug(&self.node, "Starting RLPx connection");

        if let Err(reason) = self.post_handshake_checks(table.clone()).await {
            self.connection_failed(
                "Post handshake validations failed",
                RLPxError::DisconnectSent(reason),
                table,
            )
            .await;
            return;
        }

        if let Err(e) = self.exchange_hello_messages().await {
            self.connection_failed("Hello messages exchange failed", e, table)
                .await;
        } else {
            // Handshake OK: handle connection
            // Create channels to communicate directly to the peer
            let (peer_channels, sender, receiver) = PeerChannels::create();

            // NOTE: if the peer came from the discovery server it will already be inserted in the table
            // but that might not always be the case, so we try to add it to the table
            // Note: we don't ping the node we let the validation service do its job
            {
                let mut table_lock = table.lock().await;
                table_lock.insert_node_forced(self.node.clone());
                table_lock.init_backend_communication(
                    self.node.node_id(),
                    peer_channels,
                    self.capabilities.clone(),
                    inbound,
                );
            }
            if let Err(e) = self.connection_loop(sender, receiver).await {
                self.connection_failed("Error during RLPx connection", e, table)
                    .await;
            }
        }
    }

    async fn send_disconnect_message(&mut self, reason: Option<DisconnectReason>) {
        self.send(Message::Disconnect(DisconnectMessage { reason }))
            .await
            .unwrap_or_else(|_| {
                log_peer_debug(
                    &self.node,
                    &format!("Could not send Disconnect message: ({:?}).", reason),
                );
            });
    }

    async fn connection_failed(
        &mut self,
        error_text: &str,
        error: RLPxError,
        table: Arc<Mutex<crate::kademlia::KademliaTable>>,
    ) {
        log_peer_debug(&self.node, &format!("{error_text}: ({error})"));

        // Send disconnect message only if error is different than RLPxError::DisconnectRequested
        // because if it is a DisconnectRequested error it means that the peer requested the disconnection, not us.
        if !matches!(error, RLPxError::DisconnectReceived(_)) {
            self.send_disconnect_message(self.match_disconnect_reason(&error))
                .await;
        }

        // Discard peer from kademlia table in some cases
        match error {
            // already connected, don't discard it
            RLPxError::DisconnectReceived(DisconnectReason::AlreadyConnected)
            | RLPxError::DisconnectSent(DisconnectReason::AlreadyConnected) => {
                log_peer_debug(&self.node, "Peer already connected, don't replace it");
            }
            _ => {
                let remote_public_key = self.node.public_key;
                log_peer_debug(
                    &self.node,
                    &format!("{error_text}: ({error}), discarding peer {remote_public_key}"),
                );
                table.lock().await.replace_peer(self.node.node_id());
            }
        }

        let _ = self.framed.close().await;
    }

    fn match_disconnect_reason(&self, error: &RLPxError) -> Option<DisconnectReason> {
        match error {
            RLPxError::DisconnectSent(reason) => Some(*reason),
            RLPxError::DisconnectReceived(reason) => Some(*reason),
            RLPxError::RLPDecodeError(_) => Some(DisconnectReason::NetworkError),
            // TODO build a proper matching between error types and disconnection reasons
            _ => None,
        }
    }

    async fn exchange_hello_messages(&mut self) -> Result<(), RLPxError> {
        let mut supported_capabilities: Vec<Capability> = [
            &SUPPORTED_ETH_CAPABILITIES[..],
            &SUPPORTED_SNAP_CAPABILITIES[..],
            &SUPPORTED_P2P_CAPABILITIES[..],
        ]
        .concat();
        if self.based {
            supported_capabilities.push(SUPPORTED_BASED_CAPABILITIES);
        }
        let hello_msg = Message::Hello(p2p::HelloMessage::new(
            supported_capabilities,
            PublicKey::from(self.signer.verifying_key()),
            self.client_version.clone(),
        ));

        self.send(hello_msg).await?;

        // Receive Hello message
        let msg = match self.receive().await {
            Some(msg) => msg?,
            None => return Err(RLPxError::Disconnected()),
        };

        match msg {
            Message::Hello(hello_message) => {
                let mut negotiated_eth_version = 0;
                let mut negotiated_snap_version = 0;

                log_peer_debug(
                    &self.node,
                    &format!(
                        "Hello message capabilities {:?}",
                        hello_message.capabilities
                    ),
                );

                // Check if we have any capability in common and store the highest version
                for cap in &hello_message.capabilities {
                    match cap.protocol {
                        "eth" => {
                            if SUPPORTED_ETH_CAPABILITIES.contains(cap)
                                && cap.version > negotiated_eth_version
                            {
                                negotiated_eth_version = cap.version;
                            }
                        }
                        "snap" => {
                            if SUPPORTED_SNAP_CAPABILITIES.contains(cap)
                                && cap.version > negotiated_snap_version
                            {
                                negotiated_snap_version = cap.version;
                            }
                        }
                        _ => {}
                    }
                }

                self.capabilities = hello_message.capabilities;

                if negotiated_eth_version == 0 {
                    return Err(RLPxError::NoMatchingCapabilities());
                }
                debug!("Negotatied eth version: eth/{}", negotiated_eth_version);
                self.negotiated_eth_capability = Some(Capability::eth(negotiated_eth_version));

                if negotiated_snap_version != 0 {
                    debug!("Negotatied snap version: snap/{}", negotiated_snap_version);
                    self.negotiated_snap_capability =
                        Some(Capability::snap(negotiated_snap_version));
                }

                self.node.version = Some(hello_message.client_id);

                Ok(())
            }
            Message::Disconnect(disconnect) => {
                Err(RLPxError::DisconnectReceived(disconnect.reason()))
            }
            _ => {
                // Fail if it is not a hello message
                Err(RLPxError::BadRequest("Expected Hello message".to_string()))
            }
        }
    }

    async fn connection_loop(
        &mut self,
        sender: mpsc::Sender<Message>,
        mut receiver: mpsc::Receiver<Message>,
    ) -> Result<(), RLPxError> {
        self.init_peer_conn().await?;
        log_peer_debug(&self.node, "Started peer main loop");

        // Subscribe this connection to the broadcasting channel.
        let mut broadcaster_receive = if self.negotiated_eth_capability.is_some() {
            Some(self.connection_broadcast_send.subscribe())
        } else {
            None
        };

        // Send transactions transaction hashes from mempool at connection start
        self.send_new_pooled_tx_hashes().await?;
        // Start listening for messages,
        loop {
            tokio::select! {
                // Expect a message from the remote peer
                Some(message) = self.receive() => {
                    match message {
                        Ok(message) => {
                            log_peer_debug(&self.node, &format!("Received message {}", message));
                            self.handle_message(message, sender.clone()).await?;
                        },
                        Err(e) => {
                            log_peer_debug(&self.node, &format!("Received RLPX Error in msg {}", e));
                            return Err(e);
                        }
                    }
                }
                // Expect a message from the backend
                Some(message) = receiver.recv() => {
                    log_peer_debug(&self.node, &format!("Sending message {}", message));
                    self.send(message).await?;
                }
                // This is not ideal, but using the receiver without
                // this function call, causes the loop to take ownwership
                // of the variable and the compiler will complain about it,
                // with this function, we avoid that.
                // If the broadcaster is Some (i.e. we're connected to a peer that supports an eth protocol),
                // we'll receive broadcasted messages from another connections through a channel, otherwise
                // the function below will yield immediately but the select will not match and
                // ignore the returned value.
                Some(broadcasted_msg) = Self::maybe_wait_for_broadcaster(&mut broadcaster_receive) => {
                    self.handle_broadcast(broadcasted_msg?).await?
                }
                // Allow an interruption to check periodic tasks
                _ = sleep(PERIODIC_TASKS_CHECK_INTERVAL) => (), // noop
            }
            self.check_periodic_tasks().await?;
        }
    }

    async fn maybe_wait_for_broadcaster(
        receiver: &mut Option<broadcast::Receiver<(task::Id, Arc<Message>)>>,
    ) -> Option<Result<(task::Id, Arc<Message>), RecvError>> {
        match receiver {
            None => None,
            Some(rec) => Some(rec.recv().await),
        }
    }

    async fn check_periodic_tasks(&mut self) -> Result<(), RLPxError> {
        if Instant::now() >= self.next_periodic_ping {
            self.send(Message::Ping(PingMessage {})).await?;
            log_peer_debug(&self.node, "Ping sent");
            self.next_periodic_ping = Instant::now() + PERIODIC_PING_INTERVAL;
        };
        if Instant::now() >= self.next_tx_broadcast {
            self.send_new_pooled_tx_hashes().await?;
            self.next_tx_broadcast = Instant::now() + PERIODIC_TX_BROADCAST_INTERVAL;
        }
        if Instant::now() >= self.next_block_broadcast {
            self.send_new_block().await?;
            self.next_block_broadcast = Instant::now() + PERIODIC_BLOCK_BROADCAST_INTERVAL;
        }
        Ok(())
    }

    async fn send_new_pooled_tx_hashes(&mut self) -> Result<(), RLPxError> {
        if SUPPORTED_ETH_CAPABILITIES
            .iter()
            .any(|cap| self.capabilities.contains(cap))
        {
            let filter =
                |tx: &Transaction| -> bool { !self.broadcasted_txs.contains(&tx.compute_hash()) };
            let txs: Vec<MempoolTransaction> = self
                .blockchain
                .mempool
                .filter_transactions_with_filter_fn(&filter)?
                .into_values()
                .flatten()
                .collect();
            if !txs.is_empty() {
                let tx_count = txs.len();
                for tx in txs {
                    self.send(Message::NewPooledTransactionHashes(
                        NewPooledTransactionHashes::new(vec![(*tx).clone()], &self.blockchain)?,
                    ))
                    .await?;
                    // Possible improvement: the mempool already knows the hash but the filter function does not return it
                    self.broadcasted_txs.insert((*tx).compute_hash());
                }
                log_peer_debug(
                    &self.node,
                    &format!("Sent {} transactions to peer", tx_count),
                );
            }
        }
        Ok(())
    }

    async fn send_new_block(&mut self) -> Result<(), RLPxError> {
        if self.capabilities.contains(&SUPPORTED_BASED_CAPABILITIES) {
            let latest_block_number = self.storage.get_latest_block_number().await?;
            for i in self.latest_broadcasted_block + 1..=latest_block_number {
                debug!(
                    "Broadcasting new block, current: {}, last broadcasted: {}",
                    i, self.latest_broadcasted_block
                );
                let new_block_body = self.storage.get_block_body(i).await?.unwrap();
                let new_block_header = self.storage.get_block_header(i)?.unwrap();
                let new_block = Block {
                    header: new_block_header,
                    body: new_block_body,
                };

                self.send(Message::NewBlock(NewBlockMessage { block: new_block }))
                    .await?;
            }
            self.latest_broadcasted_block = latest_block_number;
        }
        Ok(())
    }

    async fn handle_message(
        &mut self,
        message: Message,
        sender: mpsc::Sender<Message>,
    ) -> Result<(), RLPxError> {
        let peer_supports_eth = self.negotiated_eth_capability.is_some();
        let peer_supports_based = self.capabilities.contains(&SUPPORTED_BASED_CAPABILITIES);
        match message {
            Message::Disconnect(msg_data) => {
                log_peer_debug(
                    &self.node,
                    &format!("Received Disconnect: {}", msg_data.reason()),
                );
                // TODO handle the disconnection request
                return Err(RLPxError::DisconnectReceived(msg_data.reason()));
            }
            Message::Ping(_) => {
                log_peer_debug(&self.node, "Sending pong message");
                self.send(Message::Pong(PongMessage {})).await?;
            }
            Message::Pong(_) => {
                // We ignore received Pong messages
            }
            Message::Status(msg_data) => {
                if let Some(eth) = &self.negotiated_eth_capability {
                    backend::validate_status(msg_data, &self.storage, eth.version).await?
                };
            }
            Message::GetAccountRange(req) => {
                let response = process_account_range_request(req, self.storage.clone())?;
                self.send(Message::AccountRange(response)).await?
            }
            // TODO(#1129) Add the transaction to the mempool once received.
            Message::Transactions(txs) if peer_supports_eth => {
                if self.blockchain.is_synced() {
                    let mut valid_txs = vec![];
                    for tx in &txs.transactions {
                        if let Err(e) = self.blockchain.add_transaction_to_pool(tx.clone()).await {
                            log_peer_warn(&self.node, &format!("Error adding transaction: {}", e));
                            continue;
                        }
                        valid_txs.push(tx.clone());
                    }
                    self.broadcast_message(Message::Transactions(Transactions::new(valid_txs)))?;
                }
            }
            Message::GetBlockHeaders(msg_data) if peer_supports_eth => {
                let response = BlockHeaders {
                    id: msg_data.id,
                    block_headers: msg_data.fetch_headers(&self.storage).await,
                };
                self.send(Message::BlockHeaders(response)).await?;
            }
            Message::GetBlockBodies(msg_data) if peer_supports_eth => {
                let response = BlockBodies {
                    id: msg_data.id,
                    block_bodies: msg_data.fetch_blocks(&self.storage).await,
                };
                self.send(Message::BlockBodies(response)).await?;
            }
            Message::GetReceipts(GetReceipts { id, block_hashes }) if peer_supports_eth => {
                let mut receipts = Vec::new();
                for hash in block_hashes.iter() {
                    receipts.push(self.storage.get_receipts_for_block(hash)?);
                }
                let response = Receipts { id, receipts };
                self.send(Message::Receipts(response)).await?;
            }
            Message::NewPooledTransactionHashes(new_pooled_transaction_hashes)
                if peer_supports_eth =>
            {
                //TODO(#1415): evaluate keeping track of requests to avoid sending the same twice.
                let hashes =
                    new_pooled_transaction_hashes.get_transactions_to_request(&self.blockchain)?;

                //TODO(#1416): Evaluate keeping track of the request-id.
                let request = GetPooledTransactions::new(random(), hashes);
                self.send(Message::GetPooledTransactions(request)).await?;
            }
            Message::GetPooledTransactions(msg) => {
                let response = msg.handle(&self.blockchain)?;
                self.send(Message::PooledTransactions(response)).await?;
            }
            Message::PooledTransactions(msg) if peer_supports_eth => {
                if self.blockchain.is_synced() {
                    msg.handle(&self.node, &self.blockchain).await?;
                }
            }
            Message::GetStorageRanges(req) => {
                let response = process_storage_ranges_request(req, self.storage.clone())?;
                self.send(Message::StorageRanges(response)).await?
            }
            Message::GetByteCodes(req) => {
                let response = process_byte_codes_request(req, self.storage.clone())?;
                self.send(Message::ByteCodes(response)).await?
            }
            Message::GetTrieNodes(req) => {
                let response = process_trie_nodes_request(req, self.storage.clone())?;
                self.send(Message::TrieNodes(response)).await?
            }
            Message::NewBlock(req) if peer_supports_based => {
                if let Ok(Some(_)) = self.storage.get_block_header(req.block.header.number) {
                    debug!("Block received by peer already exists, ignoring it");
                    return Ok(());
                }
                let _ = self
                    .blockchain
                    .add_block(&req.block)
                    .await
                    .inspect_err(|e| {
                        log_peer_warn(&self.node, &format!("Error adding new block: {e}"));
                    });

                let block_hash = req.block.hash();
                apply_fork_choice(&self.storage, block_hash, block_hash, block_hash)
                    .await
                    .map_err(|e| RLPxError::BadRequest(format!("Error adding new block: {e}")))?;
                #[cfg(feature = "l2")]
                dbg!(self.store_rollup.get_batch_number_by_block(1_u64).await);
                self.broadcast_message(Message::NewBlock(req))?;
            }

            // Send response messages to the backend
            message @ Message::AccountRange(_)
            | message @ Message::StorageRanges(_)
            | message @ Message::ByteCodes(_)
            | message @ Message::TrieNodes(_)
            | message @ Message::BlockBodies(_)
            | message @ Message::BlockHeaders(_)
            | message @ Message::Receipts(_) => sender.send(message).await?,
            // TODO: Add new message types and handlers as they are implemented
            message => return Err(RLPxError::MessageNotHandled(format!("{message}"))),
        };
        Ok(())
    }

    async fn handle_broadcast(
        &mut self,
        (id, broadcasted_msg): (task::Id, Arc<Message>),
    ) -> Result<(), RLPxError> {
        if id != tokio::task::id() {
            match broadcasted_msg.as_ref() {
                Message::Transactions(ref txs) => {
                    // TODO(#1131): Avoid cloning this vector.
                    let cloned = txs.transactions.clone();
                    let new_msg = Message::Transactions(Transactions {
                        transactions: cloned,
                    });
                    self.send(new_msg).await?;
                }
                Message::NewBlock(ref block_msg) => {
                    let new_msg = Message::NewBlock(block_msg.clone());
                    self.send(new_msg).await?;
                }
                msg => {
                    let error_message = format!("Non-supported message broadcasted: {msg}");
                    log_peer_error(&self.node, &error_message);
                    return Err(RLPxError::BroadcastError(error_message));
                }
            }
        }
        Ok(())
    }

    async fn init_peer_conn(&mut self) -> Result<(), RLPxError> {
        // Sending eth Status if peer supports it
        if let Some(eth) = self.negotiated_eth_capability.clone() {
            let status = backend::get_status(&self.storage, eth.version).await?;
            log_peer_debug(&self.node, "Sending status");
            self.send(Message::Status(status)).await?;
            // The next immediate message in the ETH protocol is the
            // status, reference here:
            // https://github.com/ethereum/devp2p/blob/master/caps/eth.md#status-0x00
            let msg = match self.receive().await {
                Some(msg) => msg?,
                None => return Err(RLPxError::Disconnected()),
            };
            match msg {
                Message::Status(msg_data) => {
                    log_peer_debug(&self.node, "Received Status");
                    backend::validate_status(msg_data, &self.storage, eth.version).await?
                }
                Message::Disconnect(disconnect) => {
                    return Err(RLPxError::HandshakeError(format!(
                        "Peer disconnected due to: {}",
                        disconnect.reason()
                    )))
                }
                _ => {
                    return Err(RLPxError::HandshakeError(
                        "Expected a Status message".to_string(),
                    ))
                }
            }
        }

        Ok(())
    }

    async fn send(&mut self, message: Message) -> Result<(), RLPxError> {
        self.framed.send(message).await
    }

    /// Reads from the frame until a frame is available.
    ///
    /// Returns `None` when the stream buffer is 0. This could indicate that the client has disconnected,
    /// but we cannot safely assume an EOF, as per the Tokio documentation.
    ///
    /// If the handshake has not been established, it is reasonable to terminate the connection.
    ///
    /// For an established connection, [`check_periodic_task`] will detect actual disconnections
    /// while sending pings and you should not assume a disconnection.
    ///
    /// See [`Framed::new`] for more details.
    async fn receive(&mut self) -> Option<Result<Message, RLPxError>> {
        self.framed.next().await
    }

    fn broadcast_message(&self, msg: Message) -> Result<(), RLPxError> {
        match msg {
            txs_msg @ Message::Transactions(_) => {
                let txs = Arc::new(txs_msg);
                let task_id = tokio::task::id();
                let Ok(_) = self.connection_broadcast_send.send((task_id, txs)) else {
                    let error_message = "Could not broadcast received transactions";
                    log_peer_error(&self.node, error_message);
                    return Err(RLPxError::BroadcastError(error_message.to_owned()));
                };
                Ok(())
            }
            block_msg @ Message::NewBlock(_) => {
                let block = Arc::new(block_msg);
                let task_id = tokio::task::id();
                let Ok(_) = self.connection_broadcast_send.send((task_id, block)) else {
                    let error_message = "Could not broadcast received block";
                    log_peer_error(&self.node, error_message);
                    return Err(RLPxError::BroadcastError(error_message.to_owned()));
                };
                Ok(())
            }
            msg => {
                let error_message = format!("Broadcasting for msg: {msg} is not supported");
                log_peer_error(&self.node, &error_message);
                Err(RLPxError::BroadcastError(error_message))
            }
        }
    }
}<|MERGE_RESOLUTION|>--- conflicted
+++ resolved
@@ -103,12 +103,9 @@
     /// The receive end is instantiated after the handshake is completed
     /// under `handle_peer`.
     connection_broadcast_send: RLPxConnBroadcastSender,
-<<<<<<< HEAD
     #[cfg(feature = "l2")]
     store_rollup: StoreRollup,
-=======
     based: bool,
->>>>>>> 4b8511bd
 }
 
 impl<S: AsyncWrite + AsyncRead + std::marker::Unpin> RLPxConnection<S> {
@@ -122,11 +119,8 @@
         blockchain: Arc<Blockchain>,
         client_version: String,
         connection_broadcast: RLPxConnBroadcastSender,
-<<<<<<< HEAD
         #[cfg(feature = "l2")] store_rollup: StoreRollup,
-=======
         based: bool,
->>>>>>> 4b8511bd
     ) -> Self {
         Self {
             signer,
@@ -145,12 +139,9 @@
             batches_broadcasted: HashSet::new(),
             client_version,
             connection_broadcast_send: connection_broadcast,
-<<<<<<< HEAD
             #[cfg(feature = "l2")]
             store_rollup,
-=======
             based,
->>>>>>> 4b8511bd
         }
     }
 
