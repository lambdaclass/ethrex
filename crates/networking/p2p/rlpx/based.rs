use super::{
    message::RLPxMessage,
    utils::{snappy_compress, snappy_decompress},
};
use bytes::BufMut;
use ethrex_common::types::{Block, batch::Batch};
use ethrex_rlp::{
    error::{RLPDecodeError, RLPEncodeError},
    structs::{Decoder, Encoder},
};

#[derive(Debug, Clone)]
pub struct NewBlockMessage {
    pub block: Block,
    pub signature: [u8; 64],
    pub recovery_id: [u8; 4],
}

impl RLPxMessage for NewBlockMessage {
    const CODE: u8 = 0x0;

    fn encode(&self, buf: &mut dyn BufMut) -> Result<(), RLPEncodeError> {
        let mut encoded_data = vec![];
        Encoder::new(&mut encoded_data)
            .encode_field(&self.block)
            .encode_field(&self.signature)
            .encode_field(&self.recovery_id)
            .finish();
        let msg_data = snappy_compress(encoded_data)?;
        buf.put_slice(&msg_data);
        Ok(())
    }

    fn decode(msg_data: &[u8]) -> Result<Self, RLPDecodeError> {
        let decompressed_data = snappy_decompress(msg_data)?;
        let decoder = Decoder::new(&decompressed_data)?;
        let (block, decoder) = decoder.decode_field("block")?;
        let (signature, decoder) = decoder.decode_field("signature")?;
        let (recovery_id, decoder) = decoder.decode_field("recovery_id")?;
        decoder.finish()?;
        Ok(NewBlockMessage {
            block,
            signature,
            recovery_id,
        })
    }
}

#[derive(Debug, Clone)]
pub struct NewBatchSealedMessage {
    pub batch: Batch,
    pub signature: [u8; 64],
    pub recovery_id: [u8; 4],
}
impl RLPxMessage for NewBatchSealedMessage {
    const CODE: u8 = 0x1;

    fn encode(&self, buf: &mut dyn BufMut) -> Result<(), RLPEncodeError> {
        let mut encoded_data = vec![];
        Encoder::new(&mut encoded_data)
            .encode_field(&self.batch.number)
            .encode_field(&self.batch.first_block)
            .encode_field(&self.batch.last_block)
            .encode_field(&self.batch.state_root)
            .encode_field(&self.batch.privileged_transactions_hash)
            .encode_field(&self.batch.message_hashes)
            .encode_field(&self.batch.blobs_bundle.blobs)
            .encode_field(&self.batch.blobs_bundle.commitments)
            .encode_field(&self.batch.blobs_bundle.proofs)
            .encode_field(&self.signature)
            .encode_field(&self.recovery_id)
            .finish();
        let msg_data = snappy_compress(encoded_data)?;
        buf.put_slice(&msg_data);
        Ok(())
    }

    fn decode(msg_data: &[u8]) -> Result<Self, RLPDecodeError> {
        let decompressed_data = snappy_decompress(msg_data)?;
        let decoder = Decoder::new(&decompressed_data)?;
        let (batch_number, decoder) = decoder.decode_field("batch_number")?;
        let (first_block, decoder) = decoder.decode_field("first_block")?;
        let (last_block, decoder) = decoder.decode_field("last_block")?;
        let (state_root, decoder) = decoder.decode_field("state_root")?;
        let (blobs, decoder) = decoder.decode_field("blobs")?;
        let (commitments, decoder) = decoder.decode_field("commitments")?;
        let (proofs, decoder) = decoder.decode_field("proofs")?;
        let (signature, decoder) = decoder.decode_field("signature")?;
        let (recovery_id, decoder) = decoder.decode_field("recovery_id")?;
        let (commit_tx, decoder) = decoder.decode_optional_field();
        let (message_hashes, decoder) = decoder.decode_field("message_hashes")?;
        let (privileged_transactions_hash, decoder) =
            decoder.decode_field("privileged_transactions_hash")?;
        let (verify_tx, decoder) = decoder.decode_optional_field();
        decoder.finish()?;
        let batch = Batch {
            number: batch_number,
            first_block,
            last_block,
            state_root,
            blobs_bundle: ethrex_common::types::blobs_bundle::BlobsBundle {
                blobs,
                commitments,
                proofs,
            },
            privileged_transactions_hash,
            message_hashes,
            commit_tx,
            verify_tx,
        };
        Ok(NewBatchSealedMessage {
            batch,
            signature,
            recovery_id,
        })
    }
<<<<<<< HEAD
}

pub fn get_hash_batch_sealed(batch: &Batch) -> [u8; 32] {
    let withdrawal_bytes: Vec<u8> = batch
        .withdrawal_hashes
        .iter()
        .flat_map(|hash| hash.as_bytes().to_vec())
        .collect();

    let mut hasher = Keccak256::new();
    hasher.update(batch.number.to_be_bytes());
    hasher.update(batch.first_block.to_be_bytes());
    hasher.update(batch.last_block.to_be_bytes());
    hasher.update(batch.state_root.as_bytes());
    hasher.update(batch.deposit_logs_hash.as_bytes());
    hasher.update(&withdrawal_bytes);
    // missing blobs_bundle for now
    let next_batch_hash = hasher.finalize();
    let mut hash = [0u8; 32];
    hash.copy_from_slice(&next_batch_hash);
    hash
}

#[derive(Debug, Clone)]
pub struct GetBatchSealedMessage {
    pub first_batch: u64,
    pub last_batch: u64,
}

impl RLPxMessage for GetBatchSealedMessage {
    const CODE: u8 = 0x2;

    fn encode(&self, buf: &mut dyn BufMut) -> Result<(), RLPEncodeError> {
        let mut encoded_data = vec![];
        Encoder::new(&mut encoded_data)
            .encode_field(&self.first_batch)
            .encode_field(&self.last_batch)
            .finish();
        let msg_data = snappy_compress(encoded_data)?;
        buf.put_slice(&msg_data);
        Ok(())
    }

    fn decode(msg_data: &[u8]) -> Result<Self, RLPDecodeError> {
        let decompressed_data = snappy_decompress(msg_data)?;
        let decoder = Decoder::new(&decompressed_data)?;
        let (first_batch, decoder) = decoder.decode_field("first_batch")?;
        let (last_batch, decoder) = decoder.decode_field("last_batch")?;
        decoder.finish()?;
        Ok(GetBatchSealedMessage {
            first_batch,
            last_batch,
        })
    }
}

#[derive(Debug, Clone)]
pub struct GetBatchSealedResponseMessage {
    pub batches: Vec<Batch>,
}
impl RLPxMessage for GetBatchSealedResponseMessage {
    const CODE: u8 = 0x3;

    fn encode(&self, buf: &mut dyn BufMut) -> Result<(), RLPEncodeError> {
        let mut encoded_data = vec![];
        Encoder::new(&mut encoded_data)
            .encode_field(&self.batches)
            .finish();
        let msg_data = snappy_compress(encoded_data)?;
        buf.put_slice(&msg_data);
        Ok(())
    }

    fn decode(msg_data: &[u8]) -> Result<Self, RLPDecodeError> {
        let decompressed_data = snappy_decompress(msg_data)?;
        let decoder = Decoder::new(&decompressed_data)?;
        let (batches, decoder) = decoder.decode_field("batches")?;
        decoder.finish()?;
        Ok(GetBatchSealedResponseMessage { batches })
    }
=======
>>>>>>> 18ac128f
}<|MERGE_RESOLUTION|>--- conflicted
+++ resolved
@@ -1,200 +1,197 @@
-use super::{
-    message::RLPxMessage,
-    utils::{snappy_compress, snappy_decompress},
-};
-use bytes::BufMut;
-use ethrex_common::types::{Block, batch::Batch};
-use ethrex_rlp::{
-    error::{RLPDecodeError, RLPEncodeError},
-    structs::{Decoder, Encoder},
-};
+// use super::{
+//     message::RLPxMessage,
+//     utils::{snappy_compress, snappy_decompress},
+// };
+// use bytes::BufMut;
+// use ethrex_common::types::{Block, batch::Batch};
+// use ethrex_rlp::{
+//     error::{RLPDecodeError, RLPEncodeError},
+//     structs::{Decoder, Encoder},
+// };
 
-#[derive(Debug, Clone)]
-pub struct NewBlockMessage {
-    pub block: Block,
-    pub signature: [u8; 64],
-    pub recovery_id: [u8; 4],
-}
+// #[derive(Debug, Clone)]
+// pub struct NewBlockMessage {
+//     pub block: Block,
+//     pub signature: [u8; 64],
+//     pub recovery_id: [u8; 4],
+// }
 
-impl RLPxMessage for NewBlockMessage {
-    const CODE: u8 = 0x0;
+// impl RLPxMessage for NewBlockMessage {
+//     const CODE: u8 = 0x0;
 
-    fn encode(&self, buf: &mut dyn BufMut) -> Result<(), RLPEncodeError> {
-        let mut encoded_data = vec![];
-        Encoder::new(&mut encoded_data)
-            .encode_field(&self.block)
-            .encode_field(&self.signature)
-            .encode_field(&self.recovery_id)
-            .finish();
-        let msg_data = snappy_compress(encoded_data)?;
-        buf.put_slice(&msg_data);
-        Ok(())
-    }
+//     fn encode(&self, buf: &mut dyn BufMut) -> Result<(), RLPEncodeError> {
+//         let mut encoded_data = vec![];
+//         Encoder::new(&mut encoded_data)
+//             .encode_field(&self.block)
+//             .encode_field(&self.signature)
+//             .encode_field(&self.recovery_id)
+//             .finish();
+//         let msg_data = snappy_compress(encoded_data)?;
+//         buf.put_slice(&msg_data);
+//         Ok(())
+//     }
 
-    fn decode(msg_data: &[u8]) -> Result<Self, RLPDecodeError> {
-        let decompressed_data = snappy_decompress(msg_data)?;
-        let decoder = Decoder::new(&decompressed_data)?;
-        let (block, decoder) = decoder.decode_field("block")?;
-        let (signature, decoder) = decoder.decode_field("signature")?;
-        let (recovery_id, decoder) = decoder.decode_field("recovery_id")?;
-        decoder.finish()?;
-        Ok(NewBlockMessage {
-            block,
-            signature,
-            recovery_id,
-        })
-    }
-}
+//     fn decode(msg_data: &[u8]) -> Result<Self, RLPDecodeError> {
+//         let decompressed_data = snappy_decompress(msg_data)?;
+//         let decoder = Decoder::new(&decompressed_data)?;
+//         let (block, decoder) = decoder.decode_field("block")?;
+//         let (signature, decoder) = decoder.decode_field("signature")?;
+//         let (recovery_id, decoder) = decoder.decode_field("recovery_id")?;
+//         decoder.finish()?;
+//         Ok(NewBlockMessage {
+//             block,
+//             signature,
+//             recovery_id,
+//         })
+//     }
+// }
 
-#[derive(Debug, Clone)]
-pub struct NewBatchSealedMessage {
-    pub batch: Batch,
-    pub signature: [u8; 64],
-    pub recovery_id: [u8; 4],
-}
-impl RLPxMessage for NewBatchSealedMessage {
-    const CODE: u8 = 0x1;
+// #[derive(Debug, Clone)]
+// pub struct NewBatchSealedMessage {
+//     pub batch: Batch,
+//     pub signature: [u8; 64],
+//     pub recovery_id: [u8; 4],
+// }
+// impl RLPxMessage for NewBatchSealedMessage {
+//     const CODE: u8 = 0x1;
 
-    fn encode(&self, buf: &mut dyn BufMut) -> Result<(), RLPEncodeError> {
-        let mut encoded_data = vec![];
-        Encoder::new(&mut encoded_data)
-            .encode_field(&self.batch.number)
-            .encode_field(&self.batch.first_block)
-            .encode_field(&self.batch.last_block)
-            .encode_field(&self.batch.state_root)
-            .encode_field(&self.batch.privileged_transactions_hash)
-            .encode_field(&self.batch.message_hashes)
-            .encode_field(&self.batch.blobs_bundle.blobs)
-            .encode_field(&self.batch.blobs_bundle.commitments)
-            .encode_field(&self.batch.blobs_bundle.proofs)
-            .encode_field(&self.signature)
-            .encode_field(&self.recovery_id)
-            .finish();
-        let msg_data = snappy_compress(encoded_data)?;
-        buf.put_slice(&msg_data);
-        Ok(())
-    }
+//     fn encode(&self, buf: &mut dyn BufMut) -> Result<(), RLPEncodeError> {
+//         let mut encoded_data = vec![];
+//         Encoder::new(&mut encoded_data)
+//             .encode_field(&self.batch.number)
+//             .encode_field(&self.batch.first_block)
+//             .encode_field(&self.batch.last_block)
+//             .encode_field(&self.batch.state_root)
+//             .encode_field(&self.batch.privileged_transactions_hash)
+//             .encode_field(&self.batch.message_hashes)
+//             .encode_field(&self.batch.blobs_bundle.blobs)
+//             .encode_field(&self.batch.blobs_bundle.commitments)
+//             .encode_field(&self.batch.blobs_bundle.proofs)
+//             .encode_field(&self.signature)
+//             .encode_field(&self.recovery_id)
+//             .finish();
+//         let msg_data = snappy_compress(encoded_data)?;
+//         buf.put_slice(&msg_data);
+//         Ok(())
+//     }
 
-    fn decode(msg_data: &[u8]) -> Result<Self, RLPDecodeError> {
-        let decompressed_data = snappy_decompress(msg_data)?;
-        let decoder = Decoder::new(&decompressed_data)?;
-        let (batch_number, decoder) = decoder.decode_field("batch_number")?;
-        let (first_block, decoder) = decoder.decode_field("first_block")?;
-        let (last_block, decoder) = decoder.decode_field("last_block")?;
-        let (state_root, decoder) = decoder.decode_field("state_root")?;
-        let (blobs, decoder) = decoder.decode_field("blobs")?;
-        let (commitments, decoder) = decoder.decode_field("commitments")?;
-        let (proofs, decoder) = decoder.decode_field("proofs")?;
-        let (signature, decoder) = decoder.decode_field("signature")?;
-        let (recovery_id, decoder) = decoder.decode_field("recovery_id")?;
-        let (commit_tx, decoder) = decoder.decode_optional_field();
-        let (message_hashes, decoder) = decoder.decode_field("message_hashes")?;
-        let (privileged_transactions_hash, decoder) =
-            decoder.decode_field("privileged_transactions_hash")?;
-        let (verify_tx, decoder) = decoder.decode_optional_field();
-        decoder.finish()?;
-        let batch = Batch {
-            number: batch_number,
-            first_block,
-            last_block,
-            state_root,
-            blobs_bundle: ethrex_common::types::blobs_bundle::BlobsBundle {
-                blobs,
-                commitments,
-                proofs,
-            },
-            privileged_transactions_hash,
-            message_hashes,
-            commit_tx,
-            verify_tx,
-        };
-        Ok(NewBatchSealedMessage {
-            batch,
-            signature,
-            recovery_id,
-        })
-    }
-<<<<<<< HEAD
-}
+//     fn decode(msg_data: &[u8]) -> Result<Self, RLPDecodeError> {
+//         let decompressed_data = snappy_decompress(msg_data)?;
+//         let decoder = Decoder::new(&decompressed_data)?;
+//         let (batch_number, decoder) = decoder.decode_field("batch_number")?;
+//         let (first_block, decoder) = decoder.decode_field("first_block")?;
+//         let (last_block, decoder) = decoder.decode_field("last_block")?;
+//         let (state_root, decoder) = decoder.decode_field("state_root")?;
+//         let (blobs, decoder) = decoder.decode_field("blobs")?;
+//         let (commitments, decoder) = decoder.decode_field("commitments")?;
+//         let (proofs, decoder) = decoder.decode_field("proofs")?;
+//         let (signature, decoder) = decoder.decode_field("signature")?;
+//         let (recovery_id, decoder) = decoder.decode_field("recovery_id")?;
+//         let (commit_tx, decoder) = decoder.decode_optional_field();
+//         let (message_hashes, decoder) = decoder.decode_field("message_hashes")?;
+//         let (privileged_transactions_hash, decoder) =
+//             decoder.decode_field("privileged_transactions_hash")?;
+//         let (verify_tx, decoder) = decoder.decode_optional_field();
+//         decoder.finish()?;
+//         let batch = Batch {
+//             number: batch_number,
+//             first_block,
+//             last_block,
+//             state_root,
+//             blobs_bundle: ethrex_common::types::blobs_bundle::BlobsBundle {
+//                 blobs,
+//                 commitments,
+//                 proofs,
+//             },
+//             privileged_transactions_hash,
+//             message_hashes,
+//             commit_tx,
+//             verify_tx,
+//         };
+//         Ok(NewBatchSealedMessage {
+//             batch,
+//             signature,
+//             recovery_id,
+//         })
+//     }
+// }
 
-pub fn get_hash_batch_sealed(batch: &Batch) -> [u8; 32] {
-    let withdrawal_bytes: Vec<u8> = batch
-        .withdrawal_hashes
-        .iter()
-        .flat_map(|hash| hash.as_bytes().to_vec())
-        .collect();
+// // pub fn get_hash_batch_sealed(batch: &Batch) -> [u8; 32] {
+// //     let withdrawal_bytes: Vec<u8> = batch
+// //         .withdrawal_hashes
+// //         .iter()
+// //         .flat_map(|hash| hash.as_bytes().to_vec())
+// //         .collect();
 
-    let mut hasher = Keccak256::new();
-    hasher.update(batch.number.to_be_bytes());
-    hasher.update(batch.first_block.to_be_bytes());
-    hasher.update(batch.last_block.to_be_bytes());
-    hasher.update(batch.state_root.as_bytes());
-    hasher.update(batch.deposit_logs_hash.as_bytes());
-    hasher.update(&withdrawal_bytes);
-    // missing blobs_bundle for now
-    let next_batch_hash = hasher.finalize();
-    let mut hash = [0u8; 32];
-    hash.copy_from_slice(&next_batch_hash);
-    hash
-}
+// //     let mut hasher = Keccak256::new();
+// //     hasher.update(batch.number.to_be_bytes());
+// //     hasher.update(batch.first_block.to_be_bytes());
+// //     hasher.update(batch.last_block.to_be_bytes());
+// //     hasher.update(batch.state_root.as_bytes());
+// //     hasher.update(batch.deposit_logs_hash.as_bytes());
+// //     hasher.update(&withdrawal_bytes);
+// //     // missing blobs_bundle for now
+// //     let next_batch_hash = hasher.finalize();
+// //     let mut hash = [0u8; 32];
+// //     hash.copy_from_slice(&next_batch_hash);
+// //     hash
+// // }
 
-#[derive(Debug, Clone)]
-pub struct GetBatchSealedMessage {
-    pub first_batch: u64,
-    pub last_batch: u64,
-}
+// #[derive(Debug, Clone)]
+// pub struct GetBatchSealedMessage {
+//     pub first_batch: u64,
+//     pub last_batch: u64,
+// }
 
-impl RLPxMessage for GetBatchSealedMessage {
-    const CODE: u8 = 0x2;
+// impl RLPxMessage for GetBatchSealedMessage {
+//     const CODE: u8 = 0x2;
 
-    fn encode(&self, buf: &mut dyn BufMut) -> Result<(), RLPEncodeError> {
-        let mut encoded_data = vec![];
-        Encoder::new(&mut encoded_data)
-            .encode_field(&self.first_batch)
-            .encode_field(&self.last_batch)
-            .finish();
-        let msg_data = snappy_compress(encoded_data)?;
-        buf.put_slice(&msg_data);
-        Ok(())
-    }
+//     fn encode(&self, buf: &mut dyn BufMut) -> Result<(), RLPEncodeError> {
+//         let mut encoded_data = vec![];
+//         Encoder::new(&mut encoded_data)
+//             .encode_field(&self.first_batch)
+//             .encode_field(&self.last_batch)
+//             .finish();
+//         let msg_data = snappy_compress(encoded_data)?;
+//         buf.put_slice(&msg_data);
+//         Ok(())
+//     }
 
-    fn decode(msg_data: &[u8]) -> Result<Self, RLPDecodeError> {
-        let decompressed_data = snappy_decompress(msg_data)?;
-        let decoder = Decoder::new(&decompressed_data)?;
-        let (first_batch, decoder) = decoder.decode_field("first_batch")?;
-        let (last_batch, decoder) = decoder.decode_field("last_batch")?;
-        decoder.finish()?;
-        Ok(GetBatchSealedMessage {
-            first_batch,
-            last_batch,
-        })
-    }
-}
+//     fn decode(msg_data: &[u8]) -> Result<Self, RLPDecodeError> {
+//         let decompressed_data = snappy_decompress(msg_data)?;
+//         let decoder = Decoder::new(&decompressed_data)?;
+//         let (first_batch, decoder) = decoder.decode_field("first_batch")?;
+//         let (last_batch, decoder) = decoder.decode_field("last_batch")?;
+//         decoder.finish()?;
+//         Ok(GetBatchSealedMessage {
+//             first_batch,
+//             last_batch,
+//         })
+//     }
+// }
 
-#[derive(Debug, Clone)]
-pub struct GetBatchSealedResponseMessage {
-    pub batches: Vec<Batch>,
-}
-impl RLPxMessage for GetBatchSealedResponseMessage {
-    const CODE: u8 = 0x3;
+// #[derive(Debug, Clone)]
+// pub struct GetBatchSealedResponseMessage {
+//     pub batches: Vec<Batch>,
+// }
+// impl RLPxMessage for GetBatchSealedResponseMessage {
+//     const CODE: u8 = 0x3;
 
-    fn encode(&self, buf: &mut dyn BufMut) -> Result<(), RLPEncodeError> {
-        let mut encoded_data = vec![];
-        Encoder::new(&mut encoded_data)
-            .encode_field(&self.batches)
-            .finish();
-        let msg_data = snappy_compress(encoded_data)?;
-        buf.put_slice(&msg_data);
-        Ok(())
-    }
+//     fn encode(&self, buf: &mut dyn BufMut) -> Result<(), RLPEncodeError> {
+//         let mut encoded_data = vec![];
+//         Encoder::new(&mut encoded_data)
+//             .encode_field(&self.batches)
+//             .finish();
+//         let msg_data = snappy_compress(encoded_data)?;
+//         buf.put_slice(&msg_data);
+//         Ok(())
+//     }
 
-    fn decode(msg_data: &[u8]) -> Result<Self, RLPDecodeError> {
-        let decompressed_data = snappy_decompress(msg_data)?;
-        let decoder = Decoder::new(&decompressed_data)?;
-        let (batches, decoder) = decoder.decode_field("batches")?;
-        decoder.finish()?;
-        Ok(GetBatchSealedResponseMessage { batches })
-    }
-=======
->>>>>>> 18ac128f
-}+//     fn decode(msg_data: &[u8]) -> Result<Self, RLPDecodeError> {
+//         let decompressed_data = snappy_decompress(msg_data)?;
+//         let decoder = Decoder::new(&decompressed_data)?;
+//         let (batches, decoder) = decoder.decode_field("batches")?;
+//         decoder.finish()?;
+//         Ok(GetBatchSealedResponseMessage { batches })
+//     }
+// }