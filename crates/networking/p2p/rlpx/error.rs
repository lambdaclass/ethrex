--- conflicted
+++ resolved
@@ -19,16 +19,11 @@
     InvalidRecoveryId(),
     #[error("Invalid message length")]
     InvalidMessageLength(),
-    #[error("Cannot handle message")]
-    MessageNotHandled(),
+    #[error("Cannot handle message: {0}")]
+    MessageNotHandled(String),
     #[error("Bad Request: {0}")]
     BadRequest(String),
     #[error(transparent)]
-<<<<<<< HEAD
-    Store(#[from] StoreError),
-    #[error("Broadcast error: {0}")]
-    Broadcast(String),
-=======
     RLPDecodeError(#[from] RLPDecodeError),
     #[error(transparent)]
     RLPEncodeError(#[from] RLPEncodeError),
@@ -36,6 +31,8 @@
     StoreError(#[from] StoreError),
     #[error("Error in cryptographic library: {0}")]
     CryptographyError(String),
+    #[error("Failed to broadcast msg: {0}")]
+    Broadcast(String),
 }
 
 // Grouping all cryptographic related errors in a single CryptographicError variant
@@ -62,5 +59,4 @@
     fn from(e: aes::cipher::StreamCipherError) -> Self {
         RLPxError::CryptographyError(e.to_string())
     }
->>>>>>> 46967182
 }