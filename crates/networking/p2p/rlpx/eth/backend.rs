use ethrex_core::{types::ForkId, U256};
use ethrex_storage::Store;
use tracing::warn;

use crate::rlpx::error::RLPxError;

use super::status::StatusMessage;

pub const ETH_VERSION: u32 = 68;

pub fn get_status(storage: &Store) -> Result<StatusMessage, RLPxError> {
    let chain_config = storage.get_chain_config()?;
    let total_difficulty = U256::from(chain_config.terminal_total_difficulty.unwrap_or_default());
    let network_id = chain_config.chain_id;

    // These blocks must always be available
    let genesis_header = storage
        .get_block_header(0)?
        .ok_or(RLPxError::NotFound("Genesis Block".to_string()))?;
    let block_number = storage.get_latest_block_number()?;
    let block_header = storage
        .get_block_header(block_number)?
        .ok_or(RLPxError::NotFound(format!("Block {block_number}")))?;

    let genesis = genesis_header.compute_block_hash();
    let block_hash = block_header.compute_block_hash();
    let fork_id = ForkId::new(chain_config, genesis, block_header.timestamp, block_number);
    Ok(StatusMessage {
        eth_version: ETH_VERSION,
        network_id,
        total_difficulty,
        block_hash,
        genesis,
        fork_id,
    })
}

pub fn validate_status(msg_data: StatusMessage, storage: &Store) -> Result<(), RLPxError> {
    let chain_config = storage.get_chain_config()?;

    // These blocks must always be available
    let genesis_header = storage
        .get_block_header(0)?
        .ok_or(RLPxError::NotFound("Genesis Block".to_string()))?;
    let latest_block_number = storage.get_latest_block_number()?;
    let latest_block_header = storage
        .get_block_header(latest_block_number)?
        .ok_or(RLPxError::NotFound(format!("Block {latest_block_number}")))?;
    let genesis = genesis_header.compute_block_hash();
    let fork_id = ForkId::new(
        chain_config,
        genesis,
        latest_block_header.timestamp,
        latest_block_number,
    );

    //Check networkID
    if msg_data.network_id != chain_config.chain_id {
        return Err(RLPxError::HandshakeError(
            "Network Id does not match".to_string(),
        ));
    }
    //Check Protocol Version
    if msg_data.eth_version != ETH_VERSION {
        return Err(RLPxError::HandshakeError(
            "Eth protocol version does not match".to_string(),
        ));
    }
    //Check Genesis
    if msg_data.genesis != genesis {
        return Err(RLPxError::HandshakeError(
            "Genesis does not match".to_string(),
        ));
    }
    // Check ForkID
<<<<<<< HEAD
    if !fork_id.is_valid(
        msg_data.fork_id,
        latest_block_number,
        latest_block_header.timestamp,
        chain_config,
        genesis,
    ) {
        return Err(RLPxError::HandshakeError("Invalid Fork Id".to_string()));
=======
    if msg_data.fork_id != fork_id {
        warn!("Fork Id Hash does not match")
>>>>>>> 08e876bc
    }

    Ok(())
}

#[cfg(test)]
mod tests {
    use super::validate_status;
    use crate::rlpx::eth::status::StatusMessage;
    use ethrex_core::{
        types::{ForkId, Genesis},
        H256, U256,
    };
    use ethrex_storage::{EngineType, Store};
    use std::{fs::File, io::BufReader};

    #[test]
    // TODO add tests for failing validations
    fn test_validate_status() {
        // Setup
        // TODO we should have this setup exported to some test_utils module and use from there
        let storage =
            Store::new("temp.db", EngineType::InMemory).expect("Failed to create test DB");
        let file = File::open("../../../test_data/genesis-execution-api.json")
            .expect("Failed to open genesis file");
        let reader = BufReader::new(file);
        let genesis: Genesis =
            serde_json::from_reader(reader).expect("Failed to deserialize genesis file");
        storage
            .add_initial_state(genesis.clone())
            .expect("Failed to add genesis block to DB");
        let config = genesis.config;
        let total_difficulty = U256::from(config.terminal_total_difficulty.unwrap_or_default());
        let genesis_hash = genesis.get_block().hash();
        let fork_id = ForkId::new(config, genesis_hash, 2707305664, 123);

        let message = StatusMessage {
            eth_version: 68u32,
            network_id: 3503995874084926,
            total_difficulty,
            block_hash: H256::random(),
            genesis: genesis_hash,
            fork_id,
        };
        let result = validate_status(message, &storage);
        assert!(result.is_ok());
    }
}<|MERGE_RESOLUTION|>--- conflicted
+++ resolved
@@ -73,7 +73,6 @@
         ));
     }
     // Check ForkID
-<<<<<<< HEAD
     if !fork_id.is_valid(
         msg_data.fork_id,
         latest_block_number,
@@ -82,10 +81,6 @@
         genesis,
     ) {
         return Err(RLPxError::HandshakeError("Invalid Fork Id".to_string()));
-=======
-    if msg_data.fork_id != fork_id {
-        warn!("Fork Id Hash does not match")
->>>>>>> 08e876bc
     }
 
     Ok(())
