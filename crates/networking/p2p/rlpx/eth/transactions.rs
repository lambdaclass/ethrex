--- conflicted
+++ resolved
@@ -155,10 +155,7 @@
     }
 
     pub fn handle(&self, store: &Store) -> Result<PooledTransactions, StoreError> {
-<<<<<<< HEAD
-=======
         // TODO(#1615): get transactions in batch instead of iterating over them.
->>>>>>> 4911db3c
         let txs = self
             .transaction_hashes
             .iter()
@@ -171,10 +168,6 @@
             .flatten()
             .collect();
 
-<<<<<<< HEAD
-        // TODO: add getting of the blob bundle, as we'll implement this as a p2p transaction.
-=======
->>>>>>> 4911db3c
         Ok(PooledTransactions {
             id: self.id,
             pooled_transactions: txs,
@@ -201,11 +194,7 @@
                     )));
                 };
 
-<<<<<<< HEAD
-                P2PTransaction::WrappedEIP4844Transaction(WrappedEIP4844Transaction {
-=======
                 P2PTransaction::EIP4844TransactionWithBlobs(WrappedEIP4844Transaction {
->>>>>>> 4911db3c
                     tx: itx,
                     blobs_bundle: bundle,
                 })
@@ -260,22 +249,13 @@
     }
 
     /// Saves every incoming pooled transaction to the mempool.
-<<<<<<< HEAD
-    pub fn handle(&self, store: &Store) -> Result<(), MempoolError> {
-        for tx in &self.pooled_transactions {
-            if let P2PTransaction::WrappedEIP4844Transaction(itx) = tx.clone() {
-                mempool::add_blob_transaction(itx.tx, itx.blobs_bundle, store)?;
-            } else {
-                let regular_tx = tx
-                    .clone()
-=======
+
     pub fn handle(self, store: &Store) -> Result<(), MempoolError> {
         for tx in self.pooled_transactions {
             if let P2PTransaction::EIP4844TransactionWithBlobs(itx) = tx {
                 mempool::add_blob_transaction(itx.tx, itx.blobs_bundle, store)?;
             } else {
                 let regular_tx = tx
->>>>>>> 4911db3c
                     .try_into()
                     .map_err(|error| MempoolError::StoreError(StoreError::Custom(error)))?;
                 mempool::add_transaction(regular_tx, store)?;
