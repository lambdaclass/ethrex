--- conflicted
+++ resolved
@@ -4,13 +4,8 @@
 use ethrex_blockchain::error::MempoolError;
 use ethrex_common::types::BlobsBundle;
 use ethrex_common::types::P2PTransaction;
-<<<<<<< HEAD
 use ethrex_common::{types::Transaction, H256};
 use ethrex_rlp::encode::RLPEncode;
-=======
-use ethrex_common::types::WrappedEIP4844Transaction;
-use ethrex_common::{H256, types::Transaction};
->>>>>>> 68ff2edc
 use ethrex_rlp::{
     error::{RLPDecodeError, RLPEncodeError},
     structs::{Decoder, Encoder},
@@ -224,7 +219,6 @@
         }
     }
 
-<<<<<<< HEAD
     pub async fn validate_request(
         &self,
         requested: &NewPooledTransactionHashes,
@@ -257,8 +251,6 @@
         Ok(())
     }
 
-=======
->>>>>>> 68ff2edc
     /// Saves every incoming pooled transaction to the mempool.
     pub async fn handle(self, node: &Node, blockchain: &Blockchain) -> Result<(), MempoolError> {
         for tx in self.pooled_transactions {
