--- conflicted
+++ resolved
@@ -1,12 +1,7 @@
 use bytes::BufMut;
 use ethereum_rust_core::{
-<<<<<<< HEAD
-    types::{BlockHash, ForkId, Transaction},
+    types::{BlockBody, BlockHash, BlockHeader, BlockNumber, ForkId, MempoolTransaction},
     H256, U256,
-=======
-    types::{BlockBody, BlockHash, BlockHeader, BlockNumber, ForkId},
-    U256,
->>>>>>> f0202a33
 };
 use ethereum_rust_rlp::{
     decode::RLPDecode,
@@ -21,17 +16,6 @@
 
 pub const ETH_VERSION: u32 = 68;
 pub const HASH_FIRST_BYTE_DECODER: u8 = 160;
-
-fn snappy_encode(encoded_data: Vec<u8>) -> Vec<u8> {
-    let mut snappy_encoder = SnappyEncoder::new();
-    let mut msg_data = vec![0; max_compress_len(encoded_data.len()) + 1];
-    let compressed_size = snappy_encoder
-        .compress(&encoded_data, &mut msg_data)
-        .unwrap();
-
-    msg_data.truncate(compressed_size);
-    msg_data
-}
 
 fn snappy_encode(encoded_data: Vec<u8>) -> Result<Vec<u8>, RLPEncodeError> {
     let mut snappy_encoder = SnappyEncoder::new();
@@ -94,11 +78,7 @@
             .encode_field(&self.fork_id)
             .finish();
 
-<<<<<<< HEAD
-        let msg_data = snappy_encode(encoded_data);
-=======
         let msg_data = snappy_encode(encoded_data)?;
->>>>>>> f0202a33
         buf.put_slice(&msg_data);
         Ok(())
     }
@@ -137,30 +117,44 @@
     }
 }
 
-<<<<<<< HEAD
 // https://github.com/ethereum/devp2p/blob/master/caps/eth.md#transactions-0x02
 // Broadcast message
 #[derive(Debug)]
 pub(crate) struct Transactions {
-    transactions: Vec<Transaction>,
+    transactions: Vec<MempoolTransaction>,
 }
 
 impl Transactions {
-    pub fn new(transactions: Vec<Transaction>) -> Self {
+    pub fn new(transactions: Vec<MempoolTransaction>) -> Self {
         Self { transactions }
     }
 }
 
 impl RLPxMessage for Transactions {
-    fn encode(&self, buf: &mut dyn BufMut) {
+    fn encode(&self, buf: &mut dyn BufMut) -> Result<(), RLPEncodeError> {
         let mut encoded_data = vec![];
         Encoder::new(&mut encoded_data)
             .encode_field(&self.transactions)
             .finish();
 
-        let msg_data = snappy_encode(encoded_data);
+        let msg_data = snappy_encode(encoded_data)?;
         buf.put_slice(&msg_data);
-=======
+        Ok(())
+    }
+
+    fn decode(msg_data: &[u8]) -> Result<Self, RLPDecodeError> {
+        let mut snappy_decoder = SnappyDecoder::new();
+        let decompressed_data = snappy_decoder
+            .decompress_vec(msg_data)
+            .map_err(|e| RLPDecodeError::Custom(e.to_string()))?;
+        let decoder = Decoder::new(&decompressed_data)?;
+        let (transactions, _): (Vec<MempoolTransaction>, _) =
+            decoder.decode_field("transactions")?;
+
+        Ok(Self::new(transactions))
+    }
+}
+
 #[derive(Debug, PartialEq, Eq)]
 pub enum HashOrNumber {
     Hash(BlockHash),
@@ -237,7 +231,6 @@
         let msg_data = snappy_encode(encoded_data)?;
         buf.put_slice(&msg_data);
         Ok(())
->>>>>>> f0202a33
     }
 
     fn decode(msg_data: &[u8]) -> Result<Self, RLPDecodeError> {
@@ -246,12 +239,137 @@
             .decompress_vec(msg_data)
             .map_err(|e| RLPDecodeError::Custom(e.to_string()))?;
         let decoder = Decoder::new(&decompressed_data)?;
-<<<<<<< HEAD
-        let (transactions, _): (Vec<Transaction>, _) = decoder.decode_field("transactions")?;
-
-        Ok(Self::new(transactions))
-    }
-}
+        let (id, decoder): (u64, _) = decoder.decode_field("request-id")?;
+        let (startblock, decoder): (HashOrNumber, _) = decoder.decode_field("startblock")?;
+        let (limit, decoder): (u64, _) = decoder.decode_field("limit")?;
+        let (skip, decoder): (u64, _) = decoder.decode_field("skip")?;
+        let (reverse, _): (bool, _) = decoder.decode_field("reverse")?;
+
+        Ok(Self::new(id, startblock, limit, skip, reverse))
+    }
+}
+
+// https://github.com/ethereum/devp2p/blob/master/caps/eth.md#blockheaders-0x04
+pub(crate) struct BlockHeaders {
+    // id is a u64 chosen by the requesting peer, the responding peer must mirror the value for the response
+    // https://github.com/ethereum/devp2p/blob/master/caps/eth.md#protocol-messages
+    id: u64,
+    block_headers: Vec<BlockHeader>,
+}
+
+impl BlockHeaders {
+    pub fn new(id: u64, block_headers: Vec<BlockHeader>) -> Self {
+        Self { block_headers, id }
+    }
+}
+
+impl RLPxMessage for BlockHeaders {
+    fn encode(&self, buf: &mut dyn BufMut) -> Result<(), RLPEncodeError> {
+        let mut encoded_data = vec![];
+        Encoder::new(&mut encoded_data)
+            .encode_field(&self.id)
+            .encode_field(&self.block_headers)
+            .finish();
+
+        let msg_data = snappy_encode(encoded_data)?;
+        buf.put_slice(&msg_data);
+        Ok(())
+    }
+
+    fn decode(msg_data: &[u8]) -> Result<Self, RLPDecodeError> {
+        let mut snappy_decoder = SnappyDecoder::new();
+        let decompressed_data = snappy_decoder
+            .decompress_vec(msg_data)
+            .map_err(|e| RLPDecodeError::Custom(e.to_string()))?;
+        let decoder = Decoder::new(&decompressed_data)?;
+        let (id, decoder): (u64, _) = decoder.decode_field("request-id")?;
+        let (block_headers, _): (Vec<BlockHeader>, _) = decoder.decode_field("headers")?;
+
+        Ok(Self::new(id, block_headers))
+    }
+}
+
+// https://github.com/ethereum/devp2p/blob/master/caps/eth.md#getblockbodies-0x05
+#[derive(Debug)]
+pub(crate) struct GetBlockBodies {
+    // id is a u64 chosen by the requesting peer, the responding peer must mirror the value for the response
+    // https://github.com/ethereum/devp2p/blob/master/caps/eth.md#protocol-messages
+    id: u64,
+    block_hashes: Vec<BlockHash>,
+}
+
+impl GetBlockBodies {
+    pub fn new(id: u64, block_hashes: Vec<BlockHash>) -> Self {
+        Self { block_hashes, id }
+    }
+}
+
+impl RLPxMessage for GetBlockBodies {
+    fn encode(&self, buf: &mut dyn BufMut) -> Result<(), RLPEncodeError> {
+        let mut encoded_data = vec![];
+        Encoder::new(&mut encoded_data)
+            .encode_field(&self.id)
+            .encode_field(&self.block_hashes)
+            .finish();
+
+        let msg_data = snappy_encode(encoded_data)?;
+        buf.put_slice(&msg_data);
+        Ok(())
+    }
+
+    fn decode(msg_data: &[u8]) -> Result<Self, RLPDecodeError> {
+        let mut snappy_decoder = SnappyDecoder::new();
+        let decompressed_data = snappy_decoder
+            .decompress_vec(msg_data)
+            .map_err(|err| RLPDecodeError::Custom(err.to_string()))?;
+        let decoder = Decoder::new(&decompressed_data)?;
+        let (id, decoder): (u64, _) = decoder.decode_field("request-id")?;
+        let (block_hashes, _): (Vec<BlockHash>, _) = decoder.decode_field("blockHashes")?;
+
+        Ok(Self::new(id, block_hashes))
+    }
+}
+
+// https://github.com/ethereum/devp2p/blob/master/caps/eth.md#blockbodies-0x06
+pub(crate) struct BlockBodies {
+    // id is a u64 chosen by the requesting peer, the responding peer must mirror the value for the response
+    // https://github.com/ethereum/devp2p/blob/master/caps/eth.md#protocol-messages
+    id: u64,
+    block_bodies: Vec<BlockBody>,
+}
+
+impl BlockBodies {
+    pub fn new(id: u64, block_bodies: Vec<BlockBody>) -> Self {
+        Self { block_bodies, id }
+    }
+}
+
+impl RLPxMessage for BlockBodies {
+    fn encode(&self, buf: &mut dyn BufMut) -> Result<(), RLPEncodeError> {
+        let mut encoded_data = vec![];
+        Encoder::new(&mut encoded_data)
+            .encode_field(&self.id)
+            .encode_field(&self.block_bodies)
+            .finish();
+
+        let msg_data = snappy_encode(encoded_data)?;
+        buf.put_slice(&msg_data);
+        Ok(())
+    }
+
+    fn decode(msg_data: &[u8]) -> Result<Self, RLPDecodeError> {
+        let mut snappy_decoder = SnappyDecoder::new();
+        let decompressed_data = snappy_decoder
+            .decompress_vec(msg_data)
+            .map_err(|err| RLPDecodeError::Custom(err.to_string()))?;
+        let decoder = Decoder::new(&decompressed_data)?;
+        let (id, decoder): (u64, _) = decoder.decode_field("request-id")?;
+        let (block_bodies, _): (Vec<BlockBody>, _) = decoder.decode_field("blockBodies")?;
+
+        Ok(Self::new(id, block_bodies))
+    }
+}
+
 // https://github.com/ethereum/devp2p/blob/master/caps/eth.md#newpooledtransactionhashes-0x08
 // Broadcast message
 #[derive(Debug)]
@@ -262,7 +380,7 @@
 }
 
 impl NewPooledTransactionHashes {
-    pub fn new(transactions: Vec<Transaction>) -> Self {
+    pub fn new(transactions: Vec<MempoolTransaction>) -> Self {
         let transactions_len = transactions.len();
         let mut transaction_types = Vec::with_capacity(transactions_len);
         let mut transaction_sizes = Vec::with_capacity(transactions_len);
@@ -286,7 +404,7 @@
 }
 
 impl RLPxMessage for NewPooledTransactionHashes {
-    fn encode(&self, buf: &mut dyn BufMut) {
+    fn encode(&self, buf: &mut dyn BufMut) -> Result<(), RLPEncodeError> {
         let mut encoded_data = vec![];
         Encoder::new(&mut encoded_data)
             .encode_field(&self.transaction_types)
@@ -294,45 +412,9 @@
             .encode_field(&self.transaction_hashes)
             .finish();
 
-        let msg_data = snappy_encode(encoded_data);
-        buf.put_slice(&msg_data);
-=======
-        let (id, decoder): (u64, _) = decoder.decode_field("request-id")?;
-        let (startblock, decoder): (HashOrNumber, _) = decoder.decode_field("startblock")?;
-        let (limit, decoder): (u64, _) = decoder.decode_field("limit")?;
-        let (skip, decoder): (u64, _) = decoder.decode_field("skip")?;
-        let (reverse, _): (bool, _) = decoder.decode_field("reverse")?;
-
-        Ok(Self::new(id, startblock, limit, skip, reverse))
-    }
-}
-
-// https://github.com/ethereum/devp2p/blob/master/caps/eth.md#blockheaders-0x04
-pub(crate) struct BlockHeaders {
-    // id is a u64 chosen by the requesting peer, the responding peer must mirror the value for the response
-    // https://github.com/ethereum/devp2p/blob/master/caps/eth.md#protocol-messages
-    id: u64,
-    block_headers: Vec<BlockHeader>,
-}
-
-impl BlockHeaders {
-    pub fn new(id: u64, block_headers: Vec<BlockHeader>) -> Self {
-        Self { block_headers, id }
-    }
-}
-
-impl RLPxMessage for BlockHeaders {
-    fn encode(&self, buf: &mut dyn BufMut) -> Result<(), RLPEncodeError> {
-        let mut encoded_data = vec![];
-        Encoder::new(&mut encoded_data)
-            .encode_field(&self.id)
-            .encode_field(&self.block_headers)
-            .finish();
-
         let msg_data = snappy_encode(encoded_data)?;
         buf.put_slice(&msg_data);
         Ok(())
->>>>>>> f0202a33
     }
 
     fn decode(msg_data: &[u8]) -> Result<Self, RLPDecodeError> {
@@ -341,7 +423,6 @@
             .decompress_vec(msg_data)
             .map_err(|e| RLPDecodeError::Custom(e.to_string()))?;
         let decoder = Decoder::new(&decompressed_data)?;
-<<<<<<< HEAD
         let (transaction_types, decoder): (Vec<u8>, _) =
             decoder.decode_field("transactionTypes")?;
         let (transaction_sizes, decoder): (Vec<usize>, _) =
@@ -384,57 +465,22 @@
 }
 
 impl RLPxMessage for GetPooledTransactions {
-    fn encode(&self, buf: &mut dyn BufMut) {
+    fn encode(&self, buf: &mut dyn BufMut) -> Result<(), RLPEncodeError> {
         let mut encoded_data = vec![];
         Encoder::new(&mut encoded_data)
             .encode_field(&self.id)
             .encode_field(&self.transaction_hashes)
             .finish();
 
-        let msg_data = snappy_encode(encoded_data);
-        buf.put_slice(&msg_data);
-=======
-        let (id, decoder): (u64, _) = decoder.decode_field("request-id")?;
-        let (block_headers, _): (Vec<BlockHeader>, _) = decoder.decode_field("headers")?;
-
-        Ok(Self::new(id, block_headers))
-    }
-}
-
-// https://github.com/ethereum/devp2p/blob/master/caps/eth.md#getblockbodies-0x05
-#[derive(Debug)]
-pub(crate) struct GetBlockBodies {
-    // id is a u64 chosen by the requesting peer, the responding peer must mirror the value for the response
-    // https://github.com/ethereum/devp2p/blob/master/caps/eth.md#protocol-messages
-    id: u64,
-    block_hashes: Vec<BlockHash>,
-}
-
-impl GetBlockBodies {
-    pub fn new(id: u64, block_hashes: Vec<BlockHash>) -> Self {
-        Self { block_hashes, id }
-    }
-}
-
-impl RLPxMessage for GetBlockBodies {
-    fn encode(&self, buf: &mut dyn BufMut) -> Result<(), RLPEncodeError> {
-        let mut encoded_data = vec![];
-        Encoder::new(&mut encoded_data)
-            .encode_field(&self.id)
-            .encode_field(&self.block_hashes)
-            .finish();
-
         let msg_data = snappy_encode(encoded_data)?;
         buf.put_slice(&msg_data);
         Ok(())
->>>>>>> f0202a33
     }
 
     fn decode(msg_data: &[u8]) -> Result<Self, RLPDecodeError> {
         let mut snappy_decoder = SnappyDecoder::new();
         let decompressed_data = snappy_decoder
             .decompress_vec(msg_data)
-<<<<<<< HEAD
             .map_err(|e| RLPDecodeError::Custom(e.to_string()))?;
         let decoder = Decoder::new(&decompressed_data)?;
         let (id, decoder): (u64, _) = decoder.decode_field("request-id")?;
@@ -449,11 +495,11 @@
     // id is a u64 chosen by the requesting peer, the responding peer must mirror the value for the response
     // https://github.com/ethereum/devp2p/blob/master/caps/eth.md#protocol-messages
     id: u64,
-    pooled_transactions: Vec<Transaction>,
+    pooled_transactions: Vec<MempoolTransaction>,
 }
 
 impl PooledTransactions {
-    pub fn new(id: u64, pooled_transactions: Vec<Transaction>) -> Self {
+    pub fn new(id: u64, pooled_transactions: Vec<MempoolTransaction>) -> Self {
         Self {
             pooled_transactions,
             id,
@@ -462,97 +508,577 @@
 }
 
 impl RLPxMessage for PooledTransactions {
-    fn encode(&self, buf: &mut dyn BufMut) {
+    fn encode(&self, buf: &mut dyn BufMut) -> Result<(), RLPEncodeError> {
         let mut encoded_data = vec![];
         Encoder::new(&mut encoded_data)
             .encode_field(&self.id)
             .encode_field(&self.pooled_transactions)
             .finish();
-        let msg_data = snappy_encode(encoded_data);
-        buf.put_slice(&msg_data);
-=======
-            .map_err(|err| RLPDecodeError::Custom(err.to_string()))?;
-        let decoder = Decoder::new(&decompressed_data)?;
-        let (id, decoder): (u64, _) = decoder.decode_field("request-id")?;
-        let (block_hashes, _): (Vec<BlockHash>, _) = decoder.decode_field("blockHashes")?;
-
-        Ok(Self::new(id, block_hashes))
-    }
-}
-
-// https://github.com/ethereum/devp2p/blob/master/caps/eth.md#blockbodies-0x06
-pub(crate) struct BlockBodies {
-    // id is a u64 chosen by the requesting peer, the responding peer must mirror the value for the response
-    // https://github.com/ethereum/devp2p/blob/master/caps/eth.md#protocol-messages
-    id: u64,
-    block_bodies: Vec<BlockBody>,
-}
-
-impl BlockBodies {
-    pub fn new(id: u64, block_bodies: Vec<BlockBody>) -> Self {
-        Self { block_bodies, id }
-    }
-}
-
-impl RLPxMessage for BlockBodies {
-    fn encode(&self, buf: &mut dyn BufMut) -> Result<(), RLPEncodeError> {
-        let mut encoded_data = vec![];
-        Encoder::new(&mut encoded_data)
-            .encode_field(&self.id)
-            .encode_field(&self.block_bodies)
-            .finish();
-
         let msg_data = snappy_encode(encoded_data)?;
         buf.put_slice(&msg_data);
         Ok(())
->>>>>>> f0202a33
     }
 
     fn decode(msg_data: &[u8]) -> Result<Self, RLPDecodeError> {
         let mut snappy_decoder = SnappyDecoder::new();
         let decompressed_data = snappy_decoder
             .decompress_vec(msg_data)
-<<<<<<< HEAD
             .map_err(|e| RLPDecodeError::Custom(e.to_string()))?;
         let decoder = Decoder::new(&decompressed_data)?;
         let (id, decoder): (u64, _) = decoder.decode_field("request-id")?;
-        let (pooled_transactions, _): (Vec<Transaction>, _) =
+        let (pooled_transactions, _): (Vec<MempoolTransaction>, _) =
             decoder.decode_field("pooledTransactions")?;
 
         Ok(Self::new(id, pooled_transactions))
-=======
-            .map_err(|err| RLPDecodeError::Custom(err.to_string()))?;
-        let decoder = Decoder::new(&decompressed_data)?;
-        let (id, decoder): (u64, _) = decoder.decode_field("request-id")?;
-        let (block_bodies, _): (Vec<BlockBody>, _) = decoder.decode_field("blockBodies")?;
-
-        Ok(Self::new(id, block_bodies))
->>>>>>> f0202a33
     }
 }
 
 #[cfg(test)]
 mod tests {
-<<<<<<< HEAD
     use std::net::UdpSocket;
 
     use ethereum_rust_core::{
-        types::{EIP1559Transaction, EIP2930Transaction, EIP4844Transaction, Transaction, TxKind},
+        types::{
+            Block, BlockBody, BlockHash, BlockHeader, EIP1559Transaction, EIP2930Transaction,
+            EIP4844Transaction, MempoolTransaction, Transaction, TxKind,
+        },
         Address, H256, U256,
     };
     use ethereum_rust_storage::{error::StoreError, Store};
 
     use crate::rlpx::{
         eth::{
-            GetPooledTransactions, NewPooledTransactionHashes, PooledTransactions, Transactions,
+            BlockBodies, BlockHeaders, GetBlockBodies, GetBlockHeaders, GetPooledTransactions,
+            NewPooledTransactionHashes, Transactions,
         },
         message::RLPxMessage,
     };
 
+    use super::{HashOrNumber, PooledTransactions};
+
+    fn get_block_header_from_store(
+        storage: &Store,
+        startblock: HashOrNumber,
+        limit: u64,
+        skip: u64,
+        reverse: bool,
+    ) -> Result<Vec<BlockHeader>, StoreError> {
+        let mut block_headers = vec![];
+
+        let first_block = match startblock {
+            HashOrNumber::Hash(hash) => match storage.get_block_header_by_hash(hash)? {
+                Some(header) => header,
+                None => return Ok(block_headers),
+            },
+            HashOrNumber::Number(number) => match storage.get_block_header(number)? {
+                Some(header) => header,
+                None => return Ok(block_headers),
+            },
+        };
+        // skip +1 because skip can be 0
+        // if we have a skip == 0, we should expect to get the first block and the next continuos one (1, 2, 3, 4, ..., limit)
+        // so if we don't add the + 1 we will be getting nothing from the loop
+        let first_block_number = first_block.number;
+        let headers_range = first_block_number..first_block_number + limit * (skip + 1);
+        for i in headers_range.step_by((skip + 1) as usize) {
+            let header = storage.get_block_header(i)?;
+            match header {
+                Some(header) => {
+                    block_headers.push(header);
+                }
+                None => break,
+            }
+        }
+
+        if reverse {
+            block_headers.reverse();
+        }
+
+        Ok(block_headers)
+    }
+
+    fn get_block_bodies_from_hash(store: &Store, blocks_hash: Vec<BlockHash>) -> Vec<BlockBody> {
+        let mut block_bodies = vec![];
+        for block_hash in blocks_hash {
+            let block = store.get_block_by_hash(block_hash).unwrap().unwrap();
+            block_bodies.push(block.body);
+        }
+        block_bodies
+    }
+
+    #[test]
+    fn get_block_headers_startblock_number_message() {
+        let get_block_bodies = GetBlockHeaders::new(1, HashOrNumber::Number(1), 0, 0, false);
+
+        let mut buf = Vec::new();
+        get_block_bodies.encode(&mut buf).unwrap();
+
+        let decoded = GetBlockHeaders::decode(&buf).unwrap();
+        assert_eq!(decoded.id, 1);
+        assert_eq!(decoded.startblock, HashOrNumber::Number(1));
+    }
+
+    #[test]
+    fn get_block_headers_startblock_hash_message() {
+        let get_block_bodies =
+            GetBlockHeaders::new(1, HashOrNumber::Hash(BlockHash::from([1; 32])), 0, 0, false);
+
+        let mut buf = Vec::new();
+        get_block_bodies.encode(&mut buf).unwrap();
+
+        let decoded = GetBlockHeaders::decode(&buf).unwrap();
+        assert_eq!(decoded.id, 1);
+        assert_eq!(
+            decoded.startblock,
+            HashOrNumber::Hash(BlockHash::from([1; 32]))
+        );
+    }
+
+    #[test]
+    fn block_headers_startblock_number_message() {
+        let store = Store::new("", ethereum_rust_storage::EngineType::InMemory).unwrap();
+        let mut header1 = BlockHeader::default();
+        let body = BlockBody {
+            transactions: vec![],
+            ommers: vec![],
+            withdrawals: None,
+        };
+        let number = 1;
+        header1.number = number;
+        let block1 = Block {
+            header: header1.clone(),
+            body,
+        };
+        store.add_block(block1.clone()).unwrap();
+        store
+            .set_canonical_block(number, header1.compute_block_hash())
+            .unwrap();
+
+        let block_headers =
+            get_block_header_from_store(&store, HashOrNumber::Number(number), 1, 0, false).unwrap();
+        let block_headers = BlockHeaders::new(1, block_headers);
+
+        let mut buf = Vec::new();
+        block_headers.encode(&mut buf).unwrap();
+
+        let decoded = BlockHeaders::decode(&buf).unwrap();
+        assert_eq!(decoded.id, 1);
+        assert_eq!(decoded.block_headers, vec![header1]);
+    }
+
+    #[test]
+    fn block_headers_startblock_hash_message() {
+        let store = Store::new("", ethereum_rust_storage::EngineType::InMemory).unwrap();
+        let number = 1;
+        let header1 = BlockHeader {
+            number,
+            ..Default::default()
+        };
+        let body = BlockBody {
+            transactions: vec![],
+            ommers: vec![],
+            withdrawals: None,
+        };
+        let block1 = Block {
+            header: header1.clone(),
+            body,
+        };
+        store.add_block(block1.clone()).unwrap();
+        store
+            .set_canonical_block(number, header1.compute_block_hash())
+            .unwrap();
+
+        let block_headers = get_block_header_from_store(
+            &store,
+            HashOrNumber::Hash(header1.compute_block_hash()),
+            1,
+            0,
+            false,
+        )
+        .unwrap();
+        let block_headers = BlockHeaders::new(1, block_headers);
+
+        let mut buf = Vec::new();
+        block_headers.encode(&mut buf).unwrap();
+
+        let decoded = BlockHeaders::decode(&buf).unwrap();
+        assert_eq!(decoded.id, 1);
+        assert_eq!(decoded.block_headers, vec![header1]);
+    }
+
+    #[test]
+    fn block_headers_get_multiple_blocks() {
+        let store = Store::new("", ethereum_rust_storage::EngineType::InMemory).unwrap();
+        let body = BlockBody {
+            transactions: vec![],
+            ommers: vec![],
+            withdrawals: None,
+        };
+        let header1 = BlockHeader {
+            number: 1,
+            ..Default::default()
+        };
+        let header2 = BlockHeader {
+            number: 2,
+            ..Default::default()
+        };
+        let header3 = BlockHeader {
+            number: 3,
+            ..Default::default()
+        };
+        let block1 = Block {
+            header: header1.clone(),
+            body: body.clone(),
+        };
+        let block2 = Block {
+            header: header2.clone(),
+            body: body.clone(),
+        };
+        let block3 = Block {
+            header: header3.clone(),
+            body: body.clone(),
+        };
+        store.add_block(block1.clone()).unwrap();
+        store.add_block(block2.clone()).unwrap();
+        store.add_block(block3.clone()).unwrap();
+
+        store
+            .set_canonical_block(1, header1.compute_block_hash())
+            .unwrap();
+        store
+            .set_canonical_block(2, header2.compute_block_hash())
+            .unwrap();
+        store
+            .set_canonical_block(3, header3.compute_block_hash())
+            .unwrap();
+
+        let block_headers =
+            get_block_header_from_store(&store, HashOrNumber::Number(1), 3, 0, false).unwrap();
+        let block_headers = BlockHeaders::new(1, block_headers);
+
+        let mut buf = Vec::new();
+        block_headers.encode(&mut buf).unwrap();
+
+        let decoded = BlockHeaders::decode(&buf).unwrap();
+        assert_eq!(decoded.id, 1);
+        assert_eq!(decoded.block_headers, vec![header1, header2, header3]);
+    }
+
+    #[test]
+    fn block_headers_multiple_blocks_skip_and_reverse() {
+        let store = Store::new("", ethereum_rust_storage::EngineType::InMemory).unwrap();
+        let body = BlockBody {
+            transactions: vec![],
+            ommers: vec![],
+            withdrawals: None,
+        };
+        let header1 = BlockHeader {
+            number: 1,
+            ..Default::default()
+        };
+        let header2 = BlockHeader {
+            number: 2,
+            ..Default::default()
+        };
+        let header3 = BlockHeader {
+            number: 3,
+            ..Default::default()
+        };
+        let block1 = Block {
+            header: header1.clone(),
+            body: body.clone(),
+        };
+        let block2 = Block {
+            header: header2.clone(),
+            body: body.clone(),
+        };
+        let block3 = Block {
+            header: header3.clone(),
+            body: body.clone(),
+        };
+        store.add_block(block1.clone()).unwrap();
+        store.add_block(block2.clone()).unwrap();
+        store.add_block(block3.clone()).unwrap();
+
+        store
+            .set_canonical_block(1, header1.compute_block_hash())
+            .unwrap();
+        store
+            .set_canonical_block(2, header2.compute_block_hash())
+            .unwrap();
+        store
+            .set_canonical_block(3, header3.compute_block_hash())
+            .unwrap();
+
+        let block_headers =
+            get_block_header_from_store(&store, HashOrNumber::Number(1), 3, 1, true).unwrap();
+        let block_headers = BlockHeaders::new(1, block_headers);
+        // we should get 1, skip 2 and get 3, and it should be backwards
+        let mut buf = Vec::new();
+        block_headers.encode(&mut buf).unwrap();
+
+        let decoded = BlockHeaders::decode(&buf).unwrap();
+        assert_eq!(decoded.id, 1);
+        assert_eq!(decoded.block_headers, vec![header3, header1]);
+    }
+
+    #[test]
+    fn get_block_headers_receive_block_headers() {
+        let store = Store::new("", ethereum_rust_storage::EngineType::InMemory).unwrap();
+        let body = BlockBody {
+            transactions: vec![],
+            ommers: vec![],
+            withdrawals: None,
+        };
+        let header1 = BlockHeader {
+            number: 1,
+            ..Default::default()
+        };
+        let header2 = BlockHeader {
+            number: 2,
+            ..Default::default()
+        };
+        let header3 = BlockHeader {
+            number: 3,
+            ..Default::default()
+        };
+        let block1 = Block {
+            header: header1.clone(),
+            body: body.clone(),
+        };
+        let block2 = Block {
+            header: header2.clone(),
+            body: body.clone(),
+        };
+        let block3 = Block {
+            header: header3.clone(),
+            body: body.clone(),
+        };
+        store.add_block(block1.clone()).unwrap();
+        store.add_block(block2.clone()).unwrap();
+        store.add_block(block3.clone()).unwrap();
+        store
+            .set_canonical_block(1, header1.compute_block_hash())
+            .unwrap();
+        store
+            .set_canonical_block(2, header2.compute_block_hash())
+            .unwrap();
+        store
+            .set_canonical_block(3, header3.compute_block_hash())
+            .unwrap();
+
+        let sender_address = "127.0.0.1:3000";
+        let receiver_address = "127.0.0.1:4000";
+        let sender = std::net::UdpSocket::bind(sender_address).unwrap();
+        let receiver = std::net::UdpSocket::bind(receiver_address).unwrap();
+
+        let sender_chosen_id = 1;
+        let get_block_headers =
+            GetBlockHeaders::new(sender_chosen_id, HashOrNumber::Number(1), 3, 1, true);
+        let mut send_data_of_block_headers = Vec::new();
+        get_block_headers
+            .encode(&mut send_data_of_block_headers)
+            .unwrap();
+        sender
+            .send_to(&send_data_of_block_headers, receiver_address)
+            .unwrap(); // sends the block headers request
+
+        let mut receiver_data_of_block_headers_request = [0; 1024];
+        let len = receiver
+            .recv(&mut receiver_data_of_block_headers_request)
+            .unwrap(); // receives the block headers request
+        let received_block_header_request =
+            GetBlockHeaders::decode(&receiver_data_of_block_headers_request[..len]).unwrap(); // transform the encoded received data to our struct
+
+        assert_eq!(received_block_header_request.id, sender_chosen_id);
+
+        let block_headers = get_block_header_from_store(
+            &store,
+            received_block_header_request.startblock,
+            received_block_header_request.limit,
+            received_block_header_request.skip,
+            received_block_header_request.reverse,
+        )
+        .unwrap();
+        let block_headers = BlockHeaders::new(received_block_header_request.id, block_headers);
+
+        let mut block_headers_to_send = Vec::new();
+        block_headers.encode(&mut block_headers_to_send).unwrap(); // encode the block headers that were requested
+        receiver
+            .send_to(&block_headers_to_send, sender_address)
+            .unwrap(); // send the block bodies to the sender that requested them
+
+        let mut received_block_headers = [0; 1024];
+        let len = sender.recv(&mut received_block_headers).unwrap(); // receive the block headers
+        let received_block_bodies = BlockHeaders::decode(&received_block_headers[..len]).unwrap(); // decode the received block headers
+
+        assert_eq!(received_block_bodies.id, sender_chosen_id);
+        assert_eq!(received_block_bodies.block_headers, vec![header3, header1]);
+    }
+
+    #[test]
+    fn get_block_bodies_empty_message() {
+        let blocks_hash = vec![];
+        let get_block_bodies = GetBlockBodies::new(1, blocks_hash.clone());
+
+        let mut buf = Vec::new();
+        get_block_bodies.encode(&mut buf).unwrap();
+
+        let decoded = GetBlockBodies::decode(&buf).unwrap();
+        assert_eq!(decoded.id, 1);
+        assert_eq!(decoded.block_hashes, blocks_hash);
+    }
+
+    #[test]
+    fn get_block_bodies_not_empty_message() {
+        let blocks_hash = vec![
+            BlockHash::from([0; 32]),
+            BlockHash::from([1; 32]),
+            BlockHash::from([2; 32]),
+        ];
+        let get_block_bodies = GetBlockBodies::new(1, blocks_hash.clone());
+
+        let mut buf = Vec::new();
+        get_block_bodies.encode(&mut buf).unwrap();
+
+        let decoded = GetBlockBodies::decode(&buf).unwrap();
+        assert_eq!(decoded.id, 1);
+        assert_eq!(decoded.block_hashes, blocks_hash);
+    }
+
+    #[test]
+    fn block_bodies_empty_message() {
+        let block_bodies = vec![];
+        let block_bodies = BlockBodies::new(1, block_bodies);
+
+        let mut buf = Vec::new();
+        block_bodies.encode(&mut buf).unwrap();
+
+        let decoded = BlockBodies::decode(&buf).unwrap();
+        assert_eq!(decoded.id, 1);
+        assert_eq!(decoded.block_bodies, vec![]);
+    }
+
+    #[test]
+    fn block_bodies_for_multiple_block() {
+        let store = Store::new("", ethereum_rust_storage::EngineType::InMemory).unwrap();
+        let body = BlockBody {
+            transactions: vec![],
+            ommers: vec![],
+            withdrawals: None,
+        };
+        let mut header1 = BlockHeader::default();
+        let mut header2 = BlockHeader::default();
+        let mut header3 = BlockHeader::default();
+
+        header1.parent_hash = BlockHash::from([0; 32]);
+        header2.parent_hash = BlockHash::from([1; 32]);
+        header3.parent_hash = BlockHash::from([2; 32]);
+        let block1 = Block {
+            header: header1,
+            body: body.clone(),
+        };
+        let block2 = Block {
+            header: header2,
+            body: body.clone(),
+        };
+        let block3 = Block {
+            header: header3,
+            body: body.clone(),
+        };
+        store.add_block(block1.clone()).unwrap();
+        store.add_block(block2.clone()).unwrap();
+        store.add_block(block3.clone()).unwrap();
+
+        let blocks_hash = vec![
+            block1.header.compute_block_hash(),
+            block2.header.compute_block_hash(),
+            block3.header.compute_block_hash(),
+        ];
+
+        let block_bodies = get_block_bodies_from_hash(&store, blocks_hash);
+        let block_bodies = BlockBodies::new(1, block_bodies);
+
+        let mut buf = Vec::new();
+        block_bodies.encode(&mut buf).unwrap();
+
+        let decoded = BlockBodies::decode(&buf).unwrap();
+        assert_eq!(decoded.id, 1);
+        assert_eq!(decoded.block_bodies, vec![body.clone(), body.clone(), body]);
+    }
+
+    #[test]
+    fn get_block_bodies_receive_block_bodies() {
+        let store = Store::new("", ethereum_rust_storage::EngineType::InMemory).unwrap();
+        let body = BlockBody {
+            transactions: vec![],
+            ommers: vec![],
+            withdrawals: None,
+        };
+        let mut header1 = BlockHeader::default();
+        let mut header2 = BlockHeader::default();
+        header1.parent_hash = BlockHash::from([0; 32]);
+        header2.parent_hash = BlockHash::from([1; 32]);
+        let block1 = Block {
+            header: header1,
+            body: body.clone(),
+        };
+        let block2 = Block {
+            header: header2,
+            body: body.clone(),
+        };
+        store.add_block(block1.clone()).unwrap();
+        store.add_block(block2.clone()).unwrap();
+        let blocks_hash = vec![
+            block1.header.compute_block_hash(),
+            block2.header.compute_block_hash(),
+        ];
+        let sender_chosen_id = 1;
+        let sender_address = "127.0.0.1:3001";
+        let receiver_address = "127.0.0.1:4001";
+        let get_block_bodies = GetBlockBodies::new(sender_chosen_id, blocks_hash.clone());
+
+        let mut send_data_of_blocks_hash = Vec::new();
+        get_block_bodies
+            .encode(&mut send_data_of_blocks_hash)
+            .unwrap();
+
+        let sender = std::net::UdpSocket::bind(sender_address).unwrap();
+        let receiver = std::net::UdpSocket::bind(receiver_address).unwrap();
+
+        sender
+            .send_to(&send_data_of_blocks_hash, receiver_address)
+            .unwrap(); // sends the blocks_hash
+        let mut receiver_data_of_blocks_hash = [0; 1024];
+        let len = receiver.recv(&mut receiver_data_of_blocks_hash).unwrap(); // receives the blocks_hash
+
+        let received_block_hashes =
+            GetBlockBodies::decode(&receiver_data_of_blocks_hash[..len]).unwrap(); // transform the encoded received data to blockhashes
+        assert_eq!(received_block_hashes.id, sender_chosen_id);
+        assert_eq!(received_block_hashes.block_hashes, blocks_hash);
+        let block_bodies = get_block_bodies_from_hash(&store, blocks_hash);
+        let block_bodies = BlockBodies::new(received_block_hashes.id, block_bodies.clone());
+
+        let mut block_bodies_to_send = Vec::new();
+        block_bodies.encode(&mut block_bodies_to_send).unwrap(); // encode the block bodies that we got
+
+        receiver
+            .send_to(&block_bodies_to_send, sender_address)
+            .unwrap(); // send the block bodies to the sender that requested them
+
+        let mut received_block_bodies = [0; 1024];
+        let len = sender.recv(&mut received_block_bodies).unwrap(); // receive the block bodies
+        let received_block_bodies = BlockBodies::decode(&received_block_bodies[..len]).unwrap();
+        // decode the received block bodies
+
+        assert_eq!(received_block_bodies.id, sender_chosen_id);
+        assert_eq!(received_block_bodies.block_bodies, vec![body.clone(), body]);
+    }
+
     fn get_pooled_transactions_from_hashes(
         storage: &Store,
         transaction_hashes: Vec<H256>,
-    ) -> Result<Vec<Transaction>, StoreError> {
+    ) -> Result<Vec<MempoolTransaction>, StoreError> {
         let mut pooled_transactions = vec![];
 
         for transaction_hash in transaction_hashes {
@@ -575,7 +1101,9 @@
         let get_pooled_transactions =
             GetPooledTransactions::new(sender_chosen_id, transaction_hashes.clone());
         let mut send_data_of_transaction_hashes = Vec::new();
-        get_pooled_transactions.encode(&mut send_data_of_transaction_hashes);
+        get_pooled_transactions
+            .encode(&mut send_data_of_transaction_hashes)
+            .unwrap();
         sender.send(&send_data_of_transaction_hashes).unwrap(); // sends the transaction_hashes
 
         let mut receiver_data_of_transaction_hashes = [0; 1024];
@@ -597,7 +1125,9 @@
         let pooled_transactions =
             PooledTransactions::new(received_transaction_hashes.id, pooled_transactions);
         let mut pooled_transactions_to_send = Vec::new();
-        pooled_transactions.encode(&mut pooled_transactions_to_send); // encode the pooled transactions that we got
+        pooled_transactions
+            .encode(&mut pooled_transactions_to_send)
+            .unwrap(); // encode the pooled transactions that we got
         receiver.send(&pooled_transactions_to_send).unwrap(); // sends to the requester
 
         let mut received_pooled_transactions = [0; 1024];
@@ -606,7 +1136,7 @@
         PooledTransactions::decode(&received_pooled_transactions[..len]).unwrap()
     }
 
-    fn create_default_transactions() -> Vec<Transaction> {
+    fn create_default_transactions() -> Vec<MempoolTransaction> {
         let transaction1 = Transaction::LegacyTransaction(Default::default());
         let transaction2 = EIP1559Transaction {
             signature_r: U256::zero(),
@@ -629,7 +1159,12 @@
         let transaction2 = Transaction::EIP1559Transaction(transaction2.clone());
         let transaction3 = Transaction::EIP2930Transaction(transaction3.clone());
         let transaction4 = Transaction::EIP4844Transaction(transaction4.clone());
-        vec![transaction1, transaction2, transaction3, transaction4]
+        vec![
+            MempoolTransaction::new(transaction1),
+            MempoolTransaction::new(transaction2),
+            MempoolTransaction::new(transaction3),
+            MempoolTransaction::new(transaction4),
+        ]
     }
 
     #[test]
@@ -639,14 +1174,16 @@
         // This means transactions to add to the store, right?
 
         let transactions = create_default_transactions();
-        let sender_address = "127.0.0.1:3000";
-        let receiver_address = "127.0.0.1:4000";
+        let sender_address = "127.0.0.1:3005";
+        let receiver_address = "127.0.0.1:4005";
         let sender = std::net::UdpSocket::bind(sender_address).unwrap();
         let receiver = std::net::UdpSocket::bind(receiver_address).unwrap();
 
         let send_transactions = Transactions::new(transactions.clone());
         let mut send_data_of_transactions = Vec::new();
-        send_transactions.encode(&mut send_data_of_transactions);
+        send_transactions
+            .encode(&mut send_data_of_transactions)
+            .unwrap();
         sender
             .send_to(&send_data_of_transactions, receiver_address)
             .unwrap(); // sends the transactions
@@ -675,12 +1212,12 @@
         // We need to verify if we have those transactions in our store, and if we don't we ask with the GetPooledTransactions message
 
         let transactions = create_default_transactions();
-        let sender_address = "127.0.0.1:3001";
-        let receiver_address = "127.0.0.1:4001";
+        let sender_address = "127.0.0.1:3007";
+        let receiver_address = "127.0.0.1:4007";
         let sender = std::net::UdpSocket::bind(sender_address).unwrap();
-        sender.connect("127.0.0.1:4001").unwrap();
+        sender.connect("127.0.0.1:4007").unwrap();
         let receiver = std::net::UdpSocket::bind(receiver_address).unwrap();
-        receiver.connect("127.0.0.1:3001").unwrap();
+        receiver.connect("127.0.0.1:3007").unwrap();
 
         // Store of the sender of broadcast
         let store_of_broadcast_sender_of_transactions =
@@ -694,7 +1231,9 @@
         // Send the broadcast message
         let send_transactions = NewPooledTransactionHashes::new(transactions.clone());
         let mut send_data_of_transactions = Vec::new();
-        send_transactions.encode(&mut send_data_of_transactions);
+        send_transactions
+            .encode(&mut send_data_of_transactions)
+            .unwrap();
         sender.send(&send_data_of_transactions).unwrap(); // sends the transactions
 
         // Receiver of the broadcast
@@ -744,7 +1283,7 @@
         let get_pooled_transactions = GetPooledTransactions::new(1, transaction_hashes.clone());
 
         let mut buf = Vec::new();
-        get_pooled_transactions.encode(&mut buf);
+        get_pooled_transactions.encode(&mut buf).unwrap();
 
         let decoded = GetPooledTransactions::decode(&buf).unwrap();
         assert_eq!(decoded.id, 1);
@@ -761,7 +1300,7 @@
         let get_pooled_transactions = GetPooledTransactions::new(1, transaction_hashes.clone());
 
         let mut buf = Vec::new();
-        get_pooled_transactions.encode(&mut buf);
+        get_pooled_transactions.encode(&mut buf).unwrap();
 
         let decoded = GetPooledTransactions::decode(&buf).unwrap();
         assert_eq!(decoded.id, 1);
@@ -777,7 +1316,7 @@
         let pooled_transactions = PooledTransactions::new(1, pooled_transactions);
 
         let mut buf = Vec::new();
-        pooled_transactions.encode(&mut buf);
+        pooled_transactions.encode(&mut buf).unwrap();
 
         let decoded = PooledTransactions::decode(&buf).unwrap();
         assert_eq!(decoded.id, 1);
@@ -791,7 +1330,7 @@
         store
             .add_transaction_to_pool(
                 H256::from_low_u64_be(1),
-                Transaction::EIP2930Transaction(Default::default()),
+                MempoolTransaction::new(Transaction::EIP2930Transaction(Default::default())),
             )
             .unwrap();
 
@@ -802,7 +1341,7 @@
         let pooled_transactions = PooledTransactions::new(1, pooled_transactions);
 
         let mut buf = Vec::new();
-        pooled_transactions.encode(&mut buf);
+        pooled_transactions.encode(&mut buf).unwrap();
 
         let decoded = PooledTransactions::decode(&buf).unwrap();
         assert_eq!(decoded.id, 1);
@@ -812,7 +1351,8 @@
     #[test]
     fn pooled_transactions_of_one_type() {
         let store = Store::new("", ethereum_rust_storage::EngineType::InMemory).unwrap();
-        let transaction1 = Transaction::LegacyTransaction(Default::default());
+        let transaction1 =
+            MempoolTransaction::new(Transaction::LegacyTransaction(Default::default()));
 
         store
             .add_transaction_to_pool(H256::from_low_u64_be(1), transaction1.clone())
@@ -823,7 +1363,7 @@
         let pooled_transactions = PooledTransactions::new(1, pooled_transactions);
 
         let mut buf = Vec::new();
-        pooled_transactions.encode(&mut buf);
+        pooled_transactions.encode(&mut buf).unwrap();
         let decoded = PooledTransactions::decode(&buf).unwrap();
         assert_eq!(decoded.id, 1);
         assert_eq!(decoded.pooled_transactions, vec![transaction1]);
@@ -846,7 +1386,7 @@
         let pooled_transactions = PooledTransactions::new(1, pooled_transactions);
 
         let mut buf = Vec::new();
-        pooled_transactions.encode(&mut buf);
+        pooled_transactions.encode(&mut buf).unwrap();
 
         let decoded = PooledTransactions::decode(&buf).unwrap();
         assert_eq!(decoded.id, 1);
@@ -866,12 +1406,12 @@
             transaction_hashes.push(hash);
         }
 
-        let sender_address = "127.0.0.1:3002";
-        let receiver_address = "127.0.0.1:4002";
+        let sender_address = "127.0.0.1:3006";
+        let receiver_address = "127.0.0.1:4006";
         let sender = std::net::UdpSocket::bind(sender_address).unwrap();
-        sender.connect("127.0.0.1:4002").unwrap();
+        sender.connect("127.0.0.1:4006").unwrap();
         let receiver = std::net::UdpSocket::bind(receiver_address).unwrap();
-        receiver.connect("127.0.0.1:3002").unwrap();
+        receiver.connect("127.0.0.1:3006").unwrap();
         let send_id = 1;
         let received_pooled_transactions =
             send_transactions_with_sockets(send_id, &store, transaction_hashes, sender, receiver);
@@ -880,534 +1420,5 @@
             received_pooled_transactions.pooled_transactions,
             transactions
         );
-=======
-    use ethereum_rust_core::types::{Block, BlockBody, BlockHash, BlockHeader};
-    use ethereum_rust_storage::{error::StoreError, Store};
-
-    use crate::rlpx::{
-        eth::{BlockBodies, BlockHeaders, GetBlockBodies, GetBlockHeaders},
-        message::RLPxMessage,
-    };
-
-    use super::HashOrNumber;
-
-    fn get_block_header_from_store(
-        storage: &Store,
-        startblock: HashOrNumber,
-        limit: u64,
-        skip: u64,
-        reverse: bool,
-    ) -> Result<Vec<BlockHeader>, StoreError> {
-        let mut block_headers = vec![];
-
-        let first_block = match startblock {
-            HashOrNumber::Hash(hash) => match storage.get_block_header_by_hash(hash)? {
-                Some(header) => header,
-                None => return Ok(block_headers),
-            },
-            HashOrNumber::Number(number) => match storage.get_block_header(number)? {
-                Some(header) => header,
-                None => return Ok(block_headers),
-            },
-        };
-        // skip +1 because skip can be 0
-        // if we have a skip == 0, we should expect to get the first block and the next continuos one (1, 2, 3, 4, ..., limit)
-        // so if we don't add the + 1 we will be getting nothing from the loop
-        let first_block_number = first_block.number;
-        let headers_range = first_block_number..first_block_number + limit * (skip + 1);
-        for i in headers_range.step_by((skip + 1) as usize) {
-            let header = storage.get_block_header(i)?;
-            match header {
-                Some(header) => {
-                    block_headers.push(header);
-                }
-                None => break,
-            }
-        }
-
-        if reverse {
-            block_headers.reverse();
-        }
-
-        Ok(block_headers)
-    }
-
-    fn get_block_bodies_from_hash(store: &Store, blocks_hash: Vec<BlockHash>) -> Vec<BlockBody> {
-        let mut block_bodies = vec![];
-        for block_hash in blocks_hash {
-            let block = store.get_block_by_hash(block_hash).unwrap().unwrap();
-            block_bodies.push(block.body);
-        }
-        block_bodies
-    }
-
-    #[test]
-    fn get_block_headers_startblock_number_message() {
-        let get_block_bodies = GetBlockHeaders::new(1, HashOrNumber::Number(1), 0, 0, false);
-
-        let mut buf = Vec::new();
-        get_block_bodies.encode(&mut buf).unwrap();
-
-        let decoded = GetBlockHeaders::decode(&buf).unwrap();
-        assert_eq!(decoded.id, 1);
-        assert_eq!(decoded.startblock, HashOrNumber::Number(1));
-    }
-
-    #[test]
-    fn get_block_headers_startblock_hash_message() {
-        let get_block_bodies =
-            GetBlockHeaders::new(1, HashOrNumber::Hash(BlockHash::from([1; 32])), 0, 0, false);
-
-        let mut buf = Vec::new();
-        get_block_bodies.encode(&mut buf).unwrap();
-
-        let decoded = GetBlockHeaders::decode(&buf).unwrap();
-        assert_eq!(decoded.id, 1);
-        assert_eq!(
-            decoded.startblock,
-            HashOrNumber::Hash(BlockHash::from([1; 32]))
-        );
-    }
-
-    #[test]
-    fn block_headers_startblock_number_message() {
-        let store = Store::new("", ethereum_rust_storage::EngineType::InMemory).unwrap();
-        let mut header1 = BlockHeader::default();
-        let body = BlockBody {
-            transactions: vec![],
-            ommers: vec![],
-            withdrawals: None,
-        };
-        let number = 1;
-        header1.number = number;
-        let block1 = Block {
-            header: header1.clone(),
-            body,
-        };
-        store.add_block(block1.clone()).unwrap();
-        store
-            .set_canonical_block(number, header1.compute_block_hash())
-            .unwrap();
-
-        let block_headers =
-            get_block_header_from_store(&store, HashOrNumber::Number(number), 1, 0, false).unwrap();
-        let block_headers = BlockHeaders::new(1, block_headers);
-
-        let mut buf = Vec::new();
-        block_headers.encode(&mut buf).unwrap();
-
-        let decoded = BlockHeaders::decode(&buf).unwrap();
-        assert_eq!(decoded.id, 1);
-        assert_eq!(decoded.block_headers, vec![header1]);
-    }
-
-    #[test]
-    fn block_headers_startblock_hash_message() {
-        let store = Store::new("", ethereum_rust_storage::EngineType::InMemory).unwrap();
-        let number = 1;
-        let header1 = BlockHeader {
-            number,
-            ..Default::default()
-        };
-        let body = BlockBody {
-            transactions: vec![],
-            ommers: vec![],
-            withdrawals: None,
-        };
-        let block1 = Block {
-            header: header1.clone(),
-            body,
-        };
-        store.add_block(block1.clone()).unwrap();
-        store
-            .set_canonical_block(number, header1.compute_block_hash())
-            .unwrap();
-
-        let block_headers = get_block_header_from_store(
-            &store,
-            HashOrNumber::Hash(header1.compute_block_hash()),
-            1,
-            0,
-            false,
-        )
-        .unwrap();
-        let block_headers = BlockHeaders::new(1, block_headers);
-
-        let mut buf = Vec::new();
-        block_headers.encode(&mut buf).unwrap();
-
-        let decoded = BlockHeaders::decode(&buf).unwrap();
-        assert_eq!(decoded.id, 1);
-        assert_eq!(decoded.block_headers, vec![header1]);
-    }
-
-    #[test]
-    fn block_headers_get_multiple_blocks() {
-        let store = Store::new("", ethereum_rust_storage::EngineType::InMemory).unwrap();
-        let body = BlockBody {
-            transactions: vec![],
-            ommers: vec![],
-            withdrawals: None,
-        };
-        let header1 = BlockHeader {
-            number: 1,
-            ..Default::default()
-        };
-        let header2 = BlockHeader {
-            number: 2,
-            ..Default::default()
-        };
-        let header3 = BlockHeader {
-            number: 3,
-            ..Default::default()
-        };
-        let block1 = Block {
-            header: header1.clone(),
-            body: body.clone(),
-        };
-        let block2 = Block {
-            header: header2.clone(),
-            body: body.clone(),
-        };
-        let block3 = Block {
-            header: header3.clone(),
-            body: body.clone(),
-        };
-        store.add_block(block1.clone()).unwrap();
-        store.add_block(block2.clone()).unwrap();
-        store.add_block(block3.clone()).unwrap();
-
-        store
-            .set_canonical_block(1, header1.compute_block_hash())
-            .unwrap();
-        store
-            .set_canonical_block(2, header2.compute_block_hash())
-            .unwrap();
-        store
-            .set_canonical_block(3, header3.compute_block_hash())
-            .unwrap();
-
-        let block_headers =
-            get_block_header_from_store(&store, HashOrNumber::Number(1), 3, 0, false).unwrap();
-        let block_headers = BlockHeaders::new(1, block_headers);
-
-        let mut buf = Vec::new();
-        block_headers.encode(&mut buf).unwrap();
-
-        let decoded = BlockHeaders::decode(&buf).unwrap();
-        assert_eq!(decoded.id, 1);
-        assert_eq!(decoded.block_headers, vec![header1, header2, header3]);
-    }
-
-    #[test]
-    fn block_headers_multiple_blocks_skip_and_reverse() {
-        let store = Store::new("", ethereum_rust_storage::EngineType::InMemory).unwrap();
-        let body = BlockBody {
-            transactions: vec![],
-            ommers: vec![],
-            withdrawals: None,
-        };
-        let header1 = BlockHeader {
-            number: 1,
-            ..Default::default()
-        };
-        let header2 = BlockHeader {
-            number: 2,
-            ..Default::default()
-        };
-        let header3 = BlockHeader {
-            number: 3,
-            ..Default::default()
-        };
-        let block1 = Block {
-            header: header1.clone(),
-            body: body.clone(),
-        };
-        let block2 = Block {
-            header: header2.clone(),
-            body: body.clone(),
-        };
-        let block3 = Block {
-            header: header3.clone(),
-            body: body.clone(),
-        };
-        store.add_block(block1.clone()).unwrap();
-        store.add_block(block2.clone()).unwrap();
-        store.add_block(block3.clone()).unwrap();
-
-        store
-            .set_canonical_block(1, header1.compute_block_hash())
-            .unwrap();
-        store
-            .set_canonical_block(2, header2.compute_block_hash())
-            .unwrap();
-        store
-            .set_canonical_block(3, header3.compute_block_hash())
-            .unwrap();
-
-        let block_headers =
-            get_block_header_from_store(&store, HashOrNumber::Number(1), 3, 1, true).unwrap();
-        let block_headers = BlockHeaders::new(1, block_headers);
-        // we should get 1, skip 2 and get 3, and it should be backwards
-        let mut buf = Vec::new();
-        block_headers.encode(&mut buf).unwrap();
-
-        let decoded = BlockHeaders::decode(&buf).unwrap();
-        assert_eq!(decoded.id, 1);
-        assert_eq!(decoded.block_headers, vec![header3, header1]);
-    }
-
-    #[test]
-    fn get_block_headers_receive_block_headers() {
-        let store = Store::new("", ethereum_rust_storage::EngineType::InMemory).unwrap();
-        let body = BlockBody {
-            transactions: vec![],
-            ommers: vec![],
-            withdrawals: None,
-        };
-        let header1 = BlockHeader {
-            number: 1,
-            ..Default::default()
-        };
-        let header2 = BlockHeader {
-            number: 2,
-            ..Default::default()
-        };
-        let header3 = BlockHeader {
-            number: 3,
-            ..Default::default()
-        };
-        let block1 = Block {
-            header: header1.clone(),
-            body: body.clone(),
-        };
-        let block2 = Block {
-            header: header2.clone(),
-            body: body.clone(),
-        };
-        let block3 = Block {
-            header: header3.clone(),
-            body: body.clone(),
-        };
-        store.add_block(block1.clone()).unwrap();
-        store.add_block(block2.clone()).unwrap();
-        store.add_block(block3.clone()).unwrap();
-        store
-            .set_canonical_block(1, header1.compute_block_hash())
-            .unwrap();
-        store
-            .set_canonical_block(2, header2.compute_block_hash())
-            .unwrap();
-        store
-            .set_canonical_block(3, header3.compute_block_hash())
-            .unwrap();
-
-        let sender_address = "127.0.0.1:3000";
-        let receiver_address = "127.0.0.1:4000";
-        let sender = std::net::UdpSocket::bind(sender_address).unwrap();
-        let receiver = std::net::UdpSocket::bind(receiver_address).unwrap();
-
-        let sender_chosen_id = 1;
-        let get_block_headers =
-            GetBlockHeaders::new(sender_chosen_id, HashOrNumber::Number(1), 3, 1, true);
-        let mut send_data_of_block_headers = Vec::new();
-        get_block_headers
-            .encode(&mut send_data_of_block_headers)
-            .unwrap();
-        sender
-            .send_to(&send_data_of_block_headers, receiver_address)
-            .unwrap(); // sends the block headers request
-
-        let mut receiver_data_of_block_headers_request = [0; 1024];
-        let len = receiver
-            .recv(&mut receiver_data_of_block_headers_request)
-            .unwrap(); // receives the block headers request
-        let received_block_header_request =
-            GetBlockHeaders::decode(&receiver_data_of_block_headers_request[..len]).unwrap(); // transform the encoded received data to our struct
-
-        assert_eq!(received_block_header_request.id, sender_chosen_id);
-
-        let block_headers = get_block_header_from_store(
-            &store,
-            received_block_header_request.startblock,
-            received_block_header_request.limit,
-            received_block_header_request.skip,
-            received_block_header_request.reverse,
-        )
-        .unwrap();
-        let block_headers = BlockHeaders::new(received_block_header_request.id, block_headers);
-
-        let mut block_headers_to_send = Vec::new();
-        block_headers.encode(&mut block_headers_to_send).unwrap(); // encode the block headers that were requested
-        receiver
-            .send_to(&block_headers_to_send, sender_address)
-            .unwrap(); // send the block bodies to the sender that requested them
-
-        let mut received_block_headers = [0; 1024];
-        let len = sender.recv(&mut received_block_headers).unwrap(); // receive the block headers
-        let received_block_bodies = BlockHeaders::decode(&received_block_headers[..len]).unwrap(); // decode the received block headers
-
-        assert_eq!(received_block_bodies.id, sender_chosen_id);
-        assert_eq!(received_block_bodies.block_headers, vec![header3, header1]);
-    }
-
-    #[test]
-    fn get_block_bodies_empty_message() {
-        let blocks_hash = vec![];
-        let get_block_bodies = GetBlockBodies::new(1, blocks_hash.clone());
-
-        let mut buf = Vec::new();
-        get_block_bodies.encode(&mut buf).unwrap();
-
-        let decoded = GetBlockBodies::decode(&buf).unwrap();
-        assert_eq!(decoded.id, 1);
-        assert_eq!(decoded.block_hashes, blocks_hash);
-    }
-
-    #[test]
-    fn get_block_bodies_not_empty_message() {
-        let blocks_hash = vec![
-            BlockHash::from([0; 32]),
-            BlockHash::from([1; 32]),
-            BlockHash::from([2; 32]),
-        ];
-        let get_block_bodies = GetBlockBodies::new(1, blocks_hash.clone());
-
-        let mut buf = Vec::new();
-        get_block_bodies.encode(&mut buf).unwrap();
-
-        let decoded = GetBlockBodies::decode(&buf).unwrap();
-        assert_eq!(decoded.id, 1);
-        assert_eq!(decoded.block_hashes, blocks_hash);
-    }
-
-    #[test]
-    fn block_bodies_empty_message() {
-        let block_bodies = vec![];
-        let block_bodies = BlockBodies::new(1, block_bodies);
-
-        let mut buf = Vec::new();
-        block_bodies.encode(&mut buf).unwrap();
-
-        let decoded = BlockBodies::decode(&buf).unwrap();
-        assert_eq!(decoded.id, 1);
-        assert_eq!(decoded.block_bodies, vec![]);
-    }
-
-    #[test]
-    fn block_bodies_for_multiple_block() {
-        let store = Store::new("", ethereum_rust_storage::EngineType::InMemory).unwrap();
-        let body = BlockBody {
-            transactions: vec![],
-            ommers: vec![],
-            withdrawals: None,
-        };
-        let mut header1 = BlockHeader::default();
-        let mut header2 = BlockHeader::default();
-        let mut header3 = BlockHeader::default();
-
-        header1.parent_hash = BlockHash::from([0; 32]);
-        header2.parent_hash = BlockHash::from([1; 32]);
-        header3.parent_hash = BlockHash::from([2; 32]);
-        let block1 = Block {
-            header: header1,
-            body: body.clone(),
-        };
-        let block2 = Block {
-            header: header2,
-            body: body.clone(),
-        };
-        let block3 = Block {
-            header: header3,
-            body: body.clone(),
-        };
-        store.add_block(block1.clone()).unwrap();
-        store.add_block(block2.clone()).unwrap();
-        store.add_block(block3.clone()).unwrap();
-
-        let blocks_hash = vec![
-            block1.header.compute_block_hash(),
-            block2.header.compute_block_hash(),
-            block3.header.compute_block_hash(),
-        ];
-
-        let block_bodies = get_block_bodies_from_hash(&store, blocks_hash);
-        let block_bodies = BlockBodies::new(1, block_bodies);
-
-        let mut buf = Vec::new();
-        block_bodies.encode(&mut buf).unwrap();
-
-        let decoded = BlockBodies::decode(&buf).unwrap();
-        assert_eq!(decoded.id, 1);
-        assert_eq!(decoded.block_bodies, vec![body.clone(), body.clone(), body]);
-    }
-
-    #[test]
-    fn get_block_bodies_receive_block_bodies() {
-        let store = Store::new("", ethereum_rust_storage::EngineType::InMemory).unwrap();
-        let body = BlockBody {
-            transactions: vec![],
-            ommers: vec![],
-            withdrawals: None,
-        };
-        let mut header1 = BlockHeader::default();
-        let mut header2 = BlockHeader::default();
-        header1.parent_hash = BlockHash::from([0; 32]);
-        header2.parent_hash = BlockHash::from([1; 32]);
-        let block1 = Block {
-            header: header1,
-            body: body.clone(),
-        };
-        let block2 = Block {
-            header: header2,
-            body: body.clone(),
-        };
-        store.add_block(block1.clone()).unwrap();
-        store.add_block(block2.clone()).unwrap();
-        let blocks_hash = vec![
-            block1.header.compute_block_hash(),
-            block2.header.compute_block_hash(),
-        ];
-        let sender_chosen_id = 1;
-        let sender_address = "127.0.0.1:3001";
-        let receiver_address = "127.0.0.1:4001";
-        let get_block_bodies = GetBlockBodies::new(sender_chosen_id, blocks_hash.clone());
-
-        let mut send_data_of_blocks_hash = Vec::new();
-        get_block_bodies
-            .encode(&mut send_data_of_blocks_hash)
-            .unwrap();
-
-        let sender = std::net::UdpSocket::bind(sender_address).unwrap();
-        let receiver = std::net::UdpSocket::bind(receiver_address).unwrap();
-
-        sender
-            .send_to(&send_data_of_blocks_hash, receiver_address)
-            .unwrap(); // sends the blocks_hash
-        let mut receiver_data_of_blocks_hash = [0; 1024];
-        let len = receiver.recv(&mut receiver_data_of_blocks_hash).unwrap(); // receives the blocks_hash
-
-        let received_block_hashes =
-            GetBlockBodies::decode(&receiver_data_of_blocks_hash[..len]).unwrap(); // transform the encoded received data to blockhashes
-        assert_eq!(received_block_hashes.id, sender_chosen_id);
-        assert_eq!(received_block_hashes.block_hashes, blocks_hash);
-        let block_bodies = get_block_bodies_from_hash(&store, blocks_hash);
-        let block_bodies = BlockBodies::new(received_block_hashes.id, block_bodies.clone());
-
-        let mut block_bodies_to_send = Vec::new();
-        block_bodies.encode(&mut block_bodies_to_send).unwrap(); // encode the block bodies that we got
-
-        receiver
-            .send_to(&block_bodies_to_send, sender_address)
-            .unwrap(); // send the block bodies to the sender that requested them
-
-        let mut received_block_bodies = [0; 1024];
-        let len = sender.recv(&mut received_block_bodies).unwrap(); // receive the block bodies
-        let received_block_bodies = BlockBodies::decode(&received_block_bodies[..len]).unwrap();
-        // decode the received block bodies
-
-        assert_eq!(received_block_bodies.id, sender_chosen_id);
-        assert_eq!(received_block_bodies.block_bodies, vec![body.clone(), body]);
->>>>>>> f0202a33
     }
 }