--- conflicted
+++ resolved
@@ -1,10 +1,6 @@
 use bytes::BufMut;
 use ethereum_rust_core::{
-<<<<<<< HEAD
-    types::{BlockHash, ForkId, Receipt},
-=======
-    types::{BlockBody, BlockHash, BlockHeader, BlockNumber, ForkId},
->>>>>>> f0202a33
+    types::{BlockBody, BlockHash, BlockHeader, BlockNumber, ForkId, Receipt},
     U256,
 };
 use ethereum_rust_rlp::{
@@ -121,11 +117,6 @@
     }
 }
 
-<<<<<<< HEAD
-// https://github.com/ethereum/devp2p/blob/master/caps/eth.md#getreceipts-0x0f
-#[derive(Debug)]
-pub(crate) struct GetReceipts {
-=======
 #[derive(Debug, PartialEq, Eq)]
 pub enum HashOrNumber {
     Hash(BlockHash),
@@ -263,52 +254,29 @@
 // https://github.com/ethereum/devp2p/blob/master/caps/eth.md#getblockbodies-0x05
 #[derive(Debug)]
 pub(crate) struct GetBlockBodies {
->>>>>>> f0202a33
     // id is a u64 chosen by the requesting peer, the responding peer must mirror the value for the response
     // https://github.com/ethereum/devp2p/blob/master/caps/eth.md#protocol-messages
     id: u64,
     block_hashes: Vec<BlockHash>,
 }
 
-<<<<<<< HEAD
-impl GetReceipts {
-=======
 impl GetBlockBodies {
->>>>>>> f0202a33
     pub fn new(id: u64, block_hashes: Vec<BlockHash>) -> Self {
         Self { block_hashes, id }
     }
 }
 
-<<<<<<< HEAD
-impl RLPxMessage for GetReceipts {
-    fn encode(&self, buf: &mut dyn BufMut) {
-=======
 impl RLPxMessage for GetBlockBodies {
     fn encode(&self, buf: &mut dyn BufMut) -> Result<(), RLPEncodeError> {
->>>>>>> f0202a33
         let mut encoded_data = vec![];
         Encoder::new(&mut encoded_data)
             .encode_field(&self.id)
             .encode_field(&self.block_hashes)
             .finish();
 
-<<<<<<< HEAD
-        let mut snappy_encoder = SnappyEncoder::new();
-        let mut msg_data = vec![0; max_compress_len(encoded_data.len()) + 1];
-
-        let compressed_size = snappy_encoder
-            .compress(&encoded_data, &mut msg_data)
-            .unwrap();
-
-        msg_data.truncate(compressed_size);
-
-        buf.put_slice(&msg_data);
-=======
         let msg_data = snappy_encode(encoded_data)?;
         buf.put_slice(&msg_data);
         Ok(())
->>>>>>> f0202a33
     }
 
     fn decode(msg_data: &[u8]) -> Result<Self, RLPDecodeError> {
@@ -324,40 +292,6 @@
     }
 }
 
-<<<<<<< HEAD
-// https://github.com/ethereum/devp2p/blob/master/caps/eth.md#receipts-0x10
-pub(crate) struct Receipts {
-    // id is a u64 chosen by the requesting peer, the responding peer must mirror the value for the response
-    // https://github.com/ethereum/devp2p/blob/master/caps/eth.md#protocol-messages
-    id: u64,
-    receipts: Vec<Vec<Receipt>>,
-}
-
-impl Receipts {
-    pub fn new(id: u64, receipts: Vec<Vec<Receipt>>) -> Self {
-        Self { receipts, id }
-    }
-}
-
-impl RLPxMessage for Receipts {
-    fn encode(&self, buf: &mut dyn BufMut) {
-        let mut encoded_data = vec![];
-        Encoder::new(&mut encoded_data)
-            .encode_field(&self.id)
-            .encode_field(&self.receipts)
-            .finish();
-
-        let mut snappy_encoder = SnappyEncoder::new();
-        let mut msg_data = vec![0; max_compress_len(encoded_data.len()) + 1];
-
-        let compressed_size = snappy_encoder
-            .compress(&encoded_data, &mut msg_data)
-            .unwrap();
-
-        msg_data.truncate(compressed_size);
-
-        buf.put_slice(&msg_data);
-=======
 // https://github.com/ethereum/devp2p/blob/master/caps/eth.md#blockbodies-0x06
 pub(crate) struct BlockBodies {
     // id is a u64 chosen by the requesting peer, the responding peer must mirror the value for the response
@@ -383,7 +317,6 @@
         let msg_data = snappy_encode(encoded_data)?;
         buf.put_slice(&msg_data);
         Ok(())
->>>>>>> f0202a33
     }
 
     fn decode(msg_data: &[u8]) -> Result<Self, RLPDecodeError> {
@@ -393,93 +326,100 @@
             .map_err(|err| RLPDecodeError::Custom(err.to_string()))?;
         let decoder = Decoder::new(&decompressed_data)?;
         let (id, decoder): (u64, _) = decoder.decode_field("request-id")?;
-<<<<<<< HEAD
+        let (block_bodies, _): (Vec<BlockBody>, _) = decoder.decode_field("blockBodies")?;
+
+        Ok(Self::new(id, block_bodies))
+    }
+}
+
+// https://github.com/ethereum/devp2p/blob/master/caps/eth.md#getreceipts-0x0f
+#[derive(Debug)]
+pub(crate) struct GetReceipts {
+    // id is a u64 chosen by the requesting peer, the responding peer must mirror the value for the response
+    // https://github.com/ethereum/devp2p/blob/master/caps/eth.md#protocol-messages
+    id: u64,
+    block_hashes: Vec<BlockHash>,
+}
+
+impl GetReceipts {
+    pub fn new(id: u64, block_hashes: Vec<BlockHash>) -> Self {
+        Self { block_hashes, id }
+    }
+}
+
+impl RLPxMessage for GetReceipts {
+    fn encode(&self, buf: &mut dyn BufMut) -> Result<(), RLPEncodeError> {
+        let mut encoded_data = vec![];
+        Encoder::new(&mut encoded_data)
+            .encode_field(&self.id)
+            .encode_field(&self.block_hashes)
+            .finish();
+
+        let msg_data = snappy_encode(encoded_data)?;
+        buf.put_slice(&msg_data);
+        Ok(())
+    }
+
+    fn decode(msg_data: &[u8]) -> Result<Self, RLPDecodeError> {
+        let mut snappy_decoder = SnappyDecoder::new();
+        let decompressed_data = snappy_decoder
+            .decompress_vec(msg_data)
+            .map_err(|err| RLPDecodeError::Custom(err.to_string()))?;
+        let decoder = Decoder::new(&decompressed_data)?;
+        let (id, decoder): (u64, _) = decoder.decode_field("request-id")?;
+        let (block_hashes, _): (Vec<BlockHash>, _) = decoder.decode_field("blockHashes")?;
+
+        Ok(Self::new(id, block_hashes))
+    }
+}
+
+// https://github.com/ethereum/devp2p/blob/master/caps/eth.md#receipts-0x10
+pub(crate) struct Receipts {
+    // id is a u64 chosen by the requesting peer, the responding peer must mirror the value for the response
+    // https://github.com/ethereum/devp2p/blob/master/caps/eth.md#protocol-messages
+    id: u64,
+    receipts: Vec<Vec<Receipt>>,
+}
+
+impl Receipts {
+    pub fn new(id: u64, receipts: Vec<Vec<Receipt>>) -> Self {
+        Self { receipts, id }
+    }
+}
+
+impl RLPxMessage for Receipts {
+    fn encode(&self, buf: &mut dyn BufMut) -> Result<(), RLPEncodeError> {
+        let mut encoded_data = vec![];
+        Encoder::new(&mut encoded_data)
+            .encode_field(&self.id)
+            .encode_field(&self.receipts)
+            .finish();
+
+        let msg_data = snappy_encode(encoded_data)?;
+        buf.put_slice(&msg_data);
+        Ok(())
+    }
+
+    fn decode(msg_data: &[u8]) -> Result<Self, RLPDecodeError> {
+        let mut snappy_decoder = SnappyDecoder::new();
+        let decompressed_data = snappy_decoder
+            .decompress_vec(msg_data)
+            .map_err(|err| RLPDecodeError::Custom(err.to_string()))?;
+        let decoder = Decoder::new(&decompressed_data)?;
+        let (id, decoder): (u64, _) = decoder.decode_field("request-id")?;
         let (receipts, _): (Vec<Vec<Receipt>>, _) = decoder.decode_field("receipts")?;
 
         Ok(Self::new(id, receipts))
-=======
-        let (block_bodies, _): (Vec<BlockBody>, _) = decoder.decode_field("blockBodies")?;
-
-        Ok(Self::new(id, block_bodies))
->>>>>>> f0202a33
     }
 }
 
 #[cfg(test)]
 mod tests {
-<<<<<<< HEAD
     use ethereum_rust_core::types::{Block, BlockBody, BlockHash, BlockHeader, Receipt, TxType};
-    use ethereum_rust_storage::Store;
+    use ethereum_rust_storage::{error::StoreError, Store};
 
     use crate::rlpx::{
-        eth::{GetReceipts, Receipts},
-        message::RLPxMessage,
-    };
-
-    fn get_receipts_from_hash(store: &Store, blocks_hash: Vec<BlockHash>) -> Vec<Vec<Receipt>> {
-        let mut receipts = vec![];
-        for block_hash in blocks_hash {
-            let block_receipts = store
-                .get_all_receipts_by_hash(block_hash)
-                .unwrap()
-                .unwrap_or_default();
-            receipts.push(block_receipts);
-        }
-        receipts
-    }
-
-    #[test]
-    fn get_receipts_empty_message() {
-        let blocks_hash = vec![];
-        let get_receipts = GetReceipts::new(1, blocks_hash.clone());
-
-        let mut buf = Vec::new();
-        get_receipts.encode(&mut buf);
-
-        let decoded = GetReceipts::decode(&buf).unwrap();
-        assert_eq!(decoded.id, 1);
-        assert_eq!(decoded.block_hashes, blocks_hash);
-    }
-
-    #[test]
-    fn get_receipts_not_empty_message() {
-        let blocks_hash = vec![
-            BlockHash::from([0; 32]),
-            BlockHash::from([1; 32]),
-            BlockHash::from([2; 32]),
-        ];
-        let get_receipts = GetReceipts::new(1, blocks_hash.clone());
-
-        let mut buf = Vec::new();
-        get_receipts.encode(&mut buf);
-
-        let decoded = GetReceipts::decode(&buf).unwrap();
-        assert_eq!(decoded.id, 1);
-        assert_eq!(decoded.block_hashes, blocks_hash);
-    }
-
-    #[test]
-    fn receipts_empty_message() {
-        let receipts = vec![];
-        let receipts = Receipts::new(1, receipts);
-
-        let mut buf = Vec::new();
-        receipts.encode(&mut buf);
-
-        let decoded = Receipts::decode(&buf).unwrap();
-        assert_eq!(decoded.id, 1);
-        assert_eq!(decoded.receipts, Vec::<Vec<Receipt>>::new());
-    }
-
-    #[test]
-    fn multiple_receipts_one_block() {
-        let store = Store::new("", ethereum_rust_storage::EngineType::InMemory).unwrap();
-=======
-    use ethereum_rust_core::types::{Block, BlockBody, BlockHash, BlockHeader};
-    use ethereum_rust_storage::{error::StoreError, Store};
-
-    use crate::rlpx::{
-        eth::{BlockBodies, BlockHeaders, GetBlockBodies, GetBlockHeaders},
+        eth::{BlockBodies, BlockHeaders, GetBlockBodies, GetBlockHeaders, GetReceipts, Receipts},
         message::RLPxMessage,
     };
 
@@ -535,6 +475,18 @@
         block_bodies
     }
 
+    fn get_receipts_from_hash(store: &Store, blocks_hash: Vec<BlockHash>) -> Vec<Vec<Receipt>> {
+        let mut receipts = vec![];
+        for block_hash in blocks_hash {
+            let block_receipts = store
+                .get_all_receipts_by_hash(block_hash)
+                .unwrap()
+                .unwrap_or_default();
+            receipts.push(block_receipts);
+        }
+        receipts
+    }
+
     #[test]
     fn get_block_headers_startblock_number_message() {
         let get_block_bodies = GetBlockHeaders::new(1, HashOrNumber::Number(1), 0, 0, false);
@@ -603,46 +555,11 @@
             number,
             ..Default::default()
         };
->>>>>>> f0202a33
         let body = BlockBody {
             transactions: vec![],
             ommers: vec![],
             withdrawals: None,
         };
-<<<<<<< HEAD
-        let header = BlockHeader::default();
-        let block = Block {
-            header,
-            body: body.clone(),
-        };
-        let receipt1 = Receipt::new(TxType::default(), true, 100, vec![]);
-        let receipt2 = Receipt::new(TxType::default(), true, 500, vec![]);
-        let receipt3 = Receipt::new(TxType::default(), true, 1000, vec![]);
-        let block_hash = block.header.compute_block_hash();
-        store.add_block(block.clone()).unwrap();
-        store.add_receipt(block_hash, 1, receipt1.clone()).unwrap();
-        store.add_receipt(block_hash, 2, receipt2.clone()).unwrap();
-        store.add_receipt(block_hash, 3, receipt3.clone()).unwrap();
-
-        let blocks_hash = vec![block_hash];
-
-        let receipts = get_receipts_from_hash(&store, blocks_hash);
-        let receipts = Receipts::new(1, receipts);
-
-        let mut buf = Vec::new();
-        receipts.encode(&mut buf);
-
-        let decoded = Receipts::decode(&buf).unwrap();
-
-        assert_eq!(decoded.id, 1);
-        assert_eq!(decoded.receipts.len(), 1);
-        assert_eq!(decoded.receipts[0].len(), 3);
-        // should be a vec![vec![receipt1, receipt2, receipt3]]
-    }
-
-    #[test]
-    fn multiple_receipts_multiple_blocks() {
-=======
         let block1 = Block {
             header: header1.clone(),
             body,
@@ -925,7 +842,6 @@
 
     #[test]
     fn block_bodies_for_multiple_block() {
->>>>>>> f0202a33
         let store = Store::new("", ethereum_rust_storage::EngineType::InMemory).unwrap();
         let body = BlockBody {
             transactions: vec![],
@@ -951,7 +867,203 @@
             header: header3,
             body: body.clone(),
         };
-<<<<<<< HEAD
+        store.add_block(block1.clone()).unwrap();
+        store.add_block(block2.clone()).unwrap();
+        store.add_block(block3.clone()).unwrap();
+
+        let blocks_hash = vec![
+            block1.header.compute_block_hash(),
+            block2.header.compute_block_hash(),
+            block3.header.compute_block_hash(),
+        ];
+
+        let block_bodies = get_block_bodies_from_hash(&store, blocks_hash);
+        let block_bodies = BlockBodies::new(1, block_bodies);
+
+        let mut buf = Vec::new();
+        block_bodies.encode(&mut buf).unwrap();
+
+        let decoded = BlockBodies::decode(&buf).unwrap();
+        assert_eq!(decoded.id, 1);
+        assert_eq!(decoded.block_bodies, vec![body.clone(), body.clone(), body]);
+    }
+
+    #[test]
+    fn get_block_bodies_receive_block_bodies() {
+        let store = Store::new("", ethereum_rust_storage::EngineType::InMemory).unwrap();
+        let body = BlockBody {
+            transactions: vec![],
+            ommers: vec![],
+            withdrawals: None,
+        };
+        let mut header1 = BlockHeader::default();
+        let mut header2 = BlockHeader::default();
+        header1.parent_hash = BlockHash::from([0; 32]);
+        header2.parent_hash = BlockHash::from([1; 32]);
+        let block1 = Block {
+            header: header1,
+            body: body.clone(),
+        };
+        let block2 = Block {
+            header: header2,
+            body: body.clone(),
+        };
+        store.add_block(block1.clone()).unwrap();
+        store.add_block(block2.clone()).unwrap();
+        let blocks_hash = vec![
+            block1.header.compute_block_hash(),
+            block2.header.compute_block_hash(),
+        ];
+        let sender_chosen_id = 1;
+        let sender_address = "127.0.0.1:3001";
+        let receiver_address = "127.0.0.1:4001";
+        let get_block_bodies = GetBlockBodies::new(sender_chosen_id, blocks_hash.clone());
+
+        let mut send_data_of_blocks_hash = Vec::new();
+        get_block_bodies
+            .encode(&mut send_data_of_blocks_hash)
+            .unwrap();
+
+        let sender = std::net::UdpSocket::bind(sender_address).unwrap();
+        let receiver = std::net::UdpSocket::bind(receiver_address).unwrap();
+
+        sender
+            .send_to(&send_data_of_blocks_hash, receiver_address)
+            .unwrap(); // sends the blocks_hash
+        let mut receiver_data_of_blocks_hash = [0; 1024];
+        let len = receiver.recv(&mut receiver_data_of_blocks_hash).unwrap(); // receives the blocks_hash
+
+        let received_block_hashes =
+            GetBlockBodies::decode(&receiver_data_of_blocks_hash[..len]).unwrap(); // transform the encoded received data to blockhashes
+        assert_eq!(received_block_hashes.id, sender_chosen_id);
+        assert_eq!(received_block_hashes.block_hashes, blocks_hash);
+        let block_bodies = get_block_bodies_from_hash(&store, blocks_hash);
+        let block_bodies = BlockBodies::new(received_block_hashes.id, block_bodies.clone());
+
+        let mut block_bodies_to_send = Vec::new();
+        block_bodies.encode(&mut block_bodies_to_send).unwrap(); // encode the block bodies that we got
+
+        receiver
+            .send_to(&block_bodies_to_send, sender_address)
+            .unwrap(); // send the block bodies to the sender that requested them
+
+        let mut received_block_bodies = [0; 1024];
+        let len = sender.recv(&mut received_block_bodies).unwrap(); // receive the block bodies
+        let received_block_bodies = BlockBodies::decode(&received_block_bodies[..len]).unwrap();
+        // decode the received block bodies
+
+        assert_eq!(received_block_bodies.id, sender_chosen_id);
+        assert_eq!(received_block_bodies.block_bodies, vec![body.clone(), body]);
+    }
+
+    #[test]
+    fn get_receipts_empty_message() {
+        let blocks_hash = vec![];
+        let get_receipts = GetReceipts::new(1, blocks_hash.clone());
+
+        let mut buf = Vec::new();
+        get_receipts.encode(&mut buf).unwrap();
+
+        let decoded = GetReceipts::decode(&buf).unwrap();
+        assert_eq!(decoded.id, 1);
+        assert_eq!(decoded.block_hashes, blocks_hash);
+    }
+
+    #[test]
+    fn get_receipts_not_empty_message() {
+        let blocks_hash = vec![
+            BlockHash::from([0; 32]),
+            BlockHash::from([1; 32]),
+            BlockHash::from([2; 32]),
+        ];
+        let get_receipts = GetReceipts::new(1, blocks_hash.clone());
+
+        let mut buf = Vec::new();
+        get_receipts.encode(&mut buf).unwrap();
+
+        let decoded = GetReceipts::decode(&buf).unwrap();
+        assert_eq!(decoded.id, 1);
+        assert_eq!(decoded.block_hashes, blocks_hash);
+    }
+
+    #[test]
+    fn receipts_empty_message() {
+        let receipts = vec![];
+        let receipts = Receipts::new(1, receipts);
+
+        let mut buf = Vec::new();
+        receipts.encode(&mut buf).unwrap();
+
+        let decoded = Receipts::decode(&buf).unwrap();
+        assert_eq!(decoded.id, 1);
+        assert_eq!(decoded.receipts, Vec::<Vec<Receipt>>::new());
+    }
+
+    #[test]
+    fn multiple_receipts_one_block() {
+        let store = Store::new("", ethereum_rust_storage::EngineType::InMemory).unwrap();
+        let body = BlockBody {
+            transactions: vec![],
+            ommers: vec![],
+            withdrawals: None,
+        };
+        let header = BlockHeader::default();
+        let block = Block {
+            header,
+            body: body.clone(),
+        };
+        let receipt1 = Receipt::new(TxType::default(), true, 100, vec![]);
+        let receipt2 = Receipt::new(TxType::default(), true, 500, vec![]);
+        let receipt3 = Receipt::new(TxType::default(), true, 1000, vec![]);
+        let block_hash = block.header.compute_block_hash();
+        store.add_block(block.clone()).unwrap();
+        store.add_receipt(block_hash, 1, receipt1.clone()).unwrap();
+        store.add_receipt(block_hash, 2, receipt2.clone()).unwrap();
+        store.add_receipt(block_hash, 3, receipt3.clone()).unwrap();
+
+        let blocks_hash = vec![block_hash];
+
+        let receipts = get_receipts_from_hash(&store, blocks_hash);
+        let receipts = Receipts::new(1, receipts);
+
+        let mut buf = Vec::new();
+        receipts.encode(&mut buf).unwrap();
+
+        let decoded = Receipts::decode(&buf).unwrap();
+
+        assert_eq!(decoded.id, 1);
+        assert_eq!(decoded.receipts.len(), 1);
+        assert_eq!(decoded.receipts[0].len(), 3);
+        // should be a vec![vec![receipt1, receipt2, receipt3]]
+    }
+
+    #[test]
+    fn multiple_receipts_multiple_blocks() {
+        let store = Store::new("", ethereum_rust_storage::EngineType::InMemory).unwrap();
+        let body = BlockBody {
+            transactions: vec![],
+            ommers: vec![],
+            withdrawals: None,
+        };
+        let mut header1 = BlockHeader::default();
+        let mut header2 = BlockHeader::default();
+        let mut header3 = BlockHeader::default();
+
+        header1.parent_hash = BlockHash::from([0; 32]);
+        header2.parent_hash = BlockHash::from([1; 32]);
+        header3.parent_hash = BlockHash::from([2; 32]);
+        let block1 = Block {
+            header: header1,
+            body: body.clone(),
+        };
+        let block2 = Block {
+            header: header2,
+            body: body.clone(),
+        };
+        let block3 = Block {
+            header: header3,
+            body: body.clone(),
+        };
         let receipt1 = Receipt::new(TxType::default(), true, 100, vec![]);
         let receipt2 = Receipt::new(TxType::default(), true, 500, vec![]);
         let receipt3 = Receipt::new(TxType::default(), true, 1000, vec![]);
@@ -971,7 +1083,7 @@
         let receipts = Receipts::new(1, receipts);
 
         let mut buf = Vec::new();
-        receipts.encode(&mut buf);
+        receipts.encode(&mut buf).unwrap();
 
         let decoded = Receipts::decode(&buf).unwrap();
 
@@ -985,31 +1097,6 @@
 
     #[test]
     fn get_receipts_receive_receipts() {
-=======
-        store.add_block(block1.clone()).unwrap();
-        store.add_block(block2.clone()).unwrap();
-        store.add_block(block3.clone()).unwrap();
-
-        let blocks_hash = vec![
-            block1.header.compute_block_hash(),
-            block2.header.compute_block_hash(),
-            block3.header.compute_block_hash(),
-        ];
-
-        let block_bodies = get_block_bodies_from_hash(&store, blocks_hash);
-        let block_bodies = BlockBodies::new(1, block_bodies);
-
-        let mut buf = Vec::new();
-        block_bodies.encode(&mut buf).unwrap();
-
-        let decoded = BlockBodies::decode(&buf).unwrap();
-        assert_eq!(decoded.id, 1);
-        assert_eq!(decoded.block_bodies, vec![body.clone(), body.clone(), body]);
-    }
-
-    #[test]
-    fn get_block_bodies_receive_block_bodies() {
->>>>>>> f0202a33
         let store = Store::new("", ethereum_rust_storage::EngineType::InMemory).unwrap();
         let body = BlockBody {
             transactions: vec![],
@@ -1028,7 +1115,6 @@
             header: header2,
             body: body.clone(),
         };
-<<<<<<< HEAD
 
         let receipt1 = Receipt::new(TxType::default(), true, 100, vec![]);
         let receipt2 = Receipt::new(TxType::default(), true, 500, vec![]);
@@ -1043,8 +1129,8 @@
         let blocks_hash = vec![block_hash1, block_hash2];
 
         let sender_chosen_id = 1;
-        let sender_address = "127.0.0.1:3000";
-        let receiver_address = "127.0.0.1:4000";
+        let sender_address = "127.0.0.1:3002";
+        let receiver_address = "127.0.0.1:4002";
         let sender = std::net::UdpSocket::bind(sender_address).unwrap();
         sender.connect(receiver_address).unwrap();
         let receiver = std::net::UdpSocket::bind(receiver_address).unwrap();
@@ -1052,38 +1138,13 @@
 
         let get_receips = GetReceipts::new(sender_chosen_id, blocks_hash.clone());
         let mut send_data_of_blocks_hash = Vec::new();
-        get_receips.encode(&mut send_data_of_blocks_hash);
+        get_receips.encode(&mut send_data_of_blocks_hash).unwrap();
 
         sender.send(&send_data_of_blocks_hash).unwrap(); // sends the blocks_hash
-=======
-        store.add_block(block1.clone()).unwrap();
-        store.add_block(block2.clone()).unwrap();
-        let blocks_hash = vec![
-            block1.header.compute_block_hash(),
-            block2.header.compute_block_hash(),
-        ];
-        let sender_chosen_id = 1;
-        let sender_address = "127.0.0.1:3001";
-        let receiver_address = "127.0.0.1:4001";
-        let get_block_bodies = GetBlockBodies::new(sender_chosen_id, blocks_hash.clone());
-
-        let mut send_data_of_blocks_hash = Vec::new();
-        get_block_bodies
-            .encode(&mut send_data_of_blocks_hash)
-            .unwrap();
-
-        let sender = std::net::UdpSocket::bind(sender_address).unwrap();
-        let receiver = std::net::UdpSocket::bind(receiver_address).unwrap();
-
-        sender
-            .send_to(&send_data_of_blocks_hash, receiver_address)
-            .unwrap(); // sends the blocks_hash
->>>>>>> f0202a33
         let mut receiver_data_of_blocks_hash = [0; 1024];
         let len = receiver.recv(&mut receiver_data_of_blocks_hash).unwrap(); // receives the blocks_hash
 
         let received_block_hashes =
-<<<<<<< HEAD
             GetReceipts::decode(&receiver_data_of_blocks_hash[..len]).unwrap(); // transform the encoded received data to blockhashes
         assert_eq!(received_block_hashes.id, sender_chosen_id);
         assert_eq!(received_block_hashes.block_hashes, blocks_hash);
@@ -1091,7 +1152,7 @@
         let receipts = Receipts::new(received_block_hashes.id, receipts.clone());
 
         let mut receipts_to_send = Vec::new();
-        receipts.encode(&mut receipts_to_send); // encode the receipts that we got
+        receipts.encode(&mut receipts_to_send).unwrap(); // encode the receipts that we got
 
         receiver.send(&receipts_to_send).unwrap(); // send the receipts to the sender that requested them
 
@@ -1105,27 +1166,5 @@
         assert_eq!(received_receipts.receipts[0].len(), 2);
         assert_eq!(received_receipts.receipts[1].len(), 1);
         // should be a vec![vec![receipt1, receipt2], vec![receipt3]]
-=======
-            GetBlockBodies::decode(&receiver_data_of_blocks_hash[..len]).unwrap(); // transform the encoded received data to blockhashes
-        assert_eq!(received_block_hashes.id, sender_chosen_id);
-        assert_eq!(received_block_hashes.block_hashes, blocks_hash);
-        let block_bodies = get_block_bodies_from_hash(&store, blocks_hash);
-        let block_bodies = BlockBodies::new(received_block_hashes.id, block_bodies.clone());
-
-        let mut block_bodies_to_send = Vec::new();
-        block_bodies.encode(&mut block_bodies_to_send).unwrap(); // encode the block bodies that we got
-
-        receiver
-            .send_to(&block_bodies_to_send, sender_address)
-            .unwrap(); // send the block bodies to the sender that requested them
-
-        let mut received_block_bodies = [0; 1024];
-        let len = sender.recv(&mut received_block_bodies).unwrap(); // receive the block bodies
-        let received_block_bodies = BlockBodies::decode(&received_block_bodies[..len]).unwrap();
-        // decode the received block bodies
-
-        assert_eq!(received_block_bodies.id, sender_chosen_id);
-        assert_eq!(received_block_bodies.block_bodies, vec![body.clone(), body]);
->>>>>>> f0202a33
     }
 }