--- conflicted
+++ resolved
@@ -491,17 +491,7 @@
                 };
                 BatchSealed::new(batch, signature, recovery_id)
             }
-<<<<<<< HEAD
-            Ok(None) => {
-                BatchSealed::from_batch_and_key(batch, l2_state.committer_key.clone().as_ref())
-            }
-            Err(err) => {
-                warn!(
-                    "Fetching signature from store returned an error, defaulting to signing with committer key: {err}"
-                );
-=======
             Ok(None) | Err(_) => {
->>>>>>> 189672ec
                 BatchSealed::from_batch_and_key(batch, l2_state.committer_key.clone().as_ref())
             }
         }
