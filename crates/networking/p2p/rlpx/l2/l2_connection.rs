use crate::rlpx::connection::server::send;
use crate::rlpx::l2::messages::{BatchSealed, L2Message, NewBlock};
use crate::rlpx::{connection::server::Established, error::PeerConnectionError, message::Message};
use ethereum_types::Address;
use ethereum_types::Signature;
use ethrex_blockchain::error::ChainError;
use ethrex_blockchain::fork_choice::apply_fork_choice;
use ethrex_common::types::{Block, recover_address};
use ethrex_storage_rollup::StoreRollup;
use secp256k1::{Message as SecpMessage, SecretKey};
use std::collections::BTreeMap;
use std::sync::Arc;
use tokio::time::Instant;
use tracing::{debug, error, info, warn};

use super::messages::batch_hash;
use super::{PERIODIC_BATCH_BROADCAST_INTERVAL, PERIODIC_BLOCK_BROADCAST_INTERVAL};

#[derive(Debug, Clone)]
pub struct L2ConnectedState {
    pub latest_block_sent: u64,
    pub latest_block_added: u64,
    pub latest_batch_sent: u64,
    pub blocks_on_queue: BTreeMap<u64, Arc<Block>>,
    pub store_rollup: StoreRollup,
    pub committer_key: Arc<SecretKey>,
    pub next_block_broadcast: Instant,
    pub next_batch_broadcast: Instant,
}

#[derive(Debug, Clone)]
pub struct P2PBasedContext {
    pub store_rollup: StoreRollup,
    pub committer_key: Arc<SecretKey>,
}

#[derive(Debug, Clone)]
pub enum L2ConnState {
    Unsupported,
    Disconnected(P2PBasedContext),
    Connected(L2ConnectedState),
}

fn broadcast_message(state: &Established, msg: Message) -> Result<(), PeerConnectionError> {
    match msg {
        l2_msg @ Message::L2(_) => broadcast_l2_message(state, l2_msg),
        msg => {
            error!(
                peer=%state.node,
                message=%msg,
                "Broadcasting for this message is not supported"
            );
            let error_message = format!("Broadcasting for msg: {msg} is not supported");
            Err(PeerConnectionError::BroadcastError(error_message))
        }
    }
}

#[derive(Debug, Clone)]
pub enum L2Cast {
    BlockBroadcast,
    BatchBroadcast,
}

impl L2ConnState {
    pub(crate) fn is_supported(&self) -> bool {
        match self {
            Self::Unsupported => false,
            Self::Disconnected(_) | Self::Connected(_) => true,
        }
    }

    pub(crate) fn connection_state_mut(
        &mut self,
    ) -> Result<&mut L2ConnectedState, PeerConnectionError> {
        match self {
            Self::Unsupported => Err(PeerConnectionError::IncompatibleProtocol),
            Self::Disconnected(_) => Err(PeerConnectionError::L2CapabilityNotNegotiated),
            Self::Connected(conn_state) => Ok(conn_state),
        }
    }
    pub(crate) fn connection_state(&self) -> Result<&L2ConnectedState, PeerConnectionError> {
        match self {
            Self::Unsupported => Err(PeerConnectionError::IncompatibleProtocol),
            Self::Disconnected(_) => Err(PeerConnectionError::L2CapabilityNotNegotiated),
            Self::Connected(conn_state) => Ok(conn_state),
        }
    }

    pub(crate) fn set_established(&mut self) -> Result<(), PeerConnectionError> {
        match self {
            Self::Unsupported => Err(PeerConnectionError::IncompatibleProtocol),
            Self::Disconnected(ctxt) => {
                let state = L2ConnectedState {
                    latest_block_sent: 0,
                    latest_block_added: 0,
                    blocks_on_queue: BTreeMap::new(),
                    latest_batch_sent: 0,
                    store_rollup: ctxt.store_rollup.clone(),
                    committer_key: ctxt.committer_key.clone(),
                    next_block_broadcast: Instant::now() + PERIODIC_BLOCK_BROADCAST_INTERVAL,
                    next_batch_broadcast: Instant::now() + PERIODIC_BATCH_BROADCAST_INTERVAL,
                };
                *self = L2ConnState::Connected(state);
                Ok(())
            }
            Self::Connected(_) => Ok(()),
        }
    }
}

fn validate_signature(_recovered_lead_sequencer: Address) -> bool {
    // Until the RPC module can be included in the P2P crate, we skip the validation
    true
}

pub(crate) async fn handle_based_capability_message(
    established: &mut Established,
    msg: L2Message,
) -> Result<(), PeerConnectionError> {
    established.l2_state.connection_state()?;
    match msg {
        L2Message::BatchSealed(ref batch_sealed_msg) => {
            if should_process_batch_sealed(established, batch_sealed_msg).await? {
                process_batch_sealed(established, batch_sealed_msg).await?;
                broadcast_message(established, msg.into())?;
            }
        }
        L2Message::NewBlock(ref new_block_msg) => {
            if should_process_new_block(established, new_block_msg).await? {
                process_new_block(established, new_block_msg).await?;
                broadcast_message(established, msg.into())?;
            }
        }
    }
    Ok(())
}

pub(crate) async fn handle_l2_broadcast(
    state: &mut Established,
    l2_msg: &Message,
) -> Result<(), PeerConnectionError> {
    match l2_msg {
        msg @ Message::L2(L2Message::BatchSealed(_)) => send(state, msg.clone()).await,
        msg @ Message::L2(L2Message::NewBlock(_)) => send(state, msg.clone()).await,
        _ => Err(PeerConnectionError::BroadcastError(format!(
            "Message {:?} is not a valid L2 message for broadcast",
            l2_msg
        )))?,
    }
}

pub(crate) fn broadcast_l2_message(
    state: &Established,
    l2_msg: Message,
) -> Result<(), PeerConnectionError> {
    match l2_msg {
        msg @ Message::L2(L2Message::BatchSealed(_)) => {
            let task_id = tokio::task::id();
            state
                .connection_broadcast_send
                .send((task_id, msg.into()))
                .inspect_err(|e| {
                    error!(
                        peer=%state.node,
                        error=%e,
                        "Could not broadcast l2 message BatchSealed"
                    );
                })
                .map_err(|_| {
                    PeerConnectionError::BroadcastError(
                        "Could not broadcast l2 message BatchSealed".to_owned(),
                    )
                })?;
            Ok(())
        }
        msg @ Message::L2(L2Message::NewBlock(_)) => {
            let task_id = tokio::task::id();
            state
                .connection_broadcast_send
                .send((task_id, msg.into()))
                .inspect_err(|e| {
                    error!(
                        peer=%state.node,
                        error=%e,
                        "Could not broadcast l2 message NewBlock",
                    );
                })
                .map_err(|_| {
                    PeerConnectionError::BroadcastError(
                        "Could not broadcast l2 message NewBlock".to_owned(),
                    )
                })?;
            Ok(())
        }
        _ => Err(PeerConnectionError::BroadcastError(format!(
            "Message {:?} is not a valid L2 message for broadcast",
            l2_msg
        ))),
    }
}
pub(crate) async fn send_new_block(
    established: &mut Established,
) -> Result<(), PeerConnectionError> {
    let latest_block_number = established.storage.get_latest_block_number().await?;
    let latest_block_sent = established
        .l2_state
        .connection_state_mut()?
        .latest_block_sent;
    for block_number in latest_block_sent + 1..=latest_block_number {
        let new_block_msg = {
            let l2_state = established.l2_state.connection_state_mut()?;
            debug!(
                "Broadcasting new block, current: {}, last broadcasted: {}",
                block_number, l2_state.latest_block_sent
            );

            let new_block_body = established
                .storage
                .get_block_body(block_number)
                .await?
                .ok_or(PeerConnectionError::InternalError(
                    "Block body not found after querying for the block number".to_owned(),
                ))?;
            let new_block_header = established.storage.get_block_header(block_number)?.ok_or(
                PeerConnectionError::InternalError(
                    "Block header not found after querying for the block number".to_owned(),
                ),
            )?;
            let new_block = Block {
                header: new_block_header,
                body: new_block_body,
            };
            let signature = match l2_state
                .store_rollup
                .get_signature_by_block(new_block.hash())
                .await?
            {
                Some(sig) => sig,
                None => {
                    let (recovery_id, signature) = secp256k1::SECP256K1
                        .sign_ecdsa_recoverable(
                            &SecpMessage::from_digest(new_block.hash().to_fixed_bytes()),
                            &l2_state.committer_key,
                        )
                        .serialize_compact();
                    let recovery_id: u8 =
                        Into::<i32>::into(recovery_id).try_into().map_err(|e| {
                            PeerConnectionError::InternalError(format!(
                                "Failed to convert recovery id to u8: {e}. This is a bug."
                            ))
                        })?;
                    let mut sig = [0u8; 65];
                    sig[..64].copy_from_slice(&signature);
                    sig[64] = recovery_id;
                    let signature = Signature::from_slice(&sig);
                    l2_state
                        .store_rollup
                        .store_signature_by_block(new_block.hash(), signature)
                        .await?;
                    signature
                }
            };
            NewBlock {
                block: new_block.into(),
                signature,
            }
        };

        send(established, new_block_msg.into()).await?;
        established
            .l2_state
            .connection_state_mut()?
            .latest_block_sent = block_number;
    }

    Ok(())
}

async fn should_process_new_block(
    established: &mut Established,
    msg: &NewBlock,
) -> Result<bool, PeerConnectionError> {
    let l2_state = established.l2_state.connection_state_mut()?;
    if !established.blockchain.is_synced() {
        debug!("Not processing new block, blockchain is not synced");
        return Ok(false);
    }
    if l2_state.latest_block_added >= msg.block.header.number
        || l2_state
            .blocks_on_queue
            .contains_key(&msg.block.header.number)
    {
        debug!(
            "Block {} received by peer already stored, ignoring it",
            msg.block.header.number
        );
        return Ok(false);
    }

    let block_hash = msg.block.hash();

    let msg_signature = msg.signature;
    let recovered_lead_sequencer =
        tokio::task::spawn_blocking(move || recover_address(msg_signature, block_hash))
            .await
            .map_err(|_| {
                PeerConnectionError::InternalError("Recover Address task failed".to_string())
            })?
            .map_err(|e| {
                error!(
                    peer=%established.node,
                    error=%e,
                    "Failed to recover lead sequencer",
                );
                PeerConnectionError::CryptographyError(e.to_string())
            })?;

    if !validate_signature(recovered_lead_sequencer) {
        return Ok(false);
    }
    l2_state
        .store_rollup
        .store_signature_by_block(block_hash, msg.signature)
        .await?;
    Ok(true)
}

async fn should_process_batch_sealed(
    established: &mut Established,
    msg: &BatchSealed,
) -> Result<bool, PeerConnectionError> {
    let l2_state = established.l2_state.connection_state_mut()?;
    if !established.blockchain.is_synced() {
        debug!("Not processing BatchSealedMessage, blockchain is not synced");
        return Ok(false);
    }
    if l2_state
        .store_rollup
        .contains_batch(&msg.batch.number)
        .await?
    {
        debug!("Batch {} already sealed, ignoring it", msg.batch.number);
        return Ok(false);
    }
    if msg.batch.first_block == msg.batch.last_block {
        // is empty batch
        return Ok(false);
    }
    if l2_state.latest_block_added < msg.batch.last_block {
        debug!(
            "Not processing batch {} because the last block {} is not added yet",
            msg.batch.number, msg.batch.last_block
        );
        return Ok(false);
    }

    let hash = batch_hash(&msg.batch);

    let recovered_lead_sequencer = recover_address(msg.signature, hash).map_err(|e| {
        error!(
            peer=%established.node,
            error=%e,
            "Failed to recover lead sequencer",
        );
        PeerConnectionError::CryptographyError(e.to_string())
    })?;

    if !validate_signature(recovered_lead_sequencer) {
        return Ok(false);
    }
    l2_state
        .store_rollup
        .store_signature_by_batch(msg.batch.number, msg.signature)
        .await?;
    Ok(true)
}

async fn process_new_block(
    established: &mut Established,
    msg: &NewBlock,
) -> Result<(), PeerConnectionError> {
    let l2_state = established.l2_state.connection_state_mut()?;
    l2_state
        .blocks_on_queue
        .entry(msg.block.header.number)
        .or_insert_with(|| msg.block.clone());

    let mut next_block_to_add = l2_state.latest_block_added + 1;
    while let Some(block) = l2_state.blocks_on_queue.remove(&next_block_to_add) {
        // This check is necessary if a connection to another peer already applied the block but this connection
        // did not register that update.
        if let Ok(Some(_)) = established.storage.get_block_body(next_block_to_add).await {
            l2_state.latest_block_added = next_block_to_add;
            next_block_to_add += 1;
            continue;
        }
        let block_hash = block.hash();
        let block_number = block.header.number;
        let block = Arc::<Block>::try_unwrap(block).map_err(|_| {
            PeerConnectionError::InternalError("Failed to take ownership of block".to_string())
        })?;
<<<<<<< HEAD
        established
            .blockchain
            .add_block(block)
            .await
            .inspect_err(|e| {
                error!(
                    peer=%established.node,
                    error=%e,
                    block_number,
                    ?block_hash,
                    "Error adding new block",
                );
            })?;
=======
        established.blockchain.add_block(block).inspect_err(|e| {
            log_peer_error!(
                &established.node,
                &format!(
                    "Error adding new block {} with hash {:?}, error: {e}",
                    block_number, block_hash
                ),
            );
        })?;
>>>>>>> bcc677ce

        apply_fork_choice(&established.storage, block_hash, block_hash, block_hash)
            .await
            .map_err(|e| {
                PeerConnectionError::BlockchainError(ChainError::Custom(format!(
                    "Error adding new block {} with hash {:?}, error: {e}",
                    block_number, block_hash
                )))
            })?;
        info!(
            "Added new block {} with hash {:?}",
            next_block_to_add, block_hash
        );
        l2_state.latest_block_added = next_block_to_add;
        next_block_to_add += 1;
    }
    Ok(())
}

pub(crate) async fn send_sealed_batch(
    established: &mut Established,
) -> Result<(), PeerConnectionError> {
    let batch_sealed_msg = {
        let l2_state = established.l2_state.connection_state_mut()?;
        let next_batch_to_send = l2_state.latest_batch_sent + 1;
        if !l2_state
            .store_rollup
            .contains_batch(&next_batch_to_send)
            .await?
        {
            return Ok(());
        }
        let Some(batch) = l2_state.store_rollup.get_batch(next_batch_to_send).await? else {
            return Ok(());
        };
        match l2_state
            .store_rollup
            .get_signature_by_batch(next_batch_to_send)
            .await
            .inspect_err(|err| {
                warn!(
                    "Fetching signature from store returned an error, \
             defaulting to signing with committer key: {err}"
                )
            }) {
            Ok(Some(recovered_sig)) => BatchSealed::new(batch, recovered_sig),
            Ok(None) | Err(_) => {
                let msg = BatchSealed::from_batch_and_key(
                    batch,
                    l2_state.committer_key.clone().as_ref(),
                )?;
                l2_state
                    .store_rollup
                    .store_signature_by_batch(msg.batch.number, msg.signature)
                    .await?;
                msg
            }
        }
    };
    let batch_sealed_msg: Message = batch_sealed_msg.into();
    send(established, batch_sealed_msg).await?;
    established
        .l2_state
        .connection_state_mut()?
        .latest_batch_sent += 1;
    Ok(())
}

async fn process_batch_sealed(
    established: &mut Established,
    msg: &BatchSealed,
) -> Result<(), PeerConnectionError> {
    let l2_state = established.l2_state.connection_state_mut()?;
    l2_state.store_rollup.seal_batch(*msg.batch.clone()).await?;
    info!(
        "Sealed batch {} with blocks from {} to {}",
        msg.batch.number, msg.batch.first_block, msg.batch.last_block
    );
    Ok(())
}

// These tests are disabled because they previously assumed
// the connection used the old struct RLPxConnection, but
// the new GenServer approach changes a lot of things,
// this will be eventually addressed (#3563)
#[cfg(test)]
mod tests {}<|MERGE_RESOLUTION|>--- conflicted
+++ resolved
@@ -400,31 +400,15 @@
         let block = Arc::<Block>::try_unwrap(block).map_err(|_| {
             PeerConnectionError::InternalError("Failed to take ownership of block".to_string())
         })?;
-<<<<<<< HEAD
-        established
-            .blockchain
-            .add_block(block)
-            .await
-            .inspect_err(|e| {
-                error!(
-                    peer=%established.node,
-                    error=%e,
-                    block_number,
-                    ?block_hash,
-                    "Error adding new block",
-                );
-            })?;
-=======
         established.blockchain.add_block(block).inspect_err(|e| {
-            log_peer_error!(
-                &established.node,
-                &format!(
-                    "Error adding new block {} with hash {:?}, error: {e}",
-                    block_number, block_hash
-                ),
+            error!(
+                peer=%established.node,
+                error=%e,
+                block_number,
+                ?block_hash,
+                "Error adding new block",
             );
         })?;
->>>>>>> bcc677ce
 
         apply_fork_choice(&established.storage, block_hash, block_hash, block_hash)
             .await
