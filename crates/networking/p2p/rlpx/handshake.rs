use std::net::SocketAddr;

use crate::{
    network::P2PContext,
    rlpx::{
        connection::{LocalState, RLPxConnection, RemoteState},
        error::RLPxError,
        frame::RLPxCodec,
        utils::{
            compress_pubkey, decompress_pubkey, ecdh_xchng, kdf, log_peer_debug, sha256,
            sha256_hmac,
        },
    },
    types::Node,
};
use aes::cipher::{KeyIvInit, StreamCipher};
use ethrex_common::{Signature, H128, H256, H512};
use ethrex_rlp::{
    decode::RLPDecode,
    encode::RLPEncode,
    error::RLPDecodeError,
    structs::{Decoder, Encoder},
};
use k256::{
    ecdsa::{self, RecoveryId, SigningKey, VerifyingKey},
    elliptic_curve::sec1::ToEncodedPoint,
    PublicKey, SecretKey,
};
use rand::Rng;
use sha3::{Digest, Keccak256};
use tokio::io::{AsyncRead, AsyncReadExt, AsyncWrite, AsyncWriteExt};

type Aes128Ctr64BE = ctr::Ctr64BE<aes::Aes128>;

// https://github.com/ethereum/go-ethereum/blob/master/p2p/peer.go#L44
pub const P2P_MAX_MESSAGE_SIZE: usize = 2048;

pub(crate) async fn as_receiver<S>(
    context: P2PContext,
    peer_addr: SocketAddr,
    mut stream: S,
) -> Result<RLPxConnection<S>, RLPxError>
where
    S: AsyncRead + AsyncWrite + std::marker::Unpin,
{
    let remote_state = receive_auth(&context.signer, &mut stream).await?;
    let local_state = send_ack(remote_state.public_key, &mut stream).await?;
    let hashed_nonces: [u8; 32] =
        Keccak256::digest([local_state.nonce.0, remote_state.nonce.0].concat()).into();
    let node = Node::new(
        peer_addr.ip(),
        peer_addr.port(),
        peer_addr.port(),
        remote_state.public_key,
    );
    let codec = RLPxCodec::new(&local_state, &remote_state, hashed_nonces);
    log_peer_debug(&node, "Completed handshake as receiver!");
    Ok(RLPxConnection::new(
        context.signer,
        node,
        stream,
        codec,
        context.storage,
        context.blockchain,
        context.client_version,
        context.broadcast,
<<<<<<< HEAD
        #[cfg(feature = "l2")]
        context.store_rollup.clone(),
=======
        context.based,
>>>>>>> 4b8511bd
    ))
}

pub(crate) async fn as_initiator<S>(
    context: P2PContext,
    node: Node,
    mut stream: S,
) -> Result<RLPxConnection<S>, RLPxError>
where
    S: AsyncRead + AsyncWrite + std::marker::Unpin,
{
    let local_state = send_auth(&context.signer, node.public_key, &mut stream).await?;
    let remote_state = receive_ack(&context.signer, node.public_key, &mut stream).await?;
    // Local node is initator
    // keccak256(nonce || initiator-nonce)
    let hashed_nonces: [u8; 32] =
        Keccak256::digest([remote_state.nonce.0, local_state.nonce.0].concat()).into();
    let codec = RLPxCodec::new(&local_state, &remote_state, hashed_nonces);
    log_peer_debug(&node, "Completed handshake as initiator!");
    Ok(RLPxConnection::new(
        context.signer,
        node,
        stream,
        codec,
        context.storage,
        context.blockchain,
        context.client_version,
        context.broadcast,
<<<<<<< HEAD
        #[cfg(feature = "l2")]
        context.store_rollup.clone(),
=======
        context.based,
>>>>>>> 4b8511bd
    ))
}

async fn send_auth<S: AsyncWrite + std::marker::Unpin>(
    signer: &SigningKey,
    remote_public_key: H512,
    mut stream: S,
) -> Result<LocalState, RLPxError> {
    let secret_key: SecretKey = signer.clone().into();
    let peer_pk = compress_pubkey(remote_public_key).ok_or(RLPxError::InvalidPeerId())?;

    let local_nonce = H256::random_using(&mut rand::thread_rng());
    let local_ephemeral_key = SecretKey::random(&mut rand::thread_rng());

    let msg = encode_auth_message(&secret_key, local_nonce, &peer_pk, &local_ephemeral_key)?;
    stream.write_all(&msg).await?;

    Ok(LocalState {
        nonce: local_nonce,
        ephemeral_key: local_ephemeral_key,
        init_message: msg,
    })
}

async fn send_ack<S: AsyncWrite + std::marker::Unpin>(
    remote_public_key: H512,
    mut stream: S,
) -> Result<LocalState, RLPxError> {
    let peer_pk = compress_pubkey(remote_public_key).ok_or(RLPxError::InvalidPeerId())?;

    let local_nonce = H256::random_using(&mut rand::thread_rng());
    let local_ephemeral_key = SecretKey::random(&mut rand::thread_rng());

    let msg = encode_ack_message(&local_ephemeral_key, local_nonce, &peer_pk)?;
    stream.write_all(&msg).await?;

    Ok(LocalState {
        nonce: local_nonce,
        ephemeral_key: local_ephemeral_key,
        init_message: msg,
    })
}

async fn receive_auth<S: AsyncRead + std::marker::Unpin>(
    signer: &SigningKey,
    stream: S,
) -> Result<RemoteState, RLPxError> {
    let secret_key: SecretKey = signer.clone().into();

    let msg_bytes = receive_handshake_msg(stream).await?;
    let size_data = &msg_bytes
        .get(..2)
        .ok_or(RLPxError::InvalidMessageLength())?;
    let msg = &msg_bytes
        .get(2..)
        .ok_or(RLPxError::InvalidMessageLength())?;
    let (auth, remote_ephemeral_key) = decode_auth_message(&secret_key, msg, size_data)?;

    Ok(RemoteState {
        public_key: auth.public_key,
        nonce: auth.nonce,
        ephemeral_key: remote_ephemeral_key,
        init_message: msg_bytes.to_owned(),
    })
}

async fn receive_ack<S: AsyncRead + std::marker::Unpin>(
    signer: &SigningKey,
    remote_public_key: H512,
    stream: S,
) -> Result<RemoteState, RLPxError> {
    let secret_key: SecretKey = signer.clone().into();
    let msg_bytes = receive_handshake_msg(stream).await?;
    let size_data = &msg_bytes
        .get(..2)
        .ok_or(RLPxError::InvalidMessageLength())?;
    let msg = &msg_bytes
        .get(2..)
        .ok_or(RLPxError::InvalidMessageLength())?;
    let ack = decode_ack_message(&secret_key, msg, size_data)?;
    let remote_ephemeral_key = ack
        .get_ephemeral_pubkey()
        .ok_or(RLPxError::NotFound("Remote ephemeral key".to_string()))?;

    Ok(RemoteState {
        public_key: remote_public_key,
        nonce: ack.nonce,
        ephemeral_key: remote_ephemeral_key,
        init_message: msg_bytes.to_owned(),
    })
}

async fn receive_handshake_msg<S: AsyncRead + std::marker::Unpin>(
    mut stream: S,
) -> Result<Vec<u8>, RLPxError> {
    let mut buf = vec![0; 2];

    // Read the message's size
    stream.read_exact(&mut buf).await?;
    let ack_data = [buf[0], buf[1]];
    let msg_size = u16::from_be_bytes(ack_data) as usize;
    if msg_size > P2P_MAX_MESSAGE_SIZE {
        return Err(RLPxError::InvalidMessageLength());
    }
    buf.resize(msg_size + 2, 0);

    // Read the rest of the message
    // Guard unwrap
    if buf.len() < msg_size + 2 {
        return Err(RLPxError::CryptographyError(String::from("bad buf size")));
    }
    stream.read_exact(&mut buf[2..msg_size + 2]).await?;
    let ack_bytes = &buf[..msg_size + 2];
    Ok(ack_bytes.to_vec())
}

/// Encodes an Auth message, to start a handshake.
fn encode_auth_message(
    static_key: &SecretKey,
    local_nonce: H256,
    remote_static_pubkey: &PublicKey,
    local_ephemeral_key: &SecretKey,
) -> Result<Vec<u8>, RLPxError> {
    let public_key = decompress_pubkey(&static_key.public_key());

    // Derive a shared secret from the static keys.
    let static_shared_secret = ecdh_xchng(static_key, remote_static_pubkey);

    // Create the signature included in the message.
    let signature = sign_shared_secret(
        static_shared_secret.into(),
        local_nonce,
        local_ephemeral_key,
    )?;

    // Compose the auth message.
    let auth = AuthMessage::new(signature, public_key, local_nonce);

    // RLP-encode the message.
    let encoded_auth_msg = auth.encode_to_vec();

    encrypt_message(remote_static_pubkey, encoded_auth_msg)
}

/// Decodes an incomming Auth message, starting a handshake.
fn decode_auth_message(
    static_key: &SecretKey,
    msg: &[u8],
    auth_data: &[u8],
) -> Result<(AuthMessage, PublicKey), RLPxError> {
    let payload = decrypt_message(static_key, msg, auth_data)?;

    // RLP-decode the message.
    let (auth, _padding) = AuthMessage::decode_unfinished(&payload)?;

    // Derive a shared secret from the static keys.
    let peer_pk = compress_pubkey(auth.public_key).ok_or(RLPxError::InvalidPeerId())?;
    let static_shared_secret = ecdh_xchng(static_key, &peer_pk);
    let remote_ephemeral_key =
        retrieve_remote_ephemeral_key(static_shared_secret.into(), auth.nonce, auth.signature)?;
    Ok((auth, remote_ephemeral_key))
}

/// Encodes an Ack message, to complete a handshake
fn encode_ack_message(
    local_ephemeral_key: &SecretKey,
    local_nonce: H256,
    remote_static_pubkey: &PublicKey,
) -> Result<Vec<u8>, RLPxError> {
    // Compose the ack message.
    let ack_msg = AckMessage::new(
        decompress_pubkey(&local_ephemeral_key.public_key()),
        local_nonce,
    );

    // RLP-encode the message.
    let encoded_ack_msg = ack_msg.encode_to_vec();

    encrypt_message(remote_static_pubkey, encoded_ack_msg)
}

/// Decodes an Ack message, completing a handshake.
fn decode_ack_message(
    static_key: &SecretKey,
    msg: &[u8],
    auth_data: &[u8],
) -> Result<AckMessage, RLPxError> {
    let payload = decrypt_message(static_key, msg, auth_data)?;

    // RLP-decode the message.
    let (ack, _padding) = AckMessage::decode_unfinished(&payload)?;

    Ok(ack)
}

fn decrypt_message(
    static_key: &SecretKey,
    msg: &[u8],
    size_data: &[u8],
) -> Result<Vec<u8>, RLPxError> {
    // Split the message into its components. General layout is:
    // public-key (65) || iv (16) || ciphertext || mac (32)
    let (pk, rest) = msg.split_at(65);
    let (iv, rest) = rest.split_at(16);
    let (c, d) = rest.split_at(rest.len() - 32);

    // Derive the message shared secret.
    let shared_secret = ecdh_xchng(static_key, &PublicKey::from_sec1_bytes(pk)?);

    // Derive the AES and MAC keys from the message shared secret.
    let mut buf = [0; 32];
    kdf(&shared_secret, &mut buf);
    let aes_key = &buf[..16];
    let mac_key = sha256(&buf[16..]);

    // Verify the MAC.
    let expected_d = sha256_hmac(&mac_key, &[iv, c], size_data);
    if d != expected_d {
        return Err(RLPxError::HandshakeError(String::from("Invalid MAC")));
    }

    // Decrypt the message with the AES key.
    let mut stream_cipher = Aes128Ctr64BE::new_from_slices(aes_key, iv)?;
    let mut decoded = c.to_vec();
    stream_cipher.try_apply_keystream(&mut decoded)?;
    Ok(decoded)
}

fn encrypt_message(
    remote_static_pubkey: &PublicKey,
    mut encoded_msg: Vec<u8>,
) -> Result<Vec<u8>, RLPxError> {
    const SIGNATURE_SIZE: usize = 65;
    const IV_SIZE: usize = 16;
    const MAC_FOOTER_SIZE: usize = 32;

    let mut rng = rand::thread_rng();

    // Pad with random amount of data. the amount needs to be at least 100 bytes to make
    // the message distinguishable from pre-EIP-8 handshakes.
    let padding_length = rng.gen_range(100..=300);
    encoded_msg.resize(encoded_msg.len() + padding_length, 0);

    // Precompute the size of the message. This is needed for computing the MAC.
    let ecies_overhead = SIGNATURE_SIZE + IV_SIZE + MAC_FOOTER_SIZE;
    let auth_size: u16 = (encoded_msg.len() + ecies_overhead)
        .try_into()
        .map_err(|_| RLPxError::CryptographyError("Invalid message length".to_owned()))?;
    let auth_size_bytes = auth_size.to_be_bytes();

    // Generate a keypair just for this message.
    let message_secret_key = SecretKey::random(&mut rng);

    // Derive a shared secret for this message.
    let message_secret = ecdh_xchng(&message_secret_key, remote_static_pubkey);

    // Derive the AES and MAC keys from the message secret.
    let mut secret_keys = [0; 32];
    kdf(&message_secret, &mut secret_keys);
    let aes_key = &secret_keys[..16];
    let mac_key = sha256(&secret_keys[16..]);

    // Use the AES secret to encrypt the auth message.
    let iv = H128::random_using(&mut rng);
    let mut aes_cipher = Aes128Ctr64BE::new_from_slices(aes_key, &iv.0)?;
    aes_cipher.try_apply_keystream(&mut encoded_msg)?;
    let encrypted_auth_msg = encoded_msg;

    // Use the MAC secret to compute the MAC.
    let r_public_key = message_secret_key.public_key().to_encoded_point(false);
    let mac_footer = sha256_hmac(&mac_key, &[&iv.0, &encrypted_auth_msg], &auth_size_bytes);

    // Return the message
    Ok([
        &auth_size_bytes,
        r_public_key.as_bytes(),
        &iv.0,
        &encrypted_auth_msg,
        &mac_footer,
    ]
    .concat())
}

fn retrieve_remote_ephemeral_key(
    shared_secret: H256,
    remote_nonce: H256,
    signature: Signature,
) -> Result<PublicKey, RLPxError> {
    let signature_prehash = shared_secret ^ remote_nonce;
    let sign = ecdsa::Signature::from_slice(&signature.to_fixed_bytes()[..64])?;
    let rid = RecoveryId::from_byte(signature[64]).ok_or(RLPxError::InvalidRecoveryId())?;
    let ephemeral_key =
        VerifyingKey::recover_from_prehash(signature_prehash.as_bytes(), &sign, rid)?;
    Ok(ephemeral_key.into())
}

fn sign_shared_secret(
    shared_secret: H256,
    local_nonce: H256,
    local_ephemeral_key: &SecretKey,
) -> Result<Signature, RLPxError> {
    let signature_prehash = shared_secret ^ local_nonce;
    let (signature, rid) =
        SigningKey::from(local_ephemeral_key).sign_prehash_recoverable(&signature_prehash.0)?;
    let mut signature_bytes = [0; 65];
    signature_bytes[..64].copy_from_slice(signature.to_bytes().as_slice());
    signature_bytes[64] = rid.to_byte();
    Ok(signature_bytes.into())
}

#[derive(Debug)]
pub(crate) struct AuthMessage {
    /// The signature of the message.
    /// The signed data is `static-shared-secret ^ initiator-nonce`.
    pub signature: Signature,
    /// The uncompressed node public key of the initiator.
    pub public_key: H512,
    /// The nonce generated by the initiator.
    pub nonce: H256,
    /// The version of RLPx used by the sender.
    /// The current version is 5.
    pub version: u8,
}

impl AuthMessage {
    pub fn new(signature: Signature, public_key: H512, nonce: H256) -> Self {
        Self {
            signature,
            public_key,
            nonce,
            version: 5,
        }
    }
}

impl RLPEncode for AuthMessage {
    fn encode(&self, buf: &mut dyn bytes::BufMut) {
        Encoder::new(buf)
            .encode_field(&self.signature)
            .encode_field(&self.public_key)
            .encode_field(&self.nonce)
            .encode_field(&self.version)
            .finish()
    }
}

impl RLPDecode for AuthMessage {
    // NOTE: discards any extra data in the list after the known fields.
    fn decode_unfinished(rlp: &[u8]) -> Result<(Self, &[u8]), RLPDecodeError> {
        let decoder = Decoder::new(rlp)?;
        let (signature, decoder) = decoder.decode_field("signature")?;
        let (public_key, decoder) = decoder.decode_field("public_key")?;
        let (nonce, decoder) = decoder.decode_field("nonce")?;
        let (version, decoder) = decoder.decode_field("version")?;

        let rest = decoder.finish_unchecked();
        let this = Self {
            signature,
            public_key,
            nonce,
            version,
        };
        Ok((this, rest))
    }
}

#[derive(Debug, Clone)]
pub(crate) struct AckMessage {
    /// The recipient's ephemeral public key.
    pub ephemeral_pubkey: H512,
    /// The nonce generated by the recipient.
    pub nonce: H256,
    /// The version of RLPx used by the recipient.
    /// The current version is 5.
    pub version: u8,
}

impl AckMessage {
    pub fn new(ephemeral_pubkey: H512, nonce: H256) -> Self {
        Self {
            ephemeral_pubkey,
            nonce,
            version: 5,
        }
    }

    pub fn get_ephemeral_pubkey(&self) -> Option<PublicKey> {
        compress_pubkey(self.ephemeral_pubkey)
    }
}

impl RLPEncode for AckMessage {
    fn encode(&self, buf: &mut dyn bytes::BufMut) {
        Encoder::new(buf)
            .encode_field(&self.ephemeral_pubkey)
            .encode_field(&self.nonce)
            .encode_field(&self.version)
            .finish()
    }
}

impl RLPDecode for AckMessage {
    // NOTE: discards any extra data in the list after the known fields.
    fn decode_unfinished(rlp: &[u8]) -> Result<(Self, &[u8]), RLPDecodeError> {
        let decoder = Decoder::new(rlp)?;
        let (ephemeral_pubkey, decoder) = decoder.decode_field("ephemeral_pubkey")?;
        let (nonce, decoder) = decoder.decode_field("nonce")?;
        let (version, decoder) = decoder.decode_field("version")?;

        let rest = decoder.finish_unchecked();
        let this = Self {
            ephemeral_pubkey,
            nonce,
            version,
        };
        Ok((this, rest))
    }
}

#[cfg(test)]
mod tests {
    use std::str::FromStr;

    use ethrex_common::H256;
    use hex_literal::hex;
    use k256::SecretKey;

    use crate::rlpx::{handshake::decode_ack_message, utils::decompress_pubkey};

    #[test]
    fn test_ack_decoding() {
        // This is the Ack₂ message from EIP-8.
        // https://github.com/ethereum/EIPs/blob/master/EIPS/eip-8.md
        let msg = hex!("01ea0451958701280a56482929d3b0757da8f7fbe5286784beead59d95089c217c9b917788989470b0e330cc6e4fb383c0340ed85fab836ec9fb8a49672712aeabbdfd1e837c1ff4cace34311cd7f4de05d59279e3524ab26ef753a0095637ac88f2b499b9914b5f64e143eae548a1066e14cd2f4bd7f814c4652f11b254f8a2d0191e2f5546fae6055694aed14d906df79ad3b407d94692694e259191cde171ad542fc588fa2b7333313d82a9f887332f1dfc36cea03f831cb9a23fea05b33deb999e85489e645f6aab1872475d488d7bd6c7c120caf28dbfc5d6833888155ed69d34dbdc39c1f299be1057810f34fbe754d021bfca14dc989753d61c413d261934e1a9c67ee060a25eefb54e81a4d14baff922180c395d3f998d70f46f6b58306f969627ae364497e73fc27f6d17ae45a413d322cb8814276be6ddd13b885b201b943213656cde498fa0e9ddc8e0b8f8a53824fbd82254f3e2c17e8eaea009c38b4aa0a3f306e8797db43c25d68e86f262e564086f59a2fc60511c42abfb3057c247a8a8fe4fb3ccbadde17514b7ac8000cdb6a912778426260c47f38919a91f25f4b5ffb455d6aaaf150f7e5529c100ce62d6d92826a71778d809bdf60232ae21ce8a437eca8223f45ac37f6487452ce626f549b3b5fdee26afd2072e4bc75833c2464c805246155289f4");
        let static_key_a = SecretKey::from_slice(&hex!(
            "49a7b37aa6f6645917e7b807e9d1c00d4fa71f18343b0d4122a4d2df64dd6fee"
        ))
        .unwrap();

        let expected_nonce_b =
            H256::from_str("559aead08264d5795d3909718cdd05abd49572e84fe55590eef31a88a08fdffd")
                .unwrap();
        let expected_ephemeral_key_b = decompress_pubkey(
            &SecretKey::from_slice(&hex!(
                "e238eb8e04fee6511ab04c6dd3c89ce097b11f25d584863ac2b6d5b35b1847e4"
            ))
            .unwrap()
            .public_key(),
        );

        let ack = decode_ack_message(&static_key_a, &msg[2..], &msg[..2]).unwrap();

        assert_eq!(ack.ephemeral_pubkey, expected_ephemeral_key_b);
        assert_eq!(ack.nonce, expected_nonce_b);
        assert_eq!(ack.version, 4u8);
    }
}<|MERGE_RESOLUTION|>--- conflicted
+++ resolved
@@ -64,12 +64,9 @@
         context.blockchain,
         context.client_version,
         context.broadcast,
-<<<<<<< HEAD
         #[cfg(feature = "l2")]
         context.store_rollup.clone(),
-=======
         context.based,
->>>>>>> 4b8511bd
     ))
 }
 
@@ -98,12 +95,9 @@
         context.blockchain,
         context.client_version,
         context.broadcast,
-<<<<<<< HEAD
         #[cfg(feature = "l2")]
         context.store_rollup.clone(),
-=======
         context.based,
->>>>>>> 4b8511bd
     ))
 }
 
