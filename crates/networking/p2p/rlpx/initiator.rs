use std::time::Duration;

use spawned_concurrency::{
    messages::Unused,
    tasks::{CastResponse, GenServer, send_after},
};

use tracing::{debug, error, info};

use crate::{discv4::peer_table::PeerTableError, metrics::METRICS, network::P2PContext};

use crate::rlpx::connection::server::RLPxConnection;

<<<<<<< HEAD
#[derive(Debug, thiserror::Error)]
pub enum RLPxInitiatorError {
    // #[error(transparent)]
    // IoError(#[from] std::io::Error),
    // #[error("Failed to send message")]
    // MessageSendFailure(std::io::Error),
    // #[error("Only partial message was sent")]
    // PartialMessageSent,
    #[error(transparent)]
    PeerTableError(#[from] PeerTableError),
}

=======
>>>>>>> 9e1e2b39
#[derive(Debug, Clone)]
pub struct RLPxInitiator {
    context: P2PContext,

    /// The initial interval between peer lookups, until the number of peers
    /// reaches [target_peers](RLPxInitiatorState::target_peers).
    initial_lookup_interval: Duration,
    lookup_interval: Duration,

    /// The target number of RLPx connections to reach.
    target_peers: u64,
    /// The rate at which to try new connections.
    new_connections_per_lookup: usize,
}

impl RLPxInitiator {
    pub fn new(context: P2PContext) -> Self {
        Self {
            context,
            initial_lookup_interval: Duration::from_secs(3),
            lookup_interval: Duration::from_secs(5 * 60),
            target_peers: 50,
            new_connections_per_lookup: 5000,
        }
    }

    pub async fn spawn(context: P2PContext) {
        info!("Starting RLPx Initiator");

        let state = RLPxInitiator::new(context);

        let mut server = RLPxInitiator::start(state.clone());

        let _ = server.cast(InMessage::LookForPeers).await;
    }

    async fn look_for_peers(&mut self) -> Result<(), RLPxInitiatorError> {
        info!("Looking for peers");

        let contacts = self
            .context
            .table
            .get_contacts_to_initiate(self.new_connections_per_lookup)
            .await?;

        for contact in contacts {
            RLPxConnection::spawn_as_initiator(self.context.clone(), &contact.node).await;
            METRICS.record_new_rlpx_conn_attempt().await;
        }
        Ok(())
    }

    async fn get_lookup_interval(&mut self) -> Duration {
        let num_peers = self.context.table.peer_count().await.unwrap_or(0) as u64;

        if num_peers < self.target_peers {
            self.initial_lookup_interval
        } else {
            info!("Reached target number of peers. Using longer lookup interval.");
            self.lookup_interval
        }
    }
}

#[derive(Debug, Clone)]
pub enum InMessage {
    LookForPeers,
}

#[derive(Debug, Clone)]
pub enum OutMessage {
    Done,
}

impl GenServer for RLPxInitiator {
    type CallMsg = Unused;
    type CastMsg = InMessage;
    type OutMsg = OutMessage;
    type Error = std::convert::Infallible;

    async fn handle_cast(
        &mut self,
        message: Self::CastMsg,
        handle: &spawned_concurrency::tasks::GenServerHandle<Self>,
    ) -> CastResponse {
        match message {
            Self::CastMsg::LookForPeers => {
                debug!(received = "Look for peers");

                let _ = self
                    .look_for_peers()
                    .await
                    .inspect_err(|e| error!(err=?e, "Error looking for peers"));

                send_after(
                    self.get_lookup_interval().await,
                    handle.clone(),
                    Self::CastMsg::LookForPeers,
                );

                CastResponse::NoReply
            }
        }
    }
}<|MERGE_RESOLUTION|>--- conflicted
+++ resolved
@@ -11,21 +11,12 @@
 
 use crate::rlpx::connection::server::RLPxConnection;
 
-<<<<<<< HEAD
 #[derive(Debug, thiserror::Error)]
 pub enum RLPxInitiatorError {
-    // #[error(transparent)]
-    // IoError(#[from] std::io::Error),
-    // #[error("Failed to send message")]
-    // MessageSendFailure(std::io::Error),
-    // #[error("Only partial message was sent")]
-    // PartialMessageSent,
     #[error(transparent)]
     PeerTableError(#[from] PeerTableError),
 }
 
-=======
->>>>>>> 9e1e2b39
 #[derive(Debug, Clone)]
 pub struct RLPxInitiator {
     context: P2PContext,
