use super::{
    message::RLPxMessage,
    utils::{decompress_pubkey, snappy_compress},
};
use crate::rlpx::utils::{compress_pubkey, snappy_decompress};
use bytes::BufMut;
use ethrex_common::H512;
use ethrex_rlp::structs::{Decoder, Encoder};
use ethrex_rlp::{
    decode::{RLPDecode, decode_rlp_item},
    encode::RLPEncode,
    error::{RLPDecodeError, RLPEncodeError},
};
use secp256k1::PublicKey;
use serde::Serialize;

pub const SUPPORTED_ETH_CAPABILITIES: [Capability; 1] = [Capability::eth(68)];
pub const SUPPORTED_SNAP_CAPABILITIES: [Capability; 1] = [Capability::snap(1)];

/// The version of the base P2P protocol we support.
/// This is sent at the start of the Hello message instead of the capabilities list.
pub const SUPPORTED_P2P_CAPABILITY_VERSION: u8 = 5;

const CAPABILITY_NAME_MAX_LENGTH: usize = 8;

// Pads the input array to the right with zeros to ensure it is 8 bytes long.
// Panics if the input is longer than 8 bytes.
const fn pad_right<const N: usize>(input: &[u8; N]) -> [u8; 8] {
    assert!(
        N <= CAPABILITY_NAME_MAX_LENGTH,
        "Input array must be 8 bytes or less"
    );

    let mut padded = [0_u8; CAPABILITY_NAME_MAX_LENGTH];
    let mut i = 0;
    while i < input.len() {
        padded[i] = input[i];
        i += 1;
    }
    padded
}

#[derive(Debug, Clone, PartialEq)]
/// A capability is identified by a short ASCII name (max eight characters) and version number
pub struct Capability {
    protocol: [u8; CAPABILITY_NAME_MAX_LENGTH],
    pub version: u8,
}

impl Capability {
    pub const fn eth(version: u8) -> Self {
        Capability {
            protocol: pad_right(b"eth"),
            version,
        }
    }

    pub const fn snap(version: u8) -> Self {
        Capability {
            protocol: pad_right(b"snap"),
            version,
        }
    }

    pub const fn based(version: u8) -> Self {
        Capability {
            protocol: pad_right(b"based"),
            version,
        }
    }

    pub fn protocol(&self) -> &str {
        let len = self
            .protocol
            .iter()
            .position(|c| c == &b'\0')
            .unwrap_or(CAPABILITY_NAME_MAX_LENGTH);
        str::from_utf8(&self.protocol[..len]).expect("value parsed as utf8 in RLPDecode")
    }
}

impl RLPEncode for Capability {
    fn encode(&self, buf: &mut dyn BufMut) {
        Encoder::new(buf)
            .encode_field(&self.protocol())
            .encode_field(&self.version)
            .finish();
    }
}

impl RLPDecode for Capability {
    fn decode_unfinished(rlp: &[u8]) -> Result<(Self, &[u8]), RLPDecodeError> {
        let (protocol_name, rest) = String::decode_unfinished(&rlp[1..])?;
        if protocol_name.len() > CAPABILITY_NAME_MAX_LENGTH {
            return Err(RLPDecodeError::InvalidLength);
        }
        let (version, rest) = u8::decode_unfinished(rest)?;
        let mut protocol = [0; CAPABILITY_NAME_MAX_LENGTH];
        protocol[..protocol_name.len()].copy_from_slice(protocol_name.as_bytes());
        Ok((Capability { protocol, version }, rest))
    }
}

impl Serialize for Capability {
    fn serialize<S>(&self, serializer: S) -> Result<S::Ok, S::Error>
    where
        S: serde::Serializer,
    {
        serializer.serialize_str(&format!("{}/{}", self.protocol(), self.version))
    }
}

#[derive(Debug, Clone)]
pub struct HelloMessage {
    pub capabilities: Vec<Capability>,
    pub node_id: PublicKey,
    pub client_id: String,
}

impl HelloMessage {
    pub fn new(capabilities: Vec<Capability>, node_id: PublicKey, client_id: String) -> Self {
        Self {
            capabilities,
            node_id,
            client_id,
        }
    }
}

impl RLPxMessage for HelloMessage {
    const CODE: u8 = 0x00;
    fn encode(&self, mut buf: &mut dyn BufMut) -> Result<(), RLPEncodeError> {
        Encoder::new(&mut buf)
            .encode_field(&SUPPORTED_P2P_CAPABILITY_VERSION) // protocolVersion
            .encode_field(&self.client_id) // clientId
            .encode_field(&self.capabilities) // capabilities
            .encode_field(&0u8) // listenPort (ignored)
            .encode_field(&decompress_pubkey(&self.node_id)) // nodeKey
            .finish();
        Ok(())
    }

    fn decode(msg_data: &[u8]) -> Result<Self, RLPDecodeError> {
        // decode hello message: [protocolVersion: P, clientId: B, capabilities, listenPort: P, nodeId: B_64, ...]
        let decoder = Decoder::new(msg_data)?;
        let (protocol_version, decoder): (u64, _) = decoder.decode_field("protocolVersion")?;

<<<<<<< HEAD
        if protocol_version != 5 {
            return Err(RLPDecodeError::UnsupportedVersion);
=======
        if protocol_version != SUPPORTED_P2P_CAPABILITY_VERSION as u64 {
            return Err(RLPDecodeError::IncompatibleProtocol);
>>>>>>> 47149780
        }

        let (client_id, decoder): (String, _) = decoder.decode_field("clientId")?;

        // [[cap1, capVersion1], [cap2, capVersion2], ...]
        let (capabilities, decoder): (Vec<Capability>, _) = decoder.decode_field("capabilities")?;

        // This field should be ignored
        let (_listen_port, decoder): (u16, _) = decoder.decode_field("listenPort")?;

        let (node_id, decoder): (H512, _) = decoder.decode_field("nodeId")?;

        // Implementations must ignore any additional list elements
        let _padding = decoder.finish_unchecked();

        Ok(Self::new(
            capabilities,
            compress_pubkey(node_id).ok_or(RLPDecodeError::MalformedData)?,
            client_id,
        ))
    }
}

// Create disconnectreason enum
#[derive(Debug, Clone, Copy, PartialEq)]
pub enum DisconnectReason {
    DisconnectRequested = 0x00,
    NetworkError = 0x01,
    ProtocolError = 0x02,
    UselessPeer = 0x03,
    TooManyPeers = 0x04,
    AlreadyConnected = 0x05,
    IncompatibleVersion = 0x06,
    InvalidIdentity = 0x07,
    ClientQuitting = 0x08,
    UnexpectedIdentity = 0x09,
    SelfIdentity = 0x0a,
    PingTimeout = 0x0b,
    SubprotocolError = 0x10,
    InvalidReason = 0xff,
}

// impl display for disconnectreason
impl std::fmt::Display for DisconnectReason {
    fn fmt(&self, f: &mut std::fmt::Formatter<'_>) -> std::fmt::Result {
        match self {
            DisconnectReason::DisconnectRequested => write!(f, "Disconnect Requested"),
            DisconnectReason::NetworkError => write!(f, "TCP Subsystem Error"),
            DisconnectReason::ProtocolError => write!(f, "Breach of Protocol"),
            DisconnectReason::UselessPeer => write!(f, "Useless Peer"),
            DisconnectReason::TooManyPeers => write!(f, "Too Many Peers"),
            DisconnectReason::AlreadyConnected => write!(f, "Already Connected"),
            DisconnectReason::IncompatibleVersion => {
                write!(f, "Incompatible P2P Protocol Version")
            }
            DisconnectReason::InvalidIdentity => write!(f, "Null Node Identity Received"),
            DisconnectReason::ClientQuitting => write!(f, "Client Quitting"),
            DisconnectReason::UnexpectedIdentity => {
                write!(f, "Unexpected Identity in Handshake")
            }
            DisconnectReason::SelfIdentity => {
                write!(f, "Identity is the Same as This Node")
            }
            DisconnectReason::PingTimeout => write!(f, "Ping Timeout"),
            DisconnectReason::SubprotocolError => {
                write!(f, "Some Other Reason Specific to a Subprotocol")
            }
            DisconnectReason::InvalidReason => write!(f, "Invalid Disconnect Reason"),
        }
    }
}

impl From<u8> for DisconnectReason {
    fn from(value: u8) -> Self {
        match value {
            0x00 => DisconnectReason::DisconnectRequested,
            0x01 => DisconnectReason::NetworkError,
            0x02 => DisconnectReason::ProtocolError,
            0x03 => DisconnectReason::UselessPeer,
            0x04 => DisconnectReason::TooManyPeers,
            0x05 => DisconnectReason::AlreadyConnected,
            0x06 => DisconnectReason::IncompatibleVersion,
            0x07 => DisconnectReason::InvalidIdentity,
            0x08 => DisconnectReason::ClientQuitting,
            0x09 => DisconnectReason::UnexpectedIdentity,
            0x0a => DisconnectReason::SelfIdentity,
            0x0b => DisconnectReason::PingTimeout,
            0x10 => DisconnectReason::SubprotocolError,
            _ => DisconnectReason::InvalidReason,
        }
    }
}

impl From<DisconnectReason> for u8 {
    fn from(val: DisconnectReason) -> Self {
        val as u8
    }
}
#[derive(Debug, Clone)]
pub struct DisconnectMessage {
    pub reason: Option<DisconnectReason>,
}

impl DisconnectMessage {
    pub fn new(reason: Option<DisconnectReason>) -> Self {
        Self { reason }
    }

    /// Returns the meaning of the disconnect reason's error code
    /// The meaning of each error code is defined by the spec: https://github.com/ethereum/devp2p/blob/master/rlpx.md#disconnect-0x01
    pub fn reason(&self) -> DisconnectReason {
        self.reason.unwrap_or(DisconnectReason::InvalidReason)
    }
}

impl RLPxMessage for DisconnectMessage {
    const CODE: u8 = 0x01;
    fn encode(&self, buf: &mut dyn BufMut) -> Result<(), RLPEncodeError> {
        let mut encoded_data = vec![];
        // Disconnect msg_data is reason or none
        match self.reason.map(Into::<u8>::into) {
            Some(value) => Encoder::new(&mut encoded_data)
                .encode_field(&value)
                .finish(),
            None => Vec::<u8>::new().encode(&mut encoded_data),
        }
        let msg_data = snappy_compress(encoded_data)?;
        buf.put_slice(&msg_data);
        Ok(())
    }

    fn decode(msg_data: &[u8]) -> Result<Self, RLPDecodeError> {
        // decode disconnect message: [reason (optional)]
        // The msg data may be compressed or not
        let msg_data = if let Ok(decompressed) = snappy_decompress(msg_data) {
            decompressed
        } else {
            msg_data.to_vec()
        };
        // It seems that disconnect reason can be encoded in different ways:
        let reason = match msg_data.len() {
            0 => None,
            // As a single u8
            1 => Some(msg_data[0]),
            // As an RLP encoded Vec<u8>
            _ => {
                let decoder = Decoder::new(&msg_data)?;
                let (reason, _): (Option<u8>, _) = decoder.decode_optional_field();
                reason
            }
        };

        Ok(Self::new(reason.map(|r| r.into())))
    }
}

#[derive(Debug, Clone, Copy)]
pub struct PingMessage {}

impl RLPxMessage for PingMessage {
    const CODE: u8 = 0x02;
    fn encode(&self, buf: &mut dyn BufMut) -> Result<(), RLPEncodeError> {
        let mut encoded_data = vec![];
        // Ping msg_data is only []
        Vec::<u8>::new().encode(&mut encoded_data);
        let msg_data = snappy_compress(encoded_data)?;
        buf.put_slice(&msg_data);
        Ok(())
    }

    fn decode(msg_data: &[u8]) -> Result<Self, RLPDecodeError> {
        // decode ping message: data is empty list [] or string but it is snappy compressed
        let decompressed_data = snappy_decompress(msg_data)?;
        let (_, payload, remaining) = decode_rlp_item(&decompressed_data)?;

        let empty: &[u8] = &[];
        assert_eq!(payload, empty, "Ping payload should be &[]");
        assert_eq!(remaining, empty, "Ping remaining should be &[]");
        Ok(Self {})
    }
}

#[derive(Debug, Clone, Copy)]
pub struct PongMessage {}

impl RLPxMessage for PongMessage {
    const CODE: u8 = 0x03;
    fn encode(&self, buf: &mut dyn BufMut) -> Result<(), RLPEncodeError> {
        let mut encoded_data = vec![];
        // Pong msg_data is only []
        Vec::<u8>::new().encode(&mut encoded_data);
        let msg_data = snappy_compress(encoded_data)?;
        buf.put_slice(&msg_data);
        Ok(())
    }

    fn decode(msg_data: &[u8]) -> Result<Self, RLPDecodeError> {
        // decode pong message: data is empty list [] or string but it is snappy compressed
        let decompressed_data = snappy_decompress(msg_data)?;
        let (_, payload, remaining) = decode_rlp_item(&decompressed_data)?;

        let empty: &[u8] = &[];
        assert_eq!(payload, empty, "Pong payload should be &[]");
        assert_eq!(remaining, empty, "Pong remaining should be &[]");
        Ok(Self {})
    }
}

#[cfg(test)]
mod tests {
    use ethrex_rlp::{decode::RLPDecode, encode::RLPEncode};

    use crate::rlpx::p2p::Capability;

    #[test]
    fn test_encode_capability() {
        let capability = Capability::eth(8);
        let encoded = capability.encode_to_vec();

        assert_eq!(&encoded, &[197_u8, 131, b'e', b't', b'h', 8]);
    }

    #[test]
    fn test_decode_capability() {
        let encoded_bytes = &[197_u8, 131, b'e', b't', b'h', 8];
        let decoded = Capability::decode(encoded_bytes).unwrap();

        assert_eq!(decoded, Capability::eth(8));
    }

    #[test]
    fn test_protocol() {
        let capability = Capability::eth(68);

        assert_eq!(capability.protocol(), "eth");
    }
}<|MERGE_RESOLUTION|>--- conflicted
+++ resolved
@@ -145,13 +145,8 @@
         let decoder = Decoder::new(msg_data)?;
         let (protocol_version, decoder): (u64, _) = decoder.decode_field("protocolVersion")?;
 
-<<<<<<< HEAD
-        if protocol_version != 5 {
-            return Err(RLPDecodeError::UnsupportedVersion);
-=======
         if protocol_version != SUPPORTED_P2P_CAPABILITY_VERSION as u64 {
             return Err(RLPDecodeError::IncompatibleProtocol);
->>>>>>> 47149780
         }
 
         let (client_id, decoder): (String, _) = decoder.decode_field("clientId")?;
