use bytes::BufMut;
use ethrex_core::H512;
use ethrex_rlp::{
    decode::RLPDecode,
    encode::RLPEncode,
    error::{RLPDecodeError, RLPEncodeError},
    structs::{Decoder, Encoder},
};
use k256::PublicKey;
use tracing::info;

use crate::rlpx::utils::{id2pubkey, snappy_decompress};

use super::{
    message::RLPxMessage,
    utils::{pubkey2id, snappy_compress},
};

#[derive(Debug, Clone, PartialEq)]
pub enum Capability {
    P2p,
    Eth,
    Snap,
<<<<<<< HEAD
    Unknown,
=======
    UnsupportedCapability(String),
>>>>>>> 231867f9
}

impl RLPEncode for Capability {
    fn encode(&self, buf: &mut dyn BufMut) {
        match self {
            Self::P2p => "p2p".encode(buf),
            Self::Eth => "eth".encode(buf),
            Self::Snap => "snap".encode(buf),
<<<<<<< HEAD
            Self::Unknown => "unk".encode(buf),
=======
            Self::UnsupportedCapability(name) => name.encode(buf),
>>>>>>> 231867f9
        }
    }
}

impl RLPDecode for Capability {
    fn decode_unfinished(rlp: &[u8]) -> Result<(Self, &[u8]), RLPDecodeError> {
        let (cap_string, rest) = String::decode_unfinished(rlp)?;
        match cap_string.as_str() {
            "p2p" => Ok((Capability::P2p, rest)),
            "eth" => Ok((Capability::Eth, rest)),
            "snap" => Ok((Capability::Snap, rest)),
<<<<<<< HEAD
            a => {
                info!("Unrecognized capability {a}");
                Ok((Capability::Unknown, rest))
            }
=======
            other => Ok((Capability::UnsupportedCapability(other.to_string()), rest)),
>>>>>>> 231867f9
        }
    }
}

#[derive(Debug)]
pub(crate) struct HelloMessage {
    pub(crate) capabilities: Vec<(Capability, u8)>,
    pub(crate) node_id: PublicKey,
}

impl HelloMessage {
    pub fn new(capabilities: Vec<(Capability, u8)>, node_id: PublicKey) -> Self {
        Self {
            capabilities,
            node_id,
        }
    }
}

impl RLPxMessage for HelloMessage {
    fn encode(&self, mut buf: &mut dyn BufMut) -> Result<(), RLPEncodeError> {
        Encoder::new(&mut buf)
            .encode_field(&5_u8) // protocolVersion
            .encode_field(&"Ethereum(++)/1.0.0") // clientId
            .encode_field(&self.capabilities) // capabilities
            .encode_field(&0u8) // listenPort (ignored)
            .encode_field(&pubkey2id(&self.node_id)) // nodeKey
            .finish();
        Ok(())
    }

    fn decode(msg_data: &[u8]) -> Result<Self, RLPDecodeError> {
        // decode hello message: [protocolVersion: P, clientId: B, capabilities, listenPort: P, nodeId: B_64, ...]
        let decoder = Decoder::new(msg_data)?;
        let (protocol_version, decoder): (u64, _) = decoder.decode_field("protocolVersion")?;

        assert_eq!(protocol_version, 5, "only protocol version 5 is supported");

        let (_client_id, decoder): (String, _) = decoder.decode_field("clientId")?;
        // TODO: store client id for debugging purposes

        // [[cap1, capVersion1], [cap2, capVersion2], ...]
        let (capabilities, decoder): (Vec<(Capability, u8)>, _) =
            decoder.decode_field("capabilities")?;

        // This field should be ignored
        let (_listen_port, decoder): (u16, _) = decoder.decode_field("listenPort")?;

        let (node_id, decoder): (H512, _) = decoder.decode_field("nodeId")?;

        // Implementations must ignore any additional list elements
        let _padding = decoder.finish_unchecked();

        Ok(Self::new(
            capabilities,
            id2pubkey(node_id).ok_or(RLPDecodeError::MalformedData)?,
        ))
    }
}

#[derive(Debug)]
pub(crate) struct DisconnectMessage {
    pub(crate) reason: Option<u8>,
}

impl DisconnectMessage {
    pub fn new(reason: Option<u8>) -> Self {
        Self { reason }
    }

    /// Returns the meaning of the disconnect reason's error code
    /// The meaning of each error code is defined by the spec: https://github.com/ethereum/devp2p/blob/master/rlpx.md#disconnect-0x01
    pub fn reason(&self) -> &str {
        if let Some(reason) = self.reason {
            match reason {
                0x00 => "Disconnect requested",
                0x01 => "TCP sub-system error",
                0x02 => "Breach of protocol, e.g. a malformed message, bad RLP, ...",
                0x03 => "Useless peer",
                0x04 => "Too many peers",
                0x05 => "Already connected",
                0x06 => "Incompatible P2P protocol version",
                0x07 => "Null node identity received - this is automatically invalid",
                0x08 => "Client quitting",
                0x09 => "Unexpected identity in handshake",
                0x0a => "Identity is the same as this node (i.e. connected to itself)",
                0x0b => "Ping timeout",
                0x10 => "Some other reason specific to a subprotocol",
                _ => "Unknown Reason",
            }
        } else {
            "Reason Not Provided"
        }
    }
}

impl RLPxMessage for DisconnectMessage {
    fn encode(&self, buf: &mut dyn BufMut) -> Result<(), RLPEncodeError> {
        let mut encoded_data = vec![];
        // Disconnect msg_data is reason or none
        match self.reason {
            Some(value) => Encoder::new(&mut encoded_data)
                .encode_field(&value)
                .finish(),
            None => Vec::<u8>::new().encode(&mut encoded_data),
        }
        let msg_data = snappy_compress(encoded_data)?;
        buf.put_slice(&msg_data);
        Ok(())
    }

    fn decode(msg_data: &[u8]) -> Result<Self, RLPDecodeError> {
        // decode disconnect message: [reason (optional)]
        // The msg data may be compressed or not
        let msg_data = if let Ok(decompressed) = snappy_decompress(msg_data) {
            decompressed
        } else {
            msg_data.to_vec()
        };
        // It seems that disconnect reason can be encoded in different ways:
        let reason = match msg_data.len() {
            0 => None,
            // As a single u8
            1 => Some(msg_data[0]),
            // As an RLP encoded Vec<u8>
            _ => {
                let decoder = Decoder::new(&msg_data)?;
                let (reason, _): (Option<u8>, _) = decoder.decode_optional_field();
                reason
            }
        };

        Ok(Self::new(reason))
    }
}

#[derive(Debug)]
pub(crate) struct PingMessage {}

impl PingMessage {
    pub fn new() -> Self {
        Self {}
    }
}

impl RLPxMessage for PingMessage {
    fn encode(&self, buf: &mut dyn BufMut) -> Result<(), RLPEncodeError> {
        let mut encoded_data = vec![];
        // Ping msg_data is only []
        Vec::<u8>::new().encode(&mut encoded_data);
        let msg_data = snappy_compress(encoded_data)?;
        buf.put_slice(&msg_data);
        Ok(())
    }

    fn decode(msg_data: &[u8]) -> Result<Self, RLPDecodeError> {
        // decode ping message: data is empty list [] but it is snappy compressed
        let decompressed_data = snappy_decompress(msg_data)?;
        let decoder = Decoder::new(&decompressed_data)?;
        let result = decoder.finish_unchecked();
        let empty: &[u8] = &[];
        assert_eq!(result, empty, "Ping msg_data should be &[]");
        Ok(Self::new())
    }
}

#[derive(Debug)]
pub(crate) struct PongMessage {}

impl PongMessage {
    pub fn new() -> Self {
        Self {}
    }
}

impl RLPxMessage for PongMessage {
    fn encode(&self, buf: &mut dyn BufMut) -> Result<(), RLPEncodeError> {
        let mut encoded_data = vec![];
        // Pong msg_data is only []
        Vec::<u8>::new().encode(&mut encoded_data);
        let msg_data = snappy_compress(encoded_data)?;
        buf.put_slice(&msg_data);
        Ok(())
    }

    fn decode(msg_data: &[u8]) -> Result<Self, RLPDecodeError> {
        // decode pong message: data is empty list [] but it is snappy compressed
        let decompressed_data = snappy_decompress(msg_data)?;
        let decoder = Decoder::new(&decompressed_data)?;
        let result = decoder.finish_unchecked();
        let empty: &[u8] = &[];
        assert_eq!(result, empty, "Pong msg_data should be &[]");
        Ok(Self::new())
    }
}<|MERGE_RESOLUTION|>--- conflicted
+++ resolved
@@ -21,11 +21,7 @@
     P2p,
     Eth,
     Snap,
-<<<<<<< HEAD
-    Unknown,
-=======
     UnsupportedCapability(String),
->>>>>>> 231867f9
 }
 
 impl RLPEncode for Capability {
@@ -34,11 +30,7 @@
             Self::P2p => "p2p".encode(buf),
             Self::Eth => "eth".encode(buf),
             Self::Snap => "snap".encode(buf),
-<<<<<<< HEAD
-            Self::Unknown => "unk".encode(buf),
-=======
             Self::UnsupportedCapability(name) => name.encode(buf),
->>>>>>> 231867f9
         }
     }
 }
@@ -50,14 +42,7 @@
             "p2p" => Ok((Capability::P2p, rest)),
             "eth" => Ok((Capability::Eth, rest)),
             "snap" => Ok((Capability::Snap, rest)),
-<<<<<<< HEAD
-            a => {
-                info!("Unrecognized capability {a}");
-                Ok((Capability::Unknown, rest))
-            }
-=======
             other => Ok((Capability::UnsupportedCapability(other.to_string()), rest)),
->>>>>>> 231867f9
         }
     }
 }
