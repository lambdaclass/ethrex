--- conflicted
+++ resolved
@@ -60,17 +60,9 @@
         }
     }
 
-<<<<<<< HEAD
-    pub fn other(version: u8) -> Self {
-        Capability {
-            protocol: "other",
-            version,
-        }
-=======
     pub fn protocol(&self) -> &str {
         let len = self.protocol.iter().position(|c| c == &b'\0').unwrap_or(8);
         str::from_utf8(&self.protocol[..len]).expect("value parsed as utf8 in RLPDecode")
->>>>>>> 5e548073
     }
 }
 
@@ -85,19 +77,9 @@
 
 impl RLPDecode for Capability {
     fn decode_unfinished(rlp: &[u8]) -> Result<(Self, &[u8]), RLPDecodeError> {
-<<<<<<< HEAD
-        let (protocol, rest) = String::decode_unfinished(&rlp[1..])?;
-        let (version, rest) = u8::decode_unfinished(rest)?;
-        match protocol.as_str() {
-            "eth" => Ok((Capability::eth(version), rest)),
-            "p2p" => Ok((Capability::p2p(version), rest)),
-            "snap" => Ok((Capability::snap(version), rest)),
-            _ => Ok((Capability::other(version), rest)),
-=======
         let (protocol_name, rest) = String::decode_unfinished(&rlp[1..])?;
         if protocol_name.len() > 8 {
             return Err(RLPDecodeError::InvalidLength);
->>>>>>> 5e548073
         }
         let (version, rest) = u8::decode_unfinished(rest)?;
         let mut protocol = [0; 8];
