use std::{
    collections::HashMap,
    net::SocketAddr,
    sync::{Arc, RwLock},
    time::Duration,
};

use ethrex_blockchain::Blockchain;
use ethrex_common::types::{MempoolTransaction, Receipt, Transaction};
use ethrex_storage::{Store, error::StoreError};
use ethrex_trie::TrieError;
use futures::{SinkExt as _, Stream, stream::SplitSink};
use rand::random;
use secp256k1::{PublicKey, SecretKey};
use spawned_concurrency::{
    messages::Unused,
    tasks::{
        CastResponse, GenServer, GenServerHandle,
        InitResult::{self, NoSuccess, Success},
        send_interval, spawn_listener,
    },
};
use spawned_rt::tasks::{BroadcastStream, mpsc};
use tokio::{
    net::TcpStream,
    sync::{Mutex, broadcast},
    task::{self, Id},
};
use tokio_stream::StreamExt;
use tokio_util::codec::Framed;
use tracing::{debug, error};

use crate::{
    kademlia::{Kademlia, PeerChannels},
    metrics::METRICS,
    network::P2PContext,
    rlpx::{
        Message,
        connection::{codec::RLPxCodec, handshake},
        error::RLPxError,
        eth::{
            backend,
            blocks::{BlockBodies, BlockHeaders},
            receipts::{GetReceipts, Receipts68, Receipts69},
            status::{StatusMessage68, StatusMessage69},
            transactions::{GetPooledTransactions, NewPooledTransactionHashes},
            update::BlockRangeUpdate,
        },
        l2::{
            self, PERIODIC_BATCH_BROADCAST_INTERVAL, PERIODIC_BLOCK_BROADCAST_INTERVAL,
            l2_connection::{
                self, L2Cast, L2ConnState, broadcast_l2_message, handle_based_capability_message,
                handle_l2_broadcast,
            },
        },
        message::EthCapVersion,
        p2p::{
            self, Capability, DisconnectMessage, DisconnectReason, PingMessage, PongMessage,
            SUPPORTED_ETH_CAPABILITIES, SUPPORTED_SNAP_CAPABILITIES,
        },
        utils::{log_peer_debug, log_peer_error, log_peer_warn},
    },
    snap::{
        process_account_range_request, process_byte_codes_request, process_storage_ranges_request,
        process_trie_nodes_request,
    },
    tx_broadcaster::{InMessage, TxBroadcaster, send_tx_hashes},
    types::Node,
};

const PING_INTERVAL: Duration = Duration::from_secs(10);
const BLOCK_RANGE_UPDATE_INTERVAL: Duration = Duration::from_secs(60);

pub(crate) type RLPxConnBroadcastSender = broadcast::Sender<(tokio::task::Id, Arc<Message>)>;

type MsgResult = Result<OutMessage, RLPxError>;
type RLPxConnectionHandle = GenServerHandle<RLPxConnection>;

#[derive(Clone, Debug)]
pub struct Initiator {
    pub(crate) context: P2PContext,
    pub(crate) node: Node,
}

#[derive(Clone, Debug)]
pub struct Receiver {
    pub(crate) context: P2PContext,
    pub(crate) peer_addr: SocketAddr,
    pub(crate) stream: Arc<TcpStream>,
}

#[derive(Clone, Debug)]
pub struct Established {
    pub(crate) signer: SecretKey,
    // Sending part of the TcpStream to connect with the remote peer
    // The receiving part is owned by the stream listen loop task
    pub(crate) sink: Arc<Mutex<SplitSink<Framed<TcpStream, RLPxCodec>, Message>>>,
    pub(crate) node: Node,
    pub(crate) storage: Store,
    pub(crate) blockchain: Arc<Blockchain>,
    pub(crate) capabilities: Vec<Capability>,
    pub(crate) negotiated_eth_capability: Option<Capability>,
    pub(crate) negotiated_snap_capability: Option<Capability>,
    pub(crate) last_block_range_update_block: u64,
    pub(crate) requested_pooled_txs: HashMap<u64, NewPooledTransactionHashes>,
    pub(crate) client_version: String,
    //// Send end of the channel used to broadcast messages
    //// to other connected peers, is ok to have it here,
    //// since internally it's an Arc.
    //// The ID is to ignore the message sent from the same task.
    //// This is used both to send messages and to received broadcasted
    //// messages from other connections (sent from other peers).
    //// The receive end is instantiated after the handshake is completed
    //// under `handle_peer`.
    /// TODO: Improve this mechanism
    /// See https://github.com/lambdaclass/ethrex/issues/3388
    pub(crate) connection_broadcast_send: RLPxConnBroadcastSender,
    pub(crate) table: Kademlia,
    pub(crate) backend_channel: Option<mpsc::Sender<Message>>,
    pub(crate) _inbound: bool,
    pub(crate) l2_state: L2ConnState,
    pub(crate) tx_broadcaster: GenServerHandle<TxBroadcaster>,
}

impl Established {
    async fn teardown(&self) {
        // Closing the sink. It may fail if it is already closed (eg. the other side already closed it)
        // Just logging a debug line if that's the case.
        let _ = self
            .sink
            .lock()
            .await
            .close()
            .await
            .inspect_err(|err| debug!("Could not close the socket: {err}"));
    }
}

#[derive(Clone, Debug)]
pub enum InnerState {
    HandshakeFailed,
    Initiator(Initiator),
    Receiver(Receiver),
    Established(Established),
}

#[derive(Clone, Debug)]
#[allow(private_interfaces)]
pub enum CastMessage {
    PeerMessage(Message),
    BackendMessage(Message),
    SendPing,
    BlockRangeUpdate,
    BroadcastMessage(task::Id, Arc<Message>),
    L2(L2Cast),
}

pub enum OutMessage {
    InitResponse {
        node: Node,
        framed: Arc<Mutex<Framed<TcpStream, RLPxCodec>>>,
    },
    Done,
    Error,
}

#[derive(Debug)]
pub struct RLPxConnection {
    inner_state: InnerState,
}

impl RLPxConnection {
    pub async fn spawn_as_receiver(
        context: P2PContext,
        peer_addr: SocketAddr,
        stream: TcpStream,
    ) -> RLPxConnectionHandle {
        let inner_state = InnerState::Receiver(Receiver {
            context,
            peer_addr,
            stream: Arc::new(stream),
        });
        let connection = RLPxConnection { inner_state };
        connection.start()
    }

    pub async fn spawn_as_initiator(context: P2PContext, node: &Node) -> RLPxConnectionHandle {
        let inner_state = InnerState::Initiator(Initiator {
            context,
            node: node.clone(),
        });
        let connection = RLPxConnection { inner_state };
        connection.start()
    }
}

impl GenServer for RLPxConnection {
    type CallMsg = Unused;
    type CastMsg = CastMessage;
    type OutMsg = MsgResult;
    type Error = RLPxError;

    async fn init(
        mut self,
        handle: &GenServerHandle<Self>,
    ) -> Result<InitResult<Self>, Self::Error> {
        // Set a default eth version that we can update after we negotiate peer capabilities
        // This eth version will only be used to encode & decode the initial `Hello` messages.
        let eth_version = Arc::new(RwLock::new(EthCapVersion::default()));
        match handshake::perform(self.inner_state, eth_version.clone()).await {
            Ok((mut established_state, stream)) => {
                log_peer_debug(&established_state.node, "Starting RLPx connection");

                if let Err(reason) =
                    initialize_connection(handle, &mut established_state, stream, eth_version).await
                {
                    if let Some(contact) = established_state
                        .table
                        .table
                        .lock()
                        .await
                        .get_mut(&established_state.node.node_id())
                    {
                        match &reason {
                            RLPxError::NoMatchingCapabilities() | RLPxError::HandshakeError(_) => {
                                contact.unwanted = true
                            }
                            _ => {}
                        }
                    }
                    connection_failed(
                        &mut established_state,
                        "Failed to initialize RLPx connection",
                        &reason,
                    )
                    .await;

                    METRICS.record_new_rlpx_conn_failure(reason).await;

                    self.inner_state = InnerState::Established(established_state);
                    Ok(NoSuccess(self))
                } else {
                    METRICS
                        .record_new_rlpx_conn_established(
                            &established_state
                                .node
                                .version
                                .clone()
                                .unwrap_or("Unknown".to_string()),
                        )
                        .await;
                    // New state
                    self.inner_state = InnerState::Established(established_state);
                    Ok(Success(self))
                }
            }
            Err(err) => {
                // Handshake failed, just log a debug message.
                // No connection was established so no need to perform any other action
                debug!("Failed Handshake on RLPx connection {err}");
                self.inner_state = InnerState::HandshakeFailed;
                Ok(NoSuccess(self))
            }
        }
    }

    async fn handle_cast(
        &mut self,
        message: Self::CastMsg,
        _handle: &RLPxConnectionHandle,
    ) -> CastResponse {
        if let InnerState::Established(ref mut established_state) = self.inner_state {
            let peer_supports_l2 = established_state.l2_state.connection_state().is_ok();
            let result = match message {
                Self::CastMsg::PeerMessage(message) => {
                    log_peer_debug(
                        &established_state.node,
                        &format!("Received peer message: {message}"),
                    );
                    handle_peer_message(established_state, message).await
                }
                Self::CastMsg::BackendMessage(message) => {
                    log_peer_debug(
                        &established_state.node,
                        &format!("Received backend message: {message}"),
                    );
                    handle_backend_message(established_state, message).await
                }
                Self::CastMsg::SendPing => {
                    send(established_state, Message::Ping(PingMessage {})).await
                }
                Self::CastMsg::BroadcastMessage(id, msg) => {
                    log_peer_debug(
                        &established_state.node,
                        &format!("Received broadcasted message: {msg}"),
                    );
                    handle_broadcast(established_state, (id, msg)).await
                }
                Self::CastMsg::BlockRangeUpdate => {
                    log_peer_debug(&established_state.node, "Block Range Update");
                    handle_block_range_update(established_state).await
                }
                Self::CastMsg::L2(msg) if peer_supports_l2 => {
                    log_peer_debug(&established_state.node, "Handling cast for L2 msg: {msg:?}");
                    match msg {
                        L2Cast::BatchBroadcast => {
                            l2_connection::send_sealed_batch(established_state).await
                        }
                        L2Cast::BlockBroadcast => {
                            l2::l2_connection::send_new_block(established_state).await
                        }
                    }
                }
                _ => Err(RLPxError::MessageNotHandled(
                    "Unknown message or capability not handled".to_string(),
                )),
            };

            if let Err(e) = result {
                match e {
                    RLPxError::Disconnected()
                    | RLPxError::DisconnectReceived(_)
                    | RLPxError::DisconnectSent(_)
                    | RLPxError::HandshakeError(_)
                    | RLPxError::NoMatchingCapabilities()
                    | RLPxError::InvalidPeerId()
                    | RLPxError::InvalidMessageLength()
                    | RLPxError::StateError(_)
                    | RLPxError::InvalidRecoveryId() => {
                        log_peer_debug(&established_state.node, &e.to_string());
                        return CastResponse::Stop;
                    }
                    RLPxError::IoError(e) if e.kind() == std::io::ErrorKind::BrokenPipe => {
                        log_peer_error(
                            &established_state.node,
                            "Broken pipe with peer, disconnected",
                        );
                        return CastResponse::Stop;
                    }
                    RLPxError::StoreError(StoreError::Trie(TrieError::InconsistentTree)) => {
                        if established_state.blockchain.is_synced() {
                            log_peer_error(
                                &established_state.node,
                                &format!("Error handling cast message: {e}"),
                            );
                        } else {
                            log_peer_debug(
                                &established_state.node,
                                &format!("Error handling cast message: {e}"),
                            );
                        }
                    }
                    _ => {
                        log_peer_warn(
                            &established_state.node,
                            &format!("Error handling cast message: {e}"),
                        );
                    }
                }
            }
        } else {
            // Received a Cast message but connection is not ready. Log an error but keep the connection alive.
            error!("Connection not yet established");
        }
        CastResponse::NoReply
    }

    async fn teardown(self, _handle: &GenServerHandle<Self>) -> Result<(), Self::Error> {
        match self.inner_state {
            InnerState::Established(established_state) => {
                log_peer_debug(
                    &established_state.node,
                    "Closing connection with established peer",
                );
                established_state
                    .table
                    .peers
                    .lock()
                    .await
                    .remove(&established_state.node.node_id());
                established_state.teardown().await;
            }
            _ => {
                // Nothing to do if the connection was not established
            }
        };
        Ok(())
    }
}

async fn initialize_connection<S>(
    handle: &RLPxConnectionHandle,
    state: &mut Established,
    mut stream: S,
    eth_version: Arc<RwLock<EthCapVersion>>,
) -> Result<(), RLPxError>
where
    S: Unpin + Send + Stream<Item = Result<Message, RLPxError>> + 'static,
{
    post_handshake_checks(state.table.clone()).await?;

    exchange_hello_messages(state, &mut stream).await?;

    // Update eth capability version to the negotiated version for further message decoding
    let version = match &state.negotiated_eth_capability {
        Some(cap) if cap == &Capability::eth(68) => EthCapVersion::V68,
        Some(cap) if cap == &Capability::eth(69) => EthCapVersion::V69,
        _ => EthCapVersion::default(),
    };
    *eth_version
        .write()
        .map_err(|err| RLPxError::InternalError(err.to_string()))? = version;

    // Handshake OK: handle connection
    // Create channels to communicate directly to the peer
    let (mut peer_channels, sender) = PeerChannels::create(handle.clone());

    // Updating the state to establish the backend channel
    state.backend_channel = Some(sender);

    init_capabilities(state, &mut stream).await?;

    state
        .table
        .set_connected_peer(
            state.node.clone(),
            peer_channels.clone(),
            state.capabilities.clone(),
        )
        .await;

    log_peer_debug(&state.node, "Peer connection initialized.");

    // Send transactions transaction hashes from mempool at connection start
    send_all_pooled_tx_hashes(state, &mut peer_channels).await?;

    // Periodic Pings repeated events.
    send_interval(PING_INTERVAL, handle.clone(), CastMessage::SendPing);

    // Periodic block range update.
    send_interval(
        BLOCK_RANGE_UPDATE_INTERVAL,
        handle.clone(),
        CastMessage::BlockRangeUpdate,
    );

    // Periodic L2 messages events.
    if state.l2_state.connection_state().is_ok() {
        send_interval(
            PERIODIC_BLOCK_BROADCAST_INTERVAL,
            handle.clone(),
            CastMessage::L2(L2Cast::BlockBroadcast),
        );
        send_interval(
            PERIODIC_BATCH_BROADCAST_INTERVAL,
            handle.clone(),
            CastMessage::L2(L2Cast::BatchBroadcast),
        );
    }

    spawn_listener(
        handle.clone(),
        stream.filter_map(|result| match result {
            Ok(msg) => Some(CastMessage::PeerMessage(msg)),
            Err(e) => {
                debug!(error=?e, "Error receiving RLPx message");
                // Skipping invalid data
                None
            }
        }),
    );

    if state.negotiated_eth_capability.is_some() {
        let stream: BroadcastStream<(Id, Arc<Message>)> =
            BroadcastStream::new(state.connection_broadcast_send.subscribe());
        let message_stream = stream.filter_map(|result| {
            result
                .ok()
                .map(|(id, msg)| CastMessage::BroadcastMessage(id, msg))
        });
        spawn_listener(handle.clone(), message_stream);
    }

    Ok(())
}

async fn send_all_pooled_tx_hashes(
    state: &mut Established,
    peer_channels: &mut PeerChannels,
) -> Result<(), RLPxError> {
    let txs: Vec<MempoolTransaction> = state
        .blockchain
        .mempool
        .get_all_txs_by_sender()?
        .into_values()
        .flatten()
        .collect();
    if !txs.is_empty() {
        state
            .tx_broadcaster
            .cast(InMessage::AddTxs(
                txs.iter().map(|tx| tx.hash()).collect(),
                state.node.node_id(),
            ))
            .await
            .map_err(|e| RLPxError::BroadcastError(e.to_string()))?;
        send_tx_hashes(
            txs,
            state.capabilities.clone(),
            peer_channels,
            state.node.node_id(),
            &state.blockchain,
        )
        .await
        .map_err(|e| RLPxError::SendMessage(e.to_string()))?;
    }
    Ok(())
}

async fn send_block_range_update(state: &mut Established) -> Result<(), RLPxError> {
    // BlockRangeUpdate was introduced in eth/69
    if let Some(eth) = &state.negotiated_eth_capability {
        if eth.version >= 69 {
            log_peer_debug(&state.node, "Sending BlockRangeUpdate");
            let update = BlockRangeUpdate::new(&state.storage).await?;
            let lastet_block = update.latest_block;
            send(state, Message::BlockRangeUpdate(update)).await?;
            state.last_block_range_update_block = lastet_block - (lastet_block % 32);
        }
    }
    Ok(())
}

async fn should_send_block_range_update(state: &mut Established) -> Result<bool, RLPxError> {
    let latest_block = state.storage.get_latest_block_number().await?;
    if latest_block < state.last_block_range_update_block
        || latest_block - state.last_block_range_update_block >= 32
    {
        return Ok(true);
    }
    Ok(false)
}

async fn init_capabilities<S>(state: &mut Established, stream: &mut S) -> Result<(), RLPxError>
where
    S: Unpin + Stream<Item = Result<Message, RLPxError>>,
{
    // Sending eth Status if peer supports it
    if let Some(eth) = state.negotiated_eth_capability.clone() {
        let status = match eth.version {
            68 => Message::Status68(StatusMessage68::new(&state.storage).await?),
            69 => Message::Status69(StatusMessage69::new(&state.storage).await?),
            ver => {
                return Err(RLPxError::HandshakeError(format!(
                    "Invalid eth version {ver}"
                )));
            }
        };
        log_peer_debug(&state.node, "Sending status");
        send(state, status).await?;
        // The next immediate message in the ETH protocol is the
        // status, reference here:
        // https://github.com/ethereum/devp2p/blob/master/caps/eth.md#status-0x00
        let msg = match receive(stream).await {
            Some(msg) => msg?,
            None => return Err(RLPxError::Disconnected()),
        };
        match msg {
            Message::Status68(msg_data) => {
                log_peer_debug(&state.node, "Received Status(68)");
                backend::validate_status(msg_data, &state.storage, &eth).await?
            }
            Message::Status69(msg_data) => {
                log_peer_debug(&state.node, "Received Status(69)");
                backend::validate_status(msg_data, &state.storage, &eth).await?
            }
            Message::Disconnect(disconnect) => {
                return Err(RLPxError::HandshakeError(format!(
                    "Peer disconnected due to: {}",
                    disconnect.reason()
                )));
            }
            _ => {
                return Err(RLPxError::HandshakeError(
                    "Expected a Status message".to_string(),
                ));
            }
        }
    }
    Ok(())
}

async fn post_handshake_checks(_table: Kademlia) -> Result<(), RLPxError> {
    Ok(())
}

async fn send_disconnect_message(state: &mut Established, reason: Option<DisconnectReason>) {
    send(state, Message::Disconnect(DisconnectMessage { reason }))
        .await
        .unwrap_or_else(|_| {
            log_peer_debug(
                &state.node,
                &format!("Could not send Disconnect message: ({reason:?})."),
            );
        });
}

async fn connection_failed(state: &mut Established, error_text: &str, error: &RLPxError) {
    log_peer_debug(&state.node, &format!("{error_text}: ({error})"));

    // Send disconnect message only if error is different than RLPxError::DisconnectRequested
    // because if it is a DisconnectRequested error it means that the peer requested the disconnection, not us.
    if !matches!(error, RLPxError::DisconnectReceived(_)) {
        send_disconnect_message(state, match_disconnect_reason(error)).await;
    }

    // Discard peer from kademlia table in some cases
    match error {
        // already connected, don't discard it
        RLPxError::DisconnectReceived(DisconnectReason::AlreadyConnected)
        | RLPxError::DisconnectSent(DisconnectReason::AlreadyConnected) => {
            log_peer_debug(&state.node, &format!("{error_text}: ({error})"));
            log_peer_debug(&state.node, "Peer already connected, don't replace it");
        }
        _ => {
            let remote_public_key = state.node.public_key;
            log_peer_debug(
                &state.node,
                &format!("{error_text}: ({error}), discarding peer {remote_public_key}"),
            );
        }
    }

    state.teardown().await;
}

fn match_disconnect_reason(error: &RLPxError) -> Option<DisconnectReason> {
    match error {
        RLPxError::DisconnectSent(reason) => Some(*reason),
        RLPxError::DisconnectReceived(reason) => Some(*reason),
        RLPxError::RLPDecodeError(_) => Some(DisconnectReason::NetworkError),
        // TODO build a proper matching between error types and disconnection reasons
        _ => None,
    }
}

async fn exchange_hello_messages<S>(
    state: &mut Established,
    stream: &mut S,
) -> Result<(), RLPxError>
where
    S: Unpin + Stream<Item = Result<Message, RLPxError>>,
{
    let mut supported_capabilities: Vec<Capability> = [
        &SUPPORTED_ETH_CAPABILITIES[..],
        &SUPPORTED_SNAP_CAPABILITIES[..],
    ]
    .concat();
    if state.l2_state.is_supported() {
        supported_capabilities.push(l2::SUPPORTED_BASED_CAPABILITIES[0].clone());
    }
    let hello_msg = Message::Hello(p2p::HelloMessage::new(
        supported_capabilities,
        PublicKey::from_secret_key(secp256k1::SECP256K1, &state.signer),
        state.client_version.clone(),
    ));

    send(state, hello_msg).await?;

    // Receive Hello message
    let msg = match receive(stream).await {
        Some(msg) => msg?,
        None => return Err(RLPxError::Disconnected()),
    };

    match msg {
        Message::Hello(hello_message) => {
            let mut negotiated_eth_version = 0;
            let mut negotiated_snap_version = 0;

            log_peer_debug(
                &state.node,
                &format!(
                    "Hello message capabilities {:?}",
                    hello_message.capabilities
                ),
            );

            // Check if we have any capability in common and store the highest version
            for cap in &hello_message.capabilities {
                match cap.protocol() {
                    "eth" => {
                        if SUPPORTED_ETH_CAPABILITIES.contains(cap)
                            && cap.version > negotiated_eth_version
                        {
                            negotiated_eth_version = cap.version;
                        }
                    }
                    "snap" => {
                        if SUPPORTED_SNAP_CAPABILITIES.contains(cap)
                            && cap.version > negotiated_snap_version
                        {
                            negotiated_snap_version = cap.version;
                        }
                    }
                    "based" if state.l2_state.is_supported() => {
                        state.l2_state.set_established()?;
                    }
                    _ => {}
                }
            }

            state.capabilities = hello_message.capabilities;

            if negotiated_eth_version == 0 {
                return Err(RLPxError::NoMatchingCapabilities());
            }
            debug!("Negotatied eth version: eth/{}", negotiated_eth_version);
            state.negotiated_eth_capability = Some(Capability::eth(negotiated_eth_version));

            if negotiated_snap_version != 0 {
                debug!("Negotatied snap version: snap/{}", negotiated_snap_version);
                state.negotiated_snap_capability = Some(Capability::snap(negotiated_snap_version));
            }

            state.node.version = Some(hello_message.client_id);

            Ok(())
        }
        Message::Disconnect(disconnect) => Err(RLPxError::DisconnectReceived(disconnect.reason())),
        _ => {
            // Fail if it is not a hello message
            Err(RLPxError::BadRequest("Expected Hello message".to_string()))
        }
    }
}

pub(crate) async fn send(state: &mut Established, message: Message) -> Result<(), RLPxError> {
    state.sink.lock().await.send(message).await
}

/// Reads from the frame until a frame is available.
///
/// Returns `None` when the stream buffer is 0. This could indicate that the client has disconnected,
/// but we cannot safely assume an EOF, as per the Tokio documentation.
///
/// If the handshake has not been established, it is reasonable to terminate the connection.
///
/// For an established connection, [`check_periodic_task`] will detect actual disconnections
/// while sending pings and you should not assume a disconnection.
///
/// See [`Framed::new`] for more details.
async fn receive<S>(stream: &mut S) -> Option<Result<Message, RLPxError>>
where
    S: Unpin + Stream<Item = Result<Message, RLPxError>>,
{
    stream.next().await
}

async fn handle_peer_message(state: &mut Established, message: Message) -> Result<(), RLPxError> {
    let peer_supports_eth = state.negotiated_eth_capability.is_some();
    let peer_supports_l2 = state.l2_state.connection_state().is_ok();
    match message {
        Message::Disconnect(msg_data) => {
            let reason = msg_data.reason();

            log_peer_debug(&state.node, &format!("Received Disconnect: {reason}"));

            METRICS
                .record_new_rlpx_conn_disconnection(
                    &state.node.version.clone().unwrap_or("Unknown".to_string()),
                    reason,
                )
                .await;

            state.table.peers.lock().await.remove(&state.node.node_id());

            // TODO handle the disconnection request

            return Err(RLPxError::DisconnectReceived(reason));
        }
        Message::Ping(_) => {
            log_peer_debug(&state.node, "Sending pong message");
            send(state, Message::Pong(PongMessage {})).await?;
        }
        Message::Pong(_) => {
            // We ignore received Pong messages
        }
        Message::Status68(msg_data) => {
            if let Some(eth) = &state.negotiated_eth_capability {
                backend::validate_status(msg_data, &state.storage, eth).await?
            };
        }
        Message::Status69(msg_data) => {
            if let Some(eth) = &state.negotiated_eth_capability {
                backend::validate_status(msg_data, &state.storage, eth).await?
            };
        }
        Message::GetAccountRange(req) => {
            let response = process_account_range_request(req, state.storage.clone()).await?;
            send(state, Message::AccountRange(response)).await?
        }
        Message::Transactions(txs) if peer_supports_eth => {
            // https://github.com/ethereum/devp2p/blob/master/caps/eth.md#transactions-0x02
            if state.blockchain.is_synced() {
                let is_l2_mode = state.l2_state.is_supported();
                for tx in &txs.transactions {
                    // Reject blob transactions in L2 mode
                    if is_l2_mode && matches!(tx, Transaction::EIP4844Transaction(_)) {
                        log_peer_debug(
                            &state.node,
                            "Rejecting blob transaction in L2 mode - blob transactions are not supported in L2",
                        );
                        continue;
                    }

                    if let Err(e) = state.blockchain.add_transaction_to_pool(tx.clone()).await {
                        log_peer_warn(&state.node, &format!("Error adding transaction: {e}"));
                        continue;
                    }
                }
                state
                    .tx_broadcaster
                    .cast(InMessage::AddTxs(
                        txs.transactions.iter().map(|tx| tx.hash()).collect(),
                        state.node.node_id(),
                    ))
                    .await
                    .map_err(|e| RLPxError::BroadcastError(e.to_string()))?;
            }
        }
        Message::GetBlockHeaders(msg_data) if peer_supports_eth => {
            let response = BlockHeaders {
                id: msg_data.id,
                block_headers: msg_data.fetch_headers(&state.storage).await,
            };
            send(state, Message::BlockHeaders(response)).await?;
        }
        Message::GetBlockBodies(msg_data) if peer_supports_eth => {
            let response = BlockBodies {
                id: msg_data.id,
                block_bodies: msg_data.fetch_blocks(&state.storage).await,
            };
            send(state, Message::BlockBodies(response)).await?;
        }
        Message::GetReceipts(GetReceipts { id, block_hashes }) if peer_supports_eth => {
            if let Some(eth) = &state.negotiated_eth_capability {
<<<<<<< HEAD
                let cloned_state = state.clone();
                let receipts =
                    tokio::task::spawn_blocking(move || -> Result<Vec<Vec<Receipt>>, RLPxError> {
                        let mut receipts = Vec::new();
                        for hash in block_hashes.iter() {
                            receipts.push(cloned_state.storage.get_receipts_for_block(hash)?);
                        }
                        Ok(receipts)
                    })
                    .await
                    .map_err(|_| {
                        RLPxError::InternalError("Get receipts for block task failed".to_string())
                    })??;
                let response = Receipts::new(id, receipts, eth)?;
                send(state, Message::Receipts(response)).await?;
=======
                let mut receipts = Vec::new();
                for hash in block_hashes.iter() {
                    receipts.push(state.storage.get_receipts_for_block(hash)?);
                }
                let response = match eth.version {
                    68 => Message::Receipts68(Receipts68::new(id, receipts)),
                    69 => Message::Receipts69(Receipts69::new(id, receipts)),
                    ver => {
                        return Err(RLPxError::InternalError(format!(
                            "Invalid eth version {ver}"
                        )));
                    }
                };
                send(state, response).await?;
>>>>>>> ffd0cae8
            }
        }
        Message::BlockRangeUpdate(update) => {
            log_peer_debug(
                &state.node,
                &format!(
                    "Block range update: {} to {}",
                    update.earliest_block, update.latest_block
                ),
            );
            // We will only validate the incoming update, we may decide to store and use this information in the future
            if let Err(err) = update.validate() {
                log_peer_warn(
                    &state.node,
                    &format!("disconnected from peer. Reason: {err}"),
                );
                send_disconnect_message(state, Some(DisconnectReason::SubprotocolError)).await;
                return Err(RLPxError::DisconnectSent(
                    DisconnectReason::SubprotocolError,
                ));
            }
        }
        Message::NewPooledTransactionHashes(new_pooled_transaction_hashes) if peer_supports_eth => {
            let hashes =
                new_pooled_transaction_hashes.get_transactions_to_request(&state.blockchain)?;

            let request = GetPooledTransactions::new(random(), hashes);
            send(state, Message::GetPooledTransactions(request)).await?;
        }
        Message::GetPooledTransactions(msg) => {
            let response = msg.handle(&state.blockchain)?;
            send(state, Message::PooledTransactions(response)).await?;
        }
        Message::PooledTransactions(msg) if peer_supports_eth => {
            if state.blockchain.is_synced() {
                // TODO(#3745): disconnect from peers that send invalid blob sidecars
                if let Some(requested) = state.requested_pooled_txs.get(&msg.id) {
                    let fork = state.blockchain.current_fork().await?;
                    if let Err(error) = msg.validate_requested(requested, fork).await {
                        log_peer_warn(
                            &state.node,
                            &format!("disconnected from peer. Reason: {error}"),
                        );
                        send_disconnect_message(state, Some(DisconnectReason::SubprotocolError))
                            .await;
                        return Err(RLPxError::DisconnectSent(
                            DisconnectReason::SubprotocolError,
                        ));
                    } else {
                        state.requested_pooled_txs.remove(&msg.id);
                    }
                }
                let is_l2_mode = state.l2_state.is_supported();
                msg.handle(&state.node, &state.blockchain, is_l2_mode)
                    .await?;
            }
        }
        Message::GetStorageRanges(req) => {
            let response = process_storage_ranges_request(req, state.storage.clone()).await?;
            send(state, Message::StorageRanges(response)).await?
        }
        Message::GetByteCodes(req) => {
            let state_clone = state.clone();
            let response = tokio::task::spawn_blocking(move || {
                process_byte_codes_request(req, state_clone.storage.clone())
            })
            .await
            .map_err(|_| {
                RLPxError::InternalError("Get Bytecodes failed to complete task".to_string())
            })??;
            send(state, Message::ByteCodes(response)).await?
        }
        Message::GetTrieNodes(req) => {
            let response = process_trie_nodes_request(req, state.storage.clone()).await?;
            send(state, Message::TrieNodes(response)).await?
        }
        Message::L2(req) if peer_supports_l2 => {
            handle_based_capability_message(state, req).await?;
        }
        // Send response messages to the backend
        message @ Message::AccountRange(_)
        | message @ Message::StorageRanges(_)
        | message @ Message::ByteCodes(_)
        | message @ Message::TrieNodes(_)
        | message @ Message::BlockBodies(_)
        | message @ Message::BlockHeaders(_)
        | message @ Message::Receipts68(_)
        | message @ Message::Receipts69(_) => {
            state
                .backend_channel
                .as_mut()
                // TODO: this unwrap() is temporary, until we fix the backend process to use spawned
                .expect("Backend channel is not available")
                .send(message)?
        }
        // TODO: Add new message types and handlers as they are implemented
        message => return Err(RLPxError::MessageNotHandled(format!("{message}"))),
    };
    Ok(())
}

async fn handle_backend_message(
    state: &mut Established,
    message: Message,
) -> Result<(), RLPxError> {
    log_peer_debug(&state.node, &format!("Sending message {message}"));
    send(state, message).await?;
    Ok(())
}

async fn handle_broadcast(
    state: &mut Established,
    (id, broadcasted_msg): (task::Id, Arc<Message>),
) -> Result<(), RLPxError> {
    if id != tokio::task::id() {
        match broadcasted_msg.as_ref() {
            l2_msg @ Message::L2(_) => {
                handle_l2_broadcast(state, l2_msg).await?;
            }
            msg => {
                let error_message = format!("Non-supported message broadcasted: {msg}");
                log_peer_error(&state.node, &error_message);
                return Err(RLPxError::BroadcastError(error_message));
            }
        }
    }
    Ok(())
}

async fn handle_block_range_update(state: &mut Established) -> Result<(), RLPxError> {
    if should_send_block_range_update(state).await? {
        send_block_range_update(state).await
    } else {
        Ok(())
    }
}

pub(crate) fn broadcast_message(state: &Established, msg: Message) -> Result<(), RLPxError> {
    match msg {
        l2_msg @ Message::L2(_) => broadcast_l2_message(state, l2_msg),
        msg => {
            let error_message = format!("Broadcasting for msg: {msg} is not supported");
            log_peer_error(&state.node, &error_message);
            Err(RLPxError::BroadcastError(error_message))
        }
    }
}<|MERGE_RESOLUTION|>--- conflicted
+++ resolved
@@ -845,7 +845,6 @@
         }
         Message::GetReceipts(GetReceipts { id, block_hashes }) if peer_supports_eth => {
             if let Some(eth) = &state.negotiated_eth_capability {
-<<<<<<< HEAD
                 let cloned_state = state.clone();
                 let receipts =
                     tokio::task::spawn_blocking(move || -> Result<Vec<Vec<Receipt>>, RLPxError> {
@@ -859,13 +858,6 @@
                     .map_err(|_| {
                         RLPxError::InternalError("Get receipts for block task failed".to_string())
                     })??;
-                let response = Receipts::new(id, receipts, eth)?;
-                send(state, Message::Receipts(response)).await?;
-=======
-                let mut receipts = Vec::new();
-                for hash in block_hashes.iter() {
-                    receipts.push(state.storage.get_receipts_for_block(hash)?);
-                }
                 let response = match eth.version {
                     68 => Message::Receipts68(Receipts68::new(id, receipts)),
                     69 => Message::Receipts69(Receipts69::new(id, receipts)),
@@ -876,7 +868,6 @@
                     }
                 };
                 send(state, response).await?;
->>>>>>> ffd0cae8
             }
         }
         Message::BlockRangeUpdate(update) => {
