--- conflicted
+++ resolved
@@ -786,10 +786,8 @@
         Message::Transactions(txs) if peer_supports_eth => {
             // https://github.com/ethereum/devp2p/blob/master/caps/eth.md#transactions-0x02
             if state.blockchain.is_synced() {
-<<<<<<< HEAD
                 let is_l2_mode = state.l2_state.is_supported();
-                let mut valid_txs = vec![];
-                for tx in txs.transactions {
+                for tx in &txs.transactions {
                     // Reject blob transactions in L2 mode
                     if is_l2_mode && matches!(tx, Transaction::EIP4844Transaction(_)) {
                         log_peer_debug(
@@ -799,13 +797,6 @@
                         continue;
                     }
                     
-                    // Mark as broadcasted for the sender so we don't include it in the next
-                    // `SendNewPooledTxHashes` message to this peer. Doing so violates spec.
-                    // For broadcast itself, `handle_broadcast` filters by task id already.
-                    state.broadcasted_txs.insert(tx.hash());
-=======
-                for tx in &txs.transactions {
->>>>>>> 0bb360a9
                     if let Err(e) = state.blockchain.add_transaction_to_pool(tx.clone()).await {
                         log_peer_warn(&state.node, &format!("Error adding transaction: {e}"));
                         continue;
