--- conflicted
+++ resolved
@@ -277,13 +277,8 @@
                 Self::CastMsg::SendPing => {
                     send(established_state, Message::Ping(PingMessage {})).await
                 }
-<<<<<<< HEAD
                 Self::CastMsg::SendNewPooledTxHashes(txs) => {
-                    send_new_pooled_tx_hashes(&mut established_state, txs).await
-=======
-                Self::CastMsg::SendNewPooledTxHashes => {
-                    send_new_pooled_tx_hashes(established_state).await
->>>>>>> 885ddaf8
+                    send_new_pooled_tx_hashes(established_state, txs).await
                 }
                 Self::CastMsg::BroadcastMessage(id, msg) => {
                     log_peer_debug(
