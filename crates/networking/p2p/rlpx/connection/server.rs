--- conflicted
+++ resolved
@@ -759,31 +759,22 @@
             let response = process_trie_nodes_request(req, state.storage.clone())?;
             send(state, Message::TrieNodes(response)).await?
         }
-<<<<<<< HEAD
-        ref message@ Message::TrieNodes(ref resp) => {
+        ref message @ Message::TrieNodes(ref resp) => {
             let id = resp.id;
             if let Some(receiver) = state.backend_table.get(&id) {
-                receiver.clone().cast(StorageHealerMsg::TrieNodes(resp.clone()));
+                receiver
+                    .clone()
+                    .cast(StorageHealerMsg::TrieNodes(resp.clone()));
             } else {
                 log_peer_debug(
                     &state.node,
-                    "GetTrieNodes was not requested by StorageHealer process, sending response to backend on default channel");
+                    "GetTrieNodes was not requested by StorageHealer process, sending response to backend on default channel",
+                );
                 state
                     .backend_channel
                     .as_mut()
                     .expect("Backend channel is not available")
                     .send(message.clone())?
-=======
-        Message::TrieNodes(resp) => {
-            let id = resp.id;
-            if let Some(receiver) = state.backend_table.get(&id) {
-                receiver.clone().cast(StorageHealerMsg::TrieNodes(resp));
-            } else {
-                log_peer_debug(
-                    &state.node,
-                    &format!("Cannot find GetTrieNodes request for TrieNodes response. Id: {id}"),
-                );
->>>>>>> f30050ad
             }
         }
         // Send response messages to the backend
