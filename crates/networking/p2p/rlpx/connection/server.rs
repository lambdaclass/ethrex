#[cfg(feature = "l2")]
use crate::rlpx::l2::{
    PERIODIC_BATCH_BROADCAST_INTERVAL, PERIODIC_BLOCK_BROADCAST_INTERVAL,
    l2_connection::{
        self, L2Cast, L2ConnState, handle_based_capability_message, handle_l2_broadcast,
    },
};
use crate::{
    discv4::peer_table::PeerTable,
    log_peer_debug, log_peer_error, log_peer_trace, log_peer_warn,
    metrics::METRICS,
    network::P2PContext,
    rlpx::{
        Message,
        connection::{codec::RLPxCodec, handshake},
        error::PeerConnectionError,
        eth::{
            backend,
            blocks::{BlockBodies, BlockHeaders},
            receipts::{GetReceipts, Receipts68, Receipts69},
            status::{StatusMessage68, StatusMessage69},
            transactions::{GetPooledTransactions, NewPooledTransactionHashes},
            update::BlockRangeUpdate,
        },
        message::EthCapVersion,
        p2p::{
            self, Capability, DisconnectMessage, DisconnectReason, PingMessage, PongMessage,
            SUPPORTED_ETH_CAPABILITIES, SUPPORTED_SNAP_CAPABILITIES,
        },
        snap::TrieNodes,
<<<<<<< HEAD
=======
        utils::{log_peer_debug, log_peer_error, log_peer_trace, log_peer_warn},
>>>>>>> de0802ee
    },
    snap::{
        process_account_range_request, process_byte_codes_request, process_storage_ranges_request,
        process_trie_nodes_request,
    },
    tx_broadcaster::{InMessage, TxBroadcaster, send_tx_hashes},
    types::Node,
};
use ethrex_blockchain::Blockchain;
use ethrex_common::types::MempoolTransaction;
#[cfg(feature = "l2")]
use ethrex_common::types::Transaction;
use ethrex_storage::{Store, error::StoreError};
use ethrex_trie::TrieError;
use futures::{SinkExt as _, Stream, stream::SplitSink};
use rand::random;
use secp256k1::{PublicKey, SecretKey};
use spawned_concurrency::{
    messages::Unused,
    tasks::{
        CastResponse, GenServer, GenServerHandle,
        InitResult::{self, NoSuccess, Success},
        send_interval, spawn_listener,
    },
};
use spawned_rt::tasks::BroadcastStream;
use std::{
    collections::HashMap,
    net::SocketAddr,
    sync::{Arc, RwLock},
    time::Duration,
};
use tokio::{
    net::TcpStream,
    sync::{Mutex, broadcast, oneshot},
    task::{self, Id},
};
use tokio_stream::StreamExt;
use tokio_util::codec::Framed;
use tracing::{debug, error};

const PING_INTERVAL: Duration = Duration::from_secs(10);
const BLOCK_RANGE_UPDATE_INTERVAL: Duration = Duration::from_secs(60);

pub(crate) type PeerConnBroadcastSender = broadcast::Sender<(tokio::task::Id, Arc<Message>)>;

#[derive(Clone, Debug)]
pub struct PeerConnection {
    handle: GenServerHandle<PeerConnectionServer>,
}

impl PeerConnection {
    pub async fn spawn_as_receiver(
        context: P2PContext,
        peer_addr: SocketAddr,
        stream: TcpStream,
    ) -> PeerConnection {
        let state = ConnectionState::Receiver(Receiver {
            context,
            peer_addr,
            stream: Arc::new(stream),
        });
        let connection = PeerConnectionServer { state };
        Self {
            handle: connection.start(),
        }
    }

    pub async fn spawn_as_initiator(context: P2PContext, node: &Node) -> PeerConnection {
        let state = ConnectionState::Initiator(Initiator {
            context,
            node: node.clone(),
        });
        let connection = PeerConnectionServer { state };
        Self {
            handle: connection.start(),
        }
    }

    pub async fn outgoing_message(&mut self, message: Message) -> Result<(), PeerConnectionError> {
        self.handle
            .cast(CastMessage::OutgoingMessage(message))
            .await
            .map_err(|err| PeerConnectionError::InternalError(err.to_string()))
    }

    pub async fn outgoing_request(
        &mut self,
        message: Message,
        timeout: Duration,
    ) -> Result<Message, PeerConnectionError> {
        let id = message
            .request_id()
            .expect("Cannot wait on request without id");
        let (oneshot_tx, oneshot_rx) = oneshot::channel::<Message>();

        self.handle
            .cast(CastMessage::OutgoingRequest(message, Arc::new(oneshot_tx)))
            .await
            .map_err(|err| PeerConnectionError::InternalError(err.to_string()))?;

        // Wait for the response or timeout. This blocks the calling task (and not the ConnectionServer task)
        match tokio::time::timeout(timeout, oneshot_rx).await {
            Ok(Ok(response)) => Ok(response),
            Ok(Err(error)) => Err(PeerConnectionError::RecvError(error.to_string())),
            Err(_timeout) => {
                // Notify timeout on request id
                self.handle
                    .cast(CastMessage::RequestTimeout { id })
                    .await
                    .map_err(|err| PeerConnectionError::InternalError(err.to_string()))?;
                // Return timeout error
                Err(PeerConnectionError::Timeout)
            }
        }
    }
}

#[derive(Debug)]
pub struct Initiator {
    pub(crate) context: P2PContext,
    pub(crate) node: Node,
}

#[derive(Debug)]
pub struct Receiver {
    pub(crate) context: P2PContext,
    pub(crate) peer_addr: SocketAddr,
    pub(crate) stream: Arc<TcpStream>,
}

#[derive(Debug)]
pub struct Established {
    pub(crate) signer: SecretKey,
    // Sending part of the TcpStream to connect with the remote peer
    // The receiving part is owned by the stream listen loop task
    pub(crate) sink: SplitSink<Framed<TcpStream, RLPxCodec>, Message>,
    pub(crate) node: Node,
    pub(crate) storage: Store,
    pub(crate) blockchain: Arc<Blockchain>,
    pub(crate) capabilities: Vec<Capability>,
    pub(crate) negotiated_eth_capability: Option<Capability>,
    pub(crate) negotiated_snap_capability: Option<Capability>,
    pub(crate) last_block_range_update_block: u64,
    pub(crate) requested_pooled_txs: HashMap<u64, NewPooledTransactionHashes>,
    pub(crate) client_version: String,
    //// Send end of the channel used to broadcast messages
    //// to other connected peers, is ok to have it here,
    //// since internally it's an Arc.
    //// The ID is to ignore the message sent from the same task.
    //// This is used both to send messages and to received broadcasted
    //// messages from other connections (sent from other peers).
    //// The receive end is instantiated after the handshake is completed
    //// under `handle_peer`.
    /// TODO: Improve this mechanism
    /// See https://github.com/lambdaclass/ethrex/issues/3388
    pub(crate) connection_broadcast_send: PeerConnBroadcastSender,
    pub(crate) peer_table: PeerTable,
    #[cfg(feature = "l2")]
    pub(crate) l2_state: L2ConnState,
    pub(crate) tx_broadcaster: GenServerHandle<TxBroadcaster>,
    pub(crate) current_requests: HashMap<u64, (String, oneshot::Sender<Message>)>,
}

impl Established {
    async fn teardown(&mut self) {
        // Closing the sink. It may fail if it is already closed (eg. the other side already closed it)
        // Just logging a debug line if that's the case.
        let _ = self
            .sink
            .close()
            .await
            .inspect_err(|err| debug!("Could not close the socket: {err}"));
    }
}

#[derive(Debug)]
pub enum ConnectionState {
    HandshakeFailed,
    Initiator(Initiator),
    Receiver(Receiver),
    Established(Box<Established>),
}

#[derive(Clone, Debug)]
#[allow(private_interfaces)]
pub enum CastMessage {
    /// Received a message from the remote peer
    IncomingMessage(Message),
    /// We send information to the remote peer
    OutgoingMessage(Message),
    /// We request information from the remote peer
    OutgoingRequest(Message, Arc<oneshot::Sender<Message>>),
    /// Received a notification of a request that timeouted.
    RequestTimeout { id: u64 },
    /// Periodic message to send ping to remote peer
    SendPing,
    /// Periodic message to send block range update to remote peer
    BlockRangeUpdate,
    /// Received a message to broadcast. Used only for L2, we have to move this logic to tx_broadcaster.
    BroadcastMessage(task::Id, Arc<Message>),
    /// L2 message
    #[cfg(feature = "l2")]
    L2(L2Cast),
}

pub enum OutMessage {
    InitResponse {
        node: Node,
        framed: Arc<Mutex<Framed<TcpStream, RLPxCodec>>>,
    },
    Done,
    Error,
}

#[derive(Debug)]
pub struct PeerConnectionServer {
    state: ConnectionState,
}

impl GenServer for PeerConnectionServer {
    type CallMsg = Unused;
    type CastMsg = CastMessage;
    type OutMsg = Unused;
    type Error = PeerConnectionError;

    async fn init(
        mut self,
        handle: &GenServerHandle<Self>,
    ) -> Result<InitResult<Self>, Self::Error> {
        // Set a default eth version that we can update after we negotiate peer capabilities
        // This eth version will only be used to encode & decode the initial `Hello` messages.
        let eth_version = Arc::new(RwLock::new(EthCapVersion::default()));
        match handshake::perform(self.state, eth_version.clone()).await {
            Ok((mut established_state, stream)) => {
<<<<<<< HEAD
                log_peer_trace!(&established_state.node, "Starting RLPx connection");
=======
                log_peer_trace(&established_state.node, "Starting RLPx connection");
>>>>>>> de0802ee

                if let Err(reason) =
                    initialize_connection(handle, &mut established_state, stream, eth_version).await
                {
                    match &reason {
                        PeerConnectionError::NoMatchingCapabilities
                        | PeerConnectionError::HandshakeError(_) => {
                            established_state
                                .peer_table
                                .set_unwanted(&established_state.node.node_id())
                                .await?;
                        }
                        _ => {}
                    }
                    connection_failed(
                        &mut established_state,
                        "Failed to initialize RLPx connection",
                        &reason,
                    )
                    .await;

                    METRICS.record_new_rlpx_conn_failure(reason).await;

                    self.state = ConnectionState::Established(Box::new(established_state));
                    Ok(NoSuccess(self))
                } else {
                    METRICS
                        .record_new_rlpx_conn_established(
                            &established_state
                                .node
                                .version
                                .clone()
                                .unwrap_or("Unknown".to_string()),
                        )
                        .await;
                    // New state
                    self.state = ConnectionState::Established(Box::new(established_state));
                    Ok(Success(self))
                }
            }
            Err(err) => {
                // Handshake failed, just log a debug message.
                // No connection was established so no need to perform any other action
                debug!("Failed Handshake on RLPx connection {err}");
                self.state = ConnectionState::HandshakeFailed;
                Ok(NoSuccess(self))
            }
        }
    }

    async fn handle_cast(
        &mut self,
        message: Self::CastMsg,
        _handle: &GenServerHandle<Self>,
    ) -> CastResponse {
        if let ConnectionState::Established(ref mut established_state) = self.state {
            #[cfg(feature = "l2")]
            let peer_supports_l2 = established_state.l2_state.connection_state().is_ok();
            let result = match message {
                Self::CastMsg::IncomingMessage(message) => {
<<<<<<< HEAD
                    log_peer_trace!(
=======
                    log_peer_trace(
>>>>>>> de0802ee
                        &established_state.node,
                        &format!("Received incomming message: {message}"),
                    );
                    handle_incoming_message(established_state, message).await
                }
                Self::CastMsg::OutgoingMessage(message) => {
<<<<<<< HEAD
                    log_peer_trace!(
=======
                    log_peer_trace(
>>>>>>> de0802ee
                        &established_state.node,
                        &format!("Received outgoing request: {message}"),
                    );
                    handle_outgoing_message(established_state, message).await
                }
                Self::CastMsg::OutgoingRequest(message, sender) => {
<<<<<<< HEAD
                    log_peer_trace!(
=======
                    log_peer_trace(
>>>>>>> de0802ee
                        &established_state.node,
                        &format!("Received outgoing request: {message}"),
                    );
                    handle_outgoing_request(
                        established_state,
                        message,
                        Arc::<oneshot::Sender<Message>>::into_inner(sender)
                            .expect("Could not obtain sender channel"),
                    )
                    .await
                }
                Self::CastMsg::RequestTimeout { id } => {
                    // Discard the request from current requests
                    if let Some((msg_type, _)) = established_state.current_requests.remove(&id) {
                        log_peer_debug!(
                            &established_state.node,
                            &format!("{msg_type}({id}) timeouted."),
                        );
                    }
                    Ok(())
                }
                Self::CastMsg::SendPing => {
                    send(established_state, Message::Ping(PingMessage {})).await
                }
                Self::CastMsg::BroadcastMessage(id, msg) => {
<<<<<<< HEAD
                    log_peer_trace!(
=======
                    log_peer_trace(
>>>>>>> de0802ee
                        &established_state.node,
                        &format!("Received broadcasted message: {msg}"),
                    );
                    handle_broadcast(established_state, (id, msg)).await
                }
                Self::CastMsg::BlockRangeUpdate => {
<<<<<<< HEAD
                    log_peer_trace!(&established_state.node, "Block Range Update");
=======
                    log_peer_trace(&established_state.node, "Block Range Update");
>>>>>>> de0802ee
                    handle_block_range_update(established_state).await
                }
                #[cfg(feature = "l2")]
                Self::CastMsg::L2(msg) if peer_supports_l2 => {
<<<<<<< HEAD
                    log_peer_trace!(&established_state.node, "Handling cast for L2 msg: {msg:?}");
=======
                    log_peer_trace(&established_state.node, "Handling cast for L2 msg: {msg:?}");
>>>>>>> de0802ee
                    match msg {
                        L2Cast::BatchBroadcast => {
                            l2_connection::send_sealed_batch(established_state).await
                        }
                        L2Cast::BlockBroadcast => {
                            l2_connection::send_new_block(established_state).await
                        }
                    }
                }
                #[cfg(feature = "l2")]
                _ => Err(PeerConnectionError::MessageNotHandled(
                    "Unknown message or capability not handled".to_string(),
                )),
            };

            if let Err(e) = result {
                match e {
                    PeerConnectionError::Disconnected
                    | PeerConnectionError::DisconnectReceived(_)
                    | PeerConnectionError::DisconnectSent(_)
                    | PeerConnectionError::HandshakeError(_)
                    | PeerConnectionError::NoMatchingCapabilities
                    | PeerConnectionError::InvalidPeerId
                    | PeerConnectionError::InvalidMessageLength
                    | PeerConnectionError::StateError(_)
                    | PeerConnectionError::InvalidRecoveryId => {
                        log_peer_debug!(&established_state.node, &e.to_string());
                        return CastResponse::Stop;
                    }
                    PeerConnectionError::IoError(e)
                        if e.kind() == std::io::ErrorKind::BrokenPipe =>
                    {
                        log_peer_error!(
                            &established_state.node,
                            "Broken pipe with peer, disconnected",
                        );
                        return CastResponse::Stop;
                    }
                    PeerConnectionError::StoreError(StoreError::Trie(
                        TrieError::InconsistentTree,
                    )) => {
                        if established_state.blockchain.is_synced() {
                            log_peer_error!(
                                &established_state.node,
                                &format!("Error handling cast message: {e}"),
                            );
                        } else {
                            log_peer_debug!(
                                &established_state.node,
                                &format!("Error handling cast message: {e}"),
                            );
                        }
                    }
                    _ => {
                        let client_id = established_state
                            .node
                            .version
                            .clone()
                            .unwrap_or("-".to_string());
                        log_peer_debug!(
                            &established_state.node,
                            &format!(
                                "Error handling cast message: {e}, for client: {} with capabilities {:?}",
                                client_id, established_state.capabilities
                            ),
                        );
                    }
                }
            }
        } else {
            // Received a Cast message but connection is not ready. Log an error but keep the connection alive.
            error!("Connection not yet established");
        }
        CastResponse::NoReply
    }

    async fn teardown(self, _handle: &GenServerHandle<Self>) -> Result<(), Self::Error> {
        match self.state {
            ConnectionState::Established(mut established_state) => {
<<<<<<< HEAD
                log_peer_trace!(
=======
                log_peer_trace(
>>>>>>> de0802ee
                    &established_state.node,
                    "Closing connection with established peer",
                );
                established_state
                    .peer_table
                    .remove_peer(established_state.node.node_id())
                    .await?;
                established_state.teardown().await;
            }
            _ => {
                // Nothing to do if the connection was not established
            }
        };
        Ok(())
    }
}

async fn initialize_connection<S>(
    handle: &GenServerHandle<PeerConnectionServer>,
    state: &mut Established,
    mut stream: S,
    eth_version: Arc<RwLock<EthCapVersion>>,
) -> Result<(), PeerConnectionError>
where
    S: Unpin + Send + Stream<Item = Result<Message, PeerConnectionError>> + 'static,
{
    if state.peer_table.target_peers_reached().await? {
        log_peer_warn!(&state.node, "Reached target peer connections, discarding.");
        return Err(PeerConnectionError::TooManyPeers);
    }
    exchange_hello_messages(state, &mut stream).await?;

    // Update eth capability version to the negotiated version for further message decoding
    let version = match &state.negotiated_eth_capability {
        Some(cap) if cap == &Capability::eth(68) => EthCapVersion::V68,
        Some(cap) if cap == &Capability::eth(69) => EthCapVersion::V69,
        _ => EthCapVersion::default(),
    };
    *eth_version
        .write()
        .map_err(|err| PeerConnectionError::InternalError(err.to_string()))? = version;

    init_capabilities(state, &mut stream).await?;

    let mut connection = PeerConnection {
        handle: handle.clone(),
    };

    state
        .peer_table
        .new_connected_peer(
            state.node.clone(),
            connection.clone(),
            state.capabilities.clone(),
        )
        .await?;

<<<<<<< HEAD
    log_peer_trace!(&state.node, "Peer connection initialized.");
=======
    log_peer_trace(&state.node, "Peer connection initialized.");
>>>>>>> de0802ee

    // Send transactions transaction hashes from mempool at connection start
    send_all_pooled_tx_hashes(state, &mut connection).await?;

    // Periodic Pings repeated events.
    send_interval(PING_INTERVAL, handle.clone(), CastMessage::SendPing);

    // Periodic block range update.
    send_interval(
        BLOCK_RANGE_UPDATE_INTERVAL,
        handle.clone(),
        CastMessage::BlockRangeUpdate,
    );

    #[cfg(feature = "l2")]
    // Periodic L2 messages events.
    if state.l2_state.connection_state().is_ok() {
        send_interval(
            PERIODIC_BLOCK_BROADCAST_INTERVAL,
            handle.clone(),
            CastMessage::L2(L2Cast::BlockBroadcast),
        );
        send_interval(
            PERIODIC_BATCH_BROADCAST_INTERVAL,
            handle.clone(),
            CastMessage::L2(L2Cast::BatchBroadcast),
        );
    }

    spawn_listener(
        handle.clone(),
        stream.filter_map(|result| match result {
            Ok(msg) => Some(CastMessage::IncomingMessage(msg)),
            Err(e) => {
                debug!(error=?e, "Error receiving RLPx message");
                // Skipping invalid data
                None
            }
        }),
    );

    if state.negotiated_eth_capability.is_some() {
        let stream: BroadcastStream<(Id, Arc<Message>)> =
            BroadcastStream::new(state.connection_broadcast_send.subscribe());
        let message_stream = stream.filter_map(|result| {
            result
                .ok()
                .map(|(id, msg)| CastMessage::BroadcastMessage(id, msg))
        });
        spawn_listener(handle.clone(), message_stream);
    }

    Ok(())
}

async fn send_all_pooled_tx_hashes(
    state: &mut Established,
    connection: &mut PeerConnection,
) -> Result<(), PeerConnectionError> {
    let txs: Vec<MempoolTransaction> = state
        .blockchain
        .mempool
        .get_all_txs_by_sender()?
        .into_values()
        .flatten()
        .collect();
    if !txs.is_empty() {
        state
            .tx_broadcaster
            .cast(InMessage::AddTxs(
                txs.iter().map(|tx| tx.hash()).collect(),
                state.node.node_id(),
            ))
            .await
            .map_err(|e| PeerConnectionError::BroadcastError(e.to_string()))?;
        send_tx_hashes(
            txs,
            state.capabilities.clone(),
            connection,
            state.node.node_id(),
            &state.blockchain,
        )
        .await
        .map_err(|e| PeerConnectionError::SendMessage(e.to_string()))?;
    }
    Ok(())
}

async fn send_block_range_update(state: &mut Established) -> Result<(), PeerConnectionError> {
    // BlockRangeUpdate was introduced in eth/69
    if state
        .negotiated_eth_capability
        .as_ref()
        .is_some_and(|eth| eth.version >= 69)
    {
<<<<<<< HEAD
        log_peer_trace!(&state.node, "Sending BlockRangeUpdate");
=======
        log_peer_trace(&state.node, "Sending BlockRangeUpdate");
>>>>>>> de0802ee
        let update = BlockRangeUpdate::new(&state.storage).await?;
        let lastet_block = update.latest_block;
        send(state, Message::BlockRangeUpdate(update)).await?;
        state.last_block_range_update_block = lastet_block - (lastet_block % 32);
    }
    Ok(())
}

async fn should_send_block_range_update(
    state: &mut Established,
) -> Result<bool, PeerConnectionError> {
    let latest_block = state.storage.get_latest_block_number().await?;
    if latest_block < state.last_block_range_update_block
        || latest_block - state.last_block_range_update_block >= 32
    {
        return Ok(true);
    }
    Ok(false)
}

async fn init_capabilities<S>(
    state: &mut Established,
    stream: &mut S,
) -> Result<(), PeerConnectionError>
where
    S: Unpin + Stream<Item = Result<Message, PeerConnectionError>>,
{
    // Sending eth Status if peer supports it
    if let Some(eth) = state.negotiated_eth_capability.clone() {
        let status = match eth.version {
            68 => Message::Status68(StatusMessage68::new(&state.storage).await?),
            69 => Message::Status69(StatusMessage69::new(&state.storage).await?),
            ver => {
                return Err(PeerConnectionError::HandshakeError(format!(
                    "Invalid eth version {ver}"
                )));
            }
        };
<<<<<<< HEAD
        log_peer_trace!(&state.node, "Sending status");
=======
        log_peer_trace(&state.node, "Sending status");
>>>>>>> de0802ee
        send(state, status).await?;
        // The next immediate message in the ETH protocol is the
        // status, reference here:
        // https://github.com/ethereum/devp2p/blob/master/caps/eth.md#status-0x00
        let msg = match receive(stream).await {
            Some(msg) => msg?,
            None => return Err(PeerConnectionError::Disconnected),
        };
        match msg {
            Message::Status68(msg_data) => {
<<<<<<< HEAD
                log_peer_trace!(&state.node, "Received Status(68)");
                backend::validate_status(msg_data, &state.storage, &eth).await?
            }
            Message::Status69(msg_data) => {
                log_peer_trace!(&state.node, "Received Status(69)");
=======
                log_peer_trace(&state.node, "Received Status(68)");
                backend::validate_status(msg_data, &state.storage, &eth).await?
            }
            Message::Status69(msg_data) => {
                log_peer_trace(&state.node, "Received Status(69)");
>>>>>>> de0802ee
                backend::validate_status(msg_data, &state.storage, &eth).await?
            }
            Message::Disconnect(disconnect) => {
                return Err(PeerConnectionError::HandshakeError(format!(
                    "Peer disconnected due to: {}",
                    disconnect.reason()
                )));
            }
            _ => {
                return Err(PeerConnectionError::HandshakeError(
                    "Expected a Status message".to_string(),
                ));
            }
        }
    }
    Ok(())
}

async fn send_disconnect_message(state: &mut Established, reason: Option<DisconnectReason>) {
    send(state, Message::Disconnect(DisconnectMessage { reason }))
        .await
        .unwrap_or_else(|_| {
            log_peer_debug!(
                &state.node,
                &format!("Could not send Disconnect message: ({reason:?})."),
            );
        });
}

async fn connection_failed(state: &mut Established, error_text: &str, error: &PeerConnectionError) {
    log_peer_debug!(&state.node, &format!("{error_text}: ({error})"));

    // Send disconnect message only if error is different than RLPxError::DisconnectRequested
    // because if it is a DisconnectRequested error it means that the peer requested the disconnection, not us.
    if !matches!(error, PeerConnectionError::DisconnectReceived(_)) {
        send_disconnect_message(state, match_disconnect_reason(error)).await;
    }

    // Discard peer from kademlia table in some cases
    match error {
        // already connected, don't discard it
        PeerConnectionError::DisconnectReceived(DisconnectReason::AlreadyConnected)
        | PeerConnectionError::DisconnectSent(DisconnectReason::AlreadyConnected) => {
            log_peer_debug!(&state.node, &format!("{error_text}: ({error})"));
            log_peer_debug!(&state.node, "Peer already connected, don't replace it");
        }
        _ => {
            let remote_public_key = state.node.public_key;
            log_peer_debug!(
                &state.node,
                &format!("{error_text}: ({error}), discarding peer {remote_public_key}"),
            );
        }
    }
}

fn match_disconnect_reason(error: &PeerConnectionError) -> Option<DisconnectReason> {
    match error {
        PeerConnectionError::DisconnectSent(reason) => Some(*reason),
        PeerConnectionError::DisconnectReceived(reason) => Some(*reason),
        PeerConnectionError::RLPDecodeError(_) => Some(DisconnectReason::NetworkError),
        PeerConnectionError::TooManyPeers => Some(DisconnectReason::TooManyPeers),
        // TODO build a proper matching between error types and disconnection reasons
        _ => None,
    }
}

async fn exchange_hello_messages<S>(
    state: &mut Established,
    stream: &mut S,
) -> Result<(), PeerConnectionError>
where
    S: Unpin + Stream<Item = Result<Message, PeerConnectionError>>,
{
    // This allow is because in l2 we mut the capabilities
    // to include the l2 cap
    #[allow(unused_mut)]
    let mut supported_capabilities: Vec<Capability> = [
        &SUPPORTED_ETH_CAPABILITIES[..],
        &SUPPORTED_SNAP_CAPABILITIES[..],
    ]
    .concat();
    #[cfg(feature = "l2")]
    if state.l2_state.is_supported() {
        supported_capabilities.push(crate::rlpx::l2::SUPPORTED_BASED_CAPABILITIES[0].clone());
    }
    let hello_msg = Message::Hello(p2p::HelloMessage::new(
        supported_capabilities,
        PublicKey::from_secret_key(secp256k1::SECP256K1, &state.signer),
        state.client_version.clone(),
    ));

    send(state, hello_msg).await?;

    // Receive Hello message
    let msg = match receive(stream).await {
        Some(msg) => msg?,
        None => return Err(PeerConnectionError::Disconnected),
    };

    match msg {
        Message::Hello(hello_message) => {
            let mut negotiated_eth_version = 0;
            let mut negotiated_snap_version = 0;

<<<<<<< HEAD
            log_peer_trace!(
=======
            log_peer_trace(
>>>>>>> de0802ee
                &state.node,
                &format!(
                    "Hello message capabilities {:?}",
                    hello_message.capabilities
                ),
            );

            // Check if we have any capability in common and store the highest version
            for cap in &hello_message.capabilities {
                match cap.protocol() {
                    "eth" => {
                        if SUPPORTED_ETH_CAPABILITIES.contains(cap)
                            && cap.version > negotiated_eth_version
                        {
                            negotiated_eth_version = cap.version;
                        }
                    }
                    "snap" => {
                        if SUPPORTED_SNAP_CAPABILITIES.contains(cap)
                            && cap.version > negotiated_snap_version
                        {
                            negotiated_snap_version = cap.version;
                        }
                    }
                    #[cfg(feature = "l2")]
                    "based" if state.l2_state.is_supported() => {
                        state.l2_state.set_established()?;
                    }
                    _ => {}
                }
            }

            state.capabilities = hello_message.capabilities;

            if negotiated_eth_version == 0 {
                return Err(PeerConnectionError::NoMatchingCapabilities);
            }
            debug!("Negotatied eth version: eth/{}", negotiated_eth_version);
            state.negotiated_eth_capability = Some(Capability::eth(negotiated_eth_version));

            if negotiated_snap_version != 0 {
                debug!("Negotatied snap version: snap/{}", negotiated_snap_version);
                state.negotiated_snap_capability = Some(Capability::snap(negotiated_snap_version));
            }

            state.node.version = Some(hello_message.client_id);

            Ok(())
        }
        Message::Disconnect(disconnect) => {
            Err(PeerConnectionError::DisconnectReceived(disconnect.reason()))
        }
        _ => {
            // Fail if it is not a hello message
            Err(PeerConnectionError::BadRequest(
                "Expected Hello message".to_string(),
            ))
        }
    }
}

pub(crate) async fn send(
    state: &mut Established,
    message: Message,
) -> Result<(), PeerConnectionError> {
    state.sink.send(message).await
}

/// Reads from the frame until a frame is available.
///
/// Returns `None` when the stream buffer is 0. This could indicate that the client has disconnected,
/// but we cannot safely assume an EOF, as per the Tokio documentation.
///
/// If the handshake has not been established, it is reasonable to terminate the connection.
///
/// For an established connection, [`check_periodic_task`] will detect actual disconnections
/// while sending pings and you should not assume a disconnection.
///
/// See [`Framed::new`] for more details.
async fn receive<S>(stream: &mut S) -> Option<Result<Message, PeerConnectionError>>
where
    S: Unpin + Stream<Item = Result<Message, PeerConnectionError>>,
{
    stream.next().await
}

async fn handle_incoming_message(
    state: &mut Established,
    message: Message,
) -> Result<(), PeerConnectionError> {
    let peer_supports_eth = state.negotiated_eth_capability.is_some();
    #[cfg(feature = "l2")]
    let peer_supports_l2 = state.l2_state.connection_state().is_ok();
    match message {
        Message::Disconnect(msg_data) => {
            let reason = msg_data.reason();

<<<<<<< HEAD
            log_peer_trace!(&state.node, &format!("Received Disconnect: {reason}"));
=======
            log_peer_trace(&state.node, &format!("Received Disconnect: {reason}"));
>>>>>>> de0802ee

            METRICS
                .record_new_rlpx_conn_disconnection(
                    &state.node.version.clone().unwrap_or("Unknown".to_string()),
                    reason,
                )
                .await;

            state.peer_table.remove_peer(state.node.node_id()).await?;

            // TODO handle the disconnection request

            return Err(PeerConnectionError::DisconnectReceived(reason));
        }
        Message::Ping(_) => {
<<<<<<< HEAD
            log_peer_trace!(&state.node, "Sending pong message");
=======
            log_peer_trace(&state.node, "Sending pong message");
>>>>>>> de0802ee
            send(state, Message::Pong(PongMessage {})).await?;
        }
        Message::Pong(_) => {
            // We ignore received Pong messages
        }
        Message::Status68(msg_data) => {
            if let Some(eth) = &state.negotiated_eth_capability {
                backend::validate_status(msg_data, &state.storage, eth).await?
            };
        }
        Message::Status69(msg_data) => {
            if let Some(eth) = &state.negotiated_eth_capability {
                backend::validate_status(msg_data, &state.storage, eth).await?
            };
        }
        Message::GetAccountRange(req) => {
            let response = process_account_range_request(req, state.storage.clone()).await?;
            send(state, Message::AccountRange(response)).await?
        }
        Message::Transactions(txs) if peer_supports_eth => {
            // https://github.com/ethereum/devp2p/blob/master/caps/eth.md#transactions-0x02
            if state.blockchain.is_synced() {
                #[cfg(feature = "l2")]
                let is_l2_mode = state.l2_state.is_supported();
                for tx in &txs.transactions {
                    // Reject blob transactions in L2 mode
                    #[cfg(feature = "l2")]
                    if is_l2_mode && matches!(tx, Transaction::EIP4844Transaction(_)) {
                        log_peer_debug!(
                            &state.node,
                            "Rejecting blob transaction in L2 mode - blob transactions are not supported in L2",
                        );
                        continue;
                    }

                    if let Err(e) = state.blockchain.add_transaction_to_pool(tx.clone()).await {
                        log_peer_debug!(&state.node, &format!("Error adding transaction: {e}"));
                        continue;
                    }
                }
                state
                    .tx_broadcaster
                    .cast(InMessage::AddTxs(
                        txs.transactions.iter().map(|tx| tx.hash()).collect(),
                        state.node.node_id(),
                    ))
                    .await
                    .map_err(|e| PeerConnectionError::BroadcastError(e.to_string()))?;
            }
        }
        Message::GetBlockHeaders(msg_data) if peer_supports_eth => {
            let response = BlockHeaders {
                id: msg_data.id,
                block_headers: msg_data.fetch_headers(&state.storage).await,
            };
            send(state, Message::BlockHeaders(response)).await?;
        }
        Message::GetBlockBodies(msg_data) if peer_supports_eth => {
            let response = BlockBodies {
                id: msg_data.id,
                block_bodies: msg_data.fetch_blocks(&state.storage).await,
            };
            send(state, Message::BlockBodies(response)).await?;
        }
        Message::GetReceipts(GetReceipts { id, block_hashes }) if peer_supports_eth => {
            if let Some(eth) = &state.negotiated_eth_capability {
                let mut receipts = Vec::new();
                for hash in block_hashes.iter() {
                    receipts.push(state.storage.get_receipts_for_block(hash).await?);
                }
                let response = match eth.version {
                    68 => Message::Receipts68(Receipts68::new(id, receipts)),
                    69 => Message::Receipts69(Receipts69::new(id, receipts)),
                    ver => {
                        return Err(PeerConnectionError::InternalError(format!(
                            "Invalid eth version {ver}"
                        )));
                    }
                };
                send(state, response).await?;
            }
        }
        Message::BlockRangeUpdate(update) => {
<<<<<<< HEAD
            log_peer_trace!(
=======
            log_peer_trace(
>>>>>>> de0802ee
                &state.node,
                &format!(
                    "Block range update: {} to {}",
                    update.earliest_block, update.latest_block
                ),
            );
            // We will only validate the incoming update, we may decide to store and use this information in the future
            if let Err(err) = update.validate() {
                log_peer_warn!(
                    &state.node,
                    &format!("disconnected from peer. Reason: {err}"),
                );
                send_disconnect_message(state, Some(DisconnectReason::SubprotocolError)).await;
                return Err(PeerConnectionError::DisconnectSent(
                    DisconnectReason::SubprotocolError,
                ));
            }
        }
        Message::NewPooledTransactionHashes(new_pooled_transaction_hashes) if peer_supports_eth => {
            let hashes =
                new_pooled_transaction_hashes.get_transactions_to_request(&state.blockchain)?;

            let request = GetPooledTransactions::new(random(), hashes);
            send(state, Message::GetPooledTransactions(request)).await?;
        }
        Message::GetPooledTransactions(msg) => {
            let response = msg.handle(&state.blockchain)?;
            send(state, Message::PooledTransactions(response)).await?;
        }
        Message::PooledTransactions(msg) if peer_supports_eth => {
            if state.blockchain.is_synced() {
                // TODO(#3745): disconnect from peers that send invalid blob sidecars
                if let Some(requested) = state.requested_pooled_txs.get(&msg.id) {
                    let fork = state.blockchain.current_fork().await?;
                    if let Err(error) = msg.validate_requested(requested, fork).await {
                        log_peer_warn!(
                            &state.node,
                            &format!("disconnected from peer. Reason: {error}"),
                        );
                        send_disconnect_message(state, Some(DisconnectReason::SubprotocolError))
                            .await;
                        return Err(PeerConnectionError::DisconnectSent(
                            DisconnectReason::SubprotocolError,
                        ));
                    } else {
                        state.requested_pooled_txs.remove(&msg.id);
                    }
                }
                #[cfg(feature = "l2")]
                let is_l2_mode = state.l2_state.is_supported();

                #[cfg(not(feature = "l2"))]
                let is_l2_mode = false;
                msg.handle(&state.node, &state.blockchain, is_l2_mode)
                    .await?;
            }
        }
        Message::GetStorageRanges(req) => {
            let response = process_storage_ranges_request(req, state.storage.clone()).await?;
            send(state, Message::StorageRanges(response)).await?
        }
        Message::GetByteCodes(req) => {
            let storage_clone = state.storage.clone();
            let response =
                tokio::task::spawn_blocking(move || process_byte_codes_request(req, storage_clone))
                    .await
                    .map_err(|_| {
                        PeerConnectionError::InternalError(
                            "Failed to execute bytecode retrieval task".to_string(),
                        )
                    })??;
            send(state, Message::ByteCodes(response)).await?
        }
        Message::GetTrieNodes(req) => {
            let id = req.id;
            match process_trie_nodes_request(req, state.storage.clone()).await {
                Ok(response) => send(state, Message::TrieNodes(response)).await?,
                Err(_) => send(state, Message::TrieNodes(TrieNodes { id, nodes: vec![] })).await?,
            }
        }
        #[cfg(feature = "l2")]
        Message::L2(req) if peer_supports_l2 => {
            handle_based_capability_message(state, req).await?;
        }
        // Send response messages to the backend
        message @ Message::AccountRange(_)
        | message @ Message::StorageRanges(_)
        | message @ Message::ByteCodes(_)
        | message @ Message::TrieNodes(_)
        | message @ Message::BlockBodies(_)
        | message @ Message::BlockHeaders(_)
        | message @ Message::Receipts68(_)
        | message @ Message::Receipts69(_) => {
            if let Some((_, tx)) = message
                .request_id()
                .and_then(|id| state.current_requests.remove(&id))
            {
                tx.send(message)
                    .map_err(|e| PeerConnectionError::SendMessage(e.to_string()))?
            } else {
                return Err(PeerConnectionError::ExpectedRequestId(format!("{message}")));
            }
        }
        // TODO: Add new message types and handlers as they are implemented
        message => return Err(PeerConnectionError::MessageNotHandled(format!("{message}"))),
    };
    Ok(())
}

async fn handle_outgoing_message(
    state: &mut Established,
    message: Message,
) -> Result<(), PeerConnectionError> {
<<<<<<< HEAD
    log_peer_trace!(&state.node, &format!("Sending message {message}"));
=======
    log_peer_trace(&state.node, &format!("Sending message {message}"));
>>>>>>> de0802ee
    send(state, message).await?;
    Ok(())
}

async fn handle_outgoing_request(
    state: &mut Established,
    message: Message,
    sender: oneshot::Sender<Message>,
) -> Result<(), PeerConnectionError> {
    // Insert the request in the request map if it supports a request id.
    message.request_id().and_then(|id| {
        state
            .current_requests
            .insert(id, (format!("{message}"), sender))
    });
<<<<<<< HEAD
    log_peer_trace!(&state.node, &format!("Sending request {message}"));
=======
    log_peer_trace(&state.node, &format!("Sending request {message}"));
>>>>>>> de0802ee
    send(state, message).await?;
    Ok(())
}

async fn handle_broadcast(
    state: &mut Established,
    (id, broadcasted_msg): (task::Id, Arc<Message>),
) -> Result<(), PeerConnectionError> {
    if id != tokio::task::id() {
        match broadcasted_msg.as_ref() {
            #[cfg(feature = "l2")]
            l2_msg @ Message::L2(_) => {
                handle_l2_broadcast(state, l2_msg).await?;
            }
            msg => {
                let error_message = format!("Non-supported message broadcasted: {msg}");
                log_peer_error!(&state.node, &error_message);
                return Err(PeerConnectionError::BroadcastError(error_message));
            }
        }
    }
    Ok(())
}

async fn handle_block_range_update(state: &mut Established) -> Result<(), PeerConnectionError> {
    if should_send_block_range_update(state).await? {
        send_block_range_update(state).await
    } else {
        Ok(())
    }
}<|MERGE_RESOLUTION|>--- conflicted
+++ resolved
@@ -28,10 +28,6 @@
             SUPPORTED_ETH_CAPABILITIES, SUPPORTED_SNAP_CAPABILITIES,
         },
         snap::TrieNodes,
-<<<<<<< HEAD
-=======
-        utils::{log_peer_debug, log_peer_error, log_peer_trace, log_peer_warn},
->>>>>>> de0802ee
     },
     snap::{
         process_account_range_request, process_byte_codes_request, process_storage_ranges_request,
@@ -267,12 +263,7 @@
         let eth_version = Arc::new(RwLock::new(EthCapVersion::default()));
         match handshake::perform(self.state, eth_version.clone()).await {
             Ok((mut established_state, stream)) => {
-<<<<<<< HEAD
                 log_peer_trace!(&established_state.node, "Starting RLPx connection");
-=======
-                log_peer_trace(&established_state.node, "Starting RLPx connection");
->>>>>>> de0802ee
-
                 if let Err(reason) =
                     initialize_connection(handle, &mut established_state, stream, eth_version).await
                 {
@@ -332,33 +323,21 @@
             let peer_supports_l2 = established_state.l2_state.connection_state().is_ok();
             let result = match message {
                 Self::CastMsg::IncomingMessage(message) => {
-<<<<<<< HEAD
                     log_peer_trace!(
-=======
-                    log_peer_trace(
->>>>>>> de0802ee
                         &established_state.node,
                         &format!("Received incomming message: {message}"),
                     );
                     handle_incoming_message(established_state, message).await
                 }
                 Self::CastMsg::OutgoingMessage(message) => {
-<<<<<<< HEAD
                     log_peer_trace!(
-=======
-                    log_peer_trace(
->>>>>>> de0802ee
                         &established_state.node,
                         &format!("Received outgoing request: {message}"),
                     );
                     handle_outgoing_message(established_state, message).await
                 }
                 Self::CastMsg::OutgoingRequest(message, sender) => {
-<<<<<<< HEAD
                     log_peer_trace!(
-=======
-                    log_peer_trace(
->>>>>>> de0802ee
                         &established_state.node,
                         &format!("Received outgoing request: {message}"),
                     );
@@ -384,31 +363,19 @@
                     send(established_state, Message::Ping(PingMessage {})).await
                 }
                 Self::CastMsg::BroadcastMessage(id, msg) => {
-<<<<<<< HEAD
                     log_peer_trace!(
-=======
-                    log_peer_trace(
->>>>>>> de0802ee
                         &established_state.node,
                         &format!("Received broadcasted message: {msg}"),
                     );
                     handle_broadcast(established_state, (id, msg)).await
                 }
                 Self::CastMsg::BlockRangeUpdate => {
-<<<<<<< HEAD
                     log_peer_trace!(&established_state.node, "Block Range Update");
-=======
-                    log_peer_trace(&established_state.node, "Block Range Update");
->>>>>>> de0802ee
                     handle_block_range_update(established_state).await
                 }
                 #[cfg(feature = "l2")]
                 Self::CastMsg::L2(msg) if peer_supports_l2 => {
-<<<<<<< HEAD
                     log_peer_trace!(&established_state.node, "Handling cast for L2 msg: {msg:?}");
-=======
-                    log_peer_trace(&established_state.node, "Handling cast for L2 msg: {msg:?}");
->>>>>>> de0802ee
                     match msg {
                         L2Cast::BatchBroadcast => {
                             l2_connection::send_sealed_batch(established_state).await
@@ -488,11 +455,7 @@
     async fn teardown(self, _handle: &GenServerHandle<Self>) -> Result<(), Self::Error> {
         match self.state {
             ConnectionState::Established(mut established_state) => {
-<<<<<<< HEAD
                 log_peer_trace!(
-=======
-                log_peer_trace(
->>>>>>> de0802ee
                     &established_state.node,
                     "Closing connection with established peer",
                 );
@@ -550,11 +513,7 @@
         )
         .await?;
 
-<<<<<<< HEAD
     log_peer_trace!(&state.node, "Peer connection initialized.");
-=======
-    log_peer_trace(&state.node, "Peer connection initialized.");
->>>>>>> de0802ee
 
     // Send transactions transaction hashes from mempool at connection start
     send_all_pooled_tx_hashes(state, &mut connection).await?;
@@ -650,11 +609,7 @@
         .as_ref()
         .is_some_and(|eth| eth.version >= 69)
     {
-<<<<<<< HEAD
         log_peer_trace!(&state.node, "Sending BlockRangeUpdate");
-=======
-        log_peer_trace(&state.node, "Sending BlockRangeUpdate");
->>>>>>> de0802ee
         let update = BlockRangeUpdate::new(&state.storage).await?;
         let lastet_block = update.latest_block;
         send(state, Message::BlockRangeUpdate(update)).await?;
@@ -693,11 +648,7 @@
                 )));
             }
         };
-<<<<<<< HEAD
         log_peer_trace!(&state.node, "Sending status");
-=======
-        log_peer_trace(&state.node, "Sending status");
->>>>>>> de0802ee
         send(state, status).await?;
         // The next immediate message in the ETH protocol is the
         // status, reference here:
@@ -708,19 +659,11 @@
         };
         match msg {
             Message::Status68(msg_data) => {
-<<<<<<< HEAD
                 log_peer_trace!(&state.node, "Received Status(68)");
                 backend::validate_status(msg_data, &state.storage, &eth).await?
             }
             Message::Status69(msg_data) => {
                 log_peer_trace!(&state.node, "Received Status(69)");
-=======
-                log_peer_trace(&state.node, "Received Status(68)");
-                backend::validate_status(msg_data, &state.storage, &eth).await?
-            }
-            Message::Status69(msg_data) => {
-                log_peer_trace(&state.node, "Received Status(69)");
->>>>>>> de0802ee
                 backend::validate_status(msg_data, &state.storage, &eth).await?
             }
             Message::Disconnect(disconnect) => {
@@ -826,11 +769,7 @@
             let mut negotiated_eth_version = 0;
             let mut negotiated_snap_version = 0;
 
-<<<<<<< HEAD
             log_peer_trace!(
-=======
-            log_peer_trace(
->>>>>>> de0802ee
                 &state.node,
                 &format!(
                     "Hello message capabilities {:?}",
@@ -927,13 +866,7 @@
     match message {
         Message::Disconnect(msg_data) => {
             let reason = msg_data.reason();
-
-<<<<<<< HEAD
             log_peer_trace!(&state.node, &format!("Received Disconnect: {reason}"));
-=======
-            log_peer_trace(&state.node, &format!("Received Disconnect: {reason}"));
->>>>>>> de0802ee
-
             METRICS
                 .record_new_rlpx_conn_disconnection(
                     &state.node.version.clone().unwrap_or("Unknown".to_string()),
@@ -948,11 +881,7 @@
             return Err(PeerConnectionError::DisconnectReceived(reason));
         }
         Message::Ping(_) => {
-<<<<<<< HEAD
             log_peer_trace!(&state.node, "Sending pong message");
-=======
-            log_peer_trace(&state.node, "Sending pong message");
->>>>>>> de0802ee
             send(state, Message::Pong(PongMessage {})).await?;
         }
         Message::Pong(_) => {
@@ -1036,11 +965,7 @@
             }
         }
         Message::BlockRangeUpdate(update) => {
-<<<<<<< HEAD
             log_peer_trace!(
-=======
-            log_peer_trace(
->>>>>>> de0802ee
                 &state.node,
                 &format!(
                     "Block range update: {} to {}",
@@ -1154,11 +1079,7 @@
     state: &mut Established,
     message: Message,
 ) -> Result<(), PeerConnectionError> {
-<<<<<<< HEAD
     log_peer_trace!(&state.node, &format!("Sending message {message}"));
-=======
-    log_peer_trace(&state.node, &format!("Sending message {message}"));
->>>>>>> de0802ee
     send(state, message).await?;
     Ok(())
 }
@@ -1174,11 +1095,7 @@
             .current_requests
             .insert(id, (format!("{message}"), sender))
     });
-<<<<<<< HEAD
     log_peer_trace!(&state.node, &format!("Sending request {message}"));
-=======
-    log_peer_trace(&state.node, &format!("Sending request {message}"));
->>>>>>> de0802ee
     send(state, message).await?;
     Ok(())
 }
