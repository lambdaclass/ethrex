--- conflicted
+++ resolved
@@ -18,19 +18,11 @@
     messages::Unused,
     tasks::{CastResponse, GenServer, GenServerHandle, send_interval, spawn_listener},
 };
-<<<<<<< HEAD
-use spawned_rt::tasks::mpsc;
+use spawned_rt::tasks::{BroadcastStream, mpsc};
 use tokio::{
     net::TcpStream,
     sync::{Mutex, broadcast},
-    task,
-=======
-use spawned_rt::tasks::BroadcastStream;
-use tokio::{
-    net::TcpStream,
-    sync::{Mutex, broadcast, mpsc::Sender},
     task::{self, Id},
->>>>>>> a94a05cb
 };
 use tokio_stream::StreamExt;
 use tokio_util::codec::Framed;
@@ -618,59 +610,6 @@
     stream.next().await
 }
 
-<<<<<<< HEAD
-// TODO replace this spawn, once it's implemented in spawned
-// See https://github.com/lambdaclass/ethrex/issues/3387 and
-// https://github.com/lambdaclass/spawned/issues/17
-fn spawn_listener<S>(mut conn: RLPxConnectionHandle, node: &Node, mut stream: S)
-where
-    S: Unpin + Send + Stream<Item = Result<Message, RLPxError>> + 'static,
-{
-    let node = node.clone();
-    spawned_rt::tasks::spawn(async move {
-        loop {
-            match stream.next().await {
-                Some(Ok(message)) => {
-                    let _ = conn.cast(CastMessage::PeerMessage(message)).await;
-                }
-                Some(Err(e)) => {
-                    log_peer_debug(&node, &format!("Received RLPX Error in msg {e}"));
-                    break;
-                }
-                // `None` does not neccessary means EOF, so we will keep the loop running
-                // (See Framed::new)
-                None => {}
-            }
-        }
-    });
-}
-
-// TODO Maybe provide a similar mechanism for this listener, or remove it when
-// Broadcast is handled in a spawned GenServer
-// See https://github.com/lambdaclass/ethrex/issues/3387 and
-// https://github.com/lambdaclass/spawned/issues/17 and
-// https://github.com/lambdaclass/ethrex/issues/3388
-fn spawn_broadcast_listener(mut handle: RLPxConnectionHandle, state: &mut Established) {
-    // Subscribe this connection to the broadcasting channel.
-    // TODO currently spawning a listener task that will suscribe to a broadcast channel and
-    // create RLPxConnection Broadcast messages to send the Genserver
-    // We have to improve this mechanism to avoid manual creation of channels and subscriptions
-    // (That is, we should have a spawned-based broadcaster or maybe the backend should handle the
-    // transactions propagation)
-    if state.negotiated_eth_capability.is_some() {
-        let mut receiver = state.connection_broadcast_send.subscribe();
-        spawned_rt::tasks::spawn(async move {
-            loop {
-                if let Ok((id, msg)) = receiver.recv().await {
-                    let _ = handle.cast(CastMessage::BroadcastMessage(id, msg)).await;
-                };
-            }
-        });
-    };
-}
-
-=======
->>>>>>> a94a05cb
 async fn handle_peer_message(state: &mut Established, message: Message) -> Result<(), RLPxError> {
     let peer_supports_eth = state.negotiated_eth_capability.is_some();
     match message {
