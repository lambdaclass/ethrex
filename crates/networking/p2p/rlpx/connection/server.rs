--- conflicted
+++ resolved
@@ -1,39 +1,3 @@
-<<<<<<< HEAD
-use ethrex_blockchain::Blockchain;
-#[cfg(feature = "l2")]
-use ethrex_common::types::Transaction;
-use ethrex_common::types::{MempoolTransaction, P2PTransaction};
-use ethrex_storage::{Store, error::StoreError};
-use ethrex_trie::TrieError;
-use futures::{SinkExt as _, Stream, stream::SplitSink};
-use rand::random;
-use secp256k1::{PublicKey, SecretKey};
-use spawned_concurrency::{
-    messages::Unused,
-    tasks::{
-        CastResponse, GenServer, GenServerHandle,
-        InitResult::{self, NoSuccess, Success},
-        send_interval, spawn_listener,
-    },
-};
-use spawned_rt::tasks::BroadcastStream;
-use std::{
-    collections::HashMap,
-    net::SocketAddr,
-    sync::{Arc, RwLock},
-    time::Duration,
-};
-use tokio::{
-    net::TcpStream,
-    sync::{Mutex, broadcast, oneshot},
-    task::{self, Id},
-};
-use tokio_stream::StreamExt;
-use tokio_util::codec::Framed;
-use tracing::{debug, error};
-
-=======
->>>>>>> ec56d720
 #[cfg(feature = "l2")]
 use crate::rlpx::l2::{
     PERIODIC_BATCH_BROADCAST_INTERVAL, PERIODIC_BLOCK_BROADCAST_INTERVAL,
@@ -73,9 +37,9 @@
     types::Node,
 };
 use ethrex_blockchain::Blockchain;
-use ethrex_common::types::MempoolTransaction;
 #[cfg(feature = "l2")]
 use ethrex_common::types::Transaction;
+use ethrex_common::types::{MempoolTransaction, P2PTransaction};
 use ethrex_storage::{Store, error::StoreError};
 use ethrex_trie::TrieError;
 use futures::{SinkExt as _, Stream, stream::SplitSink};
@@ -1041,7 +1005,7 @@
                             .validate_blob_commitment_hashes(&itx.tx.blob_versioned_hashes)
                             .is_err())
                 {
-                    log_peer_warn(
+                    log_peer_warn!(
                         &state.node,
                         "disconnected from peer. Reason: Invalid/Missing Blobs",
                     );
