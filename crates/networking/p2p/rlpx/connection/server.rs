#[cfg(feature = "l2")]
use crate::rlpx::l2::{
    PERIODIC_BATCH_BROADCAST_INTERVAL, PERIODIC_BLOCK_BROADCAST_INTERVAL,
    l2_connection::{
        self, L2Cast, L2ConnState, handle_based_capability_message, handle_l2_broadcast,
    },
};
use crate::{
    discv4::peer_table::PeerTable,
    log_peer_debug, log_peer_error, log_peer_trace, log_peer_warn,
    metrics::METRICS,
    network::P2PContext,
    rlpx::{
        Message,
        connection::{codec::RLPxCodec, handshake},
        error::PeerConnectionError,
        eth::{
            backend,
            blocks::{BlockBodies, BlockHeaders},
            receipts::{GetReceipts, Receipts68, Receipts69},
            status::{StatusMessage68, StatusMessage69},
            transactions::{GetPooledTransactions, NewPooledTransactionHashes},
            update::BlockRangeUpdate,
        },
        message::EthCapVersion,
        p2p::{
            self, Capability, DisconnectMessage, DisconnectReason, PingMessage, PongMessage,
            SUPPORTED_ETH_CAPABILITIES, SUPPORTED_SNAP_CAPABILITIES,
        },
        snap::TrieNodes,
    },
    snap::{
        process_account_range_request, process_byte_codes_request, process_storage_ranges_request,
        process_trie_nodes_request,
    },
    tx_broadcaster::{InMessage, TxBroadcaster, send_tx_hashes},
    types::Node,
};
use ethrex_blockchain::Blockchain;
use ethrex_common::types::MempoolTransaction;
#[cfg(feature = "l2")]
use ethrex_common::types::Transaction;
use ethrex_storage::{Store, error::StoreError};
use ethrex_trie::TrieError;
use futures::{SinkExt as _, Stream, stream::SplitSink};
use rand::random;
use secp256k1::{PublicKey, SecretKey};
use spawned_concurrency::{
    messages::Unused,
    tasks::{
        CastResponse, GenServer, GenServerHandle,
        InitResult::{self, NoSuccess, Success},
        send_interval, spawn_listener,
    },
};
use spawned_rt::tasks::BroadcastStream;
use std::{
    collections::HashMap,
    net::SocketAddr,
    sync::{Arc, RwLock},
    time::Duration,
};
use tokio::{
    net::TcpStream,
    sync::{Mutex, broadcast, oneshot},
    task::{self, Id},
};
use tokio_stream::StreamExt;
use tokio_util::codec::Framed;
use tracing::{debug, error};

const PING_INTERVAL: Duration = Duration::from_secs(10);
const BLOCK_RANGE_UPDATE_INTERVAL: Duration = Duration::from_secs(60);

pub(crate) type PeerConnBroadcastSender = broadcast::Sender<(tokio::task::Id, Arc<Message>)>;

#[derive(Clone, Debug)]
pub struct PeerConnection {
    handle: GenServerHandle<PeerConnectionServer>,
}

impl PeerConnection {
    pub async fn spawn_as_receiver(
        context: P2PContext,
        peer_addr: SocketAddr,
        stream: TcpStream,
    ) -> PeerConnection {
        let state = ConnectionState::Receiver(Receiver {
            context,
            peer_addr,
            stream: Arc::new(stream),
        });
        let connection = PeerConnectionServer { state };
        Self {
            handle: connection.start(),
        }
    }

    pub async fn spawn_as_initiator(context: P2PContext, node: &Node) -> PeerConnection {
        let state = ConnectionState::Initiator(Initiator {
            context,
            node: node.clone(),
        });
        let connection = PeerConnectionServer { state };
        Self {
            handle: connection.start(),
        }
    }

    pub async fn outgoing_message(&mut self, message: Message) -> Result<(), PeerConnectionError> {
        self.handle
            .cast(CastMessage::OutgoingMessage(message))
            .await
            .map_err(|err| PeerConnectionError::InternalError(err.to_string()))
    }

    pub async fn outgoing_request(
        &mut self,
        message: Message,
        timeout: Duration,
    ) -> Result<Message, PeerConnectionError> {
        let id = message
            .request_id()
            .expect("Cannot wait on request without id");
        let (oneshot_tx, oneshot_rx) = oneshot::channel::<Message>();

        self.handle
            .cast(CastMessage::OutgoingRequest(message, Arc::new(oneshot_tx)))
            .await
            .map_err(|err| PeerConnectionError::InternalError(err.to_string()))?;

        // Wait for the response or timeout. This blocks the calling task (and not the ConnectionServer task)
        match tokio::time::timeout(timeout, oneshot_rx).await {
            Ok(Ok(response)) => Ok(response),
            Ok(Err(error)) => Err(PeerConnectionError::RecvError(error.to_string())),
            Err(_timeout) => {
                // Notify timeout on request id
                self.handle
                    .cast(CastMessage::RequestTimeout { id })
                    .await
                    .map_err(|err| PeerConnectionError::InternalError(err.to_string()))?;
                // Return timeout error
                Err(PeerConnectionError::Timeout)
            }
        }
    }
}

#[derive(Debug)]
pub struct Initiator {
    pub(crate) context: P2PContext,
    pub(crate) node: Node,
}

#[derive(Debug)]
pub struct Receiver {
    pub(crate) context: P2PContext,
    pub(crate) peer_addr: SocketAddr,
    pub(crate) stream: Arc<TcpStream>,
}

#[derive(Debug)]
pub struct Established {
    pub(crate) signer: SecretKey,
    // Sending part of the TcpStream to connect with the remote peer
    // The receiving part is owned by the stream listen loop task
    pub(crate) sink: SplitSink<Framed<TcpStream, RLPxCodec>, Message>,
    pub(crate) node: Node,
    pub(crate) storage: Store,
    pub(crate) blockchain: Arc<Blockchain>,
    pub(crate) capabilities: Vec<Capability>,
    pub(crate) negotiated_eth_capability: Option<Capability>,
    pub(crate) negotiated_snap_capability: Option<Capability>,
    pub(crate) last_block_range_update_block: u64,
    pub(crate) requested_pooled_txs: HashMap<u64, NewPooledTransactionHashes>,
    pub(crate) client_version: String,
    //// Send end of the channel used to broadcast messages
    //// to other connected peers, is ok to have it here,
    //// since internally it's an Arc.
    //// The ID is to ignore the message sent from the same task.
    //// This is used both to send messages and to received broadcasted
    //// messages from other connections (sent from other peers).
    //// The receive end is instantiated after the handshake is completed
    //// under `handle_peer`.
    /// TODO: Improve this mechanism
    /// See https://github.com/lambdaclass/ethrex/issues/3388
    pub(crate) connection_broadcast_send: PeerConnBroadcastSender,
    pub(crate) peer_table: PeerTable,
    #[cfg(feature = "l2")]
    pub(crate) l2_state: L2ConnState,
    pub(crate) tx_broadcaster: GenServerHandle<TxBroadcaster>,
    pub(crate) current_requests: HashMap<u64, (String, oneshot::Sender<Message>)>,
}

impl Established {
    async fn teardown(&mut self) {
        // Closing the sink. It may fail if it is already closed (eg. the other side already closed it)
        // Just logging a debug line if that's the case.
        let _ = self
            .sink
            .close()
            .await
            .inspect_err(|err| debug!("Could not close the socket: {err}"));
    }
}

#[derive(Debug)]
pub enum ConnectionState {
    HandshakeFailed,
    Initiator(Initiator),
    Receiver(Receiver),
    Established(Box<Established>),
}

#[derive(Clone, Debug)]
#[allow(private_interfaces)]
pub enum CastMessage {
    /// Received a message from the remote peer
    IncomingMessage(Message),
    /// We send information to the remote peer
    OutgoingMessage(Message),
    /// We request information from the remote peer
    OutgoingRequest(Message, Arc<oneshot::Sender<Message>>),
    /// Received a notification of a request that timeouted.
    RequestTimeout { id: u64 },
    /// Periodic message to send ping to remote peer
    SendPing,
    /// Periodic message to send block range update to remote peer
    BlockRangeUpdate,
    /// Received a message to broadcast. Used only for L2, we have to move this logic to tx_broadcaster.
    BroadcastMessage(task::Id, Arc<Message>),
    /// L2 message
    #[cfg(feature = "l2")]
    L2(L2Cast),
}

pub enum OutMessage {
    InitResponse {
        node: Node,
        framed: Arc<Mutex<Framed<TcpStream, RLPxCodec>>>,
    },
    Done,
    Error,
}

#[derive(Debug)]
pub struct PeerConnectionServer {
    state: ConnectionState,
}

impl GenServer for PeerConnectionServer {
    type CallMsg = Unused;
    type CastMsg = CastMessage;
    type OutMsg = Unused;
    type Error = PeerConnectionError;

    async fn init(
        mut self,
        handle: &GenServerHandle<Self>,
    ) -> Result<InitResult<Self>, Self::Error> {
        // Set a default eth version that we can update after we negotiate peer capabilities
        // This eth version will only be used to encode & decode the initial `Hello` messages.
        let eth_version = Arc::new(RwLock::new(EthCapVersion::default()));
        match handshake::perform(self.state, eth_version.clone()).await {
            Ok((mut established_state, stream)) => {
                log_peer_trace!(&established_state.node, "Starting RLPx connection");
                if let Err(reason) =
                    initialize_connection(handle, &mut established_state, stream, eth_version).await
                {
                    match &reason {
                        PeerConnectionError::NoMatchingCapabilities
                        | PeerConnectionError::HandshakeError(_) => {
                            established_state
                                .peer_table
                                .set_unwanted(&established_state.node.node_id())
                                .await?;
                        }
                        _ => {}
                    }
                    connection_failed(
                        &mut established_state,
                        "Failed to initialize RLPx connection",
                        &reason,
                    )
                    .await;

                    METRICS.record_new_rlpx_conn_failure(reason).await;

                    self.state = ConnectionState::Established(Box::new(established_state));
                    Ok(NoSuccess(self))
                } else {
                    METRICS
                        .record_new_rlpx_conn_established(
                            &established_state
                                .node
                                .version
                                .clone()
                                .unwrap_or("Unknown".to_string()),
                        )
                        .await;
                    // New state
                    self.state = ConnectionState::Established(Box::new(established_state));
                    Ok(Success(self))
                }
            }
            Err(err) => {
                // Handshake failed, just log a debug message.
                // No connection was established so no need to perform any other action
                debug!("Failed Handshake on RLPx connection {err}");
                self.state = ConnectionState::HandshakeFailed;
                Ok(NoSuccess(self))
            }
        }
    }

    async fn handle_cast(
        &mut self,
        message: Self::CastMsg,
        _handle: &GenServerHandle<Self>,
    ) -> CastResponse {
        if let ConnectionState::Established(ref mut established_state) = self.state {
            #[cfg(feature = "l2")]
            let peer_supports_l2 = established_state.l2_state.connection_state().is_ok();
            let result = match message {
                Self::CastMsg::IncomingMessage(message) => {
                    log_peer_trace!(
                        &established_state.node,
                        &format!("Received incomming message: {message}"),
                    );
                    handle_incoming_message(established_state, message).await
                }
                Self::CastMsg::OutgoingMessage(message) => {
                    log_peer_trace!(
                        &established_state.node,
                        &format!("Received outgoing request: {message}"),
                    );
                    handle_outgoing_message(established_state, message).await
                }
                Self::CastMsg::OutgoingRequest(message, sender) => {
                    log_peer_trace!(
                        &established_state.node,
                        &format!("Received outgoing request: {message}"),
                    );
                    handle_outgoing_request(
                        established_state,
                        message,
                        Arc::<oneshot::Sender<Message>>::into_inner(sender)
                            .expect("Could not obtain sender channel"),
                    )
                    .await
                }
                Self::CastMsg::RequestTimeout { id } => {
                    // Discard the request from current requests
                    if let Some((msg_type, _)) = established_state.current_requests.remove(&id) {
                        log_peer_debug!(
                            &established_state.node,
                            &format!("{msg_type}({id}) timeouted."),
                        );
                    }
                    Ok(())
                }
                Self::CastMsg::SendPing => {
                    send(established_state, Message::Ping(PingMessage {})).await
                }
                Self::CastMsg::BroadcastMessage(id, msg) => {
                    log_peer_trace!(
                        &established_state.node,
                        &format!("Received broadcasted message: {msg}"),
                    );
                    handle_broadcast(established_state, (id, msg)).await
                }
                Self::CastMsg::BlockRangeUpdate => {
                    log_peer_trace!(&established_state.node, "Block Range Update");
                    handle_block_range_update(established_state).await
                }
                #[cfg(feature = "l2")]
                Self::CastMsg::L2(msg) if peer_supports_l2 => {
                    log_peer_trace!(&established_state.node, "Handling cast for L2 msg: {msg:?}");
                    match msg {
                        L2Cast::BatchBroadcast => {
                            l2_connection::send_sealed_batch(established_state).await
                        }
                        L2Cast::BlockBroadcast => {
                            l2_connection::send_new_block(established_state).await
                        }
                    }
                }
                #[cfg(feature = "l2")]
                _ => Err(PeerConnectionError::MessageNotHandled(
                    "Unknown message or capability not handled".to_string(),
                )),
            };

            if let Err(e) = result {
                match e {
                    PeerConnectionError::Disconnected
                    | PeerConnectionError::DisconnectReceived(_)
                    | PeerConnectionError::DisconnectSent(_)
                    | PeerConnectionError::HandshakeError(_)
                    | PeerConnectionError::NoMatchingCapabilities
                    | PeerConnectionError::InvalidPeerId
                    | PeerConnectionError::InvalidMessageLength
                    | PeerConnectionError::StateError(_)
                    | PeerConnectionError::InvalidRecoveryId => {
                        log_peer_debug!(&established_state.node, &e.to_string());
                        return CastResponse::Stop;
                    }
                    PeerConnectionError::IoError(e)
                        if e.kind() == std::io::ErrorKind::BrokenPipe =>
                    {
                        log_peer_error!(
                            &established_state.node,
                            "Broken pipe with peer, disconnected",
                        );
                        return CastResponse::Stop;
                    }
                    PeerConnectionError::StoreError(StoreError::Trie(
                        TrieError::InconsistentTree,
                    )) => {
                        if established_state.blockchain.is_synced() {
                            log_peer_error!(
                                &established_state.node,
                                &format!("Error handling cast message: {e}"),
                            );
                        } else {
                            log_peer_debug!(
                                &established_state.node,
                                &format!("Error handling cast message: {e}"),
                            );
                        }
                    }
                    _ => {
                        let client_id = established_state
                            .node
                            .version
                            .clone()
                            .unwrap_or("-".to_string());
                        log_peer_debug!(
                            &established_state.node,
                            &format!(
                                "Error handling cast message: {e}, for client: {} with capabilities {:?}",
                                client_id, established_state.capabilities
                            ),
                        );
                    }
                }
            }
        } else {
            // Received a Cast message but connection is not ready. Log an error but keep the connection alive.
            error!("Connection not yet established");
        }
        CastResponse::NoReply
    }

    async fn teardown(self, _handle: &GenServerHandle<Self>) -> Result<(), Self::Error> {
        match self.state {
            ConnectionState::Established(mut established_state) => {
                log_peer_trace!(
                    &established_state.node,
                    "Closing connection with established peer",
                );
                established_state
                    .peer_table
                    .remove_peer(established_state.node.node_id())
                    .await?;
                established_state.teardown().await;
            }
            _ => {
                // Nothing to do if the connection was not established
            }
        };
        Ok(())
    }
}

async fn initialize_connection<S>(
    handle: &GenServerHandle<PeerConnectionServer>,
    state: &mut Established,
    mut stream: S,
    eth_version: Arc<RwLock<EthCapVersion>>,
) -> Result<(), PeerConnectionError>
where
    S: Unpin + Send + Stream<Item = Result<Message, PeerConnectionError>> + 'static,
{
    if state.peer_table.target_peers_reached().await? {
<<<<<<< HEAD
        log_peer_warn!(&state.node, "Reached target peer connections, discarding.");
=======
        log_peer_debug(&state.node, "Reached target peer connections, discarding.");
>>>>>>> 5f2dbf64
        return Err(PeerConnectionError::TooManyPeers);
    }
    exchange_hello_messages(state, &mut stream).await?;

    // Update eth capability version to the negotiated version for further message decoding
    let version = match &state.negotiated_eth_capability {
        Some(cap) if cap == &Capability::eth(68) => EthCapVersion::V68,
        Some(cap) if cap == &Capability::eth(69) => EthCapVersion::V69,
        _ => EthCapVersion::default(),
    };
    *eth_version
        .write()
        .map_err(|err| PeerConnectionError::InternalError(err.to_string()))? = version;

    init_capabilities(state, &mut stream).await?;

    let mut connection = PeerConnection {
        handle: handle.clone(),
    };

    state
        .peer_table
        .new_connected_peer(
            state.node.clone(),
            connection.clone(),
            state.capabilities.clone(),
        )
        .await?;

    log_peer_trace!(&state.node, "Peer connection initialized.");

    // Send transactions transaction hashes from mempool at connection start
    send_all_pooled_tx_hashes(state, &mut connection).await?;

    // Periodic Pings repeated events.
    send_interval(PING_INTERVAL, handle.clone(), CastMessage::SendPing);

    // Periodic block range update.
    send_interval(
        BLOCK_RANGE_UPDATE_INTERVAL,
        handle.clone(),
        CastMessage::BlockRangeUpdate,
    );

    #[cfg(feature = "l2")]
    // Periodic L2 messages events.
    if state.l2_state.connection_state().is_ok() {
        send_interval(
            PERIODIC_BLOCK_BROADCAST_INTERVAL,
            handle.clone(),
            CastMessage::L2(L2Cast::BlockBroadcast),
        );
        send_interval(
            PERIODIC_BATCH_BROADCAST_INTERVAL,
            handle.clone(),
            CastMessage::L2(L2Cast::BatchBroadcast),
        );
    }

    spawn_listener(
        handle.clone(),
        stream.filter_map(|result| match result {
            Ok(msg) => Some(CastMessage::IncomingMessage(msg)),
            Err(e) => {
                debug!(error=?e, "Error receiving RLPx message");
                // Skipping invalid data
                None
            }
        }),
    );

    if state.negotiated_eth_capability.is_some() {
        let stream: BroadcastStream<(Id, Arc<Message>)> =
            BroadcastStream::new(state.connection_broadcast_send.subscribe());
        let message_stream = stream.filter_map(|result| {
            result
                .ok()
                .map(|(id, msg)| CastMessage::BroadcastMessage(id, msg))
        });
        spawn_listener(handle.clone(), message_stream);
    }

    Ok(())
}

async fn send_all_pooled_tx_hashes(
    state: &mut Established,
    connection: &mut PeerConnection,
) -> Result<(), PeerConnectionError> {
    let txs: Vec<MempoolTransaction> = state
        .blockchain
        .mempool
        .get_all_txs_by_sender()?
        .into_values()
        .flatten()
        .collect();
    if !txs.is_empty() {
        state
            .tx_broadcaster
            .cast(InMessage::AddTxs(
                txs.iter().map(|tx| tx.hash()).collect(),
                state.node.node_id(),
            ))
            .await
            .map_err(|e| PeerConnectionError::BroadcastError(e.to_string()))?;
        send_tx_hashes(
            txs,
            state.capabilities.clone(),
            connection,
            state.node.node_id(),
            &state.blockchain,
        )
        .await
        .map_err(|e| PeerConnectionError::SendMessage(e.to_string()))?;
    }
    Ok(())
}

async fn send_block_range_update(state: &mut Established) -> Result<(), PeerConnectionError> {
    // BlockRangeUpdate was introduced in eth/69
    if state
        .negotiated_eth_capability
        .as_ref()
        .is_some_and(|eth| eth.version >= 69)
    {
        log_peer_trace!(&state.node, "Sending BlockRangeUpdate");
        let update = BlockRangeUpdate::new(&state.storage).await?;
        let lastet_block = update.latest_block;
        send(state, Message::BlockRangeUpdate(update)).await?;
        state.last_block_range_update_block = lastet_block - (lastet_block % 32);
    }
    Ok(())
}

async fn should_send_block_range_update(
    state: &mut Established,
) -> Result<bool, PeerConnectionError> {
    let latest_block = state.storage.get_latest_block_number().await?;
    if latest_block < state.last_block_range_update_block
        || latest_block - state.last_block_range_update_block >= 32
    {
        return Ok(true);
    }
    Ok(false)
}

async fn init_capabilities<S>(
    state: &mut Established,
    stream: &mut S,
) -> Result<(), PeerConnectionError>
where
    S: Unpin + Stream<Item = Result<Message, PeerConnectionError>>,
{
    // Sending eth Status if peer supports it
    if let Some(eth) = state.negotiated_eth_capability.clone() {
        let status = match eth.version {
            68 => Message::Status68(StatusMessage68::new(&state.storage).await?),
            69 => Message::Status69(StatusMessage69::new(&state.storage).await?),
            ver => {
                return Err(PeerConnectionError::HandshakeError(format!(
                    "Invalid eth version {ver}"
                )));
            }
        };
        log_peer_trace!(&state.node, "Sending status");
        send(state, status).await?;
        // The next immediate message in the ETH protocol is the
        // status, reference here:
        // https://github.com/ethereum/devp2p/blob/master/caps/eth.md#status-0x00
        let msg = match receive(stream).await {
            Some(msg) => msg?,
            None => return Err(PeerConnectionError::Disconnected),
        };
        match msg {
            Message::Status68(msg_data) => {
                log_peer_trace!(&state.node, "Received Status(68)");
                backend::validate_status(msg_data, &state.storage, &eth).await?
            }
            Message::Status69(msg_data) => {
                log_peer_trace!(&state.node, "Received Status(69)");
                backend::validate_status(msg_data, &state.storage, &eth).await?
            }
            Message::Disconnect(disconnect) => {
                return Err(PeerConnectionError::HandshakeError(format!(
                    "Peer disconnected due to: {}",
                    disconnect.reason()
                )));
            }
            _ => {
                return Err(PeerConnectionError::HandshakeError(
                    "Expected a Status message".to_string(),
                ));
            }
        }
    }
    Ok(())
}

async fn send_disconnect_message(state: &mut Established, reason: Option<DisconnectReason>) {
    send(state, Message::Disconnect(DisconnectMessage { reason }))
        .await
        .unwrap_or_else(|_| {
            log_peer_debug!(
                &state.node,
                &format!("Could not send Disconnect message: ({reason:?})."),
            );
        });
}

async fn connection_failed(state: &mut Established, error_text: &str, error: &PeerConnectionError) {
    log_peer_debug!(&state.node, &format!("{error_text}: ({error})"));

    // Send disconnect message only if error is different than RLPxError::DisconnectRequested
    // because if it is a DisconnectRequested error it means that the peer requested the disconnection, not us.
    if !matches!(error, PeerConnectionError::DisconnectReceived(_)) {
        send_disconnect_message(state, match_disconnect_reason(error)).await;
    }

    // Discard peer from kademlia table in some cases
    match error {
        // already connected, don't discard it
        PeerConnectionError::DisconnectReceived(DisconnectReason::AlreadyConnected)
        | PeerConnectionError::DisconnectSent(DisconnectReason::AlreadyConnected) => {
            log_peer_debug!(&state.node, &format!("{error_text}: ({error})"));
            log_peer_debug!(&state.node, "Peer already connected, don't replace it");
        }
        _ => {
            let remote_public_key = state.node.public_key;
            log_peer_debug!(
                &state.node,
                &format!("{error_text}: ({error}), discarding peer {remote_public_key}"),
            );
        }
    }
}

fn match_disconnect_reason(error: &PeerConnectionError) -> Option<DisconnectReason> {
    match error {
        PeerConnectionError::DisconnectSent(reason) => Some(*reason),
        PeerConnectionError::DisconnectReceived(reason) => Some(*reason),
        PeerConnectionError::RLPDecodeError(_) => Some(DisconnectReason::NetworkError),
        PeerConnectionError::TooManyPeers => Some(DisconnectReason::TooManyPeers),
        // TODO build a proper matching between error types and disconnection reasons
        _ => None,
    }
}

async fn exchange_hello_messages<S>(
    state: &mut Established,
    stream: &mut S,
) -> Result<(), PeerConnectionError>
where
    S: Unpin + Stream<Item = Result<Message, PeerConnectionError>>,
{
    // This allow is because in l2 we mut the capabilities
    // to include the l2 cap
    #[allow(unused_mut)]
    let mut supported_capabilities: Vec<Capability> = [
        &SUPPORTED_ETH_CAPABILITIES[..],
        &SUPPORTED_SNAP_CAPABILITIES[..],
    ]
    .concat();
    #[cfg(feature = "l2")]
    if state.l2_state.is_supported() {
        supported_capabilities.push(crate::rlpx::l2::SUPPORTED_BASED_CAPABILITIES[0].clone());
    }
    let hello_msg = Message::Hello(p2p::HelloMessage::new(
        supported_capabilities,
        PublicKey::from_secret_key(secp256k1::SECP256K1, &state.signer),
        state.client_version.clone(),
    ));

    send(state, hello_msg).await?;

    // Receive Hello message
    let msg = match receive(stream).await {
        Some(msg) => msg?,
        None => return Err(PeerConnectionError::Disconnected),
    };

    match msg {
        Message::Hello(hello_message) => {
            let mut negotiated_eth_version = 0;
            let mut negotiated_snap_version = 0;

            log_peer_trace!(
                &state.node,
                &format!(
                    "Hello message capabilities {:?}",
                    hello_message.capabilities
                ),
            );

            // Check if we have any capability in common and store the highest version
            for cap in &hello_message.capabilities {
                match cap.protocol() {
                    "eth" => {
                        if SUPPORTED_ETH_CAPABILITIES.contains(cap)
                            && cap.version > negotiated_eth_version
                        {
                            negotiated_eth_version = cap.version;
                        }
                    }
                    "snap" => {
                        if SUPPORTED_SNAP_CAPABILITIES.contains(cap)
                            && cap.version > negotiated_snap_version
                        {
                            negotiated_snap_version = cap.version;
                        }
                    }
                    #[cfg(feature = "l2")]
                    "based" if state.l2_state.is_supported() => {
                        state.l2_state.set_established()?;
                    }
                    _ => {}
                }
            }

            state.capabilities = hello_message.capabilities;

            if negotiated_eth_version == 0 {
                return Err(PeerConnectionError::NoMatchingCapabilities);
            }
            debug!("Negotatied eth version: eth/{}", negotiated_eth_version);
            state.negotiated_eth_capability = Some(Capability::eth(negotiated_eth_version));

            if negotiated_snap_version != 0 {
                debug!("Negotatied snap version: snap/{}", negotiated_snap_version);
                state.negotiated_snap_capability = Some(Capability::snap(negotiated_snap_version));
            }

            state.node.version = Some(hello_message.client_id);

            Ok(())
        }
        Message::Disconnect(disconnect) => {
            Err(PeerConnectionError::DisconnectReceived(disconnect.reason()))
        }
        _ => {
            // Fail if it is not a hello message
            Err(PeerConnectionError::BadRequest(
                "Expected Hello message".to_string(),
            ))
        }
    }
}

pub(crate) async fn send(
    state: &mut Established,
    message: Message,
) -> Result<(), PeerConnectionError> {
    state.sink.send(message).await
}

/// Reads from the frame until a frame is available.
///
/// Returns `None` when the stream buffer is 0. This could indicate that the client has disconnected,
/// but we cannot safely assume an EOF, as per the Tokio documentation.
///
/// If the handshake has not been established, it is reasonable to terminate the connection.
///
/// For an established connection, [`check_periodic_task`] will detect actual disconnections
/// while sending pings and you should not assume a disconnection.
///
/// See [`Framed::new`] for more details.
async fn receive<S>(stream: &mut S) -> Option<Result<Message, PeerConnectionError>>
where
    S: Unpin + Stream<Item = Result<Message, PeerConnectionError>>,
{
    stream.next().await
}

async fn handle_incoming_message(
    state: &mut Established,
    message: Message,
) -> Result<(), PeerConnectionError> {
    let peer_supports_eth = state.negotiated_eth_capability.is_some();
    #[cfg(feature = "l2")]
    let peer_supports_l2 = state.l2_state.connection_state().is_ok();
    match message {
        Message::Disconnect(msg_data) => {
            let reason = msg_data.reason();
            log_peer_trace!(&state.node, &format!("Received Disconnect: {reason}"));
            METRICS
                .record_new_rlpx_conn_disconnection(
                    &state.node.version.clone().unwrap_or("Unknown".to_string()),
                    reason,
                )
                .await;

            state.peer_table.remove_peer(state.node.node_id()).await?;

            // TODO handle the disconnection request

            return Err(PeerConnectionError::DisconnectReceived(reason));
        }
        Message::Ping(_) => {
            log_peer_trace!(&state.node, "Sending pong message");
            send(state, Message::Pong(PongMessage {})).await?;
        }
        Message::Pong(_) => {
            // We ignore received Pong messages
        }
        Message::Status68(msg_data) => {
            if let Some(eth) = &state.negotiated_eth_capability {
                backend::validate_status(msg_data, &state.storage, eth).await?
            };
        }
        Message::Status69(msg_data) => {
            if let Some(eth) = &state.negotiated_eth_capability {
                backend::validate_status(msg_data, &state.storage, eth).await?
            };
        }
        Message::GetAccountRange(req) => {
            let response = process_account_range_request(req, state.storage.clone()).await?;
            send(state, Message::AccountRange(response)).await?
        }
        Message::Transactions(txs) if peer_supports_eth => {
            // https://github.com/ethereum/devp2p/blob/master/caps/eth.md#transactions-0x02
            if state.blockchain.is_synced() {
                #[cfg(feature = "l2")]
                let is_l2_mode = state.l2_state.is_supported();
                for tx in &txs.transactions {
                    // Reject blob transactions in L2 mode
                    #[cfg(feature = "l2")]
                    if is_l2_mode && matches!(tx, Transaction::EIP4844Transaction(_)) {
                        log_peer_debug!(
                            &state.node,
                            "Rejecting blob transaction in L2 mode - blob transactions are not supported in L2",
                        );
                        continue;
                    }

                    if let Err(e) = state.blockchain.add_transaction_to_pool(tx.clone()).await {
                        log_peer_debug!(&state.node, &format!("Error adding transaction: {e}"));
                        continue;
                    }
                }
                state
                    .tx_broadcaster
                    .cast(InMessage::AddTxs(
                        txs.transactions.iter().map(|tx| tx.hash()).collect(),
                        state.node.node_id(),
                    ))
                    .await
                    .map_err(|e| PeerConnectionError::BroadcastError(e.to_string()))?;
            }
        }
        Message::GetBlockHeaders(msg_data) if peer_supports_eth => {
            let response = BlockHeaders {
                id: msg_data.id,
                block_headers: msg_data.fetch_headers(&state.storage).await,
            };
            send(state, Message::BlockHeaders(response)).await?;
        }
        Message::GetBlockBodies(msg_data) if peer_supports_eth => {
            let response = BlockBodies {
                id: msg_data.id,
                block_bodies: msg_data.fetch_blocks(&state.storage).await,
            };
            send(state, Message::BlockBodies(response)).await?;
        }
        Message::GetReceipts(GetReceipts { id, block_hashes }) if peer_supports_eth => {
            if let Some(eth) = &state.negotiated_eth_capability {
                let mut receipts = Vec::new();
                for hash in block_hashes.iter() {
                    receipts.push(state.storage.get_receipts_for_block(hash).await?);
                }
                let response = match eth.version {
                    68 => Message::Receipts68(Receipts68::new(id, receipts)),
                    69 => Message::Receipts69(Receipts69::new(id, receipts)),
                    ver => {
                        return Err(PeerConnectionError::InternalError(format!(
                            "Invalid eth version {ver}"
                        )));
                    }
                };
                send(state, response).await?;
            }
        }
        Message::BlockRangeUpdate(update) => {
            log_peer_trace!(
                &state.node,
                &format!(
                    "Block range update: {} to {}",
                    update.earliest_block, update.latest_block
                ),
            );
            // We will only validate the incoming update, we may decide to store and use this information in the future
            if let Err(err) = update.validate() {
                log_peer_warn!(
                    &state.node,
                    &format!("disconnected from peer. Reason: {err}"),
                );
                send_disconnect_message(state, Some(DisconnectReason::SubprotocolError)).await;
                return Err(PeerConnectionError::DisconnectSent(
                    DisconnectReason::SubprotocolError,
                ));
            }
        }
        Message::NewPooledTransactionHashes(new_pooled_transaction_hashes) if peer_supports_eth => {
            let hashes =
                new_pooled_transaction_hashes.get_transactions_to_request(&state.blockchain)?;

            let request = GetPooledTransactions::new(random(), hashes);
            send(state, Message::GetPooledTransactions(request)).await?;
        }
        Message::GetPooledTransactions(msg) => {
            let response = msg.handle(&state.blockchain)?;
            send(state, Message::PooledTransactions(response)).await?;
        }
        Message::PooledTransactions(msg) if peer_supports_eth => {
            if state.blockchain.is_synced() {
                // TODO(#3745): disconnect from peers that send invalid blob sidecars
                if let Some(requested) = state.requested_pooled_txs.get(&msg.id) {
                    let fork = state.blockchain.current_fork().await?;
                    if let Err(error) = msg.validate_requested(requested, fork).await {
                        log_peer_warn!(
                            &state.node,
                            &format!("disconnected from peer. Reason: {error}"),
                        );
                        send_disconnect_message(state, Some(DisconnectReason::SubprotocolError))
                            .await;
                        return Err(PeerConnectionError::DisconnectSent(
                            DisconnectReason::SubprotocolError,
                        ));
                    } else {
                        state.requested_pooled_txs.remove(&msg.id);
                    }
                }
                #[cfg(feature = "l2")]
                let is_l2_mode = state.l2_state.is_supported();

                #[cfg(not(feature = "l2"))]
                let is_l2_mode = false;
                msg.handle(&state.node, &state.blockchain, is_l2_mode)
                    .await?;
            }
        }
        Message::GetStorageRanges(req) => {
            let response = process_storage_ranges_request(req, state.storage.clone()).await?;
            send(state, Message::StorageRanges(response)).await?
        }
        Message::GetByteCodes(req) => {
            let storage_clone = state.storage.clone();
            let response =
                tokio::task::spawn_blocking(move || process_byte_codes_request(req, storage_clone))
                    .await
                    .map_err(|_| {
                        PeerConnectionError::InternalError(
                            "Failed to execute bytecode retrieval task".to_string(),
                        )
                    })??;
            send(state, Message::ByteCodes(response)).await?
        }
        Message::GetTrieNodes(req) => {
            let id = req.id;
            match process_trie_nodes_request(req, state.storage.clone()).await {
                Ok(response) => send(state, Message::TrieNodes(response)).await?,
                Err(_) => send(state, Message::TrieNodes(TrieNodes { id, nodes: vec![] })).await?,
            }
        }
        #[cfg(feature = "l2")]
        Message::L2(req) if peer_supports_l2 => {
            handle_based_capability_message(state, req).await?;
        }
        // Send response messages to the backend
        message @ Message::AccountRange(_)
        | message @ Message::StorageRanges(_)
        | message @ Message::ByteCodes(_)
        | message @ Message::TrieNodes(_)
        | message @ Message::BlockBodies(_)
        | message @ Message::BlockHeaders(_)
        | message @ Message::Receipts68(_)
        | message @ Message::Receipts69(_) => {
            if let Some((_, tx)) = message
                .request_id()
                .and_then(|id| state.current_requests.remove(&id))
            {
                tx.send(message)
                    .map_err(|e| PeerConnectionError::SendMessage(e.to_string()))?
            } else {
                return Err(PeerConnectionError::ExpectedRequestId(format!("{message}")));
            }
        }
        // TODO: Add new message types and handlers as they are implemented
        message => return Err(PeerConnectionError::MessageNotHandled(format!("{message}"))),
    };
    Ok(())
}

async fn handle_outgoing_message(
    state: &mut Established,
    message: Message,
) -> Result<(), PeerConnectionError> {
    log_peer_trace!(&state.node, &format!("Sending message {message}"));
    send(state, message).await?;
    Ok(())
}

async fn handle_outgoing_request(
    state: &mut Established,
    message: Message,
    sender: oneshot::Sender<Message>,
) -> Result<(), PeerConnectionError> {
    // Insert the request in the request map if it supports a request id.
    message.request_id().and_then(|id| {
        state
            .current_requests
            .insert(id, (format!("{message}"), sender))
    });
    log_peer_trace!(&state.node, &format!("Sending request {message}"));
    send(state, message).await?;
    Ok(())
}

async fn handle_broadcast(
    state: &mut Established,
    (id, broadcasted_msg): (task::Id, Arc<Message>),
) -> Result<(), PeerConnectionError> {
    if id != tokio::task::id() {
        match broadcasted_msg.as_ref() {
            #[cfg(feature = "l2")]
            l2_msg @ Message::L2(_) => {
                handle_l2_broadcast(state, l2_msg).await?;
            }
            msg => {
                let error_message = format!("Non-supported message broadcasted: {msg}");
                log_peer_error!(&state.node, &error_message);
                return Err(PeerConnectionError::BroadcastError(error_message));
            }
        }
    }
    Ok(())
}

async fn handle_block_range_update(state: &mut Established) -> Result<(), PeerConnectionError> {
    if should_send_block_range_update(state).await? {
        send_block_range_update(state).await
    } else {
        Ok(())
    }
}<|MERGE_RESOLUTION|>--- conflicted
+++ resolved
@@ -483,11 +483,7 @@
     S: Unpin + Send + Stream<Item = Result<Message, PeerConnectionError>> + 'static,
 {
     if state.peer_table.target_peers_reached().await? {
-<<<<<<< HEAD
-        log_peer_warn!(&state.node, "Reached target peer connections, discarding.");
-=======
-        log_peer_debug(&state.node, "Reached target peer connections, discarding.");
->>>>>>> 5f2dbf64
+        log_peer_debug!(&state.node, "Reached target peer connections, discarding.");
         return Err(PeerConnectionError::TooManyPeers);
     }
     exchange_hello_messages(state, &mut stream).await?;
