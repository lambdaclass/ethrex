use std::{
    collections::HashMap,
    net::SocketAddr,
    sync::{Arc, RwLock},
};

use super::{
    codec::RLPxCodec,
    server::{Initiator, Receiver},
};
#[cfg(feature = "l2")]
use crate::rlpx::l2::l2_connection::L2ConnState;
use crate::{
    rlpx::{
<<<<<<< HEAD
        connection::server::{Established, InnerState},
        error::RLPxError,
=======
        connection::server::{ConnectionState, Established},
        error::PeerConnectionError,
        l2::l2_connection::L2ConnState,
>>>>>>> 9b6435d1
        message::EthCapVersion,
        utils::{
            compress_pubkey, decompress_pubkey, ecdh_xchng, kdf, log_peer_debug, sha256,
            sha256_hmac,
        },
    },
    types::Node,
};
use aes::cipher::{KeyIvInit, StreamCipher};
use ethrex_common::{H128, H256, H512, Signature};
use ethrex_rlp::{
    decode::RLPDecode,
    encode::RLPEncode,
    error::RLPDecodeError,
    structs::{Decoder, Encoder},
};
use futures::{StreamExt, stream::SplitStream};
use rand::Rng;
use secp256k1::{
    PublicKey, SecretKey,
    ecdsa::{RecoverableSignature, RecoveryId},
};
use sha3::{Digest, Keccak256};
use tokio::{
    io::{AsyncRead, AsyncReadExt, AsyncWrite, AsyncWriteExt},
    net::{TcpSocket, TcpStream},
};
use tokio_util::codec::Framed;

type Aes128Ctr64BE = ctr::Ctr64BE<aes::Aes128>;

// https://github.com/ethereum/go-ethereum/blob/master/p2p/peer.go#L44
pub const P2P_MAX_MESSAGE_SIZE: usize = 2048;

pub(crate) struct RemoteState {
    pub(crate) public_key: H512,
    pub(crate) nonce: H256,
    pub(crate) ephemeral_key: PublicKey,
    pub(crate) init_message: Vec<u8>,
}

pub(crate) struct LocalState {
    pub(crate) nonce: H256,
    pub(crate) ephemeral_key: SecretKey,
    pub(crate) init_message: Vec<u8>,
}

pub(crate) async fn perform(
    state: ConnectionState,
    eth_version: Arc<RwLock<EthCapVersion>>,
) -> Result<(Established, SplitStream<Framed<TcpStream, RLPxCodec>>), PeerConnectionError> {
    let (context, node, framed) = match state {
        ConnectionState::Initiator(Initiator { context, node, .. }) => {
            let addr = SocketAddr::new(node.ip, node.tcp_port);
            let mut stream = match tcp_stream(addr).await {
                Ok(result) => result,
                Err(error) => {
                    log_peer_debug(&node, &format!("Error creating tcp connection {error}"));
                    // context.table.lock().await.replace_peer(node.node_id());
                    return Err(error)?;
                }
            };
            let local_state = send_auth(&context.signer, node.public_key, &mut stream).await?;
            let remote_state = receive_ack(&context.signer, node.public_key, &mut stream).await?;
            // Local node is initator
            // keccak256(nonce || initiator-nonce)
            let hashed_nonces: [u8; 32] =
                Keccak256::digest([remote_state.nonce.0, local_state.nonce.0].concat()).into();
            let codec = RLPxCodec::new(&local_state, &remote_state, hashed_nonces, eth_version)?;
            log_peer_debug(&node, "Completed handshake as initiator");
            (context, node, Framed::new(stream, codec))
        }
        ConnectionState::Receiver(Receiver {
            context,
            peer_addr,
            stream,
        }) => {
            let Some(mut stream) = Arc::into_inner(stream) else {
                return Err(PeerConnectionError::StateError(
                    "Cannot use the stream".to_string(),
                ));
            };
            let remote_state = receive_auth(&context.signer, &mut stream).await?;
            let local_state = send_ack(remote_state.public_key, &mut stream).await?;
            // Remote node is initiator
            // keccak256(nonce || initiator-nonce)
            let hashed_nonces: [u8; 32] =
                Keccak256::digest([local_state.nonce.0, remote_state.nonce.0].concat()).into();
            let codec = RLPxCodec::new(&local_state, &remote_state, hashed_nonces, eth_version)?;
            let node = Node::new(
                peer_addr.ip(),
                peer_addr.port(),
                peer_addr.port(),
                remote_state.public_key,
            );
            log_peer_debug(&node, "Completed handshake as receiver");
            (context, node, Framed::new(stream, codec))
        }
        ConnectionState::Established(_) => {
            return Err(PeerConnectionError::StateError(
                "Already established".to_string(),
            ));
        }
        // Shouldn't perform a Handshake on an already failed connection.
        // Put it here to complete the match arms
        ConnectionState::HandshakeFailed => {
            return Err(PeerConnectionError::StateError(
                "Handshake Failed".to_string(),
            ));
        }
    };
    let (sink, stream) = framed.split();
    Ok((
        Established {
            signer: context.signer,
            sink,
            node: node.clone(),
            storage: context.storage.clone(),
            blockchain: context.blockchain.clone(),
            capabilities: vec![],
            negotiated_eth_capability: None,
            negotiated_snap_capability: None,
            last_block_range_update_block: 0,
            requested_pooled_txs: HashMap::new(),
            client_version: context.client_version.clone(),
            connection_broadcast_send: context.broadcast.clone(),
            peer_table: context.table.clone(),
<<<<<<< HEAD
            backend_channel: None,
            _inbound: inbound,
            #[cfg(feature = "l2")]
=======
>>>>>>> 9b6435d1
            l2_state: context
                .based_context
                .map_or_else(|| L2ConnState::Unsupported, L2ConnState::Disconnected),
            tx_broadcaster: context.tx_broadcaster.clone(),
            current_requests: HashMap::new(),
        },
        stream,
    ))
}

async fn tcp_stream(addr: SocketAddr) -> Result<TcpStream, std::io::Error> {
    match addr {
        SocketAddr::V4(_) => TcpSocket::new_v4()?.connect(addr).await,
        SocketAddr::V6(_) => TcpSocket::new_v6()?.connect(addr).await,
    }
}

async fn send_auth<S: AsyncWrite + std::marker::Unpin>(
    signer: &SecretKey,
    remote_public_key: H512,
    mut stream: S,
) -> Result<LocalState, PeerConnectionError> {
    let peer_pk =
        compress_pubkey(remote_public_key).ok_or_else(PeerConnectionError::InvalidPeerId)?;

    let local_nonce = H256::random_using(&mut rand::thread_rng());
    let local_ephemeral_key = SecretKey::new(&mut rand::thread_rng());

    let msg = encode_auth_message(signer, local_nonce, &peer_pk, &local_ephemeral_key)?;
    stream.write_all(&msg).await?;

    Ok(LocalState {
        nonce: local_nonce,
        ephemeral_key: local_ephemeral_key,
        init_message: msg,
    })
}

async fn send_ack<S: AsyncWrite + std::marker::Unpin>(
    remote_public_key: H512,
    mut stream: S,
) -> Result<LocalState, PeerConnectionError> {
    let peer_pk =
        compress_pubkey(remote_public_key).ok_or_else(PeerConnectionError::InvalidPeerId)?;

    let local_nonce = H256::random_using(&mut rand::thread_rng());
    let local_ephemeral_key = SecretKey::new(&mut rand::thread_rng());

    let msg = encode_ack_message(&local_ephemeral_key, local_nonce, &peer_pk)?;
    stream.write_all(&msg).await?;

    Ok(LocalState {
        nonce: local_nonce,
        ephemeral_key: local_ephemeral_key,
        init_message: msg,
    })
}

async fn receive_auth<S: AsyncRead + std::marker::Unpin>(
    signer: &SecretKey,
    stream: S,
) -> Result<RemoteState, PeerConnectionError> {
    let msg_bytes = receive_handshake_msg(stream).await?;
    let size_data = &msg_bytes
        .get(..2)
        .ok_or_else(PeerConnectionError::InvalidMessageLength)?;
    let msg = &msg_bytes
        .get(2..)
        .ok_or_else(PeerConnectionError::InvalidMessageLength)?;
    let (auth, remote_ephemeral_key) = decode_auth_message(signer, msg, size_data)?;

    Ok(RemoteState {
        public_key: auth.public_key,
        nonce: auth.nonce,
        ephemeral_key: remote_ephemeral_key,
        init_message: msg_bytes.to_owned(),
    })
}

async fn receive_ack<S: AsyncRead + std::marker::Unpin>(
    signer: &SecretKey,
    remote_public_key: H512,
    stream: S,
) -> Result<RemoteState, PeerConnectionError> {
    let msg_bytes = receive_handshake_msg(stream).await?;
    let size_data = &msg_bytes
        .get(..2)
        .ok_or_else(PeerConnectionError::InvalidMessageLength)?;
    let msg = &msg_bytes
        .get(2..)
        .ok_or_else(PeerConnectionError::InvalidMessageLength)?;
    let ack = decode_ack_message(signer, msg, size_data)?;
    let remote_ephemeral_key = ack
        .get_ephemeral_pubkey()
        .ok_or_else(|| PeerConnectionError::NotFound("Remote ephemeral key".to_string()))?;

    Ok(RemoteState {
        public_key: remote_public_key,
        nonce: ack.nonce,
        ephemeral_key: remote_ephemeral_key,
        init_message: msg_bytes.to_owned(),
    })
}

async fn receive_handshake_msg<S: AsyncRead + std::marker::Unpin>(
    mut stream: S,
) -> Result<Vec<u8>, PeerConnectionError> {
    let mut buf = vec![0; 2];

    // Read the message's size
    stream.read_exact(&mut buf).await?;
    let ack_data = [buf[0], buf[1]];
    let msg_size = u16::from_be_bytes(ack_data) as usize;
    if msg_size > P2P_MAX_MESSAGE_SIZE {
        return Err(PeerConnectionError::InvalidMessageLength());
    }
    buf.resize(msg_size + 2, 0);

    // Read the rest of the message
    // Guard unwrap
    if buf.len() < msg_size + 2 {
        return Err(PeerConnectionError::CryptographyError(String::from(
            "bad buf size",
        )));
    }
    stream.read_exact(&mut buf[2..msg_size + 2]).await?;
    let ack_bytes = &buf[..msg_size + 2];
    Ok(ack_bytes.to_vec())
}

/// Encodes an Auth message, to start a handshake.
fn encode_auth_message(
    static_key: &SecretKey,
    local_nonce: H256,
    remote_static_pubkey: &PublicKey,
    local_ephemeral_key: &SecretKey,
) -> Result<Vec<u8>, PeerConnectionError> {
    let public_key = decompress_pubkey(&static_key.public_key(secp256k1::SECP256K1));

    // Derive a shared secret from the static keys.
    let static_shared_secret = ecdh_xchng(static_key, remote_static_pubkey).map_err(|error| {
        PeerConnectionError::CryptographyError(format!(
            "Invalid generated static shared secret: {error}"
        ))
    })?;

    // Create the signature included in the message.
    let signature = sign_shared_secret(
        static_shared_secret.into(),
        local_nonce,
        local_ephemeral_key,
    )?;

    // Compose the auth message.
    let auth = AuthMessage::new(signature, public_key, local_nonce);

    // RLP-encode the message.
    let encoded_auth_msg = auth.encode_to_vec();

    encrypt_message(remote_static_pubkey, encoded_auth_msg)
}

/// Decodes an incomming Auth message, starting a handshake.
fn decode_auth_message(
    static_key: &SecretKey,
    msg: &[u8],
    auth_data: &[u8],
) -> Result<(AuthMessage, PublicKey), PeerConnectionError> {
    let payload = decrypt_message(static_key, msg, auth_data)?;

    // RLP-decode the message.
    let (auth, _padding) = AuthMessage::decode_unfinished(&payload)?;

    // Derive a shared secret from the static keys.
    let peer_pk =
        compress_pubkey(auth.public_key).ok_or_else(PeerConnectionError::InvalidPeerId)?;
    let static_shared_secret = ecdh_xchng(static_key, &peer_pk).map_err(|error| {
        PeerConnectionError::CryptographyError(format!(
            "Invalid generated static shared secret: {error}"
        ))
    })?;
    let remote_ephemeral_key =
        retrieve_remote_ephemeral_key(static_shared_secret.into(), auth.nonce, auth.signature)?;
    Ok((auth, remote_ephemeral_key))
}

/// Encodes an Ack message, to complete a handshake
fn encode_ack_message(
    local_ephemeral_key: &SecretKey,
    local_nonce: H256,
    remote_static_pubkey: &PublicKey,
) -> Result<Vec<u8>, PeerConnectionError> {
    // Compose the ack message.
    let ack_msg = AckMessage::new(
        decompress_pubkey(&local_ephemeral_key.public_key(secp256k1::SECP256K1)),
        local_nonce,
    );

    // RLP-encode the message.
    let encoded_ack_msg = ack_msg.encode_to_vec();

    encrypt_message(remote_static_pubkey, encoded_ack_msg)
}

/// Decodes an Ack message, completing a handshake.
fn decode_ack_message(
    static_key: &SecretKey,
    msg: &[u8],
    auth_data: &[u8],
) -> Result<AckMessage, PeerConnectionError> {
    let payload = decrypt_message(static_key, msg, auth_data)?;

    // RLP-decode the message.
    let (ack, _padding) = AckMessage::decode_unfinished(&payload)?;

    Ok(ack)
}

fn decrypt_message(
    static_key: &SecretKey,
    msg: &[u8],
    size_data: &[u8],
) -> Result<Vec<u8>, PeerConnectionError> {
    // Split the message into its components. General layout is:
    // public-key (65) || iv (16) || ciphertext || mac (32)
    let (pk, rest) = msg
        .split_at_checked(65)
        .ok_or_else(PeerConnectionError::InvalidMessageLength)?;
    let (iv, rest) = rest
        .split_at_checked(16)
        .ok_or_else(PeerConnectionError::InvalidMessageLength)?;
    let (c, d) = rest
        .split_at_checked(rest.len() - 32)
        .ok_or_else(PeerConnectionError::InvalidMessageLength)?;

    // Derive the message shared secret.
    let shared_secret = ecdh_xchng(static_key, &PublicKey::from_slice(pk)?).map_err(|error| {
        PeerConnectionError::CryptographyError(format!("Invalid generated shared secret: {error}"))
    })?;
    // Derive the AES and MAC keys from the message shared secret.
    let mut buf = [0; 32];
    kdf(&shared_secret, &mut buf).map_err(|error| {
        PeerConnectionError::CryptographyError(format!(
            "Couldn't get keys from shared secret: {error}"
        ))
    })?;
    let aes_key = &buf[..16];
    let mac_key = sha256(&buf[16..]);

    // Verify the MAC.
    let expected_d = sha256_hmac(&mac_key, &[iv, c], size_data)
        .map_err(|error| PeerConnectionError::CryptographyError(error.to_string()))?;
    if d != expected_d {
        return Err(PeerConnectionError::HandshakeError(String::from(
            "Invalid MAC",
        )));
    }

    // Decrypt the message with the AES key.
    let mut stream_cipher = Aes128Ctr64BE::new_from_slices(aes_key, iv)?;
    let mut decoded = c.to_vec();
    stream_cipher.try_apply_keystream(&mut decoded)?;
    Ok(decoded)
}

fn encrypt_message(
    remote_static_pubkey: &PublicKey,
    mut encoded_msg: Vec<u8>,
) -> Result<Vec<u8>, PeerConnectionError> {
    const SIGNATURE_SIZE: u16 = 65;
    const IV_SIZE: u16 = 16;
    const MAC_FOOTER_SIZE: u16 = 32;

    let mut rng = rand::thread_rng();

    // Pad with random amount of data. the amount needs to be at least 100 bytes to make
    // the message distinguishable from pre-EIP-8 handshakes.
    let padding_length = rng.gen_range(100..=300);
    encoded_msg.resize(encoded_msg.len() + padding_length, 0);

    // Precompute the size of the message. This is needed for computing the MAC.
    let ecies_overhead = SIGNATURE_SIZE + IV_SIZE + MAC_FOOTER_SIZE;
    let encoded_msg_len: u16 = encoded_msg
        .len()
        .try_into()
        .map_err(|_| PeerConnectionError::CryptographyError("Invalid message length".to_owned()))?;
    let auth_size = ecies_overhead + encoded_msg_len;
    let auth_size_bytes = auth_size.to_be_bytes();

    // Generate a keypair just for this message.
    let message_secret_key = SecretKey::new(&mut rng);

    // Derive a shared secret for this message.
    let message_secret =
        ecdh_xchng(&message_secret_key, remote_static_pubkey).map_err(|error| {
            PeerConnectionError::CryptographyError(format!(
                "Invalid generated message secret:  {error}"
            ))
        })?;

    // Derive the AES and MAC keys from the message secret.
    let mut secret_keys = [0; 32];
    kdf(&message_secret, &mut secret_keys)
        .map_err(|error| PeerConnectionError::CryptographyError(error.to_string()))?;
    let aes_key = &secret_keys[..16];
    let mac_key = sha256(&secret_keys[16..]);

    // Use the AES secret to encrypt the auth message.
    let iv = H128::random_using(&mut rng);
    let mut aes_cipher = Aes128Ctr64BE::new_from_slices(aes_key, &iv.0)?;
    aes_cipher.try_apply_keystream(&mut encoded_msg)?;
    let encrypted_auth_msg = encoded_msg;

    // Use the MAC secret to compute the MAC.
    let r_public_key = message_secret_key
        .public_key(secp256k1::SECP256K1)
        .serialize_uncompressed();
    let mac_footer = sha256_hmac(&mac_key, &[&iv.0, &encrypted_auth_msg], &auth_size_bytes)
        .map_err(|error| PeerConnectionError::CryptographyError(error.to_string()))?;

    // Return the message
    let mut final_msg = Vec::new();
    final_msg.extend_from_slice(&auth_size_bytes);
    final_msg.extend_from_slice(&r_public_key);
    final_msg.extend_from_slice(&iv.0);
    final_msg.extend_from_slice(&encrypted_auth_msg);
    final_msg.extend_from_slice(&mac_footer);
    Ok(final_msg)
}

fn retrieve_remote_ephemeral_key(
    shared_secret: H256,
    remote_nonce: H256,
    signature: Signature,
) -> Result<PublicKey, PeerConnectionError> {
    let signature_prehash = shared_secret ^ remote_nonce;
    let msg = secp256k1::Message::from_digest_slice(signature_prehash.as_bytes())?;
    let rid = RecoveryId::try_from(Into::<i32>::into(signature[64]))?;
    let sig = RecoverableSignature::from_compact(&signature[0..64], rid)?;
    Ok(secp256k1::SECP256K1.recover_ecdsa(&msg, &sig)?)
}

fn sign_shared_secret(
    shared_secret: H256,
    local_nonce: H256,
    local_ephemeral_key: &SecretKey,
) -> Result<Signature, PeerConnectionError> {
    let signature_prehash = shared_secret ^ local_nonce;
    let msg = secp256k1::Message::from_digest_slice(signature_prehash.as_bytes())?;
    let sig = secp256k1::SECP256K1.sign_ecdsa_recoverable(&msg, local_ephemeral_key);
    let (rid, signature) = sig.serialize_compact();
    let mut signature_bytes = [0; 65];
    signature_bytes[..64].copy_from_slice(&signature);
    signature_bytes[64] = Into::<i32>::into(rid)
        .try_into()
        .map_err(|_| PeerConnectionError::CryptographyError("Invalid recovery id".into()))?;
    Ok(signature_bytes.into())
}

#[derive(Debug)]
pub(crate) struct AuthMessage {
    /// The signature of the message.
    /// The signed data is `static-shared-secret ^ initiator-nonce`.
    pub signature: Signature,
    /// The uncompressed node public key of the initiator.
    pub public_key: H512,
    /// The nonce generated by the initiator.
    pub nonce: H256,
    /// The version of RLPx used by the sender.
    /// The current version is 5.
    pub version: u8,
}

impl AuthMessage {
    pub fn new(signature: Signature, public_key: H512, nonce: H256) -> Self {
        Self {
            signature,
            public_key,
            nonce,
            version: 5,
        }
    }
}

impl RLPEncode for AuthMessage {
    fn encode(&self, buf: &mut dyn bytes::BufMut) {
        Encoder::new(buf)
            .encode_field(&self.signature)
            .encode_field(&self.public_key)
            .encode_field(&self.nonce)
            .encode_field(&self.version)
            .finish()
    }
}

impl RLPDecode for AuthMessage {
    // NOTE: discards any extra data in the list after the known fields.
    fn decode_unfinished(rlp: &[u8]) -> Result<(Self, &[u8]), RLPDecodeError> {
        let decoder = Decoder::new(rlp)?;
        let (signature, decoder) = decoder.decode_field("signature")?;
        let (public_key, decoder) = decoder.decode_field("public_key")?;
        let (nonce, decoder) = decoder.decode_field("nonce")?;
        let (version, decoder) = decoder.decode_field("version")?;

        let rest = decoder.finish_unchecked();
        let this = Self {
            signature,
            public_key,
            nonce,
            version,
        };
        Ok((this, rest))
    }
}

#[derive(Debug, Clone)]
pub(crate) struct AckMessage {
    /// The recipient's ephemeral public key.
    pub ephemeral_pubkey: H512,
    /// The nonce generated by the recipient.
    pub nonce: H256,
    /// The version of RLPx used by the recipient.
    /// The current version is 5.
    pub version: u8,
}

impl AckMessage {
    pub fn new(ephemeral_pubkey: H512, nonce: H256) -> Self {
        Self {
            ephemeral_pubkey,
            nonce,
            version: 5,
        }
    }

    pub fn get_ephemeral_pubkey(&self) -> Option<PublicKey> {
        compress_pubkey(self.ephemeral_pubkey)
    }
}

impl RLPEncode for AckMessage {
    fn encode(&self, buf: &mut dyn bytes::BufMut) {
        Encoder::new(buf)
            .encode_field(&self.ephemeral_pubkey)
            .encode_field(&self.nonce)
            .encode_field(&self.version)
            .finish()
    }
}

impl RLPDecode for AckMessage {
    // NOTE: discards any extra data in the list after the known fields.
    fn decode_unfinished(rlp: &[u8]) -> Result<(Self, &[u8]), RLPDecodeError> {
        let decoder = Decoder::new(rlp)?;
        let (ephemeral_pubkey, decoder) = decoder.decode_field("ephemeral_pubkey")?;
        let (nonce, decoder) = decoder.decode_field("nonce")?;
        let (version, decoder) = decoder.decode_field("version")?;

        let rest = decoder.finish_unchecked();
        let this = Self {
            ephemeral_pubkey,
            nonce,
            version,
        };
        Ok((this, rest))
    }
}

#[cfg(test)]
mod tests {
    use std::str::FromStr;

    use ethrex_common::H256;
    use hex_literal::hex;
    use secp256k1::SecretKey;

    use crate::rlpx::{connection::handshake::decode_ack_message, utils::decompress_pubkey};

    #[test]
    fn test_ack_decoding() {
        // This is the Ack₂ message from EIP-8.
        // https://github.com/ethereum/EIPs/blob/master/EIPS/eip-8.md
        let msg = hex!(
            "01ea0451958701280a56482929d3b0757da8f7fbe5286784beead59d95089c217c9b917788989470b0e330cc6e4fb383c0340ed85fab836ec9fb8a49672712aeabbdfd1e837c1ff4cace34311cd7f4de05d59279e3524ab26ef753a0095637ac88f2b499b9914b5f64e143eae548a1066e14cd2f4bd7f814c4652f11b254f8a2d0191e2f5546fae6055694aed14d906df79ad3b407d94692694e259191cde171ad542fc588fa2b7333313d82a9f887332f1dfc36cea03f831cb9a23fea05b33deb999e85489e645f6aab1872475d488d7bd6c7c120caf28dbfc5d6833888155ed69d34dbdc39c1f299be1057810f34fbe754d021bfca14dc989753d61c413d261934e1a9c67ee060a25eefb54e81a4d14baff922180c395d3f998d70f46f6b58306f969627ae364497e73fc27f6d17ae45a413d322cb8814276be6ddd13b885b201b943213656cde498fa0e9ddc8e0b8f8a53824fbd82254f3e2c17e8eaea009c38b4aa0a3f306e8797db43c25d68e86f262e564086f59a2fc60511c42abfb3057c247a8a8fe4fb3ccbadde17514b7ac8000cdb6a912778426260c47f38919a91f25f4b5ffb455d6aaaf150f7e5529c100ce62d6d92826a71778d809bdf60232ae21ce8a437eca8223f45ac37f6487452ce626f549b3b5fdee26afd2072e4bc75833c2464c805246155289f4"
        );
        let static_key_a = SecretKey::from_slice(&hex!(
            "49a7b37aa6f6645917e7b807e9d1c00d4fa71f18343b0d4122a4d2df64dd6fee"
        ))
        .unwrap();

        let expected_nonce_b =
            H256::from_str("559aead08264d5795d3909718cdd05abd49572e84fe55590eef31a88a08fdffd")
                .unwrap();
        let expected_ephemeral_key_b = decompress_pubkey(
            &SecretKey::from_slice(&hex!(
                "e238eb8e04fee6511ab04c6dd3c89ce097b11f25d584863ac2b6d5b35b1847e4"
            ))
            .unwrap()
            .public_key(secp256k1::SECP256K1),
        );

        let ack = decode_ack_message(&static_key_a, &msg[2..], &msg[..2]).unwrap();

        assert_eq!(ack.ephemeral_pubkey, expected_ephemeral_key_b);
        assert_eq!(ack.nonce, expected_nonce_b);
        assert_eq!(ack.version, 4u8);
    }
}<|MERGE_RESOLUTION|>--- conflicted
+++ resolved
@@ -12,14 +12,8 @@
 use crate::rlpx::l2::l2_connection::L2ConnState;
 use crate::{
     rlpx::{
-<<<<<<< HEAD
-        connection::server::{Established, InnerState},
-        error::RLPxError,
-=======
         connection::server::{ConnectionState, Established},
         error::PeerConnectionError,
-        l2::l2_connection::L2ConnState,
->>>>>>> 9b6435d1
         message::EthCapVersion,
         utils::{
             compress_pubkey, decompress_pubkey, ecdh_xchng, kdf, log_peer_debug, sha256,
@@ -147,12 +141,7 @@
             client_version: context.client_version.clone(),
             connection_broadcast_send: context.broadcast.clone(),
             peer_table: context.table.clone(),
-<<<<<<< HEAD
-            backend_channel: None,
-            _inbound: inbound,
             #[cfg(feature = "l2")]
-=======
->>>>>>> 9b6435d1
             l2_state: context
                 .based_context
                 .map_or_else(|| L2ConnState::Unsupported, L2ConnState::Disconnected),
