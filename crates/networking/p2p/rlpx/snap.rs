--- conflicted
+++ resolved
@@ -158,24 +158,13 @@
             .encode_field(&self.response_bytes)
             .finish();
 
-<<<<<<< HEAD
-        let msg_data = snappy_encode(encoded_data)?;
-=======
-        let msg_data = snappy_compress(encoded_data)?;
->>>>>>> 3960a49d
-        buf.put_slice(&msg_data);
-        Ok(())
-    }
-
-    fn decode(msg_data: &[u8]) -> Result<Self, RLPDecodeError> {
-<<<<<<< HEAD
-        let mut snappy_decoder = SnappyDecoder::new();
-        let decompressed_data = snappy_decoder
-            .decompress_vec(msg_data)
-            .map_err(|e| RLPDecodeError::Custom(e.to_string()))?;
-=======
-        let decompressed_data = snappy_decompress(msg_data)?;
->>>>>>> 3960a49d
+        let msg_data = snappy_compress(encoded_data)?;
+        buf.put_slice(&msg_data);
+        Ok(())
+    }
+
+    fn decode(msg_data: &[u8]) -> Result<Self, RLPDecodeError> {
+        let decompressed_data = snappy_decompress(msg_data)?;
         let decoder = Decoder::new(&decompressed_data)?;
         let (id, decoder) = decoder.decode_field("request-id")?;
         let (root_hash, decoder) = decoder.decode_field("rootHash")?;
@@ -205,24 +194,13 @@
             .encode_field(&self.proof)
             .finish();
 
-<<<<<<< HEAD
-        let msg_data = snappy_encode(encoded_data)?;
-=======
-        let msg_data = snappy_compress(encoded_data)?;
->>>>>>> 3960a49d
-        buf.put_slice(&msg_data);
-        Ok(())
-    }
-
-    fn decode(msg_data: &[u8]) -> Result<Self, RLPDecodeError> {
-<<<<<<< HEAD
-        let mut snappy_decoder = SnappyDecoder::new();
-        let decompressed_data = snappy_decoder
-            .decompress_vec(msg_data)
-            .map_err(|e| RLPDecodeError::Custom(e.to_string()))?;
-=======
-        let decompressed_data = snappy_decompress(msg_data)?;
->>>>>>> 3960a49d
+        let msg_data = snappy_compress(encoded_data)?;
+        buf.put_slice(&msg_data);
+        Ok(())
+    }
+
+    fn decode(msg_data: &[u8]) -> Result<Self, RLPDecodeError> {
+        let decompressed_data = snappy_decompress(msg_data)?;
         let decoder = Decoder::new(&decompressed_data)?;
         let (id, decoder) = decoder.decode_field("request-id")?;
         let (slots, decoder) = decoder.decode_field("slots")?;
@@ -242,24 +220,13 @@
             .encode_field(&self.bytes)
             .finish();
 
-<<<<<<< HEAD
-        let msg_data = snappy_encode(encoded_data)?;
-=======
-        let msg_data = snappy_compress(encoded_data)?;
->>>>>>> 3960a49d
-        buf.put_slice(&msg_data);
-        Ok(())
-    }
-
-    fn decode(msg_data: &[u8]) -> Result<Self, RLPDecodeError> {
-<<<<<<< HEAD
-        let mut snappy_decoder = SnappyDecoder::new();
-        let decompressed_data = snappy_decoder
-            .decompress_vec(msg_data)
-            .map_err(|e| RLPDecodeError::Custom(e.to_string()))?;
-=======
-        let decompressed_data = snappy_decompress(msg_data)?;
->>>>>>> 3960a49d
+        let msg_data = snappy_compress(encoded_data)?;
+        buf.put_slice(&msg_data);
+        Ok(())
+    }
+
+    fn decode(msg_data: &[u8]) -> Result<Self, RLPDecodeError> {
+        let decompressed_data = snappy_decompress(msg_data)?;
         let decoder = Decoder::new(&decompressed_data)?;
         let (id, decoder) = decoder.decode_field("request-id")?;
         let (hashes, decoder) = decoder.decode_field("hashes")?;
@@ -278,24 +245,13 @@
             .encode_field(&self.codes)
             .finish();
 
-<<<<<<< HEAD
-        let msg_data = snappy_encode(encoded_data)?;
-=======
-        let msg_data = snappy_compress(encoded_data)?;
->>>>>>> 3960a49d
-        buf.put_slice(&msg_data);
-        Ok(())
-    }
-
-    fn decode(msg_data: &[u8]) -> Result<Self, RLPDecodeError> {
-<<<<<<< HEAD
-        let mut snappy_decoder = SnappyDecoder::new();
-        let decompressed_data = snappy_decoder
-            .decompress_vec(msg_data)
-            .map_err(|e| RLPDecodeError::Custom(e.to_string()))?;
-=======
-        let decompressed_data = snappy_decompress(msg_data)?;
->>>>>>> 3960a49d
+        let msg_data = snappy_compress(encoded_data)?;
+        buf.put_slice(&msg_data);
+        Ok(())
+    }
+
+    fn decode(msg_data: &[u8]) -> Result<Self, RLPDecodeError> {
+        let decompressed_data = snappy_decompress(msg_data)?;
         let decoder = Decoder::new(&decompressed_data)?;
         let (id, decoder) = decoder.decode_field("request-id")?;
         let (codes, decoder) = decoder.decode_field("codes")?;
@@ -315,24 +271,13 @@
             .encode_field(&self.bytes)
             .finish();
 
-<<<<<<< HEAD
-        let msg_data = snappy_encode(encoded_data)?;
-=======
-        let msg_data = snappy_compress(encoded_data)?;
->>>>>>> 3960a49d
-        buf.put_slice(&msg_data);
-        Ok(())
-    }
-
-    fn decode(msg_data: &[u8]) -> Result<Self, RLPDecodeError> {
-<<<<<<< HEAD
-        let mut snappy_decoder = SnappyDecoder::new();
-        let decompressed_data = snappy_decoder
-            .decompress_vec(msg_data)
-            .map_err(|e| RLPDecodeError::Custom(e.to_string()))?;
-=======
-        let decompressed_data = snappy_decompress(msg_data)?;
->>>>>>> 3960a49d
+        let msg_data = snappy_compress(encoded_data)?;
+        buf.put_slice(&msg_data);
+        Ok(())
+    }
+
+    fn decode(msg_data: &[u8]) -> Result<Self, RLPDecodeError> {
+        let decompressed_data = snappy_decompress(msg_data)?;
         let decoder = Decoder::new(&decompressed_data)?;
         let (id, decoder) = decoder.decode_field("request-id")?;
         let (root_hash, decoder) = decoder.decode_field("root_hash")?;
@@ -357,24 +302,13 @@
             .encode_field(&self.nodes)
             .finish();
 
-<<<<<<< HEAD
-        let msg_data = snappy_encode(encoded_data)?;
-=======
-        let msg_data = snappy_compress(encoded_data)?;
->>>>>>> 3960a49d
-        buf.put_slice(&msg_data);
-        Ok(())
-    }
-
-    fn decode(msg_data: &[u8]) -> Result<Self, RLPDecodeError> {
-<<<<<<< HEAD
-        let mut snappy_decoder = SnappyDecoder::new();
-        let decompressed_data = snappy_decoder
-            .decompress_vec(msg_data)
-            .map_err(|e| RLPDecodeError::Custom(e.to_string()))?;
-=======
-        let decompressed_data = snappy_decompress(msg_data)?;
->>>>>>> 3960a49d
+        let msg_data = snappy_compress(encoded_data)?;
+        buf.put_slice(&msg_data);
+        Ok(())
+    }
+
+    fn decode(msg_data: &[u8]) -> Result<Self, RLPDecodeError> {
+        let decompressed_data = snappy_decompress(msg_data)?;
         let decoder = Decoder::new(&decompressed_data)?;
         let (id, decoder) = decoder.decode_field("request-id")?;
         let (nodes, decoder) = decoder.decode_field("nodes")?;
