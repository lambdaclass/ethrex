use super::{
    message::RLPxMessage,
    utils::{snappy_compress, snappy_decompress},
};
use bytes::{BufMut, Bytes};
use ethrex_common::{
<<<<<<< HEAD
    constants::{EMPTY_KECCACK_HASH, EMPTY_TRIE_HASH},
    types::AccountState,
=======
>>>>>>> a9cb97fa
    H256, U256,
    types::{AccountState, EMPTY_KECCACK_HASH, EMPTY_TRIE_HASH},
};
use ethrex_rlp::{
    decode::RLPDecode,
    encode::RLPEncode,
    error::{RLPDecodeError, RLPEncodeError},
    structs::{Decoder, Encoder},
};

// Snap Capability Messages

#[derive(Debug)]
pub(crate) struct GetAccountRange {
    // id is a u64 chosen by the requesting peer, the responding peer must mirror the value for the response
    pub id: u64,
    pub root_hash: H256,
    pub starting_hash: H256,
    pub limit_hash: H256,
    pub response_bytes: u64,
}

#[derive(Debug)]
pub(crate) struct AccountRange {
    // id is a u64 chosen by the requesting peer, the responding peer must mirror the value for the response
    pub id: u64,
    pub accounts: Vec<AccountRangeUnit>,
    pub proof: Vec<Bytes>,
}

#[derive(Debug)]
pub(crate) struct GetStorageRanges {
    pub id: u64,
    pub root_hash: H256,
    pub account_hashes: Vec<H256>,
    pub starting_hash: H256,
    pub limit_hash: H256,
    pub response_bytes: u64,
}

#[derive(Debug)]
pub(crate) struct StorageRanges {
    pub id: u64,
    pub slots: Vec<Vec<StorageSlot>>,
    pub proof: Vec<Bytes>,
}

#[derive(Debug)]
pub(crate) struct GetByteCodes {
    pub id: u64,
    pub hashes: Vec<H256>,
    pub bytes: u64,
}

#[derive(Debug)]
pub(crate) struct ByteCodes {
    pub id: u64,
    pub codes: Vec<Bytes>,
}

#[derive(Debug)]
pub(crate) struct GetTrieNodes {
    pub id: u64,
    pub root_hash: H256,
    // [[acc_path, slot_path_1, slot_path_2,...]...]
    // The paths can be either full paths (hash) or only the partial path (compact-encoded nibbles)
    pub paths: Vec<Vec<Bytes>>,
    pub bytes: u64,
}

#[derive(Debug)]
pub(crate) struct TrieNodes {
    pub id: u64,
    pub nodes: Vec<Bytes>,
}

impl RLPxMessage for GetAccountRange {
    const CODE: u8 = 0x00;
    fn encode(&self, buf: &mut dyn BufMut) -> Result<(), RLPEncodeError> {
        let mut encoded_data = vec![];
        Encoder::new(&mut encoded_data)
            .encode_field(&self.id)
            .encode_field(&self.root_hash)
            .encode_field(&self.starting_hash)
            .encode_field(&self.limit_hash)
            .encode_field(&self.response_bytes)
            .finish();

        let msg_data = snappy_compress(encoded_data)?;
        buf.put_slice(&msg_data);
        Ok(())
    }

    fn decode(msg_data: &[u8]) -> Result<Self, RLPDecodeError> {
        let decompressed_data = snappy_decompress(msg_data)?;
        let decoder = Decoder::new(&decompressed_data)?;
        let (id, decoder) = decoder.decode_field("request-id")?;
        let (root_hash, decoder) = decoder.decode_field("rootHash")?;
        let (starting_hash, decoder) = decoder.decode_field("startingHash")?;
        let (limit_hash, decoder) = decoder.decode_field("limitHash")?;
        let (response_bytes, decoder) = decoder.decode_field("responseBytes")?;
        decoder.finish()?;

        Ok(Self {
            id,
            root_hash,
            starting_hash,
            limit_hash,
            response_bytes,
        })
    }
}

impl RLPxMessage for AccountRange {
    const CODE: u8 = 0x01;
    fn encode(&self, buf: &mut dyn BufMut) -> Result<(), RLPEncodeError> {
        let mut encoded_data = vec![];
        Encoder::new(&mut encoded_data)
            .encode_field(&self.id)
            .encode_field(&self.accounts)
            .encode_field(&self.proof)
            .finish();

        let msg_data = snappy_compress(encoded_data)?;
        buf.put_slice(&msg_data);
        Ok(())
    }

    fn decode(msg_data: &[u8]) -> Result<Self, RLPDecodeError> {
        let decompressed_data = snappy_decompress(msg_data)?;
        let decoder = Decoder::new(&decompressed_data)?;
        let (id, decoder) = decoder.decode_field("request-id")?;
        let (accounts, decoder) = decoder.decode_field("accounts")?;
        let (proof, decoder) = decoder.decode_field("proof")?;
        decoder.finish()?;

        Ok(Self {
            id,
            accounts,
            proof,
        })
    }
}

impl RLPxMessage for GetStorageRanges {
    const CODE: u8 = 0x02;
    fn encode(&self, buf: &mut dyn BufMut) -> Result<(), RLPEncodeError> {
        let mut encoded_data = vec![];
        Encoder::new(&mut encoded_data)
            .encode_field(&self.id)
            .encode_field(&self.root_hash)
            .encode_field(&self.account_hashes)
            .encode_field(&self.starting_hash)
            .encode_field(&self.limit_hash)
            .encode_field(&self.response_bytes)
            .finish();

        let msg_data = snappy_compress(encoded_data)?;
        buf.put_slice(&msg_data);
        Ok(())
    }

    fn decode(msg_data: &[u8]) -> Result<Self, RLPDecodeError> {
        let decompressed_data = snappy_decompress(msg_data)?;
        let decoder = Decoder::new(&decompressed_data)?;
        let (id, decoder) = decoder.decode_field("request-id")?;
        let (root_hash, decoder) = decoder.decode_field("rootHash")?;
        let (account_hashes, decoder) = decoder.decode_field("accountHashes")?;
        let (starting_hash, decoder): (Bytes, _) = decoder.decode_field("startingHash")?;
        let starting_hash = (!starting_hash.is_empty())
            .then(|| H256::from_slice(&starting_hash))
            .unwrap_or_default();
        let (limit_hash, decoder): (Bytes, _) = decoder.decode_field("limitHash")?;
        let limit_hash = if !limit_hash.is_empty() {
            H256::from_slice(&limit_hash)
        } else {
            H256([0xFF; 32])
        };
        let (response_bytes, decoder) = decoder.decode_field("responseBytes")?;
        decoder.finish()?;

        Ok(Self {
            id,
            root_hash,
            starting_hash,
            account_hashes,
            limit_hash,
            response_bytes,
        })
    }
}

impl RLPxMessage for StorageRanges {
    const CODE: u8 = 0x03;
    fn encode(&self, buf: &mut dyn BufMut) -> Result<(), RLPEncodeError> {
        let mut encoded_data = vec![];
        Encoder::new(&mut encoded_data)
            .encode_field(&self.id)
            .encode_field(&self.slots)
            .encode_field(&self.proof)
            .finish();

        let msg_data = snappy_compress(encoded_data)?;
        buf.put_slice(&msg_data);
        Ok(())
    }

    fn decode(msg_data: &[u8]) -> Result<Self, RLPDecodeError> {
        let decompressed_data = snappy_decompress(msg_data)?;
        let decoder = Decoder::new(&decompressed_data)?;
        let (id, decoder) = decoder.decode_field("request-id")?;
        let (slots, decoder) = decoder.decode_field("slots")?;
        let (proof, decoder) = decoder.decode_field("proof")?;
        decoder.finish()?;

        Ok(Self { id, slots, proof })
    }
}

impl RLPxMessage for GetByteCodes {
    const CODE: u8 = 0x04;
    fn encode(&self, buf: &mut dyn BufMut) -> Result<(), RLPEncodeError> {
        let mut encoded_data = vec![];
        Encoder::new(&mut encoded_data)
            .encode_field(&self.id)
            .encode_field(&self.hashes)
            .encode_field(&self.bytes)
            .finish();

        let msg_data = snappy_compress(encoded_data)?;
        buf.put_slice(&msg_data);
        Ok(())
    }

    fn decode(msg_data: &[u8]) -> Result<Self, RLPDecodeError> {
        let decompressed_data = snappy_decompress(msg_data)?;
        let decoder = Decoder::new(&decompressed_data)?;
        let (id, decoder) = decoder.decode_field("request-id")?;
        let (hashes, decoder) = decoder.decode_field("hashes")?;
        let (bytes, decoder) = decoder.decode_field("bytes")?;
        decoder.finish()?;

        Ok(Self { id, hashes, bytes })
    }
}

impl RLPxMessage for ByteCodes {
    const CODE: u8 = 0x05;
    fn encode(&self, buf: &mut dyn BufMut) -> Result<(), RLPEncodeError> {
        let mut encoded_data = vec![];
        Encoder::new(&mut encoded_data)
            .encode_field(&self.id)
            .encode_field(&self.codes)
            .finish();

        let msg_data = snappy_compress(encoded_data)?;
        buf.put_slice(&msg_data);
        Ok(())
    }

    fn decode(msg_data: &[u8]) -> Result<Self, RLPDecodeError> {
        let decompressed_data = snappy_decompress(msg_data)?;
        let decoder = Decoder::new(&decompressed_data)?;
        let (id, decoder) = decoder.decode_field("request-id")?;
        let (codes, decoder) = decoder.decode_field("codes")?;
        decoder.finish()?;

        Ok(Self { id, codes })
    }
}

impl RLPxMessage for GetTrieNodes {
    const CODE: u8 = 0x06;
    fn encode(&self, buf: &mut dyn BufMut) -> Result<(), RLPEncodeError> {
        let mut encoded_data = vec![];
        Encoder::new(&mut encoded_data)
            .encode_field(&self.id)
            .encode_field(&self.root_hash)
            .encode_field(&self.paths)
            .encode_field(&self.bytes)
            .finish();

        let msg_data = snappy_compress(encoded_data)?;
        buf.put_slice(&msg_data);
        Ok(())
    }

    fn decode(msg_data: &[u8]) -> Result<Self, RLPDecodeError> {
        let decompressed_data = snappy_decompress(msg_data)?;
        let decoder = Decoder::new(&decompressed_data)?;
        let (id, decoder) = decoder.decode_field("request-id")?;
        let (root_hash, decoder) = decoder.decode_field("root_hash")?;
        let (paths, decoder) = decoder.decode_field("paths")?;
        let (bytes, decoder) = decoder.decode_field("bytes")?;
        decoder.finish()?;

        Ok(Self {
            id,
            root_hash,
            paths,
            bytes,
        })
    }
}

impl RLPxMessage for TrieNodes {
    const CODE: u8 = 0x07;
    fn encode(&self, buf: &mut dyn BufMut) -> Result<(), RLPEncodeError> {
        let mut encoded_data = vec![];
        Encoder::new(&mut encoded_data)
            .encode_field(&self.id)
            .encode_field(&self.nodes)
            .finish();

        let msg_data = snappy_compress(encoded_data)?;
        buf.put_slice(&msg_data);
        Ok(())
    }

    fn decode(msg_data: &[u8]) -> Result<Self, RLPDecodeError> {
        let decompressed_data = snappy_decompress(msg_data)?;
        let decoder = Decoder::new(&decompressed_data)?;
        let (id, decoder) = decoder.decode_field("request-id")?;
        let (nodes, decoder) = decoder.decode_field("nodes")?;
        decoder.finish()?;

        Ok(Self { id, nodes })
    }
}

// Intermediate structures

#[derive(Debug)]
pub struct AccountRangeUnit {
    pub hash: H256,
    pub account: AccountStateSlim,
}

#[derive(Debug)]
pub struct AccountStateSlim {
    pub nonce: u64,
    pub balance: U256,
    pub storage_root: Bytes,
    pub code_hash: Bytes,
}

#[derive(Debug)]
pub struct StorageSlot {
    pub hash: H256,
    pub data: U256,
}

impl RLPEncode for AccountRangeUnit {
    fn encode(&self, buf: &mut dyn BufMut) {
        Encoder::new(buf)
            .encode_field(&self.hash)
            .encode_field(&self.account)
            .finish();
    }
}

impl RLPDecode for AccountRangeUnit {
    fn decode_unfinished(rlp: &[u8]) -> Result<(Self, &[u8]), RLPDecodeError> {
        let decoder = Decoder::new(rlp)?;
        let (hash, decoder) = decoder.decode_field("hash")?;
        let (account, decoder) = decoder.decode_field("account")?;
        Ok((Self { hash, account }, decoder.finish()?))
    }
}

impl RLPEncode for AccountStateSlim {
    fn encode(&self, buf: &mut dyn BufMut) {
        Encoder::new(buf)
            .encode_field(&self.nonce)
            .encode_field(&self.balance)
            .encode_field(&self.storage_root)
            .encode_field(&self.code_hash)
            .finish();
    }
}

impl RLPDecode for AccountStateSlim {
    fn decode_unfinished(rlp: &[u8]) -> Result<(Self, &[u8]), RLPDecodeError> {
        let decoder = Decoder::new(rlp)?;
        let (nonce, decoder) = decoder.decode_field("nonce")?;
        let (balance, decoder) = decoder.decode_field("balance")?;
        let (storage_root, decoder) = decoder.decode_field("storage_root")?;
        let (code_hash, decoder) = decoder.decode_field("code_hash")?;
        Ok((
            Self {
                nonce,
                balance,
                storage_root,
                code_hash,
            },
            decoder.finish()?,
        ))
    }
}

impl From<AccountState> for AccountStateSlim {
    fn from(value: AccountState) -> Self {
        let storage_root = if value.storage_root == *EMPTY_TRIE_HASH {
            Bytes::new()
        } else {
            Bytes::copy_from_slice(value.storage_root.as_bytes())
        };
        let code_hash = if value.code_hash == *EMPTY_KECCACK_HASH {
            Bytes::new()
        } else {
            Bytes::copy_from_slice(value.code_hash.as_bytes())
        };
        Self {
            nonce: value.nonce,
            balance: value.balance,
            storage_root,
            code_hash,
        }
    }
}

impl From<AccountStateSlim> for AccountState {
    fn from(value: AccountStateSlim) -> Self {
        let storage_root = if value.storage_root.is_empty() {
            *EMPTY_TRIE_HASH
        } else {
            H256::from_slice(value.storage_root.as_ref())
        };
        let code_hash = if value.code_hash.is_empty() {
            *EMPTY_KECCACK_HASH
        } else {
            H256::from_slice(value.code_hash.as_ref())
        };
        Self {
            nonce: value.nonce,
            balance: value.balance,
            storage_root,
            code_hash,
        }
    }
}

impl RLPEncode for StorageSlot {
    fn encode(&self, buf: &mut dyn BufMut) {
        Encoder::new(buf)
            .encode_field(&self.hash)
            .encode_bytes(&self.data.encode_to_vec())
            .finish();
    }
}

impl RLPDecode for StorageSlot {
    fn decode_unfinished(rlp: &[u8]) -> Result<(Self, &[u8]), RLPDecodeError> {
        let decoder = Decoder::new(rlp)?;
        let (hash, decoder) = decoder.decode_field("hash")?;
        let (data, decoder) = decoder.get_encoded_item()?;
        let data = U256::decode(ethrex_rlp::decode::decode_bytes(&data)?.0)?;
        Ok((Self { hash, data }, decoder.finish()?))
    }
}<|MERGE_RESOLUTION|>--- conflicted
+++ resolved
@@ -4,13 +4,9 @@
 };
 use bytes::{BufMut, Bytes};
 use ethrex_common::{
-<<<<<<< HEAD
+    H256, U256,
     constants::{EMPTY_KECCACK_HASH, EMPTY_TRIE_HASH},
     types::AccountState,
-=======
->>>>>>> a9cb97fa
-    H256, U256,
-    types::{AccountState, EMPTY_KECCACK_HASH, EMPTY_TRIE_HASH},
 };
 use ethrex_rlp::{
     decode::RLPDecode,
