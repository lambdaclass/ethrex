use bytes::BufMut;
use ethrex_rlp::error::{RLPDecodeError, RLPEncodeError};
use std::fmt::Display;

use super::eth::blocks::{BlockBodies, BlockHeaders, GetBlockBodies, GetBlockHeaders};
use super::eth::receipts::{GetReceipts, Receipts};
use super::eth::status::StatusMessage;
use super::eth::transactions::{
    GetPooledTransactions, NewPooledTransactionHashes, PooledTransactions, Transactions,
};
use super::p2p::{DisconnectMessage, HelloMessage, PingMessage, PongMessage};
use super::snap::{
    AccountRange, ByteCodes, GetAccountRange, GetByteCodes, GetStorageRanges, GetTrieNodes,
    StorageRanges, TrieNodes,
};

use ethrex_rlp::encode::RLPEncode;

pub trait RLPxMessage: Sized {
    fn encode(&self, buf: &mut dyn BufMut) -> Result<(), RLPEncodeError>;

    fn decode(msg_data: &[u8]) -> Result<Self, RLPDecodeError>;
}
#[derive(Debug)]
pub(crate) enum Message {
    Hello(HelloMessage),
    Disconnect(DisconnectMessage),
    Ping(PingMessage),
    Pong(PongMessage),
    Status(StatusMessage),
    // https://github.com/ethereum/devp2p/blob/5713591d0366da78a913a811c7502d9ca91d29a8/caps/eth.md#getblockheaders-0x03
    GetBlockHeaders(GetBlockHeaders),
    BlockHeaders(BlockHeaders),
    Transactions(Transactions),
    GetBlockBodies(GetBlockBodies),
    BlockBodies(BlockBodies),
    GetReceipts(GetReceipts),
    Receipts(Receipts),
    NewPooledTransactionHashes(NewPooledTransactionHashes),
    GetPooledTransactions(GetPooledTransactions),
    PooledTransactions(PooledTransactions),
<<<<<<< HEAD
    Receipts(Receipts),
=======
>>>>>>> 4911db3c
    // snap capability
    GetAccountRange(GetAccountRange),
    AccountRange(AccountRange),
    GetStorageRanges(GetStorageRanges),
    StorageRanges(StorageRanges),
    GetByteCodes(GetByteCodes),
    ByteCodes(ByteCodes),
    GetTrieNodes(GetTrieNodes),
    TrieNodes(TrieNodes),
}

impl Message {
    pub fn decode(msg_id: u8, msg_data: &[u8]) -> Result<Message, RLPDecodeError> {
        match msg_id {
            0x00 => Ok(Message::Hello(HelloMessage::decode(msg_data)?)),
            0x01 => Ok(Message::Disconnect(DisconnectMessage::decode(msg_data)?)),
            0x02 => Ok(Message::Ping(PingMessage::decode(msg_data)?)),
            0x03 => Ok(Message::Pong(PongMessage::decode(msg_data)?)),
            // Subprotocols like 'eth' use offsets to identify
            // themselves, the eth capability starts
            // at 0x10 (16), the status message
            // has offset 0, so a message with id 0x10
            // identifies an eth status message.
            // Another example is the eth getBlockHeaders message,
            // which has 3 as its offset, so it is identified as 0x13 (19).
            // References:
            // - https://ethereum.stackexchange.com/questions/37051/ethereum-network-messaging
            // - https://github.com/ethereum/devp2p/blob/master/caps/eth.md#status-0x00
            0x10 => Ok(Message::Status(StatusMessage::decode(msg_data)?)),
            0x12 => Ok(Message::Transactions(Transactions::decode(msg_data)?)),
            0x13 => Ok(Message::GetBlockHeaders(GetBlockHeaders::decode(msg_data)?)),
            0x14 => Ok(Message::BlockHeaders(BlockHeaders::decode(msg_data)?)),
            0x15 => Ok(Message::GetBlockBodies(GetBlockBodies::decode(msg_data)?)),
            0x16 => Ok(Message::BlockBodies(BlockBodies::decode(msg_data)?)),
            0x18 => Ok(Message::NewPooledTransactionHashes(
                NewPooledTransactionHashes::decode(msg_data)?,
            )),
            0x19 => Ok(Message::GetPooledTransactions(
                GetPooledTransactions::decode(msg_data)?,
            )),
            0x1a => Ok(Message::PooledTransactions(PooledTransactions::decode(
                msg_data,
            )?)),
            0x1F => Ok(Message::GetReceipts(GetReceipts::decode(msg_data)?)),
            0x20 => Ok(Message::Receipts(Receipts::decode(msg_data)?)),
            0x21 => Ok(Message::GetAccountRange(GetAccountRange::decode(msg_data)?)),
            0x22 => Ok(Message::AccountRange(AccountRange::decode(msg_data)?)),
            0x23 => Ok(Message::GetStorageRanges(GetStorageRanges::decode(
                msg_data,
            )?)),
            0x24 => Ok(Message::StorageRanges(StorageRanges::decode(msg_data)?)),
            0x25 => Ok(Message::GetByteCodes(GetByteCodes::decode(msg_data)?)),
            0x26 => Ok(Message::ByteCodes(ByteCodes::decode(msg_data)?)),
            0x27 => Ok(Message::GetTrieNodes(GetTrieNodes::decode(msg_data)?)),
            0x28 => Ok(Message::TrieNodes(TrieNodes::decode(msg_data)?)),
            _ => Err(RLPDecodeError::MalformedData),
        }
    }

    pub fn encode(&self, buf: &mut dyn BufMut) -> Result<(), RLPEncodeError> {
        match self {
            Message::Hello(msg) => {
                0x00_u8.encode(buf);
                msg.encode(buf)
            }
            Message::Disconnect(msg) => {
                0x01_u8.encode(buf);
                msg.encode(buf)
            }
            Message::Ping(msg) => {
                0x02_u8.encode(buf);
                msg.encode(buf)
            }
            Message::Pong(msg) => {
                0x03_u8.encode(buf);
                msg.encode(buf)
            }
            Message::Status(msg) => {
                0x10_u8.encode(buf);
                msg.encode(buf)
            }
            Message::Transactions(msg) => {
                0x12_u8.encode(buf);
                msg.encode(buf)
            }
            Message::GetBlockHeaders(msg) => {
                0x13_u8.encode(buf);
                msg.encode(buf)
            }
            Message::BlockHeaders(msg) => {
                0x14_u8.encode(buf);
                msg.encode(buf)
            }
            Message::GetBlockBodies(msg) => {
                0x15_u8.encode(buf);
                msg.encode(buf)
            }
            Message::BlockBodies(msg) => {
                0x16_u8.encode(buf);
                msg.encode(buf)
            }
            Message::NewPooledTransactionHashes(msg) => {
                0x18_u8.encode(buf);
                msg.encode(buf)
            }
            Message::GetPooledTransactions(msg) => {
                0x19_u8.encode(buf);
                msg.encode(buf)
            }
            Message::PooledTransactions(msg) => {
                0x1a_u8.encode(buf);
                msg.encode(buf)
            }
            Message::GetReceipts(msg) => {
                0x1F_u8.encode(buf);
                msg.encode(buf)
            }
            Message::Receipts(msg) => {
                0x20_u8.encode(buf);
                msg.encode(buf)
            }
            Message::GetAccountRange(msg) => {
                0x21_u8.encode(buf);
                msg.encode(buf)
            }
            Message::AccountRange(msg) => {
                0x22_u8.encode(buf);
                msg.encode(buf)
            }
            Message::GetStorageRanges(msg) => {
                0x23_u8.encode(buf);
                msg.encode(buf)
            }
            Message::StorageRanges(msg) => {
                0x24_u8.encode(buf);
                msg.encode(buf)
            }
            Message::GetByteCodes(msg) => {
                0x25_u8.encode(buf);
                msg.encode(buf)
            }
            Message::ByteCodes(msg) => {
                0x26_u8.encode(buf);
                msg.encode(buf)
            }
            Message::GetTrieNodes(msg) => {
                0x27_u8.encode(buf);
                msg.encode(buf)
            }
            Message::TrieNodes(msg) => {
                0x28_u8.encode(buf);
                msg.encode(buf)
            }
        }
    }
}

impl Display for Message {
    fn fmt(&self, f: &mut std::fmt::Formatter<'_>) -> std::fmt::Result {
        match self {
            Message::Hello(_) => "p2p:Hello".fmt(f),
            Message::Disconnect(_) => "p2p:Disconnect".fmt(f),
            Message::Ping(_) => "p2p:Ping".fmt(f),
            Message::Pong(_) => "p2p:Pong".fmt(f),
            Message::Status(_) => "eth:Status".fmt(f),
            Message::GetBlockHeaders(_) => "eth:getBlockHeaders".fmt(f),
            Message::BlockHeaders(_) => "eth:BlockHeaders".fmt(f),
            Message::BlockBodies(_) => "eth:BlockBodies".fmt(f),
            Message::NewPooledTransactionHashes(_) => "eth:NewPooledTransactionHashes".fmt(f),
            Message::GetPooledTransactions(_) => "eth::GetPooledTransactions".fmt(f),
            Message::PooledTransactions(_) => "eth::PooledTransactions".fmt(f),
            Message::Transactions(_) => "eth:TransactionsMessage".fmt(f),
            Message::GetBlockBodies(_) => "eth:GetBlockBodies".fmt(f),
            Message::GetReceipts(_) => "eth:GetReceipts".fmt(f),
            Message::Receipts(_) => "eth:Receipts".fmt(f),
            Message::GetAccountRange(_) => "snap:GetAccountRange".fmt(f),
            Message::AccountRange(_) => "snap:AccountRange".fmt(f),
            Message::GetStorageRanges(_) => "snap:GetStorageRanges".fmt(f),
            Message::StorageRanges(_) => "snap:StorageRanges".fmt(f),
            Message::GetByteCodes(_) => "snap:GetByteCodes".fmt(f),
            Message::ByteCodes(_) => "snap:ByteCodes".fmt(f),
            Message::GetTrieNodes(_) => "snap:GetTrieNodes".fmt(f),
            Message::TrieNodes(_) => "snap:TrieNodes".fmt(f),
        }
    }
}<|MERGE_RESOLUTION|>--- conflicted
+++ resolved
@@ -39,10 +39,6 @@
     NewPooledTransactionHashes(NewPooledTransactionHashes),
     GetPooledTransactions(GetPooledTransactions),
     PooledTransactions(PooledTransactions),
-<<<<<<< HEAD
-    Receipts(Receipts),
-=======
->>>>>>> 4911db3c
     // snap capability
     GetAccountRange(GetAccountRange),
     AccountRange(AccountRange),
