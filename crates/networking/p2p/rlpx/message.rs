--- conflicted
+++ resolved
@@ -60,9 +60,7 @@
             // - https://ethereum.stackexchange.com/questions/37051/ethereum-network-messaging
             // - https://github.com/ethereum/devp2p/blob/master/caps/eth.md#status-0x00
             0x10 => Ok(Message::Status(StatusMessage::decode(msg_data)?)),
-            0x12 => Ok(Message::Transactions(Transactions::decode(
-                msg_data,
-            )?)),
+            0x12 => Ok(Message::Transactions(Transactions::decode(msg_data)?)),
             0x13 => Ok(Message::GetBlockHeaders(GetBlockHeaders::decode(msg_data)?)),
             0x14 => Ok(Message::BlockHeaders(BlockHeaders::decode(msg_data)?)),
             0x15 => Ok(Message::GetBlockBodies(GetBlockBodies::decode(msg_data)?)),
@@ -82,15 +80,6 @@
 
     pub fn encode(&self, buf: &mut dyn BufMut) -> Result<(), RLPEncodeError> {
         match self {
-<<<<<<< HEAD
-            Message::Hello(msg) => msg.encode(buf),
-            Message::Disconnect(msg) => msg.encode(buf),
-            Message::Ping(msg) => msg.encode(buf),
-            Message::Pong(msg) => msg.encode(buf),
-            Message::Status(msg) => msg.encode(buf),
-            Message::Transactions(msg) => {
-                0x12_u8.encode(buf);
-=======
             Message::Hello(msg) => {
                 0x00_u8.encode(buf);
                 msg.encode(buf)
@@ -109,7 +98,10 @@
             }
             Message::Status(msg) => {
                 0x10_u8.encode(buf);
->>>>>>> 46967182
+                msg.encode(buf)
+            }
+            Message::Transactions(msg) => {
+                0x12_u8.encode(buf);
                 msg.encode(buf)
             }
             Message::GetBlockHeaders(msg) => {
