use bytes::BufMut;
use ethereum_rust_rlp::error::{RLPDecodeError, RLPEncodeError};
use std::fmt::Display;

use super::eth::status::StatusMessage;
use super::p2p::{DisconnectMessage, HelloMessage, PingMessage, PongMessage};
use super::snap::{
    AccountRange, ByteCodes, GetAccountRange, GetByteCodes, GetStorageRanges, GetTrieNodes,
    StorageRanges, TrieNodes,
};

use ethereum_rust_rlp::encode::RLPEncode;

pub trait RLPxMessage: Sized {
    fn encode(&self, buf: &mut dyn BufMut) -> Result<(), RLPEncodeError>;

    fn decode(msg_data: &[u8]) -> Result<Self, RLPDecodeError>;
}
#[derive(Debug)]
pub(crate) enum Message {
    Hello(HelloMessage),
    Disconnect(DisconnectMessage),
    Ping(PingMessage),
    Pong(PongMessage),
    Status(StatusMessage),
    // snap capability
    GetAccountRange(GetAccountRange),
    AccountRange(AccountRange),
    GetStorageRanges(GetStorageRanges),
    StorageRanges(StorageRanges),
    GetByteCodes(GetByteCodes),
    ByteCodes(ByteCodes),
    GetTrieNodes(GetTrieNodes),
    TrieNodes(TrieNodes),
}

impl Message {
    pub fn decode(msg_id: u8, msg_data: &[u8]) -> Result<Message, RLPDecodeError> {
        match msg_id {
            0x00 => Ok(Message::Hello(HelloMessage::decode(msg_data)?)),
            0x01 => Ok(Message::Disconnect(DisconnectMessage::decode(msg_data)?)),
            0x02 => Ok(Message::Ping(PingMessage::decode(msg_data)?)),
            0x03 => Ok(Message::Pong(PongMessage::decode(msg_data)?)),
            0x10 => Ok(Message::Status(StatusMessage::decode(msg_data)?)),
            0x21 => Ok(Message::GetAccountRange(GetAccountRange::decode(msg_data)?)),
            0x22 => Ok(Message::AccountRange(AccountRange::decode(msg_data)?)),
            0x23 => Ok(Message::GetStorageRanges(GetStorageRanges::decode(
                msg_data,
            )?)),
            0x24 => Ok(Message::StorageRanges(StorageRanges::decode(msg_data)?)),
            0x25 => Ok(Message::GetByteCodes(GetByteCodes::decode(msg_data)?)),
            0x26 => Ok(Message::ByteCodes(ByteCodes::decode(msg_data)?)),
            0x27 => Ok(Message::GetTrieNodes(GetTrieNodes::decode(msg_data)?)),
            0x28 => Ok(Message::TrieNodes(TrieNodes::decode(msg_data)?)),
            _ => Err(RLPDecodeError::MalformedData),
        }
    }

    pub fn encode(&self, buf: &mut dyn BufMut) -> Result<(), RLPEncodeError> {
        match self {
            Message::Hello(msg) => msg.encode(buf),
            Message::Disconnect(msg) => msg.encode(buf),
            Message::Ping(msg) => msg.encode(buf),
            Message::Pong(msg) => msg.encode(buf),
            Message::Status(msg) => msg.encode(buf),
            Message::GetAccountRange(msg) => {
                0x21_u8.encode(buf);
                msg.encode(buf)
            }
            Message::AccountRange(msg) => {
                0x22_u8.encode(buf);
                msg.encode(buf)
            }
            Message::GetStorageRanges(msg) => {
                0x23_u8.encode(buf);
                msg.encode(buf)
            }
            Message::StorageRanges(msg) => {
                0x24_u8.encode(buf);
                msg.encode(buf)
            }
            Message::GetByteCodes(msg) => {
                0x25_u8.encode(buf);
                msg.encode(buf)
            }
            Message::ByteCodes(msg) => {
                0x26_u8.encode(buf);
                msg.encode(buf)
            }
            Message::GetTrieNodes(msg) => {
                0x27_u8.encode(buf);
                msg.encode(buf)
            }
            Message::TrieNodes(msg) => {
                0x28_u8.encode(buf);
                msg.encode(buf)
            }
        }
    }
}

impl Display for Message {
    fn fmt(&self, f: &mut std::fmt::Formatter<'_>) -> std::fmt::Result {
        match self {
            Message::Hello(_) => "p2p:Hello".fmt(f),
            Message::Disconnect(_) => "p2p:Disconnect".fmt(f),
            Message::Ping(_) => "p2p:Ping".fmt(f),
            Message::Pong(_) => "p2p:Pong".fmt(f),
            Message::Status(_) => "eth:Status".fmt(f),
<<<<<<< HEAD
            Message::GetAccountRange(_) => "snap::GetAccountRange".fmt(f),
            Message::AccountRange(_) => "snap::AccountRange".fmt(f),
            Message::GetStorageRanges(_) => "snap::GetStorageRanges".fmt(f),
            Message::StorageRanges(_) => "snap::StorageRanges".fmt(f),
            Message::GetByteCodes(_) => "snap::GetByteCodes".fmt(f),
            Message::ByteCodes(_) => "snap::ByteCodes".fmt(f),
            Message::GetTrieNodes(_) => "snap::GetTrieNodes".fmt(f),
            Message::TrieNodes(_) => "snap::TrieNodes".fmt(f),
=======
            Message::GetAccountRange(_) => "snap:GetAccountRange".fmt(f),
            Message::AccountRange(_) => "snap:AccountRange".fmt(f),
            Message::GetStorageRanges(_) => "snap:GetStorageRanges".fmt(f),
            Message::StorageRanges(_) => "snap:StorageRanges".fmt(f),
            Message::GetByteCodes(_) => "snap:GetByteCodes".fmt(f),
            Message::ByteCodes(_) => "snap:ByteCodes".fmt(f),
>>>>>>> fa4be1be
        }
    }
}<|MERGE_RESOLUTION|>--- conflicted
+++ resolved
@@ -107,23 +107,14 @@
             Message::Ping(_) => "p2p:Ping".fmt(f),
             Message::Pong(_) => "p2p:Pong".fmt(f),
             Message::Status(_) => "eth:Status".fmt(f),
-<<<<<<< HEAD
-            Message::GetAccountRange(_) => "snap::GetAccountRange".fmt(f),
-            Message::AccountRange(_) => "snap::AccountRange".fmt(f),
-            Message::GetStorageRanges(_) => "snap::GetStorageRanges".fmt(f),
-            Message::StorageRanges(_) => "snap::StorageRanges".fmt(f),
-            Message::GetByteCodes(_) => "snap::GetByteCodes".fmt(f),
-            Message::ByteCodes(_) => "snap::ByteCodes".fmt(f),
-            Message::GetTrieNodes(_) => "snap::GetTrieNodes".fmt(f),
-            Message::TrieNodes(_) => "snap::TrieNodes".fmt(f),
-=======
             Message::GetAccountRange(_) => "snap:GetAccountRange".fmt(f),
             Message::AccountRange(_) => "snap:AccountRange".fmt(f),
             Message::GetStorageRanges(_) => "snap:GetStorageRanges".fmt(f),
             Message::StorageRanges(_) => "snap:StorageRanges".fmt(f),
             Message::GetByteCodes(_) => "snap:GetByteCodes".fmt(f),
             Message::ByteCodes(_) => "snap:ByteCodes".fmt(f),
->>>>>>> fa4be1be
+            Message::GetTrieNodes(_) => "snap:GetTrieNodes".fmt(f),
+            Message::TrieNodes(_) => "snap:TrieNodes".fmt(f),
         }
     }
 }