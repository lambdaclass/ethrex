--- conflicted
+++ resolved
@@ -2,12 +2,8 @@
 use ethrex_rlp::error::{RLPDecodeError, RLPEncodeError};
 use std::fmt::Display;
 
-<<<<<<< HEAD
-use crate::rlpx::based::{GetBatchSealedMessage, GetBatchSealedResponseMessage};
-
-use super::based::{NewBatchSealedMessage, NewBlockMessage};
-=======
->>>>>>> 18ac128f
+use crate::rlpx::l2::messages::{GetBatchSealed, GetBatchSealedResponse};
+
 use super::eth::blocks::{BlockBodies, BlockHeaders, GetBlockBodies, GetBlockHeaders};
 use super::eth::receipts::{GetReceipts, Receipts};
 use super::eth::status::StatusMessage;
@@ -15,8 +11,8 @@
     GetPooledTransactions, NewPooledTransactionHashes, PooledTransactions, Transactions,
 };
 use super::eth::update::BlockRangeUpdate;
+use super::l2::messages;
 use super::l2::messages::{BatchSealed, L2Message, NewBlock};
-use super::l2::{self, messages};
 use super::p2p::{DisconnectMessage, HelloMessage, PingMessage, PongMessage};
 use super::snap::{
     AccountRange, ByteCodes, GetAccountRange, GetByteCodes, GetStorageRanges, GetTrieNodes,
@@ -37,10 +33,7 @@
     fn decode(msg_data: &[u8]) -> Result<Self, RLPDecodeError>;
 }
 #[derive(Debug, Clone)]
-<<<<<<< HEAD
-#[allow(clippy::large_enum_variant)]
-=======
->>>>>>> 18ac128f
+#[expect(clippy::large_enum_variant)]
 pub(crate) enum Message {
     Hello(HelloMessage),
     Disconnect(DisconnectMessage),
@@ -71,14 +64,7 @@
     GetTrieNodes(GetTrieNodes),
     TrieNodes(TrieNodes),
     // based capability
-<<<<<<< HEAD
-    NewBlock(NewBlockMessage),
-    NewBatchSealed(NewBatchSealedMessage),
-    GetBatchSealed(GetBatchSealedMessage),
-    GetBatchSealedResponse(GetBatchSealedResponseMessage),
-=======
     L2(messages::L2Message),
->>>>>>> 18ac128f
 }
 
 impl Message {
@@ -117,21 +103,15 @@
             Message::TrieNodes(_) => SNAP_CAPABILITY_OFFSET + TrieNodes::CODE,
 
             // based capability
-<<<<<<< HEAD
-            Message::NewBlock(_) => BASED_CAPABILITY_OFFSET + NewBlockMessage::CODE,
-            Message::NewBatchSealed(_) => BASED_CAPABILITY_OFFSET + NewBatchSealedMessage::CODE,
-            Message::GetBatchSealed(_) => BASED_CAPABILITY_OFFSET + GetBatchSealedMessage::CODE,
-            Message::GetBatchSealedResponse(_) => {
-                BASED_CAPABILITY_OFFSET + GetBatchSealedResponseMessage::CODE
-=======
             Message::L2(l2_msg) => {
                 BASED_CAPABILITY_OFFSET + {
                     match l2_msg {
                         L2Message::NewBlock(_) => NewBlock::CODE,
                         L2Message::BatchSealed(_) => BatchSealed::CODE,
+                        L2Message::GetBatchSealed(_) => GetBatchSealed::CODE,
+                        L2Message::GetBatchSealedResponse(_) => GetBatchSealedResponse::CODE,
                     }
                 }
->>>>>>> 18ac128f
             }
         }
     }
@@ -194,29 +174,20 @@
             // based capability
             Ok(Message::L2(match msg_id - BASED_CAPABILITY_OFFSET {
                 messages::NewBlock::CODE => {
-                    let decoded = l2::messages::NewBlock::decode(data)?;
+                    let decoded = messages::NewBlock::decode(data)?;
                     L2Message::NewBlock(decoded)
                 }
-<<<<<<< HEAD
-                NewBatchSealedMessage::CODE => {
-                    return Ok(Message::NewBatchSealed(NewBatchSealedMessage::decode(
-                        data,
-                    )?));
-                }
-                GetBatchSealedMessage::CODE => {
-                    return Ok(Message::GetBatchSealed(GetBatchSealedMessage::decode(
-                        data,
-                    )?));
-                }
-                GetBatchSealedResponseMessage::CODE => {
-                    return Ok(Message::GetBatchSealedResponse(
-                        GetBatchSealedResponseMessage::decode(data)?,
-                    ));
-=======
-                BatchSealed::CODE => {
-                    let decoded = l2::messages::BatchSealed::decode(data)?;
+                messages::BatchSealed::CODE => {
+                    let decoded = messages::BatchSealed::decode(data)?;
                     L2Message::BatchSealed(decoded)
->>>>>>> 18ac128f
+                }
+                messages::GetBatchSealed::CODE => {
+                    let decoded = messages::GetBatchSealed::decode(data)?;
+                    L2Message::GetBatchSealed(decoded)
+                }
+                messages::GetBatchSealedResponse::CODE => {
+                    let decoded = messages::GetBatchSealedResponse::decode(data)?;
+                    L2Message::GetBatchSealedResponse(decoded)
                 }
                 _ => return Err(RLPDecodeError::MalformedData),
             }))
@@ -250,17 +221,12 @@
             Message::ByteCodes(msg) => msg.encode(buf),
             Message::GetTrieNodes(msg) => msg.encode(buf),
             Message::TrieNodes(msg) => msg.encode(buf),
-<<<<<<< HEAD
-            Message::NewBlock(msg) => msg.encode(buf),
-            Message::NewBatchSealed(msg) => msg.encode(buf),
-            Message::GetBatchSealed(msg) => msg.encode(buf),
-            Message::GetBatchSealedResponse(msg) => msg.encode(buf),
-=======
             Message::L2(l2_msg) => match l2_msg {
                 L2Message::BatchSealed(msg) => msg.encode(buf),
                 L2Message::NewBlock(msg) => msg.encode(buf),
+                L2Message::GetBatchSealed(msg) => msg.encode(buf),
+                L2Message::GetBatchSealedResponse(msg) => msg.encode(buf),
             },
->>>>>>> 18ac128f
         }
     }
 }
@@ -292,17 +258,12 @@
             Message::ByteCodes(_) => "snap:ByteCodes".fmt(f),
             Message::GetTrieNodes(_) => "snap:GetTrieNodes".fmt(f),
             Message::TrieNodes(_) => "snap:TrieNodes".fmt(f),
-<<<<<<< HEAD
-            Message::NewBlock(_) => "based:NewBlock".fmt(f),
-            Message::NewBatchSealed(_) => "based:NewBatchSealed".fmt(f),
-            Message::GetBatchSealed(_) => "based:GetBatchSealed".fmt(f),
-            Message::GetBatchSealedResponse(_) => "based:GetBatchSealedResponse".fmt(f),
-=======
             Message::L2(l2_msg) => match l2_msg {
                 L2Message::BatchSealed(_) => "based:BatchSealed".fmt(f),
                 L2Message::NewBlock(_) => "based:NewBlock".fmt(f),
+                L2Message::GetBatchSealed(_) => "based:GetBatchSealed".fmt(f),
+                L2Message::GetBatchSealedResponse(_) => "based:GetBatchSealedResponse".fmt(f),
             },
->>>>>>> 18ac128f
         }
     }
 }