use std::{collections::BTreeMap, sync::Arc, time::Duration};

use bytes::Bytes;
use ethrex_core::{
    types::{AccountState, BlockBody, BlockHeader, Receipt},
    H256, U256,
};
use ethrex_rlp::encode::RLPEncode;
use ethrex_trie::Nibbles;
use ethrex_trie::{verify_range, Node};
use tokio::sync::{mpsc, Mutex};
use tracing::{info, warn};

use crate::{
    rlpx::{
        eth::{
            blocks::{
                BlockBodies, BlockHeaders, GetBlockBodies, GetBlockHeaders, BLOCK_HEADER_LIMIT,
            },
            receipts::{GetReceipts, Receipts},
        },
        snap::{
            AccountRange, ByteCodes, GetAccountRange, GetByteCodes, GetStorageRanges, GetTrieNodes,
            StorageRanges, TrieNodes,
        },
    },
    snap::encodable_to_proof,
    RLPxMessage,
};

pub const PEER_REPLY_TIMOUT: Duration = Duration::from_secs(45);
pub const MAX_MESSAGES_IN_PEER_CHANNEL: usize = 25;
pub const MAX_RESPONSE_BYTES: u64 = 512 * 1024;
pub const HASH_MAX: H256 = H256([0xFF; 32]);

#[derive(Debug, Clone)]
/// Holds the respective sender and receiver ends of the communication channels bewteen the peer data and its active connection
pub struct PeerChannels {
    sender: mpsc::Sender<RLPxMessage>,
    receiver: Arc<Mutex<mpsc::Receiver<RLPxMessage>>>,
}

pub enum BlockRequestOrder {
    OldToNew,
    NewToOld,
}

impl PeerChannels {
    /// Sets up the communication channels for the peer
    /// Returns the channel endpoints to send to the active connection's listen loop
    pub(crate) fn create() -> (Self, mpsc::Sender<RLPxMessage>, mpsc::Receiver<RLPxMessage>) {
        let (sender, connection_receiver) =
            mpsc::channel::<RLPxMessage>(MAX_MESSAGES_IN_PEER_CHANNEL);
        let (connection_sender, receiver) =
            mpsc::channel::<RLPxMessage>(MAX_MESSAGES_IN_PEER_CHANNEL);
        (
            Self {
                sender,
                receiver: Arc::new(Mutex::new(receiver)),
            },
            connection_sender,
            connection_receiver,
        )
    }

    /// Requests block headers from the peer, starting from the `start` block hash towards either older or newer blocks depending on the order
    /// Returns the block headers or None if:
    /// - There are no available peers (the node just started up or was rejected by all other nodes)
    /// - The response timed out
    /// - The response was empty or not valid
    pub async fn request_block_headers(
        &self,
        start: H256,
        order: BlockRequestOrder,
    ) -> Option<Vec<BlockHeader>> {
        let request_id = rand::random();
        let request = RLPxMessage::GetBlockHeaders(GetBlockHeaders {
            id: request_id,
            startblock: start.into(),
            limit: BLOCK_HEADER_LIMIT,
            skip: 0,
            reverse: matches!(order, BlockRequestOrder::NewToOld),
        });
        let mut receiver = self.receiver.lock().await;
        self.sender.send(request).await.ok()?;
        let block_headers = tokio::time::timeout(PEER_REPLY_TIMOUT, async move {
            loop {
                match receiver.recv().await {
                    Some(RLPxMessage::BlockHeaders(BlockHeaders { id, block_headers }))
                        if id == request_id =>
                    {
                        return Some(block_headers)
                    }
                    // Ignore replies that don't match the expected id (such as late responses)
                    Some(a) => {
                        warn!("UNEXPECTED RESPONSE: {a:?}");
                        continue;
                    }
                    None => {
                        warn!("NO RESPONSE");
                        return None;
                    }
                }
            }
        })
        .await;
        if block_headers.is_err() {
            warn!("PEER TIMEOUT");
        }
        let block_headers = block_headers.ok()??;
        if block_headers.is_empty() {
            warn!("EMPTY BLOCK HEADERS RESPONSE");
        }
        (!block_headers.is_empty()).then_some(block_headers)
    }

    /// Requests block bodies from the peer given their block hashes
    /// Returns the block bodies or None if:
    /// - There are no available peers (the node just started up or was rejected by all other nodes)
    /// - The response timed out
    /// - The response was empty or not valid
    pub async fn request_block_bodies(&self, block_hashes: Vec<H256>) -> Option<Vec<BlockBody>> {
        let block_hashes_len = block_hashes.len();
        let request_id = rand::random();
        let request = RLPxMessage::GetBlockBodies(GetBlockBodies {
            id: request_id,
            block_hashes,
        });
        let mut receiver = self.receiver.lock().await;
        self.sender.send(request).await.ok()?;
        let block_bodies = tokio::time::timeout(PEER_REPLY_TIMOUT, async move {
            loop {
                match receiver.recv().await {
                    Some(RLPxMessage::BlockBodies(BlockBodies { id, block_bodies }))
                        if id == request_id =>
                    {
                        return Some(block_bodies)
                    }
                    // Ignore replies that don't match the expected id (such as late responses)
                    Some(_) => continue,
                    None => return None,
                }
            }
        })
        .await
        .ok()??;
        // Check that the response is not empty and does not contain more bodies than the ones requested
        (!block_bodies.is_empty() && block_bodies.len() <= block_hashes_len).then_some(block_bodies)
    }

    /// Requests all receipts in a set of blocks from the peer given their block hashes
    /// Returns the lists of receipts or None if:
    /// - There are no available peers (the node just started up or was rejected by all other nodes)
    /// - The response timed out
    /// - The response was empty or not valid
    pub async fn request_receipts(&self, block_hashes: Vec<H256>) -> Option<Vec<Vec<Receipt>>> {
        let block_hashes_len = block_hashes.len();
        let request_id = rand::random();
        let request = RLPxMessage::GetReceipts(GetReceipts {
            id: request_id,
            block_hashes,
        });
        let mut receiver = self.receiver.lock().await;
        self.sender.send(request).await.ok()?;
        let receipts = tokio::time::timeout(PEER_REPLY_TIMOUT, async move {
            loop {
                match receiver.recv().await {
                    Some(RLPxMessage::Receipts(Receipts { id, receipts })) if id == request_id => {
                        return Some(receipts)
                    }
                    // Ignore replies that don't match the expected id (such as late responses)
                    Some(_) => continue,
                    None => return None,
                }
            }
        })
        .await
        .ok()??;
        // Check that the response is not empty and does not contain more bodies than the ones requested
        (!receipts.is_empty() && receipts.len() <= block_hashes_len).then_some(receipts)
    }

    /// Requests an account range from the peer given the state trie's root and the starting hash (the limit hash will be the maximum value of H256)
    /// Will also return a boolean indicating if there is more state to be fetched towards the right of the trie
    /// Returns the response message or None if:
    /// - There are no available peers (the node just started up or was rejected by all other nodes)
    /// - The response timed out
    /// - The response was not valid
    pub async fn request_account_range(
        &self,
        state_root: H256,
        start: H256,
    ) -> Option<(Vec<H256>, Vec<AccountState>, bool)> {
        let request_id = rand::random();
        let request = RLPxMessage::GetAccountRange(GetAccountRange {
            id: request_id,
            root_hash: state_root,
            starting_hash: start,
            limit_hash: HASH_MAX,
            response_bytes: MAX_RESPONSE_BYTES,
        });
        let mut receiver = self.receiver.lock().await;
        self.sender.send(request).await.ok()?;
        let (accounts, proof) = tokio::time::timeout(PEER_REPLY_TIMOUT, async move {
            loop {
                match receiver.recv().await {
                    Some(RLPxMessage::AccountRange(AccountRange {
                        id,
                        accounts,
                        proof,
                    })) if id == request_id => return Some((accounts, proof)),
                    // Ignore replies that don't match the expected id (such as late responses)
                    Some(_) => continue,
                    None => return None,
                }
            }
        })
        .await
        .ok()??;
        if accounts.is_empty() && proof.is_empty() {
            info!("Peer returned empty account range");
        }
        // Unzip & validate response
        let proof = encodable_to_proof(&proof);
        let (account_hashes, accounts): (Vec<_>, Vec<_>) = accounts
            .into_iter()
            .map(|unit| (unit.hash, AccountState::from(unit.account)))
            .unzip();
        let encoded_accounts = accounts
            .iter()
            .map(|acc| acc.encode_to_vec())
            .collect::<Vec<_>>();
        let should_continue = verify_range(
            state_root,
            &start,
            &account_hashes,
            &encoded_accounts,
            &proof,
        )
        .ok()?;
        Some((account_hashes, accounts, should_continue))
    }

    /// Requests bytecodes for the given code hashes
    /// Returns the bytecodes or None if:
    /// - There are no available peers (the node just started up or was rejected by all other nodes)
    /// - The response timed out
    /// - The response was empty or not valid
    pub async fn request_bytecodes(&self, hashes: Vec<H256>) -> Option<Vec<Bytes>> {
        let request_id = rand::random();
        let hashes_len = hashes.len();
        let request = RLPxMessage::GetByteCodes(GetByteCodes {
            id: request_id,
            hashes,
            bytes: MAX_RESPONSE_BYTES,
        });
        let mut receiver = self.receiver.lock().await;
        self.sender.send(request).await.ok()?;
        let codes = tokio::time::timeout(PEER_REPLY_TIMOUT, async move {
            loop {
                match receiver.recv().await {
                    Some(RLPxMessage::ByteCodes(ByteCodes { id, codes })) if id == request_id => {
                        return Some(codes)
                    }
                    // Ignore replies that don't match the expected id (such as late responses)
                    Some(_) => continue,
                    None => return None,
                }
            }
        })
        .await
        .ok()??;
        (!codes.is_empty() && codes.len() <= hashes_len).then_some(codes)
    }

    /// Requests storage ranges for accounts given their hashed address and storage roots, and the root of their state trie
    /// account_hashes & storage_roots must have the same length
    /// storage_roots must not contain empty trie hashes, we will treat empty ranges as invalid responses
    /// Returns true if the last accoun't storage was not completely fetched by the request
    /// Returns the list of hashed storage keys and values for each account's storage or None if:
    /// - There are no available peers (the node just started up or was rejected by all other nodes)
    /// - The response timed out
    /// - The response was empty or not valid
    pub async fn request_storage_ranges(
        &self,
        state_root: H256,
        mut storage_roots: Vec<H256>,
        account_hashes: Vec<H256>,
        start: H256,
    ) -> Option<(Vec<Vec<H256>>, Vec<Vec<U256>>, bool)> {
        let request_id = rand::random();
        let request = RLPxMessage::GetStorageRanges(GetStorageRanges {
            id: request_id,
            root_hash: state_root,
            account_hashes,
            starting_hash: start,
            limit_hash: HASH_MAX,
            response_bytes: MAX_RESPONSE_BYTES,
        });
        let mut receiver = self.receiver.lock().await;
        self.sender.send(request).await.ok()?;
        let (mut slots, proof) = tokio::time::timeout(PEER_REPLY_TIMOUT, async move {
            loop {
                match receiver.recv().await {
                    Some(RLPxMessage::StorageRanges(StorageRanges { id, slots, proof }))
                        if id == request_id =>
                    {
                        return Some((slots, proof))
                    }
                    // Ignore replies that don't match the expected id (such as late responses)
                    Some(_) => continue,
                    None => return None,
                }
            }
        })
        .await
        .ok()??;
        info!("Peer returned {} storage ranges", slots.len());
        // Check we got a reasonable amount of storage ranges
        if slots.len() > storage_roots.len() || slots.is_empty() {
            return None;
        }
        // Unzip & validate response
        let proof = encodable_to_proof(&proof);
        let mut storage_keys = vec![];
        let mut storage_values = vec![];
        let mut should_continue = false;
        // Validate each storage range
        while !slots.is_empty() {
            let (hahsed_keys, values): (Vec<_>, Vec<_>) = slots
                .remove(0)
                .into_iter()
                .map(|slot| (slot.hash, slot.data))
                .unzip();
            // We won't accept empty storage ranges
            if hahsed_keys.is_empty() {
                info!("Empty Slot");
                return None;
            }
            let encoded_values = values
                .iter()
                .map(|val| val.encode_to_vec())
                .collect::<Vec<_>>();
            let storage_root = storage_roots.remove(0);

            // The proof corresponds to the last slot, for the previous ones the slot must be the full range without edge proofs
<<<<<<< HEAD
            if slots.is_empty() {
=======
            if slots.is_empty() && !proof.is_empty() {
>>>>>>> b80d447a
                should_continue =
                    verify_range(storage_root, &start, &hahsed_keys, &encoded_values, &proof)
                        .ok()?;
            } else {
                verify_range(storage_root, &start, &hahsed_keys, &encoded_values, &[]).ok()?;
            }

            storage_keys.push(hahsed_keys);
            storage_values.push(values);
        }
        Some((storage_keys, storage_values, should_continue))
    }

    /// Requests state trie nodes given the root of the trie where they are contained and their path (be them full or partial)
    /// Returns the nodes or None if:
    /// - There are no available peers (the node just started up or was rejected by all other nodes)
    /// - The response timed out
    /// - The response was empty or not valid
    pub async fn request_state_trienodes(
        &self,
        state_root: H256,
        paths: Vec<Nibbles>,
    ) -> Option<Vec<Node>> {
        let request_id = rand::random();
        let expected_nodes = paths.len();
        let request = RLPxMessage::GetTrieNodes(GetTrieNodes {
            id: request_id,
            root_hash: state_root,
            // [acc_path, acc_path,...] -> [[acc_path], [acc_path]]
            paths: paths
                .into_iter()
                .map(|vec| vec![Bytes::from(vec.encode_compact())])
                .collect(),
            bytes: MAX_RESPONSE_BYTES,
        });
        let mut receiver = self.receiver.lock().await;
        self.sender.send(request).await.ok()?;
        let nodes = tokio::time::timeout(PEER_REPLY_TIMOUT, async move {
            loop {
                match receiver.recv().await {
                    Some(RLPxMessage::TrieNodes(TrieNodes { id, nodes })) if id == request_id => {
                        return Some(nodes)
                    }
                    // Ignore replies that don't match the expected id (such as late responses)
                    Some(_) => continue,
                    None => return None,
                }
            }
        })
        .await
        .ok()??;
        (!nodes.is_empty() && nodes.len() <= expected_nodes)
            .then(|| {
                nodes
                    .iter()
                    .map(|node| Node::decode_raw(node))
                    .collect::<Result<Vec<_>, _>>()
                    .ok()
            })
            .flatten()
    }

    /// Requests storage trie nodes given the root of the state trie where they are contained and
    /// a hashmap mapping the path to the account in the state trie (aka hashed address) to the paths to the nodes in its storage trie (can be full or partial)
    /// Returns the nodes or None if:
    /// - There are no available peers (the node just started up or was rejected by all other nodes)
    /// - The response timed out
    /// - The response was empty or not valid
    pub async fn request_storage_trienodes(
        &self,
        state_root: H256,
        paths: BTreeMap<H256, Vec<Nibbles>>,
    ) -> Option<Vec<Node>> {
        let request_id = rand::random();
        let expected_nodes = paths.iter().fold(0, |acc, item| acc + item.1.len());
        let request = RLPxMessage::GetTrieNodes(GetTrieNodes {
            id: request_id,
            root_hash: state_root,
            // {acc_path: [path, path, ...]} -> [[acc_path, path, path, ...]]
            paths: paths
                .into_iter()
                .map(|(acc_path, paths)| {
                    [
                        vec![Bytes::from(acc_path.0.to_vec())],
                        paths
                            .into_iter()
                            .map(|path| Bytes::from(path.encode_compact()))
                            .collect(),
                    ]
                    .concat()
                })
                .collect(),
            bytes: MAX_RESPONSE_BYTES,
        });
        let mut receiver = self.receiver.lock().await;
        self.sender.send(request).await.ok()?;
        let nodes = tokio::time::timeout(PEER_REPLY_TIMOUT, async move {
            loop {
                match receiver.recv().await {
                    Some(RLPxMessage::TrieNodes(TrieNodes { id, nodes })) if id == request_id => {
                        return Some(nodes)
                    }
                    // Ignore replies that don't match the expected id (such as late responses)
                    Some(_) => continue,
                    None => return None,
                }
            }
        })
        .await
        .ok()??;
        (!nodes.is_empty() && nodes.len() <= expected_nodes)
            .then(|| {
                nodes
                    .iter()
                    .map(|node| Node::decode_raw(node))
                    .collect::<Result<Vec<_>, _>>()
                    .ok()
            })
            .flatten()
    }
}<|MERGE_RESOLUTION|>--- conflicted
+++ resolved
@@ -344,11 +344,7 @@
             let storage_root = storage_roots.remove(0);
 
             // The proof corresponds to the last slot, for the previous ones the slot must be the full range without edge proofs
-<<<<<<< HEAD
-            if slots.is_empty() {
-=======
             if slots.is_empty() && !proof.is_empty() {
->>>>>>> b80d447a
                 should_continue =
                     verify_range(storage_root, &start, &hahsed_keys, &encoded_values, &proof)
                         .ok()?;
