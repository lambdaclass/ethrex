--- conflicted
+++ resolved
@@ -808,27 +808,6 @@
     }
 }
 
-<<<<<<< HEAD
-async fn handle_peer(mut conn: RLPxConnection<TcpStream>, table: Arc<Mutex<KademliaTable>>) {
-    match conn.handshake().await {
-        Ok(_) => match conn.handle_peer().await {
-            Ok(_) => unreachable!(),
-            Err(e) => debug!("Error during RLPx connection: ({e})"),
-        },
-        Err(e) => {
-            if let Ok(node_id) = conn.get_remote_node_id() {
-                // Discard peer from kademlia table
-                debug!("Handshake failed: ({e}), discarding peer {node_id}");
-                table.lock().await.replace_peer(node_id);
-            } else {
-                debug!("Handshake failed: ({e}), unknown peer");
-            }
-        }
-    }
-}
-
-=======
->>>>>>> 10073225
 pub fn node_id_from_signing_key(signer: &SigningKey) -> H512 {
     let public_key = PublicKey::from(signer.verifying_key());
     let encoded = public_key.to_encoded_point(false);
