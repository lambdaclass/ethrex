--- conflicted
+++ resolved
@@ -19,12 +19,8 @@
 pub use kademlia::KademliaTable;
 use kademlia::{bucket_number, MAX_NODES_PER_BUCKET};
 use rand::rngs::OsRng;
-<<<<<<< HEAD
 pub use rlpx::message::Message as RLPxMessage;
-use rlpx::{connection::RLPxConnection, error::RLPxError};
-=======
-use rlpx::{connection::RLPxConnection, message::Message as RLPxMessage};
->>>>>>> 08f817d3
+use rlpx::connection::RLPxConnection;
 use tokio::{
     net::{TcpSocket, TcpStream, UdpSocket},
     sync::{broadcast, mpsc, Mutex},
@@ -804,13 +800,8 @@
     connection_broadcast: broadcast::Sender<(tokio::task::Id, Arc<RLPxMessage>)>,
     backend_send: mpsc::Sender<RLPxMessage>,
 ) {
-<<<<<<< HEAD
-    let conn = RLPxConnection::receiver(signer, stream, storage, connection_broadcast);
-    handle_peer(conn, table, backend_send).await;
-=======
     let mut conn = RLPxConnection::receiver(signer, stream, storage, connection_broadcast);
-    conn.start_peer(table).await;
->>>>>>> 08f817d3
+    conn.start_peer(table, backend_send).await;
 }
 
 async fn handle_peer_as_initiator(
@@ -829,64 +820,13 @@
         .await
         .unwrap();
     match RLPxConnection::initiator(signer, msg, stream, storage, connection_broadcast).await {
-<<<<<<< HEAD
-        Ok(conn) => handle_peer(conn, table, backend_send).await,
-=======
-        Ok(mut conn) => conn.start_peer(table).await,
->>>>>>> 08f817d3
+        Ok(mut conn) => conn.start_peer(table, backend_send).await,
         Err(e) => {
             error!("Error: {e}, Could not start connection with {node:?}");
         }
     }
 }
 
-<<<<<<< HEAD
-async fn handle_peer(
-    mut conn: RLPxConnection<TcpStream>,
-    table: Arc<Mutex<KademliaTable>>,
-    backend_send: mpsc::Sender<RLPxMessage>,
-) {
-    // Perform handshake
-    if let Err(e) = conn.handshake().await {
-        peer_conn_failed("Handshake failed", e, conn, table).await;
-    } else {
-        // Handshake OK: handle connection
-        // Create channel to communicate directly to the peer
-        let (sender, backend_receive) =
-            tokio::sync::mpsc::channel::<RLPxMessage>(MAX_MESSAGES_TO_BROADCAST);
-        let Ok(node_id) = conn.get_remote_node_id() else {
-            return peer_conn_failed(
-                "Error during RLPx connection",
-                RLPxError::InvalidState(),
-                conn,
-                table,
-            )
-            .await;
-        };
-        table.lock().await.set_sender(node_id, sender);
-        if let Err(e) = conn.handle_peer_conn(backend_send, backend_receive).await {
-            peer_conn_failed("Error during RLPx connection", e, conn, table).await;
-        }
-    }
-}
-
-async fn peer_conn_failed(
-    error_text: &str,
-    error: RLPxError,
-    conn: RLPxConnection<TcpStream>,
-    table: Arc<Mutex<KademliaTable>>,
-) {
-    if let Ok(node_id) = conn.get_remote_node_id() {
-        // Discard peer from kademlia table
-        info!("{error_text}: ({error}), discarding peer {node_id}");
-        table.lock().await.replace_peer(node_id);
-    } else {
-        info!("{error_text}: ({error}), unknown peer")
-    }
-}
-
-=======
->>>>>>> 08f817d3
 pub fn node_id_from_signing_key(signer: &SigningKey) -> H512 {
     let public_key = PublicKey::from(signer.verifying_key());
     let encoded = public_key.to_encoded_point(false);
