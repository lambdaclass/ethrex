use std::{
    collections::HashSet,
    net::SocketAddr,
    sync::Arc,
    time::{Duration, SystemTime, UNIX_EPOCH},
};

use bootnode::BootNode;
use discv4::{
    get_expiration, is_expired, time_now_unix, time_since_in_hs, FindNodeMessage, Message,
    NeighborsMessage, Packet, PingMessage, PongMessage,
};
use error::NetworkingError;
use ethrex_core::{H256, H512};
use ethrex_storage::Store;
use k256::{
    ecdsa::SigningKey,
    elliptic_curve::{sec1::ToEncodedPoint, PublicKey},
};
pub use kademlia::KademliaTable;
use kademlia::{bucket_number, MAX_NODES_PER_BUCKET};
use rand::rngs::OsRng;
use rlpx::{connection::RLPxConnection, message::Message as RLPxMessage};
use tokio::{
    net::{TcpSocket, TcpStream, UdpSocket},
    sync::{broadcast, Mutex},
    try_join,
};
use tokio_util::task::TaskTracker;
use tracing::{debug, info};
use types::{Endpoint, Node};

pub mod bootnode;
pub(crate) mod discv4;
pub mod error;
pub(crate) mod kademlia;
pub mod peer_channels;
pub mod rlpx;
pub(crate) mod snap;
pub mod sync;
pub mod types;

type Error = NetworkingError;

const MAX_DISC_PACKET_SIZE: usize = 1280;

// Totally arbitrary limit on how
// many messages the connections can queue,
// if we miss messages to broadcast, maybe
// we should bump this limit.
const MAX_MESSAGES_TO_BROADCAST: usize = 1000;

pub fn peer_table(signer: SigningKey) -> Arc<Mutex<KademliaTable>> {
    let local_node_id = node_id_from_signing_key(&signer);
    Arc::new(Mutex::new(KademliaTable::new(local_node_id)))
}

pub async fn start_network(
    tracker: TaskTracker,
    udp_addr: SocketAddr,
    tcp_addr: SocketAddr,
    bootnodes: Vec<BootNode>,
    signer: SigningKey,
    peer_table: Arc<Mutex<KademliaTable>>,
    storage: Store,
) -> Result<(), Error> {
    info!("Starting discovery service at {udp_addr}");
    info!("Listening for requests at {tcp_addr}");
    let (channel_broadcast_send_end, _) = tokio::sync::broadcast::channel::<(
        tokio::task::Id,
        Arc<RLPxMessage>,
    )>(MAX_MESSAGES_TO_BROADCAST);
<<<<<<< HEAD
    tracker.spawn(discover_peers(
        tracker.clone(),
=======

    let discovery_handle = tokio::spawn(discover_peers(
>>>>>>> be097608
        udp_addr,
        signer.clone(),
        storage.clone(),
        peer_table.clone(),
        bootnodes,
        channel_broadcast_send_end.clone(),
    ));
    tracker.spawn(serve_p2p_requests(
        tracker.clone(),
        tcp_addr,
        signer.clone(),
        storage.clone(),
        peer_table.clone(),
        channel_broadcast_send_end,
    ));
    Ok(())
}

async fn discover_peers(
    tracker: TaskTracker,
    udp_addr: SocketAddr,
    signer: SigningKey,
    storage: Store,
    table: Arc<Mutex<KademliaTable>>,
    bootnodes: Vec<BootNode>,
    connection_broadcast: broadcast::Sender<(tokio::task::Id, Arc<RLPxMessage>)>,
) -> Result<(), Error> {
    let udp_socket = Arc::new(UdpSocket::bind(udp_addr).await?);

    tracker.spawn(discover_peers_server(
        tracker.clone(),
        udp_addr,
        udp_socket.clone(),
        storage,
        table.clone(),
        signer.clone(),
        connection_broadcast,
    ));
    tracker.spawn(peers_revalidation(
        udp_addr,
        udp_socket.clone(),
        table.clone(),
        signer.clone(),
        REVALIDATION_INTERVAL_IN_SECONDS as u64,
    ));

    discovery_startup(
        udp_addr,
        udp_socket.clone(),
        table.clone(),
        signer.clone(),
        bootnodes,
    )
    .await?;

    // a first initial lookup runs without waiting for the interval
    // so we need to allow some time to the pinged peers to ping us back and acknowledge us
    tokio::time::sleep(Duration::from_secs(10)).await;
    tracker.spawn(peers_lookup(
        tracker.clone(),
        udp_socket.clone(),
        table.clone(),
        signer.clone(),
        node_id_from_signing_key(&signer),
        PEERS_RANDOM_LOOKUP_TIME_IN_MIN as u64 * 60,
    ));
    Ok(())
}

async fn discover_peers_server(
    tracker: TaskTracker,
    udp_addr: SocketAddr,
    udp_socket: Arc<UdpSocket>,
    storage: Store,
    table: Arc<Mutex<KademliaTable>>,
    signer: SigningKey,
    tx_broadcaster_send: broadcast::Sender<(tokio::task::Id, Arc<RLPxMessage>)>,
) -> Result<(), Error> {
    let mut buf = vec![0; MAX_DISC_PACKET_SIZE];

    loop {
        let (read, from) = udp_socket.recv_from(&mut buf).await?;
        debug!("Received {read} bytes from {from}");

        match Packet::decode(&buf[..read]) {
            Err(e) => debug!("Could not decode packet: {:?}", e),
            Ok(packet) => {
                let msg = packet.get_message();
                debug!("Message: {:?} from {}", msg, packet.get_node_id());

                match msg {
                    Message::Ping(msg) => {
                        if is_expired(msg.expiration) {
                            debug!("Ignoring ping as it is expired.");
                            continue;
                        };
                        let ping_hash = packet.get_hash();
                        pong(&udp_socket, from, ping_hash, &signer).await?;
                        let node = {
                            let table = table.lock().await;
                            table.get_by_node_id(packet.get_node_id()).cloned()
                        };
                        if let Some(peer) = node {
                            // send a a ping to get an endpoint proof
                            if time_since_in_hs(peer.last_ping) >= PROOF_EXPIRATION_IN_HS as u64 {
                                let hash = ping(&udp_socket, udp_addr, from, &signer).await?;
                                if let Some(hash) = hash {
                                    table
                                        .lock()
                                        .await
                                        .update_peer_ping(peer.node.node_id, Some(hash));
                                }
                            }
                        } else {
                            let mut table = table.lock().await;
                            let node = Node {
                                ip: from.ip(),
                                udp_port: from.port(),
                                tcp_port: 0,
                                node_id: packet.get_node_id(),
                            };
                            if let (Some(peer), true) = table.insert_node(node) {
                                // send a ping to get the endpoint proof from our end
                                let hash = ping(&udp_socket, udp_addr, from, &signer).await?;
                                table.update_peer_ping(peer.node.node_id, hash);
                            }
                        }
                    }
                    Message::Pong(msg) => {
                        let table = table.clone();
                        if is_expired(msg.expiration) {
                            debug!("Ignoring pong as it is expired.");
                            continue;
                        }
                        let peer = {
                            let table = table.lock().await;
                            table.get_by_node_id(packet.get_node_id()).cloned()
                        };
                        if let Some(peer) = peer {
                            if peer.last_ping_hash.is_none() {
                                debug!("Discarding pong as the node did not send a previous ping");
                                continue;
                            }
                            if peer
                                .last_ping_hash
                                .is_some_and(|hash| hash == msg.ping_hash)
                            {
                                table.lock().await.pong_answered(peer.node.node_id);

                                let mut msg_buf = vec![0; read - 32];
                                buf[32..read].clone_into(&mut msg_buf);
                                let signer = signer.clone();
                                let storage = storage.clone();
                                let broadcaster = tx_broadcaster_send.clone();
                                tracker.spawn(async move {
                                    handle_peer_as_initiator(
                                        signer,
                                        &msg_buf,
                                        &peer.node,
                                        storage,
                                        table,
                                        broadcaster,
                                    )
                                    .await
                                    .unwrap_or_else(|error| {
                                        debug!("Could not start peer loop: {error}");
                                    })
                                });
                            } else {
                                debug!(
                                    "Discarding pong as the hash did not match the last corresponding ping"
                                );
                            }
                        } else {
                            debug!("Discarding pong as it is not a known node");
                        }
                    }
                    Message::FindNode(msg) => {
                        if is_expired(msg.expiration) {
                            debug!("Ignoring find node msg as it is expired.");
                            continue;
                        };
                        let node = {
                            let table = table.lock().await;
                            table.get_by_node_id(packet.get_node_id()).cloned()
                        };
                        if let Some(node) = node {
                            if node.is_proven {
                                let nodes = {
                                    let table = table.lock().await;
                                    table.get_closest_nodes(msg.target)
                                };
                                let nodes_chunks = nodes.chunks(4);
                                let expiration = get_expiration(20);
                                debug!("Sending neighbors!");
                                // we are sending the neighbors in 4 different messages as not to exceed the
                                // maximum packet size
                                for nodes in nodes_chunks {
                                    let neighbors = discv4::Message::Neighbors(
                                        NeighborsMessage::new(nodes.to_vec(), expiration),
                                    );
                                    let mut buf = Vec::new();
                                    neighbors.encode_with_header(&mut buf, &signer);
                                    udp_socket.send_to(&buf, from).await?;
                                }
                            } else {
                                debug!("Ignoring find node message as the node isn't proven!");
                            }
                        } else {
                            debug!("Ignoring find node message as it is not a known node");
                        }
                    }
                    Message::Neighbors(neighbors_msg) => {
                        if is_expired(neighbors_msg.expiration) {
                            debug!("Ignoring neighbor msg as it is expired.");
                            continue;
                        };

                        let mut nodes_to_insert = None;
                        let mut table = table.lock().await;
                        if let Some(node) = table.get_by_node_id_mut(packet.get_node_id()) {
                            if let Some(req) = &mut node.find_node_request {
                                if time_now_unix().saturating_sub(req.sent_at) >= 60 {
                                    debug!("Ignoring neighbors message as the find_node request expires after one minute");
                                    node.find_node_request = None;
                                    continue;
                                }
                                let nodes = &neighbors_msg.nodes;
                                let nodes_sent = req.nodes_sent + nodes.len();

                                if nodes_sent <= MAX_NODES_PER_BUCKET {
                                    debug!("Storing neighbors in our table!");
                                    req.nodes_sent = nodes_sent;
                                    nodes_to_insert = Some(nodes.clone());
                                    if let Some(tx) = &req.tx {
                                        let _ = tx.send(nodes.clone());
                                    }
                                } else {
                                    debug!("Ignoring neighbors message as the client sent more than the allowed nodes");
                                }

                                if nodes_sent == MAX_NODES_PER_BUCKET {
                                    debug!("Neighbors request has been fulfilled");
                                    node.find_node_request = None;
                                }
                            }
                        } else {
                            debug!("Ignoring neighbor msg as it is not a known node");
                        }

                        if let Some(nodes) = nodes_to_insert {
                            for node in nodes {
                                if let (Some(peer), true) = table.insert_node(node) {
                                    let node_addr =
                                        SocketAddr::new(peer.node.ip, peer.node.udp_port);
                                    let ping_hash =
                                        ping(&udp_socket, udp_addr, node_addr, &signer).await?;
                                    table.update_peer_ping(peer.node.node_id, ping_hash);
                                }
                            }
                        }
                    }
                    _ => {}
                }
            }
        }
    }
}

// this is just an arbitrary number, maybe we should get this from some kind of cfg
/// This is a really basic startup and should be improved when we have the nodes stored in the db
/// currently, since we are not storing nodes, the only way to have startup nodes is by providing
/// an array of bootnodes.
async fn discovery_startup(
    udp_addr: SocketAddr,
    udp_socket: Arc<UdpSocket>,
    table: Arc<Mutex<KademliaTable>>,
    signer: SigningKey,
    bootnodes: Vec<BootNode>,
) -> Result<(), Error> {
    for bootnode in bootnodes {
        table.lock().await.insert_node(Node {
            ip: bootnode.socket_address.ip(),
            udp_port: bootnode.socket_address.port(),
            // TODO: udp port can differ from tcp port.
            // see https://github.com/lambdaclass/ethrex/issues/905
            tcp_port: bootnode.socket_address.port(),
            node_id: bootnode.node_id,
        });
        let ping_hash = ping(&udp_socket, udp_addr, bootnode.socket_address, &signer).await?;
        table
            .lock()
            .await
            .update_peer_ping(bootnode.node_id, ping_hash);
    }
    Ok(())
}

const REVALIDATION_INTERVAL_IN_SECONDS: usize = 30; // this is just an arbitrary number, maybe we should get this from some kind of cfg
const PROOF_EXPIRATION_IN_HS: usize = 12;

/// Starts a tokio scheduler that:
/// - performs periodic revalidation of the current nodes (sends a ping to the old nodes). Currently this is configured to happen every [`REVALIDATION_INTERVAL_IN_MINUTES`]
///
/// **Peer revalidation**
///
/// Peers revalidation works in the following manner:
/// 1. Every `REVALIDATION_INTERVAL_IN_SECONDS` we ping the 3 least recently pinged peers
/// 2. In the next iteration we check if they have answered
///    - if they have: we increment the liveness field by one
///    - otherwise we decrement it by the current value / 3.
/// 3. If the liveness field is 0, then we delete it and insert a new one from the replacements table
///
/// See more https://github.com/ethereum/devp2p/blob/master/discv4.md#kademlia-table
async fn peers_revalidation(
    udp_addr: SocketAddr,
    udp_socket: Arc<UdpSocket>,
    table: Arc<Mutex<KademliaTable>>,
    signer: SigningKey,
    interval_time_in_seconds: u64,
) -> Result<(), Error> {
    let mut interval = tokio::time::interval(Duration::from_secs(interval_time_in_seconds));
    // peers we have pinged in the previous iteration
    let mut previously_pinged_peers: HashSet<H512> = HashSet::default();

    // first tick starts immediately
    interval.tick().await;

    loop {
        interval.tick().await;
        debug!("Running peer revalidation");

        // first check that the peers we ping have responded
        for node_id in previously_pinged_peers {
            let mut table = table.lock().await;
            if let Some(peer) = table.get_by_node_id_mut(node_id) {
                if let Some(has_answered) = peer.revalidation {
                    if has_answered {
                        peer.increment_liveness();
                    } else {
                        peer.decrement_liveness();
                    }
                }

                peer.revalidation = None;

                if peer.liveness == 0 {
                    let new_peer = table.replace_peer(node_id);
                    if let Some(new_peer) = new_peer {
                        let ping_hash = ping(
                            &udp_socket,
                            udp_addr,
                            SocketAddr::new(new_peer.node.ip, new_peer.node.udp_port),
                            &signer,
                        )
                        .await?;
                        table.update_peer_ping(new_peer.node.node_id, ping_hash);
                    }
                }
            }
        }

        // now send a ping to the least recently pinged peers
        // this might be too expensive to run if our table is filled
        // maybe we could just pick them randomly
        let peers = table.lock().await.get_least_recently_pinged_peers(3);
        previously_pinged_peers = HashSet::default();
        for peer in peers {
            let ping_hash = ping(
                &udp_socket,
                udp_addr,
                SocketAddr::new(peer.node.ip, peer.node.udp_port),
                &signer,
            )
            .await?;
            let mut table = table.lock().await;
            table.update_peer_ping_with_revalidation(peer.node.node_id, ping_hash);
            previously_pinged_peers.insert(peer.node.node_id);

            debug!("Pinging peer {:?} to re-validate!", peer.node.node_id);
        }

        debug!("Peer revalidation finished");
    }
}

const PEERS_RANDOM_LOOKUP_TIME_IN_MIN: usize = 30;

/// Starts a tokio scheduler that:
/// - performs random lookups to discover new nodes. Currently this is configure to run every `PEERS_RANDOM_LOOKUP_TIME_IN_MIN`
///
/// **Random lookups**
///
/// Random lookups work in the following manner:
/// 1. Every 30min we spawn three concurrent lookups: one closest to our pubkey
///    and three other closest to random generated pubkeys.
/// 2. Every lookup starts with the closest nodes from our table.
///    Each lookup keeps track of:
///    - Peers that have already been asked for nodes
///    - Peers that have been already seen
///    - Potential peers to query for nodes: a vector of up to 16 entries holding the closest peers to the pubkey.
///      This vector is initially filled with nodes from our table.
/// 3. We send a `find_node` to the closest 3 nodes (that we have not yet asked) from the pubkey.
/// 4. We wait for the neighbors response and pushed or replace those that are closer to the potential peers.
/// 5. We select three other nodes from the potential peers vector and do the same until one lookup
///    doesn't have any node to ask.
///
/// See more https://github.com/ethereum/devp2p/blob/master/discv4.md#recursive-lookup
async fn peers_lookup(
    tracker: TaskTracker,
    udp_socket: Arc<UdpSocket>,
    table: Arc<Mutex<KademliaTable>>,
    signer: SigningKey,
    local_node_id: H512,
    interval_time_in_seconds: u64,
) {
    let mut interval = tokio::time::interval(Duration::from_secs(interval_time_in_seconds));

    loop {
        // Notice that the first tick is immediate,
        // so as soon as the server starts we'll do a lookup with the seeder nodes.
        interval.tick().await;

        debug!("Starting lookup");

        let mut handlers = vec![];

        // lookup closest to our pub key
        handlers.push(tracker.spawn(recursive_lookup(
            udp_socket.clone(),
            table.clone(),
            signer.clone(),
            local_node_id,
            local_node_id,
        )));

        // lookup closest to 3 random keys
        for _ in 0..3 {
            let random_pub_key = &SigningKey::random(&mut OsRng);
            handlers.push(tracker.spawn(recursive_lookup(
                udp_socket.clone(),
                table.clone(),
                signer.clone(),
                node_id_from_signing_key(random_pub_key),
                local_node_id,
            )));
        }

        for handle in handlers {
            let _ = try_join!(handle);
        }

        debug!("Lookup finished");
    }
}

async fn recursive_lookup(
    udp_socket: Arc<UdpSocket>,
    table: Arc<Mutex<KademliaTable>>,
    signer: SigningKey,
    target: H512,
    local_node_id: H512,
) -> Result<(), Error> {
    let mut asked_peers = HashSet::default();
    // lookups start with the closest from our table
    let closest_nodes = table.lock().await.get_closest_nodes(target);
    let mut seen_peers: HashSet<H512> = HashSet::default();

    seen_peers.insert(local_node_id);
    for node in &closest_nodes {
        seen_peers.insert(node.node_id);
    }

    let mut peers_to_ask: Vec<Node> = closest_nodes;

    loop {
        let (nodes_found, queries) = lookup(
            udp_socket.clone(),
            table.clone(),
            &signer,
            target,
            &mut asked_peers,
            &peers_to_ask,
        )
        .await?;

        // only push the peers that have not been seen
        // that is those who have not been yet pushed, which also accounts for
        // those peers that were in the array but have been replaced for closer peers
        for node in nodes_found {
            if !seen_peers.contains(&node.node_id) {
                seen_peers.insert(node.node_id);
                peers_to_ask_push(&mut peers_to_ask, target, node);
            }
        }

        // the lookup finishes when there are no more queries to do
        // that happens when we have asked all the peers
        if queries == 0 {
            break;
        }
    }
    Ok(())
}

async fn lookup(
    udp_socket: Arc<UdpSocket>,
    table: Arc<Mutex<KademliaTable>>,
    signer: &SigningKey,
    target: H512,
    asked_peers: &mut HashSet<H512>,
    nodes_to_ask: &Vec<Node>,
) -> Result<(Vec<Node>, u32), Error> {
    let alpha = 3;
    let mut queries = 0;
    let mut nodes = vec![];

    for node in nodes_to_ask {
        if !asked_peers.contains(&node.node_id) {
            let mut locked_table = table.lock().await;
            if let Some(peer) = locked_table.get_by_node_id_mut(node.node_id) {
                // if the peer has an ongoing find_node request, don't query
                if peer.find_node_request.is_none() {
                    let (tx, mut receiver) = tokio::sync::mpsc::unbounded_channel::<Vec<Node>>();
                    peer.new_find_node_request_with_sender(tx);

                    // Release the lock
                    drop(locked_table);

                    queries += 1;
                    asked_peers.insert(node.node_id);
                    let mut found_nodes = find_node_and_wait_for_response(
                        &udp_socket,
                        SocketAddr::new(node.ip, node.udp_port),
                        signer,
                        target,
                        &mut receiver,
                    )
                    .await?;
                    nodes.append(&mut found_nodes)
                }
            }
        }

        if queries == alpha {
            break;
        }
    }

    Ok((nodes, queries))
}

fn peers_to_ask_push(peers_to_ask: &mut Vec<Node>, target: H512, node: Node) {
    let distance = bucket_number(target, node.node_id);

    if peers_to_ask.len() < MAX_NODES_PER_BUCKET {
        peers_to_ask.push(node);
        return;
    }

    // replace this node for the one whose distance to the target is the highest
    let (mut idx_to_replace, mut highest_distance) = (None, 0);

    for (i, peer) in peers_to_ask.iter().enumerate() {
        let current_distance = bucket_number(peer.node_id, target);

        if distance < current_distance && current_distance >= highest_distance {
            highest_distance = current_distance;
            idx_to_replace = Some(i);
        }
    }

    if let Some(idx) = idx_to_replace {
        peers_to_ask[idx] = node;
    }
}

/// Sends a ping to the addr
/// # Returns
/// an optional hash corresponding to the message header hash to account if the send was successful
async fn ping(
    socket: &UdpSocket,
    local_addr: SocketAddr,
    to_addr: SocketAddr,
    signer: &SigningKey,
) -> Result<Option<H256>, Error> {
    let mut buf = Vec::new();

    let expiration: u64 = (SystemTime::now() + Duration::from_secs(20))
        .duration_since(UNIX_EPOCH)?
        .as_secs();

    // TODO: this should send our advertised TCP port
    let from = Endpoint {
        ip: local_addr.ip(),
        udp_port: local_addr.port(),
        tcp_port: 0,
    };
    let to = Endpoint {
        ip: to_addr.ip(),
        udp_port: to_addr.port(),
        tcp_port: 0,
    };

    let ping: discv4::Message = discv4::Message::Ping(PingMessage::new(from, to, expiration));
    ping.encode_with_header(&mut buf, signer);
    let res = socket.send_to(&buf, to_addr).await;

    if res.is_err() {
        return Ok(None);
    }
    let bytes_sent = res?;

    // sanity check to make sure the ping was well sent
    // though idk if this is actually needed or if it might break other stuff
    if bytes_sent == buf.len() {
        return Ok(Some(H256::from_slice(&buf[0..32])));
    }

    Ok(None)
}

async fn find_node_and_wait_for_response(
    socket: &UdpSocket,
    to_addr: SocketAddr,
    signer: &SigningKey,
    target_node_id: H512,
    request_receiver: &mut tokio::sync::mpsc::UnboundedReceiver<Vec<Node>>,
) -> Result<Vec<Node>, Error> {
    let expiration: u64 = (SystemTime::now() + Duration::from_secs(20))
        .duration_since(UNIX_EPOCH)?
        .as_secs();

    let msg: discv4::Message =
        discv4::Message::FindNode(FindNodeMessage::new(target_node_id, expiration));

    let mut buf = Vec::new();
    msg.encode_with_header(&mut buf, signer);
    let res = socket.send_to(&buf, to_addr).await;

    let mut nodes = vec![];

    if res.is_err() {
        return Ok(nodes);
    }

    loop {
        // wait as much as 5 seconds for the response
        match tokio::time::timeout(Duration::from_secs(5), request_receiver.recv()).await {
            Ok(Some(mut found_nodes)) => {
                nodes.append(&mut found_nodes);
                if nodes.len() == MAX_NODES_PER_BUCKET {
                    return Ok(nodes);
                };
            }
            Ok(None) => {
                return Ok(nodes);
            }
            Err(_) => {
                // timeout expired
                return Ok(nodes);
            }
        }
    }
}

async fn pong(
    socket: &UdpSocket,
    to_addr: SocketAddr,
    ping_hash: H256,
    signer: &SigningKey,
) -> Result<(), Error> {
    let mut buf = Vec::new();

    let expiration: u64 = (SystemTime::now() + Duration::from_secs(20))
        .duration_since(UNIX_EPOCH)?
        .as_secs();

    let to = Endpoint {
        ip: to_addr.ip(),
        udp_port: to_addr.port(),
        tcp_port: 0,
    };
    let pong: discv4::Message = discv4::Message::Pong(PongMessage::new(to, ping_hash, expiration));

    pong.encode_with_header(&mut buf, signer);
    let _ = socket.send_to(&buf, to_addr).await;
    Ok(())
}

async fn serve_p2p_requests(
    tracker: TaskTracker,
    tcp_addr: SocketAddr,
    signer: SigningKey,
    storage: Store,
    table: Arc<Mutex<KademliaTable>>,
    connection_broadcast: broadcast::Sender<(tokio::task::Id, Arc<RLPxMessage>)>,
) -> Result<(), Error> {
    let tcp_socket = TcpSocket::new_v4()?;
    tcp_socket.bind(tcp_addr)?;
    let listener = tcp_socket.listen(50)?;
    loop {
<<<<<<< HEAD
        let (stream, _peer_addr) = listener.accept().await?;

        tracker.spawn(handle_peer_as_receiver(
=======
        let (stream, peer_addr) = listener.accept().await.unwrap();

        tokio::spawn(handle_peer_as_receiver(
            peer_addr,
>>>>>>> be097608
            signer.clone(),
            stream,
            storage.clone(),
            table.clone(),
            connection_broadcast.clone(),
        ));
    }
}

async fn handle_peer_as_receiver(
    peer_addr: SocketAddr,
    signer: SigningKey,
    stream: TcpStream,
    storage: Store,
    table: Arc<Mutex<KademliaTable>>,
    connection_broadcast: broadcast::Sender<(tokio::task::Id, Arc<RLPxMessage>)>,
) {
    let mut conn = RLPxConnection::receiver(signer, stream, storage, connection_broadcast);
    conn.start_peer(peer_addr, table).await;
}

async fn handle_peer_as_initiator(
    signer: SigningKey,
    msg: &[u8],
    node: &Node,
    storage: Store,
    table: Arc<Mutex<KademliaTable>>,
    connection_broadcast: broadcast::Sender<(tokio::task::Id, Arc<RLPxMessage>)>,
<<<<<<< HEAD
) -> Result<(), Error> {
    debug!("Trying RLPx connection with {node:?}");
    let stream = TcpSocket::new_v4()?
        .connect(SocketAddr::new(node.ip, node.tcp_port))
        .await?;
    let mut conn = RLPxConnection::initiator(signer, msg, stream, storage, connection_broadcast)?;
    conn.start_peer(table).await;
    Ok(())
=======
) {
    let stream = TcpSocket::new_v4()
        .unwrap()
        .connect(SocketAddr::new(node.ip, node.tcp_port))
        .await
        .unwrap();
    match RLPxConnection::initiator(signer, msg, stream, storage, connection_broadcast) {
        Ok(mut conn) => {
            conn.start_peer(SocketAddr::new(node.ip, node.udp_port), table)
                .await
        }
        Err(e) => {
            error!("Error: {e}, Could not start connection with {node:?}");
        }
    }
>>>>>>> be097608
}

pub fn node_id_from_signing_key(signer: &SigningKey) -> H512 {
    let public_key = PublicKey::from(signer.verifying_key());
    let encoded = public_key.to_encoded_point(false);
    H512::from_slice(&encoded.as_bytes()[1..])
}

/// Shows the amount of connected peers, active peers, and peers suitable for snap sync on a set interval
pub async fn periodically_show_peer_stats(peer_table: Arc<Mutex<KademliaTable>>) {
    const INTERVAL_DURATION: tokio::time::Duration = tokio::time::Duration::from_secs(60);
    let mut interval = tokio::time::interval(INTERVAL_DURATION);
    loop {
        peer_table.lock().await.show_peer_stats();
        interval.tick().await;
    }
}

#[cfg(test)]
mod tests {
    use super::*;
    use ethrex_storage::EngineType;
    use kademlia::bucket_number;
    use rand::rngs::OsRng;
    use std::{
        collections::HashSet,
        net::{IpAddr, Ipv4Addr},
    };
    use tokio::time::sleep;

    async fn insert_random_node_on_custom_bucket(
        table: Arc<Mutex<KademliaTable>>,
        bucket_idx: usize,
    ) {
        let node_id = node_id_from_signing_key(&SigningKey::random(&mut OsRng));
        let node = Node {
            ip: IpAddr::V4(Ipv4Addr::new(127, 0, 0, 1)),
            tcp_port: 0,
            udp_port: 0,
            node_id,
        };
        table
            .lock()
            .await
            .insert_node_on_custom_bucket(node, bucket_idx);
    }

    async fn fill_table_with_random_nodes(table: Arc<Mutex<KademliaTable>>) {
        for i in 0..256 {
            for _ in 0..16 {
                insert_random_node_on_custom_bucket(table.clone(), i).await;
            }
        }
    }

    struct MockServer {
        pub addr: SocketAddr,
        pub signer: SigningKey,
        pub table: Arc<Mutex<KademliaTable>>,
        pub node_id: H512,
        pub udp_socket: Arc<UdpSocket>,
    }

    async fn start_mock_discovery_server(
        udp_port: u16,
        should_start_server: bool,
    ) -> Result<MockServer, Error> {
        let addr = SocketAddr::new(IpAddr::V4(Ipv4Addr::new(127, 0, 0, 1)), udp_port);
        let signer = SigningKey::random(&mut OsRng);
        let udp_socket = Arc::new(UdpSocket::bind(addr).await?);
        let node_id = node_id_from_signing_key(&signer);
        let storage =
            Store::new("temp.db", EngineType::InMemory).expect("Failed to create test DB");
        let table = Arc::new(Mutex::new(KademliaTable::new(node_id)));
        let (channel_broadcast_send_end, _) = tokio::sync::broadcast::channel::<(
            tokio::task::Id,
            Arc<RLPxMessage>,
        )>(MAX_MESSAGES_TO_BROADCAST);
        let tracker = TaskTracker::new();
        if should_start_server {
            tracker.spawn(discover_peers_server(
                tracker.clone(),
                addr,
                udp_socket.clone(),
                storage.clone(),
                table.clone(),
                signer.clone(),
                channel_broadcast_send_end,
            ));
        }

        Ok(MockServer {
            addr,
            signer,
            table,
            node_id,
            udp_socket,
        })
    }

    /// connects two mock servers by pinging a to b
    async fn connect_servers(
        server_a: &mut MockServer,
        server_b: &mut MockServer,
    ) -> Result<(), Error> {
        let ping_hash = ping(
            &server_a.udp_socket,
            server_a.addr,
            server_b.addr,
            &server_a.signer,
        )
        .await?;
        {
            let mut table = server_a.table.lock().await;
            table.insert_node(Node {
                ip: server_b.addr.ip(),
                udp_port: server_b.addr.port(),
                tcp_port: 0,
                node_id: server_b.node_id,
            });
            table.update_peer_ping(server_b.node_id, ping_hash);
        }
        // allow some time for the server to respond
        sleep(Duration::from_secs(1)).await;
        Ok(())
    }

    #[tokio::test]
    /** This is a end to end test on the discovery server, the idea is as follows:
     * - We'll start two discovery servers (`a` & `b`) to ping between each other
     * - We'll make `b` ping `a`, and validate that the connection is right
     * - Then we'll wait for a revalidation where we expect everything to be the same
     * - We'll do this five 5 more times
     * - Then we'll stop server `a` so that it doesn't respond to re-validations
     * - We expect server `b` to remove node `a` from its table after 3 re-validations
     * To make this run faster, we'll change the revalidation time to be every 2secs
     */
    async fn discovery_server_revalidation() -> Result<(), Error> {
        let mut server_a = start_mock_discovery_server(7998, true).await?;
        let mut server_b = start_mock_discovery_server(7999, true).await?;

        connect_servers(&mut server_a, &mut server_b).await?;

        // start revalidation server
        tokio::spawn(peers_revalidation(
            server_b.addr,
            server_b.udp_socket.clone(),
            server_b.table.clone(),
            server_b.signer.clone(),
            2,
        ));

        for _ in 0..5 {
            sleep(Duration::from_millis(2500)).await;
            // by now, b should've send a revalidation to a
            let table = server_b.table.lock().await;
            let node = table.get_by_node_id(server_a.node_id);
            assert!(node.is_some_and(|n| n.revalidation.is_some()));
        }

        // make sure that `a` has responded too all the re-validations
        // we can do that by checking the liveness
        {
            let table = server_b.table.lock().await;
            let node = table.get_by_node_id(server_a.node_id);
            assert_eq!(node.map_or(0, |n| n.liveness), 6);
        }

        // now, stopping server `a` is not trivial
        // so we'll instead change its port, so that no one responds
        {
            let mut table = server_b.table.lock().await;
            let node = table.get_by_node_id_mut(server_a.node_id);
            if let Some(node) = node {
                node.node.udp_port = 0
            };
        }

        // now the liveness field should start decreasing until it gets to 0
        // which should happen in 3 re-validations
        for _ in 0..2 {
            sleep(Duration::from_millis(2500)).await;
            let table = server_b.table.lock().await;
            let node = table.get_by_node_id(server_a.node_id);
            assert!(node.is_some_and(|n| n.revalidation.is_some()));
        }
        sleep(Duration::from_millis(2500)).await;

        // finally, `a`` should not exist anymore
        let table = server_b.table.lock().await;
        assert!(table.get_by_node_id(server_a.node_id).is_none());
        Ok(())
    }

    #[tokio::test]
    /** This test tests the lookup function, the idea is as follows:
     * - We'll start two discovery servers (`a` & `b`) that will connect between each other
     * - We'll insert random nodes to the server `a`` to fill its table
     * - We'll forcedly run `lookup` and validate that a `find_node` request was sent
     *   by checking that new nodes have been inserted to the table
     *
     * This test for only one lookup, and not recursively.
     */
    async fn discovery_server_lookup() -> Result<(), Error> {
        let mut server_a = start_mock_discovery_server(8000, true).await?;
        let mut server_b = start_mock_discovery_server(8001, true).await?;

        fill_table_with_random_nodes(server_a.table.clone()).await;

        // before making the connection, remove a node from the `b` bucket. Otherwise it won't be added
        let b_bucket = bucket_number(server_a.node_id, server_b.node_id);
        let node_id_to_remove = server_a.table.lock().await.buckets()[b_bucket].peers[0]
            .node
            .node_id;
        server_a
            .table
            .lock()
            .await
            .replace_peer_on_custom_bucket(node_id_to_remove, b_bucket);

        connect_servers(&mut server_a, &mut server_b).await?;

        // now we are going to run a lookup with us as the target
        let closets_peers_to_b_from_a = server_a
            .table
            .lock()
            .await
            .get_closest_nodes(server_b.node_id);
        let nodes_to_ask = server_b
            .table
            .lock()
            .await
            .get_closest_nodes(server_b.node_id);

        lookup(
            server_b.udp_socket.clone(),
            server_b.table.clone(),
            &server_b.signer,
            server_b.node_id,
            &mut HashSet::default(),
            &nodes_to_ask,
        )
        .await?;

        // find_node sent, allow some time for `a` to respond
        sleep(Duration::from_secs(2)).await;

        // now all peers should've been inserted
        for peer in closets_peers_to_b_from_a {
            let table = server_b.table.lock().await;
            assert!(table.get_by_node_id(peer.node_id).is_some());
        }
        Ok(())
    }

    #[tokio::test]
    /** This test tests the lookup function, the idea is as follows:
     * - We'll start four discovery servers (`a`, `b`, `c` & `d`)
     * - `a` will be connected to `b`, `b` will be connected to `c` and `c` will be connected to `d`.
     * - The server `d` will have its table filled with mock nodes
     * - We'll run a recursive lookup on server `a` and we expect to end with `b`, `c`, `d` and its mock nodes
     */
    async fn discovery_server_recursive_lookup() -> Result<(), Error> {
        let mut server_a = start_mock_discovery_server(8002, true).await?;
        let mut server_b = start_mock_discovery_server(8003, true).await?;
        let mut server_c = start_mock_discovery_server(8004, true).await?;
        let mut server_d = start_mock_discovery_server(8005, true).await?;

        connect_servers(&mut server_a, &mut server_b).await?;
        connect_servers(&mut server_b, &mut server_c).await?;
        connect_servers(&mut server_c, &mut server_d).await?;

        // now we fill the server_d table with 3 random nodes
        // the reason we don't put more is because this nodes won't respond (as they don't are not real servers)
        // and so we will have to wait for the timeout on each node, which will only slow down the test
        for _ in 0..3 {
            insert_random_node_on_custom_bucket(server_d.table.clone(), 0).await;
        }

        let mut expected_peers = vec![];
        expected_peers.extend(
            server_b
                .table
                .lock()
                .await
                .get_closest_nodes(server_a.node_id),
        );
        expected_peers.extend(
            server_c
                .table
                .lock()
                .await
                .get_closest_nodes(server_a.node_id),
        );
        expected_peers.extend(
            server_d
                .table
                .lock()
                .await
                .get_closest_nodes(server_a.node_id),
        );

        // we'll run a recursive lookup closest to the server itself
        recursive_lookup(
            server_a.udp_socket.clone(),
            server_a.table.clone(),
            server_a.signer.clone(),
            server_a.node_id,
            server_a.node_id,
        )
        .await?;

        for peer in expected_peers {
            assert!(server_a
                .table
                .lock()
                .await
                .get_by_node_id(peer.node_id)
                .is_some());
        }
        Ok(())
    }
}<|MERGE_RESOLUTION|>--- conflicted
+++ resolved
@@ -24,7 +24,6 @@
 use tokio::{
     net::{TcpSocket, TcpStream, UdpSocket},
     sync::{broadcast, Mutex},
-    try_join,
 };
 use tokio_util::task::TaskTracker;
 use tracing::{debug, info};
@@ -40,8 +39,6 @@
 pub mod sync;
 pub mod types;
 
-type Error = NetworkingError;
-
 const MAX_DISC_PACKET_SIZE: usize = 1280;
 
 // Totally arbitrary limit on how
@@ -63,20 +60,15 @@
     signer: SigningKey,
     peer_table: Arc<Mutex<KademliaTable>>,
     storage: Store,
-) -> Result<(), Error> {
+) -> Result<(), NetworkingError> {
     info!("Starting discovery service at {udp_addr}");
     info!("Listening for requests at {tcp_addr}");
     let (channel_broadcast_send_end, _) = tokio::sync::broadcast::channel::<(
         tokio::task::Id,
         Arc<RLPxMessage>,
     )>(MAX_MESSAGES_TO_BROADCAST);
-<<<<<<< HEAD
     tracker.spawn(discover_peers(
         tracker.clone(),
-=======
-
-    let discovery_handle = tokio::spawn(discover_peers(
->>>>>>> be097608
         udp_addr,
         signer.clone(),
         storage.clone(),
@@ -103,7 +95,7 @@
     table: Arc<Mutex<KademliaTable>>,
     bootnodes: Vec<BootNode>,
     connection_broadcast: broadcast::Sender<(tokio::task::Id, Arc<RLPxMessage>)>,
-) -> Result<(), Error> {
+) -> Result<(), NetworkingError> {
     let udp_socket = Arc::new(UdpSocket::bind(udp_addr).await?);
 
     tracker.spawn(discover_peers_server(
@@ -154,7 +146,7 @@
     table: Arc<Mutex<KademliaTable>>,
     signer: SigningKey,
     tx_broadcaster_send: broadcast::Sender<(tokio::task::Id, Arc<RLPxMessage>)>,
-) -> Result<(), Error> {
+) -> Result<(), NetworkingError> {
     let mut buf = vec![0; MAX_DISC_PACKET_SIZE];
 
     loop {
@@ -356,7 +348,7 @@
     table: Arc<Mutex<KademliaTable>>,
     signer: SigningKey,
     bootnodes: Vec<BootNode>,
-) -> Result<(), Error> {
+) -> Result<(), NetworkingError> {
     for bootnode in bootnodes {
         table.lock().await.insert_node(Node {
             ip: bootnode.socket_address.ip(),
@@ -397,7 +389,7 @@
     table: Arc<Mutex<KademliaTable>>,
     signer: SigningKey,
     interval_time_in_seconds: u64,
-) -> Result<(), Error> {
+) -> Result<(), NetworkingError> {
     let mut interval = tokio::time::interval(Duration::from_secs(interval_time_in_seconds));
     // peers we have pinged in the previous iteration
     let mut previously_pinged_peers: HashSet<H512> = HashSet::default();
@@ -502,31 +494,25 @@
 
         debug!("Starting lookup");
 
-        let mut handlers = vec![];
-
         // lookup closest to our pub key
-        handlers.push(tracker.spawn(recursive_lookup(
+        tracker.spawn(recursive_lookup(
             udp_socket.clone(),
             table.clone(),
             signer.clone(),
             local_node_id,
             local_node_id,
-        )));
+        ));
 
         // lookup closest to 3 random keys
         for _ in 0..3 {
             let random_pub_key = &SigningKey::random(&mut OsRng);
-            handlers.push(tracker.spawn(recursive_lookup(
+            tracker.spawn(recursive_lookup(
                 udp_socket.clone(),
                 table.clone(),
                 signer.clone(),
                 node_id_from_signing_key(random_pub_key),
                 local_node_id,
-            )));
-        }
-
-        for handle in handlers {
-            let _ = try_join!(handle);
+            ));
         }
 
         debug!("Lookup finished");
@@ -539,7 +525,7 @@
     signer: SigningKey,
     target: H512,
     local_node_id: H512,
-) -> Result<(), Error> {
+) -> Result<(), NetworkingError> {
     let mut asked_peers = HashSet::default();
     // lookups start with the closest from our table
     let closest_nodes = table.lock().await.get_closest_nodes(target);
@@ -589,7 +575,7 @@
     target: H512,
     asked_peers: &mut HashSet<H512>,
     nodes_to_ask: &Vec<Node>,
-) -> Result<(Vec<Node>, u32), Error> {
+) -> Result<(Vec<Node>, u32), NetworkingError> {
     let alpha = 3;
     let mut queries = 0;
     let mut nodes = vec![];
@@ -662,7 +648,7 @@
     local_addr: SocketAddr,
     to_addr: SocketAddr,
     signer: &SigningKey,
-) -> Result<Option<H256>, Error> {
+) -> Result<Option<H256>, NetworkingError> {
     let mut buf = Vec::new();
 
     let expiration: u64 = (SystemTime::now() + Duration::from_secs(20))
@@ -705,7 +691,7 @@
     signer: &SigningKey,
     target_node_id: H512,
     request_receiver: &mut tokio::sync::mpsc::UnboundedReceiver<Vec<Node>>,
-) -> Result<Vec<Node>, Error> {
+) -> Result<Vec<Node>, NetworkingError> {
     let expiration: u64 = (SystemTime::now() + Duration::from_secs(20))
         .duration_since(UNIX_EPOCH)?
         .as_secs();
@@ -748,7 +734,7 @@
     to_addr: SocketAddr,
     ping_hash: H256,
     signer: &SigningKey,
-) -> Result<(), Error> {
+) -> Result<(), NetworkingError> {
     let mut buf = Vec::new();
 
     let expiration: u64 = (SystemTime::now() + Duration::from_secs(20))
@@ -774,21 +760,15 @@
     storage: Store,
     table: Arc<Mutex<KademliaTable>>,
     connection_broadcast: broadcast::Sender<(tokio::task::Id, Arc<RLPxMessage>)>,
-) -> Result<(), Error> {
+) -> Result<(), NetworkingError> {
     let tcp_socket = TcpSocket::new_v4()?;
     tcp_socket.bind(tcp_addr)?;
     let listener = tcp_socket.listen(50)?;
     loop {
-<<<<<<< HEAD
-        let (stream, _peer_addr) = listener.accept().await?;
+        let (stream, peer_addr) = listener.accept().await.unwrap();
 
         tracker.spawn(handle_peer_as_receiver(
-=======
-        let (stream, peer_addr) = listener.accept().await.unwrap();
-
-        tokio::spawn(handle_peer_as_receiver(
             peer_addr,
->>>>>>> be097608
             signer.clone(),
             stream,
             storage.clone(),
@@ -817,32 +797,14 @@
     storage: Store,
     table: Arc<Mutex<KademliaTable>>,
     connection_broadcast: broadcast::Sender<(tokio::task::Id, Arc<RLPxMessage>)>,
-<<<<<<< HEAD
-) -> Result<(), Error> {
+) -> Result<(), NetworkingError> {
     debug!("Trying RLPx connection with {node:?}");
     let stream = TcpSocket::new_v4()?
         .connect(SocketAddr::new(node.ip, node.tcp_port))
         .await?;
     let mut conn = RLPxConnection::initiator(signer, msg, stream, storage, connection_broadcast)?;
-    conn.start_peer(table).await;
+    conn.start_peer(SocketAddr::new(node.ip, node.udp_port), table).await;
     Ok(())
-=======
-) {
-    let stream = TcpSocket::new_v4()
-        .unwrap()
-        .connect(SocketAddr::new(node.ip, node.tcp_port))
-        .await
-        .unwrap();
-    match RLPxConnection::initiator(signer, msg, stream, storage, connection_broadcast) {
-        Ok(mut conn) => {
-            conn.start_peer(SocketAddr::new(node.ip, node.udp_port), table)
-                .await
-        }
-        Err(e) => {
-            error!("Error: {e}, Could not start connection with {node:?}");
-        }
-    }
->>>>>>> be097608
 }
 
 pub fn node_id_from_signing_key(signer: &SigningKey) -> H512 {
@@ -909,7 +871,7 @@
     async fn start_mock_discovery_server(
         udp_port: u16,
         should_start_server: bool,
-    ) -> Result<MockServer, Error> {
+    ) -> Result<MockServer, NetworkingError> {
         let addr = SocketAddr::new(IpAddr::V4(Ipv4Addr::new(127, 0, 0, 1)), udp_port);
         let signer = SigningKey::random(&mut OsRng);
         let udp_socket = Arc::new(UdpSocket::bind(addr).await?);
@@ -947,7 +909,7 @@
     async fn connect_servers(
         server_a: &mut MockServer,
         server_b: &mut MockServer,
-    ) -> Result<(), Error> {
+    ) -> Result<(), NetworkingError> {
         let ping_hash = ping(
             &server_a.udp_socket,
             server_a.addr,
@@ -980,7 +942,7 @@
      * - We expect server `b` to remove node `a` from its table after 3 re-validations
      * To make this run faster, we'll change the revalidation time to be every 2secs
      */
-    async fn discovery_server_revalidation() -> Result<(), Error> {
+    async fn discovery_server_revalidation() -> Result<(), NetworkingError> {
         let mut server_a = start_mock_discovery_server(7998, true).await?;
         let mut server_b = start_mock_discovery_server(7999, true).await?;
 
@@ -1046,7 +1008,7 @@
      *
      * This test for only one lookup, and not recursively.
      */
-    async fn discovery_server_lookup() -> Result<(), Error> {
+    async fn discovery_server_lookup() -> Result<(), NetworkingError> {
         let mut server_a = start_mock_discovery_server(8000, true).await?;
         let mut server_b = start_mock_discovery_server(8001, true).await?;
 
@@ -1105,7 +1067,7 @@
      * - The server `d` will have its table filled with mock nodes
      * - We'll run a recursive lookup on server `a` and we expect to end with `b`, `c`, `d` and its mock nodes
      */
-    async fn discovery_server_recursive_lookup() -> Result<(), Error> {
+    async fn discovery_server_recursive_lookup() -> Result<(), NetworkingError> {
         let mut server_a = start_mock_discovery_server(8002, true).await?;
         let mut server_b = start_mock_discovery_server(8003, true).await?;
         let mut server_c = start_mock_discovery_server(8004, true).await?;
