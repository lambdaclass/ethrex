--- conflicted
+++ resolved
@@ -1,12 +1,5 @@
-<<<<<<< HEAD
-use std::{net::SocketAddr, sync::Arc};
-
-use bootnode::BootNode;
-use discv4::discv4::Discv4;
-=======
 use bootnode::BootNode;
 use discv4::Discv4;
->>>>>>> 2540d398
 use ethrex_core::H512;
 use ethrex_storage::Store;
 use k256::{
@@ -14,25 +7,17 @@
     elliptic_curve::{sec1::ToEncodedPoint, PublicKey},
 };
 pub use kademlia::KademliaTable;
-<<<<<<< HEAD
-use rlpx::{connection::RLPxConnection, message::Message as RLPxMessage};
-=======
 use rlpx::{
     connection::{RLPxConnBroadcastSender, RLPxConnection},
     message::Message as RLPxMessage,
 };
 use std::{io, net::SocketAddr, sync::Arc};
->>>>>>> 2540d398
 use tokio::{
     net::{TcpListener, TcpSocket, TcpStream},
     sync::Mutex,
 };
-<<<<<<< HEAD
-use tracing::{debug, error, info};
-=======
 use tokio_util::task::TaskTracker;
 use tracing::{error, info};
->>>>>>> 2540d398
 use types::Node;
 
 pub mod bootnode;
@@ -71,18 +56,6 @@
         Arc<RLPxMessage>,
     )>(MAX_MESSAGES_TO_BROADCAST);
 
-<<<<<<< HEAD
-    let udp_socket = UdpSocket::bind(udp_addr).await.unwrap();
-    let local_node = Node {
-        ip: udp_addr.ip(),
-        node_id: node_id_from_signing_key(&signer),
-        udp_port: udp_addr.port(),
-        tcp_port: tcp_addr.port(),
-    };
-
-    let discv4 = Discv4::new(
-        local_node,
-=======
     // TODO handle errors here
     let discovery = Discv4::try_new(
         Node {
@@ -91,19 +64,10 @@
             tcp_port: tcp_addr.port(),
             node_id: H512::default(),
         },
->>>>>>> 2540d398
         signer.clone(),
         storage.clone(),
         peer_table.clone(),
         channel_broadcast_send_end.clone(),
-<<<<<<< HEAD
-        Arc::new(udp_socket),
-    );
-    let discv4 = Arc::new(discv4);
-    let discovery_handle = tokio::spawn(discv4.start_discovery_service(bootnodes));
-
-    let server_handle = tokio::spawn(serve_requests(
-=======
         tracker.clone(),
     )
     .await
@@ -112,38 +76,20 @@
 
     tracker.spawn(serve_p2p_requests(
         tracker.clone(),
->>>>>>> 2540d398
         tcp_addr,
         signer.clone(),
         storage.clone(),
         peer_table.clone(),
         channel_broadcast_send_end,
     ));
-<<<<<<< HEAD
-
-    let _ = try_join!(discovery_handle, server_handle).unwrap();
-}
-
-async fn serve_requests(
-=======
 }
 
 async fn serve_p2p_requests(
     tracker: TaskTracker,
->>>>>>> 2540d398
     tcp_addr: SocketAddr,
     signer: SigningKey,
     storage: Store,
     table: Arc<Mutex<KademliaTable>>,
-<<<<<<< HEAD
-    connection_broadcast: broadcast::Sender<(tokio::task::Id, Arc<RLPxMessage>)>,
-) {
-    let tcp_socket = TcpSocket::new_v4().unwrap();
-    tcp_socket.bind(tcp_addr).unwrap();
-    let listener = tcp_socket.listen(50).unwrap();
-    loop {
-        let (stream, _peer_addr) = listener.accept().await.unwrap();
-=======
     connection_broadcast: RLPxConnBroadcastSender,
 ) {
     let listener = match listener(tcp_addr) {
@@ -161,7 +107,6 @@
                 return;
             }
         };
->>>>>>> 2540d398
 
         tracker.spawn(handle_peer_as_receiver(
             peer_addr,
