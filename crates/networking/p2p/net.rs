use std::{
    collections::HashSet,
    net::SocketAddr,
    sync::Arc,
    time::{Duration, SystemTime, UNIX_EPOCH},
};

use bootnode::BootNode;
use discv4::{
    get_expiration, is_expired, time_now_unix, time_since_in_hs, FindNodeMessage, Message,
    NeighborsMessage, Packet, PingMessage, PongMessage,
};
use ethrex_core::{H256, H512};
use ethrex_storage::Store;
use k256::{
    ecdsa::SigningKey,
    elliptic_curve::{sec1::ToEncodedPoint, PublicKey},
};
pub use kademlia::KademliaTable;
use kademlia::{bucket_number, MAX_NODES_PER_BUCKET};
use rand::rngs::OsRng;
use rlpx::{connection::RLPxConnection, message::Message as RLPxMessage};
use tokio::{
    net::{TcpSocket, TcpStream, UdpSocket},
    sync::{broadcast, Mutex},
    try_join,
};
use tracing::{debug, error, info};
use types::{Endpoint, Node};

pub mod bootnode;
pub(crate) mod discv4;
pub(crate) mod kademlia;
pub mod peer_channels;
pub mod rlpx;
pub(crate) mod snap;
pub mod sync;
pub mod types;

const MAX_DISC_PACKET_SIZE: usize = 1280;

// Totally arbitrary limit on how
// many messages the connections can queue,
// if we miss messages to broadcast, maybe
// we should bump this limit.
const MAX_MESSAGES_TO_BROADCAST: usize = 1000;

pub fn peer_table(signer: SigningKey) -> Arc<Mutex<KademliaTable>> {
    let local_node_id = node_id_from_signing_key(&signer);
    Arc::new(Mutex::new(KademliaTable::new(local_node_id)))
}

pub async fn start_network(
    udp_addr: SocketAddr,
    tcp_addr: SocketAddr,
    bootnodes: Vec<BootNode>,
    signer: SigningKey,
    peer_table: Arc<Mutex<KademliaTable>>,
    storage: Store,
) {
    info!("Starting discovery service at {udp_addr}");
    info!("Listening for requests at {tcp_addr}");
    let (channel_broadcast_send_end, _) = tokio::sync::broadcast::channel::<(
        tokio::task::Id,
        Arc<RLPxMessage>,
    )>(MAX_MESSAGES_TO_BROADCAST);

    let discovery_handle = tokio::spawn(discover_peers(
        udp_addr,
        signer.clone(),
        storage.clone(),
        peer_table.clone(),
        bootnodes,
        channel_broadcast_send_end.clone(),
    ));
    let server_handle = tokio::spawn(serve_requests(
        tcp_addr,
        signer.clone(),
        storage.clone(),
        peer_table.clone(),
        channel_broadcast_send_end,
    ));

    try_join!(discovery_handle, server_handle).unwrap();
}

async fn discover_peers(
    udp_addr: SocketAddr,
    signer: SigningKey,
    storage: Store,
    table: Arc<Mutex<KademliaTable>>,
    bootnodes: Vec<BootNode>,
    connection_broadcast: broadcast::Sender<(tokio::task::Id, Arc<RLPxMessage>)>,
) {
    let udp_socket = Arc::new(UdpSocket::bind(udp_addr).await.unwrap());

    let server_handler = tokio::spawn(discover_peers_server(
        udp_addr,
        udp_socket.clone(),
        storage,
        table.clone(),
        signer.clone(),
        connection_broadcast,
    ));
    let revalidation_handler = tokio::spawn(peers_revalidation(
        udp_addr,
        udp_socket.clone(),
        table.clone(),
        signer.clone(),
        REVALIDATION_INTERVAL_IN_SECONDS as u64,
    ));

    discovery_startup(
        udp_addr,
        udp_socket.clone(),
        table.clone(),
        signer.clone(),
        bootnodes,
    )
    .await;

    // a first initial lookup runs without waiting for the interval
    // so we need to allow some time to the pinged peers to ping us back and acknowledge us
    tokio::time::sleep(Duration::from_secs(10)).await;
    let lookup_handler = tokio::spawn(peers_lookup(
        udp_socket.clone(),
        table.clone(),
        signer.clone(),
        node_id_from_signing_key(&signer),
        PEERS_RANDOM_LOOKUP_TIME_IN_MIN as u64 * 60,
    ));

    try_join!(server_handler, revalidation_handler, lookup_handler).unwrap();
}

async fn discover_peers_server(
    udp_addr: SocketAddr,
    udp_socket: Arc<UdpSocket>,
    storage: Store,
    table: Arc<Mutex<KademliaTable>>,
    signer: SigningKey,
    tx_broadcaster_send: broadcast::Sender<(tokio::task::Id, Arc<RLPxMessage>)>,
) {
    let mut buf = vec![0; MAX_DISC_PACKET_SIZE];

    loop {
        let (read, from) = udp_socket.recv_from(&mut buf).await.unwrap();
        debug!("Received {read} bytes from {from}");

        let packet = Packet::decode(&buf[..read]);
        if packet.is_err() {
            debug!("Could not decode packet: {:?}", packet.err().unwrap());
            continue;
        }
        let packet = packet.unwrap();

        let msg = packet.get_message();
        debug!("Message: {:?} from {}", msg, packet.get_node_id());

        match msg {
            Message::Ping(msg) => {
                if is_expired(msg.expiration) {
                    debug!("Ignoring ping as it is expired.");
                    continue;
                };
                let ping_hash = packet.get_hash();
                pong(&udp_socket, from, ping_hash, &signer).await;
                let node = {
                    let table = table.lock().await;
                    table.get_by_node_id(packet.get_node_id()).cloned()
                };
                if let Some(peer) = node {
                    // send a a ping to get an endpoint proof
                    if time_since_in_hs(peer.last_ping) >= PROOF_EXPIRATION_IN_HS as u64 {
                        let hash = ping(&udp_socket, udp_addr, from, &signer).await;
                        if let Some(hash) = hash {
                            table
                                .lock()
                                .await
                                .update_peer_ping(peer.node.node_id, Some(hash));
                        }
                    }
                } else {
                    // send a ping to get the endpoint proof from our end
                    let (peer, inserted_to_table) = {
                        let mut table = table.lock().await;
                        table.insert_node(Node {
                            ip: from.ip(),
                            udp_port: from.port(),
                            tcp_port: 0,
                            node_id: packet.get_node_id(),
                        })
                    };
                    let hash = ping(&udp_socket, udp_addr, from, &signer).await;
                    if let Some(hash) = hash {
                        if inserted_to_table && peer.is_some() {
                            let peer = peer.unwrap();
                            table
                                .lock()
                                .await
                                .update_peer_ping(peer.node.node_id, Some(hash));
                        }
                    }
                }
            }
            Message::Pong(msg) => {
                let table = table.clone();
                if is_expired(msg.expiration) {
                    debug!("Ignoring pong as it is expired.");
                    continue;
                }
                let peer = {
                    let table = table.lock().await;
                    table.get_by_node_id(packet.get_node_id()).cloned()
                };
                if let Some(peer) = peer {
                    if peer.last_ping_hash.is_none() {
                        debug!("Discarding pong as the node did not send a previous ping");
                        continue;
                    }
                    if peer.last_ping_hash.unwrap() == msg.ping_hash {
                        table.lock().await.pong_answered(peer.node.node_id);

                        let mut msg_buf = vec![0; read - 32];
                        buf[32..read].clone_into(&mut msg_buf);
                        let signer = signer.clone();
                        let storage = storage.clone();
                        let broadcaster = tx_broadcaster_send.clone();
                        tokio::spawn(async move {
                            handle_peer_as_initiator(
                                signer,
                                &msg_buf,
                                &peer.node,
                                storage,
                                table,
                                broadcaster,
                            )
                            .await;
                        });
                    } else {
                        debug!(
                            "Discarding pong as the hash did not match the last corresponding ping"
                        );
                    }
                } else {
                    debug!("Discarding pong as it is not a known node");
                }
            }
            Message::FindNode(msg) => {
                if is_expired(msg.expiration) {
                    debug!("Ignoring find node msg as it is expired.");
                    continue;
                };
                let node = {
                    let table = table.lock().await;
                    table.get_by_node_id(packet.get_node_id()).cloned()
                };
                if let Some(node) = node {
                    if node.is_proven {
                        let nodes = {
                            let table = table.lock().await;
                            table.get_closest_nodes(msg.target)
                        };
                        let nodes_chunks = nodes.chunks(4);
                        let expiration = get_expiration(20);
                        debug!("Sending neighbors!");
                        // we are sending the neighbors in 4 different messages as not to exceed the
                        // maximum packet size
                        for nodes in nodes_chunks {
                            let neighbors = discv4::Message::Neighbors(NeighborsMessage::new(
                                nodes.to_vec(),
                                expiration,
                            ));
                            let mut buf = Vec::new();
                            neighbors.encode_with_header(&mut buf, &signer);
                            udp_socket.send_to(&buf, from).await.unwrap();
                        }
                    } else {
                        debug!("Ignoring find node message as the node isn't proven!");
                    }
                } else {
                    debug!("Ignoring find node message as it is not a known node");
                }
            }
            Message::Neighbors(neighbors_msg) => {
                if is_expired(neighbors_msg.expiration) {
                    debug!("Ignoring neighbor msg as it is expired.");
                    continue;
                };

                let mut nodes_to_insert = None;
                let mut table = table.lock().await;
                if let Some(node) = table.get_by_node_id_mut(packet.get_node_id()) {
                    if let Some(req) = &mut node.find_node_request {
                        if time_now_unix().saturating_sub(req.sent_at) >= 60 {
                            debug!("Ignoring neighbors message as the find_node request expires after one minute");
                            node.find_node_request = None;
                            continue;
                        }
                        let nodes = &neighbors_msg.nodes;
                        let nodes_sent = req.nodes_sent + nodes.len();

                        if nodes_sent <= MAX_NODES_PER_BUCKET {
                            debug!("Storing neighbors in our table!");
                            req.nodes_sent = nodes_sent;
                            nodes_to_insert = Some(nodes.clone());
                            if let Some(tx) = &req.tx {
                                let _ = tx.send(nodes.clone());
                            }
                        } else {
                            debug!("Ignoring neighbors message as the client sent more than the allowed nodes");
                        }

                        if nodes_sent == MAX_NODES_PER_BUCKET {
                            debug!("Neighbors request has been fulfilled");
                            node.find_node_request = None;
                        }
                    }
                } else {
                    debug!("Ignoring neighbor msg as it is not a known node");
                }

                if let Some(nodes) = nodes_to_insert {
                    for node in nodes {
                        let (peer, inserted_to_table) = table.insert_node(node);
                        if inserted_to_table && peer.is_some() {
                            let peer = peer.unwrap();
                            let node_addr = SocketAddr::new(peer.node.ip, peer.node.udp_port);
                            let ping_hash = ping(&udp_socket, udp_addr, node_addr, &signer).await;
                            table.update_peer_ping(peer.node.node_id, ping_hash);
                        };
                    }
                }
            }
            _ => {}
        }
    }
}

// this is just an arbitrary number, maybe we should get this from some kind of cfg
/// This is a really basic startup and should be improved when we have the nodes stored in the db
/// currently, since we are not storing nodes, the only way to have startup nodes is by providing
/// an array of bootnodes.
async fn discovery_startup(
    udp_addr: SocketAddr,
    udp_socket: Arc<UdpSocket>,
    table: Arc<Mutex<KademliaTable>>,
    signer: SigningKey,
    bootnodes: Vec<BootNode>,
) {
    for bootnode in bootnodes {
        table.lock().await.insert_node(Node {
            ip: bootnode.socket_address.ip(),
            udp_port: bootnode.socket_address.port(),
            // TODO: udp port can differ from tcp port.
            // see https://github.com/lambdaclass/ethrex/issues/905
            tcp_port: bootnode.socket_address.port(),
            node_id: bootnode.node_id,
        });
        let ping_hash = ping(&udp_socket, udp_addr, bootnode.socket_address, &signer).await;
        table
            .lock()
            .await
            .update_peer_ping(bootnode.node_id, ping_hash);
    }
}

const REVALIDATION_INTERVAL_IN_SECONDS: usize = 30; // this is just an arbitrary number, maybe we should get this from some kind of cfg
const PROOF_EXPIRATION_IN_HS: usize = 12;

/// Starts a tokio scheduler that:
/// - performs periodic revalidation of the current nodes (sends a ping to the old nodes). Currently this is configured to happen every [`REVALIDATION_INTERVAL_IN_MINUTES`]
///
/// **Peer revalidation**
///
/// Peers revalidation works in the following manner:
/// 1. Every `REVALIDATION_INTERVAL_IN_SECONDS` we ping the 3 least recently pinged peers
/// 2. In the next iteration we check if they have answered
///    - if they have: we increment the liveness field by one
///    - otherwise we decrement it by the current value / 3.
/// 3. If the liveness field is 0, then we delete it and insert a new one from the replacements table
///
/// See more https://github.com/ethereum/devp2p/blob/master/discv4.md#kademlia-table
async fn peers_revalidation(
    udp_addr: SocketAddr,
    udp_socket: Arc<UdpSocket>,
    table: Arc<Mutex<KademliaTable>>,
    signer: SigningKey,
    interval_time_in_seconds: u64,
) {
    let mut interval = tokio::time::interval(Duration::from_secs(interval_time_in_seconds));
    // peers we have pinged in the previous iteration
    let mut previously_pinged_peers: HashSet<H512> = HashSet::default();

    // first tick starts immediately
    interval.tick().await;

    loop {
        interval.tick().await;
        debug!("Running peer revalidation");

        // first check that the peers we ping have responded
        for node_id in previously_pinged_peers {
            let mut table = table.lock().await;
            let peer = table.get_by_node_id_mut(node_id).unwrap();

            if let Some(has_answered) = peer.revalidation {
                if has_answered {
                    peer.increment_liveness();
                } else {
                    peer.decrement_liveness();
                }
            }

            peer.revalidation = None;

            if peer.liveness == 0 {
                let new_peer = table.replace_peer(node_id);
                if let Some(new_peer) = new_peer {
                    let ping_hash = ping(
                        &udp_socket,
                        udp_addr,
                        SocketAddr::new(new_peer.node.ip, new_peer.node.udp_port),
                        &signer,
                    )
                    .await;
                    table.update_peer_ping(new_peer.node.node_id, ping_hash);
                }
            }
        }

        // now send a ping to the least recently pinged peers
        // this might be too expensive to run if our table is filled
        // maybe we could just pick them randomly
        let peers = table.lock().await.get_least_recently_pinged_peers(3);
        previously_pinged_peers = HashSet::default();
        for peer in peers {
            let ping_hash = ping(
                &udp_socket,
                udp_addr,
                SocketAddr::new(peer.node.ip, peer.node.udp_port),
                &signer,
            )
            .await;
            let mut table = table.lock().await;
            table.update_peer_ping_with_revalidation(peer.node.node_id, ping_hash);
            previously_pinged_peers.insert(peer.node.node_id);

            debug!("Pinging peer {:?} to re-validate!", peer.node.node_id);
        }

        debug!("Peer revalidation finished");
    }
}

const PEERS_RANDOM_LOOKUP_TIME_IN_MIN: usize = 30;

/// Starts a tokio scheduler that:
/// - performs random lookups to discover new nodes. Currently this is configure to run every `PEERS_RANDOM_LOOKUP_TIME_IN_MIN`
///
/// **Random lookups**
///
/// Random lookups work in the following manner:
/// 1. Every 30min we spawn three concurrent lookups: one closest to our pubkey
///    and three other closest to random generated pubkeys.
/// 2. Every lookup starts with the closest nodes from our table.
///    Each lookup keeps track of:
///    - Peers that have already been asked for nodes
///    - Peers that have been already seen
///    - Potential peers to query for nodes: a vector of up to 16 entries holding the closest peers to the pubkey.
///      This vector is initially filled with nodes from our table.
/// 3. We send a `find_node` to the closest 3 nodes (that we have not yet asked) from the pubkey.
/// 4. We wait for the neighbors response and pushed or replace those that are closer to the potential peers.
/// 5. We select three other nodes from the potential peers vector and do the same until one lookup
///    doesn't have any node to ask.
///
/// See more https://github.com/ethereum/devp2p/blob/master/discv4.md#recursive-lookup
async fn peers_lookup(
    udp_socket: Arc<UdpSocket>,
    table: Arc<Mutex<KademliaTable>>,
    signer: SigningKey,
    local_node_id: H512,
    interval_time_in_seconds: u64,
) {
    let mut interval = tokio::time::interval(Duration::from_secs(interval_time_in_seconds));

    loop {
        // Notice that the first tick is immediate,
        // so as soon as the server starts we'll do a lookup with the seeder nodes.
        interval.tick().await;

        debug!("Starting lookup");

        let mut handlers = vec![];

        // lookup closest to our pub key
        handlers.push(tokio::spawn(recursive_lookup(
            udp_socket.clone(),
            table.clone(),
            signer.clone(),
            local_node_id,
            local_node_id,
        )));

        // lookup closest to 3 random keys
        for _ in 0..3 {
            let random_pub_key = &SigningKey::random(&mut OsRng);
            handlers.push(tokio::spawn(recursive_lookup(
                udp_socket.clone(),
                table.clone(),
                signer.clone(),
                node_id_from_signing_key(random_pub_key),
                local_node_id,
            )));
        }

        for handle in handlers {
            let _ = try_join!(handle);
        }

        debug!("Lookup finished");
    }
}

async fn recursive_lookup(
    udp_socket: Arc<UdpSocket>,
    table: Arc<Mutex<KademliaTable>>,
    signer: SigningKey,
    target: H512,
    local_node_id: H512,
) {
    let mut asked_peers = HashSet::default();
    // lookups start with the closest from our table
    let closest_nodes = table.lock().await.get_closest_nodes(target);
    let mut seen_peers: HashSet<H512> = HashSet::default();

    seen_peers.insert(local_node_id);
    for node in &closest_nodes {
        seen_peers.insert(node.node_id);
    }

    let mut peers_to_ask: Vec<Node> = closest_nodes;

    loop {
        let (nodes_found, queries) = lookup(
            udp_socket.clone(),
            table.clone(),
            &signer,
            target,
            &mut asked_peers,
            &peers_to_ask,
        )
        .await;

        // only push the peers that have not been seen
        // that is those who have not been yet pushed, which also accounts for
        // those peers that were in the array but have been replaced for closer peers
        for node in nodes_found {
            if !seen_peers.contains(&node.node_id) {
                seen_peers.insert(node.node_id);
                peers_to_ask_push(&mut peers_to_ask, target, node);
            }
        }

        // the lookup finishes when there are no more queries to do
        // that happens when we have asked all the peers
        if queries == 0 {
            break;
        }
    }
}

async fn lookup(
    udp_socket: Arc<UdpSocket>,
    table: Arc<Mutex<KademliaTable>>,
    signer: &SigningKey,
    target: H512,
    asked_peers: &mut HashSet<H512>,
    nodes_to_ask: &Vec<Node>,
) -> (Vec<Node>, u32) {
    let alpha = 3;
    let mut queries = 0;
    let mut nodes = vec![];

    for node in nodes_to_ask {
        if !asked_peers.contains(&node.node_id) {
            #[allow(unused_assignments)]
            let mut rx = None;
            {
                let mut table = table.lock().await;
                let peer = table.get_by_node_id_mut(node.node_id);
                if let Some(peer) = peer {
                    // if the peer has an ongoing find_node request, don't query
                    if peer.find_node_request.is_some() {
                        continue;
                    }
                    let (tx, receiver) = tokio::sync::mpsc::unbounded_channel::<Vec<Node>>();
                    peer.new_find_node_request_with_sender(tx);
                    rx = Some(receiver);
                } else {
                    // if peer isn't inserted to table, don't query
                    continue;
                }
            }

            queries += 1;
            asked_peers.insert(node.node_id);

            let mut found_nodes = find_node_and_wait_for_response(
                &udp_socket,
                SocketAddr::new(node.ip, node.udp_port),
                signer,
                target,
                &mut rx.unwrap(),
            )
            .await;
            nodes.append(&mut found_nodes);
        }

        if queries == alpha {
            break;
        }
    }

    (nodes, queries)
}

fn peers_to_ask_push(peers_to_ask: &mut Vec<Node>, target: H512, node: Node) {
    let distance = bucket_number(target, node.node_id);

    if peers_to_ask.len() < MAX_NODES_PER_BUCKET {
        peers_to_ask.push(node);
        return;
    }

    // replace this node for the one whose distance to the target is the highest
    let (mut idx_to_replace, mut highest_distance) = (None, 0);

    for (i, peer) in peers_to_ask.iter().enumerate() {
        let current_distance = bucket_number(peer.node_id, target);

        if distance < current_distance && current_distance >= highest_distance {
            highest_distance = current_distance;
            idx_to_replace = Some(i);
        }
    }

    if let Some(idx) = idx_to_replace {
        peers_to_ask[idx] = node;
    }
}

/// Sends a ping to the addr
/// # Returns
/// an optional hash corresponding to the message header hash to account if the send was successful
async fn ping(
    socket: &UdpSocket,
    local_addr: SocketAddr,
    to_addr: SocketAddr,
    signer: &SigningKey,
) -> Option<H256> {
    let mut buf = Vec::new();

    let expiration: u64 = (SystemTime::now() + Duration::from_secs(20))
        .duration_since(UNIX_EPOCH)
        .unwrap()
        .as_secs();

    // TODO: this should send our advertised TCP port
    let from = Endpoint {
        ip: local_addr.ip(),
        udp_port: local_addr.port(),
        tcp_port: 0,
    };
    let to = Endpoint {
        ip: to_addr.ip(),
        udp_port: to_addr.port(),
        tcp_port: 0,
    };

    let ping: discv4::Message = discv4::Message::Ping(PingMessage::new(from, to, expiration));
    ping.encode_with_header(&mut buf, signer);
    let res = socket.send_to(&buf, to_addr).await;

    if res.is_err() {
        return None;
    }
    let bytes_sent = res.unwrap();

    // sanity check to make sure the ping was well sent
    // though idk if this is actually needed or if it might break other stuff
    if bytes_sent == buf.len() {
        return Some(H256::from_slice(&buf[0..32]));
    }

    None
}

async fn find_node_and_wait_for_response(
    socket: &UdpSocket,
    to_addr: SocketAddr,
    signer: &SigningKey,
    target_node_id: H512,
    request_receiver: &mut tokio::sync::mpsc::UnboundedReceiver<Vec<Node>>,
) -> Vec<Node> {
    let expiration: u64 = (SystemTime::now() + Duration::from_secs(20))
        .duration_since(UNIX_EPOCH)
        .unwrap()
        .as_secs();

    let msg: discv4::Message =
        discv4::Message::FindNode(FindNodeMessage::new(target_node_id, expiration));

    let mut buf = Vec::new();
    msg.encode_with_header(&mut buf, signer);
    let res = socket.send_to(&buf, to_addr).await;

    let mut nodes = vec![];

    if res.is_err() {
        return nodes;
    }

    loop {
        // wait as much as 5 seconds for the response
        match tokio::time::timeout(Duration::from_secs(5), request_receiver.recv()).await {
            Ok(Some(mut found_nodes)) => {
                nodes.append(&mut found_nodes);
                if nodes.len() == MAX_NODES_PER_BUCKET {
                    return nodes;
                };
            }
            Ok(None) => {
                return nodes;
            }
            Err(_) => {
                // timeout expired
                return nodes;
            }
        }
    }
}

async fn pong(socket: &UdpSocket, to_addr: SocketAddr, ping_hash: H256, signer: &SigningKey) {
    let mut buf = Vec::new();

    let expiration: u64 = (SystemTime::now() + Duration::from_secs(20))
        .duration_since(UNIX_EPOCH)
        .unwrap()
        .as_secs();

    let to = Endpoint {
        ip: to_addr.ip(),
        udp_port: to_addr.port(),
        tcp_port: 0,
    };
    let pong: discv4::Message = discv4::Message::Pong(PongMessage::new(to, ping_hash, expiration));

    pong.encode_with_header(&mut buf, signer);
    let _ = socket.send_to(&buf, to_addr).await;
}

async fn serve_requests(
    tcp_addr: SocketAddr,
    signer: SigningKey,
    storage: Store,
    table: Arc<Mutex<KademliaTable>>,
    connection_broadcast: broadcast::Sender<(tokio::task::Id, Arc<RLPxMessage>)>,
) {
    let tcp_socket = TcpSocket::new_v4().unwrap();
    tcp_socket.bind(tcp_addr).unwrap();
    let listener = tcp_socket.listen(50).unwrap();
    loop {
        let (stream, peer_addr) = listener.accept().await.unwrap();

        tokio::spawn(handle_peer_as_receiver(
            peer_addr,
            signer.clone(),
            stream,
            storage.clone(),
            table.clone(),
            connection_broadcast.clone(),
        ));
    }
}

async fn handle_peer_as_receiver(
    peer_addr: SocketAddr,
    signer: SigningKey,
    stream: TcpStream,
    storage: Store,
    table: Arc<Mutex<KademliaTable>>,
    connection_broadcast: broadcast::Sender<(tokio::task::Id, Arc<RLPxMessage>)>,
) {
    let mut conn = RLPxConnection::receiver(signer.clone(), stream, storage, connection_broadcast);
    debug!("[INCOMING] Starting RLPx connection with {peer_addr:?}");
    conn.start_peer(peer_addr, table).await;
}

async fn handle_peer_as_initiator(
    signer: SigningKey,
    msg: &[u8],
    node: &Node,
    storage: Store,
    table: Arc<Mutex<KademliaTable>>,
    connection_broadcast: broadcast::Sender<(tokio::task::Id, Arc<RLPxMessage>)>,
) {
    debug!("[INCOMING] Starting RLPx connection with {:?}", node);
    debug!("Trying RLPx connection with {node:?}");
    let stream = TcpSocket::new_v4()
        .unwrap()
        .connect(SocketAddr::new(node.ip, node.tcp_port))
        .await
        .unwrap();
<<<<<<< HEAD
    match RLPxConnection::initiator(signer, msg, stream, storage, connection_broadcast).await {
        Ok(mut conn) => {
            conn.start_peer(SocketAddr::new(node.ip, node.udp_port), table)
                .await
        }
=======
    match RLPxConnection::initiator(signer, msg, stream, storage, connection_broadcast) {
        Ok(mut conn) => conn.start_peer(table).await,
>>>>>>> 709f8a29
        Err(e) => {
            error!("Error: {e}, Could not start connection with {node:?}");
        }
    }
}

pub fn node_id_from_signing_key(signer: &SigningKey) -> H512 {
    let public_key = PublicKey::from(signer.verifying_key());
    let encoded = public_key.to_encoded_point(false);
    H512::from_slice(&encoded.as_bytes()[1..])
}

/// Shows the amount of connected peers, active peers, and peers suitable for snap sync on a set interval
pub async fn periodically_show_peer_stats(peer_table: Arc<Mutex<KademliaTable>>) {
    const INTERVAL_DURATION: tokio::time::Duration = tokio::time::Duration::from_secs(60);
    let mut interval = tokio::time::interval(INTERVAL_DURATION);
    loop {
        peer_table.lock().await.show_peer_stats();
        interval.tick().await;
    }
}

#[cfg(test)]
mod tests {
    use super::*;
    use ethrex_storage::EngineType;
    use kademlia::bucket_number;
    use rand::rngs::OsRng;
    use std::{
        collections::HashSet,
        net::{IpAddr, Ipv4Addr},
    };
    use tokio::time::sleep;

    async fn insert_random_node_on_custom_bucket(
        table: Arc<Mutex<KademliaTable>>,
        bucket_idx: usize,
    ) {
        let node_id = node_id_from_signing_key(&SigningKey::random(&mut OsRng));
        let node = Node {
            ip: IpAddr::V4(Ipv4Addr::new(127, 0, 0, 1)),
            tcp_port: 0,
            udp_port: 0,
            node_id,
        };
        table
            .lock()
            .await
            .insert_node_on_custom_bucket(node, bucket_idx);
    }

    async fn fill_table_with_random_nodes(table: Arc<Mutex<KademliaTable>>) {
        for i in 0..256 {
            for _ in 0..16 {
                insert_random_node_on_custom_bucket(table.clone(), i).await;
            }
        }
    }

    struct MockServer {
        pub addr: SocketAddr,
        pub signer: SigningKey,
        pub table: Arc<Mutex<KademliaTable>>,
        pub node_id: H512,
        pub udp_socket: Arc<UdpSocket>,
    }

    async fn start_mock_discovery_server(udp_port: u16, should_start_server: bool) -> MockServer {
        let addr = SocketAddr::new(IpAddr::V4(Ipv4Addr::new(127, 0, 0, 1)), udp_port);
        let signer = SigningKey::random(&mut OsRng);
        let udp_socket = Arc::new(UdpSocket::bind(addr).await.unwrap());
        let node_id = node_id_from_signing_key(&signer);
        let storage =
            Store::new("temp.db", EngineType::InMemory).expect("Failed to create test DB");
        let table = Arc::new(Mutex::new(KademliaTable::new(node_id)));
        let (channel_broadcast_send_end, _) = tokio::sync::broadcast::channel::<(
            tokio::task::Id,
            Arc<RLPxMessage>,
        )>(MAX_MESSAGES_TO_BROADCAST);
        if should_start_server {
            tokio::spawn(discover_peers_server(
                addr,
                udp_socket.clone(),
                storage.clone(),
                table.clone(),
                signer.clone(),
                channel_broadcast_send_end,
            ));
        }

        MockServer {
            addr,
            signer,
            table,
            node_id,
            udp_socket,
        }
    }

    /// connects two mock servers by pinging a to b
    async fn connect_servers(server_a: &mut MockServer, server_b: &mut MockServer) {
        let ping_hash = ping(
            &server_a.udp_socket,
            server_a.addr,
            server_b.addr,
            &server_a.signer,
        )
        .await;
        {
            let mut table = server_a.table.lock().await;
            table.insert_node(Node {
                ip: server_b.addr.ip(),
                udp_port: server_b.addr.port(),
                tcp_port: 0,
                node_id: server_b.node_id,
            });
            table.update_peer_ping(server_b.node_id, ping_hash);
        }
        // allow some time for the server to respond
        sleep(Duration::from_secs(1)).await;
    }

    #[tokio::test]
    /** This is a end to end test on the discovery server, the idea is as follows:
     * - We'll start two discovery servers (`a` & `b`) to ping between each other
     * - We'll make `b` ping `a`, and validate that the connection is right
     * - Then we'll wait for a revalidation where we expect everything to be the same
     * - We'll do this five 5 more times
     * - Then we'll stop server `a` so that it doesn't respond to re-validations
     * - We expect server `b` to remove node `a` from its table after 3 re-validations
     * To make this run faster, we'll change the revalidation time to be every 2secs
     */
    async fn discovery_server_revalidation() {
        let mut server_a = start_mock_discovery_server(7998, true).await;
        let mut server_b = start_mock_discovery_server(7999, true).await;

        connect_servers(&mut server_a, &mut server_b).await;

        // start revalidation server
        tokio::spawn(peers_revalidation(
            server_b.addr,
            server_b.udp_socket.clone(),
            server_b.table.clone(),
            server_b.signer.clone(),
            2,
        ));

        for _ in 0..5 {
            sleep(Duration::from_millis(2500)).await;
            // by now, b should've send a revalidation to a
            let table = server_b.table.lock().await;
            let node = table.get_by_node_id(server_a.node_id).unwrap();
            assert!(node.revalidation.is_some());
        }

        // make sure that `a` has responded too all the re-validations
        // we can do that by checking the liveness
        {
            let table = server_b.table.lock().await;
            let node = table.get_by_node_id(server_a.node_id).unwrap();
            assert_eq!(node.liveness, 6);
        }

        // now, stopping server `a` is not trivial
        // so we'll instead change its port, so that no one responds
        {
            let mut table = server_b.table.lock().await;
            let node = table.get_by_node_id_mut(server_a.node_id).unwrap();
            node.node.udp_port = 0;
        }

        // now the liveness field should start decreasing until it gets to 0
        // which should happen in 3 re-validations
        for _ in 0..2 {
            sleep(Duration::from_millis(2500)).await;
            let table = server_b.table.lock().await;
            let node = table.get_by_node_id(server_a.node_id).unwrap();
            assert!(node.revalidation.is_some());
        }
        sleep(Duration::from_millis(2500)).await;

        // finally, `a`` should not exist anymore
        let table = server_b.table.lock().await;
        assert!(table.get_by_node_id(server_a.node_id).is_none());
    }

    #[tokio::test]
    /** This test tests the lookup function, the idea is as follows:
     * - We'll start two discovery servers (`a` & `b`) that will connect between each other
     * - We'll insert random nodes to the server `a`` to fill its table
     * - We'll forcedly run `lookup` and validate that a `find_node` request was sent
     *   by checking that new nodes have been inserted to the table
     *
     * This test for only one lookup, and not recursively.
     */
    async fn discovery_server_lookup() {
        let mut server_a = start_mock_discovery_server(8000, true).await;
        let mut server_b = start_mock_discovery_server(8001, true).await;

        fill_table_with_random_nodes(server_a.table.clone()).await;

        // before making the connection, remove a node from the `b` bucket. Otherwise it won't be added
        let b_bucket = bucket_number(server_a.node_id, server_b.node_id);
        let node_id_to_remove = server_a.table.lock().await.buckets()[b_bucket].peers[0]
            .node
            .node_id;
        server_a
            .table
            .lock()
            .await
            .replace_peer_on_custom_bucket(node_id_to_remove, b_bucket);

        connect_servers(&mut server_a, &mut server_b).await;

        // now we are going to run a lookup with us as the target
        let closets_peers_to_b_from_a = server_a
            .table
            .lock()
            .await
            .get_closest_nodes(server_b.node_id);
        let nodes_to_ask = server_b
            .table
            .lock()
            .await
            .get_closest_nodes(server_b.node_id);

        lookup(
            server_b.udp_socket.clone(),
            server_b.table.clone(),
            &server_b.signer,
            server_b.node_id,
            &mut HashSet::default(),
            &nodes_to_ask,
        )
        .await;

        // find_node sent, allow some time for `a` to respond
        sleep(Duration::from_secs(2)).await;

        // now all peers should've been inserted
        for peer in closets_peers_to_b_from_a {
            let table = server_b.table.lock().await;
            assert!(table.get_by_node_id(peer.node_id).is_some());
        }
    }

    #[tokio::test]
    /** This test tests the lookup function, the idea is as follows:
     * - We'll start four discovery servers (`a`, `b`, `c` & `d`)
     * - `a` will be connected to `b`, `b` will be connected to `c` and `c` will be connected to `d`.
     * - The server `d` will have its table filled with mock nodes
     * - We'll run a recursive lookup on server `a` and we expect to end with `b`, `c`, `d` and its mock nodes
     */
    async fn discovery_server_recursive_lookup() {
        let mut server_a = start_mock_discovery_server(8002, true).await;
        let mut server_b = start_mock_discovery_server(8003, true).await;
        let mut server_c = start_mock_discovery_server(8004, true).await;
        let mut server_d = start_mock_discovery_server(8005, true).await;

        connect_servers(&mut server_a, &mut server_b).await;
        connect_servers(&mut server_b, &mut server_c).await;
        connect_servers(&mut server_c, &mut server_d).await;

        // now we fill the server_d table with 3 random nodes
        // the reason we don't put more is because this nodes won't respond (as they don't are not real servers)
        // and so we will have to wait for the timeout on each node, which will only slow down the test
        for _ in 0..3 {
            insert_random_node_on_custom_bucket(server_d.table.clone(), 0).await;
        }

        let mut expected_peers = vec![];
        expected_peers.extend(
            server_b
                .table
                .lock()
                .await
                .get_closest_nodes(server_a.node_id),
        );
        expected_peers.extend(
            server_c
                .table
                .lock()
                .await
                .get_closest_nodes(server_a.node_id),
        );
        expected_peers.extend(
            server_d
                .table
                .lock()
                .await
                .get_closest_nodes(server_a.node_id),
        );

        // we'll run a recursive lookup closest to the server itself
        recursive_lookup(
            server_a.udp_socket.clone(),
            server_a.table.clone(),
            server_a.signer.clone(),
            server_a.node_id,
            server_a.node_id,
        )
        .await;

        for peer in expected_peers {
            assert!(server_a
                .table
                .lock()
                .await
                .get_by_node_id(peer.node_id)
                .is_some());
        }
    }
}<|MERGE_RESOLUTION|>--- conflicted
+++ resolved
@@ -812,16 +812,11 @@
         .connect(SocketAddr::new(node.ip, node.tcp_port))
         .await
         .unwrap();
-<<<<<<< HEAD
-    match RLPxConnection::initiator(signer, msg, stream, storage, connection_broadcast).await {
+    match RLPxConnection::initiator(signer, msg, stream, storage, connection_broadcast) {
         Ok(mut conn) => {
             conn.start_peer(SocketAddr::new(node.ip, node.udp_port), table)
                 .await
         }
-=======
-    match RLPxConnection::initiator(signer, msg, stream, storage, connection_broadcast) {
-        Ok(mut conn) => conn.start_peer(table).await,
->>>>>>> 709f8a29
         Err(e) => {
             error!("Error: {e}, Could not start connection with {node:?}");
         }
