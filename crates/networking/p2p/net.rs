--- conflicted
+++ resolved
@@ -1,28 +1,9 @@
-<<<<<<< HEAD
 use bootnode::BootNode;
 use discv4::Discv4;
 use ethrex_core::H512;
-=======
-use std::{
-    collections::HashSet,
-    io,
-    net::SocketAddr,
-    net::{IpAddr, Ipv4Addr},
-    sync::Arc,
-    time::{Duration, SystemTime, UNIX_EPOCH},
-};
-
-use bootnode::BootNode;
-use discv4::{
-    get_expiration, is_expired, time_now_unix, time_since_in_hs, ENRRequestMessage,
-    ENRResponseMessage, FindNodeMessage, Message, NeighborsMessage, Packet, PingMessage,
-    PongMessage,
-};
-use ethrex_core::{H256, H512};
->>>>>>> ef0a19f8
 use ethrex_storage::Store;
 use k256::{
-    ecdsa::{signature::hazmat::PrehashVerifier, Signature, SigningKey, VerifyingKey},
+    ecdsa::SigningKey,
     elliptic_curve::{sec1::ToEncodedPoint, PublicKey},
 };
 pub use kademlia::KademliaTable;
@@ -36,13 +17,8 @@
     sync::Mutex,
 };
 use tokio_util::task::TaskTracker;
-<<<<<<< HEAD
 use tracing::{error, info};
 use types::Node;
-=======
-use tracing::{debug, error, info};
-use types::{Endpoint, Node, NodeRecord};
->>>>>>> ef0a19f8
 
 pub mod bootnode;
 pub(crate) mod discv4;
@@ -82,7 +58,6 @@
         Arc<RLPxMessage>,
     )>(MAX_MESSAGES_TO_BROADCAST);
 
-<<<<<<< HEAD
     // TODO handle errors here
     let discovery = Discv4::try_new(
         Node {
@@ -91,25 +66,15 @@
             tcp_port: tcp_addr.port(),
             node_id: H512::default(),
         },
-=======
-    tracker.spawn(discover_peers(
-        local_node,
-        tracker.clone(),
-        udp_addr,
->>>>>>> ef0a19f8
         signer.clone(),
         storage.clone(),
         peer_table.clone(),
         channel_broadcast_send_end.clone(),
-<<<<<<< HEAD
         tracker.clone(),
     )
     .await
     .unwrap();
     discovery.start(bootnodes).await.unwrap();
-=======
-    ));
->>>>>>> ef0a19f8
 
     tracker.spawn(serve_p2p_requests(
         tracker.clone(),
@@ -121,848 +86,6 @@
     ));
 }
 
-<<<<<<< HEAD
-=======
-#[allow(clippy::too_many_arguments)]
-async fn discover_peers(
-    local_node: Node,
-    tracker: TaskTracker,
-    udp_addr: SocketAddr,
-    signer: SigningKey,
-    storage: Store,
-    table: Arc<Mutex<KademliaTable>>,
-    bootnodes: Vec<BootNode>,
-    connection_broadcast: broadcast::Sender<(tokio::task::Id, Arc<RLPxMessage>)>,
-) {
-    let udp_socket = match UdpSocket::bind(udp_addr).await {
-        Ok(socket) => Arc::new(socket),
-        Err(e) => {
-            error!("Error binding udp socket {udp_addr}: {e}. Stopping discover peers task");
-            return;
-        }
-    };
-
-    tracker.spawn(discover_peers_server(
-        local_node,
-        tracker.clone(),
-        udp_addr,
-        udp_socket.clone(),
-        storage,
-        table.clone(),
-        signer.clone(),
-        connection_broadcast,
-    ));
-
-    tracker.spawn(peers_revalidation(
-        udp_addr,
-        udp_socket.clone(),
-        table.clone(),
-        signer.clone(),
-        REVALIDATION_INTERVAL_IN_SECONDS as u64,
-    ));
-
-    discovery_startup(
-        udp_addr,
-        udp_socket.clone(),
-        table.clone(),
-        signer.clone(),
-        bootnodes,
-    )
-    .await;
-
-    // a first initial lookup runs without waiting for the interval
-    // so we need to allow some time to the pinged peers to ping us back and acknowledge us
-    tokio::time::sleep(Duration::from_secs(10)).await;
-    tracker.spawn(peers_lookup(
-        tracker.clone(),
-        udp_socket.clone(),
-        table.clone(),
-        signer.clone(),
-        node_id_from_signing_key(&signer),
-        PEERS_RANDOM_LOOKUP_TIME_IN_MIN as u64 * 60,
-    ));
-}
-
-#[allow(clippy::too_many_arguments)]
-async fn discover_peers_server(
-    local_node: Node,
-    tracker: TaskTracker,
-    udp_addr: SocketAddr,
-    udp_socket: Arc<UdpSocket>,
-    storage: Store,
-    table: Arc<Mutex<KademliaTable>>,
-    signer: SigningKey,
-    tx_broadcaster_send: broadcast::Sender<(tokio::task::Id, Arc<RLPxMessage>)>,
-) {
-    let mut buf = vec![0; MAX_DISC_PACKET_SIZE];
-
-    loop {
-        let (read, from) = match udp_socket.recv_from(&mut buf).await {
-            Ok(result) => result,
-            Err(e) => {
-                error!(
-                    "Error receiving data from socket {udp_addr}: {e}. Stopping discovery server"
-                );
-                return;
-            }
-        };
-        debug!("Received {read} bytes from {from}");
-
-        match Packet::decode(&buf[..read]) {
-            Err(e) => error!("Could not decode packet: {:?}", e),
-            Ok(packet) => {
-                let msg = packet.get_message();
-                debug!("Message: {:?} from {}", msg, packet.get_node_id());
-
-                match msg {
-                    Message::Ping(msg) => {
-                        if is_expired(msg.expiration) {
-                            debug!("Ignoring ping as it is expired.");
-                            continue;
-                        };
-                        let ping_hash = packet.get_hash();
-                        pong(&udp_socket, from, ping_hash, &signer).await;
-                        let node = {
-                            let table = table.lock().await;
-                            table.get_by_node_id(packet.get_node_id()).cloned()
-                        };
-                        if let Some(peer) = node {
-                            // send a a ping to get an endpoint proof
-                            if time_since_in_hs(peer.last_ping) >= PROOF_EXPIRATION_IN_HS as u64 {
-                                let hash = ping(&udp_socket, udp_addr, from, &signer).await;
-                                if let Some(hash) = hash {
-                                    table
-                                        .lock()
-                                        .await
-                                        .update_peer_ping(peer.node.node_id, Some(hash));
-                                }
-                            }
-
-                            // if it has updated its record, send a request to update it
-                            if let Some(enr_seq) = msg.enr_seq {
-                                if enr_seq > peer.record.seq {
-                                    debug!("enr-seq outdated, send an enr_request");
-                                    let req_hash =
-                                        send_enr_request(&udp_socket, from, &signer).await;
-                                    table.lock().await.update_peer_enr_seq(
-                                        peer.node.node_id,
-                                        enr_seq,
-                                        req_hash,
-                                    );
-                                }
-                            }
-                        } else {
-                            let mut table = table.lock().await;
-                            let node = Node {
-                                ip: from.ip(),
-                                udp_port: from.port(),
-                                tcp_port: 0,
-                                node_id: packet.get_node_id(),
-                            };
-                            if let (Some(peer), true) = table.insert_node(node) {
-                                // send a ping to get the endpoint proof from our end
-                                let hash = ping(&udp_socket, udp_addr, from, &signer).await;
-                                table.update_peer_ping(peer.node.node_id, hash);
-                            }
-                        }
-                    }
-                    Message::Pong(msg) => {
-                        let table = table.clone();
-                        if is_expired(msg.expiration) {
-                            debug!("Ignoring pong as it is expired.");
-                            continue;
-                        }
-                        let peer = {
-                            let table = table.lock().await;
-                            table.get_by_node_id(packet.get_node_id()).cloned()
-                        };
-                        if let Some(peer) = peer {
-                            if peer.last_ping_hash.is_none() {
-                                debug!("Discarding pong as the node did not send a previous ping");
-                                continue;
-                            }
-                            if peer
-                                .last_ping_hash
-                                .is_some_and(|hash| hash == msg.ping_hash)
-                            {
-                                table.lock().await.pong_answered(peer.node.node_id);
-                                // if it has updated its record, send a request to update it
-                                if let Some(enr_seq) = msg.enr_seq {
-                                    if enr_seq > peer.record.seq {
-                                        debug!("enr-seq outdated, send an enr_request");
-                                        let req_hash =
-                                            send_enr_request(&udp_socket, from, &signer).await;
-                                        table.lock().await.update_peer_enr_seq(
-                                            peer.node.node_id,
-                                            enr_seq,
-                                            req_hash,
-                                        );
-                                    }
-                                }
-
-                                let mut msg_buf = vec![0; read - 32];
-                                buf[32..read].clone_into(&mut msg_buf);
-                                let signer = signer.clone();
-                                let storage = storage.clone();
-                                let broadcaster = tx_broadcaster_send.clone();
-                                tracker.spawn(async move {
-                                    handle_peer_as_initiator(
-                                        signer,
-                                        &msg_buf,
-                                        &peer.node,
-                                        storage,
-                                        table,
-                                        broadcaster,
-                                    )
-                                    .await
-                                });
-                            } else {
-                                debug!(
-                                    "Discarding pong as the hash did not match the last corresponding ping"
-                                );
-                            }
-                        } else {
-                            debug!("Discarding pong as it is not a known node");
-                        }
-                    }
-                    Message::FindNode(msg) => {
-                        if is_expired(msg.expiration) {
-                            debug!("Ignoring find node msg as it is expired.");
-                            continue;
-                        };
-                        let node = {
-                            let table = table.lock().await;
-                            table.get_by_node_id(packet.get_node_id()).cloned()
-                        };
-                        if let Some(node) = node {
-                            if node.is_proven {
-                                let nodes = {
-                                    let table = table.lock().await;
-                                    table.get_closest_nodes(msg.target)
-                                };
-                                let nodes_chunks = nodes.chunks(4);
-                                let expiration = get_expiration(20);
-                                debug!("Sending neighbors!");
-                                // we are sending the neighbors in 4 different messages as not to exceed the
-                                // maximum packet size
-                                for nodes in nodes_chunks {
-                                    let neighbors = discv4::Message::Neighbors(
-                                        NeighborsMessage::new(nodes.to_vec(), expiration),
-                                    );
-                                    let mut buf = Vec::new();
-                                    neighbors.encode_with_header(&mut buf, &signer);
-                                    if let Err(e) = udp_socket.send_to(&buf, from).await {
-                                        error!("Could not send Neighbors message {e}");
-                                    }
-                                }
-                            } else {
-                                debug!("Ignoring find node message as the node isn't proven!");
-                            }
-                        } else {
-                            debug!("Ignoring find node message as it is not a known node");
-                        }
-                    }
-                    Message::Neighbors(neighbors_msg) => {
-                        if is_expired(neighbors_msg.expiration) {
-                            debug!("Ignoring neighbor msg as it is expired.");
-                            continue;
-                        };
-
-                        let mut nodes_to_insert = None;
-                        let mut table = table.lock().await;
-                        if let Some(node) = table.get_by_node_id_mut(packet.get_node_id()) {
-                            if let Some(req) = &mut node.find_node_request {
-                                if time_now_unix().saturating_sub(req.sent_at) >= 60 {
-                                    debug!("Ignoring neighbors message as the find_node request expires after one minute");
-                                    node.find_node_request = None;
-                                    continue;
-                                }
-                                let nodes = &neighbors_msg.nodes;
-                                let nodes_sent = req.nodes_sent + nodes.len();
-
-                                if nodes_sent <= MAX_NODES_PER_BUCKET {
-                                    debug!("Storing neighbors in our table!");
-                                    req.nodes_sent = nodes_sent;
-                                    nodes_to_insert = Some(nodes.clone());
-                                    if let Some(tx) = &req.tx {
-                                        let _ = tx.send(nodes.clone());
-                                    }
-                                } else {
-                                    debug!("Ignoring neighbors message as the client sent more than the allowed nodes");
-                                }
-
-                                if nodes_sent == MAX_NODES_PER_BUCKET {
-                                    debug!("Neighbors request has been fulfilled");
-                                    node.find_node_request = None;
-                                }
-                            }
-                        } else {
-                            debug!("Ignoring neighbor msg as it is not a known node");
-                        }
-
-                        if let Some(nodes) = nodes_to_insert {
-                            for node in nodes {
-                                if let (Some(peer), true) = table.insert_node(node) {
-                                    let node_addr =
-                                        SocketAddr::new(peer.node.ip, peer.node.udp_port);
-                                    let ping_hash =
-                                        ping(&udp_socket, udp_addr, node_addr, &signer).await;
-                                    table.update_peer_ping(peer.node.node_id, ping_hash);
-                                }
-                            }
-                        }
-                    }
-                    Message::ENRRequest(msg) => {
-                        if is_expired(msg.expiration) {
-                            debug!("Ignoring enr-request msg as it is expired.");
-                            continue;
-                        }
-                        // Note we are passing the current timestamp as the sequence number
-                        // This is because we are not storing our local_node updates in the db
-                        let Ok(node_record) =
-                            NodeRecord::from_node(local_node, time_now_unix(), &signer)
-                        else {
-                            debug!("Ignoring enr-request msg could not build local node record.");
-                            continue;
-                        };
-                        let msg = discv4::Message::ENRResponse(ENRResponseMessage::new(
-                            packet.get_hash(),
-                            node_record,
-                        ));
-                        let mut buf = vec![];
-                        msg.encode_with_header(&mut buf, &signer);
-                        let _ = udp_socket.send_to(&buf, from).await;
-                    }
-                    Message::ENRResponse(msg) => {
-                        let mut table = table.lock().await;
-                        let peer = table.get_by_node_id_mut(packet.get_node_id());
-                        let Some(peer) = peer else {
-                            debug!("Discarding enr-response as we don't know the peer");
-                            continue;
-                        };
-
-                        let Some(req_hash) = peer.enr_request_hash else {
-                            debug!("Discarding enr-response as it wasn't requested");
-                            continue;
-                        };
-                        if req_hash != msg.request_hash {
-                            debug!("Discarding enr-response as the request hash did not match");
-                            continue;
-                        }
-                        peer.enr_request_hash = None;
-
-                        if msg.node_record.seq < peer.record.seq {
-                            debug!(
-                        "Discarding enr-response as the record seq is lower than the one we have"
-                    );
-                            continue;
-                        }
-
-                        let record = msg.node_record.decode_pairs();
-                        let Some(id) = record.id else {
-                            debug!(
-                                "Discarding enr-response as record does not have the `id` field"
-                            );
-                            continue;
-                        };
-
-                        // https://github.com/ethereum/devp2p/blob/master/enr.md#v4-identity-scheme
-                        let signature_valid = match id.as_str() {
-                            "v4" => {
-                                let digest = msg.node_record.get_signature_digest();
-                                let Some(public_key) = record.secp256k1 else {
-                                    debug!("Discarding enr-response as signature could not be verified because public key was not provided");
-                                    continue;
-                                };
-                                let signature_bytes = msg.node_record.signature.as_bytes();
-                                let Ok(signature) = Signature::from_slice(&signature_bytes[0..64])
-                                else {
-                                    debug!("Discarding enr-response as signature could not be build from msg signature bytes");
-                                    continue;
-                                };
-                                let Ok(verifying_key) =
-                                    VerifyingKey::from_sec1_bytes(public_key.as_bytes())
-                                else {
-                                    debug!("Discarding enr-response as public key could no be built from msg pub key bytes");
-                                    continue;
-                                };
-                                verifying_key.verify_prehash(&digest, &signature).is_ok()
-                            }
-                            _ => false,
-                        };
-                        if !signature_valid {
-                            debug!(
-                                "Discarding enr-response as the signature verification was invalid"
-                            );
-                            continue;
-                        }
-
-                        if let Some(ip) = record.ip {
-                            peer.node.ip = IpAddr::from(Ipv4Addr::from_bits(ip));
-                        }
-                        if let Some(tcp_port) = record.tcp_port {
-                            peer.node.tcp_port = tcp_port;
-                        }
-                        if let Some(udp_port) = record.udp_port {
-                            peer.node.udp_port = udp_port;
-                        }
-                        peer.record = msg.node_record.clone();
-                        debug!(
-                            "Node with id {:?} record has been successfully updated",
-                            peer.node.node_id
-                        );
-                    }
-                }
-            }
-        }
-    }
-}
-
-// this is just an arbitrary number, maybe we should get this from some kind of cfg
-/// This is a really basic startup and should be improved when we have the nodes stored in the db
-/// currently, since we are not storing nodes, the only way to have startup nodes is by providing
-/// an array of bootnodes.
-async fn discovery_startup(
-    udp_addr: SocketAddr,
-    udp_socket: Arc<UdpSocket>,
-    table: Arc<Mutex<KademliaTable>>,
-    signer: SigningKey,
-    bootnodes: Vec<BootNode>,
-) {
-    for bootnode in bootnodes {
-        table.lock().await.insert_node(Node {
-            ip: bootnode.socket_address.ip(),
-            udp_port: bootnode.socket_address.port(),
-            // TODO: udp port can differ from tcp port.
-            // see https://github.com/lambdaclass/ethrex/issues/905
-            tcp_port: bootnode.socket_address.port(),
-            node_id: bootnode.node_id,
-        });
-        let ping_hash = ping(&udp_socket, udp_addr, bootnode.socket_address, &signer).await;
-        table
-            .lock()
-            .await
-            .update_peer_ping(bootnode.node_id, ping_hash);
-    }
-}
-
-const REVALIDATION_INTERVAL_IN_SECONDS: usize = 30; // this is just an arbitrary number, maybe we should get this from some kind of cfg
-const PROOF_EXPIRATION_IN_HS: usize = 12;
-
-/// Starts a tokio scheduler that:
-/// - performs periodic revalidation of the current nodes (sends a ping to the old nodes). Currently this is configured to happen every [`REVALIDATION_INTERVAL_IN_MINUTES`]
-///
-/// **Peer revalidation**
-///
-/// Peers revalidation works in the following manner:
-/// 1. Every `REVALIDATION_INTERVAL_IN_SECONDS` we ping the 3 least recently pinged peers
-/// 2. In the next iteration we check if they have answered
-///    - if they have: we increment the liveness field by one
-///    - otherwise we decrement it by the current value / 3.
-/// 3. If the liveness field is 0, then we delete it and insert a new one from the replacements table
-///
-/// See more https://github.com/ethereum/devp2p/blob/master/discv4.md#kademlia-table
-async fn peers_revalidation(
-    udp_addr: SocketAddr,
-    udp_socket: Arc<UdpSocket>,
-    table: Arc<Mutex<KademliaTable>>,
-    signer: SigningKey,
-    interval_time_in_seconds: u64,
-) {
-    let mut interval = tokio::time::interval(Duration::from_secs(interval_time_in_seconds));
-    // peers we have pinged in the previous iteration
-    let mut previously_pinged_peers: HashSet<H512> = HashSet::default();
-
-    // first tick starts immediately
-    interval.tick().await;
-
-    loop {
-        interval.tick().await;
-        debug!("Running peer revalidation");
-
-        // first check that the peers we ping have responded
-        for node_id in previously_pinged_peers {
-            let mut table = table.lock().await;
-            if let Some(peer) = table.get_by_node_id_mut(node_id) {
-                if let Some(has_answered) = peer.revalidation {
-                    if has_answered {
-                        peer.increment_liveness();
-                    } else {
-                        peer.decrement_liveness();
-                    }
-                }
-
-                peer.revalidation = None;
-
-                if peer.liveness == 0 {
-                    let new_peer = table.replace_peer(node_id);
-                    if let Some(new_peer) = new_peer {
-                        let ping_hash = ping(
-                            &udp_socket,
-                            udp_addr,
-                            SocketAddr::new(new_peer.node.ip, new_peer.node.udp_port),
-                            &signer,
-                        )
-                        .await;
-                        table.update_peer_ping(new_peer.node.node_id, ping_hash);
-                    }
-                }
-            }
-        }
-
-        // now send a ping to the least recently pinged peers
-        // this might be too expensive to run if our table is filled
-        // maybe we could just pick them randomly
-        let peers = table.lock().await.get_least_recently_pinged_peers(3);
-        previously_pinged_peers = HashSet::default();
-        for peer in peers {
-            let ping_hash = ping(
-                &udp_socket,
-                udp_addr,
-                SocketAddr::new(peer.node.ip, peer.node.udp_port),
-                &signer,
-            )
-            .await;
-            let mut table = table.lock().await;
-            table.update_peer_ping_with_revalidation(peer.node.node_id, ping_hash);
-            previously_pinged_peers.insert(peer.node.node_id);
-
-            debug!("Pinging peer {:?} to re-validate!", peer.node.node_id);
-        }
-
-        debug!("Peer revalidation finished");
-    }
-}
-
-const PEERS_RANDOM_LOOKUP_TIME_IN_MIN: usize = 30;
-
-/// Starts a tokio scheduler that:
-/// - performs random lookups to discover new nodes. Currently this is configure to run every `PEERS_RANDOM_LOOKUP_TIME_IN_MIN`
-///
-/// **Random lookups**
-///
-/// Random lookups work in the following manner:
-/// 1. Every 30min we spawn three concurrent lookups: one closest to our pubkey
-///    and three other closest to random generated pubkeys.
-/// 2. Every lookup starts with the closest nodes from our table.
-///    Each lookup keeps track of:
-///    - Peers that have already been asked for nodes
-///    - Peers that have been already seen
-///    - Potential peers to query for nodes: a vector of up to 16 entries holding the closest peers to the pubkey.
-///      This vector is initially filled with nodes from our table.
-/// 3. We send a `find_node` to the closest 3 nodes (that we have not yet asked) from the pubkey.
-/// 4. We wait for the neighbors response and pushed or replace those that are closer to the potential peers.
-/// 5. We select three other nodes from the potential peers vector and do the same until one lookup
-///    doesn't have any node to ask.
-///
-/// See more https://github.com/ethereum/devp2p/blob/master/discv4.md#recursive-lookup
-async fn peers_lookup(
-    tracker: TaskTracker,
-    udp_socket: Arc<UdpSocket>,
-    table: Arc<Mutex<KademliaTable>>,
-    signer: SigningKey,
-    local_node_id: H512,
-    interval_time_in_seconds: u64,
-) {
-    let mut interval = tokio::time::interval(Duration::from_secs(interval_time_in_seconds));
-
-    loop {
-        // Notice that the first tick is immediate,
-        // so as soon as the server starts we'll do a lookup with the seeder nodes.
-        interval.tick().await;
-
-        debug!("Starting lookup");
-
-        // lookup closest to our pub key
-        tracker.spawn(recursive_lookup(
-            udp_socket.clone(),
-            table.clone(),
-            signer.clone(),
-            local_node_id,
-            local_node_id,
-        ));
-
-        // lookup closest to 3 random keys
-        for _ in 0..3 {
-            let random_pub_key = &SigningKey::random(&mut OsRng);
-            tracker.spawn(recursive_lookup(
-                udp_socket.clone(),
-                table.clone(),
-                signer.clone(),
-                node_id_from_signing_key(random_pub_key),
-                local_node_id,
-            ));
-        }
-
-        debug!("Lookup finished");
-    }
-}
-
-async fn recursive_lookup(
-    udp_socket: Arc<UdpSocket>,
-    table: Arc<Mutex<KademliaTable>>,
-    signer: SigningKey,
-    target: H512,
-    local_node_id: H512,
-) {
-    let mut asked_peers = HashSet::default();
-    // lookups start with the closest from our table
-    let closest_nodes = table.lock().await.get_closest_nodes(target);
-    let mut seen_peers: HashSet<H512> = HashSet::default();
-
-    seen_peers.insert(local_node_id);
-    for node in &closest_nodes {
-        seen_peers.insert(node.node_id);
-    }
-
-    let mut peers_to_ask: Vec<Node> = closest_nodes;
-
-    loop {
-        let (nodes_found, queries) = lookup(
-            udp_socket.clone(),
-            table.clone(),
-            &signer,
-            target,
-            &mut asked_peers,
-            &peers_to_ask,
-        )
-        .await;
-
-        // only push the peers that have not been seen
-        // that is those who have not been yet pushed, which also accounts for
-        // those peers that were in the array but have been replaced for closer peers
-        for node in nodes_found {
-            if !seen_peers.contains(&node.node_id) {
-                seen_peers.insert(node.node_id);
-                peers_to_ask_push(&mut peers_to_ask, target, node);
-            }
-        }
-
-        // the lookup finishes when there are no more queries to do
-        // that happens when we have asked all the peers
-        if queries == 0 {
-            break;
-        }
-    }
-}
-
-async fn lookup(
-    udp_socket: Arc<UdpSocket>,
-    table: Arc<Mutex<KademliaTable>>,
-    signer: &SigningKey,
-    target: H512,
-    asked_peers: &mut HashSet<H512>,
-    nodes_to_ask: &Vec<Node>,
-) -> (Vec<Node>, u32) {
-    let alpha = 3;
-    let mut queries = 0;
-    let mut nodes = vec![];
-
-    for node in nodes_to_ask {
-        if !asked_peers.contains(&node.node_id) {
-            let mut locked_table = table.lock().await;
-            if let Some(peer) = locked_table.get_by_node_id_mut(node.node_id) {
-                // if the peer has an ongoing find_node request, don't query
-                if peer.find_node_request.is_none() {
-                    let (tx, mut receiver) = tokio::sync::mpsc::unbounded_channel::<Vec<Node>>();
-                    peer.new_find_node_request_with_sender(tx);
-
-                    // Release the lock
-                    drop(locked_table);
-
-                    queries += 1;
-                    asked_peers.insert(node.node_id);
-                    let mut found_nodes = find_node_and_wait_for_response(
-                        &udp_socket,
-                        SocketAddr::new(node.ip, node.udp_port),
-                        signer,
-                        target,
-                        &mut receiver,
-                    )
-                    .await;
-                    nodes.append(&mut found_nodes)
-                }
-            }
-        }
-
-        if queries == alpha {
-            break;
-        }
-    }
-
-    (nodes, queries)
-}
-
-fn peers_to_ask_push(peers_to_ask: &mut Vec<Node>, target: H512, node: Node) {
-    let distance = bucket_number(target, node.node_id);
-
-    if peers_to_ask.len() < MAX_NODES_PER_BUCKET {
-        peers_to_ask.push(node);
-        return;
-    }
-
-    // replace this node for the one whose distance to the target is the highest
-    let (mut idx_to_replace, mut highest_distance) = (None, 0);
-
-    for (i, peer) in peers_to_ask.iter().enumerate() {
-        let current_distance = bucket_number(peer.node_id, target);
-
-        if distance < current_distance && current_distance >= highest_distance {
-            highest_distance = current_distance;
-            idx_to_replace = Some(i);
-        }
-    }
-
-    if let Some(idx) = idx_to_replace {
-        peers_to_ask[idx] = node;
-    }
-}
-
-/// Sends a ping to the addr
-/// # Returns
-/// an optional hash corresponding to the message header hash to account if the send was successful
-async fn ping(
-    socket: &UdpSocket,
-    local_addr: SocketAddr,
-    to_addr: SocketAddr,
-    signer: &SigningKey,
-) -> Option<H256> {
-    let mut buf = Vec::new();
-
-    let expiration: u64 = (SystemTime::now() + Duration::from_secs(20))
-        .duration_since(UNIX_EPOCH)
-        .unwrap_or_default()
-        .as_secs();
-
-    // TODO: this should send our advertised TCP port
-    let from = Endpoint {
-        ip: local_addr.ip(),
-        udp_port: local_addr.port(),
-        tcp_port: 0,
-    };
-    let to = Endpoint {
-        ip: to_addr.ip(),
-        udp_port: to_addr.port(),
-        tcp_port: 0,
-    };
-
-    let ping =
-        discv4::Message::Ping(PingMessage::new(from, to, expiration).with_enr_seq(time_now_unix()));
-    ping.encode_with_header(&mut buf, signer);
-
-    // Send ping and log if error
-    match socket.send_to(&buf, to_addr).await {
-        Ok(bytes_sent) => {
-            // sanity check to make sure the ping was well sent
-            // though idk if this is actually needed or if it might break other stuff
-            if bytes_sent == buf.len() {
-                return Some(H256::from_slice(&buf[0..32]));
-            }
-        }
-        Err(e) => error!("Unable to send ping: {e}"),
-    }
-
-    None
-}
-
-async fn find_node_and_wait_for_response(
-    socket: &UdpSocket,
-    to_addr: SocketAddr,
-    signer: &SigningKey,
-    target_node_id: H512,
-    request_receiver: &mut tokio::sync::mpsc::UnboundedReceiver<Vec<Node>>,
-) -> Vec<Node> {
-    let expiration: u64 = (SystemTime::now() + Duration::from_secs(20))
-        .duration_since(UNIX_EPOCH)
-        .unwrap_or_default()
-        .as_secs();
-
-    let msg: discv4::Message =
-        discv4::Message::FindNode(FindNodeMessage::new(target_node_id, expiration));
-
-    let mut buf = Vec::new();
-    msg.encode_with_header(&mut buf, signer);
-    let mut nodes = vec![];
-
-    if socket.send_to(&buf, to_addr).await.is_err() {
-        return nodes;
-    }
-
-    loop {
-        // wait as much as 5 seconds for the response
-        match tokio::time::timeout(Duration::from_secs(5), request_receiver.recv()).await {
-            Ok(Some(mut found_nodes)) => {
-                nodes.append(&mut found_nodes);
-                if nodes.len() == MAX_NODES_PER_BUCKET {
-                    return nodes;
-                };
-            }
-            Ok(None) => {
-                return nodes;
-            }
-            Err(_) => {
-                // timeout expired
-                return nodes;
-            }
-        }
-    }
-}
-
-async fn pong(socket: &UdpSocket, to_addr: SocketAddr, ping_hash: H256, signer: &SigningKey) {
-    let mut buf = Vec::new();
-
-    let expiration: u64 = (SystemTime::now() + Duration::from_secs(20))
-        .duration_since(UNIX_EPOCH)
-        .unwrap_or_default()
-        .as_secs();
-
-    let to = Endpoint {
-        ip: to_addr.ip(),
-        udp_port: to_addr.port(),
-        tcp_port: 0,
-    };
-    let pong: discv4::Message = discv4::Message::Pong(
-        PongMessage::new(to, ping_hash, expiration).with_enr_seq(time_now_unix()),
-    );
-
-    pong.encode_with_header(&mut buf, signer);
-
-    // Send pong and log if error
-    if let Err(e) = socket.send_to(&buf, to_addr).await {
-        error!("Unable to send pong: {e}")
-    }
-}
-
-async fn send_enr_request(
-    socket: &UdpSocket,
-    to_addr: SocketAddr,
-    signer: &SigningKey,
-) -> Option<H256> {
-    let mut buf = Vec::new();
-
-    let expiration: u64 = (SystemTime::now() + Duration::from_secs(20))
-        .duration_since(UNIX_EPOCH)
-        .unwrap_or_default()
-        .as_secs();
-
-    let enr_req = discv4::Message::ENRRequest(ENRRequestMessage::new(expiration));
-
-    enr_req.encode_with_header(&mut buf, signer);
-
-    let bytes_sent = socket.send_to(&buf, to_addr).await.ok()?;
-    if bytes_sent != buf.len() {
-        debug!(
-            "ENR request message partially sent: {} out of {} bytes.",
-            bytes_sent,
-            buf.len()
-        );
-        return None;
-    }
-
-    Some(H256::from_slice(&buf[0..32]))
-}
-
->>>>>>> ef0a19f8
 async fn serve_p2p_requests(
     tracker: TaskTracker,
     tcp_addr: SocketAddr,
@@ -1067,395 +190,4 @@
         peer_table.lock().await.show_peer_stats();
         interval.tick().await;
     }
-<<<<<<< HEAD
-=======
-}
-
-#[cfg(test)]
-mod tests {
-    use super::*;
-    use ethrex_storage::EngineType;
-    use kademlia::bucket_number;
-    use rand::rngs::OsRng;
-    use std::{
-        collections::HashSet,
-        net::{IpAddr, Ipv4Addr},
-    };
-    use tokio::time::sleep;
-
-    async fn insert_random_node_on_custom_bucket(
-        table: Arc<Mutex<KademliaTable>>,
-        bucket_idx: usize,
-    ) {
-        let node_id = node_id_from_signing_key(&SigningKey::random(&mut OsRng));
-        let node = Node {
-            ip: IpAddr::V4(Ipv4Addr::new(127, 0, 0, 1)),
-            tcp_port: 0,
-            udp_port: 0,
-            node_id,
-        };
-        table
-            .lock()
-            .await
-            .insert_node_on_custom_bucket(node, bucket_idx);
-    }
-
-    async fn fill_table_with_random_nodes(table: Arc<Mutex<KademliaTable>>) {
-        for i in 0..256 {
-            for _ in 0..16 {
-                insert_random_node_on_custom_bucket(table.clone(), i).await;
-            }
-        }
-    }
-
-    struct MockServer {
-        pub local_node: Node,
-        pub addr: SocketAddr,
-        pub signer: SigningKey,
-        pub table: Arc<Mutex<KademliaTable>>,
-        pub node_id: H512,
-        pub udp_socket: Arc<UdpSocket>,
-    }
-
-    async fn start_mock_discovery_server(
-        udp_port: u16,
-        should_start_server: bool,
-    ) -> Result<MockServer, io::Error> {
-        let addr = SocketAddr::new(IpAddr::V4(Ipv4Addr::new(127, 0, 0, 1)), udp_port);
-        let signer = SigningKey::random(&mut OsRng);
-        let udp_socket = Arc::new(UdpSocket::bind(addr).await?);
-        let node_id = node_id_from_signing_key(&signer);
-        let storage =
-            Store::new("temp.db", EngineType::InMemory).expect("Failed to create test DB");
-        let table = Arc::new(Mutex::new(KademliaTable::new(node_id)));
-        let (channel_broadcast_send_end, _) = tokio::sync::broadcast::channel::<(
-            tokio::task::Id,
-            Arc<RLPxMessage>,
-        )>(MAX_MESSAGES_TO_BROADCAST);
-        let local_node = Node {
-            ip: addr.ip(),
-            tcp_port: addr.port(),
-            udp_port: addr.port(),
-            node_id,
-        };
-        let tracker = TaskTracker::new();
-        if should_start_server {
-            tracker.spawn(discover_peers_server(
-                local_node,
-                tracker.clone(),
-                addr,
-                udp_socket.clone(),
-                storage.clone(),
-                table.clone(),
-                signer.clone(),
-                channel_broadcast_send_end,
-            ));
-        }
-
-        Ok(MockServer {
-            local_node,
-            addr,
-            signer,
-            table,
-            node_id,
-            udp_socket,
-        })
-    }
-
-    /// connects two mock servers by pinging a to b
-    async fn connect_servers(server_a: &mut MockServer, server_b: &mut MockServer) {
-        let ping_hash = ping(
-            &server_a.udp_socket,
-            server_a.addr,
-            server_b.addr,
-            &server_a.signer,
-        )
-        .await;
-        {
-            let mut table = server_a.table.lock().await;
-            table.insert_node(Node {
-                ip: server_b.addr.ip(),
-                udp_port: server_b.addr.port(),
-                tcp_port: 0,
-                node_id: server_b.node_id,
-            });
-            table.update_peer_ping(server_b.node_id, ping_hash);
-        }
-        // allow some time for the server to respond
-        sleep(Duration::from_secs(1)).await;
-    }
-
-    #[tokio::test]
-    /** This is a end to end test on the discovery server, the idea is as follows:
-     * - We'll start two discovery servers (`a` & `b`) to ping between each other
-     * - We'll make `b` ping `a`, and validate that the connection is right
-     * - Then we'll wait for a revalidation where we expect everything to be the same
-     * - We'll do this five 5 more times
-     * - Then we'll stop server `a` so that it doesn't respond to re-validations
-     * - We expect server `b` to remove node `a` from its table after 3 re-validations
-     * To make this run faster, we'll change the revalidation time to be every 2secs
-     */
-    async fn discovery_server_revalidation() -> Result<(), io::Error> {
-        let mut server_a = start_mock_discovery_server(7998, true).await?;
-        let mut server_b = start_mock_discovery_server(7999, true).await?;
-
-        connect_servers(&mut server_a, &mut server_b).await;
-
-        // start revalidation server
-        tokio::spawn(peers_revalidation(
-            server_b.addr,
-            server_b.udp_socket.clone(),
-            server_b.table.clone(),
-            server_b.signer.clone(),
-            2,
-        ));
-
-        for _ in 0..5 {
-            sleep(Duration::from_millis(2500)).await;
-            // by now, b should've send a revalidation to a
-            let table = server_b.table.lock().await;
-            let node = table.get_by_node_id(server_a.node_id);
-            assert!(node.is_some_and(|n| n.revalidation.is_some()));
-        }
-
-        // make sure that `a` has responded too all the re-validations
-        // we can do that by checking the liveness
-        {
-            let table = server_b.table.lock().await;
-            let node = table.get_by_node_id(server_a.node_id);
-            assert_eq!(node.map_or(0, |n| n.liveness), 6);
-        }
-
-        // now, stopping server `a` is not trivial
-        // so we'll instead change its port, so that no one responds
-        {
-            let mut table = server_b.table.lock().await;
-            let node = table.get_by_node_id_mut(server_a.node_id);
-            if let Some(node) = node {
-                node.node.udp_port = 0
-            };
-        }
-
-        // now the liveness field should start decreasing until it gets to 0
-        // which should happen in 3 re-validations
-        for _ in 0..2 {
-            sleep(Duration::from_millis(2500)).await;
-            let table = server_b.table.lock().await;
-            let node = table.get_by_node_id(server_a.node_id);
-            assert!(node.is_some_and(|n| n.revalidation.is_some()));
-        }
-        sleep(Duration::from_millis(2500)).await;
-
-        // finally, `a`` should not exist anymore
-        let table = server_b.table.lock().await;
-        assert!(table.get_by_node_id(server_a.node_id).is_none());
-        Ok(())
-    }
-
-    #[tokio::test]
-    /** This test tests the lookup function, the idea is as follows:
-     * - We'll start two discovery servers (`a` & `b`) that will connect between each other
-     * - We'll insert random nodes to the server `a`` to fill its table
-     * - We'll forcedly run `lookup` and validate that a `find_node` request was sent
-     *   by checking that new nodes have been inserted to the table
-     *
-     * This test for only one lookup, and not recursively.
-     */
-    async fn discovery_server_lookup() -> Result<(), io::Error> {
-        let mut server_a = start_mock_discovery_server(8000, true).await?;
-        let mut server_b = start_mock_discovery_server(8001, true).await?;
-
-        fill_table_with_random_nodes(server_a.table.clone()).await;
-
-        // before making the connection, remove a node from the `b` bucket. Otherwise it won't be added
-        let b_bucket = bucket_number(server_a.node_id, server_b.node_id);
-        let node_id_to_remove = server_a.table.lock().await.buckets()[b_bucket].peers[0]
-            .node
-            .node_id;
-        server_a
-            .table
-            .lock()
-            .await
-            .replace_peer_on_custom_bucket(node_id_to_remove, b_bucket);
-
-        connect_servers(&mut server_a, &mut server_b).await;
-
-        // now we are going to run a lookup with us as the target
-        let closets_peers_to_b_from_a = server_a
-            .table
-            .lock()
-            .await
-            .get_closest_nodes(server_b.node_id);
-        let nodes_to_ask = server_b
-            .table
-            .lock()
-            .await
-            .get_closest_nodes(server_b.node_id);
-
-        lookup(
-            server_b.udp_socket.clone(),
-            server_b.table.clone(),
-            &server_b.signer,
-            server_b.node_id,
-            &mut HashSet::default(),
-            &nodes_to_ask,
-        )
-        .await;
-
-        // find_node sent, allow some time for `a` to respond
-        sleep(Duration::from_secs(2)).await;
-
-        // now all peers should've been inserted
-        for peer in closets_peers_to_b_from_a {
-            let table = server_b.table.lock().await;
-            assert!(table.get_by_node_id(peer.node_id).is_some());
-        }
-        Ok(())
-    }
-
-    #[tokio::test]
-    /** This test tests the lookup function, the idea is as follows:
-     * - We'll start four discovery servers (`a`, `b`, `c` & `d`)
-     * - `a` will be connected to `b`, `b` will be connected to `c` and `c` will be connected to `d`.
-     * - The server `d` will have its table filled with mock nodes
-     * - We'll run a recursive lookup on server `a` and we expect to end with `b`, `c`, `d` and its mock nodes
-     */
-    async fn discovery_server_recursive_lookup() -> Result<(), io::Error> {
-        let mut server_a = start_mock_discovery_server(8002, true).await?;
-        let mut server_b = start_mock_discovery_server(8003, true).await?;
-        let mut server_c = start_mock_discovery_server(8004, true).await?;
-        let mut server_d = start_mock_discovery_server(8005, true).await?;
-
-        connect_servers(&mut server_a, &mut server_b).await;
-        connect_servers(&mut server_b, &mut server_c).await;
-        connect_servers(&mut server_c, &mut server_d).await;
-
-        // now we fill the server_d table with 3 random nodes
-        // the reason we don't put more is because this nodes won't respond (as they don't are not real servers)
-        // and so we will have to wait for the timeout on each node, which will only slow down the test
-        for _ in 0..3 {
-            insert_random_node_on_custom_bucket(server_d.table.clone(), 0).await;
-        }
-
-        let mut expected_peers = vec![];
-        expected_peers.extend(
-            server_b
-                .table
-                .lock()
-                .await
-                .get_closest_nodes(server_a.node_id),
-        );
-        expected_peers.extend(
-            server_c
-                .table
-                .lock()
-                .await
-                .get_closest_nodes(server_a.node_id),
-        );
-        expected_peers.extend(
-            server_d
-                .table
-                .lock()
-                .await
-                .get_closest_nodes(server_a.node_id),
-        );
-
-        // we'll run a recursive lookup closest to the server itself
-        recursive_lookup(
-            server_a.udp_socket.clone(),
-            server_a.table.clone(),
-            server_a.signer.clone(),
-            server_a.node_id,
-            server_a.node_id,
-        )
-        .await;
-
-        for peer in expected_peers {
-            assert!(server_a
-                .table
-                .lock()
-                .await
-                .get_by_node_id(peer.node_id)
-                .is_some());
-        }
-        Ok(())
-    }
-
-    #[tokio::test]
-    /**
-     * This test verifies the exchange and update of ENR (Ethereum Node Record) messages.
-     * The test follows these steps:
-     *
-     * 1. Start two nodes.
-     * 2. Wait until they establish a connection.
-     * 3. Assert that they exchange their records and store them
-     * 3. Modify the ENR (node record) of one of the nodes.
-     * 4. Send a new ping message and check that an ENR request was triggered.
-     * 5. Verify that the updated node record has been correctly received and stored.
-     */
-    async fn discovery_enr_message() -> Result<(), io::Error> {
-        let mut server_a = start_mock_discovery_server(8006, true).await?;
-        let mut server_b = start_mock_discovery_server(8007, true).await?;
-
-        connect_servers(&mut server_a, &mut server_b).await;
-
-        // wait some time for the enr request-response finishes
-        sleep(Duration::from_millis(2500)).await;
-
-        let expected_record =
-            NodeRecord::from_node(server_b.local_node, time_now_unix(), &server_b.signer)
-                .expect("Node record is created from node");
-
-        let server_a_peer_b = server_a
-            .table
-            .lock()
-            .await
-            .get_by_node_id(server_b.node_id)
-            .cloned()
-            .unwrap();
-
-        // we only match the pairs, as the signature and seq will change
-        // because they are calculated with the current time
-        assert!(server_a_peer_b.record.decode_pairs() == expected_record.decode_pairs());
-
-        // Modify server_a's record of server_b with an incorrect TCP port.
-        // This simulates an outdated or incorrect entry in the node table.
-        server_a
-            .table
-            .lock()
-            .await
-            .get_by_node_id_mut(server_b.node_id)
-            .unwrap()
-            .node
-            .tcp_port = 10;
-
-        // Send a ping from server_b to server_a.
-        // server_a should notice the enr_seq is outdated
-        // and trigger a enr-request to server_b to update the record.
-        ping(
-            &server_b.udp_socket,
-            server_b.addr,
-            server_a.addr,
-            &server_b.signer,
-        )
-        .await;
-
-        // Wait for the update to propagate.
-        sleep(Duration::from_millis(2500)).await;
-
-        // Verify that server_a has updated its record of server_b with the correct TCP port.
-        let tcp_port = server_a
-            .table
-            .lock()
-            .await
-            .get_by_node_id(server_b.node_id)
-            .unwrap()
-            .node
-            .tcp_port;
-
-        assert!(tcp_port == server_b.addr.port());
-
-        Ok(())
-    }
->>>>>>> ef0a19f8
 }