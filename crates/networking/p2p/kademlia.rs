--- conflicted
+++ resolved
@@ -321,11 +321,7 @@
 
     /// Returns the node id and channel ends to an active peer connection that supports the given capability
     /// The peer is selected randomly, and doesn't guarantee that the selected peer is not currently busy
-<<<<<<< HEAD
-    pub fn get_peer_channels(&self, capability: Capability) -> Option<(H256, PeerChannels)> {
-=======
-    pub fn get_peer_channels(&self, capabilities: &[Capability]) -> Option<PeerChannels> {
->>>>>>> 171076f9
+    pub fn get_peer_channels(&self, capabilities: &[Capability]) -> Option<(H256, PeerChannels)> {
         let filter = |peer: &PeerData| -> bool {
             // Search for peers with an active connection that support the required capabilities
             peer.channels.is_some()
