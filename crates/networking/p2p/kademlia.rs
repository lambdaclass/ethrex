use std::{
    collections::{BTreeMap, HashSet},
    sync::Arc,
    time::Instant,
};

use ethrex_common::H256;
use spawned_concurrency::tasks::GenServerHandle;
use spawned_rt::tasks::mpsc;
use tokio::sync::Mutex;
use tracing::debug;

use crate::{
    rlpx::{self, connection::server::RLPxConnection, p2p::Capability},
    types::{Node, NodeRecord},
};

const MAX_SCORE: i64 = 50;
const MIN_SCORE: i64 = -50;
/// Score assigned to peers who are acting maliciously (e.g., returning a node with wrong hash)
const MIN_SCORE_CRITICAL: i64 = MIN_SCORE * 3;

#[derive(Debug, Clone)]
pub struct Contact {
    pub node: Node,
    /// The timestamp when the contact was last sent a ping.
    /// If None, the contact has never been pinged.
    pub validation_timestamp: Option<Instant>,
    /// The hash of the last unacknowledged ping sent to this contact, or
    /// None if no ping was sent yet or it was already acknowledged.
    pub ping_hash: Option<H256>,

    pub n_find_node_sent: u64,
    // This contact failed to respond our Ping.
    pub disposable: bool,
    // Set to true after we send a successful ENRResponse to it.
    pub knows_us: bool,
    // This is a known-bad peer (on another network, no matching capabilities, etc)
    pub unwanted: bool,
}

impl Contact {
    pub fn was_validated(&self) -> bool {
        self.validation_timestamp.is_some() && !self.has_pending_ping()
    }

    pub fn has_pending_ping(&self) -> bool {
        self.ping_hash.is_some()
    }

    pub fn record_sent_ping(&mut self, ping_hash: H256) {
        self.validation_timestamp = Some(Instant::now());
        self.ping_hash = Some(ping_hash);
    }
}

impl From<Node> for Contact {
    fn from(node: Node) -> Self {
        Self {
            node,
            validation_timestamp: None,
            ping_hash: None,
            n_find_node_sent: 0,
            disposable: false,
            knows_us: true,
            unwanted: false,
        }
    }
}

#[derive(Debug, Clone)]
pub struct PeerData {
    pub node: Node,
    pub record: Option<NodeRecord>,
    pub supported_capabilities: Vec<Capability>,
    /// Set to true if the connection is inbound (aka the connection was started by the peer and not by this node)
    /// It is only valid as long as is_connected is true
    pub is_connection_inbound: bool,
    /// communication channels between the peer data and its active connection
    pub channels: Option<PeerChannels>,
    /// This tracks if a peer is being used by a task
    /// So we can't use it yet
    in_use: bool,
    /// This tracks the score of a peer
    score: i64,
}

impl PeerData {
    pub fn new(
        node: Node,
        record: Option<NodeRecord>,
        channels: PeerChannels,
        capabilities: Vec<Capability>,
    ) -> Self {
        Self {
            node,
            record,
            supported_capabilities: capabilities,
            is_connection_inbound: false,
            channels: Some(channels),
            in_use: false,
            score: Default::default(),
        }
    }
}

#[derive(Debug, Clone)]
/// Holds the respective sender and receiver ends of the communication channels between the peer data and its active connection
pub struct PeerChannels {
    pub connection: GenServerHandle<RLPxConnection>,
    pub receiver: Arc<Mutex<mpsc::Receiver<rlpx::Message>>>,
}

impl PeerChannels {
    /// Sets up the communication channels for the peer
    /// Returns the channel endpoints to send to the active connection's listen loop
    pub(crate) fn create(
        connection: GenServerHandle<RLPxConnection>,
    ) -> (Self, mpsc::Sender<rlpx::Message>) {
        let (connection_sender, receiver) = mpsc::channel::<rlpx::Message>();
        (
            Self {
                connection,
                receiver: Arc::new(Mutex::new(receiver)),
            },
            connection_sender,
        )
    }
}

#[derive(Debug, Clone)]
pub struct Kademlia {
    pub table: Arc<Mutex<BTreeMap<H256, Contact>>>,
    pub peers: Arc<Mutex<BTreeMap<H256, PeerData>>>,
    pub already_tried_peers: Arc<Mutex<HashSet<H256>>>,
    pub discarded_contacts: Arc<Mutex<HashSet<H256>>>,
    pub discovered_mainnet_peers: Arc<Mutex<HashSet<H256>>>,
}

impl Kademlia {
    pub fn new() -> Self {
        Self::default()
    }

    pub async fn set_connected_peer(
        &mut self,
        node: Node,
        channels: PeerChannels,
        capabilities: Vec<Capability>,
    ) {
        debug!("New peer connected");

        let new_peer_id = node.node_id();

        let new_peer = PeerData::new(node, None, channels, capabilities);

        self.peers.lock().await.insert(new_peer_id, new_peer);
    }

    pub async fn get_peer_channels(
        &self,
        _capabilities: &[Capability],
    ) -> Vec<(H256, PeerChannels)> {
        self.peers
            .lock()
            .await
            .iter()
            .filter_map(|(peer_id, peer_data)| {
                peer_data
                    .channels
                    .clone()
                    .map(|peer_channels| (*peer_id, peer_channels))
            })
            .collect()
    }

    pub async fn get_peer_channels_with_capabilities(
        &self,
        _capabilities: &[Capability],
    ) -> Vec<(H256, PeerChannels, Vec<Capability>)> {
        self.peers
            .lock()
            .await
            .iter()
            .filter_map(|(peer_id, peer_data)| {
                peer_data.channels.clone().map(|peer_channels| {
                    (
                        *peer_id,
                        peer_channels,
                        peer_data.supported_capabilities.clone(),
                    )
                })
            })
            .collect()
    }

    pub async fn get_peer_channel(&self, peer_id: H256) -> Option<PeerChannels> {
        let peers = self.peers.lock().await;
        let peer_data = peers.get(&peer_id)?;
        peer_data.channels.clone()
    }

    //// Score management functions ////

    pub async fn get_score(&self, peer_id: &H256) -> i64 {
        self.get_score_opt(peer_id).await.unwrap_or(0)
    }

    async fn get_score_opt(&self, peer_id: &H256) -> Option<i64> {
        self.peers
            .lock()
            .await
            .get(peer_id)
            .map(|peer_data| peer_data.score)
    }

    pub async fn record_success(&self, peer_id: H256) {
        self.peers
            .lock()
            .await
            .entry(peer_id)
            .and_modify(|peer_data| peer_data.score = (peer_data.score + 1).min(MAX_SCORE));
    }

    pub async fn record_failure(&self, peer_id: H256) {
        self.peers
            .lock()
            .await
            .entry(peer_id)
            .and_modify(|peer_data| peer_data.score = (peer_data.score - 1).max(MIN_SCORE));
    }

    pub async fn record_critical_failure(&self, peer_id: H256) {
        self.peers
            .lock()
            .await
            .entry(peer_id)
            .and_modify(|peer_data| peer_data.score = MIN_SCORE_CRITICAL);
    }

    pub async fn mark_in_use(&self, peer_id: H256) {
        self.peers
            .lock()
            .await
            .entry(peer_id)
            .and_modify(|peer_data| peer_data.in_use = true);
    }

    pub async fn free_peer(&self, peer_id: H256) {
        self.peers
            .lock()
            .await
            .entry(peer_id)
            .and_modify(|peer_data| peer_data.in_use = false);
    }

    pub async fn free_peers(&self) -> u64 {
<<<<<<< HEAD
        let mut free_count = 0;
=======
>>>>>>> 800ff398
        self.peers
            .lock()
            .await
            .iter_mut()
<<<<<<< HEAD
            .for_each(|(_, peer_data)| {
                if peer_data.in_use {
                    free_count += 1;
                }
                peer_data.in_use = false;
            });
        free_count
=======
            .filter_map(|(_, peer_data)| {
                if peer_data.in_use {
                    peer_data.in_use = false;
                    Some(peer_data)
                } else {
                    None
                }
            })
            .count() as u64
>>>>>>> 800ff398
    }

    /// Returns the peer with the highest score and its peer channel.
    pub async fn get_peer_channel_with_highest_score(
        &self,
        capabilities: &[Capability],
    ) -> Option<(H256, PeerChannels)> {
        let peer_table = self.peers.lock().await;
        peer_table
            .iter()
            // We filter only to those peers which are useful to us
            .filter_map(|(id, peer_data)| {
                // If the peer is already in use right now, we skip it
                if peer_data.in_use {
                    return None;
                }

                // if the peer doesn't have all the capabilities we need, we skip it
                if !capabilities
                    .iter()
                    .all(|cap| peer_data.supported_capabilities.contains(cap))
                {
                    return None;
                }

                // if the peer doesn't have the channel open, we skip it.
                let peer_channel = peer_data.channels.clone()?;

                // We return the id, the score and the channel to connect with.
                Some((*id, peer_data.score, peer_channel))
            })
            .max_by_key(|(_, score, _)| *score)
            .map(|(k, _, v)| (k, v))
    }

    /// Returns the peer with the highest score and its peer channel, and marks it as used, if found.
    pub async fn get_peer_channel_with_highest_score_and_mark_as_used(
        &self,
        capabilities: &[Capability],
    ) -> Option<(H256, PeerChannels)> {
        let (peer_id, peer_channel) = self
            .get_peer_channel_with_highest_score(capabilities)
            .await?;

        self.mark_in_use(peer_id).await;

        Some((peer_id, peer_channel))
    }
}

impl Default for Kademlia {
    fn default() -> Self {
        Self {
            table: Arc::new(Mutex::new(BTreeMap::new())),
            peers: Arc::new(Mutex::new(BTreeMap::new())),
            already_tried_peers: Arc::new(Mutex::new(HashSet::new())),
            discarded_contacts: Arc::new(Mutex::new(HashSet::new())),
            discovered_mainnet_peers: Arc::new(Mutex::new(HashSet::new())),
        }
    }
}<|MERGE_RESOLUTION|>--- conflicted
+++ resolved
@@ -255,23 +255,10 @@
     }
 
     pub async fn free_peers(&self) -> u64 {
-<<<<<<< HEAD
-        let mut free_count = 0;
-=======
->>>>>>> 800ff398
         self.peers
             .lock()
             .await
             .iter_mut()
-<<<<<<< HEAD
-            .for_each(|(_, peer_data)| {
-                if peer_data.in_use {
-                    free_count += 1;
-                }
-                peer_data.in_use = false;
-            });
-        free_count
-=======
             .filter_map(|(_, peer_data)| {
                 if peer_data.in_use {
                     peer_data.in_use = false;
@@ -281,7 +268,6 @@
                 }
             })
             .count() as u64
->>>>>>> 800ff398
     }
 
     /// Returns the peer with the highest score and its peer channel.
