use std::sync::Arc;

use crate::{
    discv4::messages::FindNodeRequest,
    rlpx::{message::Message as RLPxMessage, p2p::Capability},
    types::{Node, NodeRecord},
};
use ethrex_common::{H256, H512, U256};
use sha3::{Digest, Keccak256};
use tokio::sync::mpsc::UnboundedSender;
use tokio::sync::{mpsc, Mutex};
use tracing::debug;

pub const MAX_NODES_PER_BUCKET: usize = 16;
const NUMBER_OF_BUCKETS: usize = 256;
const MAX_NUMBER_OF_REPLACEMENTS: usize = 10;

#[derive(Clone, Debug, Default)]
pub struct Bucket {
    pub peers: Vec<PeerData>,
    pub replacements: Vec<PeerData>,
}

#[derive(Debug)]
pub struct KademliaTable {
    local_node_id: H512,
    buckets: Vec<Bucket>,
}

impl KademliaTable {
    pub fn new(local_node_id: H512) -> Self {
        let buckets: Vec<Bucket> = vec![Bucket::default(); NUMBER_OF_BUCKETS];
        Self {
            local_node_id,
            buckets,
        }
    }

    #[allow(unused)]
    pub fn buckets(&self) -> &Vec<Bucket> {
        &self.buckets
    }

    pub fn get_by_node_id(&self, node_id: H512) -> Option<&PeerData> {
        let bucket = &self.buckets[bucket_number(node_id, self.local_node_id)];
        bucket
            .peers
            .iter()
            .find(|entry| entry.node.node_id == node_id)
    }

    pub fn get_by_node_id_mut(&mut self, node_id: H512) -> Option<&mut PeerData> {
        let bucket = &mut self.buckets[bucket_number(node_id, self.local_node_id)];
        bucket
            .peers
            .iter_mut()
            .find(|entry| entry.node.node_id == node_id)
    }

    /// Will try to insert a node into the table. If the table is full then it pushes it to the replacement list.
    /// # Returns
    /// A tuple containing:
    ///     1. PeerData: none if the peer was already in the table or as a potential replacement
    ///     2. A bool indicating if the node was inserted to the table
    pub fn insert_node(&mut self, node: Node) -> (Option<PeerData>, bool) {
        let node_id = node.node_id;
        let bucket_idx = bucket_number(node_id, self.local_node_id);

        self.insert_node_inner(node, bucket_idx, false)
    }

    /// Inserts a node into the table, even if the bucket is full.
    /// # Returns
    /// A tuple containing:
    ///     1. PeerData: none if the peer was already in the table or as a potential replacement
    ///     2. A bool indicating if the node was inserted to the table
    pub fn insert_node_forced(&mut self, node: Node) -> (Option<PeerData>, bool) {
        let node_id = node.node_id;
        let bucket_idx = bucket_number(node_id, self.local_node_id);

        self.insert_node_inner(node, bucket_idx, true)
    }

    #[cfg(test)]
    pub fn insert_node_on_custom_bucket(
        &mut self,
        node: Node,
        bucket_idx: usize,
    ) -> (Option<PeerData>, bool) {
        self.insert_node_inner(node, bucket_idx, false)
    }

    fn insert_node_inner(
        &mut self,
        node: Node,
        bucket_idx: usize,
        force_push: bool,
    ) -> (Option<PeerData>, bool) {
        let node_id = node.node_id;

        let peer_already_in_table = self.buckets[bucket_idx]
            .peers
            .iter()
            .any(|p| p.node.node_id == node_id);
        if peer_already_in_table {
            return (None, false);
        }
        let peer_already_in_replacements = self.buckets[bucket_idx]
            .replacements
            .iter()
            .any(|p| p.node.node_id == node_id);
        if peer_already_in_replacements {
            return (None, false);
        }

        let peer = PeerData::new(node, NodeRecord::default(), false);

        // If bucket is full push to replacements. Unless forced
        if self.buckets[bucket_idx].peers.len() >= MAX_NODES_PER_BUCKET && !force_push {
            self.insert_as_replacement(&peer, bucket_idx);
            (Some(peer), false)
        } else {
            self.remove_from_replacements(node_id, bucket_idx);
            self.buckets[bucket_idx].peers.push(peer.clone());
            (Some(peer), true)
        }
    }

    fn insert_as_replacement(&mut self, node: &PeerData, bucket_idx: usize) {
        let bucket = &mut self.buckets[bucket_idx];
        if bucket.replacements.len() >= MAX_NUMBER_OF_REPLACEMENTS {
            bucket.replacements.remove(0);
        }
        bucket.replacements.push(node.clone());
    }

    fn remove_from_replacements(&mut self, node_id: H512, bucket_idx: usize) {
        let bucket = &mut self.buckets[bucket_idx];

        bucket.replacements = bucket
            .replacements
            .drain(..)
            .filter(|r| r.node.node_id != node_id)
            .collect();
    }

    pub fn get_closest_nodes(&self, node_id: H512) -> Vec<Node> {
        let mut nodes: Vec<(Node, usize)> = vec![];

        // todo see if there is a more efficient way of doing this
        // though the bucket isn't that large and it shouldn't be an issue I guess
        for bucket in &self.buckets {
            for peer in &bucket.peers {
                let distance = bucket_number(node_id, peer.node.node_id);
                if nodes.len() < MAX_NODES_PER_BUCKET {
                    nodes.push((peer.node, distance));
                } else {
                    for (i, (_, dis)) in &mut nodes.iter().enumerate() {
                        if distance < *dis {
                            nodes[i] = (peer.node, distance);
                            break;
                        }
                    }
                }
            }
        }

        nodes.iter().map(|a| a.0).collect()
    }

    pub fn pong_answered(&mut self, node_id: H512, pong_at: u64) {
        let peer = self.get_by_node_id_mut(node_id);
        if peer.is_none() {
            return;
        }

        let peer = peer.unwrap();
        peer.is_proven = true;
        peer.last_pong = pong_at;
        peer.last_ping_hash = None;
        peer.revalidation = peer.revalidation.and(Some(true));
    }

    pub fn update_peer_ping(&mut self, node_id: H512, ping_hash: Option<H256>, ping_at: u64) {
        let peer = self.get_by_node_id_mut(node_id);
        if peer.is_none() {
            return;
        }

        let peer = peer.unwrap();
        peer.last_ping_hash = ping_hash;
        peer.last_ping = ping_at;
    }

    /// ## Returns
    /// The a vector of length of the provided `limit` of the peers who have the highest `last_ping` timestamp,
    /// that is, those peers that were pinged least recently. Careful with the `limit` param, as a
    /// it might get expensive.
    ///
    /// ## Dev note:
    /// This function should be improved:
    /// We might keep the `peers` list sorted by last_ping as we would avoid unnecessary loops
    pub fn get_least_recently_pinged_peers(&self, limit: usize) -> Vec<PeerData> {
        let mut peers = vec![];

        for bucket in &self.buckets {
            for peer in &bucket.peers {
                if peers.len() < limit {
                    peers.push(peer.clone());
                } else {
                    // replace the most recent from the list
                    let mut most_recent_index = 0;
                    for (i, other_peer) in peers.iter().enumerate() {
                        if other_peer.last_pong > peers[most_recent_index].last_pong {
                            most_recent_index = i;
                        }
                    }

                    if peer.last_pong < peers[most_recent_index].last_pong {
                        peers[most_recent_index] = peer.clone();
                    }
                }
            }
        }

        peers
    }

    /// Returns an iterator for all peers in the table
    pub fn iter_peers(&self) -> impl Iterator<Item = &PeerData> {
        self.buckets.iter().flat_map(|bucket| bucket.peers.iter())
    }

<<<<<<< HEAD
    /// Returns an mutable iterator for all peers in the table
    pub fn iter_peers_mut(&mut self) -> impl Iterator<Item = &mut PeerData> {
        self.buckets
            .iter_mut()
            .flat_map(|bucket| bucket.peers.iter_mut())
=======
    /// Counts the number of connected peers
    pub fn count_connected_peers(&self) -> usize {
        self.filter_peers(&|peer| peer.is_connected).count()
>>>>>>> a8bb355f
    }

    /// Returns an iterator for all peers in the table that match the filter
    fn filter_peers<'a>(
        &'a self,
        filter: &'a dyn Fn(&'a PeerData) -> bool,
    ) -> impl Iterator<Item = &'a PeerData> {
        self.iter_peers().filter(|peer| filter(peer))
    }

    /// Obtain a random peer from the kademlia table that matches the filter
    fn get_random_peer_with_filter<'a>(
        &'a self,
        filter: &'a dyn Fn(&'a PeerData) -> bool,
    ) -> Option<&'a PeerData> {
        let filtered_peers: Vec<&PeerData> = self.filter_peers(filter).collect();
        let peer_idx = rand::random::<usize>()
            .checked_rem(filtered_peers.len())
            .unwrap_or_default();
        filtered_peers.get(peer_idx).cloned()
    }

    /// Replaces the peer with the given id with the latest replacement stored.
    /// If there are no replacements, it simply remove it
    ///
    /// # Returns
    ///
    /// A mutable reference to the inserted peer or None in case there was no replacement
    pub fn replace_peer(&mut self, node_id: H512) -> Option<PeerData> {
        let bucket_idx = bucket_number(self.local_node_id, node_id);
        self.replace_peer_inner(node_id, bucket_idx)
    }

    #[cfg(test)]
    pub fn replace_peer_on_custom_bucket(
        &mut self,
        node_id: H512,
        bucket_idx: usize,
    ) -> Option<PeerData> {
        self.replace_peer_inner(node_id, bucket_idx)
    }

    fn replace_peer_inner(&mut self, node_id: H512, bucket_idx: usize) -> Option<PeerData> {
        let idx_to_remove = self.buckets[bucket_idx]
            .peers
            .iter()
            .position(|peer| peer.node.node_id == node_id);

        if let Some(idx) = idx_to_remove {
            let bucket = &mut self.buckets[bucket_idx];
            let new_peer = bucket.replacements.pop();

            if let Some(new_peer) = new_peer {
                bucket.peers[idx] = new_peer.clone();
                return Some(new_peer);
            } else {
                bucket.peers.remove(idx);
                return None;
            }
        };

        None
    }

    /// Sets the necessary data for the peer to be usable from the node's backend
    /// Set the sender end of the channel between the kademlia table and the peer's active connection
    /// Set the peer's supported capabilities
    /// This function should be called each time a connection is established so the backend can send requests to the peers
    pub(crate) fn init_backend_communication(
        &mut self,
        node_id: H512,
        channels: PeerChannels,
        capabilities: Vec<Capability>,
    ) {
        let peer = self.get_by_node_id_mut(node_id);
        if let Some(peer) = peer {
            peer.channels = Some(channels);
            peer.supported_capabilities = capabilities;
            peer.is_connected = true;
        } else {
            debug!(
                "[PEERS] Peer with node_id {:?} not found in the kademlia table when trying to init backend communication",
                node_id
            );
        }
    }

    /// Returns the channel ends to an active peer connection that supports the given capability
    /// The peer is selected randomly, and doesn't guarantee that the selected peer is not currently busy
    pub fn get_idle_peer_with_capability_mut(
        &mut self,
        capability: Capability,
    ) -> Option<&mut PeerData> {
        let filter = |peer: &&mut PeerData| -> bool {
            // Search for peers with an active connection that support the required capabilities
            !peer.busy
                && peer.channels.is_some()
                && peer.supported_capabilities.contains(&capability)
        };

        let mut peers_sorted_by_score: Vec<&mut PeerData> =
            self.iter_peers_mut().filter(filter).collect();
        peers_sorted_by_score.sort_by(|a, b| b.scoring.cmp(&a.scoring));
        // take the peer with the highest score
        peers_sorted_by_score.into_iter().next()
    }

    pub fn peer_failed_to_respond(&mut self, node_id: H512) {
        let Some(peer) = self.get_by_node_id_mut(node_id) else {
            return;
        };

        peer.set_as_idle();
        peer.scoring.saturating_sub(1);
        if peer.scoring <= 0 {
            self.replace_peer(node_id);
        }
    }

    pub fn peer_responded_successfully(&mut self, node_id: H512, scoring_points: u16) {
        let Some(peer) = self.get_by_node_id_mut(node_id) else {
            return;
        };

        peer.set_as_idle();
        peer.scoring.saturating_add(scoring_points);
    }
}

/// Computes the distance between two nodes according to the discv4 protocol
/// and returns the corresponding bucket number
/// <https://github.com/ethereum/devp2p/blob/master/discv4.md#node-identities>
pub fn bucket_number(node_id_1: H512, node_id_2: H512) -> usize {
    let hash_1 = Keccak256::digest(node_id_1);
    let hash_2 = Keccak256::digest(node_id_2);
    let xor = H256(hash_1.into()) ^ H256(hash_2.into());
    let distance = U256::from_big_endian(xor.as_bytes());
    distance.bits().saturating_sub(1)
}

#[derive(Debug, Clone)]
pub struct PeerData {
    pub node: Node,
    pub record: NodeRecord,
    pub last_ping: u64,
    pub last_pong: u64,
    pub last_ping_hash: Option<H256>,
    pub is_proven: bool,
    pub find_node_request: Option<FindNodeRequest>,
    pub enr_request_hash: Option<H256>,
    pub supported_capabilities: Vec<Capability>,
    /// a ration to track the peers's ping responses
    pub liveness: u16,
    /// if a revalidation was sent to the peer, the bool marks if it has answered
    pub revalidation: Option<bool>,
    /// communication channels between the peer data and its active connection
    pub channels: Option<PeerChannels>,
    /// Starts as false when a node is added. Set to true when a connection si active. When a
    /// connection fails, the peer record is removed, so no need to set it to false.
    pub is_connected: bool,
    /// A number to track the scoring of peer
    /// Higher number means it has given better responses
    pub scoring: u16,
    /// Whether a request has been made to this peer
    pub busy: bool,
}

impl PeerData {
    pub fn new(node: Node, record: NodeRecord, is_proven: bool) -> Self {
        Self {
            node,
            record,
            last_ping: 0,
            last_pong: 0,
            is_proven,
            liveness: 1,
            last_ping_hash: None,
            find_node_request: None,
            enr_request_hash: None,
            revalidation: None,
            channels: None,
            supported_capabilities: vec![],
            is_connected: false,
            scoring: 2,
            busy: false,
        }
    }

    #[allow(unused)]
    pub fn new_find_node_request(&mut self) {
        self.find_node_request = Some(FindNodeRequest::default());
    }

    pub fn new_find_node_request_with_sender(&mut self, sender: UnboundedSender<Vec<Node>>) {
        self.find_node_request = Some(FindNodeRequest::new_with_sender(sender));
    }

    pub fn increment_liveness(&mut self) {
        self.liveness += 1;
    }

    pub fn decrement_liveness(&mut self) {
        self.liveness /= 3;
    }

    pub fn set_as_busy(&mut self) {
        self.busy = true;
    }

    pub fn set_as_idle(&mut self) {
        self.busy = false;
    }
}

pub const MAX_MESSAGES_IN_PEER_CHANNEL: usize = 25;

#[derive(Debug, Clone)]
/// Holds the respective sender and receiver ends of the communication channels bewteen the peer data and its active connection
pub struct PeerChannels {
    pub(crate) sender: mpsc::Sender<RLPxMessage>,
    pub(crate) receiver: Arc<Mutex<mpsc::Receiver<RLPxMessage>>>,
}

impl PeerChannels {
    /// Sets up the communication channels for the peer
    /// Returns the channel endpoints to send to the active connection's listen loop
    pub(crate) fn create() -> (Self, mpsc::Sender<RLPxMessage>, mpsc::Receiver<RLPxMessage>) {
        let (sender, connection_receiver) =
            mpsc::channel::<RLPxMessage>(MAX_MESSAGES_IN_PEER_CHANNEL);
        let (connection_sender, receiver) =
            mpsc::channel::<RLPxMessage>(MAX_MESSAGES_IN_PEER_CHANNEL);
        (
            Self {
                sender,
                receiver: Arc::new(Mutex::new(receiver)),
            },
            connection_sender,
            connection_receiver,
        )
    }
}

#[cfg(test)]
mod tests {
    use crate::network::node_id_from_signing_key;

    use super::*;
    use hex_literal::hex;
    use k256::{ecdsa::SigningKey, elliptic_curve::rand_core::OsRng};
    use std::{
        net::{IpAddr, Ipv4Addr},
        time::{Duration, SystemTime, UNIX_EPOCH},
    };

    #[test]
    fn bucket_number_works_as_expected() {
        let node_id_1 = H512(hex!("4dc429669029ceb17d6438a35c80c29e09ca2c25cc810d690f5ee690aa322274043a504b8d42740079c4f4cef50777c991010208b333b80bee7b9ae8e5f6b6f0"));
        let node_id_2 = H512(hex!("034ee575a025a661e19f8cda2b6fd8b2fd4fe062f6f2f75f0ec3447e23c1bb59beb1e91b2337b264c7386150b24b621b8224180c9e4aaf3e00584402dc4a8386"));
        let expected_bucket = 255;
        let result = bucket_number(node_id_1, node_id_2);
        assert_eq!(result, expected_bucket);
    }

    fn insert_random_node_on_custom_bucket(
        table: &mut KademliaTable,
        bucket_idx: usize,
    ) -> (Option<PeerData>, bool) {
        let node_id = node_id_from_signing_key(&SigningKey::random(&mut OsRng));
        let node = Node {
            ip: IpAddr::V4(Ipv4Addr::new(127, 0, 0, 1)),
            tcp_port: 0,
            udp_port: 0,
            node_id,
        };
        table.insert_node_on_custom_bucket(node, bucket_idx)
    }

    fn fill_table_with_random_nodes(table: &mut KademliaTable) {
        for i in 0..256 {
            for _ in 0..16 {
                insert_random_node_on_custom_bucket(table, i);
            }
        }
    }

    fn get_test_table() -> KademliaTable {
        let signer = SigningKey::random(&mut OsRng);
        let local_node_id = node_id_from_signing_key(&signer);

        KademliaTable::new(local_node_id)
    }

    #[test]
    fn get_least_recently_pinged_peers_should_return_the_right_peers() {
        let mut table = get_test_table();
        let node_1_id = node_id_from_signing_key(&SigningKey::random(&mut OsRng));
        {
            table.insert_node(Node {
                ip: IpAddr::V4(Ipv4Addr::new(127, 0, 0, 1)),
                tcp_port: 0,
                udp_port: 0,
                node_id: node_1_id,
            });
            table.get_by_node_id_mut(node_1_id).unwrap().last_pong = (SystemTime::now()
                - Duration::from_secs(12 * 60 * 60))
            .duration_since(UNIX_EPOCH)
            .unwrap()
            .as_secs();
        }

        let node_2_id = node_id_from_signing_key(&SigningKey::random(&mut OsRng));
        {
            table.insert_node(Node {
                ip: IpAddr::V4(Ipv4Addr::new(127, 0, 0, 1)),
                tcp_port: 0,
                udp_port: 0,
                node_id: node_2_id,
            });
            table.get_by_node_id_mut(node_2_id).unwrap().last_pong = (SystemTime::now()
                - Duration::from_secs(36 * 60 * 60))
            .duration_since(UNIX_EPOCH)
            .unwrap()
            .as_secs();
        }

        let node_3_id = node_id_from_signing_key(&SigningKey::random(&mut OsRng));
        {
            table.insert_node(Node {
                ip: IpAddr::V4(Ipv4Addr::new(127, 0, 0, 1)),
                tcp_port: 0,
                udp_port: 0,
                node_id: node_3_id,
            });
            table.get_by_node_id_mut(node_3_id).unwrap().last_pong = (SystemTime::now()
                - Duration::from_secs(10 * 60 * 60))
            .duration_since(UNIX_EPOCH)
            .unwrap()
            .as_secs();
        }

        // we expect the node_1 & node_2 to be returned here
        let peers: Vec<H512> = table
            .get_least_recently_pinged_peers(2)
            .iter()
            .map(|p| p.node.node_id)
            .collect();

        assert!(peers.contains(&node_1_id));
        assert!(peers.contains(&node_2_id));
        assert!(!peers.contains(&node_3_id));
    }

    #[test]
    fn insert_peer_should_remove_first_replacement_when_list_is_full() {
        let mut table = get_test_table();
        fill_table_with_random_nodes(&mut table);
        let bucket_idx = 0;

        let (first_node, inserted_to_table) =
            insert_random_node_on_custom_bucket(&mut table, bucket_idx);
        let first_node = first_node.unwrap();
        assert!(!inserted_to_table);

        // here we are forcingly pushing to the first bucket, that is, the distance might
        // not be in accordance with the bucket index
        // but we don't care about that here, we just want to check if the replacement works as expected
        for _ in 1..MAX_NUMBER_OF_REPLACEMENTS {
            let (_, inserted_to_table) =
                insert_random_node_on_custom_bucket(&mut table, bucket_idx);
            assert!(!inserted_to_table);
        }

        {
            let bucket = &table.buckets[bucket_idx];
            assert_eq!(first_node.node.node_id, bucket.replacements[0].node.node_id);
        }

        // push one more element, this should replace the first one pushed
        let (last, inserted_to_table) = insert_random_node_on_custom_bucket(&mut table, bucket_idx);
        let last = last.unwrap();
        assert!(!inserted_to_table);

        let bucket = &table.buckets[bucket_idx];
        assert_ne!(first_node.node.node_id, bucket.replacements[0].node.node_id);
        assert_eq!(
            last.node.node_id,
            bucket.replacements[MAX_NUMBER_OF_REPLACEMENTS - 1]
                .node
                .node_id
        );
    }

    #[test]
    fn replace_peer_should_replace_peer() {
        let mut table = get_test_table();
        let bucket_idx = 0;
        fill_table_with_random_nodes(&mut table);

        let (replacement_peer, inserted_to_table) =
            insert_random_node_on_custom_bucket(&mut table, bucket_idx);
        let replacement_peer = replacement_peer.unwrap();
        assert!(!inserted_to_table);

        let node_id_to_replace = table.buckets[bucket_idx].peers[0].node.node_id;
        let replacement = table.replace_peer_on_custom_bucket(node_id_to_replace, bucket_idx);

        assert_eq!(
            replacement.unwrap().node.node_id,
            replacement_peer.node.node_id
        );
        assert_eq!(
            table.buckets[bucket_idx].peers[0].node.node_id,
            replacement_peer.node.node_id
        );
    }
    #[test]
    fn replace_peer_should_remove_peer_but_not_replace() {
        // here, we will remove the peer, but with no replacements peers available
        let mut table = get_test_table();
        let bucket_idx = 0;
        fill_table_with_random_nodes(&mut table);

        let node_id_to_replace = table.buckets[bucket_idx].peers[0].node.node_id;
        let len_before = table.buckets[bucket_idx].peers.len();
        let replacement = table.replace_peer_on_custom_bucket(node_id_to_replace, bucket_idx);
        let len_after = table.buckets[bucket_idx].peers.len();

        assert!(replacement.is_none());
        assert!(len_before - 1 == len_after);
    }
}<|MERGE_RESOLUTION|>--- conflicted
+++ resolved
@@ -231,17 +231,16 @@
         self.buckets.iter().flat_map(|bucket| bucket.peers.iter())
     }
 
-<<<<<<< HEAD
     /// Returns an mutable iterator for all peers in the table
     pub fn iter_peers_mut(&mut self) -> impl Iterator<Item = &mut PeerData> {
         self.buckets
             .iter_mut()
             .flat_map(|bucket| bucket.peers.iter_mut())
-=======
+    }
+
     /// Counts the number of connected peers
     pub fn count_connected_peers(&self) -> usize {
         self.filter_peers(&|peer| peer.is_connected).count()
->>>>>>> a8bb355f
     }
 
     /// Returns an iterator for all peers in the table that match the filter
