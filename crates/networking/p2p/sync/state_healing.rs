--- conflicted
+++ resolved
@@ -61,10 +61,7 @@
     staleness_timestamp: u64,
     global_leafs_healed: &mut u64,
     storage_accounts: &mut AccountStorageRoots,
-<<<<<<< HEAD
     peer_scores: &mut PeerScores,
-=======
->>>>>>> 5c77843b
 ) -> Result<bool, SyncError> {
     let mut healing_done = false;
     info!("Starting state healing");
@@ -77,10 +74,7 @@
             global_leafs_healed,
             HashMap::new(),
             storage_accounts,
-<<<<<<< HEAD
             peer_scores,
-=======
->>>>>>> 5c77843b
         )
         .await?;
         if current_unix_time() > staleness_timestamp {
@@ -104,20 +98,8 @@
     global_leafs_healed: &mut u64,
     mut membatch: HashMap<Nibbles, MembatchEntryValue>,
     storage_accounts: &mut AccountStorageRoots,
-<<<<<<< HEAD
     peer_scores: &mut PeerScores,
 ) -> Result<bool, SyncError> {
-    // TODO:
-    // Spawn a bytecode fetcher for this block
-    // let (bytecode_sender, bytecode_receiver) = channel::<Vec<H256>>(MAX_CHANNEL_MESSAGES);
-    // let bytecode_fetcher_handle = tokio::spawn(bytecode_fetcher(
-    //     bytecode_receiver,
-    //     peers.clone(),
-    //     store.clone(),
-    // ));
-=======
-) -> Result<bool, SyncError> {
->>>>>>> 5c77843b
     // Add the current state trie root to the pending paths
     let mut paths: Vec<RequestMetadata> = vec![RequestMetadata {
         hash: state_root,
@@ -150,12 +132,6 @@
             .iter()
             .map(|(peer_id, _peer_data)| (*peer_id, true)),
     );
-<<<<<<< HEAD
-=======
-    let mut scores: HashMap<H256, i64> =
-        HashMap::from_iter(peers_table.iter().map(|(peer_id, _)| (*peer_id, 0)));
-
->>>>>>> 5c77843b
     // Contains both nodes and their corresponding paths to heal
     let mut nodes_to_heal = Vec::new();
     loop {
@@ -194,7 +170,6 @@
 
             for (peer_id, _) in peers_table {
                 downloaders.entry(peer_id).or_insert(true);
-<<<<<<< HEAD
                 peer_scores.check_or_insert(peer_id, 0);
             }
         }
@@ -295,112 +270,6 @@
             }
         }
 
-=======
-                scores.entry(peer_id).or_insert(0);
-            }
-        }
-
-        // Attempt to receive a response from one of the peers
-        // TODO: this match response should score the appropiate peers
-        if let Ok((peer_id, response, batch)) = task_receiver.try_recv() {
-            inflight_tasks -= 1;
-            // Mark the peer as available
-            downloaders
-                .entry(peer_id)
-                .and_modify(|is_free| *is_free = true);
-            match response {
-                // If the peers responded with nodes, add them to the nodes_to_heal vector
-                Ok(nodes) => {
-                    for (node, meta) in nodes.iter().zip(batch.iter()) {
-                        if let Node::Leaf(node) = node {
-                            let account = AccountState::decode(&node.value).expect("decode failed");
-                            let account_hash = H256::from_slice(
-                                &meta.path.concat(node.partial.clone()).to_bytes(),
-                            );
-                            if account.storage_root != *EMPTY_TRIE_HASH {
-                                storage_accounts.healed_accounts.insert(account_hash);
-                            }
-                            storage_accounts
-                                .accounts_with_storage_root
-                                .remove(&account_hash);
-                        }
-                    }
-                    leafs_healed += nodes
-                        .iter()
-                        .filter(|node| matches!(node, Node::Leaf(_)))
-                        .count();
-                    *global_leafs_healed += nodes
-                        .iter()
-                        .filter(|node| matches!(node, Node::Leaf(_)))
-                        .count() as u64;
-                    nodes_to_heal.push((nodes, batch));
-                    downloads_success += 1;
-                    scores.entry(peer_id).and_modify(|score| {
-                        if *score < MAX_SCORE {
-                            *score += 1;
-                        }
-                    });
-                }
-                // If the peers failed to respond, reschedule the task by adding the batch to the paths vector
-                Err(_) => {
-                    // TODO: Check if it's faster to reach the leafs of the trie
-                    // by doing batch.extend(paths);paths = batch
-                    // Or with a VecDequeue
-                    paths.extend(batch);
-                    downloads_fail += 1;
-                    scores.entry(peer_id).and_modify(|score| *score -= 1);
-                }
-            }
-        }
-
-        if !is_stale {
-            let batch: Vec<RequestMetadata> =
-                paths.drain(0..min(paths.len(), NODE_BATCH_SIZE)).collect();
-            if !batch.is_empty() {
-                longest_path_seen = usize::max(
-                    batch
-                        .iter()
-                        .map(|request_metadata| request_metadata.path.len())
-                        .max()
-                        .unwrap_or_default(),
-                    longest_path_seen,
-                );
-                let Some((peer_id, mut peer_channel)) =
-                    get_peer_with_highest_score_and_mark_it_as_occupied(
-                        &peers,
-                        &mut downloaders,
-                        &scores,
-                    )
-                    .await
-                else {
-                    // If there are no peers available, re-add the batch to the paths vector, and continue
-                    paths.extend(batch);
-                    continue;
-                };
-
-                let tx = task_sender.clone();
-                inflight_tasks += 1;
-
-                tokio::spawn(async move {
-                    // TODO: check errors to determine whether the current block is stale
-                    let response = PeerHandler::request_state_trienodes(
-                        &mut peer_channel,
-                        state_root,
-                        batch.clone(),
-                    )
-                    .await;
-                    // TODO: add error handling
-                    tx.send((peer_id, response, batch))
-                        .await
-                        .inspect_err(|err| {
-                            error!("Failed to send state trie nodes response. Error: {err}")
-                        })
-                });
-                tokio::task::yield_now().await;
-            }
-        }
-
->>>>>>> 5c77843b
         // If there is at least one "batch" of nodes to heal, heal it
         if let Some((nodes, batch)) = nodes_to_heal.pop() {
             let return_paths = heal_state_batch(
@@ -543,11 +412,7 @@
 async fn get_peer_with_highest_score_and_mark_it_as_occupied(
     peers: &PeerHandler,
     downloaders: &mut HashMap<H256, bool>,
-<<<<<<< HEAD
     peer_scores: &mut PeerScores,
-=======
-    scores: &HashMap<H256, i64>,
->>>>>>> 5c77843b
 ) -> Option<(H256, PeerChannels)> {
     // Filter the free downloaders
     let free_downloaders: Vec<H256> = downloaders
@@ -560,19 +425,11 @@
     let mut peer_with_highest_score = free_downloaders.first()?;
     let mut highest_score = i64::MIN;
     for peer_id in &free_downloaders {
-<<<<<<< HEAD
         let Some(score) = peer_scores.get_score_opt(peer_id) else {
             continue;
         };
         if score > highest_score {
             highest_score = score;
-=======
-        let Some(score) = scores.get(peer_id) else {
-            continue;
-        };
-        if *score > highest_score {
-            highest_score = *score;
->>>>>>> 5c77843b
             peer_with_highest_score = peer_id;
         }
     }
