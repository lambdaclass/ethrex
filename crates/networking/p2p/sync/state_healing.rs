//! This module contains the logic for state healing
//! State healing begins after we already downloaded the whole state trie and rebuilt it locally
//! It's purpose is to fix inconsistencies with the canonical state trie by downloading all the trie nodes that we don't have starting from the root node
//! The reason for these inconsistencies is that state download can spawn across multiple sync cycles each with a different pivot,
//! meaning that the resulting trie is made up of fragments of different state tries and is not consistent with any block's state trie
//! For each node downloaded, will add it to the trie's state and check if we have its children stored, if we don't we will download each missing child
//! Note that during this process the state trie for the pivot block and any prior pivot block will not be in a consistent state
//! This process will stop once it has fixed all trie inconsistencies or when the pivot becomes stale, in which case it can be resumed on the next cycle
//! All healed accounts will also have their bytecodes and storages healed by the corresponding processes

use std::{
    cmp::min,
    collections::HashMap,
    sync::atomic::Ordering,
    time::{Duration, Instant},
};

use ethrex_common::{H256, types::AccountState};
use ethrex_rlp::{decode::RLPDecode, encode::RLPEncode};
use ethrex_storage::Store;
use ethrex_trie::{EMPTY_TRIE_HASH, Nibbles, Node, NodeHash, TrieDB, TrieError};
use tracing::{debug, error, info};

use crate::{
<<<<<<< HEAD
=======
    kademlia::PeerChannels,
    metrics::METRICS,
>>>>>>> 34627b89
    peer_handler::{PeerHandler, RequestMetadata, RequestStateTrieNodesError},
    rlpx::p2p::SUPPORTED_SNAP_CAPABILITIES,
    sync::AccountStorageRoots,
    utils::current_unix_time,
};

/// Max size of a bach to start a storage fetch request in queues
pub const STORAGE_BATCH_SIZE: usize = 300;
/// Max size of a bach to start a node fetch request in queues
pub const NODE_BATCH_SIZE: usize = 500;
/// Pace at which progress is shown via info tracing
pub const SHOW_PROGRESS_INTERVAL_DURATION: Duration = Duration::from_secs(2);

use super::SyncError;

#[derive(Debug)]
pub struct MembatchEntryValue {
    node: Node,
    children_not_in_storage_count: u64,
    parent_path: Nibbles,
}

pub async fn heal_state_trie_wrap(
    state_root: H256,
    store: Store,
    peers: &PeerHandler,
    staleness_timestamp: u64,
    global_leafs_healed: &mut u64,
    storage_accounts: &mut AccountStorageRoots,
) -> Result<bool, SyncError> {
    let mut healing_done = false;
    *METRICS.current_step.lock().await = "Healing State".to_string();
    info!("Starting state healing");
    while !healing_done {
        healing_done = heal_state_trie(
            state_root,
            store.clone(),
            peers.clone(),
            staleness_timestamp,
            global_leafs_healed,
            HashMap::new(),
            storage_accounts,
        )
        .await?;
        if current_unix_time() > staleness_timestamp {
            info!("Stopped state healing due to staleness");
            break;
        }
    }
    info!("Stopped state healing");
    Ok(healing_done)
}

/// Heals the trie given its state_root by fetching any missing nodes in it via p2p
/// Returns true if healing was fully completed or false if we need to resume healing on the next sync cycle
/// This method also stores modified storage roots in the db for heal_storage_trie
/// Note: downloaders only gets updated when heal_state_trie, once per snap cycle
async fn heal_state_trie(
    state_root: H256,
    store: Store,
    peers: PeerHandler,
    staleness_timestamp: u64,
    global_leafs_healed: &mut u64,
    mut membatch: HashMap<Nibbles, MembatchEntryValue>,
    storage_accounts: &mut AccountStorageRoots,
) -> Result<bool, SyncError> {
    // Add the current state trie root to the pending paths
    let mut paths: Vec<RequestMetadata> = vec![RequestMetadata {
        hash: state_root,
        path: Nibbles::default(), // We need to be careful, the root parent is a special case
        parent_path: Nibbles::default(),
    }];
    let mut last_update = Instant::now();
    let mut inflight_tasks: u64 = 0;
    let mut is_stale = false;
    let mut longest_path_seen = 0;
    let mut downloads_success = 0;
    let mut downloads_fail = 0;
    let mut leafs_healed = 0;
    let mut empty_try_recv: u64 = 0;
    let mut nodes_to_write: Vec<Node> = Vec::new();
    let mut db_joinset = tokio::task::JoinSet::new();

    // channel to send the tasks to the peers
    let (task_sender, mut task_receiver) = tokio::sync::mpsc::channel::<(
        H256,
        Result<Vec<Node>, RequestStateTrieNodesError>,
        Vec<RequestMetadata>,
    )>(1000);
    // Contains both nodes and their corresponding paths to heal
    let mut nodes_to_heal = Vec::new();
    loop {
        if last_update.elapsed() >= SHOW_PROGRESS_INTERVAL_DURATION {
            let num_peers = peers
                .peer_table
                .get_peer_channels(&SUPPORTED_SNAP_CAPABILITIES)
                .await
                .len();
            last_update = Instant::now();
            let downloads_rate =
                downloads_success as f64 / (downloads_success + downloads_fail) as f64;

            METRICS
                .global_state_trie_leafs_healed
                .fetch_add(*global_leafs_healed, Ordering::Relaxed);
            METRICS
                .healing_empty_try_recv
                .store(empty_try_recv, Ordering::Relaxed);
            if is_stale {
<<<<<<< HEAD
                info!(
                    "State Healing stopping due to staleness, snap peers available {num_peers}, inflight_tasks: {inflight_tasks}, Maximum depth reached on loop {longest_path_seen}, leafs healed {leafs_healed}, global leafs healed {}, Download success rate {downloads_rate}, Paths to go {}, Membatch size {}",
=======
                debug!(
                    "State Healing stopping due to staleness, snap peers available {}, peers available {}, inflight_tasks: {inflight_tasks}, Maximum depth reached on loop {longest_path_seen}, leafs healed {leafs_healed}, global leafs healed {}, Download success rate {downloads_rate}, Paths to go {}, Membatch size {}",
                    peers_table.len(),
                    peers_table_2.len(),
>>>>>>> 34627b89
                    global_leafs_healed,
                    paths.len(),
                    membatch.len()
                );
            } else {
<<<<<<< HEAD
                info!(
                    "State Healing in Progress, snap peers available {num_peers}, inflight_tasks: {inflight_tasks}, Maximum depth reached on loop {longest_path_seen}, leafs healed {leafs_healed}, global leafs healed {}, Download success rate {downloads_rate}, Paths to go {}, Membatch size {}",
=======
                debug!(
                    "State Healing in Progress, snap peers available {}, peers available {}, inflight_tasks: {inflight_tasks}, Maximum depth reached on loop {longest_path_seen}, leafs healed {leafs_healed}, global leafs healed {}, Download success rate {downloads_rate}, Paths to go {}, Membatch size {}",
                    peers_table.len(),
                    peers_table_2.len(),
>>>>>>> 34627b89
                    global_leafs_healed,
                    paths.len(),
                    membatch.len()
                );
            }
            downloads_success = 0;
            downloads_fail = 0;

            peers
                .peer_scores
                .lock()
                .await
                .insert_new_peers(&peers.peer_table)
                .await;
        }

        // Attempt to receive a response from one of the peers
        // TODO: this match response should score the appropiate peers
        let res = task_receiver.try_recv();
        if res.is_err() {
            empty_try_recv += 1;
        }
        if let Ok((peer_id, response, batch)) = res {
            inflight_tasks -= 1;
            // Mark the peer as available
            peers.peer_scores.lock().await.free_peer(peer_id);
            match response {
                // If the peers responded with nodes, add them to the nodes_to_heal vector
                Ok(nodes) => {
                    for (node, meta) in nodes.iter().zip(batch.iter()) {
                        if let Node::Leaf(node) = node {
                            let account = AccountState::decode(&node.value).expect("decode failed");
                            let account_hash = H256::from_slice(
                                &meta.path.concat(node.partial.clone()).to_bytes(),
                            );
                            if account.storage_root != *EMPTY_TRIE_HASH {
                                storage_accounts.healed_accounts.insert(account_hash);
                            }
                            storage_accounts
                                .accounts_with_storage_root
                                .remove(&account_hash);
                        }
                    }
                    leafs_healed += nodes
                        .iter()
                        .filter(|node| matches!(node, Node::Leaf(_)))
                        .count();
                    *global_leafs_healed += nodes
                        .iter()
                        .filter(|node| matches!(node, Node::Leaf(_)))
                        .count() as u64;
                    nodes_to_heal.push((nodes, batch));
                    downloads_success += 1;
                    peers.peer_scores.lock().await.record_success(peer_id);
                }
                // If the peers failed to respond, reschedule the task by adding the batch to the paths vector
                Err(_) => {
                    // TODO: Check if it's faster to reach the leafs of the trie
                    // by doing batch.extend(paths);paths = batch
                    // Or with a VecDequeue
                    paths.extend(batch);
                    downloads_fail += 1;
                    peers.peer_scores.lock().await.record_failure(peer_id);
                }
            }
        }

        if !is_stale {
            let batch: Vec<RequestMetadata> =
                paths.drain(0..min(paths.len(), NODE_BATCH_SIZE)).collect();
            if !batch.is_empty() {
                longest_path_seen = usize::max(
                    batch
                        .iter()
                        .map(|request_metadata| request_metadata.path.len())
                        .max()
                        .unwrap_or_default(),
                    longest_path_seen,
                );
                let Some((peer_id, mut peer_channel)) = peers
                    .peer_scores
                    .lock()
                    .await
                    .get_peer_channel_with_highest_score(
                        &peers.peer_table,
                        &SUPPORTED_SNAP_CAPABILITIES,
                    )
                    .await
                else {
                    // If there are no peers available, re-add the batch to the paths vector, and continue
                    paths.extend(batch);
                    continue;
                };
                peers.peer_scores.lock().await.mark_in_use(peer_id);

                let tx = task_sender.clone();
                inflight_tasks += 1;

                tokio::spawn(async move {
                    // TODO: check errors to determine whether the current block is stale
                    let response = PeerHandler::request_state_trienodes(
                        &mut peer_channel,
                        state_root,
                        batch.clone(),
                    )
                    .await;
                    // TODO: add error handling
                    tx.send((peer_id, response, batch))
                        .await
                        .inspect_err(|err| {
                            error!("Failed to send state trie nodes response. Error: {err}")
                        })
                });
                tokio::task::yield_now().await;
            }
        }

        // If there is at least one "batch" of nodes to heal, heal it
        if let Some((nodes, batch)) = nodes_to_heal.pop() {
            let return_paths = heal_state_batch(
                batch,
                nodes,
                store.clone(),
                &mut membatch,
                &mut nodes_to_write,
            )
            .await
            .inspect_err(|err| {
                error!("We have found a sync error while trying to write to DB a batch: {err}")
            })?;
            paths.extend(return_paths);
        }

        let is_done = paths.is_empty() && nodes_to_heal.is_empty() && inflight_tasks == 0;

        if nodes_to_write.len() > 100_000 || is_done || is_stale {
            let to_write = nodes_to_write;
            nodes_to_write = Vec::new();
            let store = store.clone();
            if db_joinset.len() > 3 {
                db_joinset.join_next().await;
            }
            db_joinset.spawn_blocking(|| {
                spawned_rt::tasks::block_on(async move {
                    // TODO: replace put batch with the async version
                    let trie_db = store
                        .open_state_trie(*EMPTY_TRIE_HASH)
                        .expect("Store should open");
                    let db = trie_db.db();
                    db.put_batch(
                        to_write
                            .into_iter()
                            .filter_map(|node| match node.compute_hash() {
                                hash @ NodeHash::Hashed(_) => Some((hash, node.encode_to_vec())),
                                NodeHash::Inline(_) => None,
                            })
                            .collect(),
                    )
                    .expect("The put batch on the store failed");
                })
            });
        }

        // End loop if we have no more paths to fetch nor nodes to heal and no inflight tasks
        if is_done {
            info!("Nothing more to heal found");
            db_joinset.join_all().await;
            break;
        }

        // We check with a clock if we are stale
        if !is_stale && current_unix_time() > staleness_timestamp {
            info!("state healing is stale");
            is_stale = true;
        }

        if is_stale && nodes_to_heal.is_empty() && inflight_tasks == 0 {
            info!("Finisehd inflight tasks");
            db_joinset.join_all().await;
            break;
        }
    }
    info!("State Healing stopped, signaling storage healer");
    // Save paths for the next cycle. If there are no paths left, clear it in case pivot becomes stale during storage
    // Send empty batch to signal that no more batches are incoming
    // bytecode_sender.send(vec![]).await?;
    // bytecode_fetcher_handle.await??;
    Ok(paths.is_empty())
}

/// Receives a set of state trie paths, fetches their respective nodes, stores them,
/// and returns their children paths and the paths that couldn't be fetched so they can be returned to the queue
async fn heal_state_batch(
    mut batch: Vec<RequestMetadata>,
    nodes: Vec<Node>,
    store: Store,
    membatch: &mut HashMap<Nibbles, MembatchEntryValue>,
    nodes_to_write: &mut Vec<Node>, // TODO: change tuple to struct
) -> Result<Vec<RequestMetadata>, SyncError> {
    let trie = store.open_state_trie(*EMPTY_TRIE_HASH)?;
    for node in nodes.into_iter() {
        let path = batch.remove(0);
        let (missing_children_count, missing_children) =
            node_missing_children(&node, &path.path, trie.db())?;
        batch.extend(missing_children);
        if missing_children_count == 0 {
            commit_node(
                node,
                &path.path,
                &path.parent_path,
                membatch,
                nodes_to_write,
            );
        } else {
            let entry = MembatchEntryValue {
                node: node.clone(),
                children_not_in_storage_count: missing_children_count,
                parent_path: path.parent_path.clone(),
            };
            membatch.insert(path.path.clone(), entry);
        }
    }
    Ok(batch)
}

fn commit_node(
    node: Node,
    path: &Nibbles,
    parent_path: &Nibbles,
    membatch: &mut HashMap<Nibbles, MembatchEntryValue>,
    nodes_to_write: &mut Vec<Node>,
) {
    nodes_to_write.push(node);

    if parent_path == path {
        return; // Case where we're saving the root
    }

    let mut membatch_entry = membatch.remove(parent_path).unwrap_or_else(|| {
        panic!("The parent should exist. Parent: {parent_path:?}, path: {path:?}")
    });

    membatch_entry.children_not_in_storage_count -= 1;
    if membatch_entry.children_not_in_storage_count == 0 {
        commit_node(
            membatch_entry.node,
            parent_path,
            &membatch_entry.parent_path,
            membatch,
            nodes_to_write,
        );
    } else {
        membatch.insert(parent_path.clone(), membatch_entry);
    }
}

/// Returns the partial paths to the node's children if they are not already part of the trie state
pub fn node_missing_children(
    node: &Node,
    path: &Nibbles,
    trie_state: &dyn TrieDB,
) -> Result<(u64, Vec<RequestMetadata>), TrieError> {
    let mut paths: Vec<RequestMetadata> = Vec::new();
    let mut missing_children_count = 0_u64;
    match &node {
        Node::Branch(node) => {
            for (index, child) in node.choices.iter().enumerate() {
                if child.is_valid() && child.get_node(trie_state)?.is_none() {
                    missing_children_count += 1;
                    paths.extend(vec![RequestMetadata {
                        hash: child.compute_hash().finalize(),
                        path: path.clone().append_new(index as u8),
                        parent_path: path.clone(),
                    }]);
                }
            }
        }
        Node::Extension(node) => {
            if node.child.is_valid() && node.child.get_node(trie_state)?.is_none() {
                missing_children_count += 1;

                paths.extend(vec![RequestMetadata {
                    hash: node.child.compute_hash().finalize(),
                    path: path.concat(node.prefix.clone()),
                    parent_path: path.clone(),
                }]);
            }
        }
        _ => {}
    }
    Ok((missing_children_count, paths))
}<|MERGE_RESOLUTION|>--- conflicted
+++ resolved
@@ -22,11 +22,8 @@
 use tracing::{debug, error, info};
 
 use crate::{
-<<<<<<< HEAD
-=======
     kademlia::PeerChannels,
     metrics::METRICS,
->>>>>>> 34627b89
     peer_handler::{PeerHandler, RequestMetadata, RequestStateTrieNodesError},
     rlpx::p2p::SUPPORTED_SNAP_CAPABILITIES,
     sync::AccountStorageRoots,
@@ -136,29 +133,15 @@
                 .healing_empty_try_recv
                 .store(empty_try_recv, Ordering::Relaxed);
             if is_stale {
-<<<<<<< HEAD
-                info!(
+                debug!(
                     "State Healing stopping due to staleness, snap peers available {num_peers}, inflight_tasks: {inflight_tasks}, Maximum depth reached on loop {longest_path_seen}, leafs healed {leafs_healed}, global leafs healed {}, Download success rate {downloads_rate}, Paths to go {}, Membatch size {}",
-=======
-                debug!(
-                    "State Healing stopping due to staleness, snap peers available {}, peers available {}, inflight_tasks: {inflight_tasks}, Maximum depth reached on loop {longest_path_seen}, leafs healed {leafs_healed}, global leafs healed {}, Download success rate {downloads_rate}, Paths to go {}, Membatch size {}",
-                    peers_table.len(),
-                    peers_table_2.len(),
->>>>>>> 34627b89
                     global_leafs_healed,
                     paths.len(),
                     membatch.len()
                 );
             } else {
-<<<<<<< HEAD
-                info!(
+                debug!(
                     "State Healing in Progress, snap peers available {num_peers}, inflight_tasks: {inflight_tasks}, Maximum depth reached on loop {longest_path_seen}, leafs healed {leafs_healed}, global leafs healed {}, Download success rate {downloads_rate}, Paths to go {}, Membatch size {}",
-=======
-                debug!(
-                    "State Healing in Progress, snap peers available {}, peers available {}, inflight_tasks: {inflight_tasks}, Maximum depth reached on loop {longest_path_seen}, leafs healed {leafs_healed}, global leafs healed {}, Download success rate {downloads_rate}, Paths to go {}, Membatch size {}",
-                    peers_table.len(),
-                    peers_table_2.len(),
->>>>>>> 34627b89
                     global_leafs_healed,
                     paths.len(),
                     membatch.len()
