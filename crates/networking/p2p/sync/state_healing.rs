--- conflicted
+++ resolved
@@ -273,38 +273,11 @@
         let is_done = paths.is_empty() && nodes_to_heal.is_empty() && inflight_tasks == 0;
 
         if nodes_to_write.len() > 100_000 || is_done || is_stale {
-<<<<<<< HEAD
-=======
             // PERF: reuse buffers?
->>>>>>> a90b1fdf
             let to_write = std::mem::take(&mut nodes_to_write);
             let store = store.clone();
             // NOTE: we keep only a single task in the background to avoid out of order deletes
             if !db_joinset.is_empty() {
-<<<<<<< HEAD
-                db_joinset.join_next().await;
-            }
-            db_joinset.spawn_blocking(|| {
-                spawned_rt::tasks::block_on(async move {
-                    // TODO: replace put batch with the async version
-                    let mut encoded_to_write = BTreeMap::new();
-                    for (path, node) in to_write {
-                        for i in 0..path.len() {
-                            encoded_to_write.insert(path.slice(0, i), vec![]);
-                        }
-                        if let Node::Leaf(leaf) = &node {
-                            encoded_to_write.insert(path.concat(&leaf.partial), leaf.value.clone());
-                        }
-                        encoded_to_write.insert(path, node.encode_to_vec());
-                    }
-                    let trie_db = store
-                        .open_direct_state_trie(*EMPTY_TRIE_HASH)
-                        .expect("Store should open");
-                    let db = trie_db.db();
-                    db.put_batch(encoded_to_write.into_iter().collect())
-                        .expect("The put batch on the store failed");
-                })
-=======
                 db_joinset
                     .join_next()
                     .await
@@ -325,7 +298,6 @@
                 // PERF: use put_batch_no_alloc (note that it needs to remove nodes too)
                 db.put_batch(encoded_to_write.into_iter().collect())
                     .expect("The put batch on the store failed");
->>>>>>> a90b1fdf
             });
         }
 
@@ -379,8 +351,7 @@
                 &path.parent_path,
                 membatch,
                 nodes_to_write,
-            )
-            .await;
+            );
         } else {
             let entry = MembatchEntryValue {
                 node: node.clone(),
