//! This module contains the logic for state healing
//! State healing begins after we already downloaded the whole state trie and rebuilt it locally
//! It's purpose is to fix inconsistencies with the canonical state trie by downloading all the trie nodes that we don't have starting from the root node
//! The reason for these inconsistencies is that state download can spawn across multiple sync cycles each with a different pivot,
//! meaning that the resulting trie is made up of fragments of different state tries and is not consistent with any block's state trie
//! For each node downloaded, will add it to the trie's state and check if we have its children stored, if we don't we will download each missing child
//! Note that during this process the state trie for the pivot block and any prior pivot block will not be in a consistent state
//! This process will stop once it has fixed all trie inconsistencies or when the pivot becomes stale, in which case it can be resumed on the next cycle
//! All healed accounts will also have their bytecodes and storages healed by the corresponding processes

use std::{
    cmp::min,
    time::{Duration, Instant},
};

use ethrex_common::{H256, constants::EMPTY_KECCACK_HASH, types::AccountState};
use ethrex_rlp::{decode::RLPDecode, encode::RLPEncode};
use ethrex_storage::Store;
use ethrex_trie::{EMPTY_TRIE_HASH, Nibbles, Node, NodeHash};
use prometheus::core::AtomicU64;
use tokio::sync::mpsc::{Sender, channel};
use tracing::{debug, error, info};

use crate::{
    kademlia::PeerChannels,
    peer_handler::{PeerHandler, RequestStateTrieNodesError},
    rlpx::p2p::SUPPORTED_SNAP_CAPABILITIES,
<<<<<<< HEAD
    sync::{node_missing_children, SNAP_LIMIT},
=======
    sync::node_missing_children,
    utils::current_unix_time,
>>>>>>> 514b5c7c
};

/// The minimum amount of blocks from the head that we want to full sync during a snap sync
const MIN_FULL_BLOCKS: usize = 64;
/// Max size of bach to start a bytecode fetch request in queues
const BYTECODE_BATCH_SIZE: usize = 70;
/// Max size of a bach to start a storage fetch request in queues
const STORAGE_BATCH_SIZE: usize = 300;
/// Max size of a bach to start a node fetch request in queues
const NODE_BATCH_SIZE: usize = 900;
/// Maximum amount of concurrent paralell fetches for a queue
const MAX_PARALLEL_FETCHES: usize = 10;
/// Maximum amount of messages in a channel
const MAX_CHANNEL_MESSAGES: usize = 500;
/// Maximum amount of messages to read from a channel at once
const MAX_CHANNEL_READS: usize = 200;
/// Pace at which progress is shown via info tracing
const SHOW_PROGRESS_INTERVAL_DURATION: Duration = Duration::from_secs(30);
/// Amount of blocks to execute in a single batch during FullSync
const EXECUTE_BATCH_SIZE_DEFAULT: usize = 1024;

use super::SyncError;

/// Heals the trie given its state_root by fetching any missing nodes in it via p2p
/// Returns true if healing was fully completed or false if we need to resume healing on the next sync cycle
/// This method also stores modified storage roots in the db for heal_storage_trie
pub(crate) async fn heal_state_trie(
    state_root: H256,
    store: Store,
    peers: PeerHandler,
    staleness_timestamp: u64,
) -> Result<bool, SyncError> {
    let mut paths = store.get_state_heal_paths().await?.unwrap_or_default();
    paths.push(Nibbles::default());
    let start = Instant::now();
    let mut last_update = Instant::now();
    let mut inflight_tasks: u64 = 0;
    let mut is_stale = false;
    let mut longest_path_seen = 0;

    // channel to send the tasks to the peers
    let (task_sender, mut task_receiver) = tokio::sync::mpsc::channel::<(
        Result<Vec<Node>, RequestStateTrieNodesError>,
        Vec<Nibbles>,
    )>(1000);

    // channel to send the tasks to the peers
    let (returned_paths_sender, mut returned_paths_receiver) =
        tokio::sync::mpsc::channel::<Vec<Nibbles>>(1000);

    // let mut downloaders: BTreeMap<H256, bool> = BTreeMap::from_iter(
    //     peers_table
    //         .iter()
    //         .map(|(peer_id, _peer_data)| (*peer_id, true)),
    // );
    // Contains both nodes and their corresponding paths to heal
    let mut nodes_to_heal = Vec::new();
    while !paths.is_empty() {
<<<<<<< HEAD
        let mut stale = false;
         if last_update.elapsed() >= SHOW_PROGRESS_INTERVAL_DURATION {
             last_update = Instant::now();
             info!("State Healing in Progress, pending paths: {}", paths.len());
         }
=======
        // if last_update.elapsed() >= SHOW_PROGRESS_INTERVAL_DURATION {
        //     last_update = Instant::now();
        //     info!("State Healing in Progress, pending paths: {}", paths.len());
        // }
>>>>>>> 514b5c7c

        // Attempt to receive a response from one of the peers
        // TODO: this match response should score the appropiate peers
        if let Ok((response, batch)) = task_receiver.try_recv() {
            inflight_tasks -= 1;
            match response {
                // If the peers responded with nodes, add them to the nodes_to_heal vector
                Ok(nodes) => {
                    info!("We received {} nodes to heal", nodes.len());
                    nodes_to_heal.push((nodes, batch));
                }
                Err(RequestStateTrieNodesError::EmptyResponse) => {
                    // If the node didn't have the data, it could be missing
                    paths.extend(batch);
                    // or the pivot might be stale
                    if start.elapsed().as_secs() > SNAP_LIMIT * 12 {
                        stale = true;
                    }   
                }
                // If the peers failed to respond, reschedule the task by adding the batch to the paths vector
                Err(_) => {
                    info!(
                        "We received nothing, putting these paths back {}",
                        batch.len()
                    );
                    paths.extend(batch);
                }
            }
        }

        // Attempt to receive paths returned by the healing tasks, and add them to the paths vector
        if let Ok(returned_paths) = returned_paths_receiver.try_recv() {
            inflight_tasks -= 1;
            longest_path_seen = returned_paths
                .iter()
                .map(|nibbles_vec| nibbles_vec.len())
                .max()
                .unwrap_or_default();
            paths.extend(returned_paths);
        }

        let (peer_id, peer_channel) = peers
            .get_peer_channel_with_highest_score(&SUPPORTED_SNAP_CAPABILITIES, &mut *peers.peer_scores.lock().await)
            .await
            .unwrap();

        let batch: Vec<Nibbles> = paths.drain(0..min(paths.len(), NODE_BATCH_SIZE)).collect();
<<<<<<< HEAD
        let tx = task_sender.clone();
        let peer_scores = peers.peer_scores.clone();
        let _ = tokio::spawn(async move {
            // TODO: check errors to determine whether the current block is stale
            let response = PeerHandler::request_state_trienodes(
                &mut peer_channel.clone(),
                state_root,
                batch.clone(),
            )
            .await;
            let score_delta = match response {
                | Err(RequestStateTrieNodesError::SendMessageError(_))
                | Err(RequestStateTrieNodesError::InvalidData) => -3,
                Err(RequestStateTrieNodesError::EmptyResponse) => -1,
                Ok(_) => 1
            };
            *peer_scores.lock().await.entry(peer_id).or_default() += score_delta;
            // TODO: add error handling
            let _ = tx.send((response, batch)).await.inspect_err(|err| {
                error!("Failed to send state trie nodes response. Error: {err}")
            });
        });
=======
        info!("Created the batch of len {}", batch.len());
        if !batch.is_empty() && !is_stale {
            let tx = task_sender.clone();
            inflight_tasks += 1;
            let _ = tokio::spawn(async move {
                // TODO: check errors to determine whether the current block is stale
                let response = PeerHandler::request_state_trienodes(
                    &mut peer_channel.clone(),
                    state_root,
                    batch.clone(),
                )
                .await;
                // TODO: add error handling
                let _ = tx.send((response, batch)).await.inspect_err(|err| {
                    error!("Failed to send state trie nodes response. Error: {err}")
                });
            })
            .await;
        }
>>>>>>> 514b5c7c

        let store_cloned = store.clone();
        let tx = returned_paths_sender.clone();
        // If there is at least one "batch" of nodes to heal, heal it
        if let Some((nodes, batch)) = nodes_to_heal.pop() {
            inflight_tasks += 1;
            // TODO: consider adding a semaphore to limit the concurrent tasks that access the db
            let _ = tokio::spawn(async move {
                if let Ok(return_paths) = heal_state_batch(batch, nodes, store_cloned).await {
                    let _ = tx
                        .send(return_paths)
                        .await
                        .inspect_err(|err| error!("Failed to send returned paths. Error: {err}"));
                }
            })
            .await;
        }

        info!("Maximum depth reached on loop {longest_path_seen}");

        // This condition is too weak, it doesn't check that all tasks are completed 💀💀
        // End loop if we have no more paths to fetch nor nodes to heal
        if paths.is_empty() && nodes_to_heal.is_empty() && inflight_tasks == 0 {
            info!("Nothing more to heal found");
            break;
        }

        // Process the results of each batch
        // for res in state_tasks.join_all().await {
        //     let return_paths = res?;
        //     // stale |= is_stale;
        //     paths.extend(return_paths);
        // }

        // TODO: add logic to detect whether we are stale
        if current_unix_time() > staleness_timestamp {
            info!("state healing is stale");
            is_stale = true;
        }

        if is_stale && inflight_tasks == 0 {
            break;
        }
    }
    info!("State Healing stopped, signaling storage healer");
    // Save paths for the next cycle
    if !paths.is_empty() {
        info!("Caching {} paths for the next cycle", paths.len());
        store.set_state_heal_paths(paths.clone()).await?;
    }
    // Send empty batch to signal that no more batches are incoming
    // bytecode_sender.send(vec![]).await?;
    // bytecode_fetcher_handle.await??;
    Ok(paths.is_empty())
}

/// Receives a set of state trie paths, fetches their respective nodes, stores them,
/// and returns their children paths and the paths that couldn't be fetched so they can be returned to the queue
async fn heal_state_batch(
    mut batch: Vec<Nibbles>,
    nodes: Vec<Node>,
    store: Store,
) -> Result<Vec<Nibbles>, SyncError> {
    let mut hashed_addresses = vec![];
    let mut code_hashes = vec![];
    // For each node:
    // - Add its children to the queue (if we don't have them already)
    // - If it is a leaf, request its bytecode & storage
    // - If it is a leaf, add its path & value to the trie
    {
        let trie: ethrex_trie::Trie = store.open_state_trie(*EMPTY_TRIE_HASH)?;
        for node in nodes.iter() {
            let path = batch.remove(0);
            batch.extend(node_missing_children(node, &path, trie.db())?);
            if let Node::Leaf(node) = &node {
                // Fetch bytecode & storage
                let account = AccountState::decode(&node.value)?;
                // By now we should have the full path = account hash
                let path = &path.concat(node.partial.clone()).to_bytes();
                if path.len() != 32 {
                    // Something went wrong
                    return Err(SyncError::CorruptPath);
                }
                let account_hash = H256::from_slice(path);
                if account.storage_root != *EMPTY_TRIE_HASH
                    && !store.contains_storage_node(account_hash, account.storage_root)?
                {
                    hashed_addresses.push(account_hash);
                }
                if account.code_hash != *EMPTY_KECCACK_HASH
                    && store.get_account_code(account.code_hash)?.is_none()
                {
                    code_hashes.push(account.code_hash);
                }
            }
        }
        // Write nodes to trie
        trie.db().put_batch(
            nodes
                .into_iter()
                .filter_map(|node| match node.compute_hash() {
                    hash @ NodeHash::Hashed(_) => Some((hash, node.encode_to_vec())),
                    NodeHash::Inline(_) => None,
                })
                .collect(),
        )?;
    }
    // Send storage & bytecode requests
    if !hashed_addresses.is_empty() {
        store
            .set_storage_heal_paths(
                hashed_addresses
                    .into_iter()
                    .map(|hash| (hash, vec![Nibbles::default()]))
                    .collect(),
            )
            .await?;
    }
    if !code_hashes.is_empty() {
        //bytecode_sender.send(code_hashes).await?;
    }
    Ok(batch)
}<|MERGE_RESOLUTION|>--- conflicted
+++ resolved
@@ -25,12 +25,8 @@
     kademlia::PeerChannels,
     peer_handler::{PeerHandler, RequestStateTrieNodesError},
     rlpx::p2p::SUPPORTED_SNAP_CAPABILITIES,
-<<<<<<< HEAD
     sync::{node_missing_children, SNAP_LIMIT},
-=======
-    sync::node_missing_children,
     utils::current_unix_time,
->>>>>>> 514b5c7c
 };
 
 /// The minimum amount of blocks from the head that we want to full sync during a snap sync
@@ -89,18 +85,11 @@
     // Contains both nodes and their corresponding paths to heal
     let mut nodes_to_heal = Vec::new();
     while !paths.is_empty() {
-<<<<<<< HEAD
         let mut stale = false;
          if last_update.elapsed() >= SHOW_PROGRESS_INTERVAL_DURATION {
              last_update = Instant::now();
              info!("State Healing in Progress, pending paths: {}", paths.len());
          }
-=======
-        // if last_update.elapsed() >= SHOW_PROGRESS_INTERVAL_DURATION {
-        //     last_update = Instant::now();
-        //     info!("State Healing in Progress, pending paths: {}", paths.len());
-        // }
->>>>>>> 514b5c7c
 
         // Attempt to receive a response from one of the peers
         // TODO: this match response should score the appropiate peers
@@ -148,18 +137,20 @@
             .unwrap();
 
         let batch: Vec<Nibbles> = paths.drain(0..min(paths.len(), NODE_BATCH_SIZE)).collect();
-<<<<<<< HEAD
-        let tx = task_sender.clone();
-        let peer_scores = peers.peer_scores.clone();
+        info!("Created the batch of len {}", batch.len());
+        if !batch.is_empty() && !is_stale {
+            let tx = task_sender.clone();
+            inflight_tasks += 1;
+            let peer_scores = peers.peer_scores.clone();
         let _ = tokio::spawn(async move {
-            // TODO: check errors to determine whether the current block is stale
-            let response = PeerHandler::request_state_trienodes(
-                &mut peer_channel.clone(),
-                state_root,
-                batch.clone(),
-            )
-            .await;
-            let score_delta = match response {
+                // TODO: check errors to determine whether the current block is stale
+                let response = PeerHandler::request_state_trienodes(
+                    &mut peer_channel.clone(),
+                    state_root,
+                    batch.clone(),
+                )
+                .await;
+                let score_delta = match response {
                 | Err(RequestStateTrieNodesError::SendMessageError(_))
                 | Err(RequestStateTrieNodesError::InvalidData) => -3,
                 Err(RequestStateTrieNodesError::EmptyResponse) => -1,
@@ -167,31 +158,12 @@
             };
             *peer_scores.lock().await.entry(peer_id).or_default() += score_delta;
             // TODO: add error handling
-            let _ = tx.send((response, batch)).await.inspect_err(|err| {
-                error!("Failed to send state trie nodes response. Error: {err}")
-            });
-        });
-=======
-        info!("Created the batch of len {}", batch.len());
-        if !batch.is_empty() && !is_stale {
-            let tx = task_sender.clone();
-            inflight_tasks += 1;
-            let _ = tokio::spawn(async move {
-                // TODO: check errors to determine whether the current block is stale
-                let response = PeerHandler::request_state_trienodes(
-                    &mut peer_channel.clone(),
-                    state_root,
-                    batch.clone(),
-                )
-                .await;
-                // TODO: add error handling
                 let _ = tx.send((response, batch)).await.inspect_err(|err| {
                     error!("Failed to send state trie nodes response. Error: {err}")
                 });
             })
             .await;
         }
->>>>>>> 514b5c7c
 
         let store_cloned = store.clone();
         let tx = returned_paths_sender.clone();
