--- conflicted
+++ resolved
@@ -16,14 +16,10 @@
 
 use crate::{
     peer_handler::PeerHandler,
-<<<<<<< HEAD
-    sync::{MAX_CHANNEL_READS, MAX_PARALLEL_FETCHES, STORAGE_BATCH_SIZE},
-=======
     sync::{
-        trie_rebuild::REBUILDER_INCOMPLETE_STORAGE_ROOT, BATCH_SIZE, MAX_CHANNEL_MESSAGES,
-        MAX_CHANNEL_READS, MAX_PARALLEL_FETCHES,
+        trie_rebuild::REBUILDER_INCOMPLETE_STORAGE_ROOT, MAX_CHANNEL_MESSAGES, MAX_CHANNEL_READS,
+        MAX_PARALLEL_FETCHES, STORAGE_BATCH_SIZE,
     },
->>>>>>> 67e1fa89
 };
 
 use super::SyncError;
