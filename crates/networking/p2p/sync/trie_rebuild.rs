--- conflicted
+++ resolved
@@ -253,12 +253,8 @@
 
         // Spawn tasks to rebuild current storages
         let rebuild_start = Instant::now();
-<<<<<<< HEAD
         let mut account_hashes = Vec::new();
         let mut expected_roots = Vec::new();
-=======
-        let mut rebuild_tasks = JoinSet::new();
->>>>>>> b9f18957
         for _ in 0..MAX_PARALLEL_REBUILDS {
             if pending_storages.is_empty() {
                 break;
@@ -269,10 +265,7 @@
             account_hashes.push(account_hash);
             expected_roots.push(expected_root);
         }
-<<<<<<< HEAD
         rebuild_storage_tries(account_hashes, expected_roots, store.clone()).await?;
-=======
->>>>>>> b9f18957
         total_rebuild_time += rebuild_start.elapsed().as_millis();
     }
     store
@@ -331,7 +324,6 @@
                 tracker.trie.insert(key.0.to_vec(), val.encode_to_vec())?;
             }
 
-<<<<<<< HEAD
             // Commit nodes if needed
             if unfilled_batch
                 || snapshot_reads_since_last_commit > MAX_STORAGE_SNAPSHOT_READS_WITHOUT_COMMIT
@@ -365,16 +357,6 @@
                 // Mark as complete
                 tracker.complete = true;
             }
-=======
-        let unfilled_batch = batch.len() < MAX_SNAPSHOT_READS;
-        // Update start
-        if let Some(last) = batch.last() {
-            start = next_hash(last.0);
-        }
-        // Process batch
-        for (key, val) in batch {
-            storage_trie.insert(key.0.to_vec(), val.encode_to_vec())?;
->>>>>>> b9f18957
         }
         if snapshot_reads_since_last_commit > MAX_STORAGE_SNAPSHOT_READS_WITHOUT_COMMIT {
             snapshot_reads_since_last_commit = 0;
@@ -439,11 +421,7 @@
             false
         };
     // Show current speed only as debug data
-<<<<<<< HEAD
-    info!(
-=======
     debug!(
->>>>>>> b9f18957
         "Rebuilding Storage Tries, average speed: {} milliseconds per storage, currently in queue: {} storages",
         storage_rebuild_time, current_storages_in_queue,
     );
