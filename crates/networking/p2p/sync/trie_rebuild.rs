//! This module contains the logic for the ongoing trie rebuild process
//! This process consists of two parallel processes: state trie rebuild & storage trie rebuild
//! State trie rebuild works on its own by processing accounts from the state snaphot as soon as they become available
//! Storage trie rebuild works passively, waiting for the storage fetcher to advertise fully downloaded storages before processing them from the storage snapshot
//! Both processes become active once a snap sync begins and only end once they finish (with state sync also being finished as a condition) or when the node is shut down (via Ctrl+C signal)
//! In the later case, this process will be resumed on the next sync cycle

use ethrex_common::{BigEndianHash, H256, U256, U512};
use ethrex_rlp::encode::RLPEncode;
use ethrex_storage::{Store, MAX_SNAPSHOT_READS, STATE_TRIE_SEGMENTS};
use ethrex_trie::{Nibbles, EMPTY_TRIE_HASH};
use std::array;
use tokio::{
    sync::mpsc::{channel, Receiver, Sender},
    task::JoinSet,
    time::Instant,
};
use tokio_util::sync::CancellationToken;
use tracing::{info, warn};

use crate::sync::seconds_to_readable;

use super::{
    SyncError, MAX_CHANNEL_MESSAGES, MAX_CHANNEL_READS, SHOW_PROGRESS_INTERVAL_DURATION,
    STATE_TRIE_SEGMENTS_END, STATE_TRIE_SEGMENTS_START,
};

/// The storage root used to indicate that the storage to be rebuilt is not complete
/// This will tell the rebuilder to skip storage root validations for this trie
/// The storage should be queued for rebuilding by the sender
pub(crate) const REBUILDER_INCOMPLETE_STORAGE_ROOT: H256 = H256::zero();

/// Max storages to rebuild in parallel
const MAX_PARALLEL_REBUILDS: usize = 15;

const MAX_SNAPSHOT_READS_WITHOUT_COMMIT: usize = 5;

/// Represents the permanently ongoing background trie rebuild process
/// This process will be started whenever a state sync is initiated and will be
/// kept alive throughout sync cycles, only stopping once the tries are fully rebuilt or the node is stopped
#[derive(Debug)]
pub(crate) struct TrieRebuilder {
    state_trie_rebuilder: tokio::task::JoinHandle<Result<(), SyncError>>,
    storage_trie_rebuilder: tokio::task::JoinHandle<Result<(), SyncError>>,
    pub(crate) storage_rebuilder_sender: Sender<Vec<(H256, H256)>>,
}

impl TrieRebuilder {
    /// Returns true is the trie rebuild porcess is alive and well
    pub fn alive(&self) -> bool {
        !(self.state_trie_rebuilder.is_finished()
            || self.storage_trie_rebuilder.is_finished()
            || self.storage_rebuilder_sender.is_closed())
    }
    /// Waits for the rebuild process to complete and returns the resulting mismatched accounts
    pub async fn complete(self) -> Result<(), SyncError> {
        // Signal storage rebuilder to finish
        self.storage_rebuilder_sender.send(vec![]).await?;
        self.state_trie_rebuilder.await??;
        self.storage_trie_rebuilder.await?
    }

    /// starts the background trie rebuild process
    pub fn startup(cancel_token: CancellationToken, store: Store) -> Self {
        let (storage_rebuilder_sender, storage_rebuilder_receiver) =
            channel::<Vec<(H256, H256)>>(MAX_CHANNEL_MESSAGES);
        let state_trie_rebuilder = tokio::task::spawn(rebuild_state_trie_in_backgound(
            store.clone(),
            cancel_token.clone(),
        ));
        let storage_trie_rebuilder = tokio::task::spawn(rebuild_storage_trie_in_background(
            store,
            cancel_token,
            storage_rebuilder_receiver,
        ));
        Self {
            state_trie_rebuilder,
            storage_trie_rebuilder,
            storage_rebuilder_sender,
        }
    }
}

/// Tracks the status of the state trie rebuild process for a single segment
#[derive(Debug, Clone)]
pub(crate) struct SegmentStatus {
    pub current: H256,
    pub end: H256,
}

impl SegmentStatus {
    pub(crate) fn complete(&self) -> bool {
        self.current >= self.end
    }
}

/// Rebuilds the state trie by processing the accounts from the state snapshot
/// Will only stop when state sync has finished and all account have been processed or when the cancel token is cancelled
async fn rebuild_state_trie_in_backgound(
    store: Store,
    cancel_token: CancellationToken,
) -> Result<(), SyncError> {
    // Get initial status from checkpoint if available (aka node restart)
    let checkpoint = store.get_state_trie_rebuild_checkpoint().await?;
    let mut rebuild_status = array::from_fn(|i| SegmentStatus {
        current: checkpoint
            .map(|(_, ch)| ch[i])
            .unwrap_or(STATE_TRIE_SEGMENTS_START[i]),
        end: STATE_TRIE_SEGMENTS_END[i],
    });
    let mut root = checkpoint.map(|(root, _)| root).unwrap_or(*EMPTY_TRIE_HASH);
    let mut current_segment = 0;
    let start_time = Instant::now();
    let initial_rebuild_status = rebuild_status.clone();
    let mut last_show_progress = Instant::now();
    while !rebuild_status.iter().all(|status| status.complete()) {
        // Show Progress stats (this task is not vital so we can detach it)
        if Instant::now().duration_since(last_show_progress) >= SHOW_PROGRESS_INTERVAL_DURATION {
            last_show_progress = Instant::now();
            tokio::spawn(show_trie_rebuild_progress(
                start_time,
                initial_rebuild_status.clone(),
                rebuild_status.clone(),
            ));
        }
        // Check for cancellation signal from the main node execution
        if cancel_token.is_cancelled() {
            return Ok(());
        }
        if !rebuild_status[current_segment].complete() {
            // Start rebuilding the current trie segment
            let (current_root, current_hash) = rebuild_state_trie_segment(
                root,
                rebuild_status[current_segment].current,
                current_segment,
                store.clone(),
                cancel_token.clone(),
            )
            .await?;
            // Update status
            root = current_root;
            rebuild_status[current_segment].current = current_hash;
        }
        // Update DB checkpoint
        let checkpoint = (root, rebuild_status.clone().map(|st| st.current));
        store.set_state_trie_rebuild_checkpoint(checkpoint).await?;
        // Move on to the next segment
        current_segment = (current_segment + 1) % STATE_TRIE_SEGMENTS
    }

    Ok(())
}

/// Fetches accounts from the state snasphot starting from the `start` hash and adds them to the trie
/// Will stop when there are no more accounts within the segment bounds in the snapshot, or when the cancel token is cancelled
// Returns the current root, the last processed account hash
// If state sync is finished and there are no more snapshot accounts for the segment the account hash
// returned will be the segment bound to notify that the segment has been fully rebuilt
async fn rebuild_state_trie_segment(
    mut root: H256,
    mut start: H256,
    segment_number: usize,
    store: Store,
    cancel_token: CancellationToken,
) -> Result<(H256, H256), SyncError> {
    let mut state_trie = store.open_state_trie(root);
    let mut snapshot_reads_since_last_commit = 0;
    loop {
        if cancel_token.is_cancelled() {
            break;
        }
        snapshot_reads_since_last_commit += 1;
        let mut batch = store.read_account_snapshot(start)?;
        // Remove out of bounds elements
        batch.retain(|(hash, _)| *hash <= STATE_TRIE_SEGMENTS_END[segment_number]);
        let unfilled_batch = batch.len() < MAX_SNAPSHOT_READS;
        // Update start
        if let Some(last) = batch.last() {
            start = next_hash(last.0);
        }
        // Process batch
        // Add accounts to the state trie
        for (hash, account) in batch.iter() {
            state_trie.insert(hash.0.to_vec(), account.encode_to_vec())?;
        }
        if snapshot_reads_since_last_commit > MAX_SNAPSHOT_READS_WITHOUT_COMMIT {
            snapshot_reads_since_last_commit = 0;
            state_trie.hash()?;
        }
        // Return if we have no more snapshot accounts to process for this segemnt
        if unfilled_batch {
            let state_sync_complete = store
                .get_state_trie_key_checkpoint()
                .await?
                .is_some_and(|ch| ch[segment_number] == STATE_TRIE_SEGMENTS_END[segment_number]);
            // Mark segment as finished if state sync is complete
            if state_sync_complete {
                start = STATE_TRIE_SEGMENTS_END[segment_number];
            }
            break;
        }
    }
    root = state_trie.hash()?;
    Ok((root, start))
}

/// Waits for incoming messages from the storage fetcher and rebuilds the associated storages
/// Will stop when the stop signal is received (an empty vec) and there are no more storages in queue or when the cancel token is cancelled
// Only receives fully downloaded storages, and will only emit a warning if there is a mismatch between the expected root and the rebuilt root, as this is considered a bug
async fn rebuild_storage_trie_in_background(
    store: Store,
    cancel_token: CancellationToken,
    mut receiver: Receiver<Vec<(H256, H256)>>,
) -> Result<(), SyncError> {
    // (AccountHash, ExpectedRoot)
    let mut pending_storages = store
        .get_storage_trie_rebuild_pending()
        .await?
        .unwrap_or_default();
    let mut incoming = true;
    while incoming || !pending_storages.is_empty() {
        if cancel_token.is_cancelled() {
            break;
        }
        // Read incoming batch
        if !receiver.is_empty() || pending_storages.is_empty() {
            let mut buffer = vec![];
            receiver.recv_many(&mut buffer, MAX_CHANNEL_READS).await;
            incoming = !buffer.iter().any(|batch| batch.is_empty());
            pending_storages.extend(buffer.iter().flatten());
        }

        // Spawn tasks to rebuild current storages
        let mut rebuild_tasks = JoinSet::new();
        for _ in 0..MAX_PARALLEL_REBUILDS {
            if pending_storages.is_empty() {
                break;
            }
            let (account_hash, expected_root) = pending_storages.pop().unwrap();
            let store = store.clone();
            rebuild_tasks.spawn(rebuild_storage_trie(
                account_hash,
                expected_root,
                store.clone(),
            ));
        }
        for res in rebuild_tasks.join_all().await {
            res?;
        }
    }
    store
        .set_storage_trie_rebuild_pending(pending_storages)
        .await?;
    Ok(())
}

/// Rebuilds a storage trie by reading from the storage snapshot
/// Assumes that the storage has been fully downloaded and will only emit a warning if there is a mismatch between the expected root and the rebuilt root, as this is considered a bug
/// If the expected_root is `REBUILDER_INCOMPLETE_STORAGE_ROOT` then this validation will be skipped, the sender should make sure to queue said storage for healing
async fn rebuild_storage_trie(
    account_hash: H256,
    expected_root: H256,
    store: Store,
) -> Result<(), SyncError> {
    let mut start = H256::zero();
    let mut storage_trie = store.open_storage_trie(account_hash, *EMPTY_TRIE_HASH);
    let mut snapshot_reads_since_last_commit = 0;
    loop {
<<<<<<< HEAD
        snapshot_reads_since_last_commit += 1;
        let batch = store.read_storage_snapshot(account_hash, start)?;
=======
        let batch = store.read_storage_snapshot(account_hash, start).await?;
>>>>>>> fbfe149c
        let unfilled_batch = batch.len() < MAX_SNAPSHOT_READS;
        // Update start
        if let Some(last) = batch.last() {
            start = next_hash(last.0);
        }
        // Process batch
        // Launch storage rebuild tasks for all non-empty storages
        for (key, val) in batch {
            storage_trie.insert(key.0.to_vec(), val.encode_to_vec())?;
        }
        if snapshot_reads_since_last_commit > MAX_SNAPSHOT_READS_WITHOUT_COMMIT {
            snapshot_reads_since_last_commit = 0;
            storage_trie.hash()?;
        }

        // Return if we have no more snapshot values to process for this storage
        if unfilled_batch {
            break;
        }
    }
    if expected_root != REBUILDER_INCOMPLETE_STORAGE_ROOT && storage_trie.hash()? != expected_root {
        warn!("Mismatched storage root for account {account_hash}");
        store
            .set_storage_heal_paths(vec![(account_hash, vec![Nibbles::default()])])
            .await?;
    }
    Ok(())
}

/// Returns hash + 1
fn next_hash(hash: H256) -> H256 {
    H256::from_uint(&(hash.into_uint() + 1))
}

/// Shows the completion rate and estimated finish time of the state trie rebuild
async fn show_trie_rebuild_progress(
    start_time: Instant,
    initial_rebuild_status: [SegmentStatus; STATE_TRIE_SEGMENTS],
    rebuild_status: [SegmentStatus; STATE_TRIE_SEGMENTS],
) {
    // Count how many hashes we already inserted in the trie and how many we inserted this cycle
    let mut accounts_processed = U256::zero();
    let mut accounts_processed_this_cycle = U256::one();
    for i in 0..STATE_TRIE_SEGMENTS {
        accounts_processed +=
            rebuild_status[i].current.into_uint() - (STATE_TRIE_SEGMENTS_START[i].into_uint());
        accounts_processed_this_cycle +=
            rebuild_status[i].current.into_uint() - initial_rebuild_status[i].current.into_uint();
    }
    // Calculate completion rate
    let completion_rate = (U512::from(accounts_processed + U256::one()) * U512::from(100))
        / U512::from(U256::max_value());
    // Time to finish = Time since start / Accounts processed this cycle * Remaining accounts
    let remaining_accounts = U256::MAX.saturating_sub(accounts_processed);
    let time_to_finish = (U512::from(start_time.elapsed().as_secs())
        * U512::from(remaining_accounts))
        / (U512::from(accounts_processed_this_cycle));
    info!(
        "State Trie Rebuild Progress: {}%, estimated time to finish: {}",
        completion_rate,
        seconds_to_readable(time_to_finish)
    );
}<|MERGE_RESOLUTION|>--- conflicted
+++ resolved
@@ -266,12 +266,9 @@
     let mut storage_trie = store.open_storage_trie(account_hash, *EMPTY_TRIE_HASH);
     let mut snapshot_reads_since_last_commit = 0;
     loop {
-<<<<<<< HEAD
         snapshot_reads_since_last_commit += 1;
-        let batch = store.read_storage_snapshot(account_hash, start)?;
-=======
         let batch = store.read_storage_snapshot(account_hash, start).await?;
->>>>>>> fbfe149c
+
         let unfilled_batch = batch.len() < MAX_SNAPSHOT_READS;
         // Update start
         if let Some(last) = batch.last() {
