--- conflicted
+++ resolved
@@ -208,27 +208,6 @@
             if !db_joinset.is_empty() {
                 db_joinset.join_next().await;
             }
-<<<<<<< HEAD
-            db_joinset.spawn_blocking(|| {
-                spawned_rt::tasks::block_on(async move {
-                    let mut encoded_to_write = vec![];
-                    for (hashed_account, nodes) in to_write {
-                        let mut account_nodes = vec![];
-                        for (path, node) in nodes {
-                            for i in 0..path.len() {
-                                account_nodes.push((path.slice(0, i), vec![]));
-                            }
-                            account_nodes.push((path, node.encode_to_vec()));
-                        }
-                        encoded_to_write.push((hashed_account, account_nodes));
-                    }
-
-                    store
-                        .write_storage_trie_nodes_batch(encoded_to_write)
-                        .await
-                        .expect("db write failed");
-                })
-=======
             db_joinset.spawn_blocking(move || {
                 let mut encoded_to_write = vec![];
                 for (hashed_account, nodes) in to_write {
@@ -244,7 +223,6 @@
                 // PERF: use put_batch_no_alloc? (it needs to remove parent nodes too)
                 spawned_rt::tasks::block_on(store.write_storage_trie_nodes_batch(encoded_to_write))
                     .expect("db write failed");
->>>>>>> a90b1fdf
             });
         }
 
@@ -309,12 +287,7 @@
                     &mut state.maximum_length_seen,
                     &mut nodes_to_write,
                 )
-<<<<<<< HEAD
-                .await
-                .expect("We shouldn't be getting store errors"); // TODO: if we have a stor error we should stop
-=======
                 .expect("We shouldn't be getting store errors"); // TODO: if we have a store error we should stop
->>>>>>> a90b1fdf
             }
             Err(RequestStorageTrieNodes::RequestError(id, _err)) => {
                 let inflight_request = state.requests.remove(&id).expect("request disappeared");
@@ -704,12 +677,7 @@
             membatch,
             roots_healed,
             to_write,
-<<<<<<< HEAD
-        ))
-        .await?;
-=======
-        )
->>>>>>> a90b1fdf
+        )).await
     } else {
         membatch.insert(parent_key, parent_entry);
         Ok(())
