use crate::{
    kademlia::PeerChannels,
    peer_handler::{MAX_RESPONSE_BYTES, PeerHandler, RequestStorageTrieNodes},
    rlpx::{
        p2p::SUPPORTED_SNAP_CAPABILITIES,
        snap::{GetTrieNodes, TrieNodes},
    },
    sync::AccountStorageRoots,
    sync::state_healing::{SHOW_PROGRESS_INTERVAL_DURATION, STORAGE_BATCH_SIZE},
    utils::current_unix_time,
};

use bytes::Bytes;
use ethrex_common::{H256, types::AccountState};
use ethrex_rlp::{decode::RLPDecode, encode::RLPEncode, error::RLPDecodeError};
use ethrex_storage::{Store, error::StoreError};
<<<<<<< HEAD
use ethrex_trie::{EMPTY_TRIE_HASH, Nibbles, Node, NodeHash, NodeRef};
use rand::random;
use rayon::iter::{IntoParallelRefIterator, ParallelIterator};
use std::{
    collections::{HashMap, HashSet, VecDeque},
    time::{Duration, Instant},
};
use tokio::{sync::mpsc::error::TryRecvError, task::JoinSet};
use tokio::{
    sync::mpsc::{Sender, error::TrySendError},
    task::yield_now,
};
use tracing::{debug, error, info, trace};

pub const LOGGING_INTERVAL: Duration = Duration::from_secs(2);
const MAX_IN_FLIGHT_REQUESTS: u32 = 77;
const INFLIGHT_TIMEOUT: Duration = Duration::from_secs(7);

/// This struct stores the metadata we need when we request a node
#[derive(Debug, Clone)]
pub struct NodeResponse {
    /// Who is this node
    node: Node,
    /// What did we ask for
    node_request: NodeRequest,
}

/// This struct stores the metadata we need when we store a node in the memory bank before storing
#[derive(Debug, Clone)]
pub struct MembatchEntry {
    /// What this node is
    node_response: NodeResponse,
    /// How many missing children this node has
    /// if this number is 0, it should be flushed to the db, not stored in memory
    missing_children_count: usize,
}

/// The membatch key represents the account path and the storage path
type MembatchKey = (Nibbles, Nibbles);

type Membatch = HashMap<MembatchKey, MembatchEntry>;

#[derive(Debug, Clone)]
pub enum StorageHealerCallMsg {
    IsFinished,
}
#[derive(Debug, Clone)]
pub enum StorageHealerOutMsg {
    FinishedStale { is_finished: bool, is_stale: bool },
}

#[derive(Debug, Clone)]
pub enum StorageHealerMsg {
    /// Overloaded msg, checkup does two things
    /// It prints the status of the connection
    /// And if a request is timed out, we also clean it up
    CheckUp,
    /// This message is sent by a peer indicating what is needed to download
    /// We process the request
    TrieNodes(TrieNodes),
}

#[derive(Debug, Clone)]
pub struct InflightRequest {
    requests: Vec<NodeRequest>,
    peer_id: H256,
    sent_time: Instant,
}

#[derive(Debug, Clone)]
pub struct PeerScore {
    /// This tracks if a peer has a task in flight
    /// So we can't use it yet
    in_flight: bool,
    /// This tracks the score of a peer
    score: i64,
}

#[derive(Debug, Clone)]
pub struct StorageHealer {
    last_update: Instant,
    /// We use this to track what is still to be downloaded
    /// After processing the nodes it may be left empty,
    /// but if we have too many requests in flight
    /// we may want to throttle the new requests
    download_queue: VecDeque<NodeRequest>,
    /// Arc<dyn> to the db, clone freely
    store: Store,
    /// Memory of everything stored
    membatch: Membatch,
    /// We use this to track which peers we can send stuff to
    peer_handler: PeerHandler,
    /// We use this to track which peers are occupied, and we can't send stuff to
    /// Alongside their score for this situation
    scored_peers: HashMap<H256, PeerScore>,
    /// With this we track how many requests are inflight to our peer
    /// This allows us to know if one is wildly out of time
    requests: HashMap<u64, InflightRequest>,
    /// When we ask if we have finished, we check is the staleness
    /// If stale we stop
    staleness_timestamp: u64,
    /// What state tree is our pivot at
    state_root: H256,

    /// Data for analytics
    maximum_length_seen: usize,
    leafs_healed: usize,
    roots_healed: usize,
    succesful_downloads: usize,
    failed_downloads: usize,
    empty_count: usize,
    disconnected_count: usize,
}

/// This struct stores the metadata we need when we request a node
#[derive(Debug, Clone, Default)]
pub struct NodeRequest {
    /// What account this belongs too (so what is the storage tree)
    acc_path: Nibbles,
    /// Where in the tree is this node located
    storage_path: Nibbles,
    /// What node needs this node
    parent: Nibbles,
    /// What hash was requested. We use this for validation
    hash: H256,
}

/// This algorithm 'heals' the storage trie. That is to say, it downloads data until all accounts have the storage indicated
/// by the storage root in their account state
/// We receive a list of the counts that we want to save, we heal by chunks of accounts.
/// We assume these accounts are not empty hash tries, but may or may not have their
/// Algorithmic rules:
/// - If a nodehash is present in the db, it and all of it's children are present in the db
/// - If we are missing a node, we queue to download them.
/// - When a node is downloaded:
///    - if it has no missing children, we store it in the db
///    - if the node has missing childre, we store it in our membatch, wchich is preserved between calls
pub async fn heal_storage_trie(
    state_root: H256,
=======
use ethrex_trie::{EMPTY_TRIE_HASH, Nibbles, Node, NodeHash};
use rand::random;
use rayon::iter::{IntoParallelRefIterator, ParallelIterator};
use std::{
    collections::{HashMap, VecDeque},
    time::Instant,
};
use tokio::{sync::mpsc::error::TryRecvError, task::JoinSet};
use tokio::{
    sync::mpsc::{Sender, error::TrySendError},
    task::yield_now,
};
use tracing::{error, info, trace};

const MAX_IN_FLIGHT_REQUESTS: u32 = 77;

/// This struct stores the metadata we need when we request a node
#[derive(Debug, Clone)]
pub struct NodeResponse {
    /// Who is this node
    node: Node,
    /// What did we ask for
    node_request: NodeRequest,
}

/// This struct stores the metadata we need when we store a node in the memory bank before storing
#[derive(Debug, Clone)]
pub struct MembatchEntry {
    /// What this node is
    node_response: NodeResponse,
    /// How many missing children this node has
    /// if this number is 0, it should be flushed to the db, not stored in memory
    missing_children_count: usize,
}

/// The membatch key represents the account path and the storage path
type MembatchKey = (Nibbles, Nibbles);

type Membatch = HashMap<MembatchKey, MembatchEntry>;

#[derive(Debug, Clone)]
pub struct InflightRequest {
    requests: Vec<NodeRequest>,
    peer_id: H256,
}

#[derive(Debug, Clone)]
pub struct PeerScore {
    /// This tracks if a peer has a task in flight
    /// So we can't use it yet
    in_flight: bool,
    /// This tracks the score of a peer
    score: i64,
}

#[derive(Debug, Clone)]
pub struct StorageHealer {
    last_update: Instant,
    /// We use this to track what is still to be downloaded
    /// After processing the nodes it may be left empty,
    /// but if we have too many requests in flight
    /// we may want to throttle the new requests
    download_queue: VecDeque<NodeRequest>,
    /// Arc<dyn> to the db, clone freely
    store: Store,
    /// Memory of everything stored
    membatch: Membatch,
    /// We use this to track which peers we can send stuff to
    peer_handler: PeerHandler,
    /// We use this to track which peers are occupied, and we can't send stuff to
    /// Alongside their score for this situation
    scored_peers: HashMap<H256, PeerScore>,
    /// With this we track how many requests are inflight to our peer
    /// This allows us to know if one is wildly out of time
    requests: HashMap<u64, InflightRequest>,
    /// When we ask if we have finished, we check is the staleness
    /// If stale we stop
    staleness_timestamp: u64,
    /// What state tree is our pivot at
    state_root: H256,

    /// Data for analytics
    maximum_length_seen: usize,
    leafs_healed: usize,
    roots_healed: usize,
    succesful_downloads: usize,
    failed_downloads: usize,
    empty_count: usize,
    disconnected_count: usize,
}

/// This struct stores the metadata we need when we request a node
#[derive(Debug, Clone, Default)]
pub struct NodeRequest {
    /// What account this belongs too (so what is the storage tree)
    acc_path: Nibbles,
    /// Where in the tree is this node located
    storage_path: Nibbles,
    /// What node needs this node
    parent: Nibbles,
    /// What hash was requested. We use this for validation
    hash: H256,
}

/// This algorithm 'heals' the storage trie. That is to say, it downloads data until all accounts have the storage indicated
/// by the storage root in their account state
/// We receive a list of the counts that we want to save, we heal by chunks of accounts.
/// We assume these accounts are not empty hash tries, but may or may not have their
/// Algorithmic rules:
/// - If a nodehash is present in the db, it and all of it's children are present in the db
/// - If we are missing a node, we queue to download them.
/// - When a node is downloaded:
///    - if it has no missing children, we store it in the db
///    - if the node has missing childre, we store it in our membatch, wchich is preserved between calls
pub async fn heal_storage_trie(
    state_root: H256,
>>>>>>> 0cae7201
    storage_accounts: &AccountStorageRoots,
    peers: PeerHandler,
    store: Store,
    membatch: Membatch,
    staleness_timestamp: u64,
    global_leafs_healed: &mut u64,
) -> bool {
    let download_queue = get_initial_downloads(&store, state_root, storage_accounts);
    info!(
        "Started Storage Healing with {} accounts",
        download_queue.len()
    );
    let mut state = StorageHealer {
        last_update: Instant::now(),
        download_queue,
        store,
        membatch,
        peer_handler: peers,
        scored_peers: HashMap::new(),
        requests: HashMap::new(),
        staleness_timestamp,
        state_root,
        maximum_length_seen: Default::default(),
        leafs_healed: Default::default(),
        roots_healed: Default::default(),
        succesful_downloads: Default::default(),
        failed_downloads: Default::default(),
        empty_count: Default::default(),
        disconnected_count: Default::default(),
    };

    // With this we track what's going on with the tasks in flight
    // Only really relevant right now for debugging purposes.
    // TODO: think if this is a better way to receiver the data
    // Not in the state because it's not clonable
    let mut requests_task_joinset: JoinSet<
        Result<u64, TrySendError<Result<TrieNodes, RequestStorageTrieNodes>>>,
    > = JoinSet::new();

    let mut nodes_to_write: HashMap<H256, Vec<(NodeHash, Vec<u8>)>> = HashMap::new();
    let mut db_joinset = tokio::task::JoinSet::new();

    // channel to send the tasks to the peers
    let (task_sender, mut task_receiver) =
        tokio::sync::mpsc::channel::<Result<TrieNodes, RequestStorageTrieNodes>>(1000);

    loop {
        yield_now().await;
        if state.last_update.elapsed() >= SHOW_PROGRESS_INTERVAL_DURATION {
            state.last_update = Instant::now();
            info!(
                "We are storage healing. Snap Peers {}. Inflight tasks {}. Download Queue {}. Maximum length {}. Leafs Healed {}. Global Leafs Healed {global_leafs_healed}. Roots Healed {}. Good Download Percentage {}. Empty count {}. Disconnected Count {}.",
                state
                    .peer_handler
                    .peer_table
                    .get_peer_channels(&SUPPORTED_SNAP_CAPABILITIES)
                    .await
                    .len(),
                state.requests.len(),
                state.download_queue.len(),
                state.maximum_length_seen,
                state.leafs_healed,
                state.roots_healed,
                state.succesful_downloads as f64
                    / (state.succesful_downloads as f64 + state.failed_downloads as f64),
                state.empty_count,
                state.disconnected_count,
            );
            state.succesful_downloads = 0;
            state.failed_downloads = 0;
            state.empty_count = 0;
            state.disconnected_count = 0;
<<<<<<< HEAD

            if state.download_queue.len() < 350 {
                info!(
                    "Logging the inflight requests at the end {:?}, taskset len {}",
                    state
                        .requests
                        .iter()
                        .map(|(key, value)| { (key, value.peer_id, value.sent_time) })
                        .collect::<Vec<_>>(),
                    requests_task_joinset.len()
                );
            }
=======
>>>>>>> 0cae7201
        }

        let is_done = state.requests.is_empty() && state.download_queue.is_empty();
        let is_stale = current_unix_time() > state.staleness_timestamp;

        if nodes_to_write.values().map(Vec::len).sum::<usize>() > 100_000 || is_done || is_stale {
            let to_write = nodes_to_write.drain().collect();
            let store = state.store.clone();
            if db_joinset.len() > 3 {
                db_joinset.join_next().await;
            }
            db_joinset.spawn_blocking(|| {
                spawned_rt::tasks::block_on(async move {
                    store
                        .write_storage_trie_nodes_batch(to_write)
                        .await
                        .expect("db write failed");
                })
            });
        }

        if is_done {
            db_joinset.join_all().await;
            return true;
        }

        if is_stale {
            db_joinset.join_all().await;
            state.membatch = HashMap::new();
            return false;
        }

        ask_peers_for_nodes(
            &mut state.download_queue,
            &mut state.requests,
            &mut requests_task_joinset,
            &state.peer_handler,
            state.state_root,
            &mut state.scored_peers,
            &task_sender,
        )
        .await;

<<<<<<< HEAD
        let result = requests_task_joinset.try_join_next();
        if let Some(res) = result {
            if state.download_queue.len() < 350 {
                info!("Tracking what happened to the tasks at the end {res:?}")
            }
        }

        let trie_nodes_result = match task_receiver.try_recv() {
            Ok(trie_nodes) => trie_nodes,
            Err(TryRecvError::Empty) => {
                state.empty_count += 1;
                continue;
            }
            Err(TryRecvError::Disconnected) => {
                state.disconnected_count += 1;
                continue;
            }
        };

        match trie_nodes_result {
            Ok(trie_nodes) => {
                let Some(mut nodes_from_peer) = zip_requeue_node_responses_score_peer(
                    &mut state.requests,
                    &mut state.scored_peers,
                    &mut state.download_queue,
                    trie_nodes.clone(), // TODO: remove unnecesary clone, needed now for log 🏗️🏗️
                    &mut state.succesful_downloads,
                    &mut state.failed_downloads,
                ) else {
                    if state.download_queue.len() < 350 {
                        info!(
                            "We received none from zip_requeue_node_responses_score_peer while low download value {trie_nodes:?}"
                        )
                    }
                    continue;
                };

                process_node_responses(
                    &mut nodes_from_peer,
                    &mut state.download_queue,
                    state.store.clone(),
                    &mut state.membatch,
                    &mut state.leafs_healed,
                    global_leafs_healed,
                    &mut state.roots_healed,
                    &mut state.maximum_length_seen,
                    &mut nodes_to_write,
                )
                .expect("We shouldn't be getting store errors"); // TODO: if we have a stor error we should stop
            }
            Err(RequestStorageTrieNodes::SendMessageError(id, err)) => {
                let inflight_request = state.requests.remove(&id).expect("request disappeared");
                state.failed_downloads += 1;
                if state.download_queue.len() < 350 {
                    info!("In request {id} found error {err:?}");
                }
                state
                    .download_queue
                    .extend(inflight_request.requests.clone());
                state
                    .scored_peers
                    .entry(inflight_request.peer_id)
                    .and_modify(|entry| {
                        entry.in_flight = false;
                        entry.score -= 1;
                    });
            }
        }
    }
}

/// it grabs N peers to ask for data
async fn ask_peers_for_nodes(
    download_queue: &mut VecDeque<NodeRequest>,
    requests: &mut HashMap<u64, InflightRequest>,
    requests_task_joinset: &mut JoinSet<
        Result<u64, TrySendError<Result<TrieNodes, RequestStorageTrieNodes>>>,
    >,
    peers: &PeerHandler,
    state_root: H256,
    scored_peers: &mut HashMap<H256, PeerScore>,
    task_sender: &Sender<Result<TrieNodes, RequestStorageTrieNodes>>,
) {
    if (requests.len() as u32) < MAX_IN_FLIGHT_REQUESTS && !download_queue.is_empty() {
        let Some(mut peer) =
            get_peer_with_highest_score_and_mark_it_as_occupied(peers, scored_peers).await
        else {
            // warn!("We have no free peers for storage healing!"); way too spammy, moving to trace
            // If we have no peers we shrug our shoulders and wait until next free peer
            trace!("We have no free peers for storage healing!");
            return;
        };
        let at = download_queue.len().saturating_sub(STORAGE_BATCH_SIZE);
        let download_chunk = download_queue.split_off(at);
        let req_id: u64 = random();
        let (paths, inflight_requests_data) = create_node_requests(download_chunk);
        requests.insert(
            req_id,
            InflightRequest {
                requests: inflight_requests_data,
                peer_id: peer.0,
                sent_time: Instant::now(),
            },
        );
        let gtn = GetTrieNodes {
            id: req_id,
            root_hash: state_root,
            paths,
            bytes: MAX_RESPONSE_BYTES,
        };

        let tx = task_sender.clone();

        let logging_flag = download_queue.len() < 350;

        requests_task_joinset.spawn(async move {
            let req_id = gtn.id;
            // TODO: check errors to determine whether the current block is stale
            if logging_flag {
                info!("the task {req_id} has been started");
            }
            let response = PeerHandler::request_storage_trienodes(&mut peer.1, gtn, logging_flag).await;
            if logging_flag {
                info!(
                    "the task {req_id} has finished getting the request_storage_trienodes {response:?}"
                );
            }
            // TODO: add error handling
            tx.try_send(response).inspect_err(|err| {
                error!("Failed to send state trie nodes response. Error: {err}")
            })?;
            if logging_flag {
                info!("the task {req_id} has finished sending the thing");
            }
            Ok(req_id)
        });
    }
}

fn create_node_requests(
    node_requests: VecDeque<NodeRequest>,
) -> (Vec<Vec<Bytes>>, Vec<NodeRequest>) {
    let mut mapped_requests: HashMap<Nibbles, Vec<NodeRequest>> = HashMap::new();

    for request in node_requests {
        mapped_requests
            .entry(request.acc_path.clone())
            .or_default()
            .push(request);
    }

    let mut inflight_request: Vec<NodeRequest> = Vec::new();

    let result: Vec<Vec<Bytes>> = mapped_requests
        .into_iter()
        .map(|(acc_path, request_vec)| {
            let response = [
                vec![Bytes::from(acc_path.to_bytes())],
                request_vec
                    .iter()
                    .map(|node_req| Bytes::from(node_req.storage_path.encode_compact()))
                    .collect(),
            ]
            .concat();
            inflight_request.extend(request_vec);
            response
        })
        .collect();

    (result, inflight_request)
}

fn zip_requeue_node_responses_score_peer(
    requests: &mut HashMap<u64, InflightRequest>,
    scored_peers: &mut HashMap<H256, PeerScore>,
    download_queue: &mut VecDeque<NodeRequest>,
    trie_nodes: TrieNodes,
    succesful_downloads: &mut usize,
    failed_downloads: &mut usize,
) -> Option<Vec<NodeResponse>> {
    trace!(
        "We are processing the nodes, we received {} nodes from our peer",
        trie_nodes.nodes.len()
    );
    let Some(request) = requests.remove(&trie_nodes.id) else {
        info!("We received a response where we had a missing requests {trie_nodes:?}");
        return None;
    };
    let peer = scored_peers
        .get_mut(&request.peer_id)
        .expect("Each time we request we should add to scored_peeers");
    peer.in_flight = false;

    let nodes_size = trie_nodes.nodes.len();
    if nodes_size == 0 {
        if download_queue.len() < 350 {
            info!("We are receiving empty responses at the end of the download queue {request:?}");
        }
        *failed_downloads += 1;
        peer.score -= 1;
        download_queue.extend(request.requests);
        return None;
    }

    if request.requests.len() < nodes_size {
        panic!("The node responded with more data than us!");
    }

    if let Ok(nodes) = request
        .requests
        .iter()
        .zip(trie_nodes.nodes.clone())
        .map(|(node_request, node_bytes)| {
            let node = Node::decode_raw(&node_bytes).inspect_err(|err|{
                    info!("this peer {} request {node_request:?}, had this error {err:?}, and the raw node was {node_bytes:?}", request.peer_id)
                })?;

            if node.compute_hash().finalize() != node_request.hash {
                error!("this peer {} request {node_request:?}, sent us a valid node with the wrong hash, and the raw node was {node_bytes:?}", request.peer_id);
                Err(RLPDecodeError::MalformedData)
            } else {
                Ok(NodeResponse {
                    node_request: node_request.clone(),
                    node
                })
            }
        })
        .collect::<Result<Vec<NodeResponse>, RLPDecodeError>>()
    {
        if request.requests.len() > nodes_size {
            download_queue.extend(request.requests.into_iter().skip(nodes_size));
        }
        *succesful_downloads += 1;
        if peer.score < 10 {
            peer.score += 1;
        }
        Some(nodes)
    } else {
        if download_queue.len() < 350 {
            info!("This should get logged already {request:?}");
        }
        *failed_downloads += 1;
        peer.score -= 1;
        download_queue.extend(request.requests);
        None
    }
}

fn process_node_responses(
    node_processing_queue: &mut Vec<NodeResponse>,
    download_queue: &mut VecDeque<NodeRequest>,
    store: Store,
    membatch: &mut Membatch,
    leafs_healed: &mut usize,
    global_leafs_healed: &mut u64,
    roots_healed: &mut usize,
    maximum_length_seen: &mut usize,
    to_write: &mut HashMap<H256, Vec<(NodeHash, Vec<u8>)>>,
) -> Result<(), StoreError> {
    while let Some(node_response) = node_processing_queue.pop() {
        trace!("We are processing node response {:?}", node_response);
        if let Node::Leaf(_) = &node_response.node {
            *leafs_healed += 1;
            *global_leafs_healed += 1;
        };

        *maximum_length_seen = usize::max(
            *maximum_length_seen,
            node_response.node_request.storage_path.len(),
        );

        let (missing_children_nibbles, missing_children_count) =
            determine_missing_children(&node_response, store.clone(), membatch).inspect_err(
                |err| {
                    error!("{err} in determine missing children while searching {node_response:?}")
                },
            )?;

        if missing_children_count == 0 {
            // We flush to the database this node
            commit_node(
                &node_response,
                store.clone(),
                membatch,
                roots_healed,
                to_write,
            )
            .inspect_err(|err| error!("{err} in commit node while committing {node_response:?}"))?;
        } else {
            let key = (
                node_response.node_request.acc_path.clone(),
                node_response.node_request.storage_path.clone(),
            );
            membatch.insert(
                key,
                MembatchEntry {
                    node_response: node_response.clone(),
                    missing_children_count,
                },
            );
            download_queue.extend(missing_children_nibbles);
        }
    }

    Ok(())
}

fn get_initial_downloads(
    store: &Store,
    state_root: H256,
=======
        let _ = requests_task_joinset.try_join_next();

        let trie_nodes_result = match task_receiver.try_recv() {
            Ok(trie_nodes) => trie_nodes,
            Err(TryRecvError::Empty) => {
                state.empty_count += 1;
                continue;
            }
            Err(TryRecvError::Disconnected) => {
                state.disconnected_count += 1;
                continue;
            }
        };

        match trie_nodes_result {
            Ok(trie_nodes) => {
                let Some(mut nodes_from_peer) = zip_requeue_node_responses_score_peer(
                    &mut state.requests,
                    &mut state.scored_peers,
                    &mut state.download_queue,
                    trie_nodes.clone(), // TODO: remove unnecesary clone, needed now for log 🏗️🏗️
                    &mut state.succesful_downloads,
                    &mut state.failed_downloads,
                ) else {
                    continue;
                };

                process_node_responses(
                    &mut nodes_from_peer,
                    &mut state.download_queue,
                    state.store.clone(),
                    &mut state.membatch,
                    &mut state.leafs_healed,
                    global_leafs_healed,
                    &mut state.roots_healed,
                    &mut state.maximum_length_seen,
                    &mut nodes_to_write,
                )
                .expect("We shouldn't be getting store errors"); // TODO: if we have a stor error we should stop
            }
            Err(RequestStorageTrieNodes::SendMessageError(id, _err)) => {
                let inflight_request = state.requests.remove(&id).expect("request disappeared");
                state.failed_downloads += 1;
                state
                    .download_queue
                    .extend(inflight_request.requests.clone());
                state
                    .scored_peers
                    .entry(inflight_request.peer_id)
                    .and_modify(|entry| {
                        entry.in_flight = false;
                        entry.score -= 1;
                    });
            }
        }
    }
}

/// it grabs N peers to ask for data
async fn ask_peers_for_nodes(
    download_queue: &mut VecDeque<NodeRequest>,
    requests: &mut HashMap<u64, InflightRequest>,
    requests_task_joinset: &mut JoinSet<
        Result<u64, TrySendError<Result<TrieNodes, RequestStorageTrieNodes>>>,
    >,
    peers: &PeerHandler,
    state_root: H256,
    scored_peers: &mut HashMap<H256, PeerScore>,
    task_sender: &Sender<Result<TrieNodes, RequestStorageTrieNodes>>,
) {
    if (requests.len() as u32) < MAX_IN_FLIGHT_REQUESTS && !download_queue.is_empty() {
        let Some(mut peer) =
            get_peer_with_highest_score_and_mark_it_as_occupied(peers, scored_peers).await
        else {
            // warn!("We have no free peers for storage healing!"); way too spammy, moving to trace
            // If we have no peers we shrug our shoulders and wait until next free peer
            trace!("We have no free peers for storage healing!");
            return;
        };
        let at = download_queue.len().saturating_sub(STORAGE_BATCH_SIZE);
        let download_chunk = download_queue.split_off(at);
        let req_id: u64 = random();
        let (paths, inflight_requests_data) = create_node_requests(download_chunk);
        requests.insert(
            req_id,
            InflightRequest {
                requests: inflight_requests_data,
                peer_id: peer.0,
            },
        );
        let gtn = GetTrieNodes {
            id: req_id,
            root_hash: state_root,
            paths,
            bytes: MAX_RESPONSE_BYTES,
        };

        let tx = task_sender.clone();

        requests_task_joinset.spawn(async move {
            let req_id = gtn.id;
            // TODO: check errors to determine whether the current block is stale
            let response = PeerHandler::request_storage_trienodes(&mut peer.1, gtn).await;
            // TODO: add error handling
            tx.try_send(response).inspect_err(|err| {
                error!("Failed to send state trie nodes response. Error: {err}")
            })?;
            Ok(req_id)
        });
    }
}

fn create_node_requests(
    node_requests: VecDeque<NodeRequest>,
) -> (Vec<Vec<Bytes>>, Vec<NodeRequest>) {
    let mut mapped_requests: HashMap<Nibbles, Vec<NodeRequest>> = HashMap::new();

    for request in node_requests {
        mapped_requests
            .entry(request.acc_path.clone())
            .or_default()
            .push(request);
    }

    let mut inflight_request: Vec<NodeRequest> = Vec::new();

    let result: Vec<Vec<Bytes>> = mapped_requests
        .into_iter()
        .map(|(acc_path, request_vec)| {
            let response = [
                vec![Bytes::from(acc_path.to_bytes())],
                request_vec
                    .iter()
                    .map(|node_req| Bytes::from(node_req.storage_path.encode_compact()))
                    .collect(),
            ]
            .concat();
            inflight_request.extend(request_vec);
            response
        })
        .collect();

    (result, inflight_request)
}

fn zip_requeue_node_responses_score_peer(
    requests: &mut HashMap<u64, InflightRequest>,
    scored_peers: &mut HashMap<H256, PeerScore>,
    download_queue: &mut VecDeque<NodeRequest>,
    trie_nodes: TrieNodes,
    succesful_downloads: &mut usize,
    failed_downloads: &mut usize,
) -> Option<Vec<NodeResponse>> {
    trace!(
        "We are processing the nodes, we received {} nodes from our peer",
        trie_nodes.nodes.len()
    );
    let Some(request) = requests.remove(&trie_nodes.id) else {
        info!("We received a response where we had a missing requests {trie_nodes:?}");
        return None;
    };
    let peer = scored_peers
        .get_mut(&request.peer_id)
        .expect("Each time we request we should add to scored_peeers");
    peer.in_flight = false;

    let nodes_size = trie_nodes.nodes.len();
    if nodes_size == 0 {
        *failed_downloads += 1;
        peer.score -= 1;
        download_queue.extend(request.requests);
        return None;
    }

    if request.requests.len() < nodes_size {
        panic!("The node responded with more data than us!");
    }

    if let Ok(nodes) = request
        .requests
        .iter()
        .zip(trie_nodes.nodes.clone())
        .map(|(node_request, node_bytes)| {
            let node = Node::decode_raw(&node_bytes).inspect_err(|err|{
                    info!("this peer {} request {node_request:?}, had this error {err:?}, and the raw node was {node_bytes:?}", request.peer_id)
                })?;

            if node.compute_hash().finalize() != node_request.hash {
                error!("this peer {} request {node_request:?}, sent us a valid node with the wrong hash, and the raw node was {node_bytes:?}", request.peer_id);
                Err(RLPDecodeError::MalformedData)
            } else {
                Ok(NodeResponse {
                    node_request: node_request.clone(),
                    node
                })
            }
        })
        .collect::<Result<Vec<NodeResponse>, RLPDecodeError>>()
    {
        if request.requests.len() > nodes_size {
            download_queue.extend(request.requests.into_iter().skip(nodes_size));
        }
        *succesful_downloads += 1;
        if peer.score < 10 {
            peer.score += 1;
        }
        Some(nodes)
    } else {
        *failed_downloads += 1;
        peer.score -= 1;
        download_queue.extend(request.requests);
        None
    }
}

#[allow(clippy::too_many_arguments)]
fn process_node_responses(
    node_processing_queue: &mut Vec<NodeResponse>,
    download_queue: &mut VecDeque<NodeRequest>,
    store: Store,
    membatch: &mut Membatch,
    leafs_healed: &mut usize,
    global_leafs_healed: &mut u64,
    roots_healed: &mut usize,
    maximum_length_seen: &mut usize,
    to_write: &mut HashMap<H256, Vec<(NodeHash, Vec<u8>)>>,
) -> Result<(), StoreError> {
    while let Some(node_response) = node_processing_queue.pop() {
        trace!("We are processing node response {:?}", node_response);
        if let Node::Leaf(_) = &node_response.node {
            *leafs_healed += 1;
            *global_leafs_healed += 1;
        };

        *maximum_length_seen = usize::max(
            *maximum_length_seen,
            node_response.node_request.storage_path.len(),
        );

        let (missing_children_nibbles, missing_children_count) =
            determine_missing_children(&node_response, store.clone()).inspect_err(|err| {
                error!("{err} in determine missing children while searching {node_response:?}")
            })?;

        if missing_children_count == 0 {
            // We flush to the database this node
            commit_node(&node_response, membatch, roots_healed, to_write).inspect_err(|err| {
                error!("{err} in commit node while committing {node_response:?}")
            })?;
        } else {
            let key = (
                node_response.node_request.acc_path.clone(),
                node_response.node_request.storage_path.clone(),
            );
            membatch.insert(
                key,
                MembatchEntry {
                    node_response: node_response.clone(),
                    missing_children_count,
                },
            );
            download_queue.extend(missing_children_nibbles);
        }
    }

    Ok(())
}

fn get_initial_downloads(
    store: &Store,
    state_root: H256,
>>>>>>> 0cae7201
    account_paths: &AccountStorageRoots,
) -> VecDeque<NodeRequest> {
    let trie = store
        .open_locked_state_trie(state_root)
        .expect("We should be able to open the store");
    let mut initial_requests: VecDeque<NodeRequest> = VecDeque::new();
    initial_requests.extend(
        account_paths
            .healed_accounts
            .par_iter()
            .filter_map(|acc_path| {
                let rlp = trie
                    .get(&acc_path.to_fixed_bytes().to_vec())
                    .expect("We should be able to open the store")
                    .expect("This account should exist in the trie");
                let account = AccountState::decode(&rlp).expect("We should have a valid account");
                if store
                    .contains_storage_node(*acc_path, account.storage_root)
                    .expect("We should be able to open the store")
                {
                    return None;
                }
                Some(NodeRequest {
                    acc_path: Nibbles::from_bytes(&acc_path.0),
                    storage_path: Nibbles::default(), // We need to be careful, the root parent is a special case
                    parent: Nibbles::default(),
                    hash: account.storage_root,
                })
            })
            .collect::<VecDeque<_>>(),
    );
    initial_requests.extend(
        account_paths
            .accounts_with_storage_root
            .par_iter()
            .filter_map(|(acc_path, storage_root)| {
                if store
                    .contains_storage_node(*acc_path, *storage_root)
                    .expect("We should be able to open the store")
                {
                    return None;
                }
                Some(NodeRequest {
                    acc_path: Nibbles::from_bytes(&acc_path.0),
                    storage_path: Nibbles::default(), // We need to be careful, the root parent is a special case
                    parent: Nibbles::default(),
                    hash: *storage_root,
                })
            })
            .collect::<VecDeque<_>>(),
    );
    initial_requests
}

/// Returns the full paths to the node's missing children and grandchildren
/// and the number of direct missing children
pub fn determine_missing_children(
    node_response: &NodeResponse,
    store: Store,
<<<<<<< HEAD
    membatch: &Membatch,
=======
>>>>>>> 0cae7201
) -> Result<(Vec<NodeRequest>, usize), StoreError> {
    let mut paths = Vec::new();
    let mut count = 0;
    let node = node_response.node.clone();
    let trie = store
        .open_storage_trie(
            H256::from_slice(&node_response.node_request.acc_path.to_bytes()),
            *EMPTY_TRIE_HASH,
        )
        .inspect_err(|_| {
            error!("Malformed data when opening the storage trie in determine missing children")
        })?;
    let trie_state = trie.db();
    match &node {
        Node::Branch(node) => {
            for (index, child) in node.choices.iter().enumerate() {
                if child.is_valid()
                    && child
                        .get_node(trie_state)
                        .inspect_err(|_| {
                            error!("Malformed data when doing get child of a branch node")
                        })?
                        .is_none()
                {
                    count += 1;

<<<<<<< HEAD
                    // paths.extend(determine_membatch_missing_children(
                    //     NodeRequest {
                    //         acc_path: node_response.node_request.acc_path.clone(),
                    //         storage_path: node_response
                    //             .node_request
                    //             .storage_path
                    //             .append_new(index as u8),
                    //         parent: node_response.node_request.storage_path.clone(),
                    //     },
                    //     &child.compute_hash(),
                    //     membatch,
                    //     store.clone(),
                    //     nodes_to_write
                    // )?);

=======
>>>>>>> 0cae7201
                    paths.extend(vec![NodeRequest {
                        acc_path: node_response.node_request.acc_path.clone(),
                        storage_path: node_response
                            .node_request
                            .storage_path
                            .append_new(index as u8),
                        parent: node_response.node_request.storage_path.clone(),
                        hash: child.compute_hash().finalize(),
                    }]);
                }
            }
        }
        Node::Extension(node) => {
            if node.child.is_valid()
                && node
                    .child
                    .get_node(trie_state)
                    .inspect_err(|_| {
                        error!("Malformed data when doing get child of an extension node")
                    })?
                    .is_none()
            {
                count += 1;
<<<<<<< HEAD
                // paths.extend(determine_membatch_missing_children(
                //     NodeRequest {
                //         acc_path: node_response.node_request.acc_path.clone(),
                //         storage_path: node_response
                //             .node_request
                //             .storage_path
                //             .concat(node.prefix.clone()),
                //         parent: node_response.node_request.storage_path.clone(),
                //     },
                //     &node.child.compute_hash(),
                //     membatch,
                //     store.clone(),
                //     nodes_to_write
                // )?);
=======
>>>>>>> 0cae7201

                paths.extend(vec![NodeRequest {
                    acc_path: node_response.node_request.acc_path.clone(),
                    storage_path: node_response
                        .node_request
                        .storage_path
                        .concat(node.prefix.clone()),
                    parent: node_response.node_request.storage_path.clone(),
                    hash: node.child.compute_hash().finalize(),
                }]);
            }
        }
        _ => {}
    }
    Ok((paths, count))
}

<<<<<<< HEAD
// This function searches for the nodes we have to download that are childs from the membatch
fn determine_membatch_missing_children(
    node_request: NodeRequest,
    hash: &NodeHash,
    membatch: &Membatch,
    store: Store,
    nodes_to_write: &mut HashMap<H256, Vec<(NodeHash, Vec<u8>)>>,
) -> Result<Vec<NodeRequest>, StoreError> {
    if let Some(membatch_entry) = membatch.get(&(
        node_request.acc_path.clone(),
        node_request.storage_path.clone(),
    )) {
        if membatch_entry.node_response.node.compute_hash() == *hash {
            determine_missing_children(&membatch_entry.node_response, store, membatch)
                .map(|(paths, count)| paths)
        } else {
            Ok(vec![node_request])
        }
    } else {
        Ok(vec![node_request])
    }
}

fn commit_node(
    node: &NodeResponse,
    store: Store,
=======
fn commit_node(
    node: &NodeResponse,
>>>>>>> 0cae7201
    membatch: &mut Membatch,
    roots_healed: &mut usize,
    to_write: &mut HashMap<H256, Vec<(NodeHash, Vec<u8>)>>,
) -> Result<(), StoreError> {
    let hashed_account = H256::from_slice(&node.node_request.acc_path.to_bytes());
    to_write
        .entry(hashed_account)
        .or_default()
        .push((node.node.compute_hash(), node.node.encode_to_vec()));

    // Special case, we have just commited the root, we stop
    if node.node_request.storage_path == node.node_request.parent {
        trace!(
            "We have the parent of an account, this means we are the root. Storage healing should end."
        );
        *roots_healed += 1;
        return Ok(());
    }

    let parent_key: (Nibbles, Nibbles) = (
        node.node_request.acc_path.clone(),
        node.node_request.parent.clone(),
    );

    let mut parent_entry = membatch
        .remove(&parent_key)
        .expect("We are missing the parent from the membatch!");

    parent_entry.missing_children_count -= 1;

    if parent_entry.missing_children_count == 0 {
        commit_node(
            &parent_entry.node_response,
<<<<<<< HEAD
            store,
=======
>>>>>>> 0cae7201
            membatch,
            roots_healed,
            to_write,
        )?;
    } else {
        membatch.insert(parent_key, parent_entry);
    }
    Ok(())
}

async fn get_peer_with_highest_score_and_mark_it_as_occupied(
    peers: &PeerHandler,
    scored_peers: &mut HashMap<H256, PeerScore>,
) -> Option<(H256, PeerChannels)> {
    let mut chosen_peer: Option<(H256, PeerChannels)> = None;
    let mut max_score = i64::MIN;

    for (peer_id, peer_channel) in peers
        .peer_table
        .get_peer_channels(&SUPPORTED_SNAP_CAPABILITIES)
        .await
    {
        if let Some(known_peer_score) = scored_peers.get_mut(&peer_id) {
            if known_peer_score.in_flight {
                continue;
<<<<<<< HEAD
            }
            if known_peer_score.score > max_score {
                chosen_peer = Some((peer_id, peer_channel));
                max_score = known_peer_score.score;
            }
=======
            }
            if known_peer_score.score > max_score {
                chosen_peer = Some((peer_id, peer_channel));
                max_score = known_peer_score.score;
            }
>>>>>>> 0cae7201
        } else if chosen_peer.is_none() {
            chosen_peer = Some((peer_id, peer_channel));
            max_score = 0;
        }
    }

    if let Some((peer_id, _)) = chosen_peer {
        scored_peers
            .entry(peer_id)
            .and_modify(|peer_score| peer_score.in_flight = true)
            .or_insert(PeerScore {
                in_flight: true,
                score: 0,
            });
    }

    chosen_peer
}<|MERGE_RESOLUTION|>--- conflicted
+++ resolved
@@ -14,24 +14,21 @@
 use ethrex_common::{H256, types::AccountState};
 use ethrex_rlp::{decode::RLPDecode, encode::RLPEncode, error::RLPDecodeError};
 use ethrex_storage::{Store, error::StoreError};
-<<<<<<< HEAD
-use ethrex_trie::{EMPTY_TRIE_HASH, Nibbles, Node, NodeHash, NodeRef};
+use ethrex_trie::{EMPTY_TRIE_HASH, Nibbles, Node, NodeHash};
 use rand::random;
 use rayon::iter::{IntoParallelRefIterator, ParallelIterator};
 use std::{
-    collections::{HashMap, HashSet, VecDeque},
-    time::{Duration, Instant},
+    collections::{HashMap, VecDeque},
+    time::Instant,
 };
 use tokio::{sync::mpsc::error::TryRecvError, task::JoinSet};
 use tokio::{
     sync::mpsc::{Sender, error::TrySendError},
     task::yield_now,
 };
-use tracing::{debug, error, info, trace};
-
-pub const LOGGING_INTERVAL: Duration = Duration::from_secs(2);
+use tracing::{error, info, trace};
+
 const MAX_IN_FLIGHT_REQUESTS: u32 = 77;
-const INFLIGHT_TIMEOUT: Duration = Duration::from_secs(7);
 
 /// This struct stores the metadata we need when we request a node
 #[derive(Debug, Clone)]
@@ -58,30 +55,9 @@
 type Membatch = HashMap<MembatchKey, MembatchEntry>;
 
 #[derive(Debug, Clone)]
-pub enum StorageHealerCallMsg {
-    IsFinished,
-}
-#[derive(Debug, Clone)]
-pub enum StorageHealerOutMsg {
-    FinishedStale { is_finished: bool, is_stale: bool },
-}
-
-#[derive(Debug, Clone)]
-pub enum StorageHealerMsg {
-    /// Overloaded msg, checkup does two things
-    /// It prints the status of the connection
-    /// And if a request is timed out, we also clean it up
-    CheckUp,
-    /// This message is sent by a peer indicating what is needed to download
-    /// We process the request
-    TrieNodes(TrieNodes),
-}
-
-#[derive(Debug, Clone)]
 pub struct InflightRequest {
     requests: Vec<NodeRequest>,
     peer_id: H256,
-    sent_time: Instant,
 }
 
 #[derive(Debug, Clone)]
@@ -154,124 +130,6 @@
 ///    - if the node has missing childre, we store it in our membatch, wchich is preserved between calls
 pub async fn heal_storage_trie(
     state_root: H256,
-=======
-use ethrex_trie::{EMPTY_TRIE_HASH, Nibbles, Node, NodeHash};
-use rand::random;
-use rayon::iter::{IntoParallelRefIterator, ParallelIterator};
-use std::{
-    collections::{HashMap, VecDeque},
-    time::Instant,
-};
-use tokio::{sync::mpsc::error::TryRecvError, task::JoinSet};
-use tokio::{
-    sync::mpsc::{Sender, error::TrySendError},
-    task::yield_now,
-};
-use tracing::{error, info, trace};
-
-const MAX_IN_FLIGHT_REQUESTS: u32 = 77;
-
-/// This struct stores the metadata we need when we request a node
-#[derive(Debug, Clone)]
-pub struct NodeResponse {
-    /// Who is this node
-    node: Node,
-    /// What did we ask for
-    node_request: NodeRequest,
-}
-
-/// This struct stores the metadata we need when we store a node in the memory bank before storing
-#[derive(Debug, Clone)]
-pub struct MembatchEntry {
-    /// What this node is
-    node_response: NodeResponse,
-    /// How many missing children this node has
-    /// if this number is 0, it should be flushed to the db, not stored in memory
-    missing_children_count: usize,
-}
-
-/// The membatch key represents the account path and the storage path
-type MembatchKey = (Nibbles, Nibbles);
-
-type Membatch = HashMap<MembatchKey, MembatchEntry>;
-
-#[derive(Debug, Clone)]
-pub struct InflightRequest {
-    requests: Vec<NodeRequest>,
-    peer_id: H256,
-}
-
-#[derive(Debug, Clone)]
-pub struct PeerScore {
-    /// This tracks if a peer has a task in flight
-    /// So we can't use it yet
-    in_flight: bool,
-    /// This tracks the score of a peer
-    score: i64,
-}
-
-#[derive(Debug, Clone)]
-pub struct StorageHealer {
-    last_update: Instant,
-    /// We use this to track what is still to be downloaded
-    /// After processing the nodes it may be left empty,
-    /// but if we have too many requests in flight
-    /// we may want to throttle the new requests
-    download_queue: VecDeque<NodeRequest>,
-    /// Arc<dyn> to the db, clone freely
-    store: Store,
-    /// Memory of everything stored
-    membatch: Membatch,
-    /// We use this to track which peers we can send stuff to
-    peer_handler: PeerHandler,
-    /// We use this to track which peers are occupied, and we can't send stuff to
-    /// Alongside their score for this situation
-    scored_peers: HashMap<H256, PeerScore>,
-    /// With this we track how many requests are inflight to our peer
-    /// This allows us to know if one is wildly out of time
-    requests: HashMap<u64, InflightRequest>,
-    /// When we ask if we have finished, we check is the staleness
-    /// If stale we stop
-    staleness_timestamp: u64,
-    /// What state tree is our pivot at
-    state_root: H256,
-
-    /// Data for analytics
-    maximum_length_seen: usize,
-    leafs_healed: usize,
-    roots_healed: usize,
-    succesful_downloads: usize,
-    failed_downloads: usize,
-    empty_count: usize,
-    disconnected_count: usize,
-}
-
-/// This struct stores the metadata we need when we request a node
-#[derive(Debug, Clone, Default)]
-pub struct NodeRequest {
-    /// What account this belongs too (so what is the storage tree)
-    acc_path: Nibbles,
-    /// Where in the tree is this node located
-    storage_path: Nibbles,
-    /// What node needs this node
-    parent: Nibbles,
-    /// What hash was requested. We use this for validation
-    hash: H256,
-}
-
-/// This algorithm 'heals' the storage trie. That is to say, it downloads data until all accounts have the storage indicated
-/// by the storage root in their account state
-/// We receive a list of the counts that we want to save, we heal by chunks of accounts.
-/// We assume these accounts are not empty hash tries, but may or may not have their
-/// Algorithmic rules:
-/// - If a nodehash is present in the db, it and all of it's children are present in the db
-/// - If we are missing a node, we queue to download them.
-/// - When a node is downloaded:
-///    - if it has no missing children, we store it in the db
-///    - if the node has missing childre, we store it in our membatch, wchich is preserved between calls
-pub async fn heal_storage_trie(
-    state_root: H256,
->>>>>>> 0cae7201
     storage_accounts: &AccountStorageRoots,
     peers: PeerHandler,
     store: Store,
@@ -344,21 +202,6 @@
             state.failed_downloads = 0;
             state.empty_count = 0;
             state.disconnected_count = 0;
-<<<<<<< HEAD
-
-            if state.download_queue.len() < 350 {
-                info!(
-                    "Logging the inflight requests at the end {:?}, taskset len {}",
-                    state
-                        .requests
-                        .iter()
-                        .map(|(key, value)| { (key, value.peer_id, value.sent_time) })
-                        .collect::<Vec<_>>(),
-                    requests_task_joinset.len()
-                );
-            }
-=======
->>>>>>> 0cae7201
         }
 
         let is_done = state.requests.is_empty() && state.download_queue.is_empty();
@@ -402,318 +245,6 @@
         )
         .await;
 
-<<<<<<< HEAD
-        let result = requests_task_joinset.try_join_next();
-        if let Some(res) = result {
-            if state.download_queue.len() < 350 {
-                info!("Tracking what happened to the tasks at the end {res:?}")
-            }
-        }
-
-        let trie_nodes_result = match task_receiver.try_recv() {
-            Ok(trie_nodes) => trie_nodes,
-            Err(TryRecvError::Empty) => {
-                state.empty_count += 1;
-                continue;
-            }
-            Err(TryRecvError::Disconnected) => {
-                state.disconnected_count += 1;
-                continue;
-            }
-        };
-
-        match trie_nodes_result {
-            Ok(trie_nodes) => {
-                let Some(mut nodes_from_peer) = zip_requeue_node_responses_score_peer(
-                    &mut state.requests,
-                    &mut state.scored_peers,
-                    &mut state.download_queue,
-                    trie_nodes.clone(), // TODO: remove unnecesary clone, needed now for log 🏗️🏗️
-                    &mut state.succesful_downloads,
-                    &mut state.failed_downloads,
-                ) else {
-                    if state.download_queue.len() < 350 {
-                        info!(
-                            "We received none from zip_requeue_node_responses_score_peer while low download value {trie_nodes:?}"
-                        )
-                    }
-                    continue;
-                };
-
-                process_node_responses(
-                    &mut nodes_from_peer,
-                    &mut state.download_queue,
-                    state.store.clone(),
-                    &mut state.membatch,
-                    &mut state.leafs_healed,
-                    global_leafs_healed,
-                    &mut state.roots_healed,
-                    &mut state.maximum_length_seen,
-                    &mut nodes_to_write,
-                )
-                .expect("We shouldn't be getting store errors"); // TODO: if we have a stor error we should stop
-            }
-            Err(RequestStorageTrieNodes::SendMessageError(id, err)) => {
-                let inflight_request = state.requests.remove(&id).expect("request disappeared");
-                state.failed_downloads += 1;
-                if state.download_queue.len() < 350 {
-                    info!("In request {id} found error {err:?}");
-                }
-                state
-                    .download_queue
-                    .extend(inflight_request.requests.clone());
-                state
-                    .scored_peers
-                    .entry(inflight_request.peer_id)
-                    .and_modify(|entry| {
-                        entry.in_flight = false;
-                        entry.score -= 1;
-                    });
-            }
-        }
-    }
-}
-
-/// it grabs N peers to ask for data
-async fn ask_peers_for_nodes(
-    download_queue: &mut VecDeque<NodeRequest>,
-    requests: &mut HashMap<u64, InflightRequest>,
-    requests_task_joinset: &mut JoinSet<
-        Result<u64, TrySendError<Result<TrieNodes, RequestStorageTrieNodes>>>,
-    >,
-    peers: &PeerHandler,
-    state_root: H256,
-    scored_peers: &mut HashMap<H256, PeerScore>,
-    task_sender: &Sender<Result<TrieNodes, RequestStorageTrieNodes>>,
-) {
-    if (requests.len() as u32) < MAX_IN_FLIGHT_REQUESTS && !download_queue.is_empty() {
-        let Some(mut peer) =
-            get_peer_with_highest_score_and_mark_it_as_occupied(peers, scored_peers).await
-        else {
-            // warn!("We have no free peers for storage healing!"); way too spammy, moving to trace
-            // If we have no peers we shrug our shoulders and wait until next free peer
-            trace!("We have no free peers for storage healing!");
-            return;
-        };
-        let at = download_queue.len().saturating_sub(STORAGE_BATCH_SIZE);
-        let download_chunk = download_queue.split_off(at);
-        let req_id: u64 = random();
-        let (paths, inflight_requests_data) = create_node_requests(download_chunk);
-        requests.insert(
-            req_id,
-            InflightRequest {
-                requests: inflight_requests_data,
-                peer_id: peer.0,
-                sent_time: Instant::now(),
-            },
-        );
-        let gtn = GetTrieNodes {
-            id: req_id,
-            root_hash: state_root,
-            paths,
-            bytes: MAX_RESPONSE_BYTES,
-        };
-
-        let tx = task_sender.clone();
-
-        let logging_flag = download_queue.len() < 350;
-
-        requests_task_joinset.spawn(async move {
-            let req_id = gtn.id;
-            // TODO: check errors to determine whether the current block is stale
-            if logging_flag {
-                info!("the task {req_id} has been started");
-            }
-            let response = PeerHandler::request_storage_trienodes(&mut peer.1, gtn, logging_flag).await;
-            if logging_flag {
-                info!(
-                    "the task {req_id} has finished getting the request_storage_trienodes {response:?}"
-                );
-            }
-            // TODO: add error handling
-            tx.try_send(response).inspect_err(|err| {
-                error!("Failed to send state trie nodes response. Error: {err}")
-            })?;
-            if logging_flag {
-                info!("the task {req_id} has finished sending the thing");
-            }
-            Ok(req_id)
-        });
-    }
-}
-
-fn create_node_requests(
-    node_requests: VecDeque<NodeRequest>,
-) -> (Vec<Vec<Bytes>>, Vec<NodeRequest>) {
-    let mut mapped_requests: HashMap<Nibbles, Vec<NodeRequest>> = HashMap::new();
-
-    for request in node_requests {
-        mapped_requests
-            .entry(request.acc_path.clone())
-            .or_default()
-            .push(request);
-    }
-
-    let mut inflight_request: Vec<NodeRequest> = Vec::new();
-
-    let result: Vec<Vec<Bytes>> = mapped_requests
-        .into_iter()
-        .map(|(acc_path, request_vec)| {
-            let response = [
-                vec![Bytes::from(acc_path.to_bytes())],
-                request_vec
-                    .iter()
-                    .map(|node_req| Bytes::from(node_req.storage_path.encode_compact()))
-                    .collect(),
-            ]
-            .concat();
-            inflight_request.extend(request_vec);
-            response
-        })
-        .collect();
-
-    (result, inflight_request)
-}
-
-fn zip_requeue_node_responses_score_peer(
-    requests: &mut HashMap<u64, InflightRequest>,
-    scored_peers: &mut HashMap<H256, PeerScore>,
-    download_queue: &mut VecDeque<NodeRequest>,
-    trie_nodes: TrieNodes,
-    succesful_downloads: &mut usize,
-    failed_downloads: &mut usize,
-) -> Option<Vec<NodeResponse>> {
-    trace!(
-        "We are processing the nodes, we received {} nodes from our peer",
-        trie_nodes.nodes.len()
-    );
-    let Some(request) = requests.remove(&trie_nodes.id) else {
-        info!("We received a response where we had a missing requests {trie_nodes:?}");
-        return None;
-    };
-    let peer = scored_peers
-        .get_mut(&request.peer_id)
-        .expect("Each time we request we should add to scored_peeers");
-    peer.in_flight = false;
-
-    let nodes_size = trie_nodes.nodes.len();
-    if nodes_size == 0 {
-        if download_queue.len() < 350 {
-            info!("We are receiving empty responses at the end of the download queue {request:?}");
-        }
-        *failed_downloads += 1;
-        peer.score -= 1;
-        download_queue.extend(request.requests);
-        return None;
-    }
-
-    if request.requests.len() < nodes_size {
-        panic!("The node responded with more data than us!");
-    }
-
-    if let Ok(nodes) = request
-        .requests
-        .iter()
-        .zip(trie_nodes.nodes.clone())
-        .map(|(node_request, node_bytes)| {
-            let node = Node::decode_raw(&node_bytes).inspect_err(|err|{
-                    info!("this peer {} request {node_request:?}, had this error {err:?}, and the raw node was {node_bytes:?}", request.peer_id)
-                })?;
-
-            if node.compute_hash().finalize() != node_request.hash {
-                error!("this peer {} request {node_request:?}, sent us a valid node with the wrong hash, and the raw node was {node_bytes:?}", request.peer_id);
-                Err(RLPDecodeError::MalformedData)
-            } else {
-                Ok(NodeResponse {
-                    node_request: node_request.clone(),
-                    node
-                })
-            }
-        })
-        .collect::<Result<Vec<NodeResponse>, RLPDecodeError>>()
-    {
-        if request.requests.len() > nodes_size {
-            download_queue.extend(request.requests.into_iter().skip(nodes_size));
-        }
-        *succesful_downloads += 1;
-        if peer.score < 10 {
-            peer.score += 1;
-        }
-        Some(nodes)
-    } else {
-        if download_queue.len() < 350 {
-            info!("This should get logged already {request:?}");
-        }
-        *failed_downloads += 1;
-        peer.score -= 1;
-        download_queue.extend(request.requests);
-        None
-    }
-}
-
-fn process_node_responses(
-    node_processing_queue: &mut Vec<NodeResponse>,
-    download_queue: &mut VecDeque<NodeRequest>,
-    store: Store,
-    membatch: &mut Membatch,
-    leafs_healed: &mut usize,
-    global_leafs_healed: &mut u64,
-    roots_healed: &mut usize,
-    maximum_length_seen: &mut usize,
-    to_write: &mut HashMap<H256, Vec<(NodeHash, Vec<u8>)>>,
-) -> Result<(), StoreError> {
-    while let Some(node_response) = node_processing_queue.pop() {
-        trace!("We are processing node response {:?}", node_response);
-        if let Node::Leaf(_) = &node_response.node {
-            *leafs_healed += 1;
-            *global_leafs_healed += 1;
-        };
-
-        *maximum_length_seen = usize::max(
-            *maximum_length_seen,
-            node_response.node_request.storage_path.len(),
-        );
-
-        let (missing_children_nibbles, missing_children_count) =
-            determine_missing_children(&node_response, store.clone(), membatch).inspect_err(
-                |err| {
-                    error!("{err} in determine missing children while searching {node_response:?}")
-                },
-            )?;
-
-        if missing_children_count == 0 {
-            // We flush to the database this node
-            commit_node(
-                &node_response,
-                store.clone(),
-                membatch,
-                roots_healed,
-                to_write,
-            )
-            .inspect_err(|err| error!("{err} in commit node while committing {node_response:?}"))?;
-        } else {
-            let key = (
-                node_response.node_request.acc_path.clone(),
-                node_response.node_request.storage_path.clone(),
-            );
-            membatch.insert(
-                key,
-                MembatchEntry {
-                    node_response: node_response.clone(),
-                    missing_children_count,
-                },
-            );
-            download_queue.extend(missing_children_nibbles);
-        }
-    }
-
-    Ok(())
-}
-
-fn get_initial_downloads(
-    store: &Store,
-    state_root: H256,
-=======
         let _ = requests_task_joinset.try_join_next();
 
         let trie_nodes_result = match task_receiver.try_recv() {
@@ -985,7 +516,6 @@
 fn get_initial_downloads(
     store: &Store,
     state_root: H256,
->>>>>>> 0cae7201
     account_paths: &AccountStorageRoots,
 ) -> VecDeque<NodeRequest> {
     let trie = store
@@ -1045,10 +575,6 @@
 pub fn determine_missing_children(
     node_response: &NodeResponse,
     store: Store,
-<<<<<<< HEAD
-    membatch: &Membatch,
-=======
->>>>>>> 0cae7201
 ) -> Result<(Vec<NodeRequest>, usize), StoreError> {
     let mut paths = Vec::new();
     let mut count = 0;
@@ -1075,24 +601,6 @@
                 {
                     count += 1;
 
-<<<<<<< HEAD
-                    // paths.extend(determine_membatch_missing_children(
-                    //     NodeRequest {
-                    //         acc_path: node_response.node_request.acc_path.clone(),
-                    //         storage_path: node_response
-                    //             .node_request
-                    //             .storage_path
-                    //             .append_new(index as u8),
-                    //         parent: node_response.node_request.storage_path.clone(),
-                    //     },
-                    //     &child.compute_hash(),
-                    //     membatch,
-                    //     store.clone(),
-                    //     nodes_to_write
-                    // )?);
-
-=======
->>>>>>> 0cae7201
                     paths.extend(vec![NodeRequest {
                         acc_path: node_response.node_request.acc_path.clone(),
                         storage_path: node_response
@@ -1116,23 +624,6 @@
                     .is_none()
             {
                 count += 1;
-<<<<<<< HEAD
-                // paths.extend(determine_membatch_missing_children(
-                //     NodeRequest {
-                //         acc_path: node_response.node_request.acc_path.clone(),
-                //         storage_path: node_response
-                //             .node_request
-                //             .storage_path
-                //             .concat(node.prefix.clone()),
-                //         parent: node_response.node_request.storage_path.clone(),
-                //     },
-                //     &node.child.compute_hash(),
-                //     membatch,
-                //     store.clone(),
-                //     nodes_to_write
-                // )?);
-=======
->>>>>>> 0cae7201
 
                 paths.extend(vec![NodeRequest {
                     acc_path: node_response.node_request.acc_path.clone(),
@@ -1150,37 +641,8 @@
     Ok((paths, count))
 }
 
-<<<<<<< HEAD
-// This function searches for the nodes we have to download that are childs from the membatch
-fn determine_membatch_missing_children(
-    node_request: NodeRequest,
-    hash: &NodeHash,
-    membatch: &Membatch,
-    store: Store,
-    nodes_to_write: &mut HashMap<H256, Vec<(NodeHash, Vec<u8>)>>,
-) -> Result<Vec<NodeRequest>, StoreError> {
-    if let Some(membatch_entry) = membatch.get(&(
-        node_request.acc_path.clone(),
-        node_request.storage_path.clone(),
-    )) {
-        if membatch_entry.node_response.node.compute_hash() == *hash {
-            determine_missing_children(&membatch_entry.node_response, store, membatch)
-                .map(|(paths, count)| paths)
-        } else {
-            Ok(vec![node_request])
-        }
-    } else {
-        Ok(vec![node_request])
-    }
-}
-
 fn commit_node(
     node: &NodeResponse,
-    store: Store,
-=======
-fn commit_node(
-    node: &NodeResponse,
->>>>>>> 0cae7201
     membatch: &mut Membatch,
     roots_healed: &mut usize,
     to_write: &mut HashMap<H256, Vec<(NodeHash, Vec<u8>)>>,
@@ -1214,10 +676,6 @@
     if parent_entry.missing_children_count == 0 {
         commit_node(
             &parent_entry.node_response,
-<<<<<<< HEAD
-            store,
-=======
->>>>>>> 0cae7201
             membatch,
             roots_healed,
             to_write,
@@ -1243,19 +701,11 @@
         if let Some(known_peer_score) = scored_peers.get_mut(&peer_id) {
             if known_peer_score.in_flight {
                 continue;
-<<<<<<< HEAD
             }
             if known_peer_score.score > max_score {
                 chosen_peer = Some((peer_id, peer_channel));
                 max_score = known_peer_score.score;
             }
-=======
-            }
-            if known_peer_score.score > max_score {
-                chosen_peer = Some((peer_id, peer_channel));
-                max_score = known_peer_score.score;
-            }
->>>>>>> 0cae7201
         } else if chosen_peer.is_none() {
             chosen_peer = Some((peer_id, peer_channel));
             max_score = 0;
