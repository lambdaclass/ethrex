use crate::{
    metrics::{CurrentStepValue, METRICS},
    peer_handler::{MAX_RESPONSE_BYTES, PeerHandler, RequestStorageTrieNodes},
    rlpx::{
        p2p::SUPPORTED_SNAP_CAPABILITIES,
        snap::{GetTrieNodes, TrieNodes},
    },
    sync::{
        AccountStorageRoots, SyncError,
        state_healing::{
            SHOW_PROGRESS_INTERVAL_DURATION, STORAGE_BATCH_SIZE, compute_subtree_ranges,
        },
    },
    utils::current_unix_time,
};

use bytes::Bytes;
use ethrex_common::{H256, types::AccountState};
use ethrex_rlp::{decode::RLPDecode, encode::RLPEncode, error::RLPDecodeError};
use ethrex_storage::{Store, apply_prefix, error::StoreError};
use ethrex_trie::{EMPTY_TRIE_HASH, Nibbles, Node};
use rand::random;
use rayon::iter::{IntoParallelRefIterator, ParallelIterator};
use std::{
    collections::{HashMap, HashSet, VecDeque},
    sync::atomic::Ordering,
    time::Instant,
};
use tokio::{sync::mpsc::error::TryRecvError, task::JoinSet};
use tokio::{
    sync::mpsc::{Sender, error::TrySendError},
    task::yield_now,
};
use tracing::{debug, error, info, trace};

const MAX_IN_FLIGHT_REQUESTS: u32 = 77;

/// This struct stores the metadata we need when we request a node
#[derive(Debug, Clone)]
pub struct NodeResponse {
    /// Who is this node
    node: Node,
    /// What did we ask for
    node_request: NodeRequest,
}

/// This struct stores the metadata we need when we store a node in the memory bank before storing
#[derive(Debug, Clone)]
pub struct MembatchEntry {
    /// What this node is
    node_response: NodeResponse,
    /// How many missing children this node has
    /// if this number is 0, it should be flushed to the db, not stored in memory
    missing_children_count: usize,
}

/// The membatch key represents the account path and the storage path
type MembatchKey = (Nibbles, Nibbles);

type Membatch = HashMap<MembatchKey, MembatchEntry>;

#[derive(Debug, Clone)]
pub struct InflightRequest {
    requests: Vec<NodeRequest>,
    peer_id: H256,
}

#[derive(Debug, Clone)]
pub struct StorageHealer {
    last_update: Instant,
    /// We use this to track what is still to be downloaded
    /// After processing the nodes it may be left empty,
    /// but if we have too many requests in flight
    /// we may want to throttle the new requests
    download_queue: VecDeque<NodeRequest>,
    /// Arc<dyn> to the db, clone freely
    store: Store,
    /// Memory of everything stored
    membatch: Membatch,
    /// With this we track how many requests are inflight to our peer
    /// This allows us to know if one is wildly out of time
    requests: HashMap<u64, InflightRequest>,
    /// When we ask if we have finished, we check is the staleness
    /// If stale we stop
    staleness_timestamp: u64,
    /// What state tree is our pivot at
    state_root: H256,

    /// Data for analytics
    maximum_length_seen: usize,
    leafs_healed: usize,
    roots_healed: usize,
    succesful_downloads: usize,
    failed_downloads: usize,
    empty_count: usize,
    disconnected_count: usize,
}

/// This struct stores the metadata we need when we request a node
#[derive(Debug, Clone, Default)]
pub struct NodeRequest {
    /// What account this belongs too (so what is the storage tree)
    acc_path: Nibbles,
    /// Where in the tree is this node located
    storage_path: Nibbles,
    /// What node needs this node
    parent: Nibbles,
    /// What hash was requested. We use this for validation
    hash: H256,
    /// Previous node at that position
    previous: Option<Node>,
}

/// This algorithm 'heals' the storage trie. That is to say, it downloads data until all accounts have the storage indicated
/// by the storage root in their account state
/// We receive a list of the counts that we want to save, we heal by chunks of accounts.
/// We assume these accounts are not empty hash tries, but may or may not have their
/// Algorithmic rules:
/// - If a nodehash is present in the db, it and all of it's children are present in the db
/// - If we are missing a node, we queue to download them.
/// - When a node is downloaded:
///    - if it has no missing children, we store it in the db
///    - if the node has missing childre, we store it in our membatch, wchich is preserved between calls
pub async fn heal_storage_trie(
    state_root: H256,
    storage_accounts: &AccountStorageRoots,
    peers: &mut PeerHandler,
    store: Store,
    membatch: Membatch,
    staleness_timestamp: u64,
    global_leafs_healed: &mut u64,
) -> Result<bool, SyncError> {
    METRICS.current_step.set(CurrentStepValue::HealingStorage);
    let download_queue = get_initial_downloads(&store, state_root, storage_accounts);
    info!(
        "Started Storage Healing with {} accounts",
        download_queue.len()
    );
    let mut state = StorageHealer {
        last_update: Instant::now(),
        download_queue,
        store,
        membatch,
        requests: HashMap::new(),
        staleness_timestamp,
        state_root,
        maximum_length_seen: Default::default(),
        leafs_healed: Default::default(),
        roots_healed: Default::default(),
        succesful_downloads: Default::default(),
        failed_downloads: Default::default(),
        empty_count: Default::default(),
        disconnected_count: Default::default(),
    };

    // With this we track what's going on with the tasks in flight
    // Only really relevant right now for debugging purposes.
    // TODO: think if this is a better way to receiver the data
    // Not in the state because it's not clonable
    let mut requests_task_joinset: JoinSet<
        Result<u64, TrySendError<Result<TrieNodes, RequestStorageTrieNodes>>>,
    > = JoinSet::new();

    let mut nodes_to_write: HashMap<H256, Vec<(Nibbles, Node, Option<Node>)>> = HashMap::new();
    let mut db_joinset = tokio::task::JoinSet::new();

    // channel to send the tasks to the peers
    let (task_sender, mut task_receiver) =
        tokio::sync::mpsc::channel::<Result<TrieNodes, RequestStorageTrieNodes>>(1000);

    loop {
        yield_now().await;
        if state.last_update.elapsed() >= SHOW_PROGRESS_INTERVAL_DURATION {
            METRICS
                .global_storage_tries_leafs_healed
                .store(*global_leafs_healed, Ordering::Relaxed);
            METRICS
                .healing_empty_try_recv
                .store(state.empty_count as u64, Ordering::Relaxed);
            state.last_update = Instant::now();
            debug!(
                "We are storage healing. Snap Peers {}. Inflight tasks {}. Download Queue {}. Maximum length {}. Leafs Healed {}. Global Leafs Healed {global_leafs_healed}. Roots Healed {}. Good Downloads {}. Good Download Percentage {}. Empty count {}. Disconnected Count {}.",
                peers
                    .peer_table
                    .peer_count_by_capabilities(&SUPPORTED_SNAP_CAPABILITIES)
                    .await
                    .unwrap_or(0),
                state.requests.len(),
                state.download_queue.len(),
                state.maximum_length_seen,
                state.leafs_healed,
                state.roots_healed,
                state.succesful_downloads,
                state.succesful_downloads as f64
                    / (state.succesful_downloads as f64 + state.failed_downloads as f64),
                state.empty_count,
                state.disconnected_count,
            );
            state.succesful_downloads = 0;
            state.failed_downloads = 0;
            state.empty_count = 0;
            state.disconnected_count = 0;
        }

        let is_done = state.requests.is_empty() && state.download_queue.is_empty();
        let is_stale = current_unix_time() > state.staleness_timestamp;

        if nodes_to_write.values().map(Vec::len).sum::<usize>() > 100_000 || is_done || is_stale {
            let to_write: Vec<_> = nodes_to_write.drain().collect();
            let store = state.store.clone();
            if db_joinset.len() > 3 {
                db_joinset.join_next().await;
            }
            db_joinset.spawn_blocking(|| {
                spawned_rt::tasks::block_on(async move {
                    let mut encoded_to_write = vec![];
                    for (hashed_account, nodes) in to_write {
                        let mut account_nodes = vec![];
                        let mut to_delete = HashSet::new();
                        for (path, node, previous) in nodes {
                            perform_needed_deletions(
                                &store,
                                &node,
                                previous,
                                hashed_account,
                                &path,
                                &mut to_delete,
                            )
                            .await
                            .unwrap();
                            if let Node::Leaf(leaf) = &node {
                                account_nodes
                                    .push((path.concat(leaf.partial.clone()), leaf.value.clone()));
                            }
                            account_nodes.push((path, node.encode_to_vec()));
                        }
                        let account_nodes = to_delete
                            .into_iter()
                            .map(|path| (path, vec![]))
                            .chain(account_nodes)
                            .collect();
                        encoded_to_write.push((hashed_account, account_nodes));
                    }

                    store
                        .write_storage_trie_nodes_batch(encoded_to_write)
                        .await
                        .expect("db write failed");
                })
            });
        }

        if is_done {
            db_joinset.join_all().await;
            return Ok(true);
        }

        if is_stale {
            db_joinset.join_all().await;
            state.membatch = HashMap::new();
            return Ok(false);
        }

        ask_peers_for_nodes(
            &mut state.download_queue,
            &mut state.requests,
            &mut requests_task_joinset,
            peers,
            state.state_root,
            &task_sender,
        )
        .await;

        let _ = requests_task_joinset.try_join_next();

        let trie_nodes_result = match task_receiver.try_recv() {
            Ok(trie_nodes) => trie_nodes,
            Err(TryRecvError::Empty) => {
                state.empty_count += 1;
                continue;
            }
            Err(TryRecvError::Disconnected) => {
                state.disconnected_count += 1;
                continue;
            }
        };

        match trie_nodes_result {
            Ok(trie_nodes) => {
                let Some(mut nodes_from_peer) = zip_requeue_node_responses_score_peer(
                    &mut state.requests,
                    peers,
                    &mut state.download_queue,
                    trie_nodes.clone(), // TODO: remove unnecesary clone, needed now for log 🏗️🏗️
                    &mut state.succesful_downloads,
                    &mut state.failed_downloads,
                )
                .await?
                else {
                    continue;
                };

                process_node_responses(
                    &mut nodes_from_peer,
                    &mut state.download_queue,
                    state.store.clone(),
                    &mut state.membatch,
                    &mut state.leafs_healed,
                    global_leafs_healed,
                    &mut state.roots_healed,
                    &mut state.maximum_length_seen,
                    &mut nodes_to_write,
                )
                .await
                .expect("We shouldn't be getting store errors"); // TODO: if we have a stor error we should stop
            }
            Err(RequestStorageTrieNodes::SendMessageError(id, _err)) => {
                let inflight_request = state.requests.remove(&id).expect("request disappeared");
                state.failed_downloads += 1;
                state
                    .download_queue
                    .extend(inflight_request.requests.clone());
                peers
                    .peer_table
                    .free_with_failure(&inflight_request.peer_id)
                    .await?;
            }
        }
    }
}

/// it grabs N peers to ask for data
async fn ask_peers_for_nodes(
    download_queue: &mut VecDeque<NodeRequest>,
    requests: &mut HashMap<u64, InflightRequest>,
    requests_task_joinset: &mut JoinSet<
        Result<u64, TrySendError<Result<TrieNodes, RequestStorageTrieNodes>>>,
    >,
    peers: &mut PeerHandler,
    state_root: H256,
    task_sender: &Sender<Result<TrieNodes, RequestStorageTrieNodes>>,
) {
    if (requests.len() as u32) < MAX_IN_FLIGHT_REQUESTS && !download_queue.is_empty() {
        let Some((peer_id, mut peer_channel)) = peers
            .peer_table
            .use_best_peer(&SUPPORTED_SNAP_CAPABILITIES)
            .await
            .inspect_err(
                |err| error!(err= ?err, "Error requesting a peer to perform storage healing"),
            )
            .unwrap_or(None)
        else {
            // warn!("We have no free peers for storage healing!"); way too spammy, moving to trace
            // If we have no peers we shrug our shoulders and wait until next free peer
            trace!("We have no free peers for storage healing!");
            return;
        };
        let at = download_queue.len().saturating_sub(STORAGE_BATCH_SIZE);
        let download_chunk = download_queue.split_off(at);
        let req_id: u64 = random();
        let (paths, inflight_requests_data) = create_node_requests(download_chunk);
        requests.insert(
            req_id,
            InflightRequest {
                requests: inflight_requests_data,
                peer_id,
            },
        );
        let gtn = GetTrieNodes {
            id: req_id,
            root_hash: state_root,
            paths,
            bytes: MAX_RESPONSE_BYTES,
        };

        let tx = task_sender.clone();

        requests_task_joinset.spawn(async move {
            let req_id = gtn.id;
            // TODO: check errors to determine whether the current block is stale
            let response = PeerHandler::request_storage_trienodes(&mut peer_channel, gtn).await;
            // TODO: add error handling
            tx.try_send(response).inspect_err(|err| {
                error!("Failed to send state trie nodes response. Error: {err}")
            })?;
            Ok(req_id)
        });
    }
}

fn create_node_requests(
    node_requests: VecDeque<NodeRequest>,
) -> (Vec<Vec<Bytes>>, Vec<NodeRequest>) {
    let mut mapped_requests: HashMap<Nibbles, Vec<NodeRequest>> = HashMap::new();

    for request in node_requests {
        mapped_requests
            .entry(request.acc_path.clone())
            .or_default()
            .push(request);
    }

    let mut inflight_request: Vec<NodeRequest> = Vec::new();

    let result: Vec<Vec<Bytes>> = mapped_requests
        .into_iter()
        .map(|(acc_path, request_vec)| {
            let response = [
                vec![Bytes::from(acc_path.to_bytes())],
                request_vec
                    .iter()
                    .map(|node_req| Bytes::from(node_req.storage_path.encode_compact()))
                    .collect(),
            ]
            .concat();
            inflight_request.extend(request_vec);
            response
        })
        .collect();

    (result, inflight_request)
}

async fn zip_requeue_node_responses_score_peer(
    requests: &mut HashMap<u64, InflightRequest>,
    peer_handler: &mut PeerHandler,
    download_queue: &mut VecDeque<NodeRequest>,
    trie_nodes: TrieNodes,
    succesful_downloads: &mut usize,
    failed_downloads: &mut usize,
) -> Result<Option<Vec<NodeResponse>>, SyncError> {
    trace!(
        "We are processing the nodes, we received {} nodes from our peer",
        trie_nodes.nodes.len()
    );
    let Some(request) = requests.remove(&trie_nodes.id) else {
        info!("No matching request found for received response {trie_nodes:?}");
        return Ok(None);
    };
    peer_handler.peer_table.free_peer(&request.peer_id).await?;

    let nodes_size = trie_nodes.nodes.len();
    if nodes_size == 0 {
        *failed_downloads += 1;
        peer_handler
            .peer_table
            .record_failure(&request.peer_id)
            .await?;

        download_queue.extend(request.requests);
        return Ok(None);
    }

    if request.requests.len() < nodes_size {
        panic!("The node responded with more data than us!");
    }

    if let Ok(nodes) = request
        .requests
        .iter()
        .zip(trie_nodes.nodes.clone())
        .map(|(node_request, node_bytes)| {
            let node = Node::decode_raw(&node_bytes).inspect_err(|err|{
                    info!("this peer {} request {node_request:?}, had this error {err:?}, and the raw node was {node_bytes:?}", request.peer_id)
                })?;

            if node.compute_hash().finalize() != node_request.hash {
                error!("this peer {} request {node_request:?}, sent us a valid node with the wrong hash, and the raw node was {node_bytes:?}", request.peer_id);
                Err(RLPDecodeError::MalformedData)
            } else {
                Ok(NodeResponse {
                    node_request: node_request.clone(),
                    node
                })
            }
        })
        .collect::<Result<Vec<NodeResponse>, RLPDecodeError>>()
    {
        if request.requests.len() > nodes_size {
            download_queue.extend(request.requests.into_iter().skip(nodes_size));
        }
        *succesful_downloads += 1;
        peer_handler.peer_table.record_success(&request.peer_id).await?;
        Ok(Some(nodes))
    } else {
        *failed_downloads += 1;
        peer_handler.peer_table.record_failure(&request.peer_id).await?;
        download_queue.extend(request.requests);
        Ok(None)
    }
}

#[allow(clippy::too_many_arguments)]
async fn process_node_responses(
    node_processing_queue: &mut Vec<NodeResponse>,
    download_queue: &mut VecDeque<NodeRequest>,
    store: Store,
    membatch: &mut Membatch,
    leafs_healed: &mut usize,
    global_leafs_healed: &mut u64,
    roots_healed: &mut usize,
    maximum_length_seen: &mut usize,
    to_write: &mut HashMap<H256, Vec<(Nibbles, Node, Option<Node>)>>,
) -> Result<(), StoreError> {
    while let Some(node_response) = node_processing_queue.pop() {
        trace!("We are processing node response {:?}", node_response);
        if let Node::Leaf(_) = &node_response.node {
            *leafs_healed += 1;
            *global_leafs_healed += 1;
        };

        *maximum_length_seen = usize::max(
            *maximum_length_seen,
            node_response.node_request.storage_path.len(),
        );

        let (missing_children_nibbles, missing_children_count) =
            determine_missing_children(&node_response, store.clone()).inspect_err(|err| {
                error!("{err} in determine missing children while searching {node_response:?}")
            })?;

        if missing_children_count == 0 {
            // We flush to the database this node
            commit_node(&store, &node_response, membatch, roots_healed, to_write)
                .await
                .inspect_err(|err| {
                    error!("{err} in commit node while committing {node_response:?}")
                })?;
        } else {
            let key = (
                node_response.node_request.acc_path.clone(),
                node_response.node_request.storage_path.clone(),
            );
            membatch.insert(
                key,
                MembatchEntry {
                    node_response: node_response.clone(),
                    missing_children_count,
                },
            );
            download_queue.extend(missing_children_nibbles);
        }
    }

    Ok(())
}

fn get_initial_downloads(
    store: &Store,
    state_root: H256,
    account_paths: &AccountStorageRoots,
) -> VecDeque<NodeRequest> {
    let trie = store
        .open_locked_state_trie(state_root)
        .expect("We should be able to open the store");
    let mut initial_requests: VecDeque<NodeRequest> = VecDeque::new();
    initial_requests.extend(
        account_paths
            .healed_accounts
            .par_iter()
            .filter_map(|acc_path| {
                // Accounts can be deleted from the trie after the healing process happens
                // This is an edge case where an account with value got deleted by
                // a self destruct contract creation step
                let rlp = trie
                    .get(&acc_path.to_fixed_bytes().to_vec())
                    .expect("We should be able to open the store")?;
                let account = AccountState::decode(&rlp).expect("We should have a valid account");
                if account.storage_root == *EMPTY_TRIE_HASH {
                    return None;
                }
                let trie = store
                    .open_direct_storage_trie(*acc_path, account.storage_root)
                    .expect("We should be able to open the store");

                let previous = match trie
                    .root
                    .get_node_unchecked(trie.db(), Nibbles::default())
                    .expect("To be able to read the store")
                {
                    Some((validity, previous)) => {
                        if validity {
                            return None;
                        } else {
                            Some(previous)
                        }
                    }
                    None => None,
                };
                Some(NodeRequest {
                    acc_path: Nibbles::from_bytes(&acc_path.0),
                    storage_path: Nibbles::default(), // We need to be careful, the root parent is a special case
                    parent: Nibbles::default(),
                    hash: account.storage_root,
                    previous,
                })
            })
            .collect::<VecDeque<_>>(),
    );
<<<<<<< HEAD
    initial_requests.extend(
        account_paths
            .accounts_with_storage_root
            .par_iter()
            .filter_map(|(acc_path, storage_root)| {
                if *storage_root == *EMPTY_TRIE_HASH {
                    return None;
                }
                let trie = store
                    .open_direct_storage_trie(*acc_path, *storage_root)
                    .expect("We should be able to open the store");

                let previous = match trie
                    .root
                    .get_node_unchecked(trie.db(), Nibbles::default())
                    .expect("To be able to read the store")
                {
                    Some((validity, previous)) => {
                        if validity {
                            return None;
                        } else {
                            Some(previous)
                        }
                    }
                    None => None,
                };

                Some(NodeRequest {
                    acc_path: Nibbles::from_bytes(&acc_path.0),
                    storage_path: Nibbles::default(), // We need to be careful, the root parent is a special case
                    parent: Nibbles::default(),
                    hash: *storage_root,
                    previous,
                })
            })
            .collect::<VecDeque<_>>(),
    );
=======
>>>>>>> 508022eb
    initial_requests
}

/// Returns the full paths to the node's missing children and grandchildren
/// and the number of direct missing children
pub fn determine_missing_children(
    node_response: &NodeResponse,
    store: Store,
) -> Result<(Vec<NodeRequest>, usize), StoreError> {
    let mut paths = Vec::new();
    let mut count = 0;
    let node = node_response.node.clone();
    let trie = store
        .open_direct_storage_trie(
            H256::from_slice(&node_response.node_request.acc_path.to_bytes()),
            *EMPTY_TRIE_HASH,
        )
        .inspect_err(|_| {
            error!("Malformed data when opening the storage trie in determine missing children")
        })?;
    let trie_state = trie.db();

    match &node {
        Node::Branch(node) => {
            for (index, child) in node.choices.iter().enumerate() {
                let child_path = node_response
                    .node_request
                    .storage_path
                    .append_new(index as u8);
                if !child.is_valid() {
                    continue;
                }
                let (validity, previous) = match child
                    .get_node_unchecked(trie_state, child_path.clone())
                    .inspect_err(|_| {
                        error!("Malformed data when doing get child of a branch node")
                    })? {
                    Some((validity, previous)) => (validity, Some(previous)),
                    None => (false, None),
                };
                if validity {
                    continue;
                }
                count += 1;

                paths.extend(vec![NodeRequest {
                    acc_path: node_response.node_request.acc_path.clone(),
                    storage_path: child_path,
                    parent: node_response.node_request.storage_path.clone(),
                    hash: child.compute_hash().finalize(),
                    previous,
                }]);
            }
        }
        Node::Extension(node) => {
            let child_path = node_response
                .node_request
                .storage_path
                .concat(node.prefix.clone());
            if !node.child.is_valid() {
                return Ok((vec![], 0));
            }
            let (validity, previous) = match node
                .child
                .get_node_unchecked(trie_state, child_path.clone())
                .inspect_err(|_| error!("Malformed data when doing get child of a branch node"))?
            {
                Some((validity, previous)) => (validity, Some(previous)),
                None => (false, None),
            };
            if validity {
                return Ok((vec![], 0));
            }
            count += 1;

            paths.extend(vec![NodeRequest {
                acc_path: node_response.node_request.acc_path.clone(),
                storage_path: child_path,
                parent: node_response.node_request.storage_path.clone(),
                hash: node.child.compute_hash().finalize(),
                previous,
            }]);
        }
        _ => {}
    }
    Ok((paths, count))
}

async fn perform_needed_deletions(
    store: &Store,
    node: &Node,
    previous: Option<Node>,
    hashed_account: H256,
    node_path: &Nibbles,
    to_delete: &mut HashSet<Nibbles>,
) -> Result<(), SyncError> {
    // Delete all the parents of this node.
    // Nodes should be in the DB only if their children are also in the DB.
    for i in 0..node_path.len() {
        to_delete.insert(node_path.slice(0, i));
    }
    match node {
        Node::Branch(node) => {
            let children = node
                .choices
                .iter()
                .enumerate()
                .filter(|(_, child)| !child.is_valid())
                .filter(|(choice, _)| match &previous {
                    Some(Node::Branch(previous)) => previous.choices[*choice].is_valid(),
                    Some(Node::Extension(previous)) => {
                        previous.prefix != Nibbles::from_hex(vec![*choice as u8])
                    }
                    Some(Node::Leaf(_)) => false,
                    None => true,
                })
                .map(|(choice, _)| choice as u8)
                .collect();
            let full_path = apply_prefix(Some(hashed_account), node_path.clone());
            store.delete_subtrees(full_path, children).await?;
        }
        Node::Extension(node) => {
            if let Some(Node::Leaf(_)) = previous {
                return Ok(());
            }
            // An extension node is equivalent to a series of branch nodes with only
            // one valid child each, so we remove all the empty siblings on the path.
            let full_path = apply_prefix(Some(hashed_account), node_path.clone());
            let (first, second) = compute_subtree_ranges(&full_path, &node.prefix);

            if !first.is_empty() {
                store.delete_range(first.start, first.end).await?;
            }
            if !second.is_empty() {
                store.delete_range(second.start, second.end).await?;
            }
        }
        Node::Leaf(node) => {
            if let Some(Node::Leaf(_)) = previous {
                return Ok(());
            }
            // An extension node is equivalent to a series of branch nodes with only
            // one valid child each, so we remove all the empty siblings on the path.
            let full_path = apply_prefix(Some(hashed_account), node_path.clone());
            let (first, second) = compute_subtree_ranges(&full_path, &node.partial);

            if !first.is_empty() {
                store.delete_range(first.start, first.end).await?;
            }
            if !second.is_empty() {
                store.delete_range(second.start, second.end).await?;
            }
        }
    }
    Ok(())
}

async fn commit_node(
    store: &Store,
    node: &NodeResponse,
    membatch: &mut Membatch,
    roots_healed: &mut usize,
    to_write: &mut HashMap<H256, Vec<(Nibbles, Node, Option<Node>)>>,
) -> Result<(), StoreError> {
    let hashed_account = H256::from_slice(&node.node_request.acc_path.to_bytes());

    to_write.entry(hashed_account).or_default().push((
        node.node_request.storage_path.clone(),
        node.node.clone(),
        node.node_request.previous.clone(),
    ));

    // Special case, we have just commited the root, we stop
    if node.node_request.storage_path == node.node_request.parent {
        trace!(
            "We have the parent of an account, this means we are the root. Storage healing should end."
        );
        *roots_healed += 1;
        return Ok(());
    }

    let parent_key: (Nibbles, Nibbles) = (
        node.node_request.acc_path.clone(),
        node.node_request.parent.clone(),
    );

    let mut parent_entry = membatch
        .remove(&parent_key)
        .expect("We are missing the parent from the membatch!");

    parent_entry.missing_children_count -= 1;

    if parent_entry.missing_children_count == 0 {
        Box::pin(commit_node(
            store,
            &parent_entry.node_response,
            membatch,
            roots_healed,
            to_write,
        ))
        .await?;
    } else {
        membatch.insert(parent_key, parent_entry);
    }
    Ok(())
}<|MERGE_RESOLUTION|>--- conflicted
+++ resolved
@@ -597,46 +597,6 @@
             })
             .collect::<VecDeque<_>>(),
     );
-<<<<<<< HEAD
-    initial_requests.extend(
-        account_paths
-            .accounts_with_storage_root
-            .par_iter()
-            .filter_map(|(acc_path, storage_root)| {
-                if *storage_root == *EMPTY_TRIE_HASH {
-                    return None;
-                }
-                let trie = store
-                    .open_direct_storage_trie(*acc_path, *storage_root)
-                    .expect("We should be able to open the store");
-
-                let previous = match trie
-                    .root
-                    .get_node_unchecked(trie.db(), Nibbles::default())
-                    .expect("To be able to read the store")
-                {
-                    Some((validity, previous)) => {
-                        if validity {
-                            return None;
-                        } else {
-                            Some(previous)
-                        }
-                    }
-                    None => None,
-                };
-
-                Some(NodeRequest {
-                    acc_path: Nibbles::from_bytes(&acc_path.0),
-                    storage_path: Nibbles::default(), // We need to be careful, the root parent is a special case
-                    parent: Nibbles::default(),
-                    hash: *storage_root,
-                    previous,
-                })
-            })
-            .collect::<VecDeque<_>>(),
-    );
-=======
->>>>>>> 508022eb
     initial_requests
 }
 
