--- conflicted
+++ resolved
@@ -31,17 +31,8 @@
     store: Store,
     cancel_token: CancellationToken,
 ) -> Result<bool, SyncError> {
-<<<<<<< HEAD
-    let mut pending_paths: BTreeMap<H256, Vec<Nibbles>> = store
-        .get_storage_heal_paths()
-        .await?
-        .unwrap_or_default()
-        .into_iter()
-        .collect();
-=======
     // List of paths in need of healing, grouped by hashed address
     let mut pending_paths = BTreeMap::<H256, Vec<Nibbles>>::new();
->>>>>>> a3dc64e3
     // The pivot may become stale while the fetcher is active, we will still keep the process
     // alive until the end signal so we don't lose queued messages
     let mut stale = false;
