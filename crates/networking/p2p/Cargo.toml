[package]
name = "ethrex-p2p"
version.workspace = true
edition.workspace = true
authors.workspace = true
documentation.workspace = true

# See more keys and their definitions at https://doc.rust-lang.org/cargo/reference/manifest.html

[dependencies]
ethrex-common.workspace = true
ethrex-crypto.workspace = true
ethrex-blockchain.workspace = true
ethrex-rlp.workspace = true
ethrex-storage.workspace = true
ethrex-trie.workspace = true
ethrex-storage-rollup = { workspace = true, optional = true }
ethrex-threadpool.workspace = true
ethereum-types.workspace = true

async-trait.workspace = true
tracing.workspace = true
tokio = { workspace = true, features = ["full"] }
tokio-util = { workspace = true, features = ["codec", "net"] }
bytes.workspace = true
hex.workspace = true
thiserror.workspace = true
lazy_static.workspace = true
snap.workspace = true
serde.workspace = true
secp256k1.workspace = true
spawned-rt.workspace = true
spawned-concurrency.workspace = true
sha2.workspace = true
futures.workspace = true
indexmap.workspace = true
rocksdb = { workspace = true, optional = true }
prometheus = "0.14.0"

tokio-stream = "0.1.17"
<<<<<<< HEAD
sha3 = "0.10.8" # Used for incremental hashing due to MAC
=======
sha3.workspace = true
>>>>>>> 16b42977

serde_json = "1.0.117"

# RLPx
concat-kdf = "0.1.0"
hmac = "0.12.1"
aes = "0.8.4"
ctr = "0.9.2"
rand = "0.8.5"

rayon = "1.10.0"
crossbeam.workspace = true

[dev-dependencies]
hex-literal = "0.4.1"

[lib]
path = "./p2p.rs"

[features]
default = ["c-kzg"]
c-kzg = ["ethrex-blockchain/c-kzg", "ethrex-common/c-kzg"]
sync-test = []
l2 = ["dep:ethrex-storage-rollup"]
test-utils = []

[lints.clippy]
unwrap_used = "deny"
redundant_clone = "warn"<|MERGE_RESOLUTION|>--- conflicted
+++ resolved
@@ -38,11 +38,8 @@
 prometheus = "0.14.0"
 
 tokio-stream = "0.1.17"
-<<<<<<< HEAD
-sha3 = "0.10.8" # Used for incremental hashing due to MAC
-=======
-sha3.workspace = true
->>>>>>> 16b42977
+# Used for incremental hashing due to MAC, intentionally not from workspace.
+sha3 = { version = "0.10.8", features = [ "asm" ] }
 
 serde_json = "1.0.117"
 
