[package]
name = "ethrex-p2p"
version = "0.1.0"
edition = "2024"

# See more keys and their definitions at https://doc.rust-lang.org/cargo/reference/manifest.html

[dependencies]
ethrex-common.workspace = true
ethrex-blockchain.workspace = true
ethrex-rlp.workspace = true
ethrex-storage.workspace = true
ethrex-trie.workspace = true
ethereum-types.workspace = true
tracing.workspace = true
tokio = { workspace = true, features = ["full"] }
tokio-util = { workspace = true, features = ["codec"] }
bytes.workspace = true
hex.workspace = true
thiserror.workspace = true
lazy_static.workspace = true
snap.workspace = true
serde.workspace = true
spawned-rt.workspace = true
spawned-concurrency.workspace = true
<<<<<<< HEAD
keccak-hash.workspace = true
prometheus = "0.14.0"
=======
secp256k1.workspace = true
sha2.workspace = true
>>>>>>> a94a05cb

tokio-stream = "0.1.17"
futures = "0.3.31"
sha3 = "0.10.8"

serde_json = "1.0.117"

# RLPx
concat-kdf = "0.1.0"
hmac = "0.12.1"
aes = "0.8.4"
ctr = "0.9.2"
rand = "0.8.5"

[dev-dependencies]
hex-literal = "0.4.1"

[lib]
path = "./p2p.rs"

[features]
default = ["c-kzg"]
c-kzg = ["ethrex-blockchain/c-kzg", "ethrex-common/c-kzg"]
sync-test = []

[lints.clippy]
unwrap_used = "deny"<|MERGE_RESOLUTION|>--- conflicted
+++ resolved
@@ -23,13 +23,10 @@
 serde.workspace = true
 spawned-rt.workspace = true
 spawned-concurrency.workspace = true
-<<<<<<< HEAD
+secp256k1.workspace = true
+sha2.workspace = true
 keccak-hash.workspace = true
 prometheus = "0.14.0"
-=======
-secp256k1.workspace = true
-sha2.workspace = true
->>>>>>> a94a05cb
 
 tokio-stream = "0.1.17"
 futures = "0.3.31"
