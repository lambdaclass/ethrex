--- conflicted
+++ resolved
@@ -22,12 +22,10 @@
 lazy_static.workspace = true
 snap.workspace = true
 serde.workspace = true
-<<<<<<< HEAD
 secp256k1.workspace = true
-=======
 spawned-rt.workspace = true
 spawned-concurrency.workspace = true
->>>>>>> 0c4beceb
+keccak-hash.workspace = true
 
 tokio-stream = "0.1.17"
 futures = "0.3.31"
