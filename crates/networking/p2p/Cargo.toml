--- conflicted
+++ resolved
@@ -13,12 +13,8 @@
 ethrex-rlp.workspace = true
 ethrex-storage.workspace = true
 ethrex-trie.workspace = true
-<<<<<<< HEAD
 ethrex-storage-rollup = { workspace = true, optional = true }
-=======
-ethrex-storage-rollup.workspace = true
 ethrex-threadpool.workspace = true
->>>>>>> b6c0e4b6
 ethereum-types.workspace = true
 
 async-trait.workspace = true
@@ -64,11 +60,7 @@
 default = ["c-kzg"]
 c-kzg = ["ethrex-blockchain/c-kzg", "ethrex-common/c-kzg"]
 sync-test = []
-<<<<<<< HEAD
 l2 = ["dep:ethrex-storage-rollup"]
-=======
-rocksdb = ["dep:rocksdb"]
->>>>>>> b6c0e4b6
 
 [lints.clippy]
 unwrap_used = "deny"