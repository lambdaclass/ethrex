[package]
name = "ethrex-p2p"
version = "0.1.0"
edition = "2024"

# See more keys and their definitions at https://doc.rust-lang.org/cargo/reference/manifest.html

[dependencies]
ethrex-common.workspace = true
ethrex-blockchain.workspace = true
ethrex-rlp.workspace = true
ethrex-storage.workspace = true
ethrex-trie.workspace = true
ethrex-storage-rollup.workspace = true
ethereum-types.workspace = true
tracing.workspace = true
tokio = { workspace = true, features = ["full"] }
tokio-util = { workspace = true, features = ["codec"] }
bytes.workspace = true
hex.workspace = true
thiserror.workspace = true
lazy_static.workspace = true
snap.workspace = true
serde.workspace = true
secp256k1.workspace = true
spawned-rt.workspace = true
spawned-concurrency.workspace = true
keccak-hash.workspace = true
<<<<<<< HEAD
=======
sha2.workspace = true
>>>>>>> c1778ead

tokio-stream = "0.1.17"
futures = "0.3.31"
sha3 = "0.10.8"

serde_json = "1.0.117"

# RLPx
concat-kdf = "0.1.0"
hmac = "0.12.1"
aes = "0.8.4"
ctr = "0.9.2"
rand = "0.8.5"

[dev-dependencies]
hex-literal = "0.4.1"

[lib]
path = "./p2p.rs"

[features]
default = ["c-kzg"]
c-kzg = ["ethrex-blockchain/c-kzg", "ethrex-common/c-kzg"]
sync-test = []

[lints.clippy]
unwrap_used = "deny"<|MERGE_RESOLUTION|>--- conflicted
+++ resolved
@@ -26,10 +26,7 @@
 spawned-rt.workspace = true
 spawned-concurrency.workspace = true
 keccak-hash.workspace = true
-<<<<<<< HEAD
-=======
 sha2.workspace = true
->>>>>>> c1778ead
 
 tokio-stream = "0.1.17"
 futures = "0.3.31"
