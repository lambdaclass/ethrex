--- conflicted
+++ resolved
@@ -479,12 +479,8 @@
                     .and_modify(|e| *e += 1)
                     .or_insert(1);
             }
-<<<<<<< HEAD
             #[cfg(feature = "l2")]
-            RLPxError::RollupStoreError(error) => {
-=======
             PeerConnectionError::RollupStoreError(error) => {
->>>>>>> 9b6435d1
                 failures_grouped_by_reason
                     .entry(format!("RollupStoreError - {error}"))
                     .and_modify(|e| *e += 1)
