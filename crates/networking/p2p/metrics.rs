--- conflicted
+++ resolved
@@ -228,9 +228,6 @@
 
         self.peers.fetch_add(1, Ordering::Relaxed);
 
-<<<<<<< HEAD
-        self.update_rate(&mut events, &self.new_connection_establishments_rate);
-=======
         let client_type = client_version.split('/').next().unwrap_or("unknown");
 
         // TODO (#4240): This module expose metrics to be used in the snapsync logs, to actually
@@ -244,9 +241,7 @@
             METRICS_P2P.inc_peer_client(client_type);
         }
 
-        self.update_rate(&mut events, &self.new_connection_establishments_rate)
-            .await;
->>>>>>> 48b8e3c3
+        self.update_rate(&mut events, &self.new_connection_establishments_rate);
 
         let mut clients = self.peers_by_client_type.lock().await;
         clients
