--- conflicted
+++ resolved
@@ -103,7 +103,6 @@
             .or_insert(1);
     }
 
-<<<<<<< HEAD
     pub async fn record_ping_sent(&self) {
         let mut events = self.pings_sent_events.lock().await;
 
@@ -114,14 +113,11 @@
         self.update_rate(&mut events, &self.pings_sent_rate).await;
     }
 
-    pub async fn record_new_rlpx_conn_disconnection(&self, reason: DisconnectReason) {
-=======
     pub async fn record_new_rlpx_conn_disconnection(
         &self,
         client_version: &str,
         reason: DisconnectReason,
     ) {
->>>>>>> 1679e897
         *self.peers.lock().await -= 1;
 
         let mut clients = self.peers_by_client_type.lock().await;
