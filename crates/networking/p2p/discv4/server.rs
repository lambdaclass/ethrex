use super::{
    helpers::{
        current_unix_time, elapsed_time_since, get_msg_expiration_from_seconds, is_msg_expired,
    },
    lookup::Discv4LookupHandler,
    messages::{
        ENRRequestMessage, ENRResponseMessage, Message, NeighborsMessage, Packet, PingMessage,
        PongMessage,
    },
};
use crate::{
    kademlia::{KademliaTable, MAX_NODES_PER_BUCKET},
    network::{handle_peer_as_initiator, P2PContext},
    rlpx::connection::MAX_PEERS_TCP_CONNECTIONS,
    types::{Endpoint, Node},
};
use ethrex_common::H256;
use k256::ecdsa::{signature::hazmat::PrehashVerifier, Signature, VerifyingKey};
use std::{
    collections::HashSet,
    net::{IpAddr, Ipv4Addr, SocketAddr},
    sync::Arc,
    time::Duration,
};
use tokio::{net::UdpSocket, sync::MutexGuard};
use tracing::{debug, error};

const MAX_DISC_PACKET_SIZE: usize = 1280;
const PROOF_EXPIRATION_IN_HS: u64 = 12;

// These interval times are arbitrary numbers, maybe we should read them from a cfg or a cli param
const REVALIDATION_INTERVAL_IN_SECONDS: u64 = 30;
const PEERS_RANDOM_LOOKUP_TIME_IN_MIN: u64 = 30;

#[derive(Debug)]
#[allow(dead_code)]
pub enum DiscoveryError {
    BindSocket(std::io::Error),
    MessageSendFailure(std::io::Error),
    PartialMessageSent,
    MessageExpired,
    InvalidMessage(String),
    StorageAccessError(String),
}

/// Implements the discv4 protocol see: https://github.com/ethereum/devp2p/blob/master/discv4.md
#[derive(Debug, Clone)]
pub struct Discv4Server {
    pub(super) ctx: P2PContext,
    pub(super) udp_socket: Arc<UdpSocket>,
    pub(super) revalidation_interval_seconds: u64,
    pub(super) lookup_interval_minutes: u64,
}

impl Discv4Server {
    /// Initializes a Discv4 UDP socket and creates a new `Discv4Server` instance.
    /// Returns an error if the socket binding fails.
    pub async fn try_new(ctx: P2PContext) -> Result<Self, DiscoveryError> {
        let udp_socket = UdpSocket::bind(ctx.local_node.udp_addr())
            .await
            .map_err(DiscoveryError::BindSocket)?;

        Ok(Self {
            ctx,
            udp_socket: Arc::new(udp_socket),
            revalidation_interval_seconds: REVALIDATION_INTERVAL_IN_SECONDS,
            lookup_interval_minutes: PEERS_RANDOM_LOOKUP_TIME_IN_MIN,
        })
    }

    /// Initializes the discovery server. It:
    /// - Spawns tasks to handle incoming messages and revalidate known nodes.
    /// - Loads bootnodes to establish initial peer connections.
    /// - Starts the lookup handler via [`Discv4LookupHandler`] to periodically search for new peers.
    pub async fn start(&self, bootnodes: Vec<Node>) -> Result<(), DiscoveryError> {
        let lookup_handler = Discv4LookupHandler::new(
            self.ctx.clone(),
            self.udp_socket.clone(),
            self.lookup_interval_minutes,
        );

        self.ctx.tracker.spawn({
            let self_clone = self.clone();
            async move { self_clone.receive().await }
        });
        self.ctx.tracker.spawn({
            let self_clone = self.clone();
            async move { self_clone.start_revalidation().await }
        });
        self.load_bootnodes(bootnodes).await;
        lookup_handler.start(10);

        Ok(())
    }

    async fn load_bootnodes(&self, bootnodes: Vec<Node>) {
        for node in bootnodes {
            if let Err(e) = self.try_add_peer_and_ping(node).await {
                debug!("Error while adding bootnode to table: {:?}", e);
            };
        }
    }

    pub async fn receive(&self) {
        let mut buf = vec![0; MAX_DISC_PACKET_SIZE];

        loop {
            let (read, from) = match self.udp_socket.recv_from(&mut buf).await {
                Ok(result) => result,
                Err(e) => {
                    error!("Error receiving data from socket: {e}. Stopping discovery server");
                    return;
                }
            };
            debug!("Received {read} bytes from {from}");

            match Packet::decode(&buf[..read]) {
                Err(e) => debug!("Could not decode packet: {:?}", e),
                Ok(packet) => {
                    let msg = packet.get_message();
                    let msg_name = msg.to_string();
                    debug!("Message: {:?} from {}", msg, packet.get_public_key());
                    if let Err(e) = self.handle_message(packet, from).await {
                        debug!("Error while processing {} message: {:?}", msg_name, e);
                    };
                }
            }
        }
    }

    async fn handle_message(&self, packet: Packet, from: SocketAddr) -> Result<(), DiscoveryError> {
        match packet.get_message() {
            Message::Ping(msg) => {
                if is_msg_expired(msg.expiration) {
                    return Err(DiscoveryError::MessageExpired);
                };

                let node = Node {
                    ip: from.ip(),
                    udp_port: from.port(),
                    tcp_port: msg.from.tcp_port,
                    public_key: packet.get_public_key(),
                };
                self.pong(packet.get_hash(), node).await?;

                let peer = {
                    let table = self.ctx.table.lock().await;
                    table.get_by_public_key(packet.get_public_key()).cloned()
                };

                let Some(peer) = peer else {
                    self.try_add_peer_and_ping(node).await?;
                    return Ok(());
                };

                // if peer was in the table and last ping was 12 hs ago
                //  we need to re ping to re-validate the endpoint proof
                if elapsed_time_since(peer.last_ping) / 3600 >= PROOF_EXPIRATION_IN_HS {
                    self.ping(node).await?;
                }
                if let Some(enr_seq) = msg.enr_seq {
                    if enr_seq > peer.record.seq && peer.is_proven {
                        debug!("Found outdated enr-seq, sending an enr_request");
                        self.send_enr_request(peer.node, self.ctx.table.lock().await)
                            .await?;
                    }
                }

                Ok(())
            }
            Message::Pong(msg) => {
                if is_msg_expired(msg.expiration) {
                    return Err(DiscoveryError::MessageExpired);
                }

                let peer = {
                    let table = self.ctx.table.lock().await;
                    table.get_by_public_key(packet.get_public_key()).cloned()
                };
                let Some(peer) = peer else {
                    return Err(DiscoveryError::InvalidMessage("not known node".into()));
                };

                let Some(ping_hash) = peer.last_ping_hash else {
                    return Err(DiscoveryError::InvalidMessage(
                        "node did not send a previous ping".into(),
                    ));
                };
                if ping_hash != msg.ping_hash {
                    return Err(DiscoveryError::InvalidMessage(
                        "hash did not match the last corresponding ping".into(),
                    ));
                }

                // all validations went well, mark as answered and start a rlpx connection
                self.ctx
                    .table
                    .lock()
                    .await
                    .pong_answered(peer.node.public_key, current_unix_time());
                if let Some(enr_seq) = msg.enr_seq {
                    if enr_seq > peer.record.seq {
                        debug!("Found outdated enr-seq, send an enr_request");
                        self.send_enr_request(peer.node, self.ctx.table.lock().await)
                            .await?;
                        return Ok(());
                    }
                }

                // We won't initiate a connection if we are already connected.
                // This will typically be the case when revalidating a node.
                if peer.is_connected {
                    return Ok(());
                }

                // We won't initiate a connection if we have reached the maximum number of peers.
                let active_connections = {
                    let table = self.ctx.table.lock().await;
                    table.count_connected_peers()
                };
                if active_connections >= MAX_PEERS_TCP_CONNECTIONS {
                    return Ok(());
                }

                let ctx = self.ctx.clone();
                self.ctx
                    .tracker
                    .spawn(async move { handle_peer_as_initiator(ctx, peer.node).await });
                Ok(())
            }
            Message::FindNode(msg) => {
                if is_msg_expired(msg.expiration) {
                    return Err(DiscoveryError::MessageExpired);
                };
                let node = {
                    let table = self.ctx.table.lock().await;
                    table.get_by_public_key(packet.get_public_key()).cloned()
                };

                let Some(node) = node else {
                    return Err(DiscoveryError::InvalidMessage("not a known node".into()));
                };
                // Check that the IP address from which we receive the request matches the one we have stored to prevent amplification attacks
                // This prevents an attack vector where the discovery protocol could be used to amplify traffic in a DDOS attack.
                // A malicious actor would send a findnode request with the IP address and UDP port of the target as the source address.
                // The recipient of the findnode packet would then send a neighbors packet (which is a much bigger packet than findnode) to the victim.
                if from.ip() != node.node.ip {
                    return Err(DiscoveryError::InvalidMessage("not a known node".into()));
                }
                if !node.is_proven {
                    return Err(DiscoveryError::InvalidMessage("node isn't proven".into()));
                }

                let nodes = {
                    let table = self.ctx.table.lock().await;
                    table.get_closest_nodes(msg.target)
                };
                let nodes_chunks = nodes.chunks(4);
                let expiration = get_msg_expiration_from_seconds(20);

                debug!("Sending neighbors!");
                // we are sending the neighbors in 4 different messages as not to exceed the
                // maximum packet size
                for nodes in nodes_chunks {
                    let neighbors =
                        Message::Neighbors(NeighborsMessage::new(nodes.to_vec(), expiration));
                    let mut buf = Vec::new();
                    neighbors.encode_with_header(&mut buf, &self.ctx.signer);

                    let bytes_sent = self
                        .udp_socket
                        .send_to(&buf, from)
                        .await
                        .map_err(DiscoveryError::MessageSendFailure)?;

                    if bytes_sent != buf.len() {
                        return Err(DiscoveryError::PartialMessageSent);
                    }
                }

                Ok(())
            }
            Message::Neighbors(neighbors_msg) => {
                if is_msg_expired(neighbors_msg.expiration) {
                    return Err(DiscoveryError::MessageExpired);
                };

                let mut table_lock = self.ctx.table.lock().await;

                let Some(node) = table_lock.get_by_public_key_mut(packet.get_public_key()) else {
                    return Err(DiscoveryError::InvalidMessage("not a known node".into()));
                };

                let Some(req) = &mut node.find_node_request else {
                    return Err(DiscoveryError::InvalidMessage(
                        "find node request not sent".into(),
                    ));
                };
                if current_unix_time().saturating_sub(req.sent_at) >= 60 {
                    node.find_node_request = None;
                    return Err(DiscoveryError::InvalidMessage(
                        "find_node request expired after one minute".into(),
                    ));
                }

                let nodes = &neighbors_msg.nodes;
                let total_nodes_sent = req.nodes_sent + nodes.len();

                if total_nodes_sent > MAX_NODES_PER_BUCKET {
                    node.find_node_request = None;
                    return Err(DiscoveryError::InvalidMessage(
                        "sent more than allowed nodes".into(),
                    ));
                }

                // update the number of node_sent
                // and forward the nodes sent if a channel is attached
                req.nodes_sent = total_nodes_sent;
                if let Some(tx) = &req.tx {
                    let _ = tx.send(nodes.clone());
                }

                if total_nodes_sent == MAX_NODES_PER_BUCKET {
                    debug!("Neighbors request has been fulfilled");
                    node.find_node_request = None;
                }

                // release the lock early
                // as we might be a long time pinging all the new nodes
                drop(table_lock);

                debug!("Storing neighbors in our table!");
                for node in nodes {
                    let _ = self.try_add_peer_and_ping(*node).await;
                }

                Ok(())
            }
            Message::ENRRequest(msg) => {
                if is_msg_expired(msg.expiration) {
                    return Err(DiscoveryError::MessageExpired);
                }

                // Update node_record
                self.ctx.set_fork_id().await;
                let node_record = self.ctx.local_node_record.lock().await.clone();

                let msg =
                    Message::ENRResponse(ENRResponseMessage::new(packet.get_hash(), node_record));
                let mut buf = vec![];
                msg.encode_with_header(&mut buf, &self.ctx.signer);

                let bytes_sent = self
                    .udp_socket
                    .send_to(&buf, from)
                    .await
                    .map_err(DiscoveryError::MessageSendFailure)?;

                if bytes_sent != buf.len() {
                    return Err(DiscoveryError::PartialMessageSent);
                }

                Ok(())
            }
            Message::ENRResponse(msg) => {
<<<<<<< HEAD
                {
                    let mut table_lock = self.ctx.table.lock().await;
                    let peer = table_lock.get_by_node_id_mut(packet.get_node_id());
                    let Some(peer) = peer else {
                        return Err(DiscoveryError::InvalidMessage("Peer not known".into()));
                    };
=======
                let mut table_lock = self.ctx.table.lock().await;
                let peer = table_lock.get_by_public_key_mut(packet.get_public_key());
                let Some(peer) = peer else {
                    return Err(DiscoveryError::InvalidMessage("Peer not known".into()));
                };

                let Some(req_hash) = peer.enr_request_hash else {
                    return Err(DiscoveryError::InvalidMessage(
                        "Discarding enr-response as enr-request wasn't sent".into(),
                    ));
                };
                if req_hash != msg.request_hash {
                    return Err(DiscoveryError::InvalidMessage(
                        "Discarding enr-response did not match enr-request hash".into(),
                    ));
                }
                peer.enr_request_hash = None;
>>>>>>> 9779033a

                    let Some(req_hash) = peer.enr_request_hash else {
                        return Err(DiscoveryError::InvalidMessage(
                            "Discarding enr-response as enr-request wasn't sent".into(),
                        ));
                    };
                    if req_hash != msg.request_hash {
                        return Err(DiscoveryError::InvalidMessage(
                            "Discarding enr-response did not match enr-request hash".into(),
                        ));
                    }
                    peer.enr_request_hash = None;

                    if msg.node_record.seq < peer.record.seq {
                        return Err(DiscoveryError::InvalidMessage(
                            "msg node record is lower than the one we have".into(),
                        ));
                    }
                    let record = msg.node_record.decode_pairs();
                    let Some(id) = record.id else {
                        return Err(DiscoveryError::InvalidMessage(
                            "msg node record does not have required `id` field".into(),
                        ));
                    };

                    // https://github.com/ethereum/devp2p/blob/master/enr.md#v4-identity-scheme
                    let signature_valid = match id.as_str() {
                        "v4" => {
                            let digest = msg.node_record.get_signature_digest();
                            let Some(public_key) = record.secp256k1 else {
                                return Err(DiscoveryError::InvalidMessage(
                                "signature could not be verified because public key was not provided".into(),
                            ));
                            };
                            let signature_bytes = msg.node_record.signature.as_bytes();
                            let Ok(signature) = Signature::from_slice(&signature_bytes[0..64])
                            else {
                                return Err(DiscoveryError::InvalidMessage(
                                    "signature could not be build from msg signature bytes".into(),
                                ));
                            };
                            let Ok(verifying_key) =
                                VerifyingKey::from_sec1_bytes(public_key.as_bytes())
                            else {
                                return Err(DiscoveryError::InvalidMessage(
                                    "public key could no be built from msg pub key bytes".into(),
                                ));
                            };
                            verifying_key.verify_prehash(&digest, &signature).is_ok()
                        }
                        _ => false,
                    };
                    if !signature_valid {
                        return Err(DiscoveryError::InvalidMessage(
                            "Signature verification invalid".into(),
                        ));
                    }

                    //https://github.com/ethereum/devp2p/blob/master/enr-entries/eth.md
                    if let Some(eth) = record.eth {
                        //update node_record
                        self.ctx.set_fork_id().await;
                        let pairs = self.ctx.local_node_record.lock().await.decode_pairs();

                        if let Some(fork_id) = pairs.eth {
                            let Ok(block_number) = self.ctx.storage.get_latest_block_number().await
                            else {
                                return Err(DiscoveryError::StorageAccessError(
                                    "Could not get last block number".into(),
                                ));
                            };
                            let Ok(Some(block_header)) =
                                self.ctx.storage.get_block_header(block_number)
                            else {
                                return Err(DiscoveryError::StorageAccessError(
                                    "Could not get last block number".into(),
                                ));
                            };
                            let Ok(chain_config) = self.ctx.storage.get_chain_config() else {
                                return Err(DiscoveryError::StorageAccessError(
                                    "Could not getchaing config".into(),
                                ));
                            };
                            let Ok(Some(genesis_header)) = self.ctx.storage.get_block_header(0)
                            else {
                                return Err(DiscoveryError::StorageAccessError(
                                    "Could not get genesis block number".into(),
                                ));
                            };
                            if !fork_id.is_valid(
                                eth,
                                block_number,
                                block_header.timestamp,
                                chain_config,
                                genesis_header,
                            ) {
                                table_lock.replace_peer(packet.get_node_id());
                                return Err(DiscoveryError::InvalidMessage(
                                    "Could not validate fork id from new node".into(),
                                ));
                            }
                            debug!("ENR eth pair validated");
                        }
                    }

                    if let Some(ip) = record.ip {
                        peer.node.ip = IpAddr::from(Ipv4Addr::from_bits(ip));
                    }
                    if let Some(tcp_port) = record.tcp_port {
                        peer.node.tcp_port = tcp_port;
                    }
                    if let Some(udp_port) = record.udp_port {
                        peer.node.udp_port = udp_port;
                    }
                    peer.record = msg.node_record.clone();
                    debug!(
                        "Node with id {:?} record has been successfully updated",
                        peer.node.node_id
                    );
                }
                let peer = {
                    let table = self.ctx.table.lock().await;
                    table.get_by_node_id(packet.get_node_id()).cloned()
                };
                let Some(peer) = peer else {
                    return Err(DiscoveryError::InvalidMessage("not known node".into()));
                };
                // This will typically be the case when revalidating a node.
                if peer.is_connected {
                    return Ok(());
                }

                // We won't initiate a connection if we have reached the maximum number of peers.
                let active_connections = {
                    let table = self.ctx.table.lock().await;
                    table.count_connected_peers()
                };
                if active_connections >= MAX_PEERS_TCP_CONNECTIONS {
                    return Ok(());
                }
<<<<<<< HEAD
                let ctx = self.ctx.clone();

                self.ctx
                    .tracker
                    .spawn(async move { handle_peer_as_initiator(ctx, peer.node).await });

=======
                peer.record = msg.node_record.clone();
                debug!(
                    "Node with id {:?} record has been successfully updated",
                    peer.node.public_key
                );
>>>>>>> 9779033a
                Ok(())
            }
        }
    }

    /// Starts a tokio scheduler that:
    /// - performs periodic revalidation of the current nodes (sends a ping to the old nodes).
    ///
    /// **Peer revalidation**
    ///
    /// Peers revalidation works in the following manner:
    /// 1. Every `revalidation_interval_seconds` we ping the 3 least recently pinged peers
    /// 2. In the next iteration we check if they have answered
    ///    - if they have: we increment the liveness field by one
    ///    - otherwise we decrement it by the current value / 3.
    /// 3. If the liveness field is 0, then we delete it and insert a new one from the replacements table
    ///
    /// See more https://github.com/ethereum/devp2p/blob/master/discv4.md#kademlia-table
    async fn start_revalidation(&self) {
        let mut interval =
            tokio::time::interval(Duration::from_secs(self.revalidation_interval_seconds));

        // first tick starts immediately
        interval.tick().await;

        let mut previously_pinged_peers = HashSet::new();
        loop {
            interval.tick().await;
            debug!("Running peer revalidation");

            // first check that the peers we ping have responded
            for public_key in previously_pinged_peers {
                let mut table_lock = self.ctx.table.lock().await;
                let Some(peer) = table_lock.get_by_public_key_mut(public_key) else {
                    continue;
                };

                if let Some(has_answered) = peer.revalidation {
                    if has_answered {
                        peer.increment_liveness();
                    } else {
                        peer.decrement_liveness();
                    }
                }

                peer.revalidation = None;

                if peer.liveness == 0 {
                    let new_peer = table_lock.replace_peer(public_key);
                    if let Some(new_peer) = new_peer {
                        drop(table_lock);
                        let _ = self.ping(new_peer.node).await;
                    }
                }
            }

            // now send a ping to the least recently pinged peers
            // this might be too expensive to run if our table is filled
            // maybe we could just pick them randomly
            let peers = self
                .ctx
                .table
                .lock()
                .await
                .get_least_recently_pinged_peers(3);
            previously_pinged_peers = HashSet::default();
            for peer in peers {
                debug!("Pinging peer {:?} to re-validate!", peer.node.public_key);
                let _ = self.ping(peer.node).await;
                previously_pinged_peers.insert(peer.node.public_key);
                let mut table = self.ctx.table.lock().await;
                let peer = table.get_by_public_key_mut(peer.node.public_key);
                if let Some(peer) = peer {
                    peer.revalidation = Some(false);
                }
            }

            debug!("Peer revalidation finished");
        }
    }

    /// Attempts to add a node to the Kademlia table and send a ping if necessary.
    ///
    /// - If the node is **not found** in the table and there is enough space, it will be added,
    ///   and a ping message will be sent to verify connectivity.
    /// - If the node is **already present**, no action is taken.
    async fn try_add_peer_and_ping<'a>(&self, node: Node) -> Result<(), DiscoveryError> {
        // sanity check to make sure we are not storing ourselves
        // a case that may happen in a neighbor message for example
        if node.public_key == self.ctx.local_node.public_key {
            return Ok(());
        }

        // `ping` might take the lock, so we need to scope it here to
        // avoid deadlocks
        let (peer, found) = {
            let mut table_lock = self.ctx.table.lock().await;
            table_lock.insert_node(node)
        };
        if let (Some(peer), true) = (peer, found) {
            self.ping(peer.node).await?;
        };
        Ok(())
    }

    async fn ping<'a>(&self, node: Node) -> Result<(), DiscoveryError> {
        let mut buf = Vec::new();
        let expiration: u64 = get_msg_expiration_from_seconds(20);
        let from = Endpoint {
            ip: self.ctx.local_node.ip,
            udp_port: self.ctx.local_node.udp_port,
            tcp_port: self.ctx.local_node.tcp_port,
        };
        let to = Endpoint {
            ip: node.ip,
            udp_port: node.udp_port,
            tcp_port: node.tcp_port,
        };

        let enr_seq = self.ctx.local_node_record.lock().await.seq;
        let ping = Message::Ping(PingMessage::new(from, to, expiration).with_enr_seq(enr_seq));

        ping.encode_with_header(&mut buf, &self.ctx.signer);
        let bytes_sent = self
            .udp_socket
            .send_to(&buf, node.udp_addr())
            .await
            .map_err(DiscoveryError::MessageSendFailure)?;

        if bytes_sent != buf.len() {
            return Err(DiscoveryError::PartialMessageSent);
        }

        let hash = H256::from_slice(&buf[0..32]);
        self.ctx.table.lock().await.update_peer_ping(
            node.public_key,
            Some(hash),
            current_unix_time(),
        );

        Ok(())
    }

    async fn pong(&self, ping_hash: H256, node: Node) -> Result<(), DiscoveryError> {
        let mut buf = Vec::new();
        let expiration: u64 = get_msg_expiration_from_seconds(20);
        let to = Endpoint {
            ip: node.ip,
            udp_port: node.udp_port,
            tcp_port: node.tcp_port,
        };

        let enr_seq = self.ctx.local_node_record.lock().await.seq;
        let pong = Message::Pong(PongMessage::new(to, ping_hash, expiration).with_enr_seq(enr_seq));
        pong.encode_with_header(&mut buf, &self.ctx.signer);

        let bytes_sent = self
            .udp_socket
            .send_to(&buf, node.udp_addr())
            .await
            .map_err(DiscoveryError::MessageSendFailure)?;

        if bytes_sent != buf.len() {
            Err(DiscoveryError::PartialMessageSent)
        } else {
            Ok(())
        }
    }

    async fn send_enr_request<'a>(
        &self,
        node: Node,
        mut table_lock: MutexGuard<'a, KademliaTable>,
    ) -> Result<(), DiscoveryError> {
        let mut buf = Vec::new();
        let expiration: u64 = get_msg_expiration_from_seconds(20);
        let enr_req = Message::ENRRequest(ENRRequestMessage::new(expiration));
        enr_req.encode_with_header(&mut buf, &self.ctx.signer);

        let bytes_sent = self
            .udp_socket
            .send_to(&buf, node.udp_addr())
            .await
            .map_err(DiscoveryError::MessageSendFailure)?;
        if bytes_sent != buf.len() {
            return Err(DiscoveryError::PartialMessageSent);
        }

        let hash = H256::from_slice(&buf[0..32]);
        if let Some(peer) = table_lock.get_by_public_key_mut(node.public_key) {
            peer.enr_request_hash = Some(hash);
        };

        Ok(())
    }
}

#[cfg(test)]
pub(super) mod tests {
    use super::*;
    use crate::{
        network::{public_key_from_signing_key, serve_p2p_requests, MAX_MESSAGES_TO_BROADCAST},
        rlpx::message::Message as RLPxMessage,
        types::NodeRecord,
    };
    use ethrex_blockchain::Blockchain;
    use ethrex_common::types::{BlockHeader, ChainConfig, ForkId};
    use ethrex_common::H32;
    use ethrex_storage::error::StoreError;
    use ethrex_storage::EngineType;
    use ethrex_storage::Store;

    use k256::ecdsa::SigningKey;
    use rand::rngs::OsRng;
    use std::net::{IpAddr, Ipv4Addr};
    use tokio::{sync::Mutex, time::sleep};

    pub async fn insert_random_node_on_custom_bucket(
        table: Arc<Mutex<KademliaTable>>,
        bucket_idx: usize,
    ) {
        let public_key = public_key_from_signing_key(&SigningKey::random(&mut OsRng));
        let node = Node {
            ip: IpAddr::V4(Ipv4Addr::new(127, 0, 0, 1)),
            tcp_port: 0,
            udp_port: 0,
            public_key,
        };
        table
            .lock()
            .await
            .insert_node_on_custom_bucket(node, bucket_idx);
    }

    pub async fn fill_table_with_random_nodes(table: Arc<Mutex<KademliaTable>>) {
        for i in 0..256 {
            for _ in 0..16 {
                insert_random_node_on_custom_bucket(table.clone(), i).await;
            }
        }
    }

    pub async fn start_discovery_server(
        udp_port: u16,
        initial_blocks: Option<u64>,
        should_start_server: bool,
    ) -> Result<Discv4Server, DiscoveryError> {
        let addr = SocketAddr::new(IpAddr::V4(Ipv4Addr::new(127, 0, 0, 1)), udp_port);
        let signer = SigningKey::random(&mut OsRng);
        let public_key = public_key_from_signing_key(&signer);
        let local_node = Node {
            ip: addr.ip(),
            public_key,
            udp_port,
            tcp_port: udp_port,
        };

        let storage = match initial_blocks {
            Some(blocks) => setup_storage(blocks).await.expect("Storage setup"),
            None => Store::new("temp.db", EngineType::InMemory).expect("Failed to create test DB"),
        };

        let blockchain = Arc::new(Blockchain::default_with_store(storage.clone()));
        let table = Arc::new(Mutex::new(KademliaTable::new(public_key)));
        let (broadcast, _) = tokio::sync::broadcast::channel::<(tokio::task::Id, Arc<RLPxMessage>)>(
            MAX_MESSAGES_TO_BROADCAST,
        );
        let tracker = tokio_util::task::TaskTracker::new();
        let local_node_record = Arc::new(Mutex::new(
            NodeRecord::from_node(&local_node, 1, &signer)
                .expect("Node record could not be created from local node"),
        ));
        let ctx = P2PContext {
            local_node,
            local_node_record,
            tracker: tracker.clone(),
            signer: signer.clone(),
            table,
            storage,
            blockchain,
            broadcast,
            client_version: "ethrex/test".to_string(),
        };

        let discv4 = Discv4Server::try_new(ctx.clone()).await?;

        if should_start_server {
            tracker.spawn({
                let discv4 = discv4.clone();
                async move {
                    discv4.receive().await;
                }
            });
            // we need to spawn the p2p service, as the nodes will try to connect each other via tcp once bonded
            // if that connection fails, then they are remove themselves from the table, we want them to be bonded for these tests
            ctx.tracker.spawn(serve_p2p_requests(ctx.clone()));
        }

        Ok(discv4)
    }

    /// connects two mock servers by pinging a to b
    pub async fn connect_servers(
        server_a: &mut Discv4Server,
        server_b: &mut Discv4Server,
    ) -> Result<(), DiscoveryError> {
        server_a
            .try_add_peer_and_ping(server_b.ctx.local_node)
            .await?;

        // allow some time for the server to respond
        sleep(Duration::from_secs(1)).await;
        Ok(())
    }

    async fn setup_storage(blocks: u64) -> Result<Store, StoreError> {
        let store = Store::new("test", EngineType::InMemory)?;

        let config = ChainConfig {
            shanghai_time: Some(1),
            istanbul_block: Some(1),
            ..Default::default()
        };
        store.set_chain_config(&config).await?;

        for i in 0..blocks {
            let header = BlockHeader {
                number: 0,
                timestamp: i * 5,
                gas_limit: 100_000_000,
                gas_used: 0,
                ..Default::default()
            };
            let block_hash = header.compute_block_hash();
            store.add_block_header(block_hash, header).await?;
            store.set_canonical_block(i, block_hash).await?;
        }
        store.update_latest_block_number(blocks - 1).await?;
        Ok(store)
    }

    #[tokio::test]
    /** This is a end to end test on the discovery server, the idea is as follows:
     * - We'll start two discovery servers (`a` & `b`) to ping between each other
     * - We'll make `b` ping `a`, and validate that the connection is right
     * - Then we'll wait for a revalidation where we expect everything to be the same
     * - We'll do this five 5 more times
     * - Then we'll stop server `a` so that it doesn't respond to re-validations
     * - We expect server `b` to remove node `a` from its table after 3 re-validations
     * To make this run faster, we'll change the revalidation time to be every 2secs
     */
    async fn discovery_server_revalidation() -> Result<(), DiscoveryError> {
        let mut server_a = start_discovery_server(7998, Some(1), true).await?;
        let mut server_b = start_discovery_server(7999, Some(1), true).await?;

        connect_servers(&mut server_a, &mut server_b).await?;

        server_b.revalidation_interval_seconds = 2;

        // start revalidation server
        server_b.ctx.tracker.spawn({
            let server_b = server_b.clone();
            async move { server_b.start_revalidation().await }
        });

        for _ in 0..5 {
            sleep(Duration::from_millis(2500)).await;
            // by now, b should've send a revalidation to a
            let table = server_b.ctx.table.lock().await;
            let node = table.get_by_public_key(server_a.ctx.local_node.public_key);
            assert!(node.is_some_and(|n| n.revalidation.is_some()));
        }

        // make sure that `a` has responded too all the re-validations
        // we can do that by checking the liveness
        {
            let table = server_b.ctx.table.lock().await;
            let node = table.get_by_public_key(server_a.ctx.local_node.public_key);
            assert_eq!(node.map_or(0, |n| n.liveness), 6);
        }

        // now, stopping server `a` is not trivial
        // so we'll instead change its port, so that no one responds
        {
            let mut table = server_b.ctx.table.lock().await;
            let node = table.get_by_public_key_mut(server_a.ctx.local_node.public_key);
            if let Some(node) = node {
                node.node.udp_port = 0
            };
        }

        // now the liveness field should start decreasing until it gets to 0
        // which should happen in 3 re-validations
        for _ in 0..2 {
            sleep(Duration::from_millis(2500)).await;
            let table = server_b.ctx.table.lock().await;
            let node = table.get_by_public_key(server_a.ctx.local_node.public_key);
            assert!(node.is_some_and(|n| n.revalidation.is_some()));
        }
        sleep(Duration::from_millis(2500)).await;

        // finally, `a`` should not exist anymore
        let table = server_b.ctx.table.lock().await;
        assert!(table
            .get_by_public_key(server_a.ctx.local_node.public_key)
            .is_none());
        Ok(())
    }

    #[tokio::test]
    /**
     * This test verifies the exchange and update of ENR (Ethereum Node Record) messages.
     * The test follows these steps:
     *
     * 1. Start two nodes.
     * 2. Wait until they establish a connection.
     * 3. Assert that they exchange their records and store them
     * 3. Modify the ENR (node record) of one of the nodes.
     * 4. Send a new ping message and check that an ENR request was triggered.
     * 5. Verify that the updated node record has been correctly received and stored.
     */
    async fn discovery_enr_message() -> Result<(), DiscoveryError> {
        let mut server_a = start_discovery_server(8006, Some(1), true).await?;
        let mut server_b = start_discovery_server(8007, Some(1), true).await?;

        connect_servers(&mut server_a, &mut server_b).await?;

        // wait some time for the enr request-response finishes
        sleep(Duration::from_millis(2500)).await;

        let expected_record = server_b.ctx.local_node_record.lock().await.decode_pairs();

        let server_a_peer_b = server_a
            .ctx
            .table
            .lock()
            .await
            .get_by_public_key(server_b.ctx.local_node.public_key)
            .cloned()
            .unwrap();

        // we only match the pairs, as the signature and seq will change
        // because they are calculated with the current time
        assert!(server_a_peer_b.record.decode_pairs() == expected_record);

        // Modify server_a's record of server_b with an incorrect TCP port.
        // This simulates an outdated or incorrect entry in the node table.
        server_a
            .ctx
            .table
            .lock()
            .await
            .get_by_public_key_mut(server_b.ctx.local_node.public_key)
            .unwrap()
            .node
            .tcp_port = 10;

        // update the enr_seq of server_b so that server_a notices it is outdated
        // and sends a request to update it
        server_b
            .ctx
            .local_node_record
            .lock()
            .await
            .update_seq(&server_b.ctx.signer)
            .unwrap();

        // Send a ping from server_b to server_a.
        // server_a should notice the enr_seq is outdated
        // and trigger a enr-request to server_b to update the record.
        server_b.ping(server_a.ctx.local_node).await?;

        // Wait for the update to propagate.
        sleep(Duration::from_millis(2500)).await;

        // Verify that server_a has updated its record of server_b with the correct TCP port.
        let table_lock = server_a.ctx.table.lock().await;
        let server_a_node_b_record = table_lock
            .get_by_public_key(server_b.ctx.local_node.public_key)
            .unwrap();

        assert!(server_a_node_b_record.node.tcp_port == server_b.ctx.local_node.tcp_port);

        Ok(())
    }

    #[tokio::test]
    /**
     * This test verifies the exchange and validation of eth pairs in the ENR (Ethereum Node Record) messages.
     * The test follows these steps:
     *
     * 1. Start three nodes.
     * 2. Add a valid fork_id to the nodes a and b
     * 3. Add a invalid fork_id to the node c
     * 4. Wait until they establish a connection.
     * 5. Validate they have exchanged the pairs and validated them
     * 6. node a and b should be connected
     * 7. node a and c shouldn't be connected
     */
    async fn discovery_eth_pair_validation() -> Result<(), DiscoveryError> {
        let mut server_a = start_discovery_server(8086, Some(10), true).await?;
        let mut server_b = start_discovery_server(8087, Some(10), true).await?;
        let mut server_c = start_discovery_server(8088, None, true).await?;

        let config = ChainConfig {
            ..Default::default()
        };
        server_c
            .ctx
            .storage
            .set_chain_config(&config)
            .await
            .unwrap();

        let fork_id_valid = ForkId {
            fork_hash: H32::zero(),
            fork_next: u64::MAX,
        };

        let fork_id_invalid = ForkId {
            fork_hash: H32::zero(),
            fork_next: 1,
        };

        server_a
            .ctx
            .local_node_record
            .lock()
            .await
            .set_fork_id(&fork_id_valid, &server_a.ctx.signer)
            .unwrap();

        server_b
            .ctx
            .local_node_record
            .lock()
            .await
            .set_fork_id(&fork_id_valid, &server_b.ctx.signer)
            .unwrap();

        server_c
            .ctx
            .local_node_record
            .lock()
            .await
            .set_fork_id(&fork_id_invalid, &server_c.ctx.signer)
            .unwrap();

        connect_servers(&mut server_a, &mut server_b).await?;
        connect_servers(&mut server_a, &mut server_c).await?;

        // wait some time for the enr request-response finishes
        sleep(Duration::from_millis(2500)).await;

        assert!(server_a
            .ctx
            .table
            .lock()
            .await
            .get_by_node_id(server_b.ctx.local_node.node_id)
            .is_some());

        assert!(server_a
            .ctx
            .table
            .lock()
            .await
            .get_by_node_id(server_c.ctx.local_node.node_id)
            .is_none());

        Ok(())
    }
}<|MERGE_RESOLUTION|>--- conflicted
+++ resolved
@@ -363,33 +363,12 @@
                 Ok(())
             }
             Message::ENRResponse(msg) => {
-<<<<<<< HEAD
-                {
-                    let mut table_lock = self.ctx.table.lock().await;
-                    let peer = table_lock.get_by_node_id_mut(packet.get_node_id());
-                    let Some(peer) = peer else {
-                        return Err(DiscoveryError::InvalidMessage("Peer not known".into()));
-                    };
-=======
                 let mut table_lock = self.ctx.table.lock().await;
                 let peer = table_lock.get_by_public_key_mut(packet.get_public_key());
                 let Some(peer) = peer else {
                     return Err(DiscoveryError::InvalidMessage("Peer not known".into()));
                 };
-
-                let Some(req_hash) = peer.enr_request_hash else {
-                    return Err(DiscoveryError::InvalidMessage(
-                        "Discarding enr-response as enr-request wasn't sent".into(),
-                    ));
-                };
-                if req_hash != msg.request_hash {
-                    return Err(DiscoveryError::InvalidMessage(
-                        "Discarding enr-response did not match enr-request hash".into(),
-                    ));
-                }
-                peer.enr_request_hash = None;
->>>>>>> 9779033a
-
+                {
                     let Some(req_hash) = peer.enr_request_hash else {
                         return Err(DiscoveryError::InvalidMessage(
                             "Discarding enr-response as enr-request wasn't sent".into(),
@@ -485,7 +464,7 @@
                                 chain_config,
                                 genesis_header,
                             ) {
-                                table_lock.replace_peer(packet.get_node_id());
+                                table_lock.replace_peer(packet.get_public_key());
                                 return Err(DiscoveryError::InvalidMessage(
                                     "Could not validate fork id from new node".into(),
                                 ));
@@ -506,12 +485,12 @@
                     peer.record = msg.node_record.clone();
                     debug!(
                         "Node with id {:?} record has been successfully updated",
-                        peer.node.node_id
+                        peer.node.public_key
                     );
                 }
                 let peer = {
                     let table = self.ctx.table.lock().await;
-                    table.get_by_node_id(packet.get_node_id()).cloned()
+                    table.get_by_public_key(packet.get_public_key()).cloned()
                 };
                 let Some(peer) = peer else {
                     return Err(DiscoveryError::InvalidMessage("not known node".into()));
@@ -529,20 +508,12 @@
                 if active_connections >= MAX_PEERS_TCP_CONNECTIONS {
                     return Ok(());
                 }
-<<<<<<< HEAD
                 let ctx = self.ctx.clone();
 
                 self.ctx
                     .tracker
                     .spawn(async move { handle_peer_as_initiator(ctx, peer.node).await });
 
-=======
-                peer.record = msg.node_record.clone();
-                debug!(
-                    "Node with id {:?} record has been successfully updated",
-                    peer.node.public_key
-                );
->>>>>>> 9779033a
                 Ok(())
             }
         }
@@ -1102,7 +1073,7 @@
             .table
             .lock()
             .await
-            .get_by_node_id(server_b.ctx.local_node.node_id)
+            .get_by_public_key(server_b.ctx.local_node.public_key)
             .is_some());
 
         assert!(server_a
@@ -1110,7 +1081,7 @@
             .table
             .lock()
             .await
-            .get_by_node_id(server_c.ctx.local_node.node_id)
+            .get_by_public_key(server_c.ctx.local_node.public_key)
             .is_none());
 
         Ok(())
