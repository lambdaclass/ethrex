--- conflicted
+++ resolved
@@ -456,7 +456,6 @@
 
         drop(table);
 
-<<<<<<< HEAD
         let Ok(neighbors) =
             tokio::task::spawn_blocking(move || get_closest_nodes(node_id, cloned_table))
                 .await
@@ -471,14 +470,10 @@
         else {
             return;
         };
-        // we are sending the neighbors in 2 different messages to avoid exceeding the
-        // maximum packet size
-=======
         // A single node encodes to at most 89B, so 8 of them are at most 712B plus
         // recursive length and expiration time, well within bound of 1280B per packet.
         // Sending all in one packet would exceed bounds with the nodes only, weighing
         // up to 1424B.
->>>>>>> d02c03fc
         for chunk in neighbors.chunks(8) {
             let _ = self
                 .send_neighbors(chunk.to_vec(), &node)
