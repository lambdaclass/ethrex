--- conflicted
+++ resolved
@@ -726,8 +726,6 @@
         types::NodeRecord,
     };
     use ethrex_blockchain::Blockchain;
-    #[cfg(feature = "l2")]
-    use ethrex_blockchain::sequencer_state::{SequencerState, SequencerStatus};
     use ethrex_common::H32;
     use ethrex_common::types::{BlockHeader, ChainConfig, ForkId};
     use ethrex_storage::EngineType;
@@ -776,10 +774,9 @@
 
         let blockchain = Arc::new(Blockchain::default_with_store(storage.clone()));
         let table = Arc::new(Mutex::new(KademliaTable::new(local_node.node_id())));
-        let (broadcast, _) =
-            tokio::sync::broadcast::channel::<(tokio::task::Id, H256, Arc<RLPxMessage>)>(
-                MAX_MESSAGES_TO_BROADCAST,
-            );
+        let (broadcast, _) = tokio::sync::broadcast::channel::<(tokio::task::Id, Arc<RLPxMessage>)>(
+            MAX_MESSAGES_TO_BROADCAST,
+        );
         let tracker = tokio_util::task::TaskTracker::new();
         let local_node_record = Arc::new(Mutex::new(
             NodeRecord::from_node(&local_node, 1, &signer)
@@ -795,16 +792,7 @@
             blockchain,
             broadcast,
             client_version: "ethrex/test".to_string(),
-<<<<<<< HEAD
-            based: false,
-            #[cfg(feature = "l2")]
-            store_rollup: StoreRollup::default(),
-            committer_key: None,
-            #[cfg(feature = "l2")]
-            sequencer_state: SequencerState::from(SequencerStatus::default()),
-=======
             based_context: None,
->>>>>>> 18ac128f
         };
 
         let discv4 = Discv4Server::try_new(ctx.clone()).await?;
