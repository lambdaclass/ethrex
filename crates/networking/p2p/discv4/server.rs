<<<<<<< HEAD
=======
use std::{
    collections::{BTreeMap, btree_map::Entry},
    net::SocketAddr,
    sync::Arc,
    time::{Duration, Instant},
};

use bytes::BytesMut;
use ethrex_common::H256;
use ethrex_common::{H512, U256};
use futures::StreamExt;
use rand::rngs::OsRng;
use secp256k1::SecretKey;
use spawned_concurrency::{
    messages::Unused,
    tasks::{
        CastResponse, GenServer, GenServerHandle, InitResult::Success, send_after, send_interval,
        spawn_listener,
    },
};
use tokio::{net::UdpSocket, sync::Mutex};
use tokio_util::udp::UdpFramed;

use tracing::{debug, error, info, trace};

>>>>>>> 252093b6
use crate::{
    discv4::{
        codec::Discv4Codec,
        messages::{
            ENRResponseMessage, FindNodeMessage, Message, NeighborsMessage, Packet,
            PacketDecodeErr, PingMessage, PongMessage,
        },
        peer_table::{Contact, OutMessage as PeerTableOutMessage, PeerTableError, PeerTableHandle},
    },
    metrics::METRICS,
    types::{Endpoint, Node, NodeRecord},
    utils::{
        get_msg_expiration_from_seconds, is_msg_expired, node_id, public_key_from_signing_key,
    },
};
use ethrex_common::H512;
use futures::{SinkExt as _, StreamExt, stream::SplitSink};
use keccak_hash::H256;
use rand::rngs::OsRng;
use secp256k1::SecretKey;
use spawned_concurrency::{
    messages::Unused,
    tasks::{
        CastResponse, GenServer, GenServerHandle, InitResult::Success, send_after, send_interval,
        spawn_listener,
    },
};
use std::{net::SocketAddr, sync::Arc, time::Duration};
use tokio::{net::UdpSocket, sync::Mutex};
use tokio_util::udp::UdpFramed;
use tracing::{debug, error, info, trace};

pub(crate) const MAX_NODES_IN_NEIGHBORS_PACKET: usize = 16;
const EXPIRATION_SECONDS: u64 = 20;
/// Interval between revalidation checks.
const REVALIDATION_CHECK_INTERVAL: Duration = Duration::from_secs(12 * 60 * 60); // 12 hours,
/// Interval between revalidations.
const REVALIDATION_INTERVAL: Duration = Duration::from_secs(12 * 60 * 60); // 12 hours,
/// The initial interval between peer lookups, until the number of peers reaches
/// [target_peers](DiscoverySideCarState::target_peers), or the number of
/// contacts reaches [target_contacts](DiscoverySideCarState::target_contacts).
const INITIAL_LOOKUP_INTERVAL: Duration = Duration::from_secs(5);
const LOOKUP_INTERVAL: Duration = Duration::from_secs(5 * 60); // 5 minutes
const PRUNE_INTERVAL: Duration = Duration::from_secs(5);
/// The target number of RLPx connections to reach.
const TARGET_PEERS: usize = 100;
/// The target number of contacts to maintain in peer_table.
const TARGET_CONTACTS: usize = 100_000;

#[derive(Debug, thiserror::Error)]
pub enum DiscoveryServerError {
    #[error(transparent)]
    IoError(#[from] std::io::Error),
    #[error("Failed to decode packet")]
    InvalidPacket(#[from] PacketDecodeErr),
    #[error("Failed to send message")]
    MessageSendFailure(PacketDecodeErr),
    #[error("Only partial message was sent")]
    PartialMessageSent,
    #[error("Unknown or invalid contact")]
    InvalidContact,
    #[error(transparent)]
    PeerTable(#[from] PeerTableError),
}

#[derive(Debug, Clone)]
pub enum InMessage {
    Message(Box<Discv4Message>),
    Revalidate,
    Lookup,
    Prune,
}

#[derive(Debug, Clone)]
pub enum OutMessage {
    Done,
}

#[derive(Debug)]
pub struct DiscoveryServer {
    local_node: Node,
    local_node_record: Arc<Mutex<NodeRecord>>,
    signer: SecretKey,
    udp_socket: Arc<UdpSocket>,
<<<<<<< HEAD
    /// Sink end of the UdpFramed stream to send messages to peers
    sink: Option<Arc<Mutex<UdpFramedSplitSink>>>,
    peer_table: PeerTableHandle,
=======
    kademlia: Kademlia,
>>>>>>> 252093b6
}

impl DiscoveryServer {
    pub async fn spawn(
        local_node: Node,
        signer: SecretKey,
        udp_socket: Arc<UdpSocket>,
        mut peer_table: PeerTableHandle,
        bootnodes: Vec<Node>,
    ) -> Result<(), DiscoveryServerError> {
        info!("Starting Discovery Server");

        let local_node_record = Arc::new(Mutex::new(
            NodeRecord::from_node(&local_node, 1, &signer)
                .expect("Failed to create local node record"),
        ));
        let mut discovery_server = Self {
            local_node: local_node.clone(),
            local_node_record,
            signer,
            udp_socket,
<<<<<<< HEAD
            sink: None,
            peer_table: peer_table.clone(),
=======
            kademlia: kademlia.clone(),
>>>>>>> 252093b6
        };

        info!(count = bootnodes.len(), "Adding bootnodes");

        for bootnode in &bootnodes {
            discovery_server.send_ping(bootnode).await?;
        }
        peer_table
            .new_contacts(bootnodes, local_node.node_id())
            .await?;

        discovery_server.start();
        Ok(())
    }

    async fn handle_message(
        &mut self,
        Discv4Message {
            from,
            message,
            hash,
            sender_public_key,
        }: Discv4Message,
    ) -> Result<(), DiscoveryServerError> {
        // Ignore packets sent by ourselves
        if node_id(&sender_public_key) == self.local_node.node_id() {
            return Ok(());
        }
        match message {
            Message::Ping(ping_message) => {
                trace!(received = "Ping", msg = ?ping_message, from = %format!("{sender_public_key:#x}"));

                if is_msg_expired(ping_message.expiration) {
                    trace!("Ping expired, skipped");
                    return Ok(());
                }

                let node = Node::new(
                    from.ip().to_canonical(),
                    from.port(),
                    ping_message.from.tcp_port,
                    sender_public_key,
                );

                let _ = self.handle_ping(hash, node).await.inspect_err(|e| {
                    error!(sent = "Ping", to = %format!("{sender_public_key:#x}"), err = ?e, "Error handling message");
                });
            }
            Message::Pong(pong_message) => {
                trace!(received = "Pong", msg = ?pong_message, from = %format!("{:#x}", sender_public_key));

                let node_id = node_id(&sender_public_key);

                self.handle_pong(pong_message, node_id).await?;
            }
            Message::FindNode(find_node_message) => {
                trace!(received = "FindNode", msg = ?find_node_message, from = %format!("{:#x}", sender_public_key));

                if is_msg_expired(find_node_message.expiration) {
                    trace!("FindNode expired, skipped");
                    return Ok(());
                }

                self.handle_find_node(sender_public_key, from).await?;
            }
            Message::Neighbors(neighbors_message) => {
                trace!(received = "Neighbors", msg = ?neighbors_message, from = %format!("{sender_public_key:#x}"));

                if is_msg_expired(neighbors_message.expiration) {
                    trace!("Neighbors expired, skipping");
                    return Ok(());
                }

                self.handle_neighbors(neighbors_message).await?;
            }
            Message::ENRRequest(enrrequest_message) => {
                trace!(received = "ENRRequest", msg = ?enrrequest_message, from = %format!("{sender_public_key:#x}"));

                if is_msg_expired(enrrequest_message.expiration) {
                    trace!("ENRRequest expired, skipping");
                    return Ok(());
                }

                self.handle_enr_request(sender_public_key, from, hash)
                    .await?;
            }
            Message::ENRResponse(enrresponse_message) => {
                /*
                    TODO
                    https://github.com/lambdaclass/ethrex/issues/4412
                    - Look up in peer_table the peer associated with this message
                    - Check that the request hash sent matches the one we sent previously (this requires setting it on enrrequest)
                    - Check that the seq number matches the one we have in our table (this requires setting it).
                    - Check valid signature
                    - Take the `eth` part of the record. If it's None, this peer is garbage; if it's set
                */
                trace!(received = "ENRResponse", msg = ?enrresponse_message, from = %format!("{sender_public_key:#x}"));
            }
        }
        Ok(())
    }

    async fn revalidate(&mut self) -> Result<(), DiscoveryServerError> {
        for contact in self
            .peer_table
            .get_contacts_to_revalidate(REVALIDATION_INTERVAL)
            .await?
        {
            self.send_ping(&contact.node).await?;
        }
        Ok(())
    }

<<<<<<< HEAD
    async fn lookup(&mut self) -> Result<(), DiscoveryServerError> {
        for contact in self.peer_table.get_contacts_for_lookup(20).await? {
            if let Err(err) = self.send_find_node(&contact.node).await {
                error!(sent = "FindNode", to = %format!("{:#x}", contact.node.public_key), err = ?err, "Error sending message");
                self.peer_table
                    .set_disposable(&contact.node.node_id())
                    .await?;
=======
    async fn lookup(&self) {
        for contact in self.kademlia.table.lock().await.values_mut() {
            if contact.n_find_node_sent == 20 || contact.disposable {
                continue;
            }

            if self.send_find_node(&contact.node).await.is_err() {
                contact.disposable = true;
>>>>>>> 252093b6
                METRICS.record_new_discarded_node().await;
            }

            self.peer_table
                .increment_find_node_sent(&contact.node.node_id())
                .await?;
        }
        Ok(())
    }

    async fn prune(&mut self) -> Result<(), DiscoveryServerError> {
        self.peer_table.prune().await?;
        Ok(())
    }

    async fn get_lookup_interval(&mut self) -> Duration {
        if self
            .peer_table
            .target_reached(TARGET_CONTACTS, TARGET_PEERS)
            .await
            .unwrap_or(false)
        {
            INITIAL_LOOKUP_INTERVAL
        } else {
            trace!("Reached target number of peers or contacts. Using longer lookup interval.");
            LOOKUP_INTERVAL
        }
    }

    async fn send_ping(&mut self, node: &Node) -> Result<(), DiscoveryServerError> {
        match self.send_ping_internal(node).await {
            Ok(ping_hash) => {
                METRICS.record_ping_sent().await;
                self.peer_table
                    .record_ping_sent(&node.node_id(), ping_hash)
                    .await?;
            }
            Err(err) => {
                error!(sent = "Ping", to = %format!("{:#x}", node.public_key), err = ?err, "Error sending message");
                self.peer_table.set_disposable(&node.node_id()).await?;
                METRICS.record_new_discarded_node().await;
            }
        }
        Ok(())
    }

    async fn send_ping_internal(&self, node: &Node) -> Result<H256, DiscoveryServerError> {
        let mut buf = Vec::new();
        // TODO: Parametrize this expiration.
        let expiration: u64 = get_msg_expiration_from_seconds(EXPIRATION_SECONDS);
        let from = Endpoint {
            ip: self.local_node.ip,
            udp_port: self.local_node.udp_port,
            tcp_port: self.local_node.tcp_port,
        };
        let to = Endpoint {
            ip: node.ip,
            udp_port: node.udp_port,
            tcp_port: node.tcp_port,
        };
        let enr_seq = self.local_node_record.lock().await.seq;
        let ping = Message::Ping(PingMessage::new(from, to, expiration).with_enr_seq(enr_seq));
        ping.encode_with_header(&mut buf, &self.signer);
        let ping_hash: [u8; 32] = buf[..32]
            .try_into()
            .expect("first 32 bytes are the message hash");
        // We do not use self.send() here, as we already encoded the message to calculate hash.
        self.udp_socket.send_to(&buf, node.udp_addr()).await?;
        debug!(sent = "Ping", to = %format!("{:#x}", node.public_key));
        Ok(H256::from(ping_hash))
    }

    async fn send_pong(&self, ping_hash: H256, node: &Node) -> Result<(), DiscoveryServerError> {
        // TODO: Parametrize this expiration.
        let expiration: u64 = get_msg_expiration_from_seconds(EXPIRATION_SECONDS);

        let to = Endpoint {
            ip: node.ip,
            udp_port: node.udp_port,
            tcp_port: node.tcp_port,
        };

        let enr_seq = self.local_node_record.lock().await.seq;

        let pong = Message::Pong(PongMessage::new(to, ping_hash, expiration).with_enr_seq(enr_seq));

        self.send(pong, node.udp_addr()).await?;

        debug!(sent = "Pong", to = %format!("{:#x}", node.public_key));

        Ok(())
    }

    async fn send_find_node(&self, node: &Node) -> Result<(), DiscoveryServerError> {
        let expiration: u64 = get_msg_expiration_from_seconds(EXPIRATION_SECONDS);

        let random_priv_key = SecretKey::new(&mut OsRng);
        let random_pub_key = public_key_from_signing_key(&random_priv_key);

        let msg = Message::FindNode(FindNodeMessage::new(random_pub_key, expiration));
        self.send(msg, node.udp_addr()).await?;

        debug!(sent = "FindNode", to = %format!("{:#x}", node.public_key));

        Ok(())
    }

    async fn send_neighbors(
        &self,
        neighbors: Vec<Node>,
        node: &Node,
    ) -> Result<(), DiscoveryServerError> {
        // TODO: Parametrize this expiration.
        let expiration: u64 = get_msg_expiration_from_seconds(EXPIRATION_SECONDS);

        let msg = Message::Neighbors(NeighborsMessage::new(neighbors, expiration));

        self.send(msg, node.udp_addr()).await?;

        debug!(sent = "Neighbors", to = %format!("{:#x}", node.public_key));

        Ok(())
    }

    async fn send_enr_response(
        &self,
        request_hash: H256,
        from: SocketAddr,
    ) -> Result<(), DiscoveryServerError> {
        let node_record = self.local_node_record.lock().await;

        let msg = Message::ENRResponse(ENRResponseMessage::new(request_hash, node_record.clone()));

        self.send(msg, from).await?;

        Ok(())
    }

    async fn handle_ping(&mut self, hash: H256, node: Node) -> Result<(), DiscoveryServerError> {
        self.send_pong(hash, &node).await?;

        if self.peer_table.insert_if_new(&node).await.unwrap_or(false) {
            self.send_ping(&node).await?;
        }
        Ok(())
    }

    async fn handle_pong(
        &mut self,
        message: PongMessage,
        node_id: H256,
    ) -> Result<(), DiscoveryServerError> {
        self.peer_table
            .record_pong_received(&node_id, message.ping_hash)
            .await?;
        Ok(())
    }

    async fn handle_find_node(
        &mut self,
        sender_public_key: H512,
        from: SocketAddr,
    ) -> Result<(), DiscoveryServerError> {
        let node_id = node_id(&sender_public_key);
<<<<<<< HEAD
        if let Ok(contact) = self
            .validate_contact(sender_public_key, node_id, from, "FindNode")
            .await
        {
            let neighbors = self.peer_table.get_closest_nodes(&node_id).await?;

            // A single node encodes to at most 89B, so 8 of them are at most 712B plus
            // recursive length and expiration time, well within bound of 1280B per packet.
            // Sending all in one packet would exceed bounds with the nodes only, weighing
            // up to 1424B.
            for chunk in neighbors.chunks(8) {
                let _ = self
                    .send_neighbors(chunk.to_vec(), &contact.node)
                    .await
                    .inspect_err(|e| {
                        error!(sent = "Neighbors", to = %format!("{sender_public_key:#x}"), err = ?e, "Error sending message");
                    });
            }
=======

        let Some(contact) = table.get(&node_id) else {
            debug!(received = "FindNode", to = %format!("{sender_public_key:#x}"), "Unknown contact, skipping");
            return;
        };
        if !contact.was_validated() {
            debug!(received = "FindNode", to = %format!("{sender_public_key:#x}"), "Contact not validated, skipping");
            return;
        }
        let node = contact.node.clone();

        // Check that the IP address from which we receive the request matches the one we have stored to prevent amplification attacks
        // This prevents an attack vector where the discovery protocol could be used to amplify traffic in a DDOS attack.
        // A malicious actor would send a findnode request with the IP address and UDP port of the target as the source address.
        // The recipient of the findnode packet would then send a neighbors packet (which is a much bigger packet than findnode) to the victim.
        if from.ip().to_canonical() != node.ip {
            debug!(received = "FindNode", to = %format!("{sender_public_key:#x}"), "IP address mismatch, skipping");
            return;
        }

        let cloned_table = table.clone();

        drop(table);

        let Ok(neighbors) =
            tokio::task::spawn_blocking(move || get_closest_nodes(node_id, cloned_table))
                .await
                .inspect_err(|err| {
                    debug!(
                        received = "FindNode",
                        to = %format!("{sender_public_key:#x}"),
                        err = ?err,
                        "Error getting closest nodes"
                    )
                })
        else {
            return;
        };
        // A single node encodes to at most 89B, so 8 of them are at most 712B plus
        // recursive length and expiration time, well within bound of 1280B per packet.
        // Sending all in one packet would exceed bounds with the nodes only, weighing
        // up to 1424B.
        for chunk in neighbors.chunks(8) {
            let _ = self.send_neighbors(chunk.to_vec(), &node).await;
>>>>>>> 252093b6
        }
        Ok(())
    }

    async fn handle_neighbors(
        &mut self,
        neighbors_message: NeighborsMessage,
    ) -> Result<(), DiscoveryServerError> {
        // TODO(#3746): check that we requested neighbors from the node
        self.peer_table
            .new_contacts(neighbors_message.nodes, self.local_node.node_id())
            .await?;
        Ok(())
    }

    async fn handle_enr_request(
        &mut self,
        sender_public_key: H512,
        from: SocketAddr,
        hash: H256,
    ) -> Result<(), DiscoveryServerError> {
        let node_id = node_id(&sender_public_key);

        if self
            .validate_contact(sender_public_key, node_id, from, "ENRRequest")
            .await
            .is_err()
        {
            return Ok(());
        }

        if let Err(err) = self.send_enr_response(hash, from).await {
            error!(sent = "ENRResponse", to = %format!("{from}"), err = ?err, "Error sending message");
            return Ok(());
        }

        self.peer_table.knows_us(&node_id).await?;
        Ok(())
    }

    async fn validate_contact(
        &mut self,
        sender_public_key: H512,
        node_id: H256,
        from: SocketAddr,
        message_type: &str,
    ) -> Result<Contact, DiscoveryServerError> {
        match self
            .peer_table
            .validate_contact(&node_id, from.ip())
            .await?
        {
            PeerTableOutMessage::UnknownContact => {
                debug!(received = message_type, to = %format!("{sender_public_key:#x}"), "Unknown contact, skipping");
                Err(DiscoveryServerError::InvalidContact)
            }
            PeerTableOutMessage::InvalidContact => {
                debug!(received = message_type, to = %format!("{sender_public_key:#x}"), "Contact not validated, skipping");
                Err(DiscoveryServerError::InvalidContact)
            }
            // Check that the IP address from which we receive the request matches the one we have stored to prevent amplification attacks
            // This prevents an attack vector where the discovery protocol could be used to amplify traffic in a DDOS attack.
            // A malicious actor would send a findnode request with the IP address and UDP port of the target as the source address.
            // The recipient of the findnode packet would then send a neighbors packet (which is a much bigger packet than findnode) to the victim.
            PeerTableOutMessage::IpMismatch => {
                debug!(received = message_type, to = %format!("{sender_public_key:#x}"), "IP address mismatch, skipping");
                Err(DiscoveryServerError::InvalidContact)
            }
            PeerTableOutMessage::ValidContact(contact) => Ok(contact),
            _ => unreachable!(),
        }
    }

    async fn send(
        &self,
        message: Message,
        addr: SocketAddr,
    ) -> Result<usize, DiscoveryServerError> {
        let mut buf = BytesMut::new();
        message.encode_with_header(&mut buf, &self.signer);
        Ok(self.udp_socket.send_to(&buf, addr).await.inspect_err(
            |e| error!(sending = ?message, addr = ?addr, err=?e, "Error sending message"),
        )?)
    }
}

impl GenServer for DiscoveryServer {
    type CallMsg = Unused;
    type CastMsg = InMessage;
    type OutMsg = OutMessage;
    type Error = DiscoveryServerError;

    async fn init(
        self,
        handle: &GenServerHandle<Self>,
    ) -> Result<spawned_concurrency::tasks::InitResult<Self>, Self::Error> {
        let stream = UdpFramed::new(self.udp_socket.clone(), Discv4Codec::new(self.signer));

        spawn_listener(
            handle.clone(),
            stream.filter_map(|result| async move {
                match result {
                    Ok((msg, addr)) => {
                        Some(InMessage::Message(Box::new(Discv4Message::from(msg, addr))))
                    }
                    Err(e) => {
                        debug!(error=?e, "Error receiving Discv4 message");
                        // Skipping invalid data
                        None
                    }
                }
            }),
        );
        send_interval(
            REVALIDATION_CHECK_INTERVAL,
            handle.clone(),
            InMessage::Revalidate,
        );
        send_interval(PRUNE_INTERVAL, handle.clone(), InMessage::Prune);
        let _ = handle.clone().cast(InMessage::Lookup).await;

        Ok(Success(self))
    }

    async fn handle_cast(
        &mut self,
        message: Self::CastMsg,
        handle: &GenServerHandle<Self>,
    ) -> CastResponse {
        match message {
            Self::CastMsg::Message(message) => {
                let _ = self
                    .handle_message(*message)
                    .await
                    .inspect_err(|e| error!(err=?e, "Error Handling Discovery message"));
            }
            Self::CastMsg::Revalidate => {
                trace!(received = "Revalidate");
                let _ = self
                    .revalidate()
                    .await
                    .inspect_err(|e| error!(err=?e, "Error revalidating discovered peers"));
            }
            Self::CastMsg::Lookup => {
                trace!(received = "Lookup");
                let _ = self
                    .lookup()
                    .await
                    .inspect_err(|e| error!(err=?e, "Error performing Discovery lookup"));

                let interval = self.get_lookup_interval().await;
                send_after(interval, handle.clone(), Self::CastMsg::Lookup);
            }
            Self::CastMsg::Prune => {
                trace!(received = "Prune");
                let _ = self
                    .prune()
                    .await
                    .inspect_err(|e| error!(err=?e, "Error Pruning peer table"));
            }
        }
        CastResponse::NoReply
    }
}

#[derive(Debug, Clone)]
pub struct Discv4Message {
    from: SocketAddr,
    message: Message,
    hash: H256,
    sender_public_key: H512,
}

impl Discv4Message {
    pub fn from(packet: Packet, from: SocketAddr) -> Self {
        Self {
            from,
            message: packet.get_message().clone(),
            hash: packet.get_hash(),
            sender_public_key: packet.get_public_key(),
        }
    }

    pub fn get_node_id(&self) -> H256 {
        node_id(&self.sender_public_key)
    }
}

// TODO: Reimplement tests removed during snap sync refactor
//       https://github.com/lambdaclass/ethrex/issues/4423<|MERGE_RESOLUTION|>--- conflicted
+++ resolved
@@ -1,31 +1,3 @@
-<<<<<<< HEAD
-=======
-use std::{
-    collections::{BTreeMap, btree_map::Entry},
-    net::SocketAddr,
-    sync::Arc,
-    time::{Duration, Instant},
-};
-
-use bytes::BytesMut;
-use ethrex_common::H256;
-use ethrex_common::{H512, U256};
-use futures::StreamExt;
-use rand::rngs::OsRng;
-use secp256k1::SecretKey;
-use spawned_concurrency::{
-    messages::Unused,
-    tasks::{
-        CastResponse, GenServer, GenServerHandle, InitResult::Success, send_after, send_interval,
-        spawn_listener,
-    },
-};
-use tokio::{net::UdpSocket, sync::Mutex};
-use tokio_util::udp::UdpFramed;
-
-use tracing::{debug, error, info, trace};
-
->>>>>>> 252093b6
 use crate::{
     discv4::{
         codec::Discv4Codec,
@@ -41,9 +13,9 @@
         get_msg_expiration_from_seconds, is_msg_expired, node_id, public_key_from_signing_key,
     },
 };
-use ethrex_common::H512;
-use futures::{SinkExt as _, StreamExt, stream::SplitSink};
-use keccak_hash::H256;
+use bytes::BytesMut;
+use ethrex_common::{H256, H512};
+use futures::StreamExt;
 use rand::rngs::OsRng;
 use secp256k1::SecretKey;
 use spawned_concurrency::{
@@ -110,13 +82,7 @@
     local_node_record: Arc<Mutex<NodeRecord>>,
     signer: SecretKey,
     udp_socket: Arc<UdpSocket>,
-<<<<<<< HEAD
-    /// Sink end of the UdpFramed stream to send messages to peers
-    sink: Option<Arc<Mutex<UdpFramedSplitSink>>>,
     peer_table: PeerTableHandle,
-=======
-    kademlia: Kademlia,
->>>>>>> 252093b6
 }
 
 impl DiscoveryServer {
@@ -138,12 +104,7 @@
             local_node_record,
             signer,
             udp_socket,
-<<<<<<< HEAD
-            sink: None,
             peer_table: peer_table.clone(),
-=======
-            kademlia: kademlia.clone(),
->>>>>>> 252093b6
         };
 
         info!(count = bootnodes.len(), "Adding bootnodes");
@@ -257,24 +218,12 @@
         Ok(())
     }
 
-<<<<<<< HEAD
     async fn lookup(&mut self) -> Result<(), DiscoveryServerError> {
         for contact in self.peer_table.get_contacts_for_lookup(20).await? {
-            if let Err(err) = self.send_find_node(&contact.node).await {
-                error!(sent = "FindNode", to = %format!("{:#x}", contact.node.public_key), err = ?err, "Error sending message");
+            if self.send_find_node(&contact.node).await.is_err() {
                 self.peer_table
                     .set_disposable(&contact.node.node_id())
                     .await?;
-=======
-    async fn lookup(&self) {
-        for contact in self.kademlia.table.lock().await.values_mut() {
-            if contact.n_find_node_sent == 20 || contact.disposable {
-                continue;
-            }
-
-            if self.send_find_node(&contact.node).await.is_err() {
-                contact.disposable = true;
->>>>>>> 252093b6
                 METRICS.record_new_discarded_node().await;
             }
 
@@ -439,7 +388,6 @@
         from: SocketAddr,
     ) -> Result<(), DiscoveryServerError> {
         let node_id = node_id(&sender_public_key);
-<<<<<<< HEAD
         if let Ok(contact) = self
             .validate_contact(sender_public_key, node_id, from, "FindNode")
             .await
@@ -458,52 +406,6 @@
                         error!(sent = "Neighbors", to = %format!("{sender_public_key:#x}"), err = ?e, "Error sending message");
                     });
             }
-=======
-
-        let Some(contact) = table.get(&node_id) else {
-            debug!(received = "FindNode", to = %format!("{sender_public_key:#x}"), "Unknown contact, skipping");
-            return;
-        };
-        if !contact.was_validated() {
-            debug!(received = "FindNode", to = %format!("{sender_public_key:#x}"), "Contact not validated, skipping");
-            return;
-        }
-        let node = contact.node.clone();
-
-        // Check that the IP address from which we receive the request matches the one we have stored to prevent amplification attacks
-        // This prevents an attack vector where the discovery protocol could be used to amplify traffic in a DDOS attack.
-        // A malicious actor would send a findnode request with the IP address and UDP port of the target as the source address.
-        // The recipient of the findnode packet would then send a neighbors packet (which is a much bigger packet than findnode) to the victim.
-        if from.ip().to_canonical() != node.ip {
-            debug!(received = "FindNode", to = %format!("{sender_public_key:#x}"), "IP address mismatch, skipping");
-            return;
-        }
-
-        let cloned_table = table.clone();
-
-        drop(table);
-
-        let Ok(neighbors) =
-            tokio::task::spawn_blocking(move || get_closest_nodes(node_id, cloned_table))
-                .await
-                .inspect_err(|err| {
-                    debug!(
-                        received = "FindNode",
-                        to = %format!("{sender_public_key:#x}"),
-                        err = ?err,
-                        "Error getting closest nodes"
-                    )
-                })
-        else {
-            return;
-        };
-        // A single node encodes to at most 89B, so 8 of them are at most 712B plus
-        // recursive length and expiration time, well within bound of 1280B per packet.
-        // Sending all in one packet would exceed bounds with the nodes only, weighing
-        // up to 1424B.
-        for chunk in neighbors.chunks(8) {
-            let _ = self.send_neighbors(chunk.to_vec(), &node).await;
->>>>>>> 252093b6
         }
         Ok(())
     }
