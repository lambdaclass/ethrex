--- conflicted
+++ resolved
@@ -384,51 +384,19 @@
 
     async fn handle_find_node(&mut self, sender_public_key: H512, from: SocketAddr) {
         let node_id = node_id(&sender_public_key);
-<<<<<<< HEAD
         if let Ok(contact) = self
             .validate_contact(sender_public_key, node_id, from, "FindNode")
             .await
         {
             let neighbors = PeerTable::get_closest_nodes(&mut self.peer_table, &node_id)
-=======
-
-        let Some(contact) = table.get(&node_id) else {
-            debug!(received = "FindNode", to = %format!("{sender_public_key:#x}"), "Unknown contact, skipping");
-            return;
-        };
-        if !contact.was_validated() {
-            debug!(received = "FindNode", to = %format!("{sender_public_key:#x}"), "Contact not validated, skipping");
-            return;
-        }
-        let node = contact.node.clone();
-
-        // Check that the IP address from which we receive the request matches the one we have stored to prevent amplification attacks
-        // This prevents an attack vector where the discovery protocol could be used to amplify traffic in a DDOS attack.
-        // A malicious actor would send a findnode request with the IP address and UDP port of the target as the source address.
-        // The recipient of the findnode packet would then send a neighbors packet (which is a much bigger packet than findnode) to the victim.
-        if from.ip() != node.ip {
-            debug!(received = "FindNode", to = %format!("{sender_public_key:#x}"), "IP address mismatch, skipping");
-            return;
-        }
-
-        let neighbors = get_closest_nodes(node_id, table.clone());
-
-        drop(table);
-
-        // A single node encodes to at most 89B, so 8 of them are at most 712B plus
-        // recursive length and expiration time, well within bound of 1280B per packet.
-        // Sending all in one packet would exceed bounds with the nodes only, weighing
-        // up to 1424B.
-        for chunk in neighbors.chunks(8) {
-            let _ = self
-                .send_neighbors(chunk.to_vec(), &node)
->>>>>>> 101a11dc
                 .await
                 // TODO: Proper error handling
                 .unwrap_or(Vec::new());
 
-            // we are sending the neighbors in 2 different messages to avoid exceeding the
-            // maximum packet size
+            // A single node encodes to at most 89B, so 8 of them are at most 712B plus
+            // recursive length and expiration time, well within bound of 1280B per packet.
+            // Sending all in one packet would exceed bounds with the nodes only, weighing
+            // up to 1424B.
             for chunk in neighbors.chunks(8) {
                 let _ = self
                     .send_neighbors(chunk.to_vec(), &contact.node)
