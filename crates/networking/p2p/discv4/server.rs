use std::{collections::btree_map::Entry, net::SocketAddr, sync::Arc};

use ethrex_common::H512;
use keccak_hash::H256;
use rand::{rngs::OsRng, seq::IteratorRandom};
use secp256k1::SecretKey;
use spawned_concurrency::{
    messages::Unused,
    tasks::{CastResponse, GenServer, GenServerHandle},
};
use tokio::{net::UdpSocket, sync::Mutex};
use tracing::{debug, error, info, trace, warn};

use crate::utils::{is_msg_expired, unmap_ipv4in6_address};
use crate::{
    discv4::messages::{
        ENRRequestMessage, ENRResponseMessage, FindNodeMessage, Message, NeighborsMessage, Packet,
        PacketDecodeErr, PingMessage, PongMessage,
    },
    kademlia::{Contact, Kademlia},
    metrics::METRICS,
    types::{Endpoint, Node, NodeRecord},
    utils::{get_msg_expiration_from_seconds, node_id},
};

const MAX_DISC_PACKET_SIZE: usize = 1280;

#[derive(Debug, thiserror::Error)]
pub enum DiscoveryServerError {
    #[error(transparent)]
    IoError(#[from] std::io::Error),
    #[error("Failed to spawn connection handler")]
    ConnectionError(#[from] ConnectionHandlerError),
    #[error("Failed to decode packet")]
    InvalidPacket(#[from] PacketDecodeErr),
    #[error("Failed to send message")]
    MessageSendFailure(std::io::Error),
    #[error("Only partial message was sent")]
    PartialMessageSent,
}

#[derive(Debug, Clone)]
pub struct DiscoveryServer {
    local_node: Node,
    local_node_record: Arc<Mutex<NodeRecord>>,
    signer: SecretKey,
    udp_socket: Arc<UdpSocket>,
    kademlia: Kademlia,
}

impl DiscoveryServer {
    pub fn new(
        local_node: Node,
        local_node_record: Arc<Mutex<NodeRecord>>,
        signer: SecretKey,
        udp_socket: Arc<UdpSocket>,
        kademlia: Kademlia,
    ) -> Self {
        Self {
            local_node,
            local_node_record,
            signer,
            udp_socket,
            kademlia,
        }
    }

    async fn handle_listens(&self) -> Result<(), DiscoveryServerError> {
        let mut buf = vec![0; MAX_DISC_PACKET_SIZE];
        loop {
            let (read, from) = self.udp_socket.recv_from(&mut buf).await?;
            let Ok(packet) = Packet::decode(&buf[..read])
                .inspect_err(|e| warn!(err = ?e, "Failed to decode packet"))
            else {
                continue;
            };
            if packet.get_node_id() == self.local_node.node_id() {
                // Ignore packets sent by ourselves
                continue;
            }
            let mut conn_handle = ConnectionHandler::spawn(self.clone()).await;
            let _ = conn_handle
                .cast(ConnectionHandlerInMessage::from(packet, from))
                .await;
        }
    }

    async fn ping(&self, node: &Node) -> Result<H256, DiscoveryServerError> {
        let mut buf = Vec::new();

        // TODO: Parametrize this expiration.
        let expiration: u64 = get_msg_expiration_from_seconds(20);

        let from = Endpoint {
            ip: self.local_node.ip,
            udp_port: self.local_node.udp_port,
            tcp_port: self.local_node.tcp_port,
        };

        let to = Endpoint {
            ip: node.ip,
            udp_port: node.udp_port,
            tcp_port: node.tcp_port,
        };

        let enr_seq = self.local_node_record.lock().await.seq;

        let ping = Message::Ping(PingMessage::new(from, to, expiration).with_enr_seq(enr_seq));

        ping.encode_with_header(&mut buf, &self.signer);

        let ping_hash: [u8; 32] = buf[..32]
            .try_into()
            .expect("first 32 bytes are the message hash");

        let bytes_sent = self
            .udp_socket
            .send_to(&buf, node.udp_addr())
            .await
            .map_err(DiscoveryServerError::MessageSendFailure)?;

        if bytes_sent != buf.len() {
            return Err(DiscoveryServerError::PartialMessageSent);
        }

        debug!(sent = "Ping", to = %format!("{:#x}", node.public_key));

        Ok(H256::from(ping_hash))
    }

    async fn pong(&self, ping_hash: H256, node: &Node) -> Result<(), DiscoveryServerError> {
        let mut buf = Vec::new();

        // TODO: Parametrize this expiration.
        let expiration: u64 = get_msg_expiration_from_seconds(20);

        let to = Endpoint {
            ip: node.ip,
            udp_port: node.udp_port,
            tcp_port: node.tcp_port,
        };

        let enr_seq = self.local_node_record.lock().await.seq;

        let pong = Message::Pong(PongMessage::new(to, ping_hash, expiration).with_enr_seq(enr_seq));

        pong.encode_with_header(&mut buf, &self.signer);

        let bytes_sent = self.udp_socket.send_to(&buf, node.udp_addr()).await?;

        if bytes_sent != buf.len() {
            return Err(DiscoveryServerError::PartialMessageSent);
        }

        debug!(sent = "Pong", to = %format!("{:#x}", node.public_key));

        Ok(())
    }

    async fn send_neighbors(
        &self,
        neighbors: Vec<Node>,
        node: &Node,
    ) -> Result<(), DiscoveryServerError> {
        let mut buf = Vec::new();

        // TODO: Parametrize this expiration.
        let expiration: u64 = get_msg_expiration_from_seconds(20);

        let msg = Message::Neighbors(NeighborsMessage::new(neighbors, expiration));

        msg.encode_with_header(&mut buf, &self.signer);

        let bytes_sent = self.udp_socket.send_to(&buf, node.udp_addr()).await?;

        if bytes_sent != buf.len() {
            return Err(DiscoveryServerError::PartialMessageSent);
        }

        debug!(sent = "Neighbors", to = %format!("{:#x}", node.public_key));

        Ok(())
    }

    async fn send_enr_response(
        &self,
        request_hash: H256,
        from: SocketAddr,
    ) -> Result<(), DiscoveryServerError> {
        let node_record = self.local_node_record.lock().await;

        let msg = Message::ENRResponse(ENRResponseMessage::new(request_hash, node_record.clone()));

        let mut buf = vec![];

        msg.encode_with_header(&mut buf, &self.signer);

        let bytes_sent = self
            .udp_socket
            .send_to(&buf, from)
            .await
            .map_err(DiscoveryServerError::MessageSendFailure)?;

        if bytes_sent != buf.len() {
            return Err(DiscoveryServerError::PartialMessageSent);
        }

        Ok(())
    }

    async fn handle_ping(&self, hash: H256, node: Node) -> Result<(), DiscoveryServerError> {
        self.pong(hash, &node).await?;

        let mut table = self.kademlia.table.lock().await;

        match table.entry(node.node_id()) {
            Entry::Occupied(_) => (),
            Entry::Vacant(entry) => {
                let ping_hash = self.ping(&node).await?;
                let contact = entry.insert(Contact::from(node));
                contact.record_sent_ping(ping_hash);
            }
        }

        Ok(())
    }

    async fn handle_pong(&self, message: PongMessage, node_id: H256) {
        let mut contacts = self.kademlia.table.lock().await;

        // Received a pong from a node we don't know about
        let Some(contact) = contacts.get_mut(&node_id) else {
            return;
        };
        // Received a pong for an unknown ping
        if !contact
            .ping_hash
            .map(|ph| ph == message.ping_hash)
            .unwrap_or(false)
        {
            return;
        }
        contact.ping_hash = None;
    }
}

#[derive(Debug, Clone)]
pub enum InMessage {
    Listen,
}

#[derive(Debug, Clone)]
pub enum OutMessage {
    Done,
}

impl DiscoveryServer {
    pub async fn spawn(
        local_node: Node,
        signer: SecretKey,
        udp_socket: Arc<UdpSocket>,
        kademlia: Kademlia,
        bootnodes: Vec<Node>,
    ) -> Result<(), DiscoveryServerError> {
        info!("Starting Discovery Server");

        let local_node_record = Arc::new(Mutex::new(
            NodeRecord::from_node(&local_node, 1, &signer)
                .expect("Failed to create local node record"),
        ));

        let state = DiscoveryServer::new(
            local_node,
            local_node_record,
            signer,
            udp_socket,
            kademlia.clone(),
        );

        let mut server = DiscoveryServer::start(state.clone());

        let _ = server.cast(InMessage::Listen).await;

        info!("Pinging {} bootnodes", bootnodes.len());

        let mut table = kademlia.table.lock().await;

        for bootnode in bootnodes {
            let _ = state.ping(&bootnode).await.inspect_err(|e| {
                error!("Failed to ping bootnode: {e}");
            });

            table.insert(bootnode.node_id(), bootnode.into());
        }

        Ok(())
    }
}

impl GenServer for DiscoveryServer {
    type CallMsg = Unused;
    type CastMsg = InMessage;
    type OutMsg = OutMessage;
    type Error = DiscoveryServerError;

    async fn handle_cast(
        &mut self,
        message: Self::CastMsg,
        _handle: &spawned_concurrency::tasks::GenServerHandle<Self>,
    ) -> CastResponse {
        match message {
            Self::CastMsg::Listen => {
                let _ = self.handle_listens().await.inspect_err(|e| {
                    error!("Failed to handle listens: {e}");
                });
                CastResponse::Stop
            }
        }
    }
}

#[derive(Debug, thiserror::Error)]
pub enum ConnectionHandlerError {}

#[derive(Debug, Clone)]
pub enum ConnectionHandlerInMessage {
    Ping {
        from: SocketAddr,
        message: PingMessage,
        hash: H256,
        sender_public_key: H512,
    },
    Pong {
        message: PongMessage,
        sender_public_key: H512,
    },
    FindNode {
        from: SocketAddr,
        message: FindNodeMessage,
        sender_public_key: H512,
    },
    Neighbors {
        message: NeighborsMessage,
        sender_public_key: H512,
    },
    ENRResponse {
        message: ENRResponseMessage,
        sender_public_key: H512,
    },
    ENRRequest {
        message: ENRRequestMessage,
        from: SocketAddr,
        hash: H256,
        sender_public_key: H512,
    },
}

impl ConnectionHandlerInMessage {
    pub fn from(packet: Packet, from: SocketAddr) -> Self {
        match packet.get_message() {
            Message::Ping(msg) => Self::Ping {
                from,
                message: msg.clone(),
                hash: packet.get_hash(),
                sender_public_key: packet.get_public_key(),
            },
            Message::Pong(msg) => Self::Pong {
                message: *msg,
                sender_public_key: packet.get_public_key(),
            },
            Message::FindNode(msg) => Self::FindNode {
                from,
                message: msg.clone(),
                sender_public_key: packet.get_public_key(),
            },
            Message::Neighbors(msg) => Self::Neighbors {
                message: msg.clone(),
                sender_public_key: packet.get_public_key(),
            },
            Message::ENRResponse(msg) => Self::ENRResponse {
                message: msg.clone(),
                sender_public_key: packet.get_public_key(),
            },
            Message::ENRRequest(msg) => Self::ENRRequest {
                message: *msg,
                from,
                hash: packet.get_hash(),
                sender_public_key: packet.get_public_key(),
            },
        }
    }
}

#[derive(Debug, Clone)]
pub enum ConnectionHandlerOutMessage {
    Done,
}

#[derive(Debug)]
pub struct ConnectionHandler {
    discovery_server: DiscoveryServer,
}

impl ConnectionHandler {
    pub fn new(discovery_server: DiscoveryServer) -> Self {
        Self { discovery_server }
    }
}

impl ConnectionHandler {
    pub async fn spawn(discovery_server: DiscoveryServer) -> GenServerHandle<Self> {
        let inner = Self::new(discovery_server);
        inner.start()
    }
}

impl GenServer for ConnectionHandler {
    type CallMsg = Unused;
    type CastMsg = ConnectionHandlerInMessage;
    type OutMsg = ConnectionHandlerOutMessage;
    type Error = ConnectionHandlerError;

    async fn handle_cast(
<<<<<<< HEAD
        self,
=======
        &mut self,
>>>>>>> 5949c8e2
        message: Self::CastMsg,
        _handle: &spawned_concurrency::tasks::GenServerHandle<Self>,
    ) -> CastResponse {
        match message {
            Self::CastMsg::Ping {
                from,
                message: msg,
                hash,
                sender_public_key,
            } => {
                trace!(received = "Ping", msg = ?msg, from = %format!("{sender_public_key:#x}"));

                if is_msg_expired(msg.expiration) {
                    trace!("Ping expired");
                    return CastResponse::Stop;
                }

                let sender_ip = unmap_ipv4in6_address(from.ip());
                let node = Node::new(sender_ip, from.port(), msg.from.tcp_port, sender_public_key);

                let _ = self
                    .discovery_server
                    .handle_ping(hash, node)
                    .await
                    .inspect_err(|e| {
                        error!(sent = "Ping", to = %format!("{sender_public_key:#x}"), err = ?e);
                    });
            }
            Self::CastMsg::Pong {
                message,
                sender_public_key,
            } => {
                trace!(received = "Pong", msg = ?message, from = %format!("{:#x}", sender_public_key));

                let node_id = node_id(&sender_public_key);

                self.discovery_server.handle_pong(message, node_id).await;
            }
            Self::CastMsg::FindNode {
                from,
                message,
                sender_public_key,
            } => {
                trace!(received = "FindNode", msg = ?message, from = %format!("{:#x}", sender_public_key));

                if is_msg_expired(message.expiration) {
                    trace!("FindNode expired");
                    return CastResponse::Stop;
                }
                let node_id = node_id(&sender_public_key);

                let table = self.discovery_server.kademlia.table.lock().await;

                let Some(contact) = table.get(&node_id) else {
                    return CastResponse::Stop;
                };
                if !contact.was_validated() {
                    debug!(received = "FindNode", to = %format!("{sender_public_key:#x}"), "Contact not validated, skipping");
                    return CastResponse::Stop;
                }
                let node = contact.node.clone();

                // Check that the IP address from which we receive the request matches the one we have stored to prevent amplification attacks
                // This prevents an attack vector where the discovery protocol could be used to amplify traffic in a DDOS attack.
                // A malicious actor would send a findnode request with the IP address and UDP port of the target as the source address.
                // The recipient of the findnode packet would then send a neighbors packet (which is a much bigger packet than findnode) to the victim.
                if from.ip() != node.ip {
                    debug!(received = "FindNode", to = %format!("{sender_public_key:#x}"), "IP address mismatch, skipping");
                    return CastResponse::Stop;
                }

                let neighbors = table
                    .iter()
                    .map(|(_, c)| c.node.clone())
                    .choose_multiple(&mut OsRng, 16);

                drop(table);

                // we are sending the neighbors in 2 different messages to avoid exceeding the
                // maximum packet size
                for chunk in neighbors.chunks(8) {
                    let _ = self.discovery_server.send_neighbors(chunk.to_vec(), &node).await.inspect_err(|e| {
                        error!(sent = "Neighbors", to = %format!("{sender_public_key:#x}"), err = ?e);
                    });
                }
            }
            Self::CastMsg::Neighbors {
                message: msg,
                sender_public_key,
            } => {
                trace!(received = "Neighbors", msg = ?msg, from = %format!("{sender_public_key:#x}"));

                if is_msg_expired(msg.expiration) {
                    trace!("Neighbors expired");
                    return CastResponse::Stop;
                }

                // TODO(#3746): check that we requested neighbors from the node

                let mut contacts = self.discovery_server.kademlia.table.lock().await;
                let discarded_contacts = self
                    .discovery_server
                    .kademlia
                    .discarded_contacts
                    .lock()
                    .await;

                for node in msg.nodes {
                    let node_id = node.node_id();
                    if let Entry::Vacant(vacant_entry) = contacts.entry(node_id) {
                        if !discarded_contacts.contains(&node_id)
                            && node_id != self.discovery_server.local_node.node_id()
                        {
                            vacant_entry.insert(Contact::from(node));
                            METRICS.record_new_discovery().await;
                        }
                    };
                }
            }
            Self::CastMsg::ENRRequest {
                message: msg,
                from,
                hash,
                sender_public_key,
            } => {
                trace!(received = "ENRRequest", msg = ?msg, from = %format!("{sender_public_key:#x}"));

                if is_msg_expired(msg.expiration) {
                    trace!("ENRRequest expired");
                    return CastResponse::Stop;
                }
                let node_id = node_id(&sender_public_key);

                let mut table = self.discovery_server.kademlia.table.lock().await;

                let Some(contact) = table.get(&node_id) else {
                    return CastResponse::Stop;
                };
                if !contact.was_validated() {
                    debug!(received = "ENRRequest", to = %format!("{sender_public_key:#x}"), "Contact not validated, skipping");
                    return CastResponse::Stop;
                }

                if let Err(err) = self.discovery_server.send_enr_response(hash, from).await {
                    error!(sent = "ENRResponse", to = %format!("{from}"), err = ?err);
                    return CastResponse::Stop;
                }

                table.entry(node_id).and_modify(|c| c.knows_us = true);
            }
            Self::CastMsg::ENRResponse {
                message: msg,
                sender_public_key,
            } => {
                /*
                    - Look up in kademlia the peer associated with this message
                    - Check that the request hash sent matches the one we sent previously (this requires setting it on enrrequest)
                    - Check that the seq number matches the one we have in our table (this requires setting it).
                    - Check valid signature
                    - Take the `eth` part of the record. If it's None, this peer is garbage; if it's set
                */
                trace!(received = "ENRResponse", msg = ?msg, from = %format!("{sender_public_key:#x}"));
            }
        }
        CastResponse::Stop
    }
}

// TODO: SNAP SYNC: REIMPL TESTS<|MERGE_RESOLUTION|>--- conflicted
+++ resolved
@@ -421,11 +421,7 @@
     type Error = ConnectionHandlerError;
 
     async fn handle_cast(
-<<<<<<< HEAD
-        self,
-=======
         &mut self,
->>>>>>> 5949c8e2
         message: Self::CastMsg,
         _handle: &spawned_concurrency::tasks::GenServerHandle<Self>,
     ) -> CastResponse {
