--- conflicted
+++ resolved
@@ -354,7 +354,7 @@
 
         let msg = Message::FindNode(FindNodeMessage::new(random_pub_key, expiration));
         self.send(msg, node.udp_addr()).await.inspect_err(|e| {
-            error!(sent = "FindNode", to = %format!("{}", node), err = ?e, "Error sending message");
+            error!(sent = "FindNode", to = ?node, err = ?e, "Error sending message");
         })?;
 
         debug!(sent = "FindNode", to = %format!("{:#x}", node.public_key));
@@ -513,18 +513,12 @@
                 .await
                 .send((message.clone(), addr))
                 .await
-<<<<<<< HEAD
-                .map_err(DiscoveryServerError::MessageSendFailure).inspect_err(|e| {
-                    error!(sent = %format!("{message}"), to = %format!("{addr}"), is_ipv4 = %format!("{}", addr.is_ipv4()),err = ?e, "Error sending message");
-                })
-=======
                 // Logging extra info to solve https://github.com/lambdaclass/ethrex/issues/4492
                 // Remove next line once the cause of the error is found
                 .inspect_err(
                     |e| error!(sending = ?message, addr = ?addr, err=?e, "Error sending message"),
                 )
                 .map_err(DiscoveryServerError::MessageSendFailure)
->>>>>>> dfb267a3
         } else {
             error!("Trying to send a message through a non-initialized UdpSocket");
             Ok(())
