use std::{
    collections::{BTreeMap, btree_map::Entry},
    net::SocketAddr,
    sync::Arc,
};

use ethrex_common::{H512, U256};
use keccak_hash::H256;
use secp256k1::SecretKey;
use spawned_concurrency::{
    messages::Unused,
    tasks::{CastResponse, GenServer, GenServerHandle},
};
use tokio::{net::UdpSocket, sync::Mutex};
use tracing::{debug, error, info, trace, warn};

use crate::utils::{is_msg_expired, unmap_ipv4in6_address};
use crate::{
    discv4::messages::{
        ENRRequestMessage, ENRResponseMessage, FindNodeMessage, Message, NeighborsMessage, Packet,
        PacketDecodeErr, PingMessage, PongMessage,
    },
    kademlia::{Contact, Kademlia},
    metrics::METRICS,
    types::{Endpoint, Node, NodeRecord},
    utils::{get_msg_expiration_from_seconds, node_id},
};

<<<<<<< HEAD
#[derive(Debug)]
pub enum DiscoveryError {
    BindSocket(std::io::Error),
=======
const MAX_DISC_PACKET_SIZE: usize = 1280;
const MAX_NODES_IN_NEIGHBORS_PACKET: usize = 16;

#[derive(Debug, thiserror::Error)]
pub enum DiscoveryServerError {
    #[error(transparent)]
    IoError(#[from] std::io::Error),
    #[error("Failed to spawn connection handler")]
    ConnectionError(#[from] ConnectionHandlerError),
    #[error("Failed to decode packet")]
    InvalidPacket(#[from] PacketDecodeErr),
    #[error("Failed to send message")]
>>>>>>> 8cfe2575
    MessageSendFailure(std::io::Error),
    #[error("Only partial message was sent")]
    PartialMessageSent,
}

#[derive(Debug, Clone)]
pub struct DiscoveryServer {
    local_node: Node,
    local_node_record: Arc<Mutex<NodeRecord>>,
    signer: SecretKey,
    udp_socket: Arc<UdpSocket>,
    kademlia: Kademlia,
}

impl DiscoveryServer {
    pub fn new(
        local_node: Node,
        local_node_record: Arc<Mutex<NodeRecord>>,
        signer: SecretKey,
        udp_socket: Arc<UdpSocket>,
        kademlia: Kademlia,
    ) -> Self {
        Self {
            local_node,
            local_node_record,
            signer,
            udp_socket,
            kademlia,
        }
    }

    async fn handle_listens(&self) -> Result<(), DiscoveryServerError> {
        let mut buf = vec![0; MAX_DISC_PACKET_SIZE];
        loop {
            let (read, from) = self.udp_socket.recv_from(&mut buf).await?;
            let Ok(packet) = Packet::decode(&buf[..read])
                .inspect_err(|e| warn!(err = ?e, "Failed to decode packet"))
            else {
                continue;
            };
            if packet.get_node_id() == self.local_node.node_id() {
                // Ignore packets sent by ourselves
                continue;
            }
            let mut conn_handle = ConnectionHandler::spawn(self.clone()).await;
            let _ = conn_handle
                .cast(ConnectionHandlerInMessage::from(packet, from))
                .await;
        }
    }

    async fn ping(&self, node: &Node) -> Result<H256, DiscoveryServerError> {
        let mut buf = Vec::new();

        // TODO: Parametrize this expiration.
        let expiration: u64 = get_msg_expiration_from_seconds(20);

        let from = Endpoint {
            ip: self.local_node.ip,
            udp_port: self.local_node.udp_port,
            tcp_port: self.local_node.tcp_port,
        };

        let to = Endpoint {
            ip: node.ip,
            udp_port: node.udp_port,
            tcp_port: node.tcp_port,
        };

        let enr_seq = self.local_node_record.lock().await.seq;

        let ping = Message::Ping(PingMessage::new(from, to, expiration).with_enr_seq(enr_seq));

        ping.encode_with_header(&mut buf, &self.signer);

        let ping_hash: [u8; 32] = buf[..32]
            .try_into()
            .expect("first 32 bytes are the message hash");

        let bytes_sent = self
            .udp_socket
            .send_to(&buf, node.udp_addr())
            .await
            .map_err(DiscoveryServerError::MessageSendFailure)?;

        if bytes_sent != buf.len() {
            return Err(DiscoveryServerError::PartialMessageSent);
        }

        debug!(sent = "Ping", to = %format!("{:#x}", node.public_key));

        Ok(H256::from(ping_hash))
    }

    async fn pong(&self, ping_hash: H256, node: &Node) -> Result<(), DiscoveryServerError> {
        let mut buf = Vec::new();

        // TODO: Parametrize this expiration.
        let expiration: u64 = get_msg_expiration_from_seconds(20);

        let to = Endpoint {
            ip: node.ip,
            udp_port: node.udp_port,
            tcp_port: node.tcp_port,
        };

        let enr_seq = self.local_node_record.lock().await.seq;

        let pong = Message::Pong(PongMessage::new(to, ping_hash, expiration).with_enr_seq(enr_seq));

        pong.encode_with_header(&mut buf, &self.signer);

        let bytes_sent = self.udp_socket.send_to(&buf, node.udp_addr()).await?;

        if bytes_sent != buf.len() {
            return Err(DiscoveryServerError::PartialMessageSent);
        }

        debug!(sent = "Pong", to = %format!("{:#x}", node.public_key));

        Ok(())
    }

    async fn send_neighbors(
        &self,
        neighbors: Vec<Node>,
        node: &Node,
    ) -> Result<(), DiscoveryServerError> {
        let mut buf = Vec::new();

        // TODO: Parametrize this expiration.
        let expiration: u64 = get_msg_expiration_from_seconds(20);

        let msg = Message::Neighbors(NeighborsMessage::new(neighbors, expiration));

        msg.encode_with_header(&mut buf, &self.signer);

        let bytes_sent = self.udp_socket.send_to(&buf, node.udp_addr()).await?;

        if bytes_sent != buf.len() {
            return Err(DiscoveryServerError::PartialMessageSent);
        }

        debug!(sent = "Neighbors", to = %format!("{:#x}", node.public_key));

        Ok(())
    }

    async fn send_enr_response(
        &self,
        request_hash: H256,
        from: SocketAddr,
    ) -> Result<(), DiscoveryServerError> {
        let node_record = self.local_node_record.lock().await;

        let msg = Message::ENRResponse(ENRResponseMessage::new(request_hash, node_record.clone()));

        let mut buf = vec![];

        msg.encode_with_header(&mut buf, &self.signer);

        let bytes_sent = self
            .udp_socket
            .send_to(&buf, from)
            .await
            .map_err(DiscoveryServerError::MessageSendFailure)?;

        if bytes_sent != buf.len() {
            return Err(DiscoveryServerError::PartialMessageSent);
        }

        Ok(())
    }

    async fn handle_ping(&self, hash: H256, node: Node) -> Result<(), DiscoveryServerError> {
        self.pong(hash, &node).await?;

        let mut table = self.kademlia.table.lock().await;

        match table.entry(node.node_id()) {
            Entry::Occupied(_) => (),
            Entry::Vacant(entry) => {
                let ping_hash = self.ping(&node).await?;
                let contact = entry.insert(Contact::from(node));
                contact.record_sent_ping(ping_hash);
            }
        }

        Ok(())
    }

    async fn handle_pong(&self, message: PongMessage, node_id: H256) {
        let mut contacts = self.kademlia.table.lock().await;

        // Received a pong from a node we don't know about
        let Some(contact) = contacts.get_mut(&node_id) else {
            return;
        };
        // Received a pong for an unknown ping
        if !contact
            .ping_hash
            .map(|ph| ph == message.ping_hash)
            .unwrap_or(false)
        {
            return;
        }
        contact.ping_hash = None;
    }
}

#[derive(Debug, Clone)]
pub enum InMessage {
    Listen,
}

#[derive(Debug, Clone)]
pub enum OutMessage {
    Done,
}

impl DiscoveryServer {
    pub async fn spawn(
        local_node: Node,
        signer: SecretKey,
        udp_socket: Arc<UdpSocket>,
        kademlia: Kademlia,
        bootnodes: Vec<Node>,
    ) -> Result<(), DiscoveryServerError> {
        info!("Starting Discovery Server");

        let local_node_record = Arc::new(Mutex::new(
            NodeRecord::from_node(&local_node, 1, &signer)
                .expect("Failed to create local node record"),
        ));

        let state = DiscoveryServer::new(
            local_node,
            local_node_record,
            signer,
            udp_socket,
            kademlia.clone(),
        );

        let mut server = DiscoveryServer::start(state.clone());

        let _ = server.cast(InMessage::Listen).await;

        info!("Pinging {} bootnodes", bootnodes.len());

        let mut table = kademlia.table.lock().await;

        for bootnode in bootnodes {
            let _ = state.ping(&bootnode).await.inspect_err(|e| {
                error!("Failed to ping bootnode: {e}");
            });

            table.insert(bootnode.node_id(), bootnode.into());
        }

        Ok(())
    }
}

impl GenServer for DiscoveryServer {
    type CallMsg = Unused;
    type CastMsg = InMessage;
    type OutMsg = OutMessage;
    type Error = DiscoveryServerError;

    async fn handle_cast(
        &mut self,
        message: Self::CastMsg,
        _handle: &spawned_concurrency::tasks::GenServerHandle<Self>,
    ) -> CastResponse {
        match message {
            Self::CastMsg::Listen => {
                let _ = self.handle_listens().await.inspect_err(|e| {
                    error!("Failed to handle listens: {e}");
                });
                CastResponse::Stop
            }
        }
    }
}

#[derive(Debug, thiserror::Error)]
pub enum ConnectionHandlerError {}

#[derive(Debug, Clone)]
pub enum ConnectionHandlerInMessage {
    Ping {
        from: SocketAddr,
        message: PingMessage,
        hash: H256,
        sender_public_key: H512,
    },
    Pong {
        message: PongMessage,
        sender_public_key: H512,
    },
    FindNode {
        from: SocketAddr,
        message: FindNodeMessage,
        sender_public_key: H512,
    },
    Neighbors {
        message: NeighborsMessage,
        sender_public_key: H512,
    },
    ENRResponse {
        message: ENRResponseMessage,
        sender_public_key: H512,
    },
    ENRRequest {
        message: ENRRequestMessage,
        from: SocketAddr,
        hash: H256,
        sender_public_key: H512,
    },
}

impl ConnectionHandlerInMessage {
    pub fn from(packet: Packet, from: SocketAddr) -> Self {
        match packet.get_message() {
            Message::Ping(msg) => Self::Ping {
                from,
                message: msg.clone(),
                hash: packet.get_hash(),
                sender_public_key: packet.get_public_key(),
            },
            Message::Pong(msg) => Self::Pong {
                message: *msg,
                sender_public_key: packet.get_public_key(),
            },
            Message::FindNode(msg) => Self::FindNode {
                from,
                message: msg.clone(),
                sender_public_key: packet.get_public_key(),
            },
            Message::Neighbors(msg) => Self::Neighbors {
                message: msg.clone(),
                sender_public_key: packet.get_public_key(),
            },
            Message::ENRResponse(msg) => Self::ENRResponse {
                message: msg.clone(),
                sender_public_key: packet.get_public_key(),
            },
            Message::ENRRequest(msg) => Self::ENRRequest {
                message: *msg,
                from,
                hash: packet.get_hash(),
                sender_public_key: packet.get_public_key(),
            },
        }
    }
}

#[derive(Debug, Clone)]
pub enum ConnectionHandlerOutMessage {
    Done,
}

#[derive(Debug)]
pub struct ConnectionHandler {
    discovery_server: DiscoveryServer,
}

impl ConnectionHandler {
    pub fn new(discovery_server: DiscoveryServer) -> Self {
        Self { discovery_server }
    }
}

impl ConnectionHandler {
    pub async fn spawn(discovery_server: DiscoveryServer) -> GenServerHandle<Self> {
        let inner = Self::new(discovery_server);
        inner.start()
    }
}

impl GenServer for ConnectionHandler {
    type CallMsg = Unused;
    type CastMsg = ConnectionHandlerInMessage;
    type OutMsg = ConnectionHandlerOutMessage;
    type Error = ConnectionHandlerError;

    async fn handle_cast(
        &mut self,
        message: Self::CastMsg,
        _handle: &spawned_concurrency::tasks::GenServerHandle<Self>,
    ) -> CastResponse {
        match message {
            Self::CastMsg::Ping {
                from,
                message: msg,
                hash,
                sender_public_key,
            } => {
                trace!(received = "Ping", msg = ?msg, from = %format!("{sender_public_key:#x}"));

                if is_msg_expired(msg.expiration) {
                    trace!("Ping expired");
                    return CastResponse::Stop;
                }

                let sender_ip = unmap_ipv4in6_address(from.ip());
                let node = Node::new(sender_ip, from.port(), msg.from.tcp_port, sender_public_key);

                let _ = self
                    .discovery_server
                    .handle_ping(hash, node)
                    .await
                    .inspect_err(|e| {
                        error!(sent = "Ping", to = %format!("{sender_public_key:#x}"), err = ?e);
                    });
            }
            Self::CastMsg::Pong {
                message,
                sender_public_key,
            } => {
                trace!(received = "Pong", msg = ?message, from = %format!("{:#x}", sender_public_key));

                let node_id = node_id(&sender_public_key);

                self.discovery_server.handle_pong(message, node_id).await;
            }
            Self::CastMsg::FindNode {
                from,
                message,
                sender_public_key,
            } => {
                trace!(received = "FindNode", msg = ?message, from = %format!("{:#x}", sender_public_key));

                if is_msg_expired(message.expiration) {
                    trace!("FindNode expired");
                    return CastResponse::Stop;
                }
                let node_id = node_id(&sender_public_key);

                let table = self.discovery_server.kademlia.table.lock().await;

                let Some(contact) = table.get(&node_id) else {
                    return CastResponse::Stop;
                };
                if !contact.was_validated() {
                    debug!(received = "FindNode", to = %format!("{sender_public_key:#x}"), "Contact not validated, skipping");
                    return CastResponse::Stop;
                }
                let node = contact.node.clone();

                // Check that the IP address from which we receive the request matches the one we have stored to prevent amplification attacks
                // This prevents an attack vector where the discovery protocol could be used to amplify traffic in a DDOS attack.
                // A malicious actor would send a findnode request with the IP address and UDP port of the target as the source address.
                // The recipient of the findnode packet would then send a neighbors packet (which is a much bigger packet than findnode) to the victim.
                if from.ip() != node.ip {
                    debug!(received = "FindNode", to = %format!("{sender_public_key:#x}"), "IP address mismatch, skipping");
                    return CastResponse::Stop;
                }

                let neighbors = get_closest_nodes(node_id, table.clone());

                drop(table);

                // we are sending the neighbors in 2 different messages to avoid exceeding the
                // maximum packet size
                for chunk in neighbors.chunks(8) {
                    let _ = self.discovery_server.send_neighbors(chunk.to_vec(), &node).await.inspect_err(|e| {
                        error!(sent = "Neighbors", to = %format!("{sender_public_key:#x}"), err = ?e);
                    });
                }
            }
            Self::CastMsg::Neighbors {
                message: msg,
                sender_public_key,
            } => {
                trace!(received = "Neighbors", msg = ?msg, from = %format!("{sender_public_key:#x}"));

                if is_msg_expired(msg.expiration) {
                    trace!("Neighbors expired");
                    return CastResponse::Stop;
                }

                // TODO(#3746): check that we requested neighbors from the node

                let mut contacts = self.discovery_server.kademlia.table.lock().await;
                let discarded_contacts = self
                    .discovery_server
                    .kademlia
                    .discarded_contacts
                    .lock()
                    .await;

                for node in msg.nodes {
                    let node_id = node.node_id();
                    if let Entry::Vacant(vacant_entry) = contacts.entry(node_id) {
                        if !discarded_contacts.contains(&node_id)
                            && node_id != self.discovery_server.local_node.node_id()
                        {
                            vacant_entry.insert(Contact::from(node));
                            METRICS.record_new_discovery().await;
                        }
                    };
                }
            }
            Self::CastMsg::ENRRequest {
                message: msg,
                from,
                hash,
                sender_public_key,
            } => {
                trace!(received = "ENRRequest", msg = ?msg, from = %format!("{sender_public_key:#x}"));

                if is_msg_expired(msg.expiration) {
                    trace!("ENRRequest expired");
                    return CastResponse::Stop;
                }
                let node_id = node_id(&sender_public_key);

                let mut table = self.discovery_server.kademlia.table.lock().await;

                let Some(contact) = table.get(&node_id) else {
                    return CastResponse::Stop;
                };
                if !contact.was_validated() {
                    debug!(received = "ENRRequest", to = %format!("{sender_public_key:#x}"), "Contact not validated, skipping");
                    return CastResponse::Stop;
                }

                if let Err(err) = self.discovery_server.send_enr_response(hash, from).await {
                    error!(sent = "ENRResponse", to = %format!("{from}"), err = ?err);
                    return CastResponse::Stop;
                }

                table.entry(node_id).and_modify(|c| c.knows_us = true);
            }
            Self::CastMsg::ENRResponse {
                message: msg,
                sender_public_key,
            } => {
                /*
                    - Look up in kademlia the peer associated with this message
                    - Check that the request hash sent matches the one we sent previously (this requires setting it on enrrequest)
                    - Check that the seq number matches the one we have in our table (this requires setting it).
                    - Check valid signature
                    - Take the `eth` part of the record. If it's None, this peer is garbage; if it's set
                */
                trace!(received = "ENRResponse", msg = ?msg, from = %format!("{sender_public_key:#x}"));
            }
        }
        CastResponse::Stop
    }
}

// TODO: SNAP SYNC: REIMPL TESTS

/// Returns the nodes closest to the given `node_id`.
pub fn get_closest_nodes(node_id: H256, table: BTreeMap<H256, Contact>) -> Vec<Node> {
    let mut nodes: Vec<(Node, usize)> = vec![];

    for (contact_id, contact) in &table {
        let distance = distance(&node_id, contact_id);
        if nodes.len() < MAX_NODES_IN_NEIGHBORS_PACKET {
            nodes.push((contact.node.clone(), distance));
        } else {
            for (i, (_, dis)) in &mut nodes.iter().enumerate() {
                if distance < *dis {
                    nodes[i] = (contact.node.clone(), distance);
                    break;
                }
            }
        }
    }
    nodes.into_iter().map(|(node, _distance)| node).collect()
}

pub fn distance(node_id_1: &H256, node_id_2: &H256) -> usize {
    let xor = node_id_1 ^ node_id_2;
    let distance = U256::from_big_endian(xor.as_bytes());
    distance.bits().saturating_sub(1)
}<|MERGE_RESOLUTION|>--- conflicted
+++ resolved
@@ -26,14 +26,17 @@
     utils::{get_msg_expiration_from_seconds, node_id},
 };
 
-<<<<<<< HEAD
+const MAX_DISC_PACKET_SIZE: usize = 1280;
+const MAX_NODES_IN_NEIGHBORS_PACKET: usize = 16;
+
+// These interval times are arbitrary numbers, maybe we should read them from a cfg or a cli param
+const REVALIDATION_INTERVAL_IN_SECONDS: u64 = 30;
+const PEERS_RANDOM_LOOKUP_TIME_IN_MIN: u64 = 30;
+
 #[derive(Debug)]
 pub enum DiscoveryError {
     BindSocket(std::io::Error),
-=======
-const MAX_DISC_PACKET_SIZE: usize = 1280;
-const MAX_NODES_IN_NEIGHBORS_PACKET: usize = 16;
-
+}
 #[derive(Debug, thiserror::Error)]
 pub enum DiscoveryServerError {
     #[error(transparent)]
@@ -43,7 +46,6 @@
     #[error("Failed to decode packet")]
     InvalidPacket(#[from] PacketDecodeErr),
     #[error("Failed to send message")]
->>>>>>> 8cfe2575
     MessageSendFailure(std::io::Error),
     #[error("Only partial message was sent")]
     PartialMessageSent,
