--- conflicted
+++ resolved
@@ -1,9 +1,9 @@
 use std::{collections::btree_map::Entry, net::SocketAddr, sync::Arc};
 
 use ethrex_common::{H512, types::ForkId};
-use k256::ecdsa::SigningKey;
 use keccak_hash::H256;
 use rand::{rngs::OsRng, seq::IteratorRandom};
+use secp256k1::SecretKey;
 use spawned_concurrency::{
     messages::Unused,
     tasks::{CastResponse, GenServer, GenServerHandle},
@@ -13,7 +13,6 @@
 
 use crate::utils::{is_msg_expired, unmap_ipv4in6_address};
 use crate::{
-<<<<<<< HEAD
     discv4::messages::{
         ENRRequestMessage, ENRResponseMessage, FindNodeMessage, Message, NeighborsMessage, Packet,
         PacketDecodeErr, PingMessage, PongMessage,
@@ -22,20 +21,6 @@
     metrics::METRICS,
     types::{Endpoint, Node, NodeRecord},
     utils::{get_msg_expiration_from_seconds, node_id},
-=======
-    kademlia::{KademliaTable, MAX_NODES_PER_BUCKET},
-    network::P2PContext,
-    rlpx::{connection::server::RLPxConnection, utils::node_id},
-    types::{Endpoint, Node},
-};
-use ethrex_common::H256;
-use secp256k1::{PublicKey, ecdsa::Signature};
-use std::{
-    collections::HashSet,
-    net::{IpAddr, Ipv4Addr, SocketAddr},
-    sync::Arc,
-    time::Duration,
->>>>>>> a94a05cb
 };
 
 const MAX_DISC_PACKET_SIZE: usize = 1280;
@@ -58,7 +43,7 @@
 pub struct DiscoveryServerState {
     local_node: Node,
     local_node_record: Arc<Mutex<NodeRecord>>,
-    signer: SigningKey,
+    signer: SecretKey,
     udp_socket: Arc<UdpSocket>,
     kademlia: Kademlia,
 }
@@ -67,7 +52,7 @@
     pub fn new(
         local_node: Node,
         local_node_record: Arc<Mutex<NodeRecord>>,
-        signer: SigningKey,
+        signer: SecretKey,
         udp_socket: Arc<UdpSocket>,
         kademlia: Kademlia,
     ) -> Self {
@@ -89,428 +74,10 @@
             else {
                 continue;
             };
-<<<<<<< HEAD
             let mut conn_handle = ConnectionHandler::spawn(self.clone()).await;
             let _ = conn_handle
                 .cast(ConnectionHandlerInMessage::from(packet, from))
                 .await;
-=======
-            debug!("Received {read} bytes from {from}");
-
-            match Packet::decode(&buf[..read]) {
-                Err(e) => debug!("Could not decode packet: {:?}", e),
-                Ok(packet) => {
-                    let msg = packet.get_message();
-                    let msg_name = msg.to_string();
-                    debug!("Message: {:?} from {}", msg, packet.get_public_key());
-                    if let Err(e) = self.handle_message(packet, from).await {
-                        debug!("Error while processing {} message: {:?}", msg_name, e);
-                    };
-                }
-            }
-        }
-    }
-
-    async fn handle_message(&self, packet: Packet, from: SocketAddr) -> Result<(), DiscoveryError> {
-        match packet.get_message() {
-            Message::Ping(msg) => {
-                if is_msg_expired(msg.expiration) {
-                    return Err(DiscoveryError::MessageExpired);
-                };
-
-                let node = Node::new(
-                    from.ip(),
-                    from.port(),
-                    msg.from.tcp_port,
-                    packet.get_public_key(),
-                );
-                self.pong(packet.get_hash(), &node).await?;
-
-                let peer = {
-                    let table = self.ctx.table.lock().await;
-                    table.get_by_node_id(node.node_id()).cloned()
-                };
-
-                let Some(peer) = peer else {
-                    self.try_add_peer_and_ping(node).await?;
-                    return Ok(());
-                };
-
-                // if peer was in the table and last ping was 12 hs ago
-                //  we need to re ping to re-validate the endpoint proof
-                if elapsed_time_since(peer.last_ping) / 3600 >= PROOF_EXPIRATION_IN_HS {
-                    self.ping(&node).await?;
-                }
-                if let Some(enr_seq) = msg.enr_seq {
-                    if enr_seq > peer.record.seq && peer.is_proven {
-                        debug!("Found outdated enr-seq, sending an enr_request");
-                        self.send_enr_request(&peer.node, self.ctx.table.lock().await)
-                            .await?;
-                    }
-                }
-
-                Ok(())
-            }
-            Message::Pong(msg) => {
-                if is_msg_expired(msg.expiration) {
-                    return Err(DiscoveryError::MessageExpired);
-                }
-
-                let peer = {
-                    let table = self.ctx.table.lock().await;
-                    table.get_by_node_id(packet.get_node_id()).cloned()
-                };
-                let Some(peer) = peer else {
-                    return Err(DiscoveryError::InvalidMessage("not known node".into()));
-                };
-
-                let Some(ping_hash) = peer.last_ping_hash else {
-                    return Err(DiscoveryError::InvalidMessage(
-                        "node did not send a previous ping".into(),
-                    ));
-                };
-                if ping_hash != msg.ping_hash {
-                    return Err(DiscoveryError::InvalidMessage(
-                        "hash did not match the last corresponding ping".into(),
-                    ));
-                }
-
-                // all validations went well, mark as answered and start a rlpx connection
-                self.ctx
-                    .table
-                    .lock()
-                    .await
-                    .pong_answered(peer.node.node_id(), current_unix_time());
-
-                // if the ENR_seq field is not up to date, don't establish a rlpx connection yet
-                if let Some(enr_seq) = msg.enr_seq {
-                    if enr_seq > peer.record.seq {
-                        debug!("Found outdated enr-seq, send an enr_request");
-                        self.send_enr_request(&peer.node, self.ctx.table.lock().await)
-                            .await?;
-                        return Ok(());
-                    }
-                }
-
-                // We won't initiate a connection if we are already connected.
-                // This will typically be the case when revalidating a node.
-                if peer.is_connected {
-                    return Ok(());
-                }
-
-                // We won't initiate a connection if we have reached the maximum number of peers.
-                let active_connections = {
-                    let table = self.ctx.table.lock().await;
-                    table.count_connected_peers()
-                };
-                if active_connections >= MAX_PEERS_TCP_CONNECTIONS {
-                    return Ok(());
-                }
-
-                RLPxConnection::spawn_as_initiator(self.ctx.clone(), &peer.node).await;
-
-                Ok(())
-            }
-            Message::FindNode(msg) => {
-                if is_msg_expired(msg.expiration) {
-                    return Err(DiscoveryError::MessageExpired);
-                };
-                let node = {
-                    let table = self.ctx.table.lock().await;
-                    table.get_by_node_id(packet.get_node_id()).cloned()
-                };
-
-                let Some(node) = node else {
-                    return Err(DiscoveryError::InvalidMessage("not a known node".into()));
-                };
-                // Check that the IP address from which we receive the request matches the one we have stored to prevent amplification attacks
-                // This prevents an attack vector where the discovery protocol could be used to amplify traffic in a DDOS attack.
-                // A malicious actor would send a findnode request with the IP address and UDP port of the target as the source address.
-                // The recipient of the findnode packet would then send a neighbors packet (which is a much bigger packet than findnode) to the victim.
-                if from.ip() != node.node.ip {
-                    return Err(DiscoveryError::InvalidMessage("not a known node".into()));
-                }
-                if !node.is_proven {
-                    return Err(DiscoveryError::InvalidMessage("node isn't proven".into()));
-                }
-
-                let nodes = {
-                    let table = self.ctx.table.lock().await;
-                    table.get_closest_nodes(node_id(&msg.target))
-                };
-                let nodes_chunks = nodes.chunks(4);
-                let expiration = get_msg_expiration_from_seconds(20);
-
-                debug!("Sending neighbors!");
-                // we are sending the neighbors in 4 different messages as not to exceed the
-                // maximum packet size
-                for nodes in nodes_chunks {
-                    let neighbors =
-                        Message::Neighbors(NeighborsMessage::new(nodes.to_vec(), expiration));
-                    let mut buf = Vec::new();
-                    neighbors.encode_with_header(&mut buf, &self.ctx.signer);
-
-                    let bytes_sent = self
-                        .udp_socket
-                        .send_to(&buf, from)
-                        .await
-                        .map_err(DiscoveryError::MessageSendFailure)?;
-
-                    if bytes_sent != buf.len() {
-                        return Err(DiscoveryError::PartialMessageSent);
-                    }
-                }
-
-                Ok(())
-            }
-            Message::Neighbors(neighbors_msg) => {
-                if is_msg_expired(neighbors_msg.expiration) {
-                    return Err(DiscoveryError::MessageExpired);
-                };
-
-                let mut table_lock = self.ctx.table.lock().await;
-
-                let Some(node) = table_lock.get_by_node_id_mut(packet.get_node_id()) else {
-                    return Err(DiscoveryError::InvalidMessage("not a known node".into()));
-                };
-
-                let Some(req) = &mut node.find_node_request else {
-                    return Err(DiscoveryError::InvalidMessage(
-                        "find node request not sent".into(),
-                    ));
-                };
-                if current_unix_time().saturating_sub(req.sent_at) >= 60 {
-                    node.find_node_request = None;
-                    return Err(DiscoveryError::InvalidMessage(
-                        "find_node request expired after one minute".into(),
-                    ));
-                }
-
-                let nodes = &neighbors_msg.nodes;
-                let total_nodes_sent = req.nodes_sent + nodes.len();
-
-                if total_nodes_sent > MAX_NODES_PER_BUCKET {
-                    node.find_node_request = None;
-                    return Err(DiscoveryError::InvalidMessage(
-                        "sent more than allowed nodes".into(),
-                    ));
-                }
-
-                // update the number of node_sent
-                // and forward the nodes sent if a channel is attached
-                req.nodes_sent = total_nodes_sent;
-                if let Some(tx) = &req.tx {
-                    let _ = tx.send(nodes.clone());
-                }
-
-                if total_nodes_sent == MAX_NODES_PER_BUCKET {
-                    debug!("Neighbors request has been fulfilled");
-                    node.find_node_request = None;
-                }
-
-                // release the lock early
-                // as we might be a long time pinging all the new nodes
-                drop(table_lock);
-
-                debug!("Storing neighbors in our table!");
-                for node in nodes {
-                    let _ = self.try_add_peer_and_ping(node.clone()).await;
-                }
-
-                Ok(())
-            }
-            Message::ENRRequest(msg) => {
-                if is_msg_expired(msg.expiration) {
-                    return Err(DiscoveryError::MessageExpired);
-                }
-
-                // Update node_record
-                if self.ctx.set_fork_id().await.is_err() {
-                    return Err(DiscoveryError::StorageAccessError(
-                        "Could not set fork id".into(),
-                    ));
-                };
-                let node_record = self.ctx.local_node_record.lock().await.clone();
-
-                let msg =
-                    Message::ENRResponse(ENRResponseMessage::new(packet.get_hash(), node_record));
-                let mut buf = vec![];
-                msg.encode_with_header(&mut buf, &self.ctx.signer);
-
-                let bytes_sent = self
-                    .udp_socket
-                    .send_to(&buf, from)
-                    .await
-                    .map_err(DiscoveryError::MessageSendFailure)?;
-
-                if bytes_sent != buf.len() {
-                    return Err(DiscoveryError::PartialMessageSent);
-                }
-
-                Ok(())
-            }
-            Message::ENRResponse(msg) => {
-                {
-                    let mut table_lock = self.ctx.table.lock().await;
-                    let peer = table_lock.get_by_node_id_mut(packet.get_node_id());
-                    let Some(peer) = peer else {
-                        return Err(DiscoveryError::InvalidMessage("Peer not known".into()));
-                    };
-                    let Some(req_hash) = peer.enr_request_hash else {
-                        return Err(DiscoveryError::InvalidMessage(
-                            "Discarding enr-response as enr-request wasn't sent".into(),
-                        ));
-                    };
-                    if req_hash != msg.request_hash {
-                        return Err(DiscoveryError::InvalidMessage(
-                            "Discarding enr-response did not match enr-request hash".into(),
-                        ));
-                    }
-                    peer.enr_request_hash = None;
-
-                    if msg.node_record.seq < peer.record.seq {
-                        return Err(DiscoveryError::InvalidMessage(
-                            "msg node record is lower than the one we have".into(),
-                        ));
-                    }
-                    let record = msg.node_record.decode_pairs();
-                    let Some(id) = record.id else {
-                        return Err(DiscoveryError::InvalidMessage(
-                            "msg node record does not have required `id` field".into(),
-                        ));
-                    };
-
-                    // https://github.com/ethereum/devp2p/blob/master/enr.md#v4-identity-scheme
-                    let signature_valid = match id.as_str() {
-                        "v4" => {
-                            let digest = msg.node_record.get_signature_digest();
-                            let public_key = record.secp256k1.ok_or(DiscoveryError::InvalidMessage(
-                                "signature could not be verified because public key was not provided".into(),
-                            ))?;
-                            let public_key =
-                                PublicKey::from_slice(public_key.as_bytes()).map_err(|_| {
-                                    DiscoveryError::InvalidMessage(
-                                        "public key could not be created from provided value"
-                                            .into(),
-                                    )
-                                })?;
-                            let signature_bytes = msg.node_record.signature.as_bytes();
-                            let signature = Signature::from_compact(&signature_bytes[0..64])
-                                .map_err(|_| {
-                                    DiscoveryError::InvalidMessage(
-                                        "signature could not be build from msg signature bytes"
-                                            .into(),
-                                    )
-                                })?;
-                            let msg =
-                                secp256k1::Message::from_digest_slice(&digest).map_err(|_| {
-                                    DiscoveryError::InvalidMessage("digest must be 32 bytes".into())
-                                })?;
-
-                            secp256k1::SECP256K1
-                                .verify_ecdsa(&msg, &signature, &public_key)
-                                .is_ok()
-                        }
-                        _ => false,
-                    };
-                    if !signature_valid {
-                        return Err(DiscoveryError::InvalidMessage(
-                            "Signature verification invalid".into(),
-                        ));
-                    }
-
-                    //https://github.com/ethereum/devp2p/blob/master/enr-entries/eth.md
-                    if let Some(eth) = record.eth {
-                        //update node_record
-                        if self.ctx.set_fork_id().await.is_err() {
-                            return Err(DiscoveryError::StorageAccessError(
-                                "Could not set fork id".into(),
-                            ));
-                        };
-                        let pairs = self.ctx.local_node_record.lock().await.decode_pairs();
-
-                        if let Some(fork_id) = pairs.eth {
-                            let Ok(block_number) = self.ctx.storage.get_latest_block_number().await
-                            else {
-                                return Err(DiscoveryError::StorageAccessError(
-                                    "Could not get last block number".into(),
-                                ));
-                            };
-                            let Ok(Some(block_header)) =
-                                self.ctx.storage.get_block_header(block_number)
-                            else {
-                                return Err(DiscoveryError::StorageAccessError(
-                                    "Could not get last block number".into(),
-                                ));
-                            };
-                            let Ok(chain_config) = self.ctx.storage.get_chain_config() else {
-                                return Err(DiscoveryError::StorageAccessError(
-                                    "Could not getchaing config".into(),
-                                ));
-                            };
-                            let Ok(Some(genesis_header)) = self.ctx.storage.get_block_header(0)
-                            else {
-                                return Err(DiscoveryError::StorageAccessError(
-                                    "Could not get genesis block number".into(),
-                                ));
-                            };
-                            if !fork_id.is_valid(
-                                eth,
-                                block_number,
-                                block_header.timestamp,
-                                chain_config,
-                                genesis_header,
-                            ) {
-                                table_lock.replace_peer(packet.get_node_id());
-                                return Err(DiscoveryError::InvalidMessage(
-                                    "Could not validate fork id from new node".into(),
-                                ));
-                            }
-                            debug!("ENR eth pair validated");
-                        }
-                    }
-
-                    if let Some(ip) = record.ip {
-                        peer.node.ip = IpAddr::from(Ipv4Addr::from_bits(ip));
-                    }
-                    if let Some(tcp_port) = record.tcp_port {
-                        peer.node.tcp_port = tcp_port;
-                    }
-                    if let Some(udp_port) = record.udp_port {
-                        peer.node.udp_port = udp_port;
-                    }
-                    peer.record = msg.node_record.clone();
-                    debug!(
-                        "Node with id {:?} record has been successfully updated",
-                        peer.node.public_key
-                    );
-                }
-                let peer = {
-                    let table = self.ctx.table.lock().await;
-                    table.get_by_node_id(packet.get_node_id()).cloned()
-                };
-                let Some(peer) = peer else {
-                    return Err(DiscoveryError::InvalidMessage("not known node".into()));
-                };
-                // This will typically be the case when revalidating a node.
-                if peer.is_connected {
-                    return Ok(());
-                }
-
-                // We won't initiate a connection if we have reached the maximum number of peers.
-                let active_connections = {
-                    let table = self.ctx.table.lock().await;
-                    table.count_connected_peers()
-                };
-                if active_connections >= MAX_PEERS_TCP_CONNECTIONS {
-                    return Ok(());
-                }
-
-                RLPxConnection::spawn_as_initiator(self.ctx.clone(), &peer.node).await;
-
-                Ok(())
-            }
->>>>>>> a94a05cb
         }
     }
 
@@ -611,7 +178,6 @@
         Ok(())
     }
 
-<<<<<<< HEAD
     async fn send_enr_response(
         &self,
         request_hash: H256,
@@ -628,36 +194,6 @@
         let bytes_sent = self
             .udp_socket
             .send_to(&buf, from)
-=======
-#[cfg(test)]
-pub(super) mod tests {
-    use super::*;
-    use crate::{
-        network::{MAX_MESSAGES_TO_BROADCAST, public_key_from_signing_key, serve_p2p_requests},
-        rlpx::message::Message as RLPxMessage,
-        types::NodeRecord,
-    };
-    use ethrex_blockchain::Blockchain;
-    use ethrex_common::H32;
-    use ethrex_common::types::{BlockHeader, ChainConfig, ForkId};
-    use ethrex_storage::EngineType;
-    use ethrex_storage::Store;
-    use ethrex_storage::error::StoreError;
-
-    use rand::rngs::OsRng;
-    use secp256k1::SecretKey;
-    use std::net::{IpAddr, Ipv4Addr};
-    use tokio::{sync::Mutex, time::sleep};
-
-    pub async fn insert_random_node_on_custom_bucket(
-        table: Arc<Mutex<KademliaTable>>,
-        bucket_idx: usize,
-    ) {
-        let public_key = public_key_from_signing_key(&SecretKey::new(&mut OsRng));
-        let node = Node::new(IpAddr::V4(Ipv4Addr::new(127, 0, 0, 1)), 0, 0, public_key);
-        table
-            .lock()
->>>>>>> a94a05cb
             .await
             .map_err(DiscoveryServerError::MessageSendFailure)?;
 
@@ -686,7 +222,6 @@
     }
 }
 
-<<<<<<< HEAD
 #[derive(Debug, Clone)]
 pub enum InMessage {
     Listen,
@@ -702,29 +237,13 @@
 impl DiscoveryServer {
     pub async fn spawn(
         local_node: Node,
-        signer: SigningKey,
+        signer: SecretKey,
         fork_id: &ForkId,
         udp_socket: Arc<UdpSocket>,
         kademlia: Kademlia,
         bootnodes: Vec<Node>,
     ) -> Result<(), DiscoveryServerError> {
         info!("Starting Discovery Server");
-=======
-    pub async fn start_discovery_server(
-        udp_port: u16,
-        initial_blocks: u64,
-        should_start_server: bool,
-    ) -> Result<Discv4Server, DiscoveryError> {
-        let addr = SocketAddr::new(IpAddr::V4(Ipv4Addr::new(127, 0, 0, 1)), udp_port);
-        let signer = SecretKey::new(&mut OsRng);
-        let public_key = public_key_from_signing_key(&signer);
-        let local_node = Node::new(addr.ip(), udp_port, udp_port, public_key);
-
-        let storage = match initial_blocks {
-            0 => Store::new("temp.db", EngineType::InMemory).expect("Failed to create test DB"),
-            blocks => setup_storage(blocks).await.expect("Storage setup"),
-        };
->>>>>>> a94a05cb
 
         let local_node_record = Arc::new(Mutex::new(
             NodeRecord::from_node(&local_node, 1, &signer, fork_id.clone())
@@ -734,21 +253,10 @@
         let state = DiscoveryServerState::new(
             local_node,
             local_node_record,
-<<<<<<< HEAD
             signer,
             udp_socket,
             kademlia.clone(),
         );
-=======
-            tracker: tracker.clone(),
-            signer,
-            table,
-            storage,
-            blockchain,
-            broadcast,
-            client_version: "ethrex/test".to_string(),
-        };
->>>>>>> a94a05cb
 
         let mut server = DiscoveryServer::start(state.clone());
 
