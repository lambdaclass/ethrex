--- conflicted
+++ resolved
@@ -168,13 +168,8 @@
         asked_peers: &mut HashSet<H512>,
         nodes_to_ask: &Vec<Node>,
     ) -> (Vec<Node>, u32) {
-<<<<<<< HEAD
         // send FIND_NODE as much as three times
         let concurrency_factor = 3;
-=======
-        // send FIND_NODE as many as three times
-        let alpha = 3;
->>>>>>> 54416486
         let mut queries = 0;
         let mut nodes = vec![];
 
@@ -305,7 +300,7 @@
 
 impl Discv4NodeIterator {
     pub fn new(ctx: P2PContext, udp_socket: Arc<UdpSocket>) -> Self {
-        let random_signing_key = SigningKey::random(&mut OsRng);
+        let random_signing_key = SecretKey::new(&mut OsRng);
         let target = public_key_from_signing_key(&random_signing_key);
         let target_node_id = node_id(&target);
 
