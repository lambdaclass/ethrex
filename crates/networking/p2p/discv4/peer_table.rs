use crate::{
    discv4::server::MAX_NODES_IN_NEIGHBORS_PACKET,
    metrics::METRICS,
    rlpx::{connection::server::PeerConnection, p2p::Capability},
    types::{Node, NodeRecord},
};
use ethrex_common::{H256, U256};
use indexmap::{IndexMap, map::Entry};
use rand::seq::SliceRandom;
use spawned_concurrency::{
    error::GenServerError,
    tasks::{CallResponse, CastResponse, GenServer, GenServerHandle},
};
use std::{
    collections::HashSet,
    net::IpAddr,
    time::{Duration, Instant},
};
use thiserror::Error;
use tracing::{debug, info};

const MAX_SCORE: i64 = 50;
const MIN_SCORE: i64 = -50;
/// Score assigned to peers who are acting maliciously (e.g., returning a node with wrong hash)
const MIN_SCORE_CRITICAL: i64 = MIN_SCORE * 3;
/// Maximum amount of FindNode messages sent to a single node.
const MAX_FIND_NODE_PER_PEER: u64 = 20;
/// Score weight for the load balancing function.
const SCORE_WEIGHT: i64 = 1;
/// Weight for amount of requests being handled by the peer for the load balancing function.
const REQUESTS_WEIGHT: i64 = 1;
/// Max amount of ongoing requests per peer.
const MAX_CONCURRENT_REQUESTS_PER_PEER: i64 = 100;

#[derive(Debug, Clone)]
pub struct Contact {
    pub node: Node,
    /// The timestamp when the contact was last sent a ping.
    /// If None, the contact has never been pinged.
    pub validation_timestamp: Option<Instant>,
    /// The hash of the last unacknowledged ping sent to this contact, or
    /// None if no ping was sent yet or it was already acknowledged.
    pub ping_hash: Option<H256>,

    pub n_find_node_sent: u64,
    // This contact failed to respond our Ping.
    pub disposable: bool,
    // Set to true after we send a successful ENRResponse to it.
    pub knows_us: bool,
    // This is a known-bad peer (on another network, no matching capabilities, etc)
    pub unwanted: bool,
}

impl Contact {
    pub fn was_validated(&self) -> bool {
        self.validation_timestamp.is_some() && !self.has_pending_ping()
    }

    pub fn has_pending_ping(&self) -> bool {
        self.ping_hash.is_some()
    }

    pub fn record_ping_sent(&mut self, ping_hash: H256) {
        self.validation_timestamp = Some(Instant::now());
        self.ping_hash = Some(ping_hash);
    }
}

impl From<Node> for Contact {
    fn from(node: Node) -> Self {
        Self {
            node,
            validation_timestamp: None,
            ping_hash: None,
            n_find_node_sent: 0,
            disposable: false,
            knows_us: true,
            unwanted: false,
        }
    }
}

#[derive(Debug, Clone)]
pub struct PeerData {
    pub node: Node,
    pub record: Option<NodeRecord>,
    pub supported_capabilities: Vec<Capability>,
    /// Set to true if the connection is inbound (aka the connection was started by the peer and not by this node)
    /// It is only valid as long as is_connected is true
    pub is_connection_inbound: bool,
    /// communication channels between the peer data and its active connection
    pub connection: Option<PeerConnection>,
    /// This tracks the score of a peer
    score: i64,
    /// Track the amount of concurrent requests this peer is handling
    requests: i64,
}

impl PeerData {
    pub fn new(
        node: Node,
        record: Option<NodeRecord>,
        connection: Option<PeerConnection>,
        capabilities: Vec<Capability>,
    ) -> Self {
        Self {
            node,
            record,
            supported_capabilities: capabilities,
            is_connection_inbound: false,
            connection,
            score: Default::default(),
            requests: Default::default(),
        }
    }
}

#[derive(Clone, Debug)]
pub struct PeerTable {
    handle: GenServerHandle<PeerTableServer>,
}

impl PeerTable {
    pub fn spawn() -> PeerTable {
        PeerTable {
            handle: PeerTableServer::default().start(),
        }
    }

    /// We received a list of Nodes to contact. No conection has been established yet.
    pub async fn new_contacts(
        &mut self,
        nodes: Vec<Node>,
        local_node_id: H256,
    ) -> Result<(), PeerTableError> {
        self.handle
            .cast(CastMessage::NewContacts {
                nodes,
                local_node_id,
            })
            .await?;
        Ok(())
    }

    /// We have established a connection with the remote peer.
    pub async fn new_connected_peer(
        &mut self,
        node: Node,
        connection: PeerConnection,
        capabilities: Vec<Capability>,
    ) -> Result<(), PeerTableError> {
        self.handle
            .cast(CastMessage::NewConnectedPeer {
                node,
                connection,
                capabilities,
            })
            .await?;
        Ok(())
    }

    /// Remove from list of connected peers.
    pub async fn remove_peer(&mut self, node_id: H256) -> Result<(), PeerTableError> {
        self.handle
            .cast(CastMessage::RemovePeer { node_id })
            .await?;
        Ok(())
    }

    /// Increment the number of ongoing requests for this peer
    pub async fn inc_requests(&mut self, node_id: H256) -> Result<(), PeerTableError> {
        self.handle
            .cast(CastMessage::IncRequests { node_id })
            .await?;
        Ok(())
    }

    /// Decrement the number of ongoing requests for this peer
    pub async fn dec_requests(&mut self, node_id: H256) -> Result<(), PeerTableError> {
        self.handle
            .cast(CastMessage::DecRequests { node_id })
            .await?;
        Ok(())
    }

    /// Mark node as not wanted
    pub async fn set_unwanted(&mut self, node_id: &H256) -> Result<(), PeerTableError> {
        self.handle
            .cast(CastMessage::SetUnwanted { node_id: *node_id })
            .await?;
        Ok(())
    }

    /// Record a successful connection, used to score peers
    pub async fn record_success(&mut self, node_id: &H256) -> Result<(), PeerTableError> {
        self.handle
            .cast(CastMessage::RecordSuccess { node_id: *node_id })
            .await?;
        Ok(())
    }

    /// Record a failed connection, used to score peers
    pub async fn record_failure(&mut self, node_id: &H256) -> Result<(), PeerTableError> {
        self.handle
            .cast(CastMessage::RecordFailure { node_id: *node_id })
            .await?;
        Ok(())
    }

    /// Record a critical failure for connection, used to score peers
    pub async fn record_critical_failure(&mut self, node_id: &H256) -> Result<(), PeerTableError> {
        self.handle
            .cast(CastMessage::RecordCriticalFailure { node_id: *node_id })
            .await?;
        Ok(())
    }

    /// Record ping sent, store the ping hash for later check
    pub async fn record_ping_sent(
        &mut self,
        node_id: &H256,
        hash: H256,
    ) -> Result<(), PeerTableError> {
        self.handle
            .cast(CastMessage::RecordPingSent {
                node_id: *node_id,
                hash,
            })
            .await?;
        Ok(())
    }

    /// Record a pong received. Check previously saved hash and reset it if it matches
    pub async fn record_pong_received(
        &mut self,
        node_id: &H256,
        ping_hash: H256,
    ) -> Result<(), PeerTableError> {
        self.handle
            .cast(CastMessage::RecordPongReceived {
                node_id: *node_id,
                ping_hash,
            })
            .await?;
        Ok(())
    }

    /// Set peer as disposable
    pub async fn set_disposable(&mut self, node_id: &H256) -> Result<(), PeerTableError> {
        self.handle
            .cast(CastMessage::SetDisposable { node_id: *node_id })
            .await?;
        Ok(())
    }

    /// Increment FindNode message counter for peer
    pub async fn increment_find_node_sent(&mut self, node_id: &H256) -> Result<(), PeerTableError> {
        self.handle
            .cast(CastMessage::IncrementFindNodeSent { node_id: *node_id })
            .await?;
        Ok(())
    }

    /// Set flag for peer that tells that it knows us
    pub async fn knows_us(&mut self, node_id: &H256) -> Result<(), PeerTableError> {
        self.handle
            .cast(CastMessage::KnowsUs { node_id: *node_id })
            .await?;
        Ok(())
    }

    /// Remove from list of contacts the ones marked as disposable
    pub async fn prune(&mut self) -> Result<(), PeerTableError> {
        self.handle.cast(CastMessage::Prune).await?;
        Ok(())
    }

    /// Return the amount of connected peers
    pub async fn peer_count(&mut self) -> Result<usize, PeerTableError> {
        match self.handle.call(CallMessage::PeerCount).await? {
            OutMessage::PeerCount(peer_count) => Ok(peer_count),
            _ => unreachable!(),
        }
    }

    /// Return the amount of connected peers that matches any of the given capabilities
    pub async fn peer_count_by_capabilities(
        &mut self,
        capabilities: &[Capability],
    ) -> Result<usize, PeerTableError> {
        match self
            .handle
            .call(CallMessage::PeerCountByCapabilities {
                capabilities: capabilities.to_vec(),
            })
            .await?
        {
            OutMessage::PeerCount(peer_count) => Ok(peer_count),
            _ => unreachable!(),
        }
    }

    /// Check if target number of contacts and connected peers is reached
    pub async fn target_reached(
        &mut self,
        target_contacts: usize,
        target_peers: usize,
    ) -> Result<bool, PeerTableError> {
        match self
            .handle
            .call(CallMessage::TargetReached {
                target_contacts,
                target_peers,
            })
            .await?
        {
            OutMessage::TargetReached(result) => Ok(result),
            _ => unreachable!(),
        }
    }

    /// Get all contacts available to initiate a connection
    pub async fn get_contacts_to_initiate(
        &mut self,
        amount: usize,
    ) -> Result<Vec<Contact>, PeerTableError> {
        match self
            .handle
            .call(CallMessage::GetContactsToInitiate(amount))
            .await?
        {
            OutMessage::Contacts(contacts) => Ok(contacts),
            _ => unreachable!(),
        }
    }

    /// Get all contacts available for lookup
    pub async fn get_contacts_for_lookup(&mut self) -> Result<Vec<Contact>, PeerTableError> {
        match self.handle.call(CallMessage::GetContactsForLookup).await? {
            OutMessage::Contacts(contacts) => Ok(contacts),
            _ => unreachable!(),
        }
    }

    /// Get all contacts available to revalidate
    pub async fn get_contacts_to_revalidate(
        &mut self,
        revalidation_interval: Duration,
    ) -> Result<Vec<Contact>, PeerTableError> {
        match self
            .handle
            .call(CallMessage::GetContactsToRevalidate(revalidation_interval))
            .await?
        {
            OutMessage::Contacts(contacts) => Ok(contacts),
            _ => unreachable!(),
        }
    }

    /// Returns the peer with the highest score and its peer channel.
    pub async fn get_best_peer(
        &mut self,
        capabilities: &[Capability],
    ) -> Result<Option<(H256, PeerConnection)>, PeerTableError> {
        match self
            .handle
            .call(CallMessage::GetBestPeer {
                capabilities: capabilities.to_vec(),
            })
            .await?
        {
            OutMessage::FoundPeer {
                node_id,
                connection,
            } => Ok(Some((node_id, connection))),
            OutMessage::NotFound => Ok(None),
            _ => unreachable!(),
        }
    }

    /// Get peer score
    pub async fn get_score(&mut self, node_id: &H256) -> Result<i64, PeerTableError> {
        match self
            .handle
            .call(CallMessage::GetScore { node_id: *node_id })
            .await?
        {
            OutMessage::PeerScore(score) => Ok(score),
            _ => unreachable!(),
        }
    }

    /// Get list of connected peers
    pub async fn get_connected_nodes(&mut self) -> Result<Vec<Node>, PeerTableError> {
        if let OutMessage::Nodes(nodes) = self.handle.call(CallMessage::GetConnectedNodes).await? {
            Ok(nodes)
        } else {
            unreachable!()
        }
    }

    /// Get list of connected peers with their capabilities
    pub async fn get_peers_with_capabilities(
        &mut self,
    ) -> Result<Vec<(H256, PeerConnection, Vec<Capability>)>, PeerTableError> {
        match self
            .handle
            .call(CallMessage::GetPeersWithCapabilities)
            .await?
        {
            OutMessage::PeersWithCapabilities(peers_with_capabilities) => {
                Ok(peers_with_capabilities)
            }
            _ => unreachable!(),
        }
    }

    /// Get peer channels for communication
    pub async fn get_peer_connections(
        &mut self,
        capabilities: &[Capability],
    ) -> Result<Vec<(H256, PeerConnection)>, PeerTableError> {
        match self
            .handle
            .call(CallMessage::GetPeerConnections {
                capabilities: capabilities.to_vec(),
            })
            .await?
        {
            OutMessage::PeerConnection(connection) => Ok(connection),
            _ => unreachable!(),
        }
    }

    /// Insert new peer if it is new. Returns a boolean telling if it was new or not.
    pub async fn insert_if_new(&mut self, node: &Node) -> Result<bool, PeerTableError> {
        match self
            .handle
            .call(CallMessage::InsertIfNew { node: node.clone() })
            .await?
        {
            OutMessage::IsNew(is_new) => Ok(is_new),
            _ => unreachable!(),
        }
    }

    /// Validate a contact
    pub async fn validate_contact(
        &mut self,
        node_id: &H256,
        sender_ip: IpAddr,
    ) -> Result<OutMessage, PeerTableError> {
        self.handle
            .call(CallMessage::ValidateContact {
                node_id: *node_id,
                sender_ip,
            })
            .await
            .map_err(PeerTableError::InternalError)
    }

    /// Get closest nodes according to kademlia's distance
    pub async fn get_closest_nodes(&mut self, node_id: &H256) -> Result<Vec<Node>, PeerTableError> {
        match self
            .handle
            .call(CallMessage::GetClosestNodes { node_id: *node_id })
            .await?
        {
            OutMessage::Nodes(nodes) => Ok(nodes),
            _ => unreachable!(),
        }
    }

    /// Get metadata associated to peer
    pub async fn get_peers_data(&mut self) -> Result<Vec<PeerData>, PeerTableError> {
        match self.handle.call(CallMessage::GetPeersData).await? {
            OutMessage::PeersData(peers_data) => Ok(peers_data),
            _ => unreachable!(),
        }
    }

    /// Retrieve a random peer.
    pub async fn get_random_peer(
        &mut self,
        capabilities: &[Capability],
    ) -> Result<Option<(H256, PeerConnection)>, PeerTableError> {
        match self
            .handle
            .call(CallMessage::GetRandomPeer {
                capabilities: capabilities.to_vec(),
            })
            .await?
        {
            OutMessage::FoundPeer {
                node_id,
                connection,
            } => Ok(Some((node_id, connection))),
            OutMessage::NotFound => Ok(None),
            _ => unreachable!(),
        }
    }
}

#[derive(Debug, Default)]
<<<<<<< HEAD
pub struct PeerTable {
    contacts: IndexMap<H256, Contact>,
    peers: IndexMap<H256, PeerData>,
=======
struct PeerTableServer {
    contacts: BTreeMap<H256, Contact>,
    peers: BTreeMap<H256, PeerData>,
>>>>>>> 9b6435d1
    already_tried_peers: HashSet<H256>,
    discarded_contacts: HashSet<H256>,
}

impl PeerTableServer {
    // Internal functions //

    // Weighting function used to select best peer
    // TODO: Review this formula and weight constants.
    fn weight_peer(&self, score: &i64, requests: &i64) -> i64 {
        score * SCORE_WEIGHT - requests * REQUESTS_WEIGHT
    }

    fn get_best_peer(&self, capabilities: &[Capability]) -> Option<(H256, PeerConnection)> {
        self.peers
            .iter()
            // We filter only to those peers which are useful to us
            .filter_map(|(id, peer_data)| {
                // Skip the peer if it has too many ongoing requests or if it doesn't match
                // the capabilities
                if peer_data.requests > MAX_CONCURRENT_REQUESTS_PER_PEER
                    || !capabilities
                        .iter()
                        .any(|cap| peer_data.supported_capabilities.contains(cap))
                {
                    None
                } else {
                    // if the peer doesn't have the channel open, we skip it.
                    let connection = peer_data.connection.clone()?;

                    // We return the id, the score and the channel to connect with.
                    Some((*id, peer_data.score, peer_data.requests, connection))
                }
            })
            .max_by_key(|(_, score, reqs, _)| self.weight_peer(score, reqs))
            .map(|(k, _, _, v)| (k, v))
    }

    fn prune(&mut self) {
        let disposable_contacts = self
            .contacts
            .iter()
            .filter_map(|(c_id, c)| c.disposable.then_some(*c_id))
            .collect::<Vec<_>>();

        for contact_to_discard_id in disposable_contacts {
            self.contacts.swap_remove(&contact_to_discard_id);
            self.discarded_contacts.insert(contact_to_discard_id);
        }
    }

    fn get_contacts_to_initiate(&mut self, max_amount: usize) -> Vec<Contact> {
        let mut contacts = Vec::new();
        let mut tried_connections = 0;

        for contact in self.contacts.values() {
            let node_id = contact.node.node_id();
            if !self.peers.contains_key(&node_id)
                && !self.already_tried_peers.contains(&node_id)
                && contact.knows_us
                && !contact.unwanted
            {
                self.already_tried_peers.insert(node_id);

                contacts.push(contact.clone());

                tried_connections += 1;
                if tried_connections >= max_amount {
                    break;
                }
            }
        }

        if tried_connections < max_amount {
            info!("Resetting list of tried peers.");
            self.already_tried_peers.clear();
        }

        contacts
    }

    fn get_contacts_for_lookup(&mut self) -> Vec<Contact> {
        self.contacts
            .values()
            .filter(|c| c.n_find_node_sent < MAX_FIND_NODE_PER_PEER && !c.disposable)
            .cloned()
            .collect()
    }

    fn get_contacts_to_revalidate(&mut self, revalidation_interval: Duration) -> Vec<Contact> {
        self.contacts
            .values()
            .filter(|c| Self::is_validation_needed(c, revalidation_interval))
            .cloned()
            .collect()
    }

    fn validate_contact(&mut self, node_id: H256, sender_ip: IpAddr) -> OutMessage {
        let Some(contact) = self.contacts.get(&node_id) else {
            return OutMessage::UnknownContact;
        };
        if !contact.was_validated() {
            return OutMessage::InvalidContact;
        }

        // Check that the IP address from which we receive the request matches the one we have stored to prevent amplification attacks
        // This prevents an attack vector where the discovery protocol could be used to amplify traffic in a DDOS attack.
        // A malicious actor would send a findnode request with the IP address and UDP port of the target as the source address.
        // The recipient of the findnode packet would then send a neighbors packet (which is a much bigger packet than findnode) to the victim.
        if sender_ip != contact.node.ip {
            return OutMessage::IpMismatch;
        }
        OutMessage::ValidContact(contact.clone())
    }

    fn get_closest_nodes(&mut self, node_id: H256) -> Vec<Node> {
        let mut nodes: Vec<(Node, usize)> = vec![];

        for (contact_id, contact) in &self.contacts {
            let distance = Self::distance(&node_id, contact_id);
            if nodes.len() < MAX_NODES_IN_NEIGHBORS_PACKET {
                nodes.push((contact.node.clone(), distance));
            } else {
                for (i, (_, dis)) in &mut nodes.iter().enumerate() {
                    if distance < *dis {
                        nodes[i] = (contact.node.clone(), distance);
                        break;
                    }
                }
            }
        }
        nodes.into_iter().map(|(node, _distance)| node).collect()
    }

    async fn new_contacts(&mut self, nodes: Vec<Node>, local_node_id: H256) {
        for node in nodes {
            let node_id = node.node_id();
            if let Entry::Vacant(vacant_entry) = self.contacts.entry(node_id)
                && !self.discarded_contacts.contains(&node_id)
                && node_id != local_node_id
            {
                vacant_entry.insert(Contact::from(node));
                METRICS.record_new_discovery().await;
            }
        }
    }

    fn peer_count_by_capabilities(&mut self, capabilities: Vec<Capability>) -> usize {
        self.peers
            .iter()
            .filter_map(|(node_id, peer_data)| {
                // if the peer doesn't have any of the capabilities we need, we skip it
                if !capabilities
                    .iter()
                    .any(|cap| peer_data.supported_capabilities.contains(cap))
                {
                    None
                } else {
                    Some(*node_id)
                }
            })
            .collect::<Vec<_>>()
            .len()
    }

    fn get_peer_connections(
        &mut self,
        capabilities: Vec<Capability>,
    ) -> Vec<(H256, PeerConnection)> {
        self.peers
            .iter()
            .filter_map(|(peer_id, peer_data)| {
                // if the peer doesn't have any of the capabilities we need, we skip it
                if !capabilities
                    .iter()
                    .any(|cap| peer_data.supported_capabilities.contains(cap))
                {
                    return None;
                }
                peer_data
                    .connection
                    .clone()
                    .map(|connection| (*peer_id, connection))
            })
            .collect()
    }

    fn get_random_peer(&mut self, capabilities: Vec<Capability>) -> Option<(H256, PeerConnection)> {
        let peers: Vec<(H256, PeerConnection)> = self
            .peers
            .iter()
            .filter_map(|(node_id, peer_data)| {
                // if the peer doesn't have any of the capabilities we need, we skip it
                if !capabilities
                    .iter()
                    .any(|cap| peer_data.supported_capabilities.contains(cap))
                {
                    return None;
                }
                peer_data
                    .connection
                    .clone()
                    .map(|connection| (*node_id, connection))
            })
            .collect();
        peers.choose(&mut rand::rngs::OsRng).cloned()
    }

    fn distance(node_id_1: &H256, node_id_2: &H256) -> usize {
        let xor = node_id_1 ^ node_id_2;
        let distance = U256::from_big_endian(xor.as_bytes());
        distance.bits().saturating_sub(1)
    }

    fn is_validation_needed(contact: &Contact, revalidation_interval: Duration) -> bool {
        let sent_ping_ttl = Duration::from_secs(30);

        let validation_is_stale = !contact.was_validated()
            || contact
                .validation_timestamp
                .map(|ts| Instant::now().saturating_duration_since(ts) > revalidation_interval)
                .unwrap_or(false);

        let sent_ping_is_stale = contact
            .validation_timestamp
            .map(|ts| Instant::now().saturating_duration_since(ts) > sent_ping_ttl)
            .unwrap_or(false);

        !contact.disposable || validation_is_stale || sent_ping_is_stale
    }
}

#[derive(Clone, Debug)]
enum CastMessage {
    NewContacts {
        nodes: Vec<Node>,
        local_node_id: H256,
    },
    NewConnectedPeer {
        node: Node,
        connection: PeerConnection,
        capabilities: Vec<Capability>,
    },
    RemovePeer {
        node_id: H256,
    },
    IncRequests {
        node_id: H256,
    },
    DecRequests {
        node_id: H256,
    },
    SetUnwanted {
        node_id: H256,
    },
    RecordSuccess {
        node_id: H256,
    },
    RecordFailure {
        node_id: H256,
    },
    RecordCriticalFailure {
        node_id: H256,
    },
    RecordPingSent {
        node_id: H256,
        hash: H256,
    },
    RecordPongReceived {
        node_id: H256,
        ping_hash: H256,
    },
    SetDisposable {
        node_id: H256,
    },
    IncrementFindNodeSent {
        node_id: H256,
    },
    KnowsUs {
        node_id: H256,
    },
    Prune,
}

#[derive(Clone, Debug)]
enum CallMessage {
    PeerCount,
    PeerCountByCapabilities {
        capabilities: Vec<Capability>,
    },
    TargetReached {
        target_contacts: usize,
        target_peers: usize,
    },
    GetContactsToInitiate(usize),
    GetContactsForLookup,
    GetContactsToRevalidate(Duration),
    GetBestPeer {
        capabilities: Vec<Capability>,
    },
    GetScore {
        node_id: H256,
    },
    GetConnectedNodes,
    GetPeersWithCapabilities,
    GetPeerConnections {
        capabilities: Vec<Capability>,
    },
    InsertIfNew {
        node: Node,
    },
    ValidateContact {
        node_id: H256,
        sender_ip: IpAddr,
    },
    GetClosestNodes {
        node_id: H256,
    },
    GetPeersData,
    GetRandomPeer {
        capabilities: Vec<Capability>,
    },
}

#[derive(Debug)]
pub enum OutMessage {
    PeerCount(usize),
    FoundPeer {
        node_id: H256,
        connection: PeerConnection,
    },
    NotFound,
    PeerScore(i64),
    PeersWithCapabilities(Vec<(H256, PeerConnection, Vec<Capability>)>),
    PeerConnection(Vec<(H256, PeerConnection)>),
    Contacts(Vec<Contact>),
    TargetReached(bool),
    IsNew(bool),
    Nodes(Vec<Node>),
    ValidContact(Contact),
    InvalidContact,
    UnknownContact,
    IpMismatch,
    PeersData(Vec<PeerData>),
}

#[derive(Debug, Error)]
pub enum PeerTableError {
    #[error("Internal error: {0}")]
    InternalError(#[from] GenServerError),
}

impl GenServer for PeerTableServer {
    type CallMsg = CallMessage;
    type CastMsg = CastMessage;
    type OutMsg = OutMessage;
    type Error = PeerTableError;

    async fn handle_call(
        &mut self,
        message: Self::CallMsg,
        _handle: &GenServerHandle<PeerTableServer>,
    ) -> CallResponse<Self> {
        match message {
            CallMessage::PeerCount => {
                CallResponse::Reply(Self::OutMsg::PeerCount(self.peers.len()))
            }
            CallMessage::PeerCountByCapabilities { capabilities } => CallResponse::Reply(
                OutMessage::PeerCount(self.peer_count_by_capabilities(capabilities)),
            ),
            CallMessage::TargetReached {
                target_contacts,
                target_peers,
            } => CallResponse::Reply(Self::OutMsg::TargetReached(
                self.contacts.len() < target_contacts && self.peers.len() < target_peers,
            )),
            CallMessage::GetContactsToInitiate(amount) => CallResponse::Reply(
                Self::OutMsg::Contacts(self.get_contacts_to_initiate(amount)),
            ),
            CallMessage::GetContactsForLookup => {
                CallResponse::Reply(Self::OutMsg::Contacts(self.get_contacts_for_lookup()))
            }
            CallMessage::GetContactsToRevalidate(revalidation_interval) => CallResponse::Reply(
                Self::OutMsg::Contacts(self.get_contacts_to_revalidate(revalidation_interval)),
            ),
            CallMessage::GetBestPeer { capabilities } => {
                let channels = self.get_best_peer(&capabilities);
                CallResponse::Reply(channels.map_or(
                    Self::OutMsg::NotFound,
                    |(node_id, connection)| Self::OutMsg::FoundPeer {
                        node_id,
                        connection,
                    },
                ))
            }
            CallMessage::GetScore { node_id } => CallResponse::Reply(Self::OutMsg::PeerScore(
                self.peers
                    .get(&node_id)
                    .map(|peer_data| peer_data.score)
                    .unwrap_or_default(),
            )),
            CallMessage::GetConnectedNodes => CallResponse::Reply(Self::OutMsg::Nodes(
                self.peers
                    .values()
                    .map(|peer_data| peer_data.node.clone())
                    .collect(),
            )),
            CallMessage::GetPeersWithCapabilities => {
                CallResponse::Reply(Self::OutMsg::PeersWithCapabilities(
                    self.peers
                        .iter()
                        .filter_map(|(peer_id, peer_data)| {
                            peer_data.connection.clone().map(|connection| {
                                (
                                    *peer_id,
                                    connection,
                                    peer_data.supported_capabilities.clone(),
                                )
                            })
                        })
                        .collect(),
                ))
            }
            CallMessage::GetPeerConnections { capabilities } => CallResponse::Reply(
                OutMessage::PeerConnection(self.get_peer_connections(capabilities)),
            ),
            CallMessage::InsertIfNew { node } => CallResponse::Reply(Self::OutMsg::IsNew(
                match self.contacts.entry(node.node_id()) {
                    Entry::Occupied(_) => false,
                    Entry::Vacant(entry) => {
                        entry.insert(Contact::from(node));
                        true
                    }
                },
            )),
            CallMessage::ValidateContact { node_id, sender_ip } => {
                CallResponse::Reply(self.validate_contact(node_id, sender_ip))
            }
            CallMessage::GetClosestNodes { node_id } => {
                CallResponse::Reply(Self::OutMsg::Nodes(self.get_closest_nodes(node_id)))
            }
            CallMessage::GetPeersData => CallResponse::Reply(OutMessage::PeersData(
                self.peers.values().cloned().collect(),
            )),
            CallMessage::GetRandomPeer { capabilities } => CallResponse::Reply(
                if let Some((node_id, connection)) = self.get_random_peer(capabilities) {
                    OutMessage::FoundPeer {
                        node_id,
                        connection,
                    }
                } else {
                    OutMessage::NotFound
                },
            ),
        }
    }

    async fn handle_cast(
        &mut self,
        message: Self::CastMsg,
        _handle: &GenServerHandle<PeerTableServer>,
    ) -> CastResponse {
        match message {
            CastMessage::NewContacts {
                nodes,
                local_node_id,
            } => {
                self.new_contacts(nodes, local_node_id).await;
            }
            CastMessage::NewConnectedPeer {
                node,
                connection,
                capabilities,
            } => {
                debug!("New peer connected");
                let new_peer_id = node.node_id();
                let new_peer = PeerData::new(node, None, Some(connection), capabilities);
                self.peers.insert(new_peer_id, new_peer);
            }
            CastMessage::RemovePeer { node_id } => {
                self.peers.swap_remove(&node_id);
            }
            CastMessage::IncRequests { node_id } => {
                self.peers
                    .entry(node_id)
                    .and_modify(|peer_data| peer_data.requests += 1);
            }
            CastMessage::DecRequests { node_id } => {
                self.peers
                    .entry(node_id)
                    .and_modify(|peer_data| peer_data.requests -= 1);
            }
            CastMessage::SetUnwanted { node_id } => {
                self.contacts
                    .entry(node_id)
                    .and_modify(|contact| contact.unwanted = true);
            }
            CastMessage::RecordSuccess { node_id } => {
                self.peers
                    .entry(node_id)
                    .and_modify(|peer_data| peer_data.score = (peer_data.score + 1).min(MAX_SCORE));
            }
            CastMessage::RecordFailure { node_id } => {
                self.peers
                    .entry(node_id)
                    .and_modify(|peer_data| peer_data.score = (peer_data.score - 1).max(MIN_SCORE));
            }
            CastMessage::RecordCriticalFailure { node_id } => {
                self.peers
                    .entry(node_id)
                    .and_modify(|peer_data| peer_data.score = MIN_SCORE_CRITICAL);
            }
            CastMessage::RecordPingSent { node_id, hash } => {
                self.contacts
                    .entry(node_id)
                    .and_modify(|contact| contact.record_ping_sent(hash));
            }
            CastMessage::RecordPongReceived { node_id, ping_hash } => {
                // If entry does not exist or hash does not match, ignore pong record
                // Otherwise, reset ping_hash
                self.contacts.entry(node_id).and_modify(|contact| {
                    if contact
                        .ping_hash
                        .map(|value| value == ping_hash)
                        .unwrap_or(false)
                    {
                        contact.ping_hash = None
                    }
                });
            }
            CastMessage::SetDisposable { node_id } => {
                self.contacts
                    .entry(node_id)
                    .and_modify(|contact| contact.disposable = true);
            }
            CastMessage::IncrementFindNodeSent { node_id } => {
                self.contacts
                    .entry(node_id)
                    .and_modify(|contact| contact.n_find_node_sent += 1);
            }
            CastMessage::KnowsUs { node_id } => {
                self.contacts
                    .entry(node_id)
                    .and_modify(|c| c.knows_us = true);
            }
            CastMessage::Prune => self.prune(),
        }
        CastResponse::NoReply
    }
}<|MERGE_RESOLUTION|>--- conflicted
+++ resolved
@@ -502,15 +502,9 @@
 }
 
 #[derive(Debug, Default)]
-<<<<<<< HEAD
-pub struct PeerTable {
+struct PeerTableServer {
     contacts: IndexMap<H256, Contact>,
     peers: IndexMap<H256, PeerData>,
-=======
-struct PeerTableServer {
-    contacts: BTreeMap<H256, Contact>,
-    peers: BTreeMap<H256, PeerData>,
->>>>>>> 9b6435d1
     already_tried_peers: HashSet<H256>,
     discarded_contacts: HashSet<H256>,
 }
