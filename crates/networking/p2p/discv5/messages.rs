--- conflicted
+++ resolved
@@ -236,12 +236,9 @@
 pub enum Message {
     Ping(PingMessage),
     Pong(PongMessage),
-<<<<<<< HEAD
     FindNode(FindNodeMessage),
-=======
     Nodes(NodesMessage),
     TalkReq(TalkReqMessage),
->>>>>>> 552160a6
     // TODO: add the other messages
 }
 
@@ -257,24 +254,10 @@
                 let pong = PongMessage::decode(&encrypted_message[1..])?;
                 Ok(Message::Pong(pong))
             }
-<<<<<<< HEAD
             0x03 => {
                 let find_node_msg = FindNodeMessage::decode(&encrypted_message[1..])?;
                 Ok(Message::FindNode(find_node_msg))
             }
-            // 0x04 => {
-            //     let (neighbors_msg, _rest) = NeighborsMessage::decode_unfinished(msg)?;
-            //     Ok(Message::Neighbors(neighbors_msg))
-            // }
-            // 0x05 => {
-            //     let (enr_request_msg, _rest) = ENRRequestMessage::decode_unfinished(msg)?;
-            //     Ok(Message::ENRRequest(enr_request_msg))
-            // }
-=======
-            // 0x03 => {
-            //     let (find_node_msg, _rest) = FindNodeMessage::decode_unfinished(msg)?;
-            //     Ok(Message::FindNode(find_node_msg))
-            // }
             0x04 => {
                 let nodes_msg = NodesMessage::decode(&encrypted_message[1..])?;
                 Ok(Message::Nodes(nodes_msg))
@@ -283,7 +266,6 @@
                 let talk_req_msg = TalkReqMessage::decode(&encrypted_message[1..])?;
                 Ok(Message::TalkReq(talk_req_msg))
             }
->>>>>>> 552160a6
             // 0x06 => {
             //     let (enr_response_msg, _rest) = ENRResponseMessage::decode_unfinished(msg)?;
             //     Ok(Message::ENRResponse(enr_response_msg))
@@ -368,7 +350,6 @@
 }
 
 #[derive(Debug, Clone, PartialEq, Eq)]
-<<<<<<< HEAD
 pub struct FindNodeMessage {
     pub req_id: u64,
     pub distance: Vec<u64>,
@@ -379,7 +360,21 @@
         Encoder::new(buf)
             .encode_field(&self.req_id)
             .encode_field(&self.distance)
-=======
+            .finish();
+    }
+}
+
+impl RLPDecode for FindNodeMessage {
+    fn decode_unfinished(rlp: &[u8]) -> Result<(Self, &[u8]), RLPDecodeError> {
+        let decoder = Decoder::new(rlp)?;
+        let (req_id, decoder) = decoder.decode_field("req_id")?;
+        let (distance, decoder) = decoder.decode_field("distance")?;
+
+        Ok((Self { req_id, distance }, decoder.finish()?))
+    }
+}
+
+#[derive(Debug, Clone, PartialEq, Eq)]
 pub struct NodesMessage {
     pub req_id: u64,
     pub total: u64,
@@ -392,20 +387,10 @@
             .encode_field(&self.req_id)
             .encode_field(&self.total)
             .encode_field(&self.nodes)
->>>>>>> 552160a6
             .finish();
     }
 }
 
-<<<<<<< HEAD
-impl RLPDecode for FindNodeMessage {
-    fn decode_unfinished(rlp: &[u8]) -> Result<(Self, &[u8]), RLPDecodeError> {
-        let decoder = Decoder::new(rlp)?;
-        let (req_id, decoder) = decoder.decode_field("req_id")?;
-        let (distance, decoder) = decoder.decode_field("distance")?;
-
-        Ok((Self { req_id, distance }, decoder.finish()?))
-=======
 impl RLPDecode for NodesMessage {
     fn decode_unfinished(rlp: &[u8]) -> Result<(Self, &[u8]), RLPDecodeError> {
         let decoder = Decoder::new(rlp)?;
@@ -456,7 +441,6 @@
             },
             decoder.finish()?,
         ))
->>>>>>> 552160a6
     }
 }
 
@@ -633,7 +617,6 @@
     }
 
     #[test]
-<<<<<<< HEAD
     fn findnode_packet_codec_roundtrip() {
         let pkt = FindNodeMessage {
             req_id: 1234,
@@ -642,7 +625,9 @@
 
         let buf = pkt.encode_to_vec();
         assert_eq!(FindNodeMessage::decode(&buf).unwrap(), pkt);
-=======
+    }
+
+    #[test]
     fn nodes_packet_codec_roundtrip() {
         let pairs: Vec<(Bytes, Bytes)> = NodeRecordPairs {
             id: Some("id".to_string()),
@@ -675,6 +660,5 @@
 
         let buf = pkt.encode_to_vec();
         assert_eq!(TalkReqMessage::decode(&buf).unwrap(), pkt);
->>>>>>> 552160a6
     }
 }