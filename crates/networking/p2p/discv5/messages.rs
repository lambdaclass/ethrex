--- conflicted
+++ resolved
@@ -257,11 +257,8 @@
     FindNode(FindNodeMessage),
     Nodes(NodesMessage),
     TalkReq(TalkReqMessage),
-<<<<<<< HEAD
     TalkRes(TalkResMessage),
-=======
     Ticket(TicketMessage),
->>>>>>> 48282dac
     // TODO: add the other messages
 }
 
@@ -289,19 +286,13 @@
                 let talk_req_msg = TalkReqMessage::decode(&encrypted_message[1..])?;
                 Ok(Message::TalkReq(talk_req_msg))
             }
-<<<<<<< HEAD
             0x06 => {
                 let enr_response_msg = TalkResMessage::decode(&encrypted_message[1..])?;
                 Ok(Message::TalkRes(enr_response_msg))
-=======
-            // 0x06 => {
-            //     let (enr_response_msg, _rest) = ENRResponseMessage::decode_unfinished(msg)?;
-            //     Ok(Message::ENRResponse(enr_response_msg))
-            // }
+            }
             0x08 => {
                 let ticket_msg = TicketMessage::decode(&encrypted_message[1..])?;
                 Ok(Message::Ticket(ticket_msg))
->>>>>>> 48282dac
             }
             _ => Err(RLPDecodeError::MalformedData),
         }
@@ -478,7 +469,6 @@
 }
 
 #[derive(Debug, Clone, PartialEq, Eq)]
-<<<<<<< HEAD
 struct TalkResMessage {
     pub req_id: u64,
     pub response: Vec<u8>,
@@ -489,7 +479,25 @@
         Encoder::new(buf)
             .encode_field(&self.req_id)
             .encode_field(&Bytes::copy_from_slice(&self.response))
-=======
+            .finish();
+    }
+}
+
+impl RLPDecode for TalkResMessage {
+    fn decode_unfinished(rlp: &[u8]) -> Result<(Self, &[u8]), RLPDecodeError> {
+        let ((req_id, response), remaining) = <(u64, Bytes) as RLPDecode>::decode_unfinished(rlp)?;
+
+        Ok((
+            Self {
+                req_id,
+                response: response.to_vec(),
+            },
+            remaining,
+        ))
+    }
+}
+
+#[derive(Debug, Clone, PartialEq, Eq)]
 pub struct TicketMessage {
     pub req_id: u64,
     pub ticket: Bytes,
@@ -502,37 +510,24 @@
             .encode_field(&self.req_id)
             .encode_field(&self.ticket)
             .encode_field(&self.wait_time)
->>>>>>> 48282dac
             .finish();
     }
 }
 
-<<<<<<< HEAD
-impl RLPDecode for TalkResMessage {
-    fn decode_unfinished(rlp: &[u8]) -> Result<(Self, &[u8]), RLPDecodeError> {
-        let ((req_id, response), remaining) = <(u64, Bytes) as RLPDecode>::decode_unfinished(rlp)?;
-=======
 impl RLPDecode for TicketMessage {
     fn decode_unfinished(rlp: &[u8]) -> Result<(Self, &[u8]), RLPDecodeError> {
         let decoder = Decoder::new(rlp)?;
         let (req_id, decoder) = decoder.decode_field("req_id")?;
         let (ticket, decoder) = decoder.decode_field("ticket")?;
         let (wait_time, decoder) = decoder.decode_field("wait_time")?;
->>>>>>> 48282dac
 
         Ok((
             Self {
                 req_id,
-<<<<<<< HEAD
-                response: response.to_vec(),
-            },
-            remaining,
-=======
                 ticket,
                 wait_time,
             },
             decoder.finish()?,
->>>>>>> 48282dac
         ))
     }
 }
@@ -749,8 +744,6 @@
         assert_eq!(TalkReqMessage::decode(&buf).unwrap(), pkt);
     }
 
-    #[test]
-<<<<<<< HEAD
     fn talk_res_packet_codec_roundtrip() {
         let pkt = TalkResMessage {
             req_id: 1234,
@@ -759,7 +752,9 @@
 
         let buf = pkt.encode_to_vec();
         assert_eq!(TalkResMessage::decode(&buf).unwrap(), pkt);
-=======
+    }
+
+    #[test]
     fn ticket_packet_codec_roundtrip() {
         let pkt = TicketMessage {
             req_id: 1234,
@@ -769,6 +764,5 @@
 
         let buf = pkt.encode_to_vec();
         assert_eq!(TicketMessage::decode(&buf).unwrap(), pkt);
->>>>>>> 48282dac
     }
 }