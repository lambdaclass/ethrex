use std::{array::TryFromSliceError, net::IpAddr};

use aes::cipher::{KeyIvInit, StreamCipher, StreamCipherError};
use aes_gcm::{Aes128Gcm, KeyInit, aead::AeadMutInPlace};
use bytes::{BufMut, Bytes};
use ethrex_common::H256;
use ethrex_rlp::{
    decode::RLPDecode,
    encode::RLPEncode,
    error::RLPDecodeError,
    structs::{Decoder, Encoder},
};
use secp256k1::SecretKey;

use crate::types::NodeRecord;

type Aes128Ctr64BE = ctr::Ctr64BE<aes::Aes128>;

// Max and min packet sizes as defined in
// https://github.com/ethereum/devp2p/blob/master/discv5/discv5-wire.md#udp-communication
// Used for package validation
const MIN_PACKET_SIZE: usize = 63;
const MAX_PACKET_SIZE: usize = 1280;
// protocol data
const PROTOCOL_ID: &[u8] = b"discv5";
const PROTOCOL_VERSION: u16 = 0x0001;
// masking-iv size for a u128
const IV_MASKING_SIZE: usize = 16;
// static_header end limit: 23 bytes from static_header + 16 from iv_masking
const STATIC_HEADER_END: usize = IV_MASKING_SIZE + 23;

#[derive(Debug, thiserror::Error)]
pub enum PacketDecodeErr {
    #[error("RLP decoding error")]
    RLPDecodeError(#[from] RLPDecodeError),
    #[error("Invalid packet size")]
    InvalidSize,
    #[error("Invalid protocol: {0}")]
    InvalidProtocol(String),
    #[error("Stream Cipher Error: {0}")]
    ChipherError(String),
    #[error("TryFromSliceError: {0}")]
    TryFromSliceError(#[from] TryFromSliceError),
    #[error("Io Error: {0}")]
    IoError(#[from] std::io::Error),
}

impl From<StreamCipherError> for PacketDecodeErr {
    fn from(error: StreamCipherError) -> Self {
        PacketDecodeErr::ChipherError(error.to_string())
    }
}

#[derive(Debug, Clone, PartialEq, Eq)]
pub enum Packet {
    Ordinary(Ordinary),
    WhoAreYou(WhoAreYou),
    // Handshake(Handshake),
}

#[derive(Debug, Clone, PartialEq, Eq)]
pub struct PacketHeader {
    pub static_header: Vec<u8>,
    pub flag: u8,
    pub nonce: Vec<u8>,
    pub authdata: Vec<u8>,
    /// Offset in the encoded packet where authdata ends, i.e where the header ends.
    pub header_end_offset: usize,
}

impl Packet {
    pub fn decode(
        dest_id: &H256,
        decrypt_key: &[u8],
        encoded_packet: &[u8],
    ) -> Result<Packet, PacketDecodeErr> {
        if encoded_packet.len() < MIN_PACKET_SIZE || encoded_packet.len() > MAX_PACKET_SIZE {
            return Err(PacketDecodeErr::InvalidSize);
        }

        // the packet structure is
        // masking-iv || masked-header || message
        // 16 bytes for an u128
        let masking_iv = &encoded_packet[..IV_MASKING_SIZE];

        let mut cipher = <Aes128Ctr64BE as KeyIvInit>::new(dest_id[..16].into(), masking_iv.into());

        let packet_header = Packet::decode_header(&mut cipher, encoded_packet)?;

        match packet_header.flag {
            0x00 => Ok(Packet::Ordinary(Ordinary::decode(
                masking_iv,
                packet_header.static_header,
                packet_header.authdata,
                packet_header.nonce,
                decrypt_key,
                &encoded_packet[packet_header.header_end_offset..],
            )?)),
            0x01 => Ok(Packet::WhoAreYou(WhoAreYou::decode(
                &packet_header.authdata,
            )?)),
            _ => Err(RLPDecodeError::MalformedData)?,
        }
    }

    pub fn encode(
        &self,
        buf: &mut dyn BufMut,
        masking_iv: u128,
        nonce: Vec<u8>,
        dest_id: &H256,
    ) -> Result<(), PacketDecodeErr> {
        let masking_as_bytes = masking_iv.to_be_bytes();
        buf.put_slice(&masking_as_bytes);

        let mut cipher =
            <Aes128Ctr64BE as KeyIvInit>::new(dest_id[..16].into(), masking_as_bytes[..].into());

        match self {
            Packet::Ordinary(_ordinary) => todo!(),
            Packet::WhoAreYou(who_are_you) => {
                who_are_you.encode_header(buf, &mut cipher, nonce)?;
            }
        }
        Ok(())
    }

    fn decode_header<T: StreamCipher>(
        cipher: &mut T,
        encoded_packet: &[u8],
    ) -> Result<PacketHeader, PacketDecodeErr> {
        // static header
        let mut static_header = encoded_packet[IV_MASKING_SIZE..STATIC_HEADER_END].to_vec();

        cipher.try_apply_keystream(&mut static_header)?;

        // static-header = protocol-id || version || flag || nonce || authdata-size
        //protocol check
        let protocol_id = &static_header[..6];
        let version = u16::from_be_bytes(static_header[6..8].try_into()?);
        if protocol_id != PROTOCOL_ID || version != PROTOCOL_VERSION {
            return Err(PacketDecodeErr::InvalidProtocol(
                match str::from_utf8(protocol_id) {
                    Ok(result) => format!("{} v{}", result, version),
                    Err(_) => format!("{:?} v{}", protocol_id, version),
                },
            ));
        }

        let flag = static_header[8];
        let nonce = static_header[9..21].to_vec();
        let authdata_size = u16::from_be_bytes(static_header[21..23].try_into()?) as usize;
        let authdata_end = STATIC_HEADER_END + authdata_size;
        let authdata = &mut encoded_packet[STATIC_HEADER_END..authdata_end].to_vec();

        cipher.try_apply_keystream(authdata)?;

        Ok(PacketHeader {
            static_header,
            flag,
            nonce,
            authdata: authdata.to_vec(),
            header_end_offset: authdata_end,
        })
    }
}

#[derive(Debug, Clone, PartialEq, Eq)]
pub struct Ordinary {
    message: Message,
}

impl Ordinary {
    pub fn decode(
        masking_iv: &[u8],
        static_header: Vec<u8>,
        authdata: Vec<u8>,
        nonce: Vec<u8>,
        decrypt_key: &[u8],
        encrypted_message: &[u8],
    ) -> Result<Ordinary, PacketDecodeErr> {
        // message    = aesgcm_encrypt(initiator-key, nonce, message-pt, message-ad)
        // message-pt = message-type || message-data
        // message-ad = masking-iv || header
        let mut message_ad = masking_iv.to_vec();
        message_ad.extend_from_slice(&static_header);
        message_ad.extend_from_slice(&authdata);

        let mut message = encrypted_message.to_vec();
        Self::decrypt(decrypt_key, nonce, &mut message, message_ad)?;

        let message = Message::decode(&message)?;
        Ok(Ordinary { message })
    }

    fn decrypt(
        key: &[u8],
        nonce: Vec<u8>,
        message: &mut Vec<u8>,
        message_ad: Vec<u8>,
    ) -> Result<(), PacketDecodeErr> {
        let mut cipher = Aes128Gcm::new(key[..16].into());
        cipher
            .decrypt_in_place(nonce.as_slice().into(), &message_ad, message)
            .map_err(|e| PacketDecodeErr::ChipherError(e.to_string()))?;
        Ok(())
    }
}

#[derive(Debug, Clone, PartialEq, Eq)]
pub struct WhoAreYou {
    pub id_nonce: u128,
    pub enr_seq: u64,
}

impl WhoAreYou {
    fn encode_header<T: StreamCipher>(
        &self,
        buf: &mut dyn BufMut,
        cipher: &mut T,
        nonce: Vec<u8>,
    ) -> Result<(), PacketDecodeErr> {
        let mut static_header = Vec::new();
        static_header.put_slice(PROTOCOL_ID);
        static_header.put_slice(&PROTOCOL_VERSION.to_be_bytes());
        static_header.put_u8(0x01);
        static_header.put_slice(&nonce);
        static_header.put_slice(&24u16.to_be_bytes());
        cipher.try_apply_keystream(&mut static_header)?;
        buf.put_slice(&static_header);

        let mut authdata = Vec::new();
        self.encode(&mut authdata);
        cipher.try_apply_keystream(&mut authdata)?;
        buf.put_slice(&authdata);

        Ok(())
    }

    fn encode(&self, buf: &mut dyn BufMut) {
        buf.put_slice(&self.id_nonce.to_be_bytes());
        buf.put_slice(&self.enr_seq.to_be_bytes());
    }

    pub fn decode(authdata: &[u8]) -> Result<WhoAreYou, PacketDecodeErr> {
        let id_nonce = u128::from_be_bytes(authdata[..16].try_into()?);
        let enr_seq = u64::from_be_bytes(authdata[16..].try_into()?);

        Ok(WhoAreYou { id_nonce, enr_seq })
    }
}

#[derive(Debug, Eq, PartialEq, Clone)]
pub enum Message {
    Ping(PingMessage),
    Pong(PongMessage),
<<<<<<< HEAD
    TalkRes(TalkResMessage),
=======
    FindNode(FindNodeMessage),
    Nodes(NodesMessage),
    TalkReq(TalkReqMessage),
>>>>>>> 4af6e40c
    // TODO: add the other messages
}

impl Message {
    pub fn decode(encrypted_message: &[u8]) -> Result<Message, RLPDecodeError> {
        let message_type = encrypted_message[0];
        match message_type {
            0x01 => {
                let ping = PingMessage::decode(&encrypted_message[1..])?;
                Ok(Message::Ping(ping))
            }
            0x02 => {
                let pong = PongMessage::decode(&encrypted_message[1..])?;
                Ok(Message::Pong(pong))
            }
<<<<<<< HEAD
            // 0x03 => {
            //     let (find_node_msg, _rest) = FindNodeMessage::decode_unfinished(msg)?;
            //     Ok(Message::FindNode(find_node_msg))
            // }
            // 0x04 => {
            //     let (neighbors_msg, _rest) = NeighborsMessage::decode_unfinished(msg)?;
            //     Ok(Message::Neighbors(neighbors_msg))
            // }
            // 0x05 => {
            //     let (enr_request_msg, _rest) = ENRRequestMessage::decode_unfinished(msg)?;
            //     Ok(Message::ENRRequest(enr_request_msg))
            // }
            0x06 => {
                let (enr_response_msg, _rest) = TalkResMessage::decode_unfinished(msg)?;
                Ok(Message::TalkRes(enr_response_msg))
            }
=======
            0x03 => {
                let find_node_msg = FindNodeMessage::decode(&encrypted_message[1..])?;
                Ok(Message::FindNode(find_node_msg))
            }
            0x04 => {
                let nodes_msg = NodesMessage::decode(&encrypted_message[1..])?;
                Ok(Message::Nodes(nodes_msg))
            }
            0x05 => {
                let talk_req_msg = TalkReqMessage::decode(&encrypted_message[1..])?;
                Ok(Message::TalkReq(talk_req_msg))
            }
            // 0x06 => {
            //     let (enr_response_msg, _rest) = ENRResponseMessage::decode_unfinished(msg)?;
            //     Ok(Message::ENRResponse(enr_response_msg))
            // }
>>>>>>> 4af6e40c
            _ => Err(RLPDecodeError::MalformedData),
        }
    }

    pub fn encode(&self, _buf: &mut dyn BufMut, _signer: &SecretKey) {
        //TODO
    }
}

#[derive(Debug, Clone, PartialEq, Eq)]
pub struct PingMessage {
    /// The request id of the sender.
    pub req_id: Vec<u8>,
    /// The ENR sequence number of the sender.
    pub enr_seq: u64,
}

impl PingMessage {
    pub fn new(req_id: Vec<u8>, enr_seq: u64) -> Self {
        Self { req_id, enr_seq }
    }
}

impl RLPEncode for PingMessage {
    fn encode(&self, buf: &mut dyn BufMut) {
        Encoder::new(buf)
            .encode_field(&Bytes::from(self.req_id.clone()))
            .encode_field(&self.enr_seq)
            .finish();
    }
}

impl RLPDecode for PingMessage {
    fn decode_unfinished(rlp: &[u8]) -> Result<(Self, &[u8]), RLPDecodeError> {
        let ((req_id, enr_seq), remaining): ((Bytes, u64), &[u8]) =
            RLPDecode::decode_unfinished(rlp)?;
        let ping = PingMessage {
            req_id: req_id.to_vec(),
            enr_seq,
        };
        Ok((ping, remaining))
    }
}

#[derive(Debug, Clone, PartialEq, Eq)]
pub struct PongMessage {
    pub req_id: u64,
    pub enr_seq: u64,
    pub recipient_addr: IpAddr,
}

impl RLPEncode for PongMessage {
    fn encode(&self, buf: &mut dyn BufMut) {
        Encoder::new(buf)
            .encode_field(&self.req_id)
            .encode_field(&self.enr_seq)
            .encode_field(&self.recipient_addr)
            .finish();
    }
}

impl RLPDecode for PongMessage {
    fn decode_unfinished(rlp: &[u8]) -> Result<(Self, &[u8]), RLPDecodeError> {
        let decoder = Decoder::new(rlp)?;
        let (req_id, decoder) = decoder.decode_field("req_id")?;
        let (enr_seq, decoder) = decoder.decode_field("enr_seq")?;
        let (recipient_addr, decoder) = decoder.decode_field("recipient_addr")?;

        Ok((
            Self {
                req_id,
                enr_seq,
                recipient_addr,
            },
            decoder.finish()?,
        ))
    }
}

#[derive(Debug, Clone, PartialEq, Eq)]
<<<<<<< HEAD
struct TalkResMessage {
    pub req_id: u64,
    pub response: Vec<u8>,
}

impl RLPEncode for TalkResMessage {
    fn encode(&self, buf: &mut dyn BufMut) {
        Encoder::new(buf)
            .encode_field(&self.req_id)
            .encode_field(&Bytes::copy_from_slice(&self.response))
=======
pub struct FindNodeMessage {
    pub req_id: u64,
    pub distance: Vec<u64>,
}

impl RLPEncode for FindNodeMessage {
    fn encode(&self, buf: &mut dyn BufMut) {
        Encoder::new(buf)
            .encode_field(&self.req_id)
            .encode_field(&self.distance)
>>>>>>> 4af6e40c
            .finish();
    }
}

<<<<<<< HEAD
impl RLPDecode for TalkResMessage {
    fn decode_unfinished(rlp: &[u8]) -> Result<(Self, &[u8]), RLPDecodeError> {
        let ((req_id, response), remaining) = <(u64, Bytes) as RLPDecode>::decode_unfinished(rlp)?;
=======
impl RLPDecode for FindNodeMessage {
    fn decode_unfinished(rlp: &[u8]) -> Result<(Self, &[u8]), RLPDecodeError> {
        let decoder = Decoder::new(rlp)?;
        let (req_id, decoder) = decoder.decode_field("req_id")?;
        let (distance, decoder) = decoder.decode_field("distance")?;

        Ok((Self { req_id, distance }, decoder.finish()?))
    }
}

#[derive(Debug, Clone, PartialEq, Eq)]
pub struct NodesMessage {
    pub req_id: u64,
    pub total: u64,
    pub nodes: Vec<NodeRecord>,
}

impl RLPEncode for NodesMessage {
    fn encode(&self, buf: &mut dyn BufMut) {
        Encoder::new(buf)
            .encode_field(&self.req_id)
            .encode_field(&self.total)
            .encode_field(&self.nodes)
            .finish();
    }
}

impl RLPDecode for NodesMessage {
    fn decode_unfinished(rlp: &[u8]) -> Result<(Self, &[u8]), RLPDecodeError> {
        let decoder = Decoder::new(rlp)?;
        let (req_id, decoder) = decoder.decode_field("req_id")?;
        let (total, decoder) = decoder.decode_field("total")?;
        let (nodes, decoder) = decoder.decode_field("nodes")?;

        Ok((
            Self {
                req_id,
                total,
                nodes,
            },
            decoder.finish()?,
        ))
    }
}

#[derive(Debug, Clone, PartialEq, Eq)]
pub struct TalkReqMessage {
    pub req_id: u64,
    pub protocol: Bytes,
    pub request: Bytes,
}

impl RLPEncode for TalkReqMessage {
    fn encode(&self, buf: &mut dyn BufMut) {
        Encoder::new(buf)
            .encode_field(&self.req_id)
            .encode_field(&self.protocol)
            .encode_field(&self.request)
            .finish();
    }
}

impl RLPDecode for TalkReqMessage {
    fn decode_unfinished(rlp: &[u8]) -> Result<(Self, &[u8]), RLPDecodeError> {
        let decoder = Decoder::new(rlp)?;
        let (req_id, decoder) = decoder.decode_field("req_id")?;
        let (protocol, decoder) = decoder.decode_field("protocol")?;
        let (request, decoder) = decoder.decode_field("request")?;
>>>>>>> 4af6e40c

        Ok((
            Self {
                req_id,
<<<<<<< HEAD
                response: response.to_vec(),
            },
            remaining,
=======
                protocol,
                request,
            },
            decoder.finish()?,
>>>>>>> 4af6e40c
        ))
    }
}

#[cfg(test)]
mod tests {
    use super::*;
    use crate::{
        discv5::{
            codec::Discv5Codec,
            messages::{Message, Ordinary, Packet, PingMessage, WhoAreYou},
        },
        types::NodeRecordPairs,
        utils::{node_id, public_key_from_signing_key},
    };
    use bytes::BytesMut;
    use ethrex_common::H512;
    use hex_literal::hex;
    use secp256k1::SecretKey;
    use std::net::Ipv4Addr;
    use tokio_util::codec::Decoder as _;

    // node-a-key = 0xeef77acb6c6a6eebc5b363a475ac583ec7eccdb42b6481424c60f59aa326547f
    // node-b-key = 0x66fb62bfbd66b9177a138c1e5cddbe4f7c30c343e94e68df8769459cb1cde628
    // let node_a_key = SecretKey::from_byte_array(&hex!(
    //     "eef77acb6c6a6eebc5b363a475ac583ec7eccdb42b6481424c60f59aa326547f"
    // ))
    // .unwrap();
    // let node_b_key = SecretKey::from_byte_array(&hex!(
    //     "66fb62bfbd66b9177a138c1e5cddbe4f7c30c343e94e68df8769459cb1cde628"
    // ))
    // .unwrap();

    #[test]
    fn test_encode_whoareyou_packet() {
        // # src-node-id = 0xaaaa8419e9f49d0083561b48287df592939a8d19947d8c0ef88f2a4856a69fbb
        // # dest-node-id = 0xbbbb9d047f0488c0b5a93c1c3f2d8bafc7c8ff337024a55434a0d0555de64db9
        // # whoareyou.challenge-data = 0x000000000000000000000000000000006469736376350001010102030405060708090a0b0c00180102030405060708090a0b0c0d0e0f100000000000000000
        // # whoareyou.request-nonce = 0x0102030405060708090a0b0c
        // # whoareyou.id-nonce = 0x0102030405060708090a0b0c0d0e0f10
        // # whoareyou.enr-seq = 0
        //
        // 00000000000000000000000000000000088b3d434277464933a1ccc59f5967ad
        // 1d6035f15e528627dde75cd68292f9e6c27d6b66c8100a873fcbaed4e16b8d
        let node_b_key = SecretKey::from_byte_array(&hex!(
            "66fb62bfbd66b9177a138c1e5cddbe4f7c30c343e94e68df8769459cb1cde628"
        ))
        .unwrap();

        let packet = Packet::WhoAreYou(WhoAreYou {
            id_nonce: u128::from_be_bytes(
                hex!("0102030405060708090a0b0c0d0e0f10")
                    .to_vec()
                    .try_into()
                    .unwrap(),
            ),
            enr_seq: 0,
        });

        let dest_id = node_id(&public_key_from_signing_key(&node_b_key));
        let mut buf = Vec::new();

        let _ = packet.encode(
            &mut buf,
            0,
            hex!("0102030405060708090a0b0c").to_vec(),
            &dest_id,
        );
        let expected = &hex!(
            "00000000000000000000000000000000088b3d434277464933a1ccc59f5967ad1d6035f15e528627dde75cd68292f9e6c27d6b66c8100a873fcbaed4e16b8d"
        );

        assert_eq!(buf, expected);
    }

    #[test]
    fn test_decode_whoareyou_packet() {
        // # src-node-id = 0xaaaa8419e9f49d0083561b48287df592939a8d19947d8c0ef88f2a4856a69fbb
        // # dest-node-id = 0xbbbb9d047f0488c0b5a93c1c3f2d8bafc7c8ff337024a55434a0d0555de64db9
        // # whoareyou.challenge-data = 0x000000000000000000000000000000006469736376350001010102030405060708090a0b0c00180102030405060708090a0b0c0d0e0f100000000000000000
        // # whoareyou.request-nonce = 0x0102030405060708090a0b0c
        // # whoareyou.id-nonce = 0x0102030405060708090a0b0c0d0e0f10
        // # whoareyou.enr-seq = 0
        //
        // 00000000000000000000000000000000088b3d434277464933a1ccc59f5967ad
        // 1d6035f15e528627dde75cd68292f9e6c27d6b66c8100a873fcbaed4e16b8d
        let node_b_key = SecretKey::from_byte_array(&hex!(
            "66fb62bfbd66b9177a138c1e5cddbe4f7c30c343e94e68df8769459cb1cde628"
        ))
        .unwrap();

        let dest_id = node_id(&public_key_from_signing_key(&node_b_key));
        let mut codec = Discv5Codec::new(dest_id);

        let mut encoded = BytesMut::from(hex!(
            "00000000000000000000000000000000088b3d434277464933a1ccc59f5967ad1d6035f15e528627dde75cd68292f9e6c27d6b66c8100a873fcbaed4e16b8d"
        ).as_slice());
        let packet = codec.decode(&mut encoded).unwrap();
        let expected = Some(Packet::WhoAreYou(WhoAreYou {
            id_nonce: u128::from_be_bytes(
                hex!("0102030405060708090a0b0c0d0e0f10")
                    .to_vec()
                    .try_into()
                    .unwrap(),
            ),
            enr_seq: 0,
        }));

        assert_eq!(packet, expected);
    }

    #[test]
    fn test_encode_ping_message() {
        // TODO
    }

    #[test]
    fn test_decode_ping_packet() {
        // # src-node-id = 0xaaaa8419e9f49d0083561b48287df592939a8d19947d8c0ef88f2a4856a69fbb
        // # dest-node-id = 0xbbbb9d047f0488c0b5a93c1c3f2d8bafc7c8ff337024a55434a0d0555de64db9
        // # nonce = 0xffffffffffffffffffffffff
        // # read-key = 0x00000000000000000000000000000000
        // # ping.req-id = 0x00000001
        // # ping.enr-seq = 2
        //
        // 00000000000000000000000000000000088b3d4342774649325f313964a39e55
        // ea96c005ad52be8c7560413a7008f16c9e6d2f43bbea8814a546b7409ce783d3
        // 4c4f53245d08dab84102ed931f66d1492acb308fa1c6715b9d139b81acbdcc
        let node_b_key = SecretKey::from_byte_array(&hex!(
            "66fb62bfbd66b9177a138c1e5cddbe4f7c30c343e94e68df8769459cb1cde628"
        ))
        .unwrap();

        let dest_id = node_id(&public_key_from_signing_key(&node_b_key));

        let encoded = &hex!(
            "00000000000000000000000000000000088b3d4342774649325f313964a39e55ea96c005ad52be8c7560413a7008f16c9e6d2f43bbea8814a546b7409ce783d34c4f53245d08dab84102ed931f66d1492acb308fa1c6715b9d139b81acbdcc"
        );
        // # read-key = 0x00000000000000000000000000000000
        let read_key = [0; 16].to_vec();
        let packet = Packet::decode(&dest_id, &read_key, encoded).unwrap();
        let expected = Packet::Ordinary(Ordinary {
            message: Message::Ping(PingMessage {
                req_id: hex!("00000001").to_vec(),
                enr_seq: 2,
            }),
        });

        assert_eq!(packet, expected);
    }

    #[test]
    fn ping_packet_codec_roundtrip() {
        let pkt = PingMessage {
            req_id: [1, 2, 3, 4].to_vec(),
            enr_seq: 4321,
        };

        let buf = pkt.encode_to_vec();
        assert_eq!(PingMessage::decode(&buf).unwrap(), pkt);
    }

    // TODO: Test encode pong packet (with known good encoding).
    // TODO: Test decode pong packet (from known good encoding).
    #[test]
    fn pong_packet_codec_roundtrip() {
        let pkt = PongMessage {
            req_id: 1234,
            enr_seq: 4321,
            recipient_addr: Ipv4Addr::BROADCAST.into(),
        };

        let buf = pkt.encode_to_vec();
        assert_eq!(PongMessage::decode(&buf).unwrap(), pkt);
    }

    #[test]
<<<<<<< HEAD
    fn talk_res_packet_codec_roundtrip() {
        let pkt = TalkResMessage {
            req_id: 1234,
            response: b"\x00\x01\x02\x03".into(),
        };

        let buf = pkt.encode_to_vec();
        assert_eq!(TalkResMessage::decode(&buf).unwrap(), pkt);
=======
    fn findnode_packet_codec_roundtrip() {
        let pkt = FindNodeMessage {
            req_id: 1234,
            distance: vec![1, 2, 3, 4],
        };

        let buf = pkt.encode_to_vec();
        assert_eq!(FindNodeMessage::decode(&buf).unwrap(), pkt);
    }

    #[test]
    fn nodes_packet_codec_roundtrip() {
        let pairs: Vec<(Bytes, Bytes)> = NodeRecordPairs {
            id: Some("id".to_string()),
            ..Default::default()
        }
        .into();

        let pkt = NodesMessage {
            req_id: 1234,
            total: 2,
            nodes: vec![NodeRecord {
                seq: 4321,
                pairs,
                signature: H512::random(),
            }],
        };

        let buf = pkt.encode_to_vec();
        assert_eq!(NodesMessage::decode(&buf).unwrap(), pkt);
    }

    #[test]
    fn talkreq_packet_codec_roundtrip() {
        let pkt = TalkReqMessage {
            req_id: 1234,
            protocol: Bytes::from_static(&[1, 2, 3, 4]),
            request: Bytes::from_static(&[1, 2, 3, 4]),
        };

        let buf = pkt.encode_to_vec();
        assert_eq!(TalkReqMessage::decode(&buf).unwrap(), pkt);
>>>>>>> 4af6e40c
    }
}<|MERGE_RESOLUTION|>--- conflicted
+++ resolved
@@ -254,13 +254,10 @@
 pub enum Message {
     Ping(PingMessage),
     Pong(PongMessage),
-<<<<<<< HEAD
-    TalkRes(TalkResMessage),
-=======
     FindNode(FindNodeMessage),
     Nodes(NodesMessage),
     TalkReq(TalkReqMessage),
->>>>>>> 4af6e40c
+    TalkRes(TalkResMessage),
     // TODO: add the other messages
 }
 
@@ -276,24 +273,6 @@
                 let pong = PongMessage::decode(&encrypted_message[1..])?;
                 Ok(Message::Pong(pong))
             }
-<<<<<<< HEAD
-            // 0x03 => {
-            //     let (find_node_msg, _rest) = FindNodeMessage::decode_unfinished(msg)?;
-            //     Ok(Message::FindNode(find_node_msg))
-            // }
-            // 0x04 => {
-            //     let (neighbors_msg, _rest) = NeighborsMessage::decode_unfinished(msg)?;
-            //     Ok(Message::Neighbors(neighbors_msg))
-            // }
-            // 0x05 => {
-            //     let (enr_request_msg, _rest) = ENRRequestMessage::decode_unfinished(msg)?;
-            //     Ok(Message::ENRRequest(enr_request_msg))
-            // }
-            0x06 => {
-                let (enr_response_msg, _rest) = TalkResMessage::decode_unfinished(msg)?;
-                Ok(Message::TalkRes(enr_response_msg))
-            }
-=======
             0x03 => {
                 let find_node_msg = FindNodeMessage::decode(&encrypted_message[1..])?;
                 Ok(Message::FindNode(find_node_msg))
@@ -306,11 +285,10 @@
                 let talk_req_msg = TalkReqMessage::decode(&encrypted_message[1..])?;
                 Ok(Message::TalkReq(talk_req_msg))
             }
-            // 0x06 => {
-            //     let (enr_response_msg, _rest) = ENRResponseMessage::decode_unfinished(msg)?;
-            //     Ok(Message::ENRResponse(enr_response_msg))
-            // }
->>>>>>> 4af6e40c
+            0x06 => {
+                let enr_response_msg = TalkResMessage::decode(&encrypted_message[1..])?;
+                Ok(Message::TalkRes(enr_response_msg))
+            }
             _ => Err(RLPDecodeError::MalformedData),
         }
     }
@@ -391,18 +369,6 @@
 }
 
 #[derive(Debug, Clone, PartialEq, Eq)]
-<<<<<<< HEAD
-struct TalkResMessage {
-    pub req_id: u64,
-    pub response: Vec<u8>,
-}
-
-impl RLPEncode for TalkResMessage {
-    fn encode(&self, buf: &mut dyn BufMut) {
-        Encoder::new(buf)
-            .encode_field(&self.req_id)
-            .encode_field(&Bytes::copy_from_slice(&self.response))
-=======
 pub struct FindNodeMessage {
     pub req_id: u64,
     pub distance: Vec<u64>,
@@ -413,16 +379,10 @@
         Encoder::new(buf)
             .encode_field(&self.req_id)
             .encode_field(&self.distance)
->>>>>>> 4af6e40c
             .finish();
     }
 }
 
-<<<<<<< HEAD
-impl RLPDecode for TalkResMessage {
-    fn decode_unfinished(rlp: &[u8]) -> Result<(Self, &[u8]), RLPDecodeError> {
-        let ((req_id, response), remaining) = <(u64, Bytes) as RLPDecode>::decode_unfinished(rlp)?;
-=======
 impl RLPDecode for FindNodeMessage {
     fn decode_unfinished(rlp: &[u8]) -> Result<(Self, &[u8]), RLPDecodeError> {
         let decoder = Decoder::new(rlp)?;
@@ -491,21 +451,43 @@
         let (req_id, decoder) = decoder.decode_field("req_id")?;
         let (protocol, decoder) = decoder.decode_field("protocol")?;
         let (request, decoder) = decoder.decode_field("request")?;
->>>>>>> 4af6e40c
 
         Ok((
             Self {
                 req_id,
-<<<<<<< HEAD
-                response: response.to_vec(),
-            },
-            remaining,
-=======
                 protocol,
                 request,
             },
             decoder.finish()?,
->>>>>>> 4af6e40c
+        ))
+    }
+}
+
+#[derive(Debug, Clone, PartialEq, Eq)]
+struct TalkResMessage {
+    pub req_id: u64,
+    pub response: Vec<u8>,
+}
+
+impl RLPEncode for TalkResMessage {
+    fn encode(&self, buf: &mut dyn BufMut) {
+        Encoder::new(buf)
+            .encode_field(&self.req_id)
+            .encode_field(&Bytes::copy_from_slice(&self.response))
+            .finish();
+    }
+}
+
+impl RLPDecode for TalkResMessage {
+    fn decode_unfinished(rlp: &[u8]) -> Result<(Self, &[u8]), RLPDecodeError> {
+        let ((req_id, response), remaining) = <(u64, Bytes) as RLPDecode>::decode_unfinished(rlp)?;
+
+        Ok((
+            Self {
+                req_id,
+                response: response.to_vec(),
+            },
+            remaining,
         ))
     }
 }
@@ -683,16 +665,6 @@
     }
 
     #[test]
-<<<<<<< HEAD
-    fn talk_res_packet_codec_roundtrip() {
-        let pkt = TalkResMessage {
-            req_id: 1234,
-            response: b"\x00\x01\x02\x03".into(),
-        };
-
-        let buf = pkt.encode_to_vec();
-        assert_eq!(TalkResMessage::decode(&buf).unwrap(), pkt);
-=======
     fn findnode_packet_codec_roundtrip() {
         let pkt = FindNodeMessage {
             req_id: 1234,
@@ -735,6 +707,16 @@
 
         let buf = pkt.encode_to_vec();
         assert_eq!(TalkReqMessage::decode(&buf).unwrap(), pkt);
->>>>>>> 4af6e40c
+    }
+
+    #[test]
+    fn talk_res_packet_codec_roundtrip() {
+        let pkt = TalkResMessage {
+            req_id: 1234,
+            response: b"\x00\x01\x02\x03".into(),
+        };
+
+        let buf = pkt.encode_to_vec();
+        assert_eq!(TalkResMessage::decode(&buf).unwrap(), pkt);
     }
 }