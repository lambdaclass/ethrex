--- conflicted
+++ resolved
@@ -1,23 +1,12 @@
-use ethrex_common::utils::keccak;
-<<<<<<< HEAD
-use ethrex_common::{H256, H512};
+use crate::peer_handler::DumpError;
+use ethrex_common::{H256, H512, U256, types::AccountState, utils::keccak};
+use ethrex_rlp::encode::RLPEncode;
 use secp256k1::{PublicKey, SecretKey};
 use std::{
     path::{Path, PathBuf},
     time::{Duration, SystemTime, UNIX_EPOCH},
-=======
-use ethrex_common::{H256, H512, U256, types::AccountState};
-use ethrex_rlp::{encode::RLPEncode, error::RLPDecodeError};
-use ethrex_trie::Node;
-use secp256k1::{PublicKey, SecretKey};
-use spawned_concurrency::error::GenServerError;
-
-use crate::peer_handler::DumpError;
-use crate::{
-    discv4::peer_table::PeerChannels,
-    rlpx::{Message, connection::server::CastMessage, snap::TrieNodes},
->>>>>>> 7cd19b15
 };
+#[cfg(feature = "rocksdb")]
 use tracing::error;
 
 /// Computes the node_id from a public key (aka computes the Keccak256 hash of the given public key)
@@ -151,8 +140,6 @@
             contents,
             error: err.kind(),
         })
-<<<<<<< HEAD
-=======
 }
 
 pub fn dump_accounts_to_file(
@@ -220,89 +207,4 @@
             .collect::<Vec<_>>()
             .encode_to_vec(),
     )
-}
-
-/// TODO: make it more generic
-pub async fn send_message_and_wait_for_response(
-    peer_channel: &mut PeerChannels,
-    message: Message,
-    request_id: u64,
-) -> Result<Vec<Node>, SendMessageError> {
-    let receiver = peer_channel
-        .receiver
-        .try_lock()
-        .map_err(|_| SendMessageError::PeerBusy)?;
-    peer_channel
-        .connection
-        .cast(CastMessage::BackendMessage(message))
-        .await
-        .map_err(SendMessageError::GenServerError)?;
-    let nodes = tokio::time::timeout(
-        Duration::from_secs(7),
-        receive_trienodes(receiver, request_id),
-    )
-    .await
-    .map_err(|_| SendMessageError::PeerTimeout)?
-    .ok_or(SendMessageError::PeerDisconnected)?;
-
-    nodes
-        .nodes
-        .iter()
-        .map(|node| Node::decode_raw(node))
-        .collect::<Result<Vec<_>, _>>()
-        .map_err(SendMessageError::RLPDecodeError)
-}
-
-/// TODO: make it more generic
-pub async fn send_trie_nodes_messages_and_wait_for_reply(
-    peer_channel: &mut PeerChannels,
-    message: Message,
-    request_id: u64,
-) -> Result<TrieNodes, SendMessageError> {
-    let receiver = peer_channel
-        .receiver
-        .try_lock()
-        .map_err(|_| SendMessageError::PeerBusy)?;
-    peer_channel
-        .connection
-        .cast(CastMessage::BackendMessage(message))
-        .await
-        .map_err(SendMessageError::GenServerError)?;
-    tokio::time::timeout(
-        Duration::from_secs(7),
-        receive_trienodes(receiver, request_id),
-    )
-    .await
-    .map_err(|_| SendMessageError::PeerTimeout)?
-    .ok_or(SendMessageError::PeerDisconnected)
-}
-
-async fn receive_trienodes(
-    mut receiver: tokio::sync::MutexGuard<'_, spawned_rt::tasks::mpsc::Receiver<Message>>,
-    request_id: u64,
-) -> Option<TrieNodes> {
-    loop {
-        let resp = receiver.recv().await?;
-        if let Message::TrieNodes(trie_nodes) = resp {
-            if trie_nodes.id == request_id {
-                return Some(trie_nodes);
-            }
-        }
-    }
-}
-
-// TODO: find a better name for this type
-#[derive(thiserror::Error, Debug)]
-pub enum SendMessageError {
-    #[error("Peer timed out")]
-    PeerTimeout,
-    #[error("GenServerError")]
-    GenServerError(GenServerError),
-    #[error("Peer disconnected")]
-    PeerDisconnected,
-    #[error("Peer Busy")]
-    PeerBusy,
-    #[error("RLP decode error")]
-    RLPDecodeError(RLPDecodeError),
->>>>>>> 7cd19b15
 }