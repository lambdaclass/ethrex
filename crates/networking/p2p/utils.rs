use crate::peer_handler::DumpError;
use ethrex_common::{H256, H512, U256, types::AccountState, utils::keccak};
use ethrex_rlp::encode::RLPEncode;
use secp256k1::{PublicKey, SecretKey};
use std::{
    path::{Path, PathBuf},
    time::{Duration, SystemTime, UNIX_EPOCH},
};
<<<<<<< HEAD

use ethrex_common::utils::keccak;
use ethrex_common::{H256, H512, U256, types::AccountState};
use ethrex_rlp::{encode::RLPEncode, error::RLPDecodeError};
use ethrex_trie::Node;
use secp256k1::{PublicKey, SecretKey};
use spawned_concurrency::error::GenServerError;

use crate::peer_handler::DumpError;
use crate::{
    discv4::peer_table::PeerChannels,
    rlpx::{Message, connection::server::CastMessage, snap::TrieNodes},
};
=======
>>>>>>> 87ed5627
use tracing::error;

/// Computes the node_id from a public key (aka computes the Keccak256 hash of the given public key)
pub fn node_id(public_key: &H512) -> H256 {
    keccak(public_key)
}

pub fn current_unix_time() -> u64 {
    SystemTime::now()
        .duration_since(UNIX_EPOCH)
        .unwrap_or_default()
        .as_secs()
}

pub fn get_msg_expiration_from_seconds(seconds: u64) -> u64 {
    (SystemTime::now() + Duration::from_secs(seconds))
        .duration_since(UNIX_EPOCH)
        .unwrap_or_default()
        .as_secs()
}

pub fn is_msg_expired(expiration: u64) -> bool {
    // this cast to a signed integer is needed as the rlp decoder doesn't take into account the sign
    // otherwise if a msg contains a negative expiration, it would pass since as it would wrap around the u64.
    (expiration as i64) < (current_unix_time() as i64)
}

pub fn public_key_from_signing_key(signer: &SecretKey) -> H512 {
    let public_key = PublicKey::from_secret_key(secp256k1::SECP256K1, signer);
    let encoded = public_key.serialize_uncompressed();
    H512::from_slice(&encoded[1..])
}

/// Returns true if the folders used for the partial download of the leaves exists. if they do exist, it
/// should be deleted. We don't auto delete them on the off chance we want to backup the files
pub fn validate_folders(datadir: &Path) -> bool {
    let folder_doesnt_exist = !std::fs::exists(get_account_state_snapshots_dir(datadir))
        .is_ok_and(|exists| exists)
        && !std::fs::exists(get_account_storages_snapshots_dir(datadir)).is_ok_and(|exists| exists)
        && !std::fs::exists(get_code_hashes_snapshots_dir(datadir)).is_ok_and(|exists| exists);
    #[cfg(feature = "rocksdb")]
    let folder_doesnt_exist = {
        folder_doesnt_exist
            && !std::fs::exists(get_rocksdb_temp_accounts_dir(datadir)).is_ok_and(|exists| exists)
            && !std::fs::exists(get_rocksdb_temp_storage_dir(datadir)).is_ok_and(|exists| exists)
    };
    folder_doesnt_exist
}

pub fn get_account_storages_snapshots_dir(datadir: &Path) -> PathBuf {
    datadir.join("account_storages_snapshots")
}

pub fn get_account_state_snapshots_dir(datadir: &Path) -> PathBuf {
    datadir.join("account_state_snapshots")
}

pub fn get_rocksdb_temp_accounts_dir(datadir: &Path) -> PathBuf {
    datadir.join("temp_acc_dir")
}

pub fn get_rocksdb_temp_storage_dir(datadir: &Path) -> PathBuf {
    datadir.join("temp_storage_dir")
}

pub fn get_account_state_snapshot_file(directory: &Path, chunk_index: u64) -> PathBuf {
    directory.join(format!("account_state_chunk.rlp.{chunk_index}"))
}

pub fn get_account_storages_snapshot_file(directory: &Path, chunk_index: u64) -> PathBuf {
    directory.join(format!("account_storages_chunk.rlp.{chunk_index}"))
}

#[cfg(feature = "rocksdb")]
pub fn dump_accounts_to_rocks_db(
    path: &Path,
    mut contents: Vec<(H256, AccountState)>,
) -> Result<(), rocksdb::Error> {
    // This can happen sometimes during download, and the sst ingestion method
    // fails with empty chunk files
    if contents.is_empty() {
        return Ok(());
    }
    contents.sort_by_key(|(k, _)| *k);
    contents.dedup_by_key(|(k, _)| {
        let mut buf = [0u8; 32];
        buf[..32].copy_from_slice(&k.0);
        buf
    });
    let mut buffer: Vec<u8> = Vec::new();
    let writer_options = rocksdb::Options::default();
    let mut writer = rocksdb::SstFileWriter::create(&writer_options);
    writer.open(std::path::Path::new(&path))?;
<<<<<<< HEAD
    for (key, acccount) in contents {
        buffer.clear();
        acccount.encode(&mut buffer);
=======
    for (key, account) in contents {
        buffer.clear();
        account.encode(&mut buffer);
>>>>>>> 87ed5627
        writer.put(key.0.as_ref(), buffer.as_slice())?;
    }
    writer.finish()
}

#[cfg(feature = "rocksdb")]
pub fn dump_storages_to_rocks_db(
    path: &Path,
    mut contents: Vec<(H256, H256, U256)>,
) -> Result<(), rocksdb::Error> {
    // This can happen sometimes during download, and the sst ingestion method
    // fails with empty chunk files
    if contents.is_empty() {
        return Ok(());
    }
    contents.sort();
    contents.dedup_by_key(|(k0, k1, _)| {
        let mut buffer = [0_u8; 64];
        buffer[0..32].copy_from_slice(&k0.0);
        buffer[32..64].copy_from_slice(&k1.0);
        buffer
    });
    let writer_options = rocksdb::Options::default();
    let mut writer = rocksdb::SstFileWriter::create(&writer_options);
    let mut buffer_key = [0_u8; 64];
    let mut buffer_storage: Vec<u8> = Vec::new();
    writer.open(std::path::Path::new(&path))?;
    for (account, slot_hash, slot_value) in contents {
        buffer_key[0..32].copy_from_slice(&account.0);
        buffer_key[32..64].copy_from_slice(&slot_hash.0);
        buffer_storage.clear();
        slot_value.encode(&mut buffer_storage);
        writer.put(buffer_key.as_ref(), buffer_storage.as_slice())?;
    }
    writer.finish()
}

pub fn get_code_hashes_snapshots_dir(datadir: &Path) -> PathBuf {
    datadir.join("bytecode_hashes_snapshots")
}

pub fn get_code_hashes_snapshot_file(directory: &Path, chunk_index: u64) -> PathBuf {
    directory.join(format!("bytecode_hashes_chunk.rlp.{chunk_index}"))
}

pub fn dump_to_file(path: &Path, contents: Vec<u8>) -> Result<(), DumpError> {
    std::fs::write(path, &contents)
        .inspect_err(|err| error!(%err, ?path, "Failed to dump snapshot to file"))
        .map_err(|err| DumpError {
            path: path.to_path_buf(),
            contents,
            error: err.kind(),
        })
}

pub fn dump_accounts_to_file(
    path: &Path,
    accounts: Vec<(H256, AccountState)>,
) -> Result<(), DumpError> {
    #[cfg(feature = "rocksdb")]
    return dump_accounts_to_rocks_db(path, accounts)
        .inspect_err(|err| error!("Rocksdb writing stt error {err:?}"))
        .map_err(|_| DumpError {
            path: path.to_path_buf(),
            contents: Vec::new(),
            error: std::io::ErrorKind::Other,
        });
    #[cfg(not(feature = "rocksdb"))]
    dump_to_file(path, accounts.encode_to_vec())
<<<<<<< HEAD
}

/// Struct representing the storage slots of certain accounts that share the same storage root
pub struct AccountsWithStorage {
    /// Accounts with the same storage root
    pub accounts: Vec<H256>,
    /// All slots in the trie from the accounts
    pub storages: Vec<(H256, U256)>,
}

pub fn dump_storages_to_file(
    path: &Path,
    storages: Vec<AccountsWithStorage>,
) -> Result<(), DumpError> {
    #[cfg(feature = "rocksdb")]
    return dump_storages_to_rocks_db(
        path,
        storages
            .into_iter()
            .flat_map(|accounts_with_slots| {
                accounts_with_slots
                    .accounts
                    .into_iter()
                    .map(|hash| {
                        accounts_with_slots
                            .storages
                            .iter()
                            .map(move |(slot_hash, slot_value)| (hash, *slot_hash, *slot_value))
                            .collect::<Vec<_>>()
                    })
                    .collect::<Vec<_>>()
            })
            .flatten()
            .collect::<Vec<_>>(),
    )
    .inspect_err(|err| error!("Rocksdb writing stt error {err:?}"))
    .map_err(|_| DumpError {
        path: path.to_path_buf(),
        contents: Vec::new(),
        error: std::io::ErrorKind::Other,
    });

    #[cfg(not(feature = "rocksdb"))]
    dump_to_file(
        path,
        storages
            .into_iter()
            .map(|accounts_with_slots| (accounts_with_slots.accounts, accounts_with_slots.storages))
            .collect::<Vec<_>>()
            .encode_to_vec(),
    )
}

/// TODO: make it more generic
pub async fn send_message_and_wait_for_response(
    peer_channel: &mut PeerChannels,
    message: Message,
    request_id: u64,
) -> Result<Vec<Node>, SendMessageError> {
    let receiver = peer_channel
        .receiver
        .try_lock()
        .map_err(|_| SendMessageError::PeerBusy)?;
    peer_channel
        .connection
        .cast(CastMessage::BackendMessage(message))
        .await
        .map_err(SendMessageError::GenServerError)?;
    let nodes = tokio::time::timeout(
        Duration::from_secs(7),
        receive_trienodes(receiver, request_id),
    )
    .await
    .map_err(|_| SendMessageError::PeerTimeout)?
    .ok_or(SendMessageError::PeerDisconnected)?;

    nodes
        .nodes
        .iter()
        .map(|node| Node::decode_raw(node))
        .collect::<Result<Vec<_>, _>>()
        .map_err(SendMessageError::RLPDecodeError)
}

/// TODO: make it more generic
pub async fn send_trie_nodes_messages_and_wait_for_reply(
    peer_channel: &mut PeerChannels,
    message: Message,
    request_id: u64,
) -> Result<TrieNodes, SendMessageError> {
    let receiver = peer_channel
        .receiver
        .try_lock()
        .map_err(|_| SendMessageError::PeerBusy)?;
    peer_channel
        .connection
        .cast(CastMessage::BackendMessage(message))
        .await
        .map_err(SendMessageError::GenServerError)?;
    tokio::time::timeout(
        Duration::from_secs(7),
        receive_trienodes(receiver, request_id),
    )
    .await
    .map_err(|_| SendMessageError::PeerTimeout)?
    .ok_or(SendMessageError::PeerDisconnected)
}

async fn receive_trienodes(
    mut receiver: tokio::sync::MutexGuard<'_, spawned_rt::tasks::mpsc::Receiver<Message>>,
    request_id: u64,
) -> Option<TrieNodes> {
    loop {
        let resp = receiver.recv().await?;
        if let Message::TrieNodes(trie_nodes) = resp {
            if trie_nodes.id == request_id {
                return Some(trie_nodes);
            }
        }
    }
=======
>>>>>>> 87ed5627
}

/// Struct representing the storage slots of certain accounts that share the same storage root
pub struct AccountsWithStorage {
    /// Accounts with the same storage root
    pub accounts: Vec<H256>,
    /// All slots in the trie from the accounts
    pub storages: Vec<(H256, U256)>,
}

pub fn dump_storages_to_file(
    path: &Path,
    storages: Vec<AccountsWithStorage>,
) -> Result<(), DumpError> {
    #[cfg(feature = "rocksdb")]
    return dump_storages_to_rocks_db(
        path,
        storages
            .into_iter()
            .flat_map(|accounts_with_slots| {
                accounts_with_slots
                    .accounts
                    .into_iter()
                    .map(|hash| {
                        accounts_with_slots
                            .storages
                            .iter()
                            .map(move |(slot_hash, slot_value)| (hash, *slot_hash, *slot_value))
                            .collect::<Vec<_>>()
                    })
                    .collect::<Vec<_>>()
            })
            .flatten()
            .collect::<Vec<_>>(),
    )
    .inspect_err(|err| error!("Rocksdb writing stt error {err:?}"))
    .map_err(|_| DumpError {
        path: path.to_path_buf(),
        contents: Vec::new(),
        error: std::io::ErrorKind::Other,
    });

    #[cfg(not(feature = "rocksdb"))]
    dump_to_file(
        path,
        storages
            .into_iter()
            .map(|accounts_with_slots| (accounts_with_slots.accounts, accounts_with_slots.storages))
            .collect::<Vec<_>>()
            .encode_to_vec(),
    )
}<|MERGE_RESOLUTION|>--- conflicted
+++ resolved
@@ -6,22 +6,6 @@
     path::{Path, PathBuf},
     time::{Duration, SystemTime, UNIX_EPOCH},
 };
-<<<<<<< HEAD
-
-use ethrex_common::utils::keccak;
-use ethrex_common::{H256, H512, U256, types::AccountState};
-use ethrex_rlp::{encode::RLPEncode, error::RLPDecodeError};
-use ethrex_trie::Node;
-use secp256k1::{PublicKey, SecretKey};
-use spawned_concurrency::error::GenServerError;
-
-use crate::peer_handler::DumpError;
-use crate::{
-    discv4::peer_table::PeerChannels,
-    rlpx::{Message, connection::server::CastMessage, snap::TrieNodes},
-};
-=======
->>>>>>> 87ed5627
 use tracing::error;
 
 /// Computes the node_id from a public key (aka computes the Keccak256 hash of the given public key)
@@ -115,15 +99,9 @@
     let writer_options = rocksdb::Options::default();
     let mut writer = rocksdb::SstFileWriter::create(&writer_options);
     writer.open(std::path::Path::new(&path))?;
-<<<<<<< HEAD
-    for (key, acccount) in contents {
-        buffer.clear();
-        acccount.encode(&mut buffer);
-=======
     for (key, account) in contents {
         buffer.clear();
         account.encode(&mut buffer);
->>>>>>> 87ed5627
         writer.put(key.0.as_ref(), buffer.as_slice())?;
     }
     writer.finish()
@@ -193,7 +171,6 @@
         });
     #[cfg(not(feature = "rocksdb"))]
     dump_to_file(path, accounts.encode_to_vec())
-<<<<<<< HEAD
 }
 
 /// Struct representing the storage slots of certain accounts that share the same storage root
@@ -245,126 +222,4 @@
             .collect::<Vec<_>>()
             .encode_to_vec(),
     )
-}
-
-/// TODO: make it more generic
-pub async fn send_message_and_wait_for_response(
-    peer_channel: &mut PeerChannels,
-    message: Message,
-    request_id: u64,
-) -> Result<Vec<Node>, SendMessageError> {
-    let receiver = peer_channel
-        .receiver
-        .try_lock()
-        .map_err(|_| SendMessageError::PeerBusy)?;
-    peer_channel
-        .connection
-        .cast(CastMessage::BackendMessage(message))
-        .await
-        .map_err(SendMessageError::GenServerError)?;
-    let nodes = tokio::time::timeout(
-        Duration::from_secs(7),
-        receive_trienodes(receiver, request_id),
-    )
-    .await
-    .map_err(|_| SendMessageError::PeerTimeout)?
-    .ok_or(SendMessageError::PeerDisconnected)?;
-
-    nodes
-        .nodes
-        .iter()
-        .map(|node| Node::decode_raw(node))
-        .collect::<Result<Vec<_>, _>>()
-        .map_err(SendMessageError::RLPDecodeError)
-}
-
-/// TODO: make it more generic
-pub async fn send_trie_nodes_messages_and_wait_for_reply(
-    peer_channel: &mut PeerChannels,
-    message: Message,
-    request_id: u64,
-) -> Result<TrieNodes, SendMessageError> {
-    let receiver = peer_channel
-        .receiver
-        .try_lock()
-        .map_err(|_| SendMessageError::PeerBusy)?;
-    peer_channel
-        .connection
-        .cast(CastMessage::BackendMessage(message))
-        .await
-        .map_err(SendMessageError::GenServerError)?;
-    tokio::time::timeout(
-        Duration::from_secs(7),
-        receive_trienodes(receiver, request_id),
-    )
-    .await
-    .map_err(|_| SendMessageError::PeerTimeout)?
-    .ok_or(SendMessageError::PeerDisconnected)
-}
-
-async fn receive_trienodes(
-    mut receiver: tokio::sync::MutexGuard<'_, spawned_rt::tasks::mpsc::Receiver<Message>>,
-    request_id: u64,
-) -> Option<TrieNodes> {
-    loop {
-        let resp = receiver.recv().await?;
-        if let Message::TrieNodes(trie_nodes) = resp {
-            if trie_nodes.id == request_id {
-                return Some(trie_nodes);
-            }
-        }
-    }
-=======
->>>>>>> 87ed5627
-}
-
-/// Struct representing the storage slots of certain accounts that share the same storage root
-pub struct AccountsWithStorage {
-    /// Accounts with the same storage root
-    pub accounts: Vec<H256>,
-    /// All slots in the trie from the accounts
-    pub storages: Vec<(H256, U256)>,
-}
-
-pub fn dump_storages_to_file(
-    path: &Path,
-    storages: Vec<AccountsWithStorage>,
-) -> Result<(), DumpError> {
-    #[cfg(feature = "rocksdb")]
-    return dump_storages_to_rocks_db(
-        path,
-        storages
-            .into_iter()
-            .flat_map(|accounts_with_slots| {
-                accounts_with_slots
-                    .accounts
-                    .into_iter()
-                    .map(|hash| {
-                        accounts_with_slots
-                            .storages
-                            .iter()
-                            .map(move |(slot_hash, slot_value)| (hash, *slot_hash, *slot_value))
-                            .collect::<Vec<_>>()
-                    })
-                    .collect::<Vec<_>>()
-            })
-            .flatten()
-            .collect::<Vec<_>>(),
-    )
-    .inspect_err(|err| error!("Rocksdb writing stt error {err:?}"))
-    .map_err(|_| DumpError {
-        path: path.to_path_buf(),
-        contents: Vec::new(),
-        error: std::io::ErrorKind::Other,
-    });
-
-    #[cfg(not(feature = "rocksdb"))]
-    dump_to_file(
-        path,
-        storages
-            .into_iter()
-            .map(|accounts_with_slots| (accounts_with_slots.accounts, accounts_with_slots.storages))
-            .collect::<Vec<_>>()
-            .encode_to_vec(),
-    )
 }