--- conflicted
+++ resolved
@@ -77,14 +77,11 @@
     path: &Path,
     mut contents: Vec<(H256, AccountState)>,
 ) -> Result<(), rocksdb::Error> {
-<<<<<<< HEAD
-=======
     // This can happen sometimes during download, and the sst ingestion method
     // fails with empty chunk files
     if contents.is_empty() {
         return Ok(());
     }
->>>>>>> 7cd19b15
     contents.sort_by_key(|(k, _)| *k);
     contents.dedup_by_key(|(k, _)| {
         let mut buf = [0u8; 32];
@@ -108,14 +105,11 @@
     path: &Path,
     mut contents: Vec<(H256, H256, U256)>,
 ) -> Result<(), rocksdb::Error> {
-<<<<<<< HEAD
-=======
     // This can happen sometimes during download, and the sst ingestion method
     // fails with empty chunk files
     if contents.is_empty() {
         return Ok(());
     }
->>>>>>> 7cd19b15
     contents.sort();
     contents.dedup_by_key(|(k0, k1, _)| {
         let mut buffer = [0_u8; 64];
