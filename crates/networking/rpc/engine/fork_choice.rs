use ethrex_blockchain::{
    error::{ChainError, InvalidForkChoice},
    fork_choice::apply_fork_choice,
    latest_canonical_block_hash,
    payload::{create_payload, BuildPayloadArgs},
};
use ethrex_core::types::{BlockHeader, ChainConfig};
use serde_json::Value;
use tracing::{info, warn};

use crate::{
    types::{
        fork_choice::{ForkChoiceResponse, ForkChoiceState, PayloadAttributes},
        payload::PayloadStatus,
    },
    utils::RpcRequest,
    RpcApiContext, RpcErr, RpcHandler,
};

#[derive(Debug)]
pub struct ForkChoiceUpdated {
    pub fork_choice_state: ForkChoiceState,
    pub payload_attributes: Result<Option<PayloadAttributes>, String>,
}

impl ForkChoiceUpdated {
    // TODO(#853): Allow fork choice to be executed even if fork choice updated was not correctly parsed.
    fn parse(params: &Option<Vec<Value>>) -> Result<ForkChoiceUpdated, RpcErr> {
        let params = params
            .as_ref()
            .ok_or(RpcErr::BadParams("No params provided".to_owned()))?;
        if params.len() != 2 {
            return Err(RpcErr::BadParams("Expected 2 params".to_owned()));
        }
        Ok(ForkChoiceUpdated {
            fork_choice_state: serde_json::from_value(params[0].clone())?,
            payload_attributes: serde_json::from_value(params[1].clone())
                .map_err(|e| e.to_string()),
        })
    }

<<<<<<< HEAD
    fn try_from(fork_choice_updated: &dyn ForkChoiceUpdatedImpl) -> Result<RpcRequest, String> {
        let request = fork_choice_updated.request();
        match &request.payload_attributes {
            Ok(attrs) => Ok(RpcRequest {
                method: fork_choice_updated.method(),
                params: Some(vec![
                    serde_json::json!(request.fork_choice_state),
                    serde_json::json!(attrs),
                ]),
                ..Default::default()
            }),
            Err(err) => Err(err.to_string()),
        }
    }

    fn handle(
        fork_choice_updated: &dyn ForkChoiceUpdatedImpl,
        context: RpcApiContext,
    ) -> Result<Value, RpcErr> {
        let request = fork_choice_updated.request();
        let storage = &context.storage;
=======
    fn handle(&self, context: RpcApiContext) -> Result<Value, RpcErr> {
>>>>>>> 4444f8bb
        info!(
            "New fork choice request with head: {}, safe: {}, finalized: {}.",
            request.fork_choice_state.head_block_hash,
            request.fork_choice_state.safe_block_hash,
            request.fork_choice_state.finalized_block_hash
        );

        let head_block = match apply_fork_choice(
<<<<<<< HEAD
            storage,
            request.fork_choice_state.head_block_hash,
            request.fork_choice_state.safe_block_hash,
            request.fork_choice_state.finalized_block_hash,
=======
            &context.storage,
            self.fork_choice_state.head_block_hash,
            self.fork_choice_state.safe_block_hash,
            self.fork_choice_state.finalized_block_hash,
>>>>>>> 4444f8bb
        ) {
            Ok(head) => head,
            Err(error) => {
                let fork_choice_response = match error {
                    InvalidForkChoice::NewHeadAlreadyCanonical => {
                        ForkChoiceResponse::from(PayloadStatus::valid_with_hash(
                            latest_canonical_block_hash(&context.storage).unwrap(),
                        ))
                    }
                    InvalidForkChoice::Syncing => {
                        // Start sync
                        let current_number = context.storage.get_latest_block_number()?.unwrap();
                        let Some(current_head) =
                            context.storage.get_canonical_block_hash(current_number)?
                        else {
                            return Err(RpcErr::Internal(
                                "Missing latest canonical block".to_owned(),
                            ));
                        };
                        let sync_head = self.fork_choice_state.head_block_hash;
                        tokio::spawn(async move {
                            // If we can't get hold of the syncer, then it means that there is an active sync in process
                            if let Ok(mut syncer) = context.syncer.try_lock() {
                                syncer
                                    .start_sync(current_head, sync_head, context.storage.clone())
                                    .await
                            }
                        });
                        ForkChoiceResponse::from(PayloadStatus::syncing())
                    }
                    reason => {
                        warn!("Invalid fork choice state. Reason: {:#?}", reason);
                        return Err(RpcErr::InvalidForkChoiceState(reason.to_string()));
                    }
                };
                return serde_json::to_value(fork_choice_response)
                    .map_err(|error| RpcErr::Internal(error.to_string()));
            }
        };

        // Build block from received payload. This step is skipped if applying the fork choice state failed
        let mut response = ForkChoiceResponse::from(PayloadStatus::valid_with_hash(
            request.fork_choice_state.head_block_hash,
        ));

        match &request.payload_attributes {
            // Payload may be invalid but we had to apply fork choice state nevertheless.
            Err(e) => return Err(RpcErr::InvalidPayloadAttributes(e.into())),
            Ok(None) => (),
            Ok(Some(attributes)) => {
                info!("Fork choice updated includes payload attributes. Creating a new payload.");
<<<<<<< HEAD
                let chain_config = storage.get_chain_config()?;
                fork_choice_updated.validate(attributes, chain_config, head_block)?;
=======
                let chain_config = context.storage.get_chain_config()?;
                if !chain_config.is_cancun_activated(attributes.timestamp) {
                    return Err(RpcErr::UnsuportedFork(
                        "forkChoiceV3 used to build pre-Cancun payload".to_string(),
                    ));
                }
                if attributes.timestamp <= head_block.timestamp {
                    return Err(RpcErr::InvalidPayloadAttributes(
                        "invalid timestamp".to_string(),
                    ));
                }
>>>>>>> 4444f8bb
                let args = BuildPayloadArgs {
                    parent: request.fork_choice_state.head_block_hash,
                    timestamp: attributes.timestamp,
                    fee_recipient: attributes.suggested_fee_recipient,
                    random: attributes.prev_randao,
                    withdrawals: attributes.withdrawals.clone(),
                    beacon_root: attributes.parent_beacon_block_root,
                    version: fork_choice_updated.version(),
                };
                let payload_id = args.id();
                response.set_id(payload_id);
                let payload = match create_payload(&args, &context.storage) {
                    Ok(payload) => payload,
                    Err(ChainError::EvmError(error)) => return Err(error.into()),
                    // Parent block is guaranteed to be present at this point,
                    // so the only errors that may be returned are internal storage errors
                    Err(error) => return Err(RpcErr::Internal(error.to_string())),
                };
                context.storage.add_payload(payload_id, payload)?;
            }
        }

        serde_json::to_value(response).map_err(|error| RpcErr::Internal(error.to_string()))
    }
}

trait ForkChoiceUpdatedImpl {
    fn method(&self) -> String;
    fn request(&self) -> &ForkChoiceUpdated;
    fn version(&self) -> u8;
    fn validate(
        &self,
        attributes: &PayloadAttributes,
        chain_config: ChainConfig,
        head_block: BlockHeader,
    ) -> Result<(), RpcErr>;
}

#[derive(Debug)]
pub struct ForkChoiceUpdatedV2(ForkChoiceUpdated);

impl ForkChoiceUpdatedImpl for ForkChoiceUpdatedV2 {
    fn method(&self) -> String {
        "engine_forkchoiceUpdatedV2".to_string()
    }

    fn request(&self) -> &ForkChoiceUpdated {
        &self.0
    }

    fn version(&self) -> u8 {
        2
    }

    fn validate(
        &self,
        attributes: &PayloadAttributes,
        chain_config: ChainConfig,
        head_block: BlockHeader,
    ) -> Result<(), RpcErr> {
        if attributes.parent_beacon_block_root.is_some() {
            return Err(RpcErr::InvalidPayloadAttributes(
                "forkChoiceV2 with Beacon Root".to_string(),
            ));
        }
        if !chain_config.is_shanghai_activated(attributes.timestamp) {
            return Err(RpcErr::UnsuportedFork(
                "forkChoiceV2 used to build pre-Shanghai payload".to_string(),
            ));
        }
        if chain_config.is_cancun_activated(attributes.timestamp) {
            return Err(RpcErr::UnsuportedFork(
                "forkChoiceV2 used to build Cancun payload".to_string(),
            ));
        }
        if attributes.timestamp <= head_block.timestamp {
            return Err(RpcErr::InvalidPayloadAttributes(
                "invalid timestamp".to_string(),
            ));
        }
        Ok(())
    }
}

impl TryFrom<ForkChoiceUpdatedV2> for RpcRequest {
    type Error = String;

    fn try_from(val: ForkChoiceUpdatedV2) -> Result<Self, Self::Error> {
        ForkChoiceUpdated::try_from(&val)
    }
}

impl RpcHandler for ForkChoiceUpdatedV2 {
    fn parse(params: &Option<Vec<Value>>) -> Result<Self, RpcErr> {
        Ok(Self(ForkChoiceUpdated::parse(params)?))
    }

    fn handle(&self, context: RpcApiContext) -> Result<Value, RpcErr> {
        ForkChoiceUpdated::handle(self, context)
    }
}

#[derive(Debug)]
pub struct ForkChoiceUpdatedV3(pub ForkChoiceUpdated);

impl ForkChoiceUpdatedImpl for ForkChoiceUpdatedV3 {
    fn method(&self) -> String {
        "engine_forkchoiceUpdatedV3".to_string()
    }

    fn request(&self) -> &ForkChoiceUpdated {
        &self.0
    }

    fn version(&self) -> u8 {
        3
    }

    fn validate(
        &self,
        attributes: &PayloadAttributes,
        chain_config: ChainConfig,
        head_block: BlockHeader,
    ) -> Result<(), RpcErr> {
        if attributes.parent_beacon_block_root.is_none() {
            return Err(RpcErr::InvalidPayloadAttributes(
                "Null Parent Beacon Root".to_string(),
            ));
        }
        if !chain_config.is_cancun_activated(attributes.timestamp) {
            return Err(RpcErr::UnsuportedFork(
                "forkChoiceV3 used to build pre-Cancun payload".to_string(),
            ));
        }
        if attributes.timestamp <= head_block.timestamp {
            return Err(RpcErr::InvalidPayloadAttributes(
                "invalid timestamp".to_string(),
            ));
        }
        Ok(())
    }
}

impl TryFrom<ForkChoiceUpdatedV3> for RpcRequest {
    type Error = String;

    fn try_from(val: ForkChoiceUpdatedV3) -> Result<Self, Self::Error> {
        ForkChoiceUpdated::try_from(&val)
    }
}

impl RpcHandler for ForkChoiceUpdatedV3 {
    fn parse(params: &Option<Vec<Value>>) -> Result<Self, RpcErr> {
        Ok(Self(ForkChoiceUpdated::parse(params)?))
    }

    fn handle(&self, context: RpcApiContext) -> Result<Value, RpcErr> {
        ForkChoiceUpdated::handle(self, context)
    }
}<|MERGE_RESOLUTION|>--- conflicted
+++ resolved
@@ -39,7 +39,6 @@
         })
     }
 
-<<<<<<< HEAD
     fn try_from(fork_choice_updated: &dyn ForkChoiceUpdatedImpl) -> Result<RpcRequest, String> {
         let request = fork_choice_updated.request();
         match &request.payload_attributes {
@@ -61,9 +60,6 @@
     ) -> Result<Value, RpcErr> {
         let request = fork_choice_updated.request();
         let storage = &context.storage;
-=======
-    fn handle(&self, context: RpcApiContext) -> Result<Value, RpcErr> {
->>>>>>> 4444f8bb
         info!(
             "New fork choice request with head: {}, safe: {}, finalized: {}.",
             request.fork_choice_state.head_block_hash,
@@ -72,17 +68,10 @@
         );
 
         let head_block = match apply_fork_choice(
-<<<<<<< HEAD
             storage,
             request.fork_choice_state.head_block_hash,
             request.fork_choice_state.safe_block_hash,
             request.fork_choice_state.finalized_block_hash,
-=======
-            &context.storage,
-            self.fork_choice_state.head_block_hash,
-            self.fork_choice_state.safe_block_hash,
-            self.fork_choice_state.finalized_block_hash,
->>>>>>> 4444f8bb
         ) {
             Ok(head) => head,
             Err(error) => {
@@ -102,7 +91,7 @@
                                 "Missing latest canonical block".to_owned(),
                             ));
                         };
-                        let sync_head = self.fork_choice_state.head_block_hash;
+                        let sync_head = request.fork_choice_state.head_block_hash;
                         tokio::spawn(async move {
                             // If we can't get hold of the syncer, then it means that there is an active sync in process
                             if let Ok(mut syncer) = context.syncer.try_lock() {
@@ -134,22 +123,8 @@
             Ok(None) => (),
             Ok(Some(attributes)) => {
                 info!("Fork choice updated includes payload attributes. Creating a new payload.");
-<<<<<<< HEAD
                 let chain_config = storage.get_chain_config()?;
                 fork_choice_updated.validate(attributes, chain_config, head_block)?;
-=======
-                let chain_config = context.storage.get_chain_config()?;
-                if !chain_config.is_cancun_activated(attributes.timestamp) {
-                    return Err(RpcErr::UnsuportedFork(
-                        "forkChoiceV3 used to build pre-Cancun payload".to_string(),
-                    ));
-                }
-                if attributes.timestamp <= head_block.timestamp {
-                    return Err(RpcErr::InvalidPayloadAttributes(
-                        "invalid timestamp".to_string(),
-                    ));
-                }
->>>>>>> 4444f8bb
                 let args = BuildPayloadArgs {
                     parent: request.fork_choice_state.head_block_hash,
                     timestamp: attributes.timestamp,
