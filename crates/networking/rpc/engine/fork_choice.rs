use ethrex_blockchain::{
    error::{ChainError, InvalidForkChoice},
    fork_choice::apply_fork_choice,
    latest_canonical_block_hash,
    payload::{create_payload, BuildPayloadArgs},
};
use ethrex_common::types::BlockHeader;
use ethrex_p2p::sync_manager::SyncStatus;
use serde_json::Value;
use tracing::{debug, info, warn};

use crate::{
    rpc::{RpcApiContext, RpcHandler, SyncStatus},
    types::{
        fork_choice::{ForkChoiceResponse, ForkChoiceState, PayloadAttributesV3},
        payload::PayloadStatus,
    },
    utils::RpcErr,
    utils::RpcRequest,
<<<<<<< HEAD
=======
    RpcApiContext, RpcErr, RpcHandler,
>>>>>>> a4cf4312
};

#[derive(Debug)]
pub struct ForkChoiceUpdatedV1 {
    pub fork_choice_state: ForkChoiceState,
    pub payload_attributes: Option<PayloadAttributesV3>,
}

impl RpcHandler for ForkChoiceUpdatedV1 {
    fn parse(params: &Option<Vec<Value>>) -> Result<Self, RpcErr> {
        let (fork_choice_state, payload_attributes) = parse(params, false)?;
        Ok(ForkChoiceUpdatedV1 {
            fork_choice_state,
            payload_attributes,
        })
    }

    fn handle(&self, context: RpcApiContext) -> Result<Value, RpcErr> {
        let (head_block_opt, mut response) =
            handle_forkchoice(&self.fork_choice_state, context.clone(), 1)?;
        if let (Some(head_block), Some(attributes)) = (head_block_opt, &self.payload_attributes) {
            let chain_config = context.storage.get_chain_config()?;
            if chain_config.is_cancun_activated(attributes.timestamp) {
                return Err(RpcErr::UnsuportedFork(
                    "forkChoiceV1 used to build Cancun payload".to_string(),
                ));
            }
            validate_attributes_v1(attributes, &head_block)?;
            let payload_id = build_payload(attributes, context, &self.fork_choice_state, 1)?;
            response.set_id(payload_id);
        }
        serde_json::to_value(response).map_err(|error| RpcErr::Internal(error.to_string()))
    }
}

#[derive(Debug)]
pub struct ForkChoiceUpdatedV2 {
    pub fork_choice_state: ForkChoiceState,
    pub payload_attributes: Option<PayloadAttributesV3>,
}

impl RpcHandler for ForkChoiceUpdatedV2 {
    fn parse(params: &Option<Vec<Value>>) -> Result<Self, RpcErr> {
        let (fork_choice_state, payload_attributes) = parse(params, false)?;
        Ok(ForkChoiceUpdatedV2 {
            fork_choice_state,
            payload_attributes,
        })
    }

    fn handle(&self, context: RpcApiContext) -> Result<Value, RpcErr> {
        let (head_block_opt, mut response) =
            handle_forkchoice(&self.fork_choice_state, context.clone(), 2)?;
        if let (Some(head_block), Some(attributes)) = (head_block_opt, &self.payload_attributes) {
            let chain_config = context.storage.get_chain_config()?;
            if chain_config.is_cancun_activated(attributes.timestamp) {
                return Err(RpcErr::UnsuportedFork(
                    "forkChoiceV2 used to build Cancun payload".to_string(),
                ));
            } else if chain_config.is_shanghai_activated(attributes.timestamp) {
                validate_attributes_v2(attributes, &head_block)?;
            } else {
                // Behave as a v1
                validate_attributes_v1(attributes, &head_block)?;
            }
            let payload_id = build_payload(attributes, context, &self.fork_choice_state, 2)?;
            response.set_id(payload_id);
        }
        serde_json::to_value(response).map_err(|error| RpcErr::Internal(error.to_string()))
    }
}

#[derive(Debug)]
pub struct ForkChoiceUpdatedV3 {
    pub fork_choice_state: ForkChoiceState,
    pub payload_attributes: Option<PayloadAttributesV3>,
}

impl From<ForkChoiceUpdatedV3> for RpcRequest {
    fn from(val: ForkChoiceUpdatedV3) -> Self {
        RpcRequest {
            method: "engine_forkchoiceUpdatedV3".to_string(),
            params: Some(vec![
                serde_json::json!(val.fork_choice_state),
                serde_json::json!(val.payload_attributes),
            ]),
            ..Default::default()
        }
    }
}

impl RpcHandler for ForkChoiceUpdatedV3 {
    fn parse(params: &Option<Vec<Value>>) -> Result<Self, RpcErr> {
        let (fork_choice_state, payload_attributes) = parse(params, true)?;
        Ok(ForkChoiceUpdatedV3 {
            fork_choice_state,
            payload_attributes,
        })
    }

    #[cfg(feature = "based")]
    async fn relay_to_gateway_or_fallback(
        req: &RpcRequest,
        context: RpcApiContext,
    ) -> Result<Value, RpcErr> {
        info!("Relaying engine_forkchoiceUpdatedV3 to gateway");

        let request = Self::parse(&req.params)?;

        let gateway_auth_client = context.gateway_auth_client.clone();

        let gateway_request = gateway_auth_client
            .engine_forkchoice_updated_v3(request.fork_choice_state, request.payload_attributes);

        // Parse it again as it was consumed for gateway_response and it is the same as cloning it.
        let request = Self::parse(&req.params)?;
        let client_response = request.handle(context);

        let gateway_response = gateway_request
            .await
            .map_err(|err| {
                RpcErr::Internal(format!(
                    "Could not relay engine_forkchoiceUpdatedV3 to gateway: {err}",
                ))
            })
            .and_then(|response| {
                serde_json::to_value(response).map_err(|error| RpcErr::Internal(error.to_string()))
            });

        if gateway_response.is_err() {
            warn!(error = ?gateway_response, "Gateway engine_forkchoiceUpdatedV3 failed, falling back to local node");
        } else {
            info!("Successfully relayed engine_forkchoiceUpdatedV3 to gateway");
        }

        gateway_response.or(client_response)
    }

    fn handle(&self, context: RpcApiContext) -> Result<Value, RpcErr> {
        let (head_block_opt, mut response) =
            handle_forkchoice(&self.fork_choice_state, context.clone(), 3)?;
        if let (Some(head_block), Some(attributes)) = (head_block_opt, &self.payload_attributes) {
            validate_attributes_v3(attributes, &head_block, &context)?;
            let payload_id = build_payload(attributes, context, &self.fork_choice_state, 3)?;
            response.set_id(payload_id);
        }
        serde_json::to_value(response).map_err(|error| RpcErr::Internal(error.to_string()))
    }
}

fn parse(
    params: &Option<Vec<Value>>,
    is_v3: bool,
) -> Result<(ForkChoiceState, Option<PayloadAttributesV3>), RpcErr> {
    let params = params
        .as_ref()
        .ok_or(RpcErr::BadParams("No params provided".to_owned()))?;
    if params.len() != 2 {
        return Err(RpcErr::BadParams("Expected 2 params".to_owned()));
    }

    let forkchoice_state: ForkChoiceState = serde_json::from_value(params[0].clone())?;
    // if there is an error when parsing, set to None
    let payload_attributes: Option<PayloadAttributesV3> =
        match serde_json::from_value::<Option<PayloadAttributesV3>>(params[1].clone()) {
            Ok(attributes) => attributes,
            Err(error) => {
                info!("Could not parse params {}", error);
                None
            }
        };
    if let Some(attr) = &payload_attributes {
        if !is_v3 && attr.parent_beacon_block_root.is_some() {
            return Err(RpcErr::InvalidPayloadAttributes(
                "Attribute parent_beacon_block_root is non-null".to_string(),
            ));
        }
    }
    Ok((forkchoice_state, payload_attributes))
}

fn handle_forkchoice(
    fork_choice_state: &ForkChoiceState,
    context: RpcApiContext,
    version: usize,
) -> Result<(Option<BlockHeader>, ForkChoiceResponse), RpcErr> {
    debug!(
        "New fork choice request v{} with head: {:#x}, safe: {:#x}, finalized: {:#x}.",
        version,
        fork_choice_state.head_block_hash,
        fork_choice_state.safe_block_hash,
        fork_choice_state.finalized_block_hash
    );
    // Update fcu head in syncer
    context.syncer.set_head(fork_choice_state.head_block_hash);
    // Check if there is an ongoing sync before applying the forkchoice
    let fork_choice_res = match context.syncer.status()? {
        // Apply current fork choice
        SyncStatus::Inactive => {
            let Some(invalid_ancestors) = context.syncer.invalid_ancestors() else {
                return Err(RpcErr::Internal("Internal error".into()));
            };

            // Check head block hash in invalid_ancestors
            if let Some(latest_valid_hash) =
                invalid_ancestors.get(&fork_choice_state.head_block_hash)
            {
                warn!(
                    "Invalid fork choice state. Reason: Invalid ancestor {:#x}",
                    latest_valid_hash
                );
                Err(InvalidForkChoice::InvalidAncestor(*latest_valid_hash))
            } else {
                // Check parent block hash in invalid_ancestors (if head block exists)
                let check_parent = context
                    .storage
                    .get_block_header_by_hash(fork_choice_state.head_block_hash)?
                    .and_then(|head_block| {
                        warn!(
                            "Checking parent for invalid ancestor {}",
                            head_block.parent_hash
                        );
                        invalid_ancestors.get(&head_block.parent_hash).copied()
                    });

                if let Some(latest_valid_hash) = check_parent {
                    Err(InvalidForkChoice::InvalidAncestor(latest_valid_hash))
                } else {
                    // All checks passed, apply fork choice
                    apply_fork_choice(
                        &context.storage,
                        fork_choice_state.head_block_hash,
                        fork_choice_state.safe_block_hash,
                        fork_choice_state.finalized_block_hash,
                    )
                }
            }
        }
        // Restart sync if needed
        _ => Err(InvalidForkChoice::Syncing),
    };

    match fork_choice_res {
        Ok(head) => {
            // Remove included transactions from the mempool after we accept the fork choice
            // TODO(#797): The remove of transactions from the mempool could be incomplete (i.e. REORGS)
            match context.storage.get_block_by_hash(head.compute_block_hash()) {
                Ok(Some(block)) => {
                    for tx in &block.body.transactions {
                        context
                            .blockchain
                            .remove_transaction_from_pool(&tx.compute_hash())
                            .map_err(|err| RpcErr::Internal(err.to_string()))?;
                    }
                }
                Ok(None) => {
                    warn!("Couldn't get block by hash to remove transactions from the mempool. This is expected in a reconstruted network")
                }
                Err(_) => {
                    return Err(RpcErr::Internal(
                        "Failed to get block by hash to remove transactions from the mempool"
                            .to_string(),
                    ))
                }
            };

            Ok((
                Some(head),
                ForkChoiceResponse::from(PayloadStatus::valid_with_hash(
                    fork_choice_state.head_block_hash,
                )),
            ))
        }
        Err(forkchoice_error) => {
            let forkchoice_response = match forkchoice_error {
                InvalidForkChoice::NewHeadAlreadyCanonical => {
                    ForkChoiceResponse::from(PayloadStatus::valid_with_hash(
                        latest_canonical_block_hash(&context.storage).unwrap(),
                    ))
                }
                InvalidForkChoice::Syncing => {
                    // Start sync
                    context
                        .storage
                        .update_sync_status(false)
                        .map_err(|e| RpcErr::Internal(e.to_string()))?;
                    context.syncer.start_sync();
                    ForkChoiceResponse::from(PayloadStatus::syncing())
                }
                InvalidForkChoice::Disconnected(_, _) | InvalidForkChoice::ElementNotFound(_) => {
                    warn!("Invalid fork choice state. Reason: {:?}", forkchoice_error);
                    return Err(RpcErr::InvalidForkChoiceState(forkchoice_error.to_string()));
                }
                InvalidForkChoice::InvalidAncestor(last_valid_hash) => {
                    ForkChoiceResponse::from(PayloadStatus::invalid_with(
                        last_valid_hash,
                        InvalidForkChoice::InvalidAncestor(last_valid_hash).to_string(),
                    ))
                }
                reason => {
                    warn!(
                        "Invalid fork choice payload. Reason: {}",
                        reason.to_string()
                    );
                    let latest_valid_hash =
                        context.storage.get_latest_canonical_block_hash()?.ok_or(
                            RpcErr::Internal("Missing latest canonical block".to_owned()),
                        )?;
                    ForkChoiceResponse::from(PayloadStatus::invalid_with(
                        latest_valid_hash,
                        reason.to_string(),
                    ))
                }
            };
            Ok((None, forkchoice_response))
        }
    }
}

fn validate_attributes_v1(
    attributes: &PayloadAttributesV3,
    head_block: &BlockHeader,
) -> Result<(), RpcErr> {
    if attributes.withdrawals.is_some() {
        return Err(RpcErr::WrongParam("withdrawals".to_string()));
    }
    validate_timestamp(attributes, head_block)
}

fn validate_attributes_v2(
    attributes: &PayloadAttributesV3,
    head_block: &BlockHeader,
) -> Result<(), RpcErr> {
    if attributes.withdrawals.is_none() {
        return Err(RpcErr::WrongParam("withdrawals".to_string()));
    }
    validate_timestamp(attributes, head_block)
}

fn validate_attributes_v3(
    attributes: &PayloadAttributesV3,
    head_block: &BlockHeader,
    context: &RpcApiContext,
) -> Result<(), RpcErr> {
    let chain_config = context.storage.get_chain_config()?;
    // Specification indicates this order of validations:
    // https://github.com/ethereum/execution-apis/blob/main/src/engine/cancun.md#specification-1
    if attributes.withdrawals.is_none() {
        return Err(RpcErr::InvalidPayloadAttributes("withdrawals".to_string()));
    }
    if attributes.parent_beacon_block_root.is_none() {
        return Err(RpcErr::InvalidPayloadAttributes(
            "Attribute parent_beacon_block_root is null".to_string(),
        ));
    }
    if !chain_config.is_cancun_activated(attributes.timestamp) {
        return Err(RpcErr::UnsuportedFork(
            "forkChoiceV3 used to build pre-Cancun payload".to_string(),
        ));
    }
    validate_timestamp(attributes, head_block)
}

fn validate_timestamp(
    attributes: &PayloadAttributesV3,
    head_block: &BlockHeader,
) -> Result<(), RpcErr> {
    if attributes.timestamp <= head_block.timestamp {
        return Err(RpcErr::InvalidPayloadAttributes(
            "invalid timestamp".to_string(),
        ));
    }
    Ok(())
}

fn build_payload(
    attributes: &PayloadAttributesV3,
    context: RpcApiContext,
    fork_choice_state: &ForkChoiceState,
    version: u8,
) -> Result<u64, RpcErr> {
    info!("Fork choice updated includes payload attributes. Creating a new payload.");
    let args = BuildPayloadArgs {
        parent: fork_choice_state.head_block_hash,
        timestamp: attributes.timestamp,
        fee_recipient: attributes.suggested_fee_recipient,
        random: attributes.prev_randao,
        withdrawals: attributes.withdrawals.clone(),
        beacon_root: attributes.parent_beacon_block_root,
        version,
    };
    let payload_id = args.id();
    let payload = match create_payload(&args, &context.storage) {
        Ok(payload) => payload,
        Err(ChainError::EvmError(error)) => return Err(error.into()),
        // Parent block is guaranteed to be present at this point,
        // so the only errors that may be returned are internal storage errors
        Err(error) => return Err(RpcErr::Internal(error.to_string())),
    };
    context.storage.add_payload(payload_id, payload)?;

    Ok(payload_id)
}<|MERGE_RESOLUTION|>--- conflicted
+++ resolved
@@ -10,17 +10,13 @@
 use tracing::{debug, info, warn};
 
 use crate::{
-    rpc::{RpcApiContext, RpcHandler, SyncStatus},
+    rpc::{RpcApiContext, RpcHandler},
     types::{
         fork_choice::{ForkChoiceResponse, ForkChoiceState, PayloadAttributesV3},
         payload::PayloadStatus,
     },
     utils::RpcErr,
-    utils::RpcRequest,
-<<<<<<< HEAD
-=======
-    RpcApiContext, RpcErr, RpcHandler,
->>>>>>> a4cf4312
+    utils::RpcRequest
 };
 
 #[derive(Debug)]
