use ethrex_blockchain::error::ChainError;
use ethrex_blockchain::payload::PayloadBuildResult;
use ethrex_common::types::payload::PayloadBundle;
use ethrex_common::types::requests::{compute_requests_hash, EncodedRequests};
use ethrex_common::types::{Block, BlockBody, BlockHash, BlockNumber, Fork};
use ethrex_common::{H256, U256};
use ethrex_p2p::sync_manager::SyncStatus;
use serde_json::Value;
use tracing::{debug, error, info, warn};

use crate::rpc::{RpcApiContext, RpcHandler, SyncStatus};
use crate::types::payload::{
    ExecutionPayload, ExecutionPayloadBody, ExecutionPayloadResponse, PayloadStatus,
};
use crate::utils::RpcErr;
use crate::utils::{parse_json_hex, RpcRequest};
<<<<<<< HEAD
=======
use crate::{RpcApiContext, RpcErr, RpcHandler};
>>>>>>> a4cf4312

// Must support rquest sizes of at least 32 blocks
// Chosen an arbitrary x4 value
// -> https://github.com/ethereum/execution-apis/blob/main/src/engine/shanghai.md#specification-3
const GET_PAYLOAD_BODIES_REQUEST_MAX_SIZE: usize = 128;

// NewPayload V1-V2-V3 implementations
pub struct NewPayloadV1Request {
    pub payload: ExecutionPayload,
}

impl RpcHandler for NewPayloadV1Request {
    fn parse(params: &Option<Vec<Value>>) -> Result<Self, RpcErr> {
        Ok(NewPayloadV1Request {
            payload: parse_execution_payload(params)?,
        })
    }

    fn handle(&self, context: RpcApiContext) -> Result<Value, RpcErr> {
        validate_execution_payload_v1(&self.payload)?;
        handle_new_payload_v1_v2(&self.payload, context)
    }
}

pub struct NewPayloadV2Request {
    pub payload: ExecutionPayload,
}

impl RpcHandler for NewPayloadV2Request {
    fn parse(params: &Option<Vec<Value>>) -> Result<Self, RpcErr> {
        Ok(NewPayloadV2Request {
            payload: parse_execution_payload(params)?,
        })
    }

    fn handle(&self, context: RpcApiContext) -> Result<Value, RpcErr> {
        let chain_config = &context.storage.get_chain_config()?;
        if chain_config.is_shanghai_activated(self.payload.timestamp) {
            validate_execution_payload_v2(&self.payload)?;
        } else {
            // Behave as a v1
            validate_execution_payload_v1(&self.payload)?;
        }

        handle_new_payload_v1_v2(&self.payload, context)
    }
}

pub struct NewPayloadV3Request {
    pub payload: ExecutionPayload,
    pub expected_blob_versioned_hashes: Vec<H256>,
    pub parent_beacon_block_root: H256,
}

impl From<NewPayloadV3Request> for RpcRequest {
    fn from(val: NewPayloadV3Request) -> Self {
        RpcRequest {
            method: "engine_newPayloadV3".to_string(),
            params: Some(vec![
                serde_json::json!(val.payload),
                serde_json::json!(val.expected_blob_versioned_hashes),
                serde_json::json!(val.parent_beacon_block_root),
            ]),
            ..Default::default()
        }
    }
}

impl RpcHandler for NewPayloadV3Request {
    fn parse(params: &Option<Vec<Value>>) -> Result<Self, RpcErr> {
        let params = params
            .as_ref()
            .ok_or(RpcErr::BadParams("No params provided".to_owned()))?;
        if params.len() != 3 {
            return Err(RpcErr::BadParams("Expected 3 params".to_owned()));
        }
        Ok(NewPayloadV3Request {
            payload: serde_json::from_value(params[0].clone())
                .map_err(|_| RpcErr::WrongParam("payload".to_string()))?,
            expected_blob_versioned_hashes: serde_json::from_value(params[1].clone())
                .map_err(|_| RpcErr::WrongParam("expected_blob_versioned_hashes".to_string()))?,
            parent_beacon_block_root: serde_json::from_value(params[2].clone())
                .map_err(|_| RpcErr::WrongParam("parent_beacon_block_root".to_string()))?,
        })
    }

    #[cfg(feature = "based")]
    async fn relay_to_gateway_or_fallback(
        req: &RpcRequest,
        context: RpcApiContext,
    ) -> Result<Value, RpcErr> {
        info!("Relaying engine_getPayloadV3 to gateway");

        let request = Self::parse(&req.params)?;

        let gateway_auth_client = context.gateway_auth_client.clone();

        let gateway_request = gateway_auth_client.engine_new_payload_v3(
            request.payload,
            request.expected_blob_versioned_hashes,
            request.parent_beacon_block_root,
        );

        let client_response = Self::call(req, context);

        let gateway_response = gateway_request
            .await
            .map_err(|err| {
                RpcErr::Internal(format!(
                    "Could not relay engine_newPayloadV3 to gateway: {err}",
                ))
            })
            .and_then(|response| {
                serde_json::to_value(response).map_err(|error| RpcErr::Internal(error.to_string()))
            });

        if gateway_response.is_err() {
            warn!(error = ?gateway_response, "Gateway engine_newPayloadV3 failed, falling back to local node");
        } else {
            info!("Successfully relayed engine_newPayloadV3 to gateway");
        }

        gateway_response.or(client_response)
    }

    fn handle(&self, context: RpcApiContext) -> Result<Value, RpcErr> {
        let block =
            get_block_from_payload(&self.payload, Some(self.parent_beacon_block_root), None)?;
        validate_fork(&block, Fork::Cancun, &context)?;
        validate_execution_payload_v3(&self.payload)?;
        let payload_status = handle_new_payload_v3(
            &self.payload,
            context,
            block,
            self.expected_blob_versioned_hashes.clone(),
        )?;
        serde_json::to_value(payload_status).map_err(|error| RpcErr::Internal(error.to_string()))
    }
}
pub struct NewPayloadV4Request {
    pub payload: ExecutionPayload,
    pub expected_blob_versioned_hashes: Vec<H256>,
    pub parent_beacon_block_root: H256,
    pub execution_requests: Vec<EncodedRequests>,
}

impl RpcHandler for NewPayloadV4Request {
    fn parse(params: &Option<Vec<Value>>) -> Result<Self, RpcErr> {
        let params = params
            .as_ref()
            .ok_or(RpcErr::BadParams("No params provided".to_owned()))?;
        if params.len() != 4 {
            return Err(RpcErr::BadParams("Expected 4 params".to_owned()));
        }
        Ok(NewPayloadV4Request {
            payload: serde_json::from_value(params[0].clone())
                .map_err(|_| RpcErr::WrongParam("payload".to_string()))?,
            expected_blob_versioned_hashes: serde_json::from_value(params[1].clone())
                .map_err(|_| RpcErr::WrongParam("expected_blob_versioned_hashes".to_string()))?,
            parent_beacon_block_root: serde_json::from_value(params[2].clone())
                .map_err(|_| RpcErr::WrongParam("parent_beacon_block_root".to_string()))?,
            execution_requests: serde_json::from_value(params[3].clone())
                .map_err(|_| RpcErr::WrongParam("execution_requests".to_string()))?,
        })
    }

    fn handle(&self, context: RpcApiContext) -> Result<Value, RpcErr> {
        // validate the received requests
        validate_execution_requests(&self.execution_requests)?;

        let requests_hash = compute_requests_hash(&self.execution_requests);
        let block = get_block_from_payload(
            &self.payload,
            Some(self.parent_beacon_block_root),
            Some(requests_hash),
        )?;

        let chain_config = context.storage.get_chain_config()?;

        if !chain_config.is_prague_activated(block.header.timestamp) {
            return Err(RpcErr::UnsuportedFork(format!(
                "{:?}",
                chain_config.get_fork(block.header.timestamp)
            )));
        }
        // We use v3 since the execution payload remains the same.
        validate_execution_payload_v3(&self.payload)?;
        let payload_status = handle_new_payload_v3(
            &self.payload,
            context,
            block,
            self.expected_blob_versioned_hashes.clone(),
        )?;
        serde_json::to_value(payload_status).map_err(|error| RpcErr::Internal(error.to_string()))
    }
}

// GetPayload V1-V2-V3 implementations
pub struct GetPayloadV1Request {
    pub payload_id: u64,
}

impl RpcHandler for GetPayloadV1Request {
    fn parse(params: &Option<Vec<Value>>) -> Result<Self, RpcErr> {
        let payload_id = parse_get_payload_request(params)?;
        Ok(Self { payload_id })
    }

    fn handle(&self, context: RpcApiContext) -> Result<Value, RpcErr> {
        let payload = get_payload(self.payload_id, &context)?;
        // NOTE: This validation is actually not required to run Hive tests. Not sure if it's
        // necessary
        validate_payload_v1_v2(&payload.block, &context)?;
        let payload_bundle = build_payload_if_necessary(self.payload_id, payload, context)?;

        let response = ExecutionPayload::from_block(payload_bundle.block);

        serde_json::to_value(response).map_err(|error| RpcErr::Internal(error.to_string()))
    }
}

pub struct GetPayloadV2Request {
    pub payload_id: u64,
}

impl RpcHandler for GetPayloadV2Request {
    fn parse(params: &Option<Vec<Value>>) -> Result<Self, RpcErr> {
        let payload_id = parse_get_payload_request(params)?;
        Ok(Self { payload_id })
    }

    fn handle(&self, context: RpcApiContext) -> Result<Value, RpcErr> {
        let payload = get_payload(self.payload_id, &context)?;
        validate_payload_v1_v2(&payload.block, &context)?;
        let payload_bundle = build_payload_if_necessary(self.payload_id, payload, context)?;

        let response = ExecutionPayloadResponse {
            execution_payload: ExecutionPayload::from_block(payload_bundle.block),
            block_value: payload_bundle.block_value,
            blobs_bundle: None,
            should_override_builder: None,
            execution_requests: None,
        };

        serde_json::to_value(response).map_err(|error| RpcErr::Internal(error.to_string()))
    }
}

pub struct GetPayloadV3Request {
    pub payload_id: u64,
}

impl From<GetPayloadV3Request> for RpcRequest {
    fn from(val: GetPayloadV3Request) -> Self {
        RpcRequest {
            method: "engine_getPayloadV3".to_string(),
            params: Some(vec![serde_json::json!(U256::from(val.payload_id))]),
            ..Default::default()
        }
    }
}

impl RpcHandler for GetPayloadV3Request {
    fn parse(params: &Option<Vec<Value>>) -> Result<Self, RpcErr> {
        let payload_id = parse_get_payload_request(params)?;
        Ok(Self { payload_id })
    }

    #[cfg(feature = "based")]
    async fn relay_to_gateway_or_fallback(
        req: &RpcRequest,
        context: RpcApiContext,
    ) -> Result<Value, RpcErr> {
        info!("Relaying engine_getPayloadV3 to gateway");

        let request = Self::parse(&req.params)?;

        let gateway_auth_client = context.gateway_auth_client.clone();

        let gateway_request = gateway_auth_client.engine_get_payload_v3(request.payload_id);

        let client_response = Self::call(req, context);

        let gateway_response = gateway_request
            .await
            .map_err(|err| {
                RpcErr::Internal(format!(
                    "Could not relay engine_getPayloadV3 to gateway: {err}",
                ))
            })
            .and_then(|response| {
                serde_json::to_value(response).map_err(|error| RpcErr::Internal(error.to_string()))
            });

        if gateway_response.is_err() {
            warn!(error = ?gateway_response, "Gateway engine_getPayloadV3 failed, falling back to local node");
        } else {
            info!("Successfully relayed engine_getPayloadV3 to gateway");
        }

        gateway_response.or(client_response)
    }

    fn handle(&self, context: RpcApiContext) -> Result<Value, RpcErr> {
        let payload = get_payload(self.payload_id, &context)?;
        validate_fork(&payload.block, Fork::Cancun, &context)?;
        let payload_bundle = build_payload_if_necessary(self.payload_id, payload, context)?;

        let response = ExecutionPayloadResponse {
            execution_payload: ExecutionPayload::from_block(payload_bundle.block),
            block_value: payload_bundle.block_value,
            blobs_bundle: Some(payload_bundle.blobs_bundle),
            should_override_builder: Some(false),
            execution_requests: None,
        };

        serde_json::to_value(response).map_err(|error| RpcErr::Internal(error.to_string()))
    }
}

pub struct GetPayloadV4Request {
    pub payload_id: u64,
}

impl From<GetPayloadV4Request> for RpcRequest {
    fn from(val: GetPayloadV4Request) -> Self {
        RpcRequest {
            method: "engine_getPayloadV4".to_string(),
            params: Some(vec![serde_json::json!(U256::from(val.payload_id))]),
            ..Default::default()
        }
    }
}

impl RpcHandler for GetPayloadV4Request {
    fn parse(params: &Option<Vec<Value>>) -> Result<Self, RpcErr> {
        let payload_id = parse_get_payload_request(params)?;
        Ok(Self { payload_id })
    }

    fn handle(&self, context: RpcApiContext) -> Result<Value, RpcErr> {
        let payload = get_payload(self.payload_id, &context)?;
        let chain_config = &context.storage.get_chain_config()?;

        if !chain_config.is_prague_activated(payload.block.header.timestamp) {
            return Err(RpcErr::UnsuportedFork(format!(
                "{:?}",
                chain_config.get_fork(payload.block.header.timestamp)
            )));
        }

        let payload_bundle = build_payload_if_necessary(self.payload_id, payload, context)?;

        let response = ExecutionPayloadResponse {
            execution_payload: ExecutionPayload::from_block(payload_bundle.block),
            block_value: payload_bundle.block_value,
            blobs_bundle: Some(payload_bundle.blobs_bundle),
            should_override_builder: Some(false),
            execution_requests: Some(
                payload_bundle
                    .requests
                    .into_iter()
                    .filter(|r| !r.is_empty())
                    .collect(),
            ),
        };

        serde_json::to_value(response).map_err(|error| RpcErr::Internal(error.to_string()))
    }
}

pub struct GetPayloadBodiesByHashV1Request {
    pub hashes: Vec<BlockHash>,
}

impl RpcHandler for GetPayloadBodiesByHashV1Request {
    fn parse(params: &Option<Vec<Value>>) -> Result<Self, RpcErr> {
        let params = params
            .as_ref()
            .ok_or(RpcErr::BadParams("No params provided".to_owned()))?;
        if params.len() != 1 {
            return Err(RpcErr::BadParams("Expected 1 param".to_owned()));
        };

        Ok(GetPayloadBodiesByHashV1Request {
            hashes: serde_json::from_value(params[0].clone())?,
        })
    }

    fn handle(&self, context: RpcApiContext) -> Result<Value, RpcErr> {
        if self.hashes.len() >= GET_PAYLOAD_BODIES_REQUEST_MAX_SIZE {
            return Err(RpcErr::TooLargeRequest);
        }
        let bodies = self
            .hashes
            .iter()
            .map(|hash| context.storage.get_block_body_by_hash(*hash))
            .collect::<Result<Vec<Option<BlockBody>>, _>>()?;
        build_payload_body_response(bodies)
    }
}

pub struct GetPayloadBodiesByRangeV1Request {
    start: BlockNumber,
    count: u64,
}

impl RpcHandler for GetPayloadBodiesByRangeV1Request {
    fn parse(params: &Option<Vec<Value>>) -> Result<Self, RpcErr> {
        let params = params
            .as_ref()
            .ok_or(RpcErr::BadParams("No params provided".to_owned()))?;
        if params.len() != 2 {
            return Err(RpcErr::BadParams("Expected 1 param".to_owned()));
        };
        let start = parse_json_hex(&params[0]).map_err(|_| RpcErr::BadHexFormat(0))?;
        let count = parse_json_hex(&params[1]).map_err(|_| RpcErr::BadHexFormat(1))?;
        if start < 1 {
            return Err(RpcErr::WrongParam("start".to_owned()));
        }
        if count < 1 {
            return Err(RpcErr::WrongParam("count".to_owned()));
        }
        Ok(GetPayloadBodiesByRangeV1Request { start, count })
    }

    fn handle(&self, context: RpcApiContext) -> Result<Value, RpcErr> {
        if self.count as usize >= GET_PAYLOAD_BODIES_REQUEST_MAX_SIZE {
            return Err(RpcErr::TooLargeRequest);
        }
        let latest_block_number = context.storage.get_latest_block_number()?;
        let last = latest_block_number.min(self.start + self.count - 1);
        let bodies = (self.start..=last)
            .map(|block_num| context.storage.get_block_body(block_num))
            .collect::<Result<Vec<Option<BlockBody>>, _>>()?;
        build_payload_body_response(bodies)
    }
}

fn build_payload_body_response(bodies: Vec<Option<BlockBody>>) -> Result<Value, RpcErr> {
    let response: Vec<Option<ExecutionPayloadBody>> = bodies
        .into_iter()
        .map(|body| body.map(Into::into))
        .collect();
    serde_json::to_value(response).map_err(|error| RpcErr::Internal(error.to_string()))
}

fn parse_execution_payload(params: &Option<Vec<Value>>) -> Result<ExecutionPayload, RpcErr> {
    let params = params
        .as_ref()
        .ok_or(RpcErr::BadParams("No params provided".to_owned()))?;
    if params.len() != 1 {
        return Err(RpcErr::BadParams("Expected 1 params".to_owned()));
    }
    serde_json::from_value(params[0].clone()).map_err(|_| RpcErr::WrongParam("payload".to_string()))
}

fn validate_execution_payload_v1(payload: &ExecutionPayload) -> Result<(), RpcErr> {
    // Validate that only the required arguments are present
    if payload.withdrawals.is_some() {
        return Err(RpcErr::WrongParam("withdrawals".to_string()));
    }
    if payload.blob_gas_used.is_some() {
        return Err(RpcErr::WrongParam("blob_gas_used".to_string()));
    }
    if payload.excess_blob_gas.is_some() {
        return Err(RpcErr::WrongParam("excess_blob_gas".to_string()));
    }

    Ok(())
}

fn validate_execution_payload_v2(payload: &ExecutionPayload) -> Result<(), RpcErr> {
    // Validate that only the required arguments are present
    if payload.withdrawals.is_none() {
        return Err(RpcErr::WrongParam("withdrawals".to_string()));
    }
    if payload.blob_gas_used.is_some() {
        return Err(RpcErr::WrongParam("blob_gas_used".to_string()));
    }
    if payload.excess_blob_gas.is_some() {
        return Err(RpcErr::WrongParam("excess_blob_gas".to_string()));
    }

    Ok(())
}

fn validate_execution_payload_v3(payload: &ExecutionPayload) -> Result<(), RpcErr> {
    // Validate that only the required arguments are present
    if payload.withdrawals.is_none() {
        return Err(RpcErr::WrongParam("withdrawals".to_string()));
    }
    if payload.blob_gas_used.is_none() {
        return Err(RpcErr::WrongParam("blob_gas_used".to_string()));
    }
    if payload.excess_blob_gas.is_none() {
        return Err(RpcErr::WrongParam("excess_blob_gas".to_string()));
    }

    Ok(())
}

fn validate_payload_v1_v2(block: &Block, context: &RpcApiContext) -> Result<(), RpcErr> {
    let chain_config = &context.storage.get_chain_config()?;
    if chain_config.is_cancun_activated(block.header.timestamp) {
        return Err(RpcErr::UnsuportedFork(
            "Cancun payload received".to_string(),
        ));
    }
    Ok(())
}

// This function is used to make sure neither the current block nor its parent have been invalidated
fn validate_ancestors(
    block: &Block,
    context: &RpcApiContext,
) -> Result<Option<PayloadStatus>, RpcErr> {
    // Obtain the invalid ancestors from the syncer
    let Some(invalid_ancestors) = context.syncer.invalid_ancestors() else {
        return Err(RpcErr::Internal("Internal error".into()));
    };

    // Check if the block has already been invalidated
    if let Some(latest_valid_hash) = invalid_ancestors.get(&block.hash()) {
        return Ok(Some(PayloadStatus::invalid_with(
            *latest_valid_hash,
            "Header has been previously invalidated.".into(),
        )));
    }

    // Check if the parent block has already been invalidated
    if let Some(latest_valid_hash) = invalid_ancestors.get(&block.header.parent_hash) {
        return Ok(Some(PayloadStatus::invalid_with(
            *latest_valid_hash,
            "Parent header has been previously invalidated.".into(),
        )));
    }

    Ok(None)
}

// TODO: We need to check why we return a Result<Value, RpcErr> here instead of a Result<PayloadStatus, RpcErr> as in v3.
fn handle_new_payload_v1_v2(
    payload: &ExecutionPayload,
    context: RpcApiContext,
) -> Result<Value, RpcErr> {
    let block = get_block_from_payload(payload, None, None)?;

    // Check sync status
    match context.syncer.status()? {
        SyncStatus::Active(_) => {
            return serde_json::to_value(PayloadStatus::syncing())
                .map_err(|error| RpcErr::Internal(error.to_string()));
        }
        SyncStatus::Inactive => {}
    }

    // Validate block hash
    if let Err(RpcErr::Internal(error_msg)) = validate_block_hash(payload, &block) {
        return serde_json::to_value(PayloadStatus::invalid_with_err(&error_msg))
            .map_err(|error| RpcErr::Internal(error.to_string()));
    }

    // Check for invalid ancestors
    if let Some(status) = validate_ancestors(&block, &context)? {
        return serde_json::to_value(status).map_err(|error| RpcErr::Internal(error.to_string()));
    }

    // All checks passed, execute payload
    let payload_status = execute_payload(&block, &context)?;
    serde_json::to_value(payload_status).map_err(|error| RpcErr::Internal(error.to_string()))
}

fn handle_new_payload_v3(
    payload: &ExecutionPayload,
    context: RpcApiContext,
    block: Block,
    expected_blob_versioned_hashes: Vec<H256>,
) -> Result<PayloadStatus, RpcErr> {
    // Ignore incoming
    // Check sync status
    match context.syncer.status()? {
        SyncStatus::Active(_) => return Ok(PayloadStatus::syncing()),
        SyncStatus::Inactive => {}
    }

    // Validate block hash
    if let Err(RpcErr::Internal(error_msg)) = validate_block_hash(payload, &block) {
        return Ok(PayloadStatus::invalid_with_err(&error_msg));
    }

    // Check for invalid ancestors
    if let Some(status) = validate_ancestors(&block, &context)? {
        return Ok(status);
    }

    // V3 specific: validate blob hashes
    let blob_versioned_hashes: Vec<H256> = block
        .body
        .transactions
        .iter()
        .flat_map(|tx| tx.blob_versioned_hashes())
        .collect();

    if expected_blob_versioned_hashes != blob_versioned_hashes {
        return Ok(PayloadStatus::invalid_with_err(
            "Invalid blob_versioned_hashes",
        ));
    }

    // All checks passed, execute payload
    execute_payload(&block, &context)
}

// Elements of the list MUST be ordered by request_type in ascending order.
// Elements with empty request_data MUST be excluded from the list.
fn validate_execution_requests(execution_requests: &[EncodedRequests]) -> Result<(), RpcErr> {
    let mut last_type: i32 = -1;
    for requests in execution_requests {
        if requests.0.len() < 2 {
            return Err(RpcErr::WrongParam("Empty requests data.".to_string()));
        }
        let request_type = requests.0[0] as i32;
        if last_type >= request_type {
            return Err(RpcErr::WrongParam("Invalid requests order.".to_string()));
        }
        last_type = request_type;
    }
    Ok(())
}

fn get_block_from_payload(
    payload: &ExecutionPayload,
    parent_beacon_block_root: Option<H256>,
    requests_hash: Option<H256>,
) -> Result<Block, RpcErr> {
    let block_hash = payload.block_hash;
    info!("Received new payload with block hash: {block_hash:#x}");

    payload
        .clone()
        .into_block(parent_beacon_block_root, requests_hash)
        .map_err(|error| RpcErr::Internal(error.to_string()))
}

fn validate_block_hash(payload: &ExecutionPayload, block: &Block) -> Result<(), RpcErr> {
    let block_hash = payload.block_hash;
    let actual_block_hash = block.hash();
    if block_hash != actual_block_hash {
        return Err(RpcErr::Internal(format!(
            "Invalid block hash. Expected {actual_block_hash:#x}, got {block_hash:#x}"
        )));
    }
    debug!("Block hash {block_hash} is valid");
    Ok(())
}

fn execute_payload(block: &Block, context: &RpcApiContext) -> Result<PayloadStatus, RpcErr> {
    let block_hash = block.hash();
    let storage = &context.storage;
    // Return the valid message directly if we have it.
    if storage.get_block_by_hash(block_hash)?.is_some() {
        return Ok(PayloadStatus::valid_with_hash(block_hash));
    }

    // Execute and store the block
    info!("Executing payload with block hash: {block_hash:#x}");
    let latest_valid_hash =
        context
            .storage
            .get_latest_canonical_block_hash()?
            .ok_or(RpcErr::Internal(
                "Missing latest canonical block".to_owned(),
            ))?;

    // adds a bad block as a bad ancestor so we can catch it on fork_choice as well
    let add_block_to_invalid_ancestor = || {
        if !context
            .syncer
            .add_invalid_ancestor(block_hash, latest_valid_hash)
        {
            error!("Failed to mark invalid ancestor")
        }
    };

    match context.blockchain.add_block(block) {
        Err(ChainError::ParentNotFound) => Ok(PayloadStatus::syncing()),
        // Under the current implementation this is not possible: we always calculate the state
        // transition of any new payload as long as the parent is present. If we received the
        // parent payload but it was stashed, then new payload would stash this one too, with a
        // ParentNotFoundError.
        Err(ChainError::ParentStateNotFound) => {
            let e = "Failed to obtain parent state";
            error!("{e} for block {block_hash}");
            Err(RpcErr::Internal(e.to_string()))
        }
        Err(ChainError::InvalidBlock(error)) => {
            warn!("Error adding block: {error}");
            add_block_to_invalid_ancestor();
            Ok(PayloadStatus::invalid_with(
                latest_valid_hash,
                error.to_string(),
            ))
        }
        Err(ChainError::EvmError(error)) => {
            warn!("Error executing block: {error}");
            add_block_to_invalid_ancestor();
            Ok(PayloadStatus::invalid_with(
                latest_valid_hash,
                error.to_string(),
            ))
        }
        Err(ChainError::StoreError(error)) => {
            warn!("Error storing block: {error}");
            Err(RpcErr::Internal(error.to_string()))
        }
        Err(ChainError::Custom(e)) => {
            error!("{e} for block {block_hash}");
            Err(RpcErr::Internal(e.to_string()))
        }
        Ok(()) => {
            info!("Block with hash {block_hash} executed and added to storage succesfully");
            Ok(PayloadStatus::valid_with_hash(block_hash))
        }
    }
}

fn parse_get_payload_request(params: &Option<Vec<Value>>) -> Result<u64, RpcErr> {
    let params = params
        .as_ref()
        .ok_or(RpcErr::BadParams("No params provided".to_owned()))?;
    if params.len() != 1 {
        return Err(RpcErr::BadParams("Expected 1 param".to_owned()));
    };
    let Ok(hex_str) = serde_json::from_value::<String>(params[0].clone()) else {
        return Err(RpcErr::BadParams(
            "Expected param to be a string".to_owned(),
        ));
    };
    // Check that the hex string is 0x prefixed
    let Some(hex_str) = hex_str.strip_prefix("0x") else {
        return Err(RpcErr::BadHexFormat(0));
    };
    // Parse hex string
    let Ok(payload_id) = u64::from_str_radix(hex_str, 16) else {
        return Err(RpcErr::BadHexFormat(0));
    };
    Ok(payload_id)
}

fn get_payload(payload_id: u64, context: &RpcApiContext) -> Result<PayloadBundle, RpcErr> {
    info!("Requested payload with id: {:#018x}", payload_id);
    let Some(payload) = context.storage.get_payload(payload_id)? else {
        return Err(RpcErr::UnknownPayload(format!(
            "Payload with id {:#018x} not found",
            payload_id
        )));
    };
    Ok(payload)
}

fn validate_fork(block: &Block, fork: Fork, context: &RpcApiContext) -> Result<(), RpcErr> {
    // Check timestamp matches valid fork
    let chain_config = &context.storage.get_chain_config()?;
    let current_fork = chain_config.get_fork(block.header.timestamp);

    if current_fork != fork {
        return Err(RpcErr::UnsuportedFork(format!("{current_fork:?}")));
    }
    Ok(())
}

fn build_payload_if_necessary(
    payload_id: u64,
    mut payload: PayloadBundle,
    context: RpcApiContext,
) -> Result<PayloadBundle, RpcErr> {
    if payload.completed {
        Ok(payload)
    } else {
        let (blobs_bundle, requests, block_value) = {
            let PayloadBuildResult {
                blobs_bundle,
                block_value,
                requests,
                ..
            } = context
                .blockchain
                .build_payload(&mut payload.block)
                .map_err(|err| RpcErr::Internal(err.to_string()))?;
            (blobs_bundle, requests, block_value)
        };

        let new_payload = PayloadBundle {
            block: payload.block,
            block_value,
            blobs_bundle,
            requests,
            completed: true,
        };

        context
            .storage
            .update_payload(payload_id, new_payload.clone())?;

        Ok(new_payload)
    }
}<|MERGE_RESOLUTION|>--- conflicted
+++ resolved
@@ -8,16 +8,12 @@
 use serde_json::Value;
 use tracing::{debug, error, info, warn};
 
-use crate::rpc::{RpcApiContext, RpcHandler, SyncStatus};
+use crate::rpc::{RpcApiContext, RpcHandler};
 use crate::types::payload::{
     ExecutionPayload, ExecutionPayloadBody, ExecutionPayloadResponse, PayloadStatus,
 };
 use crate::utils::RpcErr;
 use crate::utils::{parse_json_hex, RpcRequest};
-<<<<<<< HEAD
-=======
-use crate::{RpcApiContext, RpcErr, RpcHandler};
->>>>>>> a4cf4312
 
 // Must support rquest sizes of at least 32 blocks
 // Chosen an arbitrary x4 value
