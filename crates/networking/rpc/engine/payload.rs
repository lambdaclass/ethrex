use ethrex_blockchain::add_block;
use ethrex_blockchain::error::ChainError;
use ethrex_blockchain::payload::build_payload;
use ethrex_core::types::{BlobsBundle, Block, BlockBody, BlockHash, BlockNumber, Fork};
use ethrex_core::{H256, U256};
use serde_json::Value;
use tracing::{debug, error, warn};

<<<<<<< HEAD
use crate::types::payload::{ExecutionPayload, ExecutionPayloadResponse, PayloadStatus};
use crate::utils::RpcRequest;
use crate::{RpcApiContext, RpcErr, RpcHandler, SyncStatus};
=======
use crate::types::payload::{
    ExecutionPayload, ExecutionPayloadBody, ExecutionPayloadResponse, PayloadStatus,
};
use crate::utils::{parse_json_hex, RpcRequest};
use crate::{RpcApiContext, RpcErr, RpcHandler};
>>>>>>> bdab7259

// Must support rquest sizes of at least 32 blocks
// Chosen an arbitrary x4 value
// -> https://github.com/ethereum/execution-apis/blob/main/src/engine/shanghai.md#specification-3
const GET_PAYLOAD_BODIES_REQUEST_MAX_SIZE: usize = 128;

// NewPayload V1-V2-V3 implementations
pub struct NewPayloadV1Request {
    pub payload: ExecutionPayload,
}

impl RpcHandler for NewPayloadV1Request {
    fn parse(params: &Option<Vec<Value>>) -> Result<Self, RpcErr> {
        Ok(NewPayloadV1Request {
            payload: parse_execution_payload(params)?,
        })
    }

    fn handle(&self, context: RpcApiContext) -> Result<Value, RpcErr> {
        validate_execution_payload_v1(&self.payload)?;
        handle_new_payload_v1_v2(&self.payload, context)
    }
}

pub struct NewPayloadV2Request {
    pub payload: ExecutionPayload,
}

impl RpcHandler for NewPayloadV2Request {
    fn parse(params: &Option<Vec<Value>>) -> Result<Self, RpcErr> {
        Ok(NewPayloadV2Request {
            payload: parse_execution_payload(params)?,
        })
    }

    fn handle(&self, context: RpcApiContext) -> Result<Value, RpcErr> {
        let chain_config = &context.storage.get_chain_config()?;
        if chain_config.is_shanghai_activated(self.payload.timestamp) {
            validate_execution_payload_v2(&self.payload)?;
        } else {
            // Behave as a v1
            validate_execution_payload_v1(&self.payload)?;
        }

        handle_new_payload_v1_v2(&self.payload, context)
    }
}

pub struct NewPayloadV3Request {
    pub payload: ExecutionPayload,
    pub expected_blob_versioned_hashes: Vec<H256>,
    pub parent_beacon_block_root: H256,
}

impl From<NewPayloadV3Request> for RpcRequest {
    fn from(val: NewPayloadV3Request) -> Self {
        RpcRequest {
            method: "engine_newPayloadV3".to_string(),
            params: Some(vec![
                serde_json::json!(val.payload),
                serde_json::json!(val.expected_blob_versioned_hashes),
                serde_json::json!(val.parent_beacon_block_root),
            ]),
            ..Default::default()
        }
    }
}

impl RpcHandler for NewPayloadV3Request {
    fn parse(params: &Option<Vec<Value>>) -> Result<Self, RpcErr> {
        let params = params
            .as_ref()
            .ok_or(RpcErr::BadParams("No params provided".to_owned()))?;
        if params.len() != 3 {
            return Err(RpcErr::BadParams("Expected 3 params".to_owned()));
        }
        Ok(NewPayloadV3Request {
            payload: serde_json::from_value(params[0].clone())
                .map_err(|_| RpcErr::WrongParam("payload".to_string()))?,
            expected_blob_versioned_hashes: serde_json::from_value(params[1].clone())
                .map_err(|_| RpcErr::WrongParam("expected_blob_versioned_hashes".to_string()))?,
            parent_beacon_block_root: serde_json::from_value(params[2].clone())
                .map_err(|_| RpcErr::WrongParam("parent_beacon_block_root".to_string()))?,
        })
    }

    fn handle(&self, context: RpcApiContext) -> Result<Value, RpcErr> {
        let block = get_block_from_payload(&self.payload, Some(self.parent_beacon_block_root))?;
        validate_fork(&block, Fork::Cancun, &context)?;
        validate_execution_payload_v3(&self.payload)?;
        let payload_status = {
            // Ignore incoming
            match context.sync_status()? {
                SyncStatus::Active | SyncStatus::Pending => PayloadStatus::syncing(),
                SyncStatus::Inactive => {
                    if let Err(RpcErr::Internal(error_msg)) =
                        validate_block_hash(&self.payload, &block)
                    {
                        PayloadStatus::invalid_with_err(&error_msg)
                    } else {
                        let blob_versioned_hashes: Vec<H256> = block
                            .body
                            .transactions
                            .iter()
                            .flat_map(|tx| tx.blob_versioned_hashes())
                            .collect();

                        if self.expected_blob_versioned_hashes != blob_versioned_hashes {
                            PayloadStatus::invalid_with_err("Invalid blob_versioned_hashes")
                        } else {
                            execute_payload(&block, &context)?
                        }
                    }
                }
            }
        };
        serde_json::to_value(payload_status).map_err(|error| RpcErr::Internal(error.to_string()))
    }
}

// GetPayload V1-V2-V3 implementations
pub struct GetPayloadV1Request {
    pub payload_id: u64,
}

impl RpcHandler for GetPayloadV1Request {
    fn parse(params: &Option<Vec<Value>>) -> Result<Self, RpcErr> {
        let payload_id = parse_get_payload_request(params)?;
        Ok(Self { payload_id })
    }

    fn handle(&self, context: RpcApiContext) -> Result<Value, RpcErr> {
        let payload = get_payload(self.payload_id, &context)?;
        // NOTE: This validation is actually not required to run Hive tests. Not sure if it's
        // necessary
        validate_payload_v1_v2(&payload.0, &context)?;
        let execution_payload_response =
            build_execution_payload_response(self.payload_id, payload, None, context)?;
        serde_json::to_value(execution_payload_response.execution_payload)
            .map_err(|error| RpcErr::Internal(error.to_string()))
    }
}

pub struct GetPayloadV2Request {
    pub payload_id: u64,
}

impl RpcHandler for GetPayloadV2Request {
    fn parse(params: &Option<Vec<Value>>) -> Result<Self, RpcErr> {
        let payload_id = parse_get_payload_request(params)?;
        Ok(Self { payload_id })
    }

    fn handle(&self, context: RpcApiContext) -> Result<Value, RpcErr> {
        let payload = get_payload(self.payload_id, &context)?;
        validate_payload_v1_v2(&payload.0, &context)?;
        let execution_payload_response =
            build_execution_payload_response(self.payload_id, payload, None, context)?;
        serde_json::to_value(execution_payload_response)
            .map_err(|error| RpcErr::Internal(error.to_string()))
    }
}

pub struct GetPayloadV3Request {
    pub payload_id: u64,
}

impl From<GetPayloadV3Request> for RpcRequest {
    fn from(val: GetPayloadV3Request) -> Self {
        RpcRequest {
            method: "engine_getPayloadV3".to_string(),
            params: Some(vec![serde_json::json!(U256::from(val.payload_id))]),
            ..Default::default()
        }
    }
}

impl RpcHandler for GetPayloadV3Request {
    fn parse(params: &Option<Vec<Value>>) -> Result<Self, RpcErr> {
        let payload_id = parse_get_payload_request(params)?;
        Ok(Self { payload_id })
    }

    fn handle(&self, context: RpcApiContext) -> Result<Value, RpcErr> {
        let payload = get_payload(self.payload_id, &context)?;
        validate_fork(&payload.0, Fork::Cancun, &context)?;
        let execution_payload_response =
            build_execution_payload_response(self.payload_id, payload, Some(false), context)?;

        serde_json::to_value(execution_payload_response)
            .map_err(|error| RpcErr::Internal(error.to_string()))
    }
}

pub struct GetPayloadBodiesByHashV1Request {
    pub hashes: Vec<BlockHash>,
}

impl RpcHandler for GetPayloadBodiesByHashV1Request {
    fn parse(params: &Option<Vec<Value>>) -> Result<Self, RpcErr> {
        let params = params
            .as_ref()
            .ok_or(RpcErr::BadParams("No params provided".to_owned()))?;
        if params.len() != 1 {
            return Err(RpcErr::BadParams("Expected 1 param".to_owned()));
        };

        Ok(GetPayloadBodiesByHashV1Request {
            hashes: serde_json::from_value(params[0].clone())?,
        })
    }

    fn handle(&self, context: RpcApiContext) -> Result<Value, RpcErr> {
        if self.hashes.len() >= GET_PAYLOAD_BODIES_REQUEST_MAX_SIZE {
            return Err(RpcErr::TooLargeRequest);
        }
        let bodies = self
            .hashes
            .iter()
            .map(|hash| context.storage.get_block_body_by_hash(*hash))
            .collect::<Result<Vec<Option<BlockBody>>, _>>()?;
        build_payload_body_response(bodies)
    }
}

pub struct GetPayloadBodiesByRangeV1Request {
    start: BlockNumber,
    count: u64,
}

impl RpcHandler for GetPayloadBodiesByRangeV1Request {
    fn parse(params: &Option<Vec<Value>>) -> Result<Self, RpcErr> {
        let params = params
            .as_ref()
            .ok_or(RpcErr::BadParams("No params provided".to_owned()))?;
        if params.len() != 2 {
            return Err(RpcErr::BadParams("Expected 1 param".to_owned()));
        };
        let start = parse_json_hex(&params[0]).map_err(|_| RpcErr::BadHexFormat(0))?;
        let count = parse_json_hex(&params[1]).map_err(|_| RpcErr::BadHexFormat(1))?;
        if start < 1 {
            return Err(RpcErr::WrongParam("start".to_owned()));
        }
        if count < 1 {
            return Err(RpcErr::WrongParam("count".to_owned()));
        }
        Ok(GetPayloadBodiesByRangeV1Request { start, count })
    }

    fn handle(&self, context: RpcApiContext) -> Result<Value, RpcErr> {
        if self.count as usize >= GET_PAYLOAD_BODIES_REQUEST_MAX_SIZE {
            return Err(RpcErr::TooLargeRequest);
        }
        let latest_block_number = context.storage.get_latest_block_number()?;
        let last = latest_block_number.min(self.start + self.count - 1);
        let bodies = (self.start..=last)
            .map(|block_num| context.storage.get_block_body(block_num))
            .collect::<Result<Vec<Option<BlockBody>>, _>>()?;
        build_payload_body_response(bodies)
    }
}

fn build_payload_body_response(bodies: Vec<Option<BlockBody>>) -> Result<Value, RpcErr> {
    let response: Vec<Option<ExecutionPayloadBody>> = bodies
        .into_iter()
        .map(|body| body.map(Into::into))
        .collect();
    serde_json::to_value(response).map_err(|error| RpcErr::Internal(error.to_string()))
}

fn parse_execution_payload(params: &Option<Vec<Value>>) -> Result<ExecutionPayload, RpcErr> {
    let params = params
        .as_ref()
        .ok_or(RpcErr::BadParams("No params provided".to_owned()))?;
    if params.len() != 1 {
        return Err(RpcErr::BadParams("Expected 1 params".to_owned()));
    }
    serde_json::from_value(params[0].clone()).map_err(|_| RpcErr::WrongParam("payload".to_string()))
}

fn validate_execution_payload_v1(payload: &ExecutionPayload) -> Result<(), RpcErr> {
    // Validate that only the required arguments are present
    if payload.withdrawals.is_some() {
        return Err(RpcErr::WrongParam("withdrawals".to_string()));
    }
    if payload.blob_gas_used.is_some() {
        return Err(RpcErr::WrongParam("blob_gas_used".to_string()));
    }
    if payload.excess_blob_gas.is_some() {
        return Err(RpcErr::WrongParam("excess_blob_gas".to_string()));
    }

    Ok(())
}

fn validate_execution_payload_v2(payload: &ExecutionPayload) -> Result<(), RpcErr> {
    // Validate that only the required arguments are present
    if payload.withdrawals.is_none() {
        return Err(RpcErr::WrongParam("withdrawals".to_string()));
    }
    if payload.blob_gas_used.is_some() {
        return Err(RpcErr::WrongParam("blob_gas_used".to_string()));
    }
    if payload.excess_blob_gas.is_some() {
        return Err(RpcErr::WrongParam("excess_blob_gas".to_string()));
    }

    Ok(())
}

fn validate_execution_payload_v3(payload: &ExecutionPayload) -> Result<(), RpcErr> {
    // Validate that only the required arguments are present
    if payload.withdrawals.is_none() {
        return Err(RpcErr::WrongParam("withdrawals".to_string()));
    }
    if payload.blob_gas_used.is_none() {
        return Err(RpcErr::WrongParam("blob_gas_used".to_string()));
    }
    if payload.excess_blob_gas.is_none() {
        return Err(RpcErr::WrongParam("excess_blob_gas".to_string()));
    }

    Ok(())
}

fn validate_payload_v1_v2(block: &Block, context: &RpcApiContext) -> Result<(), RpcErr> {
    let chain_config = &context.storage.get_chain_config()?;
    if chain_config.is_cancun_activated(block.header.timestamp) {
        return Err(RpcErr::UnsuportedFork(
            "Cancun payload received".to_string(),
        ));
    }
    Ok(())
}

fn handle_new_payload_v1_v2(
    payload: &ExecutionPayload,
    context: RpcApiContext,
) -> Result<Value, RpcErr> {
    let block = get_block_from_payload(payload, None)?;
<<<<<<< HEAD
    validate_fork(&block, fork, &context)?;
    let payload_status = match context.sync_status()? {
        SyncStatus::Active | SyncStatus::Pending => PayloadStatus::syncing(),
        SyncStatus::Inactive => {
            if let Err(RpcErr::Internal(error_msg)) = validate_block_hash(payload, &block) {
                PayloadStatus::invalid_with_err(&error_msg)
            } else {
                execute_payload(&block, &context)?
            }
=======
    let payload_status = {
        if let Err(RpcErr::Internal(error_msg)) = validate_block_hash(payload, &block) {
            PayloadStatus::invalid_with_err(&error_msg)
        } else {
            execute_payload(&block, &context)?
>>>>>>> bdab7259
        }
    };
    serde_json::to_value(payload_status).map_err(|error| RpcErr::Internal(error.to_string()))
}

fn get_block_from_payload(
    payload: &ExecutionPayload,
    parent_beacon_block_root: Option<H256>,
) -> Result<Block, RpcErr> {
    let block_hash = payload.block_hash;
    debug!("Received new payload with block hash: {block_hash:#x}");

    payload
        .clone()
        .into_block(parent_beacon_block_root)
        .map_err(|error| RpcErr::Internal(error.to_string()))
}

fn validate_block_hash(payload: &ExecutionPayload, block: &Block) -> Result<(), RpcErr> {
    let block_hash = payload.block_hash;
    let actual_block_hash = block.hash();
    if block_hash != actual_block_hash {
        return Err(RpcErr::Internal(format!(
            "Invalid block hash. Expected {actual_block_hash:#x}, got {block_hash:#x}"
        )));
    }
    debug!("Block hash {block_hash} is valid");
    Ok(())
}

fn execute_payload(block: &Block, context: &RpcApiContext) -> Result<PayloadStatus, RpcErr> {
    let block_hash = block.hash();
    let storage = &context.storage;
    // Return the valid message directly if we have it.
    if storage.get_block_header_by_hash(block_hash)?.is_some() {
        return Ok(PayloadStatus::valid_with_hash(block_hash));
    }

    // Execute and store the block
    debug!("Executing payload with block hash: {block_hash:#x}");
    match add_block(block, storage) {
        Err(ChainError::ParentNotFound) => Ok(PayloadStatus::syncing()),
        // Under the current implementation this is not possible: we always calculate the state
        // transition of any new payload as long as the parent is present. If we received the
        // parent payload but it was stashed, then new payload would stash this one too, with a
        // ParentNotFoundError.
        Err(ChainError::ParentStateNotFound) => {
            let e = "Failed to obtain parent state";
            error!("{e} for block {block_hash}");
            Err(RpcErr::Internal(e.to_string()))
        }
        Err(ChainError::InvalidBlock(error)) => {
            warn!("Error adding block: {error}");
            // TODO(#982): this is only valid for the cases where the parent was found, but fully invalid ones may also happen.
            Ok(PayloadStatus::invalid_with(
                block.header.parent_hash,
                error.to_string(),
            ))
        }
        Err(ChainError::EvmError(error)) => {
            warn!("Error executing block: {error}");
            Ok(PayloadStatus::invalid_with(
                block.header.parent_hash,
                error.to_string(),
            ))
        }
        Err(ChainError::StoreError(error)) => {
            warn!("Error storing block: {error}");
            Err(RpcErr::Internal(error.to_string()))
        }
        Ok(()) => {
            debug!("Block with hash {block_hash} executed and added to storage succesfully");
            Ok(PayloadStatus::valid_with_hash(block_hash))
        }
    }
}

fn parse_get_payload_request(params: &Option<Vec<Value>>) -> Result<u64, RpcErr> {
    let params = params
        .as_ref()
        .ok_or(RpcErr::BadParams("No params provided".to_owned()))?;
    if params.len() != 1 {
        return Err(RpcErr::BadParams("Expected 1 param".to_owned()));
    };
    let Ok(hex_str) = serde_json::from_value::<String>(params[0].clone()) else {
        return Err(RpcErr::BadParams(
            "Expected param to be a string".to_owned(),
        ));
    };
    // Check that the hex string is 0x prefixed
    let Some(hex_str) = hex_str.strip_prefix("0x") else {
        return Err(RpcErr::BadHexFormat(0));
    };
    // Parse hex string
    let Ok(payload_id) = u64::from_str_radix(hex_str, 16) else {
        return Err(RpcErr::BadHexFormat(0));
    };
    Ok(payload_id)
}

fn get_payload(
    payload_id: u64,
    context: &RpcApiContext,
) -> Result<(Block, U256, BlobsBundle, bool), RpcErr> {
    debug!("Requested payload with id: {:#018x}", payload_id);
    let payload = context.storage.get_payload(payload_id)?;

    let Some((payload_block, block_value, blobs_bundle, completed)) = payload else {
        return Err(RpcErr::UnknownPayload(format!(
            "Payload with id {:#018x} not found",
            payload_id
        )));
    };
    Ok((payload_block, block_value, blobs_bundle, completed))
}

fn validate_fork(block: &Block, fork: Fork, context: &RpcApiContext) -> Result<(), RpcErr> {
    // Check timestamp matches valid fork
    let chain_config = &context.storage.get_chain_config()?;
    let current_fork = chain_config.get_fork(block.header.timestamp);
    if current_fork != fork {
        return Err(RpcErr::UnsuportedFork(format!("{current_fork:?}")));
    }
    Ok(())
}

fn build_execution_payload_response(
    payload_id: u64,
    payload: (Block, U256, BlobsBundle, bool),
    should_override_builder: Option<bool>,
    context: RpcApiContext,
) -> Result<ExecutionPayloadResponse, RpcErr> {
    let (mut payload_block, block_value, blobs_bundle, completed) = payload;
    if completed {
        Ok(ExecutionPayloadResponse {
            execution_payload: ExecutionPayload::from_block(payload_block),
            block_value,
            blobs_bundle: Some(blobs_bundle),
            should_override_builder,
        })
    } else {
        let (blobs_bundle, block_value) = build_payload(&mut payload_block, &context.storage)
            .map_err(|err| RpcErr::Internal(err.to_string()))?;

        context.storage.update_payload(
            payload_id,
            payload_block.clone(),
            block_value,
            blobs_bundle.clone(),
            true,
        )?;

        Ok(ExecutionPayloadResponse {
            execution_payload: ExecutionPayload::from_block(payload_block),
            block_value,
            blobs_bundle: Some(blobs_bundle),
            should_override_builder,
        })
    }
}<|MERGE_RESOLUTION|>--- conflicted
+++ resolved
@@ -6,17 +6,11 @@
 use serde_json::Value;
 use tracing::{debug, error, warn};
 
-<<<<<<< HEAD
-use crate::types::payload::{ExecutionPayload, ExecutionPayloadResponse, PayloadStatus};
-use crate::utils::RpcRequest;
-use crate::{RpcApiContext, RpcErr, RpcHandler, SyncStatus};
-=======
 use crate::types::payload::{
     ExecutionPayload, ExecutionPayloadBody, ExecutionPayloadResponse, PayloadStatus,
 };
 use crate::utils::{parse_json_hex, RpcRequest};
-use crate::{RpcApiContext, RpcErr, RpcHandler};
->>>>>>> bdab7259
+use crate::{RpcApiContext, RpcErr, RpcHandler, SyncStatus};
 
 // Must support rquest sizes of at least 32 blocks
 // Chosen an arbitrary x4 value
@@ -357,8 +351,6 @@
     context: RpcApiContext,
 ) -> Result<Value, RpcErr> {
     let block = get_block_from_payload(payload, None)?;
-<<<<<<< HEAD
-    validate_fork(&block, fork, &context)?;
     let payload_status = match context.sync_status()? {
         SyncStatus::Active | SyncStatus::Pending => PayloadStatus::syncing(),
         SyncStatus::Inactive => {
@@ -367,13 +359,6 @@
             } else {
                 execute_payload(&block, &context)?
             }
-=======
-    let payload_status = {
-        if let Err(RpcErr::Internal(error_msg)) = validate_block_hash(payload, &block) {
-            PayloadStatus::invalid_with_err(&error_msg)
-        } else {
-            execute_payload(&block, &context)?
->>>>>>> bdab7259
         }
     };
     serde_json::to_value(payload_status).map_err(|error| RpcErr::Internal(error.to_string()))
