--- conflicted
+++ resolved
@@ -533,14 +533,6 @@
     block: &Block,
     context: &RpcApiContext,
 ) -> Result<Option<PayloadStatus>, RpcErr> {
-<<<<<<< HEAD
-=======
-    // Obtain the invalid ancestors from the syncer
-    let Some(invalid_ancestors) = context.syncer.invalid_ancestors() else {
-        return Err(RpcErr::Internal("Internal error".into()));
-    };
-
->>>>>>> 50bf2e54
     // Check if the block has already been invalidated
     if let Some(latest_valid_hash) = context.storage.get_invalid_ancestor(block.hash())? {
         return Ok(Some(PayloadStatus::invalid_with(
@@ -697,23 +689,6 @@
                 "Missing latest canonical block".to_owned(),
             ))?;
 
-    // adds a bad block as a bad ancestor so we can catch it on fork_choice as well
-    let add_block_to_invalid_ancestor = || {
-<<<<<<< HEAD
-        context
-            .storage
-            .set_invalid_ancestor(block_hash, latest_valid_hash)
-            .unwrap();
-=======
-        if !context
-            .syncer
-            .add_invalid_ancestor(block_hash, latest_valid_hash)
-        {
-            error!("Failed to mark invalid ancestor")
-        }
->>>>>>> 50bf2e54
-    };
-
     match context.blockchain.add_block(block).await {
         Err(ChainError::ParentNotFound) => Ok(PayloadStatus::syncing()),
         // Under the current implementation this is not possible: we always calculate the state
@@ -727,7 +702,11 @@
         }
         Err(ChainError::InvalidBlock(error)) => {
             warn!("Error adding block: {error}");
-            add_block_to_invalid_ancestor();
+            context
+                .storage
+                .set_invalid_ancestor(block_hash, latest_valid_hash)
+                .await
+                .unwrap();
             Ok(PayloadStatus::invalid_with(
                 latest_valid_hash,
                 error.to_string(),
@@ -735,7 +714,11 @@
         }
         Err(ChainError::EvmError(error)) => {
             warn!("Error executing block: {error}");
-            add_block_to_invalid_ancestor();
+            context
+                .storage
+                .set_invalid_ancestor(block_hash, latest_valid_hash)
+                .await
+                .unwrap();
             Ok(PayloadStatus::invalid_with(
                 latest_valid_hash,
                 error.to_string(),
