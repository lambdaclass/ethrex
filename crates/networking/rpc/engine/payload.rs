--- conflicted
+++ resolved
@@ -1,9 +1,6 @@
 use ethrex_blockchain::error::ChainError;
-<<<<<<< HEAD
 use ethrex_blockchain::payload::PayloadBuildResult;
-=======
 use ethrex_common::types::payload::PayloadBundle;
->>>>>>> 4be2f418
 use ethrex_common::types::requests::{compute_requests_hash, EncodedRequests};
 use ethrex_common::types::{Block, BlockBody, BlockHash, BlockNumber, Fork};
 use ethrex_common::{H256, U256};
@@ -751,28 +748,17 @@
     if payload.completed {
         Ok(payload)
     } else {
-<<<<<<< HEAD
-        let (blobs_bundle, block_value) = {
-            let syncer = context
-                .syncer
-                .try_lock()
-                .map_err(|_| RpcErr::Internal("Error locking syncer".to_string()))?;
+        let (blobs_bundle, requests, block_value) = {
             let PayloadBuildResult {
                 blobs_bundle,
                 block_value,
+                requests,
                 ..
-            } = syncer
-                .blockchain
-                .build_payload(&mut payload_block)
-                .map_err(|err| RpcErr::Internal(err.to_string()))?;
-            (blobs_bundle, block_value)
-=======
-        let (blobs_bundle, requests, block_value) = {
-            context
+            } = context
                 .blockchain
                 .build_payload(&mut payload.block)
-                .map_err(|err| RpcErr::Internal(err.to_string()))?
->>>>>>> 4be2f418
+                .map_err(|err| RpcErr::Internal(err.to_string()))?;
+            (blobs_bundle, requests, block_value)
         };
 
         let new_payload = PayloadBundle {
