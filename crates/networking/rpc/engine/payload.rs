use ethrex_blockchain::error::ChainError;
use ethrex_blockchain::payload::PayloadBuildResult;
use ethrex_common::types::payload::PayloadBundle;
use ethrex_common::types::requests::{compute_requests_hash, EncodedRequests};
use ethrex_common::types::{Block, BlockBody, BlockHash, BlockNumber, Fork};
use ethrex_common::{H256, U256};
use ethrex_p2p::sync::SyncMode;
use serde_json::Value;
use tracing::{error, info, warn};

use crate::rpc::{RpcApiContext, RpcHandler};
use crate::types::payload::{
    ExecutionPayload, ExecutionPayloadBody, ExecutionPayloadResponse, PayloadStatus,
};
use crate::utils::RpcErr;
use crate::utils::{parse_json_hex, RpcRequest};

// Must support rquest sizes of at least 32 blocks
// Chosen an arbitrary x4 value
// -> https://github.com/ethereum/execution-apis/blob/main/src/engine/shanghai.md#specification-3
const GET_PAYLOAD_BODIES_REQUEST_MAX_SIZE: usize = 128;

// NewPayload V1-V2-V3 implementations
pub struct NewPayloadV1Request {
    pub payload: ExecutionPayload,
}

impl RpcHandler for NewPayloadV1Request {
    fn parse(params: &Option<Vec<Value>>) -> Result<Self, RpcErr> {
        Ok(NewPayloadV1Request {
            payload: parse_execution_payload(params)?,
        })
    }

    async fn handle(&self, context: RpcApiContext) -> Result<Value, RpcErr> {
        validate_execution_payload_v1(&self.payload)?;
        let block = get_block_from_payload(&self.payload, None, None)?;
        let payload_status = handle_new_payload_v1_v2(&self.payload, block, context).await?;
        serde_json::to_value(payload_status).map_err(|error| RpcErr::Internal(error.to_string()))
    }
}

pub struct NewPayloadV2Request {
    pub payload: ExecutionPayload,
}

impl RpcHandler for NewPayloadV2Request {
    fn parse(params: &Option<Vec<Value>>) -> Result<Self, RpcErr> {
        Ok(NewPayloadV2Request {
            payload: parse_execution_payload(params)?,
        })
    }

    async fn handle(&self, context: RpcApiContext) -> Result<Value, RpcErr> {
        let chain_config = &context.storage.get_chain_config()?;
        if chain_config.is_shanghai_activated(self.payload.timestamp) {
            validate_execution_payload_v2(&self.payload)?;
        } else {
            // Behave as a v1
            validate_execution_payload_v1(&self.payload)?;
        }

        let block = get_block_from_payload(&self.payload, None, None)?;
        let payload_status = handle_new_payload_v1_v2(&self.payload, block, context).await?;
        serde_json::to_value(payload_status).map_err(|error| RpcErr::Internal(error.to_string()))
    }
}

pub struct NewPayloadV3Request {
    pub payload: ExecutionPayload,
    pub expected_blob_versioned_hashes: Vec<H256>,
    pub parent_beacon_block_root: H256,
}

impl From<NewPayloadV3Request> for RpcRequest {
    fn from(val: NewPayloadV3Request) -> Self {
        RpcRequest {
            method: "engine_newPayloadV3".to_string(),
            params: Some(vec![
                serde_json::json!(val.payload),
                serde_json::json!(val.expected_blob_versioned_hashes),
                serde_json::json!(val.parent_beacon_block_root),
            ]),
            ..Default::default()
        }
    }
}

impl RpcHandler for NewPayloadV3Request {
    fn parse(params: &Option<Vec<Value>>) -> Result<Self, RpcErr> {
        let params = params
            .as_ref()
            .ok_or(RpcErr::BadParams("No params provided".to_owned()))?;
        if params.len() != 3 {
            return Err(RpcErr::BadParams("Expected 3 params".to_owned()));
        }
        Ok(NewPayloadV3Request {
            payload: serde_json::from_value(params[0].clone())
                .map_err(|_| RpcErr::WrongParam("payload".to_string()))?,
            expected_blob_versioned_hashes: serde_json::from_value(params[1].clone())
                .map_err(|_| RpcErr::WrongParam("expected_blob_versioned_hashes".to_string()))?,
            parent_beacon_block_root: serde_json::from_value(params[2].clone())
                .map_err(|_| RpcErr::WrongParam("parent_beacon_block_root".to_string()))?,
        })
    }

    #[cfg(feature = "based")]
    async fn relay_to_gateway_or_fallback(
        req: &RpcRequest,
        context: RpcApiContext,
    ) -> Result<Value, RpcErr> {
        info!("Relaying engine_getPayloadV3 to gateway");

        let request = Self::parse(&req.params)?;

        let gateway_auth_client = context.gateway_auth_client.clone();

        let gateway_request = gateway_auth_client.engine_new_payload_v3(
            request.payload,
            request.expected_blob_versioned_hashes,
            request.parent_beacon_block_root,
        );

        let client_response = Self::call(req, context).await;

        let gateway_response = gateway_request
            .await
            .map_err(|err| {
                RpcErr::Internal(format!(
                    "Could not relay engine_newPayloadV3 to gateway: {err}",
                ))
            })
            .and_then(|response| {
                serde_json::to_value(response).map_err(|error| RpcErr::Internal(error.to_string()))
            });

        if gateway_response.is_err() {
            warn!(error = ?gateway_response, "Gateway engine_newPayloadV3 failed, falling back to local node");
        } else {
            info!("Successfully relayed engine_newPayloadV3 to gateway");
        }

        gateway_response.or(client_response)
    }

    async fn handle(&self, context: RpcApiContext) -> Result<Value, RpcErr> {
        let block =
            get_block_from_payload(&self.payload, Some(self.parent_beacon_block_root), None)?;
        validate_fork(&block, Fork::Cancun, &context)?;
        validate_execution_payload_v3(&self.payload)?;
        let payload_status = handle_new_payload_v3(
            &self.payload,
            context,
            block,
            self.expected_blob_versioned_hashes.clone(),
        )
        .await?;
        serde_json::to_value(payload_status).map_err(|error| RpcErr::Internal(error.to_string()))
    }
}
pub struct NewPayloadV4Request {
    pub payload: ExecutionPayload,
    pub expected_blob_versioned_hashes: Vec<H256>,
    pub parent_beacon_block_root: H256,
    pub execution_requests: Vec<EncodedRequests>,
}

impl RpcHandler for NewPayloadV4Request {
    fn parse(params: &Option<Vec<Value>>) -> Result<Self, RpcErr> {
        let params = params
            .as_ref()
            .ok_or(RpcErr::BadParams("No params provided".to_owned()))?;
        if params.len() != 4 {
            return Err(RpcErr::BadParams("Expected 4 params".to_owned()));
        }
        Ok(NewPayloadV4Request {
            payload: serde_json::from_value(params[0].clone())
                .map_err(|_| RpcErr::WrongParam("payload".to_string()))?,
            expected_blob_versioned_hashes: serde_json::from_value(params[1].clone())
                .map_err(|_| RpcErr::WrongParam("expected_blob_versioned_hashes".to_string()))?,
            parent_beacon_block_root: serde_json::from_value(params[2].clone())
                .map_err(|_| RpcErr::WrongParam("parent_beacon_block_root".to_string()))?,
            execution_requests: serde_json::from_value(params[3].clone())
                .map_err(|_| RpcErr::WrongParam("execution_requests".to_string()))?,
        })
    }

    async fn handle(&self, context: RpcApiContext) -> Result<Value, RpcErr> {
        // validate the received requests
        validate_execution_requests(&self.execution_requests)?;

        let requests_hash = compute_requests_hash(&self.execution_requests);
        let block = get_block_from_payload(
            &self.payload,
            Some(self.parent_beacon_block_root),
            Some(requests_hash),
        )?;

        let chain_config = context.storage.get_chain_config()?;

        if !chain_config.is_prague_activated(block.header.timestamp) {
            return Err(RpcErr::UnsuportedFork(format!(
                "{:?}",
                chain_config.get_fork(block.header.timestamp)
            )));
        }
        // We use v3 since the execution payload remains the same.
        validate_execution_payload_v3(&self.payload)?;
        let payload_status = handle_new_payload_v3(
            &self.payload,
            context,
            block,
            self.expected_blob_versioned_hashes.clone(),
        )
        .await?;
        serde_json::to_value(payload_status).map_err(|error| RpcErr::Internal(error.to_string()))
    }
}

// GetPayload V1-V2-V3 implementations
pub struct GetPayloadV1Request {
    pub payload_id: u64,
}

impl RpcHandler for GetPayloadV1Request {
    fn parse(params: &Option<Vec<Value>>) -> Result<Self, RpcErr> {
        let payload_id = parse_get_payload_request(params)?;
        Ok(Self { payload_id })
    }

    async fn handle(&self, context: RpcApiContext) -> Result<Value, RpcErr> {
        let payload = get_payload(self.payload_id, &context).await?;
        // NOTE: This validation is actually not required to run Hive tests. Not sure if it's
        // necessary
        validate_payload_v1_v2(&payload.block, &context)?;
        let payload_bundle = build_payload_if_necessary(self.payload_id, payload, context).await?;

        let response = ExecutionPayload::from_block(payload_bundle.block);

        serde_json::to_value(response).map_err(|error| RpcErr::Internal(error.to_string()))
    }
}

pub struct GetPayloadV2Request {
    pub payload_id: u64,
}

impl RpcHandler for GetPayloadV2Request {
    fn parse(params: &Option<Vec<Value>>) -> Result<Self, RpcErr> {
        let payload_id = parse_get_payload_request(params)?;
        Ok(Self { payload_id })
    }

    async fn handle(&self, context: RpcApiContext) -> Result<Value, RpcErr> {
        let payload = get_payload(self.payload_id, &context).await?;
        validate_payload_v1_v2(&payload.block, &context)?;
        let payload_bundle = build_payload_if_necessary(self.payload_id, payload, context).await?;

        let response = ExecutionPayloadResponse {
            execution_payload: ExecutionPayload::from_block(payload_bundle.block),
            block_value: payload_bundle.block_value,
            blobs_bundle: None,
            should_override_builder: None,
            execution_requests: None,
        };

        serde_json::to_value(response).map_err(|error| RpcErr::Internal(error.to_string()))
    }
}

pub struct GetPayloadV3Request {
    pub payload_id: u64,
}

impl From<GetPayloadV3Request> for RpcRequest {
    fn from(val: GetPayloadV3Request) -> Self {
        RpcRequest {
            method: "engine_getPayloadV3".to_string(),
            params: Some(vec![serde_json::json!(U256::from(val.payload_id))]),
            ..Default::default()
        }
    }
}

impl RpcHandler for GetPayloadV3Request {
    fn parse(params: &Option<Vec<Value>>) -> Result<Self, RpcErr> {
        let payload_id = parse_get_payload_request(params)?;
        Ok(Self { payload_id })
    }

    #[cfg(feature = "based")]
    async fn relay_to_gateway_or_fallback(
        req: &RpcRequest,
        context: RpcApiContext,
    ) -> Result<Value, RpcErr> {
        info!("Relaying engine_getPayloadV3 to gateway");

        let request = Self::parse(&req.params)?;

        let gateway_auth_client = context.gateway_auth_client.clone();

        let gateway_request = gateway_auth_client.engine_get_payload_v3(request.payload_id);

        let client_response = Self::call(req, context).await;

        let gateway_response = gateway_request
            .await
            .map_err(|err| {
                RpcErr::Internal(format!(
                    "Could not relay engine_getPayloadV3 to gateway: {err}",
                ))
            })
            .and_then(|response| {
                serde_json::to_value(response).map_err(|error| RpcErr::Internal(error.to_string()))
            });

        if gateway_response.is_err() {
            warn!(error = ?gateway_response, "Gateway engine_getPayloadV3 failed, falling back to local node");
        } else {
            info!("Successfully relayed engine_getPayloadV3 to gateway");
        }

        gateway_response.or(client_response)
    }

    async fn handle(&self, context: RpcApiContext) -> Result<Value, RpcErr> {
        let payload = get_payload(self.payload_id, &context).await?;
        validate_fork(&payload.block, Fork::Cancun, &context)?;
        let payload_bundle = build_payload_if_necessary(self.payload_id, payload, context).await?;

        let response = ExecutionPayloadResponse {
            execution_payload: ExecutionPayload::from_block(payload_bundle.block),
            block_value: payload_bundle.block_value,
            blobs_bundle: Some(payload_bundle.blobs_bundle),
            should_override_builder: Some(false),
            execution_requests: None,
        };

        serde_json::to_value(response).map_err(|error| RpcErr::Internal(error.to_string()))
    }
}

pub struct GetPayloadV4Request {
    pub payload_id: u64,
}

impl From<GetPayloadV4Request> for RpcRequest {
    fn from(val: GetPayloadV4Request) -> Self {
        RpcRequest {
            method: "engine_getPayloadV4".to_string(),
            params: Some(vec![serde_json::json!(U256::from(val.payload_id))]),
            ..Default::default()
        }
    }
}

impl RpcHandler for GetPayloadV4Request {
    fn parse(params: &Option<Vec<Value>>) -> Result<Self, RpcErr> {
        let payload_id = parse_get_payload_request(params)?;
        Ok(Self { payload_id })
    }

    async fn handle(&self, context: RpcApiContext) -> Result<Value, RpcErr> {
        let payload = get_payload(self.payload_id, &context).await?;
        let chain_config = &context.storage.get_chain_config()?;

        if !chain_config.is_prague_activated(payload.block.header.timestamp) {
            return Err(RpcErr::UnsuportedFork(format!(
                "{:?}",
                chain_config.get_fork(payload.block.header.timestamp)
            )));
        }

        let payload_bundle = build_payload_if_necessary(self.payload_id, payload, context).await?;

        let response = ExecutionPayloadResponse {
            execution_payload: ExecutionPayload::from_block(payload_bundle.block),
            block_value: payload_bundle.block_value,
            blobs_bundle: Some(payload_bundle.blobs_bundle),
            should_override_builder: Some(false),
            execution_requests: Some(
                payload_bundle
                    .requests
                    .into_iter()
                    .filter(|r| !r.is_empty())
                    .collect(),
            ),
        };

        serde_json::to_value(response).map_err(|error| RpcErr::Internal(error.to_string()))
    }
}

pub struct GetPayloadBodiesByHashV1Request {
    pub hashes: Vec<BlockHash>,
}

impl RpcHandler for GetPayloadBodiesByHashV1Request {
    fn parse(params: &Option<Vec<Value>>) -> Result<Self, RpcErr> {
        let params = params
            .as_ref()
            .ok_or(RpcErr::BadParams("No params provided".to_owned()))?;
        if params.len() != 1 {
            return Err(RpcErr::BadParams("Expected 1 param".to_owned()));
        };

        Ok(GetPayloadBodiesByHashV1Request {
            hashes: serde_json::from_value(params[0].clone())?,
        })
    }

    async fn handle(&self, context: RpcApiContext) -> Result<Value, RpcErr> {
        if self.hashes.len() >= GET_PAYLOAD_BODIES_REQUEST_MAX_SIZE {
            return Err(RpcErr::TooLargeRequest);
        }
        let mut bodies = Vec::new();
        for hash in self.hashes.iter() {
            bodies.push(context.storage.get_block_body_by_hash(*hash).await?)
        }
        build_payload_body_response(bodies)
    }
}

pub struct GetPayloadBodiesByRangeV1Request {
    start: BlockNumber,
    count: u64,
}

impl RpcHandler for GetPayloadBodiesByRangeV1Request {
    fn parse(params: &Option<Vec<Value>>) -> Result<Self, RpcErr> {
        let params = params
            .as_ref()
            .ok_or(RpcErr::BadParams("No params provided".to_owned()))?;
        if params.len() != 2 {
            return Err(RpcErr::BadParams("Expected 1 param".to_owned()));
        };
        let start = parse_json_hex(&params[0]).map_err(|_| RpcErr::BadHexFormat(0))?;
        let count = parse_json_hex(&params[1]).map_err(|_| RpcErr::BadHexFormat(1))?;
        if start < 1 {
            return Err(RpcErr::WrongParam("start".to_owned()));
        }
        if count < 1 {
            return Err(RpcErr::WrongParam("count".to_owned()));
        }
        Ok(GetPayloadBodiesByRangeV1Request { start, count })
    }

    async fn handle(&self, context: RpcApiContext) -> Result<Value, RpcErr> {
        if self.count as usize >= GET_PAYLOAD_BODIES_REQUEST_MAX_SIZE {
            return Err(RpcErr::TooLargeRequest);
        }
        let latest_block_number = context.storage.get_latest_block_number().await?;
        let last = latest_block_number.min(self.start + self.count - 1);
        let bodies = context.storage.get_block_bodies(self.start, last).await?;
        build_payload_body_response(bodies.into_iter().map(Some).collect())
    }
}

fn build_payload_body_response(bodies: Vec<Option<BlockBody>>) -> Result<Value, RpcErr> {
    let response: Vec<Option<ExecutionPayloadBody>> = bodies
        .into_iter()
        .map(|body| body.map(Into::into))
        .collect();
    serde_json::to_value(response).map_err(|error| RpcErr::Internal(error.to_string()))
}

fn parse_execution_payload(params: &Option<Vec<Value>>) -> Result<ExecutionPayload, RpcErr> {
    let params = params
        .as_ref()
        .ok_or(RpcErr::BadParams("No params provided".to_owned()))?;
    if params.len() != 1 {
        return Err(RpcErr::BadParams("Expected 1 params".to_owned()));
    }
    serde_json::from_value(params[0].clone()).map_err(|_| RpcErr::WrongParam("payload".to_string()))
}

fn validate_execution_payload_v1(payload: &ExecutionPayload) -> Result<(), RpcErr> {
    // Validate that only the required arguments are present
    if payload.withdrawals.is_some() {
        return Err(RpcErr::WrongParam("withdrawals".to_string()));
    }
    if payload.blob_gas_used.is_some() {
        return Err(RpcErr::WrongParam("blob_gas_used".to_string()));
    }
    if payload.excess_blob_gas.is_some() {
        return Err(RpcErr::WrongParam("excess_blob_gas".to_string()));
    }

    Ok(())
}

fn validate_execution_payload_v2(payload: &ExecutionPayload) -> Result<(), RpcErr> {
    // Validate that only the required arguments are present
    if payload.withdrawals.is_none() {
        return Err(RpcErr::WrongParam("withdrawals".to_string()));
    }
    if payload.blob_gas_used.is_some() {
        return Err(RpcErr::WrongParam("blob_gas_used".to_string()));
    }
    if payload.excess_blob_gas.is_some() {
        return Err(RpcErr::WrongParam("excess_blob_gas".to_string()));
    }

    Ok(())
}

fn validate_execution_payload_v3(payload: &ExecutionPayload) -> Result<(), RpcErr> {
    // Validate that only the required arguments are present
    if payload.withdrawals.is_none() {
        return Err(RpcErr::WrongParam("withdrawals".to_string()));
    }
    if payload.blob_gas_used.is_none() {
        return Err(RpcErr::WrongParam("blob_gas_used".to_string()));
    }
    if payload.excess_blob_gas.is_none() {
        return Err(RpcErr::WrongParam("excess_blob_gas".to_string()));
    }

    Ok(())
}

fn validate_payload_v1_v2(block: &Block, context: &RpcApiContext) -> Result<(), RpcErr> {
    let chain_config = &context.storage.get_chain_config()?;
    if chain_config.is_cancun_activated(block.header.timestamp) {
        return Err(RpcErr::UnsuportedFork(
            "Cancun payload received".to_string(),
        ));
    }
    Ok(())
}

// This function is used to make sure neither the current block nor its parent have been invalidated
async fn validate_ancestors(
    block: &Block,
    context: &RpcApiContext,
) -> Result<Option<PayloadStatus>, RpcErr> {
    // Check if the block has already been invalidated
    if let Some(latest_valid_hash) = context
        .storage
        .get_latest_valid_ancestor(block.hash())
        .await?
    {
        return Ok(Some(PayloadStatus::invalid_with(
            latest_valid_hash,
            "Header has been previously invalidated.".into(),
        )));
    }

    // Check if the parent block has already been invalidated
    if let Some(latest_valid_hash) = context
        .storage
        .get_latest_valid_ancestor(block.header.parent_hash)
        .await?
    {
        return Ok(Some(PayloadStatus::invalid_with(
            latest_valid_hash,
            "Parent header has been previously invalidated.".into(),
        )));
    }

    Ok(None)
}

async fn handle_new_payload_v1_v2(
    payload: &ExecutionPayload,
    block: Block,
    context: RpcApiContext,
) -> Result<PayloadStatus, RpcErr> {
    // Validate block hash
    if let Err(RpcErr::Internal(error_msg)) = validate_block_hash(payload, &block) {
        return Ok(PayloadStatus::invalid_with_err(&error_msg));
    }

    // Check for invalid ancestors
<<<<<<< HEAD
    if let Some(status) = validate_ancestors(&block, &context)? {
        return Ok(status);
    }

    if context.syncer.sync_mode() == SyncMode::Snap {
        warn!("Snap sync in progress, skipping new payload validation");
        return Ok(PayloadStatus::syncing());
=======
    if let Some(status) = validate_ancestors(&block, &context).await? {
        return serde_json::to_value(status).map_err(|error| RpcErr::Internal(error.to_string()));
>>>>>>> 72b8edc8
    }

    // All checks passed, execute payload
    let payload_status = try_execute_payload(&block, &context).await?;
    Ok(payload_status)
}

async fn handle_new_payload_v3(
    payload: &ExecutionPayload,
    context: RpcApiContext,
    block: Block,
    expected_blob_versioned_hashes: Vec<H256>,
) -> Result<PayloadStatus, RpcErr> {
<<<<<<< HEAD
=======
    // Ignore incoming
    // Check sync status
    match context.syncer.status()? {
        SyncStatus::Active(_) => return Ok(PayloadStatus::syncing()),
        SyncStatus::Inactive => {}
    }

    // Validate block hash
    if let Err(RpcErr::Internal(error_msg)) = validate_block_hash(payload, &block) {
        return Ok(PayloadStatus::invalid_with_err(&error_msg));
    }

    // Check for invalid ancestors
    if let Some(status) = validate_ancestors(&block, &context).await? {
        return Ok(status);
    }

>>>>>>> 72b8edc8
    // V3 specific: validate blob hashes
    let blob_versioned_hashes: Vec<H256> = block
        .body
        .transactions
        .iter()
        .flat_map(|tx| tx.blob_versioned_hashes())
        .collect();

    if expected_blob_versioned_hashes != blob_versioned_hashes {
        return Ok(PayloadStatus::invalid_with_err(
            "Invalid blob_versioned_hashes",
        ));
    }

    handle_new_payload_v1_v2(payload, block, context).await
}

// Elements of the list MUST be ordered by request_type in ascending order.
// Elements with empty request_data MUST be excluded from the list.
fn validate_execution_requests(execution_requests: &[EncodedRequests]) -> Result<(), RpcErr> {
    let mut last_type: i32 = -1;
    for requests in execution_requests {
        if requests.0.len() < 2 {
            return Err(RpcErr::WrongParam("Empty requests data.".to_string()));
        }
        let request_type = requests.0[0] as i32;
        if last_type >= request_type {
            return Err(RpcErr::WrongParam("Invalid requests order.".to_string()));
        }
        last_type = request_type;
    }
    Ok(())
}

fn get_block_from_payload(
    payload: &ExecutionPayload,
    parent_beacon_block_root: Option<H256>,
    requests_hash: Option<H256>,
) -> Result<Block, RpcErr> {
    let block_hash = payload.block_hash;
    info!("Received new payload with block hash: {block_hash:#x}");

    payload
        .clone()
        .into_block(parent_beacon_block_root, requests_hash)
        .map_err(|error| RpcErr::Internal(error.to_string()))
}

fn validate_block_hash(payload: &ExecutionPayload, block: &Block) -> Result<(), RpcErr> {
    let block_hash = payload.block_hash;
    let actual_block_hash = block.hash();
    if block_hash != actual_block_hash {
        return Err(RpcErr::Internal(format!(
            "Invalid block hash. Expected {actual_block_hash:#x}, got {block_hash:#x}"
        )));
    }
    Ok(())
}

async fn try_execute_payload(
    block: &Block,
    context: &RpcApiContext,
) -> Result<PayloadStatus, RpcErr> {
    let block_hash = block.hash();
    let storage = &context.storage;
    // Return the valid message directly if we have it.
    if storage.get_block_by_hash(block_hash).await?.is_some() {
        return Ok(PayloadStatus::valid_with_hash(block_hash));
    }

    // Execute and store the block
    info!("Executing payload with block hash: {block_hash:#x}");
<<<<<<< HEAD

    // TODO: this is not correct, the block being validated it no necesarily a descendant
    // of the latest canonical block
    let latest_valid_hash =
        context
            .storage
            .get_latest_canonical_block_hash()?
            .ok_or(RpcErr::Internal(
                "Missing latest canonical block".to_owned(),
            ))?;
=======
    let latest_valid_hash = context
        .storage
        .get_latest_canonical_block_hash()
        .await?
        .ok_or(RpcErr::Internal(
            "Missing latest canonical block".to_owned(),
        ))?;
>>>>>>> 72b8edc8

    match context.blockchain.add_block(block).await {
        Err(ChainError::ParentNotFound) => {
            // Start sync
            context
                .storage
                .update_sync_status(false)
                .await
                .map_err(|e| RpcErr::Internal(e.to_string()))?;
            context.syncer.set_head(block_hash);
            context.syncer.start_sync();

            Ok(PayloadStatus::syncing())
        }
        // Under the current implementation this is not possible: we always calculate the state
        // transition of any new payload as long as the parent is present. If we received the
        // parent payload but it was stashed, then new payload would stash this one too, with a
        // ParentNotFoundError.
        Err(ChainError::ParentStateNotFound) => {
            let e = "Failed to obtain parent state";
            error!("{e} for block {block_hash}");
            Err(RpcErr::Internal(e.to_string()))
        }
        Err(ChainError::InvalidBlock(error)) => {
            warn!("Error executing block: {error}");
            context
                .storage
                .set_latest_valid_ancestor(block_hash, latest_valid_hash)
                .await?;
            Ok(PayloadStatus::invalid_with(
                latest_valid_hash,
                error.to_string(),
            ))
        }
        Err(ChainError::EvmError(error)) => {
            warn!("Error executing block: {error}");
            context
                .storage
                .set_latest_valid_ancestor(block_hash, latest_valid_hash)
                .await?;
            Ok(PayloadStatus::invalid_with(
                latest_valid_hash,
                error.to_string(),
            ))
        }
        Err(ChainError::StoreError(error)) => {
            warn!("Error storing block: {error}");
            Err(RpcErr::Internal(error.to_string()))
        }
        Err(ChainError::Custom(e)) => {
            error!("{e} for block {block_hash}");
            Err(RpcErr::Internal(e.to_string()))
        }
        Ok(()) => {
            info!("Block with hash {block_hash} executed and added to storage succesfully");
            Ok(PayloadStatus::valid_with_hash(block_hash))
        }
    }
}

fn parse_get_payload_request(params: &Option<Vec<Value>>) -> Result<u64, RpcErr> {
    let params = params
        .as_ref()
        .ok_or(RpcErr::BadParams("No params provided".to_owned()))?;
    if params.len() != 1 {
        return Err(RpcErr::BadParams("Expected 1 param".to_owned()));
    };
    let Ok(hex_str) = serde_json::from_value::<String>(params[0].clone()) else {
        return Err(RpcErr::BadParams(
            "Expected param to be a string".to_owned(),
        ));
    };
    // Check that the hex string is 0x prefixed
    let Some(hex_str) = hex_str.strip_prefix("0x") else {
        return Err(RpcErr::BadHexFormat(0));
    };
    // Parse hex string
    let Ok(payload_id) = u64::from_str_radix(hex_str, 16) else {
        return Err(RpcErr::BadHexFormat(0));
    };
    Ok(payload_id)
}

async fn get_payload(payload_id: u64, context: &RpcApiContext) -> Result<PayloadBundle, RpcErr> {
    info!("Requested payload with id: {:#018x}", payload_id);
    let Some(payload) = context.storage.get_payload(payload_id).await? else {
        return Err(RpcErr::UnknownPayload(format!(
            "Payload with id {:#018x} not found",
            payload_id
        )));
    };
    Ok(payload)
}

fn validate_fork(block: &Block, fork: Fork, context: &RpcApiContext) -> Result<(), RpcErr> {
    // Check timestamp matches valid fork
    let chain_config = &context.storage.get_chain_config()?;
    let current_fork = chain_config.get_fork(block.header.timestamp);

    if current_fork != fork {
        return Err(RpcErr::UnsuportedFork(format!("{current_fork:?}")));
    }
    Ok(())
}

async fn build_payload_if_necessary(
    payload_id: u64,
    mut payload: PayloadBundle,
    context: RpcApiContext,
) -> Result<PayloadBundle, RpcErr> {
    if payload.completed {
        Ok(payload)
    } else {
        let (blobs_bundle, requests, block_value) = {
            let PayloadBuildResult {
                blobs_bundle,
                block_value,
                requests,
                ..
            } = context
                .blockchain
                .build_payload(&mut payload.block)
                .await
                .map_err(|err| RpcErr::Internal(err.to_string()))?;
            (blobs_bundle, requests, block_value)
        };

        let new_payload = PayloadBundle {
            block: payload.block,
            block_value,
            blobs_bundle,
            requests,
            completed: true,
        };

        context
            .storage
            .update_payload(payload_id, new_payload.clone())
            .await?;

        Ok(new_payload)
    }
}<|MERGE_RESOLUTION|>--- conflicted
+++ resolved
@@ -572,18 +572,13 @@
     }
 
     // Check for invalid ancestors
-<<<<<<< HEAD
-    if let Some(status) = validate_ancestors(&block, &context)? {
+    if let Some(status) = validate_ancestors(&block, &context).await? {
         return Ok(status);
     }
 
     if context.syncer.sync_mode() == SyncMode::Snap {
         warn!("Snap sync in progress, skipping new payload validation");
         return Ok(PayloadStatus::syncing());
-=======
-    if let Some(status) = validate_ancestors(&block, &context).await? {
-        return serde_json::to_value(status).map_err(|error| RpcErr::Internal(error.to_string()));
->>>>>>> 72b8edc8
     }
 
     // All checks passed, execute payload
@@ -597,26 +592,6 @@
     block: Block,
     expected_blob_versioned_hashes: Vec<H256>,
 ) -> Result<PayloadStatus, RpcErr> {
-<<<<<<< HEAD
-=======
-    // Ignore incoming
-    // Check sync status
-    match context.syncer.status()? {
-        SyncStatus::Active(_) => return Ok(PayloadStatus::syncing()),
-        SyncStatus::Inactive => {}
-    }
-
-    // Validate block hash
-    if let Err(RpcErr::Internal(error_msg)) = validate_block_hash(payload, &block) {
-        return Ok(PayloadStatus::invalid_with_err(&error_msg));
-    }
-
-    // Check for invalid ancestors
-    if let Some(status) = validate_ancestors(&block, &context).await? {
-        return Ok(status);
-    }
-
->>>>>>> 72b8edc8
     // V3 specific: validate blob hashes
     let blob_versioned_hashes: Vec<H256> = block
         .body
@@ -689,18 +664,9 @@
 
     // Execute and store the block
     info!("Executing payload with block hash: {block_hash:#x}");
-<<<<<<< HEAD
 
     // TODO: this is not correct, the block being validated it no necesarily a descendant
     // of the latest canonical block
-    let latest_valid_hash =
-        context
-            .storage
-            .get_latest_canonical_block_hash()?
-            .ok_or(RpcErr::Internal(
-                "Missing latest canonical block".to_owned(),
-            ))?;
-=======
     let latest_valid_hash = context
         .storage
         .get_latest_canonical_block_hash()
@@ -708,7 +674,6 @@
         .ok_or(RpcErr::Internal(
             "Missing latest canonical block".to_owned(),
         ))?;
->>>>>>> 72b8edc8
 
     match context.blockchain.add_block(block).await {
         Err(ChainError::ParentNotFound) => {
