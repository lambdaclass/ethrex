use crate::authentication::authenticate;
use crate::clients::{EngineClient, EthClient};
use crate::engine::{
    exchange_transition_config::ExchangeTransitionConfigV1Req,
    fork_choice::{ForkChoiceUpdatedV1, ForkChoiceUpdatedV2, ForkChoiceUpdatedV3},
    payload::{
        GetPayloadBodiesByHashV1Request, GetPayloadBodiesByRangeV1Request, GetPayloadV1Request,
        GetPayloadV2Request, GetPayloadV3Request, GetPayloadV4Request, NewPayloadV1Request,
        NewPayloadV2Request, NewPayloadV3Request, NewPayloadV4Request,
    },
    ExchangeCapabilitiesRequest,
};
use crate::eth::{
    account::{
        GetBalanceRequest, GetCodeRequest, GetProofRequest, GetStorageAtRequest,
        GetTransactionCountRequest,
    },
    block::{
        BlockNumberRequest, GetBlobBaseFee, GetBlockByHashRequest, GetBlockByNumberRequest,
        GetBlockReceiptsRequest, GetBlockTransactionCountRequest, GetRawBlockRequest,
        GetRawHeaderRequest, GetRawReceipts,
    },
    client::{ChainId, Syncing},
    fee_market::FeeHistoryRequest,
    filter::{self, ActiveFilters, DeleteFilterRequest, FilterChangesRequest, NewFilterRequest},
    gas_price::GasPrice,
    logs::LogsFilter,
    transaction::{
        CallRequest, CreateAccessListRequest, EstimateGasRequest, GetRawTransaction,
        GetTransactionByBlockHashAndIndexRequest, GetTransactionByBlockNumberAndIndexRequest,
        GetTransactionByHashRequest, GetTransactionReceiptRequest,
    },
};
use crate::types::transaction::SendRawTransactionRequest;
use crate::utils::{
    RpcErr, RpcErrorMetadata, RpcErrorResponse, RpcNamespace, RpcRequest, RpcRequestId,
    RpcSuccessResponse,
};
use crate::{admin, net};
use crate::{eth, web3};
use axum::extract::State;
use axum::{routing::post, Json, Router};
use axum_extra::{
    headers::{authorization::Bearer, Authorization},
    TypedHeader,
};
use bytes::Bytes;
use ethrex_blockchain::Blockchain;
#[cfg(feature = "based")]
use ethrex_common::Public;
<<<<<<< HEAD
use ethrex_p2p::types::Node;
use ethrex_p2p::{sync::SyncManager, types::NodeRecord};
use ethrex_storage::{error::StoreError, Store};
=======
use ethrex_p2p::{sync_manager::SyncManager, types::NodeRecord};
>>>>>>> a4cf4312
use serde::Deserialize;
use serde_json::Value;
use std::{
    collections::HashMap,
    future::IntoFuture,
    net::SocketAddr,
    sync::{Arc, Mutex},
    time::Duration,
};
use tokio::net::TcpListener;
use tower_http::cors::CorsLayer;
use tracing::info;

cfg_if::cfg_if! {
    if #[cfg(feature = "l2")] {
        use crate::l2::transaction::SponsoredTx;
        use ethrex_common::Address;
        use secp256k1::SecretKey;
    }
}
<<<<<<< HEAD
=======
mod admin;
mod authentication;
pub mod engine;
mod eth;
mod net;
pub mod types;
pub mod utils;
mod web3;

pub mod clients;
pub use clients::{EngineClient, EthClient};

use axum::extract::State;
use ethrex_p2p::types::Node;
use ethrex_storage::Store;
>>>>>>> a4cf4312

#[cfg(feature = "based")]
use crate::based::versioned_message::SignedMessage;

#[derive(Deserialize)]
#[serde(untagged)]
enum RpcRequestWrapper {
    Single(RpcRequest),
    Multiple(Vec<RpcRequest>),
}

#[derive(Debug, Clone)]
pub struct RpcApiContext {
<<<<<<< HEAD
    pub storage: Store,
    pub blockchain: Arc<Blockchain>,
    pub jwt_secret: Bytes,
    pub local_p2p_node: Node,
    pub local_node_record: NodeRecord,
    pub active_filters: ActiveFilters,
    pub syncer: Arc<TokioMutex<SyncManager>>,
=======
    storage: Store,
    blockchain: Arc<Blockchain>,
    jwt_secret: Bytes,
    local_p2p_node: Node,
    local_node_record: NodeRecord,
    active_filters: ActiveFilters,
    syncer: Arc<SyncManager>,
>>>>>>> a4cf4312
    #[cfg(feature = "based")]
    pub gateway_eth_client: EthClient,
    #[cfg(feature = "based")]
    pub gateway_auth_client: EngineClient,
    #[cfg(feature = "based")]
    pub gateway_pubkey: Public,
    #[cfg(feature = "l2")]
    pub valid_delegation_addresses: Vec<Address>,
    #[cfg(feature = "l2")]
    pub sponsor_pk: SecretKey,
}

<<<<<<< HEAD
/// Describes the client's current sync status:
/// Inactive: There is no active sync process
/// Active: The client is currently syncing
/// Pending: The previous sync process became stale, awaiting restart
#[derive(Debug)]
pub enum SyncStatus {
    Inactive,
    Active,
    Pending,
}

impl RpcApiContext {
    /// Returns the engine's current sync status, see [SyncStatus]
    pub fn sync_status(&self) -> Result<SyncStatus, StoreError> {
        // Try to get hold of the sync manager, if we can't then it means it is currently involved in a sync process
        Ok(if self.syncer.try_lock().is_err() {
            SyncStatus::Active
        // Check if there is a checkpoint left from a previous aborted sync
        } else if self.storage.get_header_download_checkpoint()?.is_some() {
            SyncStatus::Pending
        // No trace of a sync being handled
        } else {
            SyncStatus::Inactive
        })
    }
}

pub trait RpcHandler: Sized {
=======
trait RpcHandler: Sized {
>>>>>>> a4cf4312
    fn parse(params: &Option<Vec<Value>>) -> Result<Self, RpcErr>;

    fn call(req: &RpcRequest, context: RpcApiContext) -> Result<Value, RpcErr> {
        let request = Self::parse(&req.params)?;
        request.handle(context)
    }

    /// Relay the request to the gateway client, if the request fails, fallback to the local node
    /// The default implementation of this method is to call `RpcHandler::call` method because
    /// not all requests need to be relayed to the gateway client, and the only ones that have to
    /// must override this method.
    #[cfg(feature = "based")]
    async fn relay_to_gateway_or_fallback(
        req: &RpcRequest,
        context: RpcApiContext,
    ) -> Result<Value, RpcErr> {
        Self::call(req, context)
    }

    fn handle(&self, context: RpcApiContext) -> Result<Value, RpcErr>;
}

pub const FILTER_DURATION: Duration = {
    if cfg!(test) {
        Duration::from_secs(1)
    } else {
        Duration::from_secs(5 * 60)
    }
};

#[allow(clippy::too_many_arguments)]
pub async fn start_api(
    http_addr: SocketAddr,
    authrpc_addr: SocketAddr,
    storage: Store,
    blockchain: Arc<Blockchain>,
    jwt_secret: Bytes,
    local_p2p_node: Node,
    local_node_record: NodeRecord,
    syncer: SyncManager,
    #[cfg(feature = "based")] gateway_eth_client: EthClient,
    #[cfg(feature = "based")] gateway_auth_client: EngineClient,
    #[cfg(feature = "based")] gateway_pubkey: Public,
    #[cfg(feature = "l2")] valid_delegation_addresses: Vec<Address>,
    #[cfg(feature = "l2")] sponsor_pk: SecretKey,
) {
    // TODO: Refactor how filters are handled,
    // filters are used by the filters endpoints (eth_newFilter, eth_getFilterChanges, ...etc)
    let active_filters = Arc::new(Mutex::new(HashMap::new()));
    let service_context = RpcApiContext {
        storage,
        blockchain,
        jwt_secret,
        local_p2p_node,
        local_node_record,
        active_filters: active_filters.clone(),
        syncer: Arc::new(syncer),
        #[cfg(feature = "based")]
        gateway_eth_client,
        #[cfg(feature = "based")]
        gateway_auth_client,
        #[cfg(feature = "based")]
        gateway_pubkey,
        #[cfg(feature = "l2")]
        valid_delegation_addresses,
        #[cfg(feature = "l2")]
        sponsor_pk,
    };

    // Periodically clean up the active filters for the filters endpoints.
    tokio::task::spawn(async move {
        let mut interval = tokio::time::interval(FILTER_DURATION);
        let filters = active_filters.clone();
        loop {
            interval.tick().await;
            tracing::info!("Running filter clean task");
            filter::clean_outdated_filters(filters.clone(), FILTER_DURATION);
            tracing::info!("Filter clean task complete");
        }
    });

    // All request headers allowed.
    // All methods allowed.
    // All origins allowed.
    // All headers exposed.
    let cors = CorsLayer::permissive();

    let http_router = Router::new()
        .route("/", post(handle_http_request))
        .layer(cors)
        .with_state(service_context.clone());
    let http_listener = TcpListener::bind(http_addr).await.unwrap();

    let authrpc_router = Router::new()
        .route("/", post(handle_authrpc_request))
        .with_state(service_context);
    let authrpc_listener = TcpListener::bind(authrpc_addr).await.unwrap();

    let authrpc_server = axum::serve(authrpc_listener, authrpc_router)
        .with_graceful_shutdown(shutdown_signal())
        .into_future();
    let http_server = axum::serve(http_listener, http_router)
        .with_graceful_shutdown(shutdown_signal())
        .into_future();

    info!("Starting HTTP server at {http_addr}");
    info!("Starting Auth-RPC server at {}", authrpc_addr);

    let _ = tokio::try_join!(authrpc_server, http_server)
        .inspect_err(|e| info!("Error shutting down servers: {:?}", e));
}

async fn shutdown_signal() {
    tokio::signal::ctrl_c()
        .await
        .expect("failed to install Ctrl+C handler");
}

async fn handle_http_request(
    State(service_context): State<RpcApiContext>,
    body: String,
) -> Json<Value> {
    let res = match serde_json::from_str::<RpcRequestWrapper>(&body) {
        Ok(RpcRequestWrapper::Single(request)) => {
            let res = map_http_requests(&request, service_context).await;
            rpc_response(request.id, res)
        }
        Ok(RpcRequestWrapper::Multiple(requests)) => {
            let mut responses = Vec::new();
            for req in requests {
                let res = map_http_requests(&req, service_context.clone()).await;
                responses.push(rpc_response(req.id, res));
            }
            serde_json::to_value(responses).unwrap()
        }
        Err(_) => rpc_response(
            RpcRequestId::String("".to_string()),
            Err(RpcErr::BadParams("Invalid request body".to_string())),
        ),
    };
    Json(res)
}

pub async fn handle_authrpc_request(
    State(service_context): State<RpcApiContext>,
    auth_header: Option<TypedHeader<Authorization<Bearer>>>,
    body: String,
) -> Json<Value> {
    let req: RpcRequest = match serde_json::from_str(&body) {
        Ok(req) => req,
        Err(_) => {
            return Json(rpc_response(
                RpcRequestId::String("".to_string()),
                Err(RpcErr::BadParams("Invalid request body".to_string())),
            ));
        }
    };
    match authenticate(&service_context.jwt_secret, auth_header) {
        Err(error) => Json(rpc_response(req.id, Err(error))),
        Ok(()) => {
            // Proceed with the request
            let res = map_authrpc_requests(&req, service_context).await;
            Json(rpc_response(req.id, res))
        }
    }
}

/// Handle requests that can come from either clients or other users
pub async fn map_http_requests(req: &RpcRequest, context: RpcApiContext) -> Result<Value, RpcErr> {
    match req.namespace() {
        Ok(RpcNamespace::Eth) => map_eth_requests(req, context).await,
        Ok(RpcNamespace::Admin) => map_admin_requests(req, context),
        Ok(RpcNamespace::Debug) => map_debug_requests(req, context).await,
        Ok(RpcNamespace::Web3) => map_web3_requests(req, context),
        Ok(RpcNamespace::Net) => map_net_requests(req, context),
        Ok(RpcNamespace::Engine) => Err(RpcErr::Internal(
            "Engine namespace not allowed in map_http_requests".to_owned(),
        )),
        #[cfg(feature = "based")]
        Ok(RpcNamespace::Based) => map_based_requests(req, context),
        Err(rpc_err) => Err(rpc_err),
        #[cfg(feature = "l2")]
        Ok(RpcNamespace::EthrexL2) => map_l2_requests(req, context),
    }
}

/// Handle requests from consensus client
pub async fn map_authrpc_requests(
    req: &RpcRequest,
    context: RpcApiContext,
) -> Result<Value, RpcErr> {
    match req.namespace() {
        Ok(RpcNamespace::Engine) => map_engine_requests(req, context).await,
        Ok(RpcNamespace::Eth) => map_eth_requests(req, context).await,
        _ => Err(RpcErr::MethodNotFound(req.method.clone())),
    }
}

pub async fn map_eth_requests(req: &RpcRequest, context: RpcApiContext) -> Result<Value, RpcErr> {
    match req.method.as_str() {
        "eth_chainId" => ChainId::call(req, context),
        "eth_syncing" => Syncing::call(req, context),
        "eth_getBlockByNumber" => GetBlockByNumberRequest::call(req, context),
        "eth_getBlockByHash" => GetBlockByHashRequest::call(req, context),
        "eth_getBalance" => GetBalanceRequest::call(req, context),
        "eth_getCode" => GetCodeRequest::call(req, context),
        "eth_getStorageAt" => GetStorageAtRequest::call(req, context),
        "eth_getBlockTransactionCountByNumber" => {
            GetBlockTransactionCountRequest::call(req, context)
        }
        "eth_getBlockTransactionCountByHash" => GetBlockTransactionCountRequest::call(req, context),
        "eth_getTransactionByBlockNumberAndIndex" => {
            GetTransactionByBlockNumberAndIndexRequest::call(req, context)
        }
        "eth_getTransactionByBlockHashAndIndex" => {
            GetTransactionByBlockHashAndIndexRequest::call(req, context)
        }
        "eth_getBlockReceipts" => GetBlockReceiptsRequest::call(req, context),
        "eth_getTransactionByHash" => GetTransactionByHashRequest::call(req, context),
        "eth_getTransactionReceipt" => GetTransactionReceiptRequest::call(req, context),
        "eth_createAccessList" => CreateAccessListRequest::call(req, context),
        "eth_blockNumber" => BlockNumberRequest::call(req, context),
        "eth_call" => CallRequest::call(req, context),
        "eth_blobBaseFee" => GetBlobBaseFee::call(req, context),
        "eth_getTransactionCount" => GetTransactionCountRequest::call(req, context),
        "eth_feeHistory" => FeeHistoryRequest::call(req, context),
        "eth_estimateGas" => EstimateGasRequest::call(req, context),
        "eth_getLogs" => LogsFilter::call(req, context),
        "eth_newFilter" => {
            NewFilterRequest::stateful_call(req, context.storage, context.active_filters)
        }
        "eth_uninstallFilter" => {
            DeleteFilterRequest::stateful_call(req, context.storage, context.active_filters)
        }
        "eth_getFilterChanges" => {
            FilterChangesRequest::stateful_call(req, context.storage, context.active_filters)
        }
        "eth_sendRawTransaction" => {
            cfg_if::cfg_if! {
                if #[cfg(feature = "based")] {
                    SendRawTransactionRequest::relay_to_gateway_or_fallback(req, context).await
                } else {
                    SendRawTransactionRequest::call(req, context)
                }
            }
        }
        "eth_getProof" => GetProofRequest::call(req, context),
        "eth_gasPrice" => GasPrice::call(req, context),
        "eth_maxPriorityFeePerGas" => eth::max_priority_fee::MaxPriorityFee::call(req, context),
        unknown_eth_method => Err(RpcErr::MethodNotFound(unknown_eth_method.to_owned())),
    }
}

pub async fn map_debug_requests(req: &RpcRequest, context: RpcApiContext) -> Result<Value, RpcErr> {
    match req.method.as_str() {
        "debug_getRawHeader" => GetRawHeaderRequest::call(req, context),
        "debug_getRawBlock" => GetRawBlockRequest::call(req, context),
        "debug_getRawTransaction" => GetRawTransaction::call(req, context),
        "debug_getRawReceipts" => GetRawReceipts::call(req, context),
        unknown_debug_method => Err(RpcErr::MethodNotFound(unknown_debug_method.to_owned())),
    }
}

pub async fn map_engine_requests(
    req: &RpcRequest,
    context: RpcApiContext,
) -> Result<Value, RpcErr> {
    match req.method.as_str() {
        "engine_exchangeCapabilities" => ExchangeCapabilitiesRequest::call(req, context),
        "engine_forkchoiceUpdatedV1" => ForkChoiceUpdatedV1::call(req, context),
        "engine_forkchoiceUpdatedV2" => ForkChoiceUpdatedV2::call(req, context),
        "engine_forkchoiceUpdatedV3" => {
            cfg_if::cfg_if! {
                if #[cfg(feature = "based")] {
                    ForkChoiceUpdatedV3::relay_to_gateway_or_fallback(req, context).await
                } else {
                    ForkChoiceUpdatedV3::call(req, context)
                }
            }
        }
        "engine_newPayloadV4" => NewPayloadV4Request::call(req, context),
        "engine_newPayloadV3" => {
            cfg_if::cfg_if! {
                if #[cfg(feature = "based")] {
                    NewPayloadV3Request::relay_to_gateway_or_fallback(req, context).await
                } else {
                    NewPayloadV3Request::call(req, context)
                }
            }
        }
        "engine_newPayloadV2" => NewPayloadV2Request::call(req, context),
        "engine_newPayloadV1" => NewPayloadV1Request::call(req, context),
        "engine_exchangeTransitionConfigurationV1" => {
            ExchangeTransitionConfigV1Req::call(req, context)
        }
        "engine_getPayloadV4" => GetPayloadV4Request::call(req, context),
        "engine_getPayloadV3" => {
            cfg_if::cfg_if! {
                if #[cfg(feature = "based")] {
                    GetPayloadV3Request::relay_to_gateway_or_fallback(req, context).await
                } else {
                    GetPayloadV3Request::call(req, context)
                }
            }
        }
        "engine_getPayloadV2" => GetPayloadV2Request::call(req, context),
        "engine_getPayloadV1" => GetPayloadV1Request::call(req, context),
        "engine_getPayloadBodiesByHashV1" => GetPayloadBodiesByHashV1Request::call(req, context),
        "engine_getPayloadBodiesByRangeV1" => GetPayloadBodiesByRangeV1Request::call(req, context),
        unknown_engine_method => Err(RpcErr::MethodNotFound(unknown_engine_method.to_owned())),
    }
}

pub fn map_admin_requests(req: &RpcRequest, context: RpcApiContext) -> Result<Value, RpcErr> {
    match req.method.as_str() {
        "admin_nodeInfo" => admin::node_info(
            context.storage,
            context.local_p2p_node,
            context.local_node_record,
        ),
        unknown_admin_method => Err(RpcErr::MethodNotFound(unknown_admin_method.to_owned())),
    }
}

pub fn map_web3_requests(req: &RpcRequest, context: RpcApiContext) -> Result<Value, RpcErr> {
    match req.method.as_str() {
        "web3_clientVersion" => web3::client_version(req, context.storage),
        unknown_web3_method => Err(RpcErr::MethodNotFound(unknown_web3_method.to_owned())),
    }
}

pub fn map_net_requests(req: &RpcRequest, contex: RpcApiContext) -> Result<Value, RpcErr> {
    match req.method.as_str() {
        "net_version" => net::version(req, contex),
        unknown_net_method => Err(RpcErr::MethodNotFound(unknown_net_method.to_owned())),
    }
}

#[cfg(feature = "based")]
pub fn map_based_requests(req: &RpcRequest, context: RpcApiContext) -> Result<Value, RpcErr> {
    match req.method.as_str() {
        "based_env" => SignedMessage::call_env(req, context),
        "based_newFrag" => SignedMessage::call_new_frag(req, context),
        "based_sealFrag" => SignedMessage::call_seal_frag(req, context),
        unknown_based_method => Err(RpcErr::MethodNotFound(unknown_based_method.to_owned())),
    }
}

#[cfg(feature = "l2")]
pub fn map_l2_requests(req: &RpcRequest, context: RpcApiContext) -> Result<Value, RpcErr> {
    match req.method.as_str() {
        "ethrex_sendTransaction" => SponsoredTx::call(req, context),
        unknown_ethrex_l2_method => {
            Err(RpcErr::MethodNotFound(unknown_ethrex_l2_method.to_owned()))
        }
    }
}

fn rpc_response<E>(id: RpcRequestId, res: Result<Value, E>) -> Value
where
    E: Into<RpcErrorMetadata>,
{
    match res {
        Ok(result) => serde_json::to_value(RpcSuccessResponse {
            id,
            jsonrpc: "2.0".to_string(),
            result,
        }),
        Err(error) => serde_json::to_value(RpcErrorResponse {
            id,
            jsonrpc: "2.0".to_string(),
            error: error.into(),
        }),
    }
    .unwrap()
}

#[cfg(test)]
mod tests {
    use super::*;
    use crate::utils::test_utils::{example_local_node_record, example_p2p_node};
    use ethrex_blockchain::Blockchain;
    use ethrex_common::{
        types::{ChainConfig, Genesis},
        H160,
    };
    use ethrex_storage::{EngineType, Store};
    use sha3::{Digest, Keccak256};
    use std::fs::File;
    use std::io::BufReader;
    use std::str::FromStr;

    #[cfg(feature = "based")]
    use crate::{EngineClient, EthClient};
    #[cfg(feature = "based")]
    use bytes::Bytes;
    #[cfg(feature = "l2")]
    use secp256k1::rand;

    // Maps string rpc response to RpcSuccessResponse as serde Value
    // This is used to avoid failures due to field order and allow easier string comparisons for responses
    fn to_rpc_response_success_value(str: &str) -> serde_json::Value {
        serde_json::to_value(serde_json::from_str::<RpcSuccessResponse>(str).unwrap()).unwrap()
    }

    #[tokio::test]
    async fn admin_nodeinfo_request() {
        let body = r#"{"jsonrpc":"2.0", "method":"admin_nodeInfo", "params":[], "id":1}"#;
        let request: RpcRequest = serde_json::from_str(body).unwrap();
        let local_p2p_node = example_p2p_node();
        let storage =
            Store::new("temp.db", EngineType::InMemory).expect("Failed to create test DB");
        storage.set_chain_config(&example_chain_config()).unwrap();
        let blockchain = Arc::new(Blockchain::default_with_store(storage.clone()));
        let context = RpcApiContext {
            local_p2p_node,
            local_node_record: example_local_node_record(),
            storage: storage.clone(),
            blockchain,
            jwt_secret: Default::default(),
            active_filters: Default::default(),
            syncer: Arc::new(SyncManager::dummy()),
            #[cfg(feature = "based")]
            gateway_eth_client: EthClient::new(""),
            #[cfg(feature = "based")]
            gateway_auth_client: EngineClient::new("", Bytes::default()),
            #[cfg(feature = "based")]
            gateway_pubkey: Default::default(),
            #[cfg(feature = "l2")]
            valid_delegation_addresses: Vec::new(),
            #[cfg(feature = "l2")]
            sponsor_pk: SecretKey::new(&mut rand::thread_rng()),
        };
        let enr_url = context.local_node_record.enr_url().unwrap();
        let result = map_http_requests(&request, context).await;
        let rpc_response = rpc_response(request.id, result);
        let blob_schedule = serde_json::json!({
            "cancun": { "target": 3, "max": 6, "baseFeeUpdateFraction": 3338477 },
            "prague": { "target": 6, "max": 9, "baseFeeUpdateFraction": 5007716 }
        });
        let json = serde_json::json!({
            "jsonrpc": "2.0",
            "id": 1,
            "result": {
                "enode": "enode://d860a01f9722d78051619d1e2351aba3f43f943f6f00718d1b9baa4101932a1f5011f16bb2b1bb35db20d6fe28fa0bf09636d26a87d31de9ec6203eeedb1f666@127.0.0.1:30303",
                "enr": enr_url,
                "id": hex::encode(Keccak256::digest(local_p2p_node.node_id)),
                "ip": "127.0.0.1",
                "name": "ethrex/0.1.0/rust1.82",
                "ports": {
                    "discovery": 30303,
                    "listener": 30303
                },
                "protocols": {
                    "eth": {
                        "chainId": 3151908,
                        "homesteadBlock": 0,
                        "daoForkBlock": null,
                        "daoForkSupport": false,
                        "eip150Block": 0,
                        "eip155Block": 0,
                        "eip158Block": 0,
                        "byzantiumBlock": 0,
                        "constantinopleBlock": 0,
                        "petersburgBlock": 0,
                        "istanbulBlock": 0,
                        "muirGlacierBlock": null,
                        "berlinBlock": 0,
                        "londonBlock": 0,
                        "arrowGlacierBlock": null,
                        "grayGlacierBlock": null,
                        "mergeNetsplitBlock": 0,
                        "shanghaiTime": 0,
                        "cancunTime": 0,
                        "pragueTime": 1718232101,
                        "verkleTime": null,
                        "terminalTotalDifficulty": 0,
                        "terminalTotalDifficultyPassed": true,
                        "blobSchedule": blob_schedule,
                        "depositContractAddress": H160::from_str("0x00000000219ab540356cbb839cbe05303d7705fa").unwrap(),
                    }
                },
            }
        }).to_string();
        let expected_response = to_rpc_response_success_value(&json);
        assert_eq!(rpc_response.to_string(), expected_response.to_string())
    }

    // Reads genesis file taken from https://github.com/ethereum/execution-apis/blob/main/tests/genesis.json
    fn read_execution_api_genesis_file() -> Genesis {
        let file = File::open("../../../test_data/genesis-execution-api.json")
            .expect("Failed to open genesis file");
        let reader = BufReader::new(file);
        serde_json::from_reader(reader).expect("Failed to deserialize genesis file")
    }

    #[tokio::test]
    async fn create_access_list_simple_transfer() {
        // Create Request
        // Request taken from https://github.com/ethereum/execution-apis/blob/main/tests/eth_createAccessList/create-al-value-transfer.io
        let body = r#"{"jsonrpc":"2.0","id":1,"method":"eth_createAccessList","params":[{"from":"0x0c2c51a0990aee1d73c1228de158688341557508","nonce":"0x0","to":"0x0100000000000000000000000000000000000000","value":"0xa"},"0x00"]}"#;
        let request: RpcRequest = serde_json::from_str(body).unwrap();
        // Setup initial storage
        let storage =
            Store::new("temp.db", EngineType::InMemory).expect("Failed to create test DB");
        let blockchain = Arc::new(Blockchain::default_with_store(storage.clone()));
        let genesis = read_execution_api_genesis_file();
        storage
            .add_initial_state(genesis)
            .expect("Failed to add genesis block to DB");
        let local_p2p_node = example_p2p_node();
        // Process request
        let context = RpcApiContext {
            local_p2p_node,
            local_node_record: example_local_node_record(),
            storage,
            blockchain,
            jwt_secret: Default::default(),
            active_filters: Default::default(),
            syncer: Arc::new(SyncManager::dummy()),
            #[cfg(feature = "based")]
            gateway_eth_client: EthClient::new(""),
            #[cfg(feature = "based")]
            gateway_auth_client: EngineClient::new("", Bytes::default()),
            #[cfg(feature = "based")]
            gateway_pubkey: Default::default(),
            #[cfg(feature = "l2")]
            valid_delegation_addresses: Vec::new(),
            #[cfg(feature = "l2")]
            sponsor_pk: SecretKey::new(&mut rand::thread_rng()),
        };
        let result = map_http_requests(&request, context).await;
        let response = rpc_response(request.id, result);
        let expected_response = to_rpc_response_success_value(
            r#"{"jsonrpc":"2.0","id":1,"result":{"accessList":[],"gasUsed":"0x5208"}}"#,
        );
        assert_eq!(response.to_string(), expected_response.to_string());
    }

    #[tokio::test]
    async fn create_access_list_create() {
        // Create Request
        // Request taken from https://github.com/ethereum/execution-apis/blob/main/tests/eth_createAccessList/create-al-contract.io
        let body = r#"{"jsonrpc":"2.0","id":1,"method":"eth_createAccessList","params":[{"from":"0x0c2c51a0990aee1d73c1228de158688341557508","gas":"0xea60","gasPrice":"0x44103f2","input":"0x010203040506","nonce":"0x0","to":"0x7dcd17433742f4c0ca53122ab541d0ba67fc27df"},"0x00"]}"#;
        let request: RpcRequest = serde_json::from_str(body).unwrap();
        // Setup initial storage
        let storage =
            Store::new("temp.db", EngineType::InMemory).expect("Failed to create test DB");
        let blockchain = Arc::new(Blockchain::default_with_store(storage.clone()));
        let genesis = read_execution_api_genesis_file();
        storage
            .add_initial_state(genesis)
            .expect("Failed to add genesis block to DB");
        let local_p2p_node = example_p2p_node();
        // Process request
        let context = RpcApiContext {
            local_p2p_node,
            local_node_record: example_local_node_record(),
            storage,
            blockchain,
            jwt_secret: Default::default(),
            active_filters: Default::default(),
            syncer: Arc::new(SyncManager::dummy()),
            #[cfg(feature = "based")]
            gateway_eth_client: EthClient::new(""),
            #[cfg(feature = "based")]
            gateway_auth_client: EngineClient::new("", Bytes::default()),
            #[cfg(feature = "based")]
            gateway_pubkey: Default::default(),
            #[cfg(feature = "l2")]
            valid_delegation_addresses: Vec::new(),
            #[cfg(feature = "l2")]
            sponsor_pk: SecretKey::new(&mut rand::thread_rng()),
        };
        let result = map_http_requests(&request, context).await;
        let response =
            serde_json::from_value::<RpcSuccessResponse>(rpc_response(request.id, result))
                .expect("Request failed");
        let expected_response_string = r#"{"jsonrpc":"2.0","id":1,"result":{"accessList":[{"address":"0x7dcd17433742f4c0ca53122ab541d0ba67fc27df","storageKeys":["0x0000000000000000000000000000000000000000000000000000000000000000","0x13a08e3cd39a1bc7bf9103f63f83273cced2beada9f723945176d6b983c65bd2"]}],"gasUsed":"0xca3c"}}"#;
        let expected_response =
            serde_json::from_str::<RpcSuccessResponse>(expected_response_string).unwrap();
        // Due to the scope of this test, we don't have the full state up to date which can cause variantions in gas used due to the difference in the blockchain state
        // So we will skip checking the gas_used and only check that the access list is correct
        // The gas_used will be checked when running the hive test framework
        assert_eq!(
            response.result["accessList"],
            expected_response.result["accessList"]
        )
    }

    fn example_chain_config() -> ChainConfig {
        ChainConfig {
            chain_id: 3151908_u64,
            homestead_block: Some(0),
            eip150_block: Some(0),
            eip155_block: Some(0),
            eip158_block: Some(0),
            byzantium_block: Some(0),
            constantinople_block: Some(0),
            petersburg_block: Some(0),
            istanbul_block: Some(0),
            berlin_block: Some(0),
            london_block: Some(0),
            merge_netsplit_block: Some(0),
            shanghai_time: Some(0),
            cancun_time: Some(0),
            prague_time: Some(1718232101),
            terminal_total_difficulty: Some(0),
            terminal_total_difficulty_passed: true,
            deposit_contract_address: H160::from_str("0x00000000219ab540356cbb839cbe05303d7705fa")
                .unwrap(),
            ..Default::default()
        }
    }

    #[tokio::test]
    async fn net_version_test() {
        let body = r#"{"jsonrpc":"2.0","method":"net_version","params":[],"id":67}"#;
        let request: RpcRequest = serde_json::from_str(body).expect("serde serialization failed");
        // Setup initial storage
        let storage =
            Store::new("temp.db", EngineType::InMemory).expect("Failed to create test DB");
        storage.set_chain_config(&example_chain_config()).unwrap();
        let blockchain = Arc::new(Blockchain::default_with_store(storage.clone()));
        let chain_id = storage
            .get_chain_config()
            .expect("failed to get chain_id")
            .chain_id
            .to_string();
        let local_p2p_node = example_p2p_node();
        let context = RpcApiContext {
            storage,
            blockchain,
            local_p2p_node,
            local_node_record: example_local_node_record(),
            jwt_secret: Default::default(),
            active_filters: Default::default(),
            syncer: Arc::new(SyncManager::dummy()),
            #[cfg(feature = "based")]
            gateway_eth_client: EthClient::new(""),
            #[cfg(feature = "based")]
            gateway_auth_client: EngineClient::new("", Bytes::default()),
            #[cfg(feature = "based")]
            gateway_pubkey: Default::default(),
            #[cfg(feature = "l2")]
            valid_delegation_addresses: Vec::new(),
            #[cfg(feature = "l2")]
            sponsor_pk: SecretKey::new(&mut rand::thread_rng()),
        };
        // Process request
        let result = map_http_requests(&request, context).await;
        let response = rpc_response(request.id, result);
        let expected_response_string =
            format!(r#"{{"id":67,"jsonrpc": "2.0","result": "{}"}}"#, chain_id);
        let expected_response = to_rpc_response_success_value(&expected_response_string);
        assert_eq!(response.to_string(), expected_response.to_string());
    }
}<|MERGE_RESOLUTION|>--- conflicted
+++ resolved
@@ -48,13 +48,10 @@
 use ethrex_blockchain::Blockchain;
 #[cfg(feature = "based")]
 use ethrex_common::Public;
-<<<<<<< HEAD
+use ethrex_p2p::sync_manager::SyncManager;
 use ethrex_p2p::types::Node;
-use ethrex_p2p::{sync::SyncManager, types::NodeRecord};
-use ethrex_storage::{error::StoreError, Store};
-=======
-use ethrex_p2p::{sync_manager::SyncManager, types::NodeRecord};
->>>>>>> a4cf4312
+use ethrex_p2p::types::NodeRecord;
+use ethrex_storage::Store;
 use serde::Deserialize;
 use serde_json::Value;
 use std::{
@@ -75,24 +72,6 @@
         use secp256k1::SecretKey;
     }
 }
-<<<<<<< HEAD
-=======
-mod admin;
-mod authentication;
-pub mod engine;
-mod eth;
-mod net;
-pub mod types;
-pub mod utils;
-mod web3;
-
-pub mod clients;
-pub use clients::{EngineClient, EthClient};
-
-use axum::extract::State;
-use ethrex_p2p::types::Node;
-use ethrex_storage::Store;
->>>>>>> a4cf4312
 
 #[cfg(feature = "based")]
 use crate::based::versioned_message::SignedMessage;
@@ -106,23 +85,13 @@
 
 #[derive(Debug, Clone)]
 pub struct RpcApiContext {
-<<<<<<< HEAD
     pub storage: Store,
     pub blockchain: Arc<Blockchain>,
     pub jwt_secret: Bytes,
     pub local_p2p_node: Node,
     pub local_node_record: NodeRecord,
     pub active_filters: ActiveFilters,
-    pub syncer: Arc<TokioMutex<SyncManager>>,
-=======
-    storage: Store,
-    blockchain: Arc<Blockchain>,
-    jwt_secret: Bytes,
-    local_p2p_node: Node,
-    local_node_record: NodeRecord,
-    active_filters: ActiveFilters,
-    syncer: Arc<SyncManager>,
->>>>>>> a4cf4312
+    pub syncer: Arc<SyncManager>,
     #[cfg(feature = "based")]
     pub gateway_eth_client: EthClient,
     #[cfg(feature = "based")]
@@ -135,38 +104,7 @@
     pub sponsor_pk: SecretKey,
 }
 
-<<<<<<< HEAD
-/// Describes the client's current sync status:
-/// Inactive: There is no active sync process
-/// Active: The client is currently syncing
-/// Pending: The previous sync process became stale, awaiting restart
-#[derive(Debug)]
-pub enum SyncStatus {
-    Inactive,
-    Active,
-    Pending,
-}
-
-impl RpcApiContext {
-    /// Returns the engine's current sync status, see [SyncStatus]
-    pub fn sync_status(&self) -> Result<SyncStatus, StoreError> {
-        // Try to get hold of the sync manager, if we can't then it means it is currently involved in a sync process
-        Ok(if self.syncer.try_lock().is_err() {
-            SyncStatus::Active
-        // Check if there is a checkpoint left from a previous aborted sync
-        } else if self.storage.get_header_download_checkpoint()?.is_some() {
-            SyncStatus::Pending
-        // No trace of a sync being handled
-        } else {
-            SyncStatus::Inactive
-        })
-    }
-}
-
 pub trait RpcHandler: Sized {
-=======
-trait RpcHandler: Sized {
->>>>>>> a4cf4312
     fn parse(params: &Option<Vec<Value>>) -> Result<Self, RpcErr>;
 
     fn call(req: &RpcRequest, context: RpcApiContext) -> Result<Value, RpcErr> {
