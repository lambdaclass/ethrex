--- conflicted
+++ resolved
@@ -392,10 +392,7 @@
         "engine_exchangeTransitionConfigurationV1" => {
             ExchangeTransitionConfigV1Req::call(req, context)
         }
-<<<<<<< HEAD
         "engine_getPayloadV4" => GetPayloadV4Request::call(req, context),
-        "engine_getPayloadV3" => GetPayloadV3Request::call(req, context),
-=======
         "engine_getPayloadV3" => {
             cfg_if::cfg_if! {
                 if #[cfg(feature = "based")] {
@@ -405,7 +402,6 @@
                 }
             }
         }
->>>>>>> be05a0c5
         "engine_getPayloadV2" => GetPayloadV2Request::call(req, context),
         "engine_getPayloadV1" => GetPayloadV1Request::call(req, context),
         "engine_getPayloadBodiesByHashV1" => GetPayloadBodiesByHashV1Request::call(req, context),
