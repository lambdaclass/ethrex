use crate::authentication::authenticate;
use crate::clients::{EngineClient, EthClient};
use crate::engine::{
    exchange_transition_config::ExchangeTransitionConfigV1Req,
    fork_choice::{ForkChoiceUpdatedV1, ForkChoiceUpdatedV2, ForkChoiceUpdatedV3},
    payload::{
        GetPayloadBodiesByHashV1Request, GetPayloadBodiesByRangeV1Request, GetPayloadV1Request,
        GetPayloadV2Request, GetPayloadV3Request, GetPayloadV4Request, NewPayloadV1Request,
        NewPayloadV2Request, NewPayloadV3Request, NewPayloadV4Request,
    },
    ExchangeCapabilitiesRequest,
};
use crate::eth::{
    account::{
        GetBalanceRequest, GetCodeRequest, GetProofRequest, GetStorageAtRequest,
        GetTransactionCountRequest,
    },
    block::{
        BlockNumberRequest, GetBlobBaseFee, GetBlockByHashRequest, GetBlockByNumberRequest,
        GetBlockReceiptsRequest, GetBlockTransactionCountRequest, GetRawBlockRequest,
        GetRawHeaderRequest, GetRawReceipts,
    },
    client::{ChainId, Syncing},
    fee_market::FeeHistoryRequest,
    filter::{self, ActiveFilters, DeleteFilterRequest, FilterChangesRequest, NewFilterRequest},
    gas_price::GasPrice,
    logs::LogsFilter,
    transaction::{
        CallRequest, CreateAccessListRequest, EstimateGasRequest, GetRawTransaction,
        GetTransactionByBlockHashAndIndexRequest, GetTransactionByBlockNumberAndIndexRequest,
        GetTransactionByHashRequest, GetTransactionReceiptRequest,
    },
};
use crate::types::transaction::SendRawTransactionRequest;
use crate::utils::{
    RpcErr, RpcErrorMetadata, RpcErrorResponse, RpcNamespace, RpcRequest, RpcRequestId,
    RpcSuccessResponse,
};
use crate::{admin, net};
use crate::{eth, web3};
use axum::extract::State;
use axum::{routing::post, Json, Router};
use axum_extra::{
    headers::{authorization::Bearer, Authorization},
    TypedHeader,
};
use bytes::Bytes;
use ethrex_blockchain::Blockchain;
<<<<<<< HEAD
use ethrex_p2p::types::Node;
=======
#[cfg(feature = "based")]
use ethrex_common::Public;
>>>>>>> 65ac1fdd
use ethrex_p2p::{sync::SyncManager, types::NodeRecord};
use ethrex_storage::{error::StoreError, Store};
use serde::Deserialize;
use serde_json::Value;
use std::{
    collections::HashMap,
    future::IntoFuture,
    net::SocketAddr,
    sync::{Arc, Mutex},
    time::Duration,
};
use tokio::{net::TcpListener, sync::Mutex as TokioMutex};
use tower_http::cors::CorsLayer;
use tracing::info;

cfg_if::cfg_if! {
    if #[cfg(feature = "l2")] {
        use crate::l2::transaction::SponsoredTx;
        use ethrex_common::Address;
        use secp256k1::SecretKey;
    }
}

#[cfg(feature = "based")]
mod based;
#[cfg(feature = "based")]
use based::versioned_message::SignedMessage;

#[derive(Deserialize)]
#[serde(untagged)]
enum RpcRequestWrapper {
    Single(RpcRequest),
    Multiple(Vec<RpcRequest>),
}

#[derive(Debug, Clone)]
pub struct RpcApiContext {
    pub storage: Store,
    pub blockchain: Arc<Blockchain>,
    pub jwt_secret: Bytes,
    pub local_p2p_node: Node,
    pub local_node_record: NodeRecord,
    pub active_filters: ActiveFilters,
    pub syncer: Arc<TokioMutex<SyncManager>>,
    #[cfg(feature = "based")]
    pub gateway_eth_client: EthClient,
    #[cfg(feature = "based")]
<<<<<<< HEAD
    pub gateway_auth_client: EngineClient,
=======
    gateway_auth_client: EngineClient,
    #[cfg(feature = "based")]
    gateway_pubkey: Public,
>>>>>>> 65ac1fdd
    #[cfg(feature = "l2")]
    pub valid_delegation_addresses: Vec<Address>,
    #[cfg(feature = "l2")]
    pub sponsor_pk: SecretKey,
}

/// Describes the client's current sync status:
/// Inactive: There is no active sync process
/// Active: The client is currently syncing
/// Pending: The previous sync process became stale, awaiting restart
#[derive(Debug)]
pub enum SyncStatus {
    Inactive,
    Active,
    Pending,
}

impl RpcApiContext {
    /// Returns the engine's current sync status, see [SyncStatus]
    pub fn sync_status(&self) -> Result<SyncStatus, StoreError> {
        // Try to get hold of the sync manager, if we can't then it means it is currently involved in a sync process
        Ok(if self.syncer.try_lock().is_err() {
            SyncStatus::Active
        // Check if there is a checkpoint left from a previous aborted sync
        } else if self.storage.get_header_download_checkpoint()?.is_some() {
            SyncStatus::Pending
        // No trace of a sync being handled
        } else {
            SyncStatus::Inactive
        })
    }
}

pub trait RpcHandler: Sized {
    fn parse(params: &Option<Vec<Value>>) -> Result<Self, RpcErr>;

    fn call(req: &RpcRequest, context: RpcApiContext) -> Result<Value, RpcErr> {
        let request = Self::parse(&req.params)?;
        request.handle(context)
    }

    /// Relay the request to the gateway client, if the request fails, fallback to the local node
    /// The default implementation of this method is to call `RpcHandler::call` method because
    /// not all requests need to be relayed to the gateway client, and the only ones that have to
    /// must override this method.
    #[cfg(feature = "based")]
    async fn relay_to_gateway_or_fallback(
        req: &RpcRequest,
        context: RpcApiContext,
    ) -> Result<Value, RpcErr> {
        Self::call(req, context)
    }

    fn handle(&self, context: RpcApiContext) -> Result<Value, RpcErr>;
}

pub const FILTER_DURATION: Duration = {
    if cfg!(test) {
        Duration::from_secs(1)
    } else {
        Duration::from_secs(5 * 60)
    }
};

#[allow(clippy::too_many_arguments)]
pub async fn start_api(
    http_addr: SocketAddr,
    authrpc_addr: SocketAddr,
    storage: Store,
    blockchain: Arc<Blockchain>,
    jwt_secret: Bytes,
    local_p2p_node: Node,
    local_node_record: NodeRecord,
    syncer: SyncManager,
    #[cfg(feature = "based")] gateway_eth_client: EthClient,
    #[cfg(feature = "based")] gateway_auth_client: EngineClient,
    #[cfg(feature = "based")] gateway_pubkey: Public,
    #[cfg(feature = "l2")] valid_delegation_addresses: Vec<Address>,
    #[cfg(feature = "l2")] sponsor_pk: SecretKey,
) {
    // TODO: Refactor how filters are handled,
    // filters are used by the filters endpoints (eth_newFilter, eth_getFilterChanges, ...etc)
    let active_filters = Arc::new(Mutex::new(HashMap::new()));
    let service_context = RpcApiContext {
        storage,
        blockchain,
        jwt_secret,
        local_p2p_node,
        local_node_record,
        active_filters: active_filters.clone(),
        syncer: Arc::new(TokioMutex::new(syncer)),
        #[cfg(feature = "based")]
        gateway_eth_client,
        #[cfg(feature = "based")]
        gateway_auth_client,
        #[cfg(feature = "based")]
        gateway_pubkey,
        #[cfg(feature = "l2")]
        valid_delegation_addresses,
        #[cfg(feature = "l2")]
        sponsor_pk,
    };

    // Periodically clean up the active filters for the filters endpoints.
    tokio::task::spawn(async move {
        let mut interval = tokio::time::interval(FILTER_DURATION);
        let filters = active_filters.clone();
        loop {
            interval.tick().await;
            tracing::info!("Running filter clean task");
            filter::clean_outdated_filters(filters.clone(), FILTER_DURATION);
            tracing::info!("Filter clean task complete");
        }
    });

    // All request headers allowed.
    // All methods allowed.
    // All origins allowed.
    // All headers exposed.
    let cors = CorsLayer::permissive();

    let http_router = Router::new()
        .route("/", post(handle_http_request))
        .layer(cors)
        .with_state(service_context.clone());
    let http_listener = TcpListener::bind(http_addr).await.unwrap();

    let authrpc_router = Router::new()
        .route("/", post(handle_authrpc_request))
        .with_state(service_context);
    let authrpc_listener = TcpListener::bind(authrpc_addr).await.unwrap();

    let authrpc_server = axum::serve(authrpc_listener, authrpc_router)
        .with_graceful_shutdown(shutdown_signal())
        .into_future();
    let http_server = axum::serve(http_listener, http_router)
        .with_graceful_shutdown(shutdown_signal())
        .into_future();

    info!("Starting HTTP server at {http_addr}");
    info!("Starting Auth-RPC server at {}", authrpc_addr);

    let _ = tokio::try_join!(authrpc_server, http_server)
        .inspect_err(|e| info!("Error shutting down servers: {:?}", e));
}

async fn shutdown_signal() {
    tokio::signal::ctrl_c()
        .await
        .expect("failed to install Ctrl+C handler");
}

async fn handle_http_request(
    State(service_context): State<RpcApiContext>,
    body: String,
) -> Json<Value> {
    let res = match serde_json::from_str::<RpcRequestWrapper>(&body) {
        Ok(RpcRequestWrapper::Single(request)) => {
            let res = map_http_requests(&request, service_context).await;
            rpc_response(request.id, res)
        }
        Ok(RpcRequestWrapper::Multiple(requests)) => {
            let mut responses = Vec::new();
            for req in requests {
                let res = map_http_requests(&req, service_context.clone()).await;
                responses.push(rpc_response(req.id, res));
            }
            serde_json::to_value(responses).unwrap()
        }
        Err(_) => rpc_response(
            RpcRequestId::String("".to_string()),
            Err(RpcErr::BadParams("Invalid request body".to_string())),
        ),
    };
    Json(res)
}

pub async fn handle_authrpc_request(
    State(service_context): State<RpcApiContext>,
    auth_header: Option<TypedHeader<Authorization<Bearer>>>,
    body: String,
) -> Json<Value> {
    let req: RpcRequest = match serde_json::from_str(&body) {
        Ok(req) => req,
        Err(_) => {
            return Json(rpc_response(
                RpcRequestId::String("".to_string()),
                Err(RpcErr::BadParams("Invalid request body".to_string())),
            ));
        }
    };
    match authenticate(&service_context.jwt_secret, auth_header) {
        Err(error) => Json(rpc_response(req.id, Err(error))),
        Ok(()) => {
            // Proceed with the request
            let res = map_authrpc_requests(&req, service_context).await;
            Json(rpc_response(req.id, res))
        }
    }
}

/// Handle requests that can come from either clients or other users
pub async fn map_http_requests(req: &RpcRequest, context: RpcApiContext) -> Result<Value, RpcErr> {
    match req.namespace() {
        Ok(RpcNamespace::Eth) => map_eth_requests(req, context).await,
        Ok(RpcNamespace::Admin) => map_admin_requests(req, context),
        Ok(RpcNamespace::Debug) => map_debug_requests(req, context).await,
        Ok(RpcNamespace::Web3) => map_web3_requests(req, context),
        Ok(RpcNamespace::Net) => map_net_requests(req, context),
        Ok(RpcNamespace::Engine) => Err(RpcErr::Internal(
            "Engine namespace not allowed in map_http_requests".to_owned(),
        )),
        #[cfg(feature = "based")]
        Ok(RpcNamespace::Based) => map_based_requests(req, context),
        Err(rpc_err) => Err(rpc_err),
        #[cfg(feature = "l2")]
        Ok(RpcNamespace::EthrexL2) => map_l2_requests(req, context),
    }
}

/// Handle requests from consensus client
pub async fn map_authrpc_requests(
    req: &RpcRequest,
    context: RpcApiContext,
) -> Result<Value, RpcErr> {
    match req.namespace() {
        Ok(RpcNamespace::Engine) => map_engine_requests(req, context).await,
        Ok(RpcNamespace::Eth) => map_eth_requests(req, context).await,
        _ => Err(RpcErr::MethodNotFound(req.method.clone())),
    }
}

pub async fn map_eth_requests(req: &RpcRequest, context: RpcApiContext) -> Result<Value, RpcErr> {
    match req.method.as_str() {
        "eth_chainId" => ChainId::call(req, context),
        "eth_syncing" => Syncing::call(req, context),
        "eth_getBlockByNumber" => GetBlockByNumberRequest::call(req, context),
        "eth_getBlockByHash" => GetBlockByHashRequest::call(req, context),
        "eth_getBalance" => GetBalanceRequest::call(req, context),
        "eth_getCode" => GetCodeRequest::call(req, context),
        "eth_getStorageAt" => GetStorageAtRequest::call(req, context),
        "eth_getBlockTransactionCountByNumber" => {
            GetBlockTransactionCountRequest::call(req, context)
        }
        "eth_getBlockTransactionCountByHash" => GetBlockTransactionCountRequest::call(req, context),
        "eth_getTransactionByBlockNumberAndIndex" => {
            GetTransactionByBlockNumberAndIndexRequest::call(req, context)
        }
        "eth_getTransactionByBlockHashAndIndex" => {
            GetTransactionByBlockHashAndIndexRequest::call(req, context)
        }
        "eth_getBlockReceipts" => GetBlockReceiptsRequest::call(req, context),
        "eth_getTransactionByHash" => GetTransactionByHashRequest::call(req, context),
        "eth_getTransactionReceipt" => GetTransactionReceiptRequest::call(req, context),
        "eth_createAccessList" => CreateAccessListRequest::call(req, context),
        "eth_blockNumber" => BlockNumberRequest::call(req, context),
        "eth_call" => CallRequest::call(req, context),
        "eth_blobBaseFee" => GetBlobBaseFee::call(req, context),
        "eth_getTransactionCount" => GetTransactionCountRequest::call(req, context),
        "eth_feeHistory" => FeeHistoryRequest::call(req, context),
        "eth_estimateGas" => EstimateGasRequest::call(req, context),
        "eth_getLogs" => LogsFilter::call(req, context),
        "eth_newFilter" => {
            NewFilterRequest::stateful_call(req, context.storage, context.active_filters)
        }
        "eth_uninstallFilter" => {
            DeleteFilterRequest::stateful_call(req, context.storage, context.active_filters)
        }
        "eth_getFilterChanges" => {
            FilterChangesRequest::stateful_call(req, context.storage, context.active_filters)
        }
        "eth_sendRawTransaction" => {
            cfg_if::cfg_if! {
                if #[cfg(feature = "based")] {
                    SendRawTransactionRequest::relay_to_gateway_or_fallback(req, context).await
                } else {
                    SendRawTransactionRequest::call(req, context)
                }
            }
        }
        "eth_getProof" => GetProofRequest::call(req, context),
        "eth_gasPrice" => GasPrice::call(req, context),
        "eth_maxPriorityFeePerGas" => eth::max_priority_fee::MaxPriorityFee::call(req, context),
        unknown_eth_method => Err(RpcErr::MethodNotFound(unknown_eth_method.to_owned())),
    }
}

pub async fn map_debug_requests(req: &RpcRequest, context: RpcApiContext) -> Result<Value, RpcErr> {
    match req.method.as_str() {
        "debug_getRawHeader" => GetRawHeaderRequest::call(req, context),
        "debug_getRawBlock" => GetRawBlockRequest::call(req, context),
        "debug_getRawTransaction" => GetRawTransaction::call(req, context),
        "debug_getRawReceipts" => GetRawReceipts::call(req, context),
        unknown_debug_method => Err(RpcErr::MethodNotFound(unknown_debug_method.to_owned())),
    }
}

pub async fn map_engine_requests(
    req: &RpcRequest,
    context: RpcApiContext,
) -> Result<Value, RpcErr> {
    match req.method.as_str() {
        "engine_exchangeCapabilities" => ExchangeCapabilitiesRequest::call(req, context),
        "engine_forkchoiceUpdatedV1" => ForkChoiceUpdatedV1::call(req, context),
        "engine_forkchoiceUpdatedV2" => ForkChoiceUpdatedV2::call(req, context),
        "engine_forkchoiceUpdatedV3" => {
            cfg_if::cfg_if! {
                if #[cfg(feature = "based")] {
                    ForkChoiceUpdatedV3::relay_to_gateway_or_fallback(req, context).await
                } else {
                    ForkChoiceUpdatedV3::call(req, context)
                }
            }
        }
        "engine_newPayloadV4" => NewPayloadV4Request::call(req, context),
        "engine_newPayloadV3" => {
            cfg_if::cfg_if! {
                if #[cfg(feature = "based")] {
                    NewPayloadV3Request::relay_to_gateway_or_fallback(req, context).await
                } else {
                    NewPayloadV3Request::call(req, context)
                }
            }
        }
        "engine_newPayloadV2" => NewPayloadV2Request::call(req, context),
        "engine_newPayloadV1" => NewPayloadV1Request::call(req, context),
        "engine_exchangeTransitionConfigurationV1" => {
            ExchangeTransitionConfigV1Req::call(req, context)
        }
        "engine_getPayloadV4" => GetPayloadV4Request::call(req, context),
        "engine_getPayloadV3" => {
            cfg_if::cfg_if! {
                if #[cfg(feature = "based")] {
                    GetPayloadV3Request::relay_to_gateway_or_fallback(req, context).await
                } else {
                    GetPayloadV3Request::call(req, context)
                }
            }
        }
        "engine_getPayloadV2" => GetPayloadV2Request::call(req, context),
        "engine_getPayloadV1" => GetPayloadV1Request::call(req, context),
        "engine_getPayloadBodiesByHashV1" => GetPayloadBodiesByHashV1Request::call(req, context),
        "engine_getPayloadBodiesByRangeV1" => GetPayloadBodiesByRangeV1Request::call(req, context),
        unknown_engine_method => Err(RpcErr::MethodNotFound(unknown_engine_method.to_owned())),
    }
}

pub fn map_admin_requests(req: &RpcRequest, context: RpcApiContext) -> Result<Value, RpcErr> {
    match req.method.as_str() {
        "admin_nodeInfo" => admin::node_info(
            context.storage,
            context.local_p2p_node,
            context.local_node_record,
        ),
        unknown_admin_method => Err(RpcErr::MethodNotFound(unknown_admin_method.to_owned())),
    }
}

pub fn map_web3_requests(req: &RpcRequest, context: RpcApiContext) -> Result<Value, RpcErr> {
    match req.method.as_str() {
        "web3_clientVersion" => web3::client_version(req, context.storage),
        unknown_web3_method => Err(RpcErr::MethodNotFound(unknown_web3_method.to_owned())),
    }
}

pub fn map_net_requests(req: &RpcRequest, contex: RpcApiContext) -> Result<Value, RpcErr> {
    match req.method.as_str() {
        "net_version" => net::version(req, contex),
        unknown_net_method => Err(RpcErr::MethodNotFound(unknown_net_method.to_owned())),
    }
}

#[cfg(feature = "based")]
pub fn map_based_requests(req: &RpcRequest, context: RpcApiContext) -> Result<Value, RpcErr> {
    match req.method.as_str() {
        "based_env" => SignedMessage::call_env(req, context),
        "based_newFrag" => SignedMessage::call_new_frag(req, context),
        "based_sealFrag" => SignedMessage::call_seal_frag(req, context),
        unknown_based_method => Err(RpcErr::MethodNotFound(unknown_based_method.to_owned())),
    }
}

#[cfg(feature = "l2")]
pub fn map_l2_requests(req: &RpcRequest, context: RpcApiContext) -> Result<Value, RpcErr> {
    match req.method.as_str() {
        "ethrex_sendTransaction" => SponsoredTx::call(req, context),
        unknown_ethrex_l2_method => {
            Err(RpcErr::MethodNotFound(unknown_ethrex_l2_method.to_owned()))
        }
    }
}

fn rpc_response<E>(id: RpcRequestId, res: Result<Value, E>) -> Value
where
    E: Into<RpcErrorMetadata>,
{
    match res {
        Ok(result) => serde_json::to_value(RpcSuccessResponse {
            id,
            jsonrpc: "2.0".to_string(),
            result,
        }),
        Err(error) => serde_json::to_value(RpcErrorResponse {
            id,
            jsonrpc: "2.0".to_string(),
            error: error.into(),
        }),
    }
    .unwrap()
}

#[cfg(test)]
mod tests {
    use super::*;
    use crate::utils::test_utils::{example_local_node_record, example_p2p_node};
    use ethrex_blockchain::Blockchain;
    use ethrex_common::{
        types::{ChainConfig, Genesis},
        H160,
    };
    use ethrex_storage::{EngineType, Store};
    use sha3::{Digest, Keccak256};
    use std::fs::File;
    use std::io::BufReader;
    use std::str::FromStr;

    #[cfg(feature = "based")]
    use crate::{EngineClient, EthClient};
    #[cfg(feature = "based")]
    use bytes::Bytes;
    #[cfg(feature = "l2")]
    use secp256k1::rand;

    // Maps string rpc response to RpcSuccessResponse as serde Value
    // This is used to avoid failures due to field order and allow easier string comparisons for responses
    fn to_rpc_response_success_value(str: &str) -> serde_json::Value {
        serde_json::to_value(serde_json::from_str::<RpcSuccessResponse>(str).unwrap()).unwrap()
    }

    #[tokio::test]
    async fn admin_nodeinfo_request() {
        let body = r#"{"jsonrpc":"2.0", "method":"admin_nodeInfo", "params":[], "id":1}"#;
        let request: RpcRequest = serde_json::from_str(body).unwrap();
        let local_p2p_node = example_p2p_node();
        let storage =
            Store::new("temp.db", EngineType::InMemory).expect("Failed to create test DB");
        storage.set_chain_config(&example_chain_config()).unwrap();
        let blockchain = Arc::new(Blockchain::default_with_store(storage.clone()));
        let context = RpcApiContext {
            local_p2p_node,
            local_node_record: example_local_node_record(),
            storage,
            blockchain,
            jwt_secret: Default::default(),
            active_filters: Default::default(),
            syncer: Arc::new(TokioMutex::new(SyncManager::dummy())),
            #[cfg(feature = "based")]
            gateway_eth_client: EthClient::new(""),
            #[cfg(feature = "based")]
            gateway_auth_client: EngineClient::new("", Bytes::default()),
            #[cfg(feature = "based")]
            gateway_pubkey: Default::default(),
            #[cfg(feature = "l2")]
            valid_delegation_addresses: Vec::new(),
            #[cfg(feature = "l2")]
            sponsor_pk: SecretKey::new(&mut rand::thread_rng()),
        };
        let enr_url = context.local_node_record.enr_url().unwrap();
        let result = map_http_requests(&request, context).await;
        let rpc_response = rpc_response(request.id, result);
        let blob_schedule = serde_json::json!({
            "cancun": { "target": 3, "max": 6, "baseFeeUpdateFraction": 3338477 },
            "prague": { "target": 6, "max": 9, "baseFeeUpdateFraction": 5007716 }
        });
        let json = serde_json::json!({
            "jsonrpc": "2.0",
            "id": 1,
            "result": {
                "enode": "enode://d860a01f9722d78051619d1e2351aba3f43f943f6f00718d1b9baa4101932a1f5011f16bb2b1bb35db20d6fe28fa0bf09636d26a87d31de9ec6203eeedb1f666@127.0.0.1:30303",
                "enr": enr_url,
                "id": hex::encode(Keccak256::digest(local_p2p_node.node_id)),
                "ip": "127.0.0.1",
                "name": "ethrex/0.1.0/rust1.82",
                "ports": {
                    "discovery": 30303,
                    "listener": 30303
                },
                "protocols": {
                    "eth": {
                        "chainId": 3151908,
                        "homesteadBlock": 0,
                        "daoForkBlock": null,
                        "daoForkSupport": false,
                        "eip150Block": 0,
                        "eip155Block": 0,
                        "eip158Block": 0,
                        "byzantiumBlock": 0,
                        "constantinopleBlock": 0,
                        "petersburgBlock": 0,
                        "istanbulBlock": 0,
                        "muirGlacierBlock": null,
                        "berlinBlock": 0,
                        "londonBlock": 0,
                        "arrowGlacierBlock": null,
                        "grayGlacierBlock": null,
                        "mergeNetsplitBlock": 0,
                        "shanghaiTime": 0,
                        "cancunTime": 0,
                        "pragueTime": 1718232101,
                        "verkleTime": null,
                        "terminalTotalDifficulty": 0,
                        "terminalTotalDifficultyPassed": true,
                        "blobSchedule": blob_schedule,
                        "depositContractAddress": H160::from_str("0x00000000219ab540356cbb839cbe05303d7705fa").unwrap(),
                    }
                },
            }
        }).to_string();
        let expected_response = to_rpc_response_success_value(&json);
        assert_eq!(rpc_response.to_string(), expected_response.to_string())
    }

    // Reads genesis file taken from https://github.com/ethereum/execution-apis/blob/main/tests/genesis.json
    fn read_execution_api_genesis_file() -> Genesis {
        let file = File::open("../../../test_data/genesis-execution-api.json")
            .expect("Failed to open genesis file");
        let reader = BufReader::new(file);
        serde_json::from_reader(reader).expect("Failed to deserialize genesis file")
    }

    #[tokio::test]
    async fn create_access_list_simple_transfer() {
        // Create Request
        // Request taken from https://github.com/ethereum/execution-apis/blob/main/tests/eth_createAccessList/create-al-value-transfer.io
        let body = r#"{"jsonrpc":"2.0","id":1,"method":"eth_createAccessList","params":[{"from":"0x0c2c51a0990aee1d73c1228de158688341557508","nonce":"0x0","to":"0x0100000000000000000000000000000000000000","value":"0xa"},"0x00"]}"#;
        let request: RpcRequest = serde_json::from_str(body).unwrap();
        // Setup initial storage
        let storage =
            Store::new("temp.db", EngineType::InMemory).expect("Failed to create test DB");
        let blockchain = Arc::new(Blockchain::default_with_store(storage.clone()));
        let genesis = read_execution_api_genesis_file();
        storage
            .add_initial_state(genesis)
            .expect("Failed to add genesis block to DB");
        let local_p2p_node = example_p2p_node();
        // Process request
        let context = RpcApiContext {
            local_p2p_node,
            local_node_record: example_local_node_record(),
            storage,
            blockchain,
            jwt_secret: Default::default(),
            active_filters: Default::default(),
            syncer: Arc::new(TokioMutex::new(SyncManager::dummy())),
            #[cfg(feature = "based")]
            gateway_eth_client: EthClient::new(""),
            #[cfg(feature = "based")]
            gateway_auth_client: EngineClient::new("", Bytes::default()),
            #[cfg(feature = "based")]
            gateway_pubkey: Default::default(),
            #[cfg(feature = "l2")]
            valid_delegation_addresses: Vec::new(),
            #[cfg(feature = "l2")]
            sponsor_pk: SecretKey::new(&mut rand::thread_rng()),
        };
        let result = map_http_requests(&request, context).await;
        let response = rpc_response(request.id, result);
        let expected_response = to_rpc_response_success_value(
            r#"{"jsonrpc":"2.0","id":1,"result":{"accessList":[],"gasUsed":"0x5208"}}"#,
        );
        assert_eq!(response.to_string(), expected_response.to_string());
    }

    #[tokio::test]
    async fn create_access_list_create() {
        // Create Request
        // Request taken from https://github.com/ethereum/execution-apis/blob/main/tests/eth_createAccessList/create-al-contract.io
        let body = r#"{"jsonrpc":"2.0","id":1,"method":"eth_createAccessList","params":[{"from":"0x0c2c51a0990aee1d73c1228de158688341557508","gas":"0xea60","gasPrice":"0x44103f2","input":"0x010203040506","nonce":"0x0","to":"0x7dcd17433742f4c0ca53122ab541d0ba67fc27df"},"0x00"]}"#;
        let request: RpcRequest = serde_json::from_str(body).unwrap();
        // Setup initial storage
        let storage =
            Store::new("temp.db", EngineType::InMemory).expect("Failed to create test DB");
        let blockchain = Arc::new(Blockchain::default_with_store(storage.clone()));
        let genesis = read_execution_api_genesis_file();
        storage
            .add_initial_state(genesis)
            .expect("Failed to add genesis block to DB");
        let local_p2p_node = example_p2p_node();
        // Process request
        let context = RpcApiContext {
            local_p2p_node,
            local_node_record: example_local_node_record(),
            storage,
            blockchain,
            jwt_secret: Default::default(),
            active_filters: Default::default(),
            syncer: Arc::new(TokioMutex::new(SyncManager::dummy())),
            #[cfg(feature = "based")]
            gateway_eth_client: EthClient::new(""),
            #[cfg(feature = "based")]
            gateway_auth_client: EngineClient::new("", Bytes::default()),
            #[cfg(feature = "based")]
            gateway_pubkey: Default::default(),
            #[cfg(feature = "l2")]
            valid_delegation_addresses: Vec::new(),
            #[cfg(feature = "l2")]
            sponsor_pk: SecretKey::new(&mut rand::thread_rng()),
        };
        let result = map_http_requests(&request, context).await;
        let response =
            serde_json::from_value::<RpcSuccessResponse>(rpc_response(request.id, result))
                .expect("Request failed");
        let expected_response_string = r#"{"jsonrpc":"2.0","id":1,"result":{"accessList":[{"address":"0x7dcd17433742f4c0ca53122ab541d0ba67fc27df","storageKeys":["0x0000000000000000000000000000000000000000000000000000000000000000","0x13a08e3cd39a1bc7bf9103f63f83273cced2beada9f723945176d6b983c65bd2"]}],"gasUsed":"0xca3c"}}"#;
        let expected_response =
            serde_json::from_str::<RpcSuccessResponse>(expected_response_string).unwrap();
        // Due to the scope of this test, we don't have the full state up to date which can cause variantions in gas used due to the difference in the blockchain state
        // So we will skip checking the gas_used and only check that the access list is correct
        // The gas_used will be checked when running the hive test framework
        assert_eq!(
            response.result["accessList"],
            expected_response.result["accessList"]
        )
    }

    fn example_chain_config() -> ChainConfig {
        ChainConfig {
            chain_id: 3151908_u64,
            homestead_block: Some(0),
            eip150_block: Some(0),
            eip155_block: Some(0),
            eip158_block: Some(0),
            byzantium_block: Some(0),
            constantinople_block: Some(0),
            petersburg_block: Some(0),
            istanbul_block: Some(0),
            berlin_block: Some(0),
            london_block: Some(0),
            merge_netsplit_block: Some(0),
            shanghai_time: Some(0),
            cancun_time: Some(0),
            prague_time: Some(1718232101),
            terminal_total_difficulty: Some(0),
            terminal_total_difficulty_passed: true,
            deposit_contract_address: H160::from_str("0x00000000219ab540356cbb839cbe05303d7705fa")
                .unwrap(),
            ..Default::default()
        }
    }

    #[tokio::test]
    async fn net_version_test() {
        let body = r#"{"jsonrpc":"2.0","method":"net_version","params":[],"id":67}"#;
        let request: RpcRequest = serde_json::from_str(body).expect("serde serialization failed");
        // Setup initial storage
        let storage =
            Store::new("temp.db", EngineType::InMemory).expect("Failed to create test DB");
        storage.set_chain_config(&example_chain_config()).unwrap();
        let blockchain = Arc::new(Blockchain::default_with_store(storage.clone()));
        let chain_id = storage
            .get_chain_config()
            .expect("failed to get chain_id")
            .chain_id
            .to_string();
        let local_p2p_node = example_p2p_node();
        let context = RpcApiContext {
            storage,
            blockchain,
            local_p2p_node,
            local_node_record: example_local_node_record(),
            jwt_secret: Default::default(),
            active_filters: Default::default(),
            syncer: Arc::new(TokioMutex::new(SyncManager::dummy())),
            #[cfg(feature = "based")]
            gateway_eth_client: EthClient::new(""),
            #[cfg(feature = "based")]
            gateway_auth_client: EngineClient::new("", Bytes::default()),
            #[cfg(feature = "based")]
            gateway_pubkey: Default::default(),
            #[cfg(feature = "l2")]
            valid_delegation_addresses: Vec::new(),
            #[cfg(feature = "l2")]
            sponsor_pk: SecretKey::new(&mut rand::thread_rng()),
        };
        // Process request
        let result = map_http_requests(&request, context).await;
        let response = rpc_response(request.id, result);
        let expected_response_string =
            format!(r#"{{"id":67,"jsonrpc": "2.0","result": "{}"}}"#, chain_id);
        let expected_response = to_rpc_response_success_value(&expected_response_string);
        assert_eq!(response.to_string(), expected_response.to_string());
    }
}<|MERGE_RESOLUTION|>--- conflicted
+++ resolved
@@ -46,12 +46,9 @@
 };
 use bytes::Bytes;
 use ethrex_blockchain::Blockchain;
-<<<<<<< HEAD
-use ethrex_p2p::types::Node;
-=======
 #[cfg(feature = "based")]
 use ethrex_common::Public;
->>>>>>> 65ac1fdd
+use ethrex_p2p::types::Node;
 use ethrex_p2p::{sync::SyncManager, types::NodeRecord};
 use ethrex_storage::{error::StoreError, Store};
 use serde::Deserialize;
@@ -76,9 +73,7 @@
 }
 
 #[cfg(feature = "based")]
-mod based;
-#[cfg(feature = "based")]
-use based::versioned_message::SignedMessage;
+use crate::based::versioned_message::SignedMessage;
 
 #[derive(Deserialize)]
 #[serde(untagged)]
@@ -99,13 +94,9 @@
     #[cfg(feature = "based")]
     pub gateway_eth_client: EthClient,
     #[cfg(feature = "based")]
-<<<<<<< HEAD
     pub gateway_auth_client: EngineClient,
-=======
-    gateway_auth_client: EngineClient,
     #[cfg(feature = "based")]
-    gateway_pubkey: Public,
->>>>>>> 65ac1fdd
+    pub gateway_pubkey: Public,
     #[cfg(feature = "l2")]
     pub valid_delegation_addresses: Vec<Address>,
     #[cfg(feature = "l2")]
