use crate::authentication::authenticate;
use axum::{routing::post, Json, Router};
use axum_extra::{
    headers::{authorization::Bearer, Authorization},
    TypedHeader,
};
use bytes::Bytes;
use engine::{
    exchange_transition_config::ExchangeTransitionConfigV1Req,
    fork_choice::{ForkChoiceUpdatedV1, ForkChoiceUpdatedV2, ForkChoiceUpdatedV3},
    payload::{
        GetPayloadV1Request, GetPayloadV2Request, GetPayloadV3Request, NewPayloadV1Request,
        NewPayloadV2Request, NewPayloadV3Request,
    },
    ExchangeCapabilitiesRequest,
};
use eth::{
    account::{
        GetBalanceRequest, GetCodeRequest, GetProofRequest, GetStorageAtRequest,
        GetTransactionCountRequest,
    },
    block::{
        BlockNumberRequest, GetBlobBaseFee, GetBlockByHashRequest, GetBlockByNumberRequest,
        GetBlockReceiptsRequest, GetBlockTransactionCountRequest, GetRawBlockRequest,
        GetRawHeaderRequest, GetRawReceipts,
    },
    client::{ChainId, Syncing},
    fee_market::FeeHistoryRequest,
    filter::{self, ActiveFilters, DeleteFilterRequest, FilterChangesRequest, NewFilterRequest},
    gas_price::GasPrice,
    logs::LogsFilter,
    transaction::{
        CallRequest, CreateAccessListRequest, EstimateGasRequest, GetRawTransaction,
        GetTransactionByBlockHashAndIndexRequest, GetTransactionByBlockNumberAndIndexRequest,
        GetTransactionByHashRequest, GetTransactionReceiptRequest,
    },
};
use ethrex_net::sync::SyncManager;
use serde_json::Value;
use std::{
    collections::HashMap,
    future::IntoFuture,
    net::SocketAddr,
    sync::{Arc, Mutex},
    time::Duration,
};
use tokio::{net::TcpListener, sync::Mutex as TokioMutex};
use tracing::info;
use types::transaction::SendRawTransactionRequest;
use utils::{
    RpcErr, RpcErrorMetadata, RpcErrorResponse, RpcNamespace, RpcRequest, RpcRequestId,
    RpcSuccessResponse,
};
mod admin;
mod authentication;
pub mod engine;
mod eth;
mod net;
pub mod types;
pub mod utils;
mod web3;

use axum::extract::State;
use ethrex_net::types::Node;
use ethrex_storage::{error::StoreError, Store};

#[derive(Debug, Clone)]
pub struct RpcApiContext {
    storage: Store,
    jwt_secret: Bytes,
    local_p2p_node: Node,
    active_filters: ActiveFilters,
    syncer: Arc<TokioMutex<SyncManager>>,
}

/// Describes the client's current sync status:
/// Inactive: There is no active sync process
/// Active: The client is currently syncing
/// Pending: The previous sync process became stale, awaiting restart
pub enum SyncStatus {
    Inactive,
    Active,
    Pending,
}

impl RpcApiContext {
    /// Returns the engine's current sync status, see [SyncStatus]
    pub fn sync_status(&self) -> Result<SyncStatus, StoreError> {
        // Try to get hold of the sync manager, if we can't then it means it is currently involved in a sync process
        Ok(if self.syncer.try_lock().is_ok() {
            SyncStatus::Active
        // Check if there is a checkpoint left from a previous aborted sync
<<<<<<< HEAD
        } else if self.storage.get_latest_downloaded_header()?.is_some() {
=======
        } else if self.storage.get_header_download_checkpoint()?.is_some() {
>>>>>>> d580dc23
            SyncStatus::Pending
        // No trace of a sync being handled
        } else {
            SyncStatus::Inactive
        })
    }
}

trait RpcHandler: Sized {
    fn parse(params: &Option<Vec<Value>>) -> Result<Self, RpcErr>;

    fn call(req: &RpcRequest, context: RpcApiContext) -> Result<Value, RpcErr> {
        let request = Self::parse(&req.params)?;
        request.handle(context)
    }

    fn handle(&self, context: RpcApiContext) -> Result<Value, RpcErr>;
}

const FILTER_DURATION: Duration = {
    if cfg!(test) {
        Duration::from_secs(1)
    } else {
        Duration::from_secs(5 * 60)
    }
};

pub async fn start_api(
    http_addr: SocketAddr,
    authrpc_addr: SocketAddr,
    storage: Store,
    jwt_secret: Bytes,
    local_p2p_node: Node,
    syncer: SyncManager,
) {
    // TODO: Refactor how filters are handled,
    // filters are used by the filters endpoints (eth_newFilter, eth_getFilterChanges, ...etc)
    let active_filters = Arc::new(Mutex::new(HashMap::new()));
    let service_context = RpcApiContext {
        storage: storage.clone(),
        jwt_secret,
        local_p2p_node,
        active_filters: active_filters.clone(),
        syncer: Arc::new(TokioMutex::new(syncer)),
    };

    // Periodically clean up the active filters for the filters endpoints.
    tokio::task::spawn(async move {
        let mut interval = tokio::time::interval(FILTER_DURATION);
        let filters = active_filters.clone();
        loop {
            interval.tick().await;
            tracing::debug!("Running filter clean task");
            filter::clean_outdated_filters(filters.clone(), FILTER_DURATION);
            tracing::debug!("Filter clean task complete");
        }
    });

    let http_router = Router::new()
        .route("/", post(handle_http_request))
        .with_state(service_context.clone());
    let http_listener = TcpListener::bind(http_addr).await.unwrap();

    let authrpc_router = Router::new()
        .route("/", post(handle_authrpc_request))
        .with_state(service_context);
    let authrpc_listener = TcpListener::bind(authrpc_addr).await.unwrap();

    let authrpc_server = axum::serve(authrpc_listener, authrpc_router)
        .with_graceful_shutdown(shutdown_signal())
        .into_future();
    let http_server = axum::serve(http_listener, http_router)
        .with_graceful_shutdown(shutdown_signal())
        .into_future();

    info!("Starting HTTP server at {http_addr}");
    info!("Starting Auth-RPC server at {}", authrpc_addr);

    let _ = tokio::try_join!(authrpc_server, http_server)
        .inspect_err(|e| info!("Error shutting down servers: {:?}", e));
}

async fn shutdown_signal() {
    tokio::signal::ctrl_c()
        .await
        .expect("failed to install Ctrl+C handler");
}

pub async fn handle_http_request(
    State(service_context): State<RpcApiContext>,
    body: String,
) -> Json<Value> {
    let req: RpcRequest = serde_json::from_str(&body).unwrap();
    let res = map_http_requests(&req, service_context);
    rpc_response(req.id, res)
}

pub async fn handle_authrpc_request(
    State(service_context): State<RpcApiContext>,
    auth_header: Option<TypedHeader<Authorization<Bearer>>>,
    body: String,
) -> Json<Value> {
    let req: RpcRequest = serde_json::from_str(&body).unwrap();
    match authenticate(&service_context.jwt_secret, auth_header) {
        Err(error) => rpc_response(req.id, Err(error)),
        Ok(()) => {
            // Proceed with the request
            let res = map_authrpc_requests(&req, service_context);
            rpc_response(req.id, res)
        }
    }
}

/// Handle requests that can come from either clients or other users
pub fn map_http_requests(req: &RpcRequest, context: RpcApiContext) -> Result<Value, RpcErr> {
    match req.namespace() {
        Ok(RpcNamespace::Eth) => map_eth_requests(req, context),
        Ok(RpcNamespace::Admin) => map_admin_requests(req, context),
        Ok(RpcNamespace::Debug) => map_debug_requests(req, context),
        Ok(RpcNamespace::Web3) => map_web3_requests(req, context),
        Ok(RpcNamespace::Net) => map_net_requests(req, context),
        _ => Err(RpcErr::MethodNotFound(req.method.clone())),
    }
}

/// Handle requests from consensus client
pub fn map_authrpc_requests(req: &RpcRequest, context: RpcApiContext) -> Result<Value, RpcErr> {
    match req.namespace() {
        Ok(RpcNamespace::Engine) => map_engine_requests(req, context),
        Ok(RpcNamespace::Eth) => map_eth_requests(req, context),
        _ => Err(RpcErr::MethodNotFound(req.method.clone())),
    }
}

pub fn map_eth_requests(req: &RpcRequest, context: RpcApiContext) -> Result<Value, RpcErr> {
    match req.method.as_str() {
        "eth_chainId" => ChainId::call(req, context),
        "eth_syncing" => Syncing::call(req, context),
        "eth_getBlockByNumber" => GetBlockByNumberRequest::call(req, context),
        "eth_getBlockByHash" => GetBlockByHashRequest::call(req, context),
        "eth_getBalance" => GetBalanceRequest::call(req, context),
        "eth_getCode" => GetCodeRequest::call(req, context),
        "eth_getStorageAt" => GetStorageAtRequest::call(req, context),
        "eth_getBlockTransactionCountByNumber" => {
            GetBlockTransactionCountRequest::call(req, context)
        }
        "eth_getBlockTransactionCountByHash" => GetBlockTransactionCountRequest::call(req, context),
        "eth_getTransactionByBlockNumberAndIndex" => {
            GetTransactionByBlockNumberAndIndexRequest::call(req, context)
        }
        "eth_getTransactionByBlockHashAndIndex" => {
            GetTransactionByBlockHashAndIndexRequest::call(req, context)
        }
        "eth_getBlockReceipts" => GetBlockReceiptsRequest::call(req, context),
        "eth_getTransactionByHash" => GetTransactionByHashRequest::call(req, context),
        "eth_getTransactionReceipt" => GetTransactionReceiptRequest::call(req, context),
        "eth_createAccessList" => CreateAccessListRequest::call(req, context),
        "eth_blockNumber" => BlockNumberRequest::call(req, context),
        "eth_call" => CallRequest::call(req, context),
        "eth_blobBaseFee" => GetBlobBaseFee::call(req, context),
        "eth_getTransactionCount" => GetTransactionCountRequest::call(req, context),
        "eth_feeHistory" => FeeHistoryRequest::call(req, context),
        "eth_estimateGas" => EstimateGasRequest::call(req, context),
        "eth_getLogs" => LogsFilter::call(req, context),
        "eth_newFilter" => {
            NewFilterRequest::stateful_call(req, context.storage, context.active_filters)
        }
        "eth_uninstallFilter" => {
            DeleteFilterRequest::stateful_call(req, context.storage, context.active_filters)
        }
        "eth_getFilterChanges" => {
            FilterChangesRequest::stateful_call(req, context.storage, context.active_filters)
        }
        "eth_sendRawTransaction" => SendRawTransactionRequest::call(req, context),
        "eth_getProof" => GetProofRequest::call(req, context),
        "eth_gasPrice" => GasPrice::call(req, context),
        "eth_maxPriorityFeePerGas" => eth::max_priority_fee::MaxPriorityFee::call(req, context),
        unknown_eth_method => Err(RpcErr::MethodNotFound(unknown_eth_method.to_owned())),
    }
}

pub fn map_debug_requests(req: &RpcRequest, context: RpcApiContext) -> Result<Value, RpcErr> {
    match req.method.as_str() {
        "debug_getRawHeader" => GetRawHeaderRequest::call(req, context),
        "debug_getRawBlock" => GetRawBlockRequest::call(req, context),
        "debug_getRawTransaction" => GetRawTransaction::call(req, context),
        "debug_getRawReceipts" => GetRawReceipts::call(req, context),
        unknown_debug_method => Err(RpcErr::MethodNotFound(unknown_debug_method.to_owned())),
    }
}

pub fn map_engine_requests(req: &RpcRequest, context: RpcApiContext) -> Result<Value, RpcErr> {
    match req.method.as_str() {
        "engine_exchangeCapabilities" => ExchangeCapabilitiesRequest::call(req, context),
        "engine_forkchoiceUpdatedV1" => ForkChoiceUpdatedV1::call(req, context),
        "engine_forkchoiceUpdatedV2" => ForkChoiceUpdatedV2::call(req, context),
        "engine_forkchoiceUpdatedV3" => ForkChoiceUpdatedV3::call(req, context),
        "engine_newPayloadV3" => NewPayloadV3Request::call(req, context),
        "engine_newPayloadV2" => NewPayloadV2Request::call(req, context),
        "engine_newPayloadV1" => NewPayloadV1Request::call(req, context),
        "engine_exchangeTransitionConfigurationV1" => {
            ExchangeTransitionConfigV1Req::call(req, context)
        }
        "engine_getPayloadV3" => GetPayloadV3Request::call(req, context),
        "engine_getPayloadV2" => GetPayloadV2Request::call(req, context),
        "engine_getPayloadV1" => GetPayloadV1Request::call(req, context),
        unknown_engine_method => Err(RpcErr::MethodNotFound(unknown_engine_method.to_owned())),
    }
}

pub fn map_admin_requests(req: &RpcRequest, context: RpcApiContext) -> Result<Value, RpcErr> {
    match req.method.as_str() {
        "admin_nodeInfo" => admin::node_info(context.storage, context.local_p2p_node),
        unknown_admin_method => Err(RpcErr::MethodNotFound(unknown_admin_method.to_owned())),
    }
}

pub fn map_web3_requests(req: &RpcRequest, context: RpcApiContext) -> Result<Value, RpcErr> {
    match req.method.as_str() {
        "web3_clientVersion" => web3::client_version(req, context.storage),
        unknown_web3_method => Err(RpcErr::MethodNotFound(unknown_web3_method.to_owned())),
    }
}

pub fn map_net_requests(req: &RpcRequest, contex: RpcApiContext) -> Result<Value, RpcErr> {
    match req.method.as_str() {
        "net_version" => net::version(req, contex),
        unknown_net_method => Err(RpcErr::MethodNotFound(unknown_net_method.to_owned())),
    }
}

fn rpc_response<E>(id: RpcRequestId, res: Result<Value, E>) -> Json<Value>
where
    E: Into<RpcErrorMetadata>,
{
    match res {
        Ok(result) => Json(
            serde_json::to_value(RpcSuccessResponse {
                id,
                jsonrpc: "2.0".to_string(),
                result,
            })
            .unwrap(),
        ),
        Err(error) => Json(
            serde_json::to_value(RpcErrorResponse {
                id,
                jsonrpc: "2.0".to_string(),
                error: error.into(),
            })
            .unwrap(),
        ),
    }
}

#[cfg(test)]
mod tests {
    use super::*;
    use crate::utils::test_utils::example_p2p_node;
    use ethrex_core::types::{ChainConfig, Genesis};
    use ethrex_storage::EngineType;
    use std::fs::File;
    use std::io::BufReader;

    // Maps string rpc response to RpcSuccessResponse as serde Value
    // This is used to avoid failures due to field order and allow easier string comparisons for responses
    fn to_rpc_response_success_value(str: &str) -> serde_json::Value {
        serde_json::to_value(serde_json::from_str::<RpcSuccessResponse>(str).unwrap()).unwrap()
    }

    #[test]
    fn admin_nodeinfo_request() {
        let body = r#"{"jsonrpc":"2.0", "method":"admin_nodeInfo", "params":[], "id":1}"#;
        let request: RpcRequest = serde_json::from_str(body).unwrap();
        let local_p2p_node = example_p2p_node();
        let storage =
            Store::new("temp.db", EngineType::InMemory).expect("Failed to create test DB");
        storage.set_chain_config(&example_chain_config()).unwrap();
        let context = RpcApiContext {
            local_p2p_node,
            storage,
            jwt_secret: Default::default(),
            active_filters: Default::default(),
            syncer: Arc::new(TokioMutex::new(SyncManager::dummy())),
        };
        let result = map_http_requests(&request, context);
        let rpc_response = rpc_response(request.id, result);
        let expected_response = to_rpc_response_success_value(
            r#"{"jsonrpc":"2.0","id":1,"result":{"enode":"enode://d860a01f9722d78051619d1e2351aba3f43f943f6f00718d1b9baa4101932a1f5011f16bb2b1bb35db20d6fe28fa0bf09636d26a87d31de9ec6203eeedb1f666@127.0.0.1:30303","id":"d860a01f9722d78051619d1e2351aba3f43f943f6f00718d1b9baa4101932a1f5011f16bb2b1bb35db20d6fe28fa0bf09636d26a87d31de9ec6203eeedb1f666","ip":"127.0.0.1","name":"ethrex/0.1.0/rust1.81","ports":{"discovery":30303,"listener":30303},"protocols":{"eth":{"chainId":3151908,"homesteadBlock":0,"daoForkBlock":null,"daoForkSupport":false,"eip150Block":0,"eip155Block":0,"eip158Block":0,"byzantiumBlock":0,"constantinopleBlock":0,"petersburgBlock":0,"istanbulBlock":0,"muirGlacierBlock":null,"berlinBlock":0,"londonBlock":0,"arrowGlacierBlock":null,"grayGlacierBlock":null,"mergeNetsplitBlock":0,"shanghaiTime":0,"cancunTime":0,"pragueTime":1718232101,"verkleTime":null,"terminalTotalDifficulty":0,"terminalTotalDifficultyPassed":true}}}}"#,
        );
        assert_eq!(rpc_response.to_string(), expected_response.to_string())
    }

    // Reads genesis file taken from https://github.com/ethereum/execution-apis/blob/main/tests/genesis.json
    fn read_execution_api_genesis_file() -> Genesis {
        let file = File::open("../../../test_data/genesis-execution-api.json")
            .expect("Failed to open genesis file");
        let reader = BufReader::new(file);
        serde_json::from_reader(reader).expect("Failed to deserialize genesis file")
    }

    #[test]
    fn create_access_list_simple_transfer() {
        // Create Request
        // Request taken from https://github.com/ethereum/execution-apis/blob/main/tests/eth_createAccessList/create-al-value-transfer.io
        let body = r#"{"jsonrpc":"2.0","id":1,"method":"eth_createAccessList","params":[{"from":"0x0c2c51a0990aee1d73c1228de158688341557508","nonce":"0x0","to":"0x0100000000000000000000000000000000000000","value":"0xa"},"0x00"]}"#;
        let request: RpcRequest = serde_json::from_str(body).unwrap();
        // Setup initial storage
        let storage =
            Store::new("temp.db", EngineType::InMemory).expect("Failed to create test DB");
        let genesis = read_execution_api_genesis_file();
        storage
            .add_initial_state(genesis)
            .expect("Failed to add genesis block to DB");
        let local_p2p_node = example_p2p_node();
        // Process request
        let context = RpcApiContext {
            local_p2p_node,
            storage,
            jwt_secret: Default::default(),
            active_filters: Default::default(),
            syncer: Arc::new(TokioMutex::new(SyncManager::dummy())),
        };
        let result = map_http_requests(&request, context);
        let response = rpc_response(request.id, result);
        let expected_response = to_rpc_response_success_value(
            r#"{"jsonrpc":"2.0","id":1,"result":{"accessList":[],"gasUsed":"0x5208"}}"#,
        );
        assert_eq!(response.to_string(), expected_response.to_string());
    }

    #[test]
    fn create_access_list_create() {
        // Create Request
        // Request taken from https://github.com/ethereum/execution-apis/blob/main/tests/eth_createAccessList/create-al-contract.io
        let body = r#"{"jsonrpc":"2.0","id":1,"method":"eth_createAccessList","params":[{"from":"0x0c2c51a0990aee1d73c1228de158688341557508","gas":"0xea60","gasPrice":"0x44103f2","input":"0x010203040506","nonce":"0x0","to":"0x7dcd17433742f4c0ca53122ab541d0ba67fc27df"},"0x00"]}"#;
        let request: RpcRequest = serde_json::from_str(body).unwrap();
        // Setup initial storage
        let storage =
            Store::new("temp.db", EngineType::InMemory).expect("Failed to create test DB");
        let genesis = read_execution_api_genesis_file();
        storage
            .add_initial_state(genesis)
            .expect("Failed to add genesis block to DB");
        let local_p2p_node = example_p2p_node();
        // Process request
        let context = RpcApiContext {
            local_p2p_node,
            storage,
            jwt_secret: Default::default(),
            active_filters: Default::default(),
            syncer: Arc::new(TokioMutex::new(SyncManager::dummy())),
        };
        let result = map_http_requests(&request, context);
        let response =
            serde_json::from_value::<RpcSuccessResponse>(rpc_response(request.id, result).0)
                .expect("Request failed");
        let expected_response_string = r#"{"jsonrpc":"2.0","id":1,"result":{"accessList":[{"address":"0x7dcd17433742f4c0ca53122ab541d0ba67fc27df","storageKeys":["0x0000000000000000000000000000000000000000000000000000000000000000","0x13a08e3cd39a1bc7bf9103f63f83273cced2beada9f723945176d6b983c65bd2"]}],"gasUsed":"0xca3c"}}"#;
        let expected_response =
            serde_json::from_str::<RpcSuccessResponse>(expected_response_string).unwrap();
        // Due to the scope of this test, we don't have the full state up to date which can cause variantions in gas used due to the difference in the blockchain state
        // So we will skip checking the gas_used and only check that the access list is correct
        // The gas_used will be checked when running the hive test framework
        assert_eq!(
            response.result["accessList"],
            expected_response.result["accessList"]
        )
    }

    fn example_chain_config() -> ChainConfig {
        ChainConfig {
            chain_id: 3151908_u64,
            homestead_block: Some(0),
            eip150_block: Some(0),
            eip155_block: Some(0),
            eip158_block: Some(0),
            byzantium_block: Some(0),
            constantinople_block: Some(0),
            petersburg_block: Some(0),
            istanbul_block: Some(0),
            berlin_block: Some(0),
            london_block: Some(0),
            merge_netsplit_block: Some(0),
            shanghai_time: Some(0),
            cancun_time: Some(0),
            prague_time: Some(1718232101),
            terminal_total_difficulty: Some(0),
            terminal_total_difficulty_passed: true,
            ..Default::default()
        }
    }

    #[test]
    fn net_version_test() {
        let body = r#"{"jsonrpc":"2.0","method":"net_version","params":[],"id":67}"#;
        let request: RpcRequest = serde_json::from_str(body).expect("serde serialization failed");
        // Setup initial storage
        let storage =
            Store::new("temp.db", EngineType::InMemory).expect("Failed to create test DB");
        storage.set_chain_config(&example_chain_config()).unwrap();
        let chain_id = storage
            .get_chain_config()
            .expect("failed to get chain_id")
            .chain_id
            .to_string();
        let local_p2p_node = example_p2p_node();
        let context = RpcApiContext {
            storage,
            local_p2p_node,
            jwt_secret: Default::default(),
            active_filters: Default::default(),
            syncer: Arc::new(TokioMutex::new(SyncManager::dummy())),
        };
        // Process request
        let result = map_http_requests(&request, context);
        let response = rpc_response(request.id, result);
        let expected_response_string =
            format!(r#"{{"id":67,"jsonrpc": "2.0","result": "{}"}}"#, chain_id);
        let expected_response = to_rpc_response_success_value(&expected_response_string);
        assert_eq!(response.to_string(), expected_response.to_string());
    }
}<|MERGE_RESOLUTION|>--- conflicted
+++ resolved
@@ -90,11 +90,7 @@
         Ok(if self.syncer.try_lock().is_ok() {
             SyncStatus::Active
         // Check if there is a checkpoint left from a previous aborted sync
-<<<<<<< HEAD
-        } else if self.storage.get_latest_downloaded_header()?.is_some() {
-=======
         } else if self.storage.get_header_download_checkpoint()?.is_some() {
->>>>>>> d580dc23
             SyncStatus::Pending
         // No trace of a sync being handled
         } else {
