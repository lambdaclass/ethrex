--- conflicted
+++ resolved
@@ -89,12 +89,6 @@
 pub struct RpcApiContext {
     pub storage: Store,
     pub blockchain: Arc<Blockchain>,
-<<<<<<< HEAD
-    pub jwt_secret: Bytes,
-    pub local_p2p_node: Node,
-    pub local_node_record: Arc<tokio::sync::Mutex<NodeRecord>>,
-=======
->>>>>>> 5d3354f4
     pub active_filters: ActiveFilters,
     pub syncer: Arc<SyncManager>,
     pub node_data: NodeData,
@@ -458,16 +452,7 @@
 
 pub async fn map_admin_requests(req: &RpcRequest, context: RpcApiContext) -> Result<Value, RpcErr> {
     match req.method.as_str() {
-<<<<<<< HEAD
-        "admin_nodeInfo" => admin::node_info(
-            context.storage,
-            context.local_p2p_node,
-            context.local_node_record.lock().await.clone(),
-            context.client_version,
-        ),
-=======
         "admin_nodeInfo" => admin::node_info(context.storage, &context.node_data),
->>>>>>> 5d3354f4
         unknown_admin_method => Err(RpcErr::MethodNotFound(unknown_admin_method.to_owned())),
     }
 }
@@ -562,11 +547,13 @@
         let context = default_context_with_storage(storage).await;
         let local_p2p_node = context.node_data.local_p2p_node;
 
-<<<<<<< HEAD
-        let enr_url = context.local_node_record.lock().await.enr_url().unwrap();
-=======
-        let enr_url = context.node_data.local_node_record.enr_url().unwrap();
->>>>>>> 5d3354f4
+        let enr_url = context
+            .node_data
+            .local_node_record
+            .lock()
+            .await
+            .enr_url()
+            .unwrap();
         let result = map_http_requests(&request, context).await;
         let rpc_response = rpc_response(request.id, result);
         let blob_schedule = serde_json::json!({
