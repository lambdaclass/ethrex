use crate::authentication::authenticate;
use bytes::Bytes;
use std::{
    collections::HashMap,
    future::IntoFuture,
    net::SocketAddr,
<<<<<<< HEAD
    sync::{Arc, Mutex}, time::Duration,
=======
    sync::{Arc, Mutex},
>>>>>>> 843d1e6d
};
use types::transaction::SendRawTransactionRequest;

use axum::{routing::post, Json, Router};
use axum_extra::{
    headers::{authorization::Bearer, Authorization},
    TypedHeader,
};
use engine::{
    exchange_transition_config::ExchangeTransitionConfigV1Req,
    fork_choice::ForkChoiceUpdatedV3,
    payload::{GetPayloadV3Request, NewPayloadV3Request},
    ExchangeCapabilitiesRequest,
};
use eth::{
    account::{
        GetBalanceRequest, GetCodeRequest, GetProofRequest, GetStorageAtRequest,
        GetTransactionCountRequest,
    },
    block::{
        BlockNumberRequest, GetBlobBaseFee, GetBlockByHashRequest, GetBlockByNumberRequest,
        GetBlockReceiptsRequest, GetBlockTransactionCountRequest, GetRawBlockRequest,
        GetRawHeaderRequest, GetRawReceipts,
    },
    client::{ChainId, Syncing},
    fee_market::FeeHistoryRequest,
<<<<<<< HEAD
    filter::{self, clean_outdated_filters, ActiveFilters, DeleteFilterRequest, NewFilterRequest},
=======
    filter::{ActiveFilters, FilterRequest},
>>>>>>> 843d1e6d
    logs::LogsFilter,
    transaction::{
        CallRequest, CreateAccessListRequest, EstimateGasRequest, GetRawTransaction,
        GetTransactionByBlockHashAndIndexRequest, GetTransactionByBlockNumberAndIndexRequest,
        GetTransactionByHashRequest, GetTransactionReceiptRequest,
    },
};
use serde_json::Value;
use tokio::net::TcpListener;
use tracing::info;
use utils::{
    RpcErr, RpcErrorMetadata, RpcErrorResponse, RpcNamespace, RpcRequest, RpcRequestId,
    RpcSuccessResponse,
};
mod admin;
mod authentication;
pub mod engine;
mod eth;
pub mod types;
pub mod utils;

use axum::extract::State;
use ethereum_rust_net::types::Node;
use ethereum_rust_storage::Store;

#[derive(Debug, Clone)]
pub struct RpcApiContext {
    storage: Store,
    jwt_secret: Bytes,
    local_p2p_node: Node,
    active_filters: ActiveFilters,
}

trait RpcHandler: Sized {
    fn parse(params: &Option<Vec<Value>>) -> Result<Self, RpcErr>;

    fn call(req: &RpcRequest, storage: Store) -> Result<Value, RpcErr> {
        let request = Self::parse(&req.params)?;
        request.handle(storage)
    }

    fn handle(&self, storage: Store) -> Result<Value, RpcErr>;
}

#[cfg(test)]
const FILTER_DURATION: Duration = Duration::from_secs(1);

#[cfg(not(test))]
const FILTER_DURATION: Duration = Duration::from_secs(5*60);

pub async fn start_api(
    http_addr: SocketAddr,
    authrpc_addr: SocketAddr,
    storage: Store,
    jwt_secret: Bytes,
    local_p2p_node: Node,
    // TODO: This should be some kind of config.
) {
    // TODO: Refactor how filters are handled
    // Filters used by the filters endpoints (eth_newFilter, eth_getFilterChanges, ...etc)
    let active_filters = Arc::new(Mutex::new(HashMap::new()));
    let service_context = RpcApiContext {
        storage: storage.clone(),
        jwt_secret,
        local_p2p_node,
<<<<<<< HEAD
        active_filters: active_filters.clone(),
=======
        active_filters: Arc::new(Mutex::new(HashMap::new())),
>>>>>>> 843d1e6d
    };

    // Periodically clean up the active filters for the filters endpoints.
    tokio::task::spawn(
        async move {
            let mut interval = tokio::time::interval(FILTER_DURATION);
            let filters = active_filters.clone();
            loop {
                interval.tick().await;
                tracing::info!("Running filter clean task");
                filter::clean_outdated_filters(filters.clone(), FILTER_DURATION.as_secs());
                tracing::info!("Filter clean task complete");
            }
        }
    );

    let http_router = Router::new()
        .route("/", post(handle_http_request))
        .with_state(service_context.clone());
    let http_listener = TcpListener::bind(http_addr).await.unwrap();

    let authrpc_router = Router::new()
        .route("/", post(handle_authrpc_request))
        .with_state(service_context);
    let authrpc_listener = TcpListener::bind(authrpc_addr).await.unwrap();

    let authrpc_server = axum::serve(authrpc_listener, authrpc_router)
        .with_graceful_shutdown(shutdown_signal())
        .into_future();
    let http_server = axum::serve(http_listener, http_router)
        .with_graceful_shutdown(shutdown_signal())
        .into_future();

    info!("Starting HTTP server at {http_addr}");
    info!("Starting Auth-RPC server at {}", authrpc_addr);

    let _ = tokio::try_join!(authrpc_server, http_server)
        .inspect_err(|e| info!("Error shutting down servers: {:?}", e));
}

async fn shutdown_signal() {
    tokio::signal::ctrl_c()
        .await
        .expect("failed to install Ctrl+C handler");
}

pub async fn handle_http_request(
    State(service_context): State<RpcApiContext>,
    body: String,
) -> Json<Value> {
    let storage = service_context.storage;
    let local_p2p_node = service_context.local_p2p_node;
    let req: RpcRequest = serde_json::from_str(&body).unwrap();
    let res = map_http_requests(
        &req,
        storage,
        local_p2p_node,
        service_context.active_filters,
    );
    rpc_response(req.id, res)
}

pub async fn handle_authrpc_request(
    State(service_context): State<RpcApiContext>,
    auth_header: Option<TypedHeader<Authorization<Bearer>>>,
    body: String,
) -> Json<Value> {
    let storage = service_context.storage;
    let secret = service_context.jwt_secret;
    let req: RpcRequest = serde_json::from_str(&body).unwrap();
    match authenticate(secret, auth_header) {
        Err(error) => rpc_response(req.id, Err(error)),
        Ok(()) => {
            // Proceed with the request
            let res = map_authrpc_requests(&req, storage, service_context.active_filters);
            rpc_response(req.id, res)
        }
    }
}

/// Handle requests that can come from either clients or other users
pub fn map_http_requests(
    req: &RpcRequest,
    storage: Store,
    local_p2p_node: Node,
    filters: ActiveFilters,
) -> Result<Value, RpcErr> {
    match req.namespace() {
        Ok(RpcNamespace::Eth) => map_eth_requests(req, storage, filters),
        Ok(RpcNamespace::Admin) => map_admin_requests(req, storage, local_p2p_node),
        Ok(RpcNamespace::Debug) => map_debug_requests(req, storage),
        _ => Err(RpcErr::MethodNotFound(req.method.clone())),
    }
}

/// Handle requests from consensus client
pub fn map_authrpc_requests(
    req: &RpcRequest,
    storage: Store,
    active_filters: ActiveFilters,
) -> Result<Value, RpcErr> {
    match req.namespace() {
        Ok(RpcNamespace::Engine) => map_engine_requests(req, storage),
        Ok(RpcNamespace::Eth) => map_eth_requests(req, storage, active_filters),
<<<<<<< HEAD
        _ => Err(RpcErr::MethodNotFound),
=======
        _ => Err(RpcErr::MethodNotFound(req.method.clone())),
>>>>>>> 843d1e6d
    }
}

pub fn map_eth_requests(
    req: &RpcRequest,
    storage: Store,
    filters: ActiveFilters,
) -> Result<Value, RpcErr> {
    match req.method.as_str() {
        "eth_chainId" => ChainId::call(req, storage),
        "eth_syncing" => Syncing::call(req, storage),
        "eth_getBlockByNumber" => GetBlockByNumberRequest::call(req, storage),
        "eth_getBlockByHash" => GetBlockByHashRequest::call(req, storage),
        "eth_getBalance" => GetBalanceRequest::call(req, storage),
        "eth_getCode" => GetCodeRequest::call(req, storage),
        "eth_getStorageAt" => GetStorageAtRequest::call(req, storage),
        "eth_getBlockTransactionCountByNumber" => {
            GetBlockTransactionCountRequest::call(req, storage)
        }
        "eth_getBlockTransactionCountByHash" => GetBlockTransactionCountRequest::call(req, storage),
        "eth_getTransactionByBlockNumberAndIndex" => {
            GetTransactionByBlockNumberAndIndexRequest::call(req, storage)
        }
        "eth_getTransactionByBlockHashAndIndex" => {
            GetTransactionByBlockHashAndIndexRequest::call(req, storage)
        }
        "eth_getBlockReceipts" => GetBlockReceiptsRequest::call(req, storage),
        "eth_getTransactionByHash" => GetTransactionByHashRequest::call(req, storage),
        "eth_getTransactionReceipt" => GetTransactionReceiptRequest::call(req, storage),
        "eth_createAccessList" => CreateAccessListRequest::call(req, storage),
        "eth_blockNumber" => BlockNumberRequest::call(req, storage),
        "eth_call" => CallRequest::call(req, storage),
        "eth_blobBaseFee" => GetBlobBaseFee::call(req, storage),
        "eth_getTransactionCount" => GetTransactionCountRequest::call(req, storage),
        "eth_feeHistory" => FeeHistoryRequest::call(req, storage),
        "eth_estimateGas" => EstimateGasRequest::call(req, storage),
        "eth_getLogs" => LogsFilter::call(req, storage),
<<<<<<< HEAD
        "eth_newFilter" => NewFilterRequest::stateful_call(req, storage, filters),
        "eth_uninstallFilter" => DeleteFilterRequest::stateful_call(req, storage, filters),
=======
        "eth_newFilter" => FilterRequest::stateful_call(req, storage, filters),
>>>>>>> 843d1e6d
        "eth_sendRawTransaction" => SendRawTransactionRequest::call(req, storage),
        "eth_getProof" => GetProofRequest::call(req, storage),
        unknown_eth_method => Err(RpcErr::MethodNotFound(unknown_eth_method.to_owned())),
    }
}

pub fn map_debug_requests(req: &RpcRequest, storage: Store) -> Result<Value, RpcErr> {
    match req.method.as_str() {
        "debug_getRawHeader" => GetRawHeaderRequest::call(req, storage),
        "debug_getRawBlock" => GetRawBlockRequest::call(req, storage),
        "debug_getRawTransaction" => GetRawTransaction::call(req, storage),
        "debug_getRawReceipts" => GetRawReceipts::call(req, storage),
        unknown_debug_method => Err(RpcErr::MethodNotFound(unknown_debug_method.to_owned())),
    }
}

pub fn map_engine_requests(req: &RpcRequest, storage: Store) -> Result<Value, RpcErr> {
    match req.method.as_str() {
        "engine_exchangeCapabilities" => ExchangeCapabilitiesRequest::call(req, storage),
        "engine_forkchoiceUpdatedV3" => ForkChoiceUpdatedV3::call(req, storage),
        "engine_newPayloadV3" => NewPayloadV3Request::call(req, storage),
        "engine_exchangeTransitionConfigurationV1" => {
            ExchangeTransitionConfigV1Req::call(req, storage)
        }
        "engine_getPayloadV3" => GetPayloadV3Request::call(req, storage),
        unknown_engine_method => Err(RpcErr::MethodNotFound(unknown_engine_method.to_owned())),
    }
}

pub fn map_admin_requests(
    req: &RpcRequest,
    storage: Store,
    local_p2p_node: Node,
) -> Result<Value, RpcErr> {
    match req.method.as_str() {
        "admin_nodeInfo" => admin::node_info(storage, local_p2p_node),
        unknown_admin_method => Err(RpcErr::MethodNotFound(unknown_admin_method.to_owned())),
    }
}

fn rpc_response<E>(id: RpcRequestId, res: Result<Value, E>) -> Json<Value>
where
    E: Into<RpcErrorMetadata>,
{
    match res {
        Ok(result) => Json(
            serde_json::to_value(RpcSuccessResponse {
                id,
                jsonrpc: "2.0".to_string(),
                result,
            })
            .unwrap(),
        ),
        Err(error) => Json(
            serde_json::to_value(RpcErrorResponse {
                id,
                jsonrpc: "2.0".to_string(),
                error: error.into(),
            })
            .unwrap(),
        ),
    }
}

#[cfg(test)]
mod tests {
    use super::*;
    use crate::utils::test_utils::example_p2p_node;
    use ethereum_rust_core::types::{ChainConfig, Genesis};
    use ethereum_rust_storage::EngineType;
    use std::fs::File;
    use std::io::BufReader;

    // Maps string rpc response to RpcSuccessResponse as serde Value
    // This is used to avoid failures due to field order and allow easier string comparisons for responses
    fn to_rpc_response_success_value(str: &str) -> serde_json::Value {
        serde_json::to_value(serde_json::from_str::<RpcSuccessResponse>(str).unwrap()).unwrap()
    }

    #[test]
    fn admin_nodeinfo_request() {
        let body = r#"{"jsonrpc":"2.0", "method":"admin_nodeInfo", "params":[], "id":1}"#;
        let request: RpcRequest = serde_json::from_str(body).unwrap();
        let local_p2p_node = example_p2p_node();
        let storage =
            Store::new("temp.db", EngineType::InMemory).expect("Failed to create test DB");
        storage.set_chain_config(&example_chain_config()).unwrap();
        let result = map_http_requests(&request, storage, local_p2p_node, Default::default());
        let rpc_response = rpc_response(request.id, result);
        let expected_response = to_rpc_response_success_value(
            r#"{"jsonrpc":"2.0","id":1,"result":{"enode":"enode://d860a01f9722d78051619d1e2351aba3f43f943f6f00718d1b9baa4101932a1f5011f16bb2b1bb35db20d6fe28fa0bf09636d26a87d31de9ec6203eeedb1f666@127.0.0.1:30303?discport=30303","id":"d860a01f9722d78051619d1e2351aba3f43f943f6f00718d1b9baa4101932a1f5011f16bb2b1bb35db20d6fe28fa0bf09636d26a87d31de9ec6203eeedb1f666","ip":"127.0.0.1","name":"ethereum_rust/0.1.0/rust1.80","ports":{"discovery":30303,"listener":30303},"protocols":{"eth":{"chainId":3151908,"homesteadBlock":0,"daoForkBlock":null,"daoForkSupport":false,"eip150Block":0,"eip155Block":0,"eip158Block":0,"byzantiumBlock":0,"constantinopleBlock":0,"petersburgBlock":0,"istanbulBlock":0,"muirGlacierBlock":null,"berlinBlock":0,"londonBlock":0,"arrowGlacierBlock":null,"grayGlacierBlock":null,"mergeNetsplitBlock":0,"shanghaiTime":0,"cancunTime":0,"pragueTime":1718232101,"verkleTime":null,"terminalTotalDifficulty":0,"terminalTotalDifficultyPassed":true}}}}"#,
        );
        assert_eq!(rpc_response.to_string(), expected_response.to_string())
    }

    // Reads genesis file taken from https://github.com/ethereum/execution-apis/blob/main/tests/genesis.json
    fn read_execution_api_genesis_file() -> Genesis {
        let file = File::open("../../../test_data/genesis-execution-api.json")
            .expect("Failed to open genesis file");
        let reader = BufReader::new(file);
        serde_json::from_reader(reader).expect("Failed to deserialize genesis file")
    }

    #[test]
    fn create_access_list_simple_transfer() {
        // Create Request
        // Request taken from https://github.com/ethereum/execution-apis/blob/main/tests/eth_createAccessList/create-al-value-transfer.io
        let body = r#"{"jsonrpc":"2.0","id":1,"method":"eth_createAccessList","params":[{"from":"0x0c2c51a0990aee1d73c1228de158688341557508","nonce":"0x0","to":"0x0100000000000000000000000000000000000000","value":"0xa"},"0x00"]}"#;
        let request: RpcRequest = serde_json::from_str(body).unwrap();
        // Setup initial storage
        let storage =
            Store::new("temp.db", EngineType::InMemory).expect("Failed to create test DB");
        let genesis = read_execution_api_genesis_file();
        storage
            .add_initial_state(genesis)
            .expect("Failed to add genesis block to DB");
        let local_p2p_node = example_p2p_node();
        // Process request
        let result = map_http_requests(&request, storage, local_p2p_node, Default::default());
        let response = rpc_response(request.id, result);
        let expected_response = to_rpc_response_success_value(
            r#"{"jsonrpc":"2.0","id":1,"result":{"accessList":[],"gasUsed":"0x5208"}}"#,
        );
        assert_eq!(response.to_string(), expected_response.to_string());
    }

    #[test]
    fn create_access_list_create() {
        // Create Request
        // Request taken from https://github.com/ethereum/execution-apis/blob/main/tests/eth_createAccessList/create-al-contract.io
        let body = r#"{"jsonrpc":"2.0","id":1,"method":"eth_createAccessList","params":[{"from":"0x0c2c51a0990aee1d73c1228de158688341557508","gas":"0xea60","gasPrice":"0x44103f2","input":"0x010203040506","nonce":"0x0","to":"0x7dcd17433742f4c0ca53122ab541d0ba67fc27df"},"0x00"]}"#;
        let request: RpcRequest = serde_json::from_str(body).unwrap();
        // Setup initial storage
        let storage =
            Store::new("temp.db", EngineType::InMemory).expect("Failed to create test DB");
        let genesis = read_execution_api_genesis_file();
        storage
            .add_initial_state(genesis)
            .expect("Failed to add genesis block to DB");
        let local_p2p_node = example_p2p_node();
        // Process request
        let result = map_http_requests(&request, storage, local_p2p_node, Default::default());
        let response =
            serde_json::from_value::<RpcSuccessResponse>(rpc_response(request.id, result).0)
                .expect("Request failed");
        let expected_response_string = r#"{"jsonrpc":"2.0","id":1,"result":{"accessList":[{"address":"0x7dcd17433742f4c0ca53122ab541d0ba67fc27df","storageKeys":["0x0000000000000000000000000000000000000000000000000000000000000000","0x13a08e3cd39a1bc7bf9103f63f83273cced2beada9f723945176d6b983c65bd2"]}],"gasUsed":"0xca3c"}}"#;
        let expected_response =
            serde_json::from_str::<RpcSuccessResponse>(expected_response_string).unwrap();
        // Due to the scope of this test, we don't have the full state up to date which can cause variantions in gas used due to the difference in the blockchain state
        // So we will skip checking the gas_used and only check that the access list is correct
        // The gas_used will be checked when running the hive test framework
        assert_eq!(
            response.result["accessList"],
            expected_response.result["accessList"]
        )
    }

    fn example_chain_config() -> ChainConfig {
        ChainConfig {
            chain_id: 3151908_u64,
            homestead_block: Some(0),
            eip150_block: Some(0),
            eip155_block: Some(0),
            eip158_block: Some(0),
            byzantium_block: Some(0),
            constantinople_block: Some(0),
            petersburg_block: Some(0),
            istanbul_block: Some(0),
            berlin_block: Some(0),
            london_block: Some(0),
            merge_netsplit_block: Some(0),
            shanghai_time: Some(0),
            cancun_time: Some(0),
            prague_time: Some(1718232101),
            terminal_total_difficulty: Some(0),
            terminal_total_difficulty_passed: true,
            ..Default::default()
        }
    }
}<|MERGE_RESOLUTION|>--- conflicted
+++ resolved
@@ -4,11 +4,7 @@
     collections::HashMap,
     future::IntoFuture,
     net::SocketAddr,
-<<<<<<< HEAD
     sync::{Arc, Mutex}, time::Duration,
-=======
-    sync::{Arc, Mutex},
->>>>>>> 843d1e6d
 };
 use types::transaction::SendRawTransactionRequest;
 
@@ -35,11 +31,7 @@
     },
     client::{ChainId, Syncing},
     fee_market::FeeHistoryRequest,
-<<<<<<< HEAD
     filter::{self, clean_outdated_filters, ActiveFilters, DeleteFilterRequest, NewFilterRequest},
-=======
-    filter::{ActiveFilters, FilterRequest},
->>>>>>> 843d1e6d
     logs::LogsFilter,
     transaction::{
         CallRequest, CreateAccessListRequest, EstimateGasRequest, GetRawTransaction,
@@ -105,11 +97,7 @@
         storage: storage.clone(),
         jwt_secret,
         local_p2p_node,
-<<<<<<< HEAD
         active_filters: active_filters.clone(),
-=======
-        active_filters: Arc::new(Mutex::new(HashMap::new())),
->>>>>>> 843d1e6d
     };
 
     // Periodically clean up the active filters for the filters endpoints.
@@ -214,11 +202,7 @@
     match req.namespace() {
         Ok(RpcNamespace::Engine) => map_engine_requests(req, storage),
         Ok(RpcNamespace::Eth) => map_eth_requests(req, storage, active_filters),
-<<<<<<< HEAD
-        _ => Err(RpcErr::MethodNotFound),
-=======
         _ => Err(RpcErr::MethodNotFound(req.method.clone())),
->>>>>>> 843d1e6d
     }
 }
 
@@ -256,12 +240,8 @@
         "eth_feeHistory" => FeeHistoryRequest::call(req, storage),
         "eth_estimateGas" => EstimateGasRequest::call(req, storage),
         "eth_getLogs" => LogsFilter::call(req, storage),
-<<<<<<< HEAD
         "eth_newFilter" => NewFilterRequest::stateful_call(req, storage, filters),
         "eth_uninstallFilter" => DeleteFilterRequest::stateful_call(req, storage, filters),
-=======
-        "eth_newFilter" => FilterRequest::stateful_call(req, storage, filters),
->>>>>>> 843d1e6d
         "eth_sendRawTransaction" => SendRawTransactionRequest::call(req, storage),
         "eth_getProof" => GetProofRequest::call(req, storage),
         unknown_eth_method => Err(RpcErr::MethodNotFound(unknown_eth_method.to_owned())),
