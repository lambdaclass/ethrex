--- conflicted
+++ resolved
@@ -209,11 +209,7 @@
     let (block_worker_channel, mut block_receiver) =
         unbounded_channel::<(oneshot::Sender<Result<(), ChainError>>, Block)>();
     std::thread::Builder::new()
-<<<<<<< HEAD
-        .name("block-executor".to_string())
-=======
         .name("block_executor".to_string())
->>>>>>> d280e5bf
         .spawn(move || {
             while let Some((notify, block)) = block_receiver.blocking_recv() {
                 let _ = notify
@@ -221,11 +217,7 @@
                     .inspect_err(|_| tracing::error!("failed to notify caller"));
             }
         })
-<<<<<<< HEAD
-        .expect("Failed to spawn block-executor thread");
-=======
         .expect("Falied to spawn block_executor thread");
->>>>>>> d280e5bf
     block_worker_channel
 }
 
