use crate::authentication::authenticate;
use crate::debug::execution_witness::ExecutionWitnessRequest;
use crate::engine::{
    ExchangeCapabilitiesRequest,
    blobs::BlobsV1Request,
    exchange_transition_config::ExchangeTransitionConfigV1Req,
    fork_choice::{ForkChoiceUpdatedV1, ForkChoiceUpdatedV2, ForkChoiceUpdatedV3},
    payload::{
        GetPayloadBodiesByHashV1Request, GetPayloadBodiesByRangeV1Request, GetPayloadV1Request,
        GetPayloadV2Request, GetPayloadV3Request, GetPayloadV4Request, NewPayloadV1Request,
        NewPayloadV2Request, NewPayloadV3Request, NewPayloadV4Request,
    },
};
use crate::eth::client::Config;
use crate::eth::{
    account::{
        GetBalanceRequest, GetCodeRequest, GetProofRequest, GetStorageAtRequest,
        GetTransactionCountRequest,
    },
    block::{
        BlockNumberRequest, GetBlobBaseFee, GetBlockByHashRequest, GetBlockByNumberRequest,
        GetBlockReceiptsRequest, GetBlockTransactionCountRequest, GetRawBlockRequest,
        GetRawHeaderRequest, GetRawReceipts,
    },
    client::{ChainId, Syncing},
    fee_market::FeeHistoryRequest,
    filter::{self, ActiveFilters, DeleteFilterRequest, FilterChangesRequest, NewFilterRequest},
    gas_price::GasPrice,
    gas_tip_estimator::GasTipEstimator,
    logs::LogsFilter,
    transaction::{
        CallRequest, CreateAccessListRequest, EstimateGasRequest, GetRawTransaction,
        GetTransactionByBlockHashAndIndexRequest, GetTransactionByBlockNumberAndIndexRequest,
        GetTransactionByHashRequest, GetTransactionReceiptRequest,
    },
};
use crate::tracing::{TraceBlockByNumberRequest, TraceTransactionRequest};
use crate::types::transaction::SendRawTransactionRequest;
use crate::utils::{
    RpcErr, RpcErrorMetadata, RpcErrorResponse, RpcNamespace, RpcRequest, RpcRequestId,
    RpcSuccessResponse,
};
use crate::{admin, net};
use crate::{eth, mempool};
use axum::extract::{DefaultBodyLimit, State};
use axum::{Json, Router, http::StatusCode, routing::post};
use axum_extra::{
    TypedHeader,
    headers::{Authorization, authorization::Bearer},
};
use bytes::Bytes;
use ethrex_blockchain::Blockchain;
use ethrex_common::types::DEFAULT_BUILDER_GAS_CEIL;
use ethrex_p2p::peer_handler::PeerHandler;
use ethrex_p2p::sync_manager::SyncManager;
use ethrex_p2p::types::Node;
use ethrex_p2p::types::NodeRecord;
use ethrex_storage::Store;
use serde::Deserialize;
use serde_json::Value;
use std::{
    collections::HashMap,
    future::IntoFuture,
    net::SocketAddr,
    sync::{Arc, Mutex},
    time::Duration,
};
use tokio::{net::TcpListener, sync::Mutex as TokioMutex};
use tower_http::cors::CorsLayer;
use tracing::{error, info};
use tracing_subscriber::{EnvFilter, Registry, reload};

#[cfg(all(feature = "jemalloc_profiling", target_os = "linux"))]
use axum::response::IntoResponse;
// only works on linux
#[cfg(all(feature = "jemalloc_profiling", target_os = "linux"))]
pub async fn handle_get_heap() -> Result<impl IntoResponse, (StatusCode, String)> {
    let Some(mutex) = jemalloc_pprof::PROF_CTL.as_ref() else {
        return Err((
            StatusCode::NOT_IMPLEMENTED,
            "jemalloc profiling is not available".into(),
        ));
    };
    let mut prof_ctl = mutex.lock().await;
    require_profiling_activated(&prof_ctl)?;
    let pprof = prof_ctl
        .dump_pprof()
        .map_err(|err| (StatusCode::INTERNAL_SERVER_ERROR, err.to_string()))?;
    Ok(pprof)
}

/// Checks whether jemalloc profiling is activated an returns an error response if not.
#[cfg(all(feature = "jemalloc_profiling", target_os = "linux"))]
fn require_profiling_activated(
    prof_ctl: &jemalloc_pprof::JemallocProfCtl,
) -> Result<(), (StatusCode, String)> {
    if prof_ctl.activated() {
        Ok(())
    } else {
        Err((
            axum::http::StatusCode::FORBIDDEN,
            "heap profiling not activated".into(),
        ))
    }
}

#[cfg(all(feature = "jemalloc_profiling", target_os = "linux"))]
pub async fn handle_get_heap_flamegraph() -> Result<impl IntoResponse, (StatusCode, String)> {
    use axum::body::Body;
    use axum::http::header::CONTENT_TYPE;
    use axum::response::Response;

    let Some(mutex) = jemalloc_pprof::PROF_CTL.as_ref() else {
        return Err((
            StatusCode::NOT_IMPLEMENTED,
            "jemalloc profiling is not available".into(),
        ));
    };
    let mut prof_ctl = mutex.lock().await;
    require_profiling_activated(&prof_ctl)?;
    let svg = prof_ctl
        .dump_flamegraph()
        .map_err(|err| (StatusCode::INTERNAL_SERVER_ERROR, err.to_string()))?;
    Response::builder()
        .header(CONTENT_TYPE, "image/svg+xml")
        .body(Body::from(svg))
        .map_err(|err| (StatusCode::INTERNAL_SERVER_ERROR, err.to_string()))
}

// Feature-disabled stubs (no dependency on jemalloc_pprof)
#[cfg(not(all(feature = "jemalloc_profiling", target_os = "linux")))]
pub async fn handle_get_heap() -> Result<(), (StatusCode, String)> {
    Err((
        StatusCode::NOT_IMPLEMENTED,
        "jemalloc profiling is not available (build with `ethrex-rpc/jemalloc_profiling`, it only works on linux)".into(),
    ))
}

#[cfg(not(all(feature = "jemalloc_profiling", target_os = "linux")))]
pub async fn handle_get_heap_flamegraph() -> Result<(), (StatusCode, String)> {
    Err((
        StatusCode::NOT_IMPLEMENTED,
        "jemalloc profiling is not available (build with `ethrex-rpc/jemalloc_profiling`, it only works on linux)".into(),
    ))
}

#[derive(Deserialize)]
#[serde(untagged)]
pub enum RpcRequestWrapper {
    Single(RpcRequest),
    Multiple(Vec<RpcRequest>),
}

#[derive(Debug, Clone)]
pub struct RpcApiContext {
    pub storage: Store,
    pub blockchain: Arc<Blockchain>,
    pub active_filters: ActiveFilters,
    pub syncer: Arc<SyncManager>,
    pub peer_handler: PeerHandler,
    pub node_data: NodeData,
    pub gas_tip_estimator: Arc<TokioMutex<GasTipEstimator>>,
    pub log_filter_handler: Option<reload::Handle<EnvFilter, Registry>>,
    pub gas_ceil: u64,
}

#[derive(Debug, Clone)]
pub struct NodeData {
    pub jwt_secret: Bytes,
    pub local_p2p_node: Node,
    pub local_node_record: NodeRecord,
    pub client_version: String,
}

#[allow(async_fn_in_trait)]
pub trait RpcHandler: Sized {
    fn parse(params: &Option<Vec<Value>>) -> Result<Self, RpcErr>;

    async fn call(req: &RpcRequest, context: RpcApiContext) -> Result<Value, RpcErr> {
        let request = Self::parse(&req.params)?;
        request.handle(context).await
    }

    async fn handle(&self, context: RpcApiContext) -> Result<Value, RpcErr>;
}

pub const FILTER_DURATION: Duration = {
    if cfg!(test) {
        Duration::from_secs(1)
    } else {
        Duration::from_secs(5 * 60)
    }
};

#[allow(clippy::too_many_arguments)]
pub async fn start_api(
    http_addr: SocketAddr,
    authrpc_addr: SocketAddr,
    storage: Store,
    blockchain: Arc<Blockchain>,
    jwt_secret: Bytes,
    local_p2p_node: Node,
    local_node_record: NodeRecord,
    syncer: SyncManager,
    peer_handler: PeerHandler,
    client_version: String,
    log_filter_handler: Option<reload::Handle<EnvFilter, Registry>>,
    gas_ceil: Option<u64>,
) -> Result<(), RpcErr> {
    // TODO: Refactor how filters are handled,
    // filters are used by the filters endpoints (eth_newFilter, eth_getFilterChanges, ...etc)
    let active_filters = Arc::new(Mutex::new(HashMap::new()));
    let service_context = RpcApiContext {
        storage,
        blockchain,
        active_filters: active_filters.clone(),
        syncer: Arc::new(syncer),
        peer_handler,
        node_data: NodeData {
            jwt_secret,
            local_p2p_node,
            local_node_record,
            client_version,
        },
        gas_tip_estimator: Arc::new(TokioMutex::new(GasTipEstimator::new())),
        log_filter_handler,
        gas_ceil: gas_ceil.unwrap_or(DEFAULT_BUILDER_GAS_CEIL),
    };

    // Periodically clean up the active filters for the filters endpoints.
    tokio::task::spawn(async move {
        let mut interval = tokio::time::interval(FILTER_DURATION);
        let filters = active_filters.clone();
        loop {
            interval.tick().await;
            tracing::debug!("Running filter clean task");
            filter::clean_outdated_filters(filters.clone(), FILTER_DURATION);
            tracing::debug!("Filter clean task complete");
        }
    });

    // All request headers allowed.
    // All methods allowed.
    // All origins allowed.
    // All headers exposed.
    let cors = CorsLayer::permissive();

    let http_router = Router::new()
        .route("/debug/pprof/allocs", axum::routing::get(handle_get_heap))
        .route(
            "/debug/pprof/allocs/flamegraph",
            axum::routing::get(handle_get_heap_flamegraph),
        )
        .route("/", post(handle_http_request))
        .layer(cors)
        .with_state(service_context.clone());
    let http_listener = TcpListener::bind(http_addr)
        .await
        .map_err(|error| RpcErr::Internal(error.to_string()))?;
    let http_server = axum::serve(http_listener, http_router)
        .with_graceful_shutdown(shutdown_signal())
        .into_future();
    info!("Starting HTTP server at {http_addr}");

    let authrpc_handler = |ctx, auth, body| async { handle_authrpc_request(ctx, auth, body).await };
    let authrpc_router = Router::new()
        .route("/", post(authrpc_handler))
        .with_state(service_context)
        // Bump the body limit for the engine API to 256MB
        // This is needed to receive payloads bigger than the default limit of 2MB
        .layer(DefaultBodyLimit::max(256 * 1024 * 1024));

    let authrpc_listener = TcpListener::bind(authrpc_addr)
        .await
        .map_err(|error| RpcErr::Internal(error.to_string()))?;
    let authrpc_server = axum::serve(authrpc_listener, authrpc_router)
        .with_graceful_shutdown(shutdown_signal())
        .into_future();
    info!("Starting Auth-RPC server at {authrpc_addr}");

    let _ = tokio::try_join!(authrpc_server, http_server)
        .inspect_err(|e| error!("Error shutting down servers: {e:?}"));

    Ok(())
}

pub async fn shutdown_signal() {
    tokio::signal::ctrl_c()
        .await
        .expect("failed to install Ctrl+C handler");
}

async fn handle_http_request(
    State(service_context): State<RpcApiContext>,
    body: String,
) -> Result<Json<Value>, StatusCode> {
    let res = match serde_json::from_str::<RpcRequestWrapper>(&body) {
        Ok(RpcRequestWrapper::Single(request)) => {
            let res = map_http_requests(&request, service_context).await;
            rpc_response(request.id, res).map_err(|_| StatusCode::BAD_REQUEST)?
        }
        Ok(RpcRequestWrapper::Multiple(requests)) => {
            let mut responses = Vec::new();
            for req in requests {
                let res = map_http_requests(&req, service_context.clone()).await;
                responses.push(rpc_response(req.id, res).map_err(|_| StatusCode::BAD_REQUEST)?);
            }
            serde_json::to_value(responses).map_err(|_| StatusCode::BAD_REQUEST)?
        }
        Err(_) => rpc_response(
            RpcRequestId::String("".to_string()),
            Err(RpcErr::BadParams("Invalid request body".to_string())),
        )
        .map_err(|_| StatusCode::BAD_REQUEST)?,
    };
    Ok(Json(res))
}

pub async fn handle_authrpc_request(
    State(service_context): State<RpcApiContext>,
    auth_header: Option<TypedHeader<Authorization<Bearer>>>,
    body: String,
) -> Result<Json<Value>, StatusCode> {
    let req: RpcRequest = match serde_json::from_str(&body) {
        Ok(req) => req,
        Err(_) => {
            return Ok(Json(
                rpc_response(
                    RpcRequestId::String("".to_string()),
                    Err(RpcErr::BadParams("Invalid request body".to_string())),
                )
                .map_err(|_| StatusCode::BAD_REQUEST)?,
            ));
        }
    };
    match authenticate(&service_context.node_data.jwt_secret, auth_header) {
        Err(error) => Ok(Json(
            rpc_response(req.id, Err(error)).map_err(|_| StatusCode::BAD_REQUEST)?,
        )),
        Ok(()) => {
            // Proceed with the request
            let res = map_authrpc_requests(&req, service_context).await;
            Ok(Json(
                rpc_response(req.id, res).map_err(|_| StatusCode::BAD_REQUEST)?,
            ))
        }
    }
}

/// Handle requests that can come from either clients or other users
pub async fn map_http_requests(req: &RpcRequest, context: RpcApiContext) -> Result<Value, RpcErr> {
    match req.namespace() {
        Ok(RpcNamespace::Eth) => map_eth_requests(req, context).await,
        Ok(RpcNamespace::Admin) => map_admin_requests(req, context).await,
        Ok(RpcNamespace::Debug) => map_debug_requests(req, context).await,
        Ok(RpcNamespace::Web3) => map_web3_requests(req, context),
        Ok(RpcNamespace::Net) => map_net_requests(req, context).await,
        Ok(RpcNamespace::Mempool) => map_mempool_requests(req, context).await,
        Ok(RpcNamespace::Engine) => Err(RpcErr::Internal(
            "Engine namespace not allowed in map_http_requests".to_owned(),
        )),
        Err(rpc_err) => Err(rpc_err),
    }
}

/// Handle requests from consensus client
pub async fn map_authrpc_requests(
    req: &RpcRequest,
    context: RpcApiContext,
) -> Result<Value, RpcErr> {
    match req.namespace() {
        Ok(RpcNamespace::Engine) => map_engine_requests(req, context).await,
        Ok(RpcNamespace::Eth) => map_eth_requests(req, context).await,
        _ => Err(RpcErr::MethodNotFound(req.method.clone())),
    }
}

pub async fn map_eth_requests(req: &RpcRequest, context: RpcApiContext) -> Result<Value, RpcErr> {
    match req.method.as_str() {
        "eth_chainId" => ChainId::call(req, context).await,
        "eth_syncing" => Syncing::call(req, context).await,
        "eth_getBlockByNumber" => GetBlockByNumberRequest::call(req, context).await,
        "eth_getBlockByHash" => GetBlockByHashRequest::call(req, context).await,
        "eth_getBalance" => GetBalanceRequest::call(req, context).await,
        "eth_getCode" => GetCodeRequest::call(req, context).await,
        "eth_getStorageAt" => GetStorageAtRequest::call(req, context).await,
        "eth_getBlockTransactionCountByNumber" => {
            GetBlockTransactionCountRequest::call(req, context).await
        }
        "eth_getBlockTransactionCountByHash" => {
            GetBlockTransactionCountRequest::call(req, context).await
        }
        "eth_getTransactionByBlockNumberAndIndex" => {
            GetTransactionByBlockNumberAndIndexRequest::call(req, context).await
        }
        "eth_getTransactionByBlockHashAndIndex" => {
            GetTransactionByBlockHashAndIndexRequest::call(req, context).await
        }
        "eth_getBlockReceipts" => GetBlockReceiptsRequest::call(req, context).await,
        "eth_getTransactionByHash" => GetTransactionByHashRequest::call(req, context).await,
        "eth_getTransactionReceipt" => GetTransactionReceiptRequest::call(req, context).await,
        "eth_createAccessList" => CreateAccessListRequest::call(req, context).await,
        "eth_blockNumber" => BlockNumberRequest::call(req, context).await,
        "eth_call" => CallRequest::call(req, context).await,
        "eth_blobBaseFee" => GetBlobBaseFee::call(req, context).await,
        "eth_getTransactionCount" => GetTransactionCountRequest::call(req, context).await,
        "eth_feeHistory" => FeeHistoryRequest::call(req, context).await,
        "eth_estimateGas" => EstimateGasRequest::call(req, context).await,
        "eth_getLogs" => LogsFilter::call(req, context).await,
        "eth_newFilter" => {
            NewFilterRequest::stateful_call(req, context.storage, context.active_filters).await
        }
        "eth_uninstallFilter" => {
            DeleteFilterRequest::stateful_call(req, context.storage, context.active_filters)
        }
        "eth_getFilterChanges" => {
            FilterChangesRequest::stateful_call(req, context.storage, context.active_filters).await
        }
        "eth_sendRawTransaction" => SendRawTransactionRequest::call(req, context).await,
        "eth_getProof" => GetProofRequest::call(req, context).await,
        "eth_gasPrice" => GasPrice::call(req, context).await,
        "eth_maxPriorityFeePerGas" => {
            eth::max_priority_fee::MaxPriorityFee::call(req, context).await
        }
        "eth_config" => Config::call(req, context).await,
        unknown_eth_method => Err(RpcErr::MethodNotFound(unknown_eth_method.to_owned())),
    }
}

pub async fn map_debug_requests(req: &RpcRequest, context: RpcApiContext) -> Result<Value, RpcErr> {
    match req.method.as_str() {
        "debug_getRawHeader" => GetRawHeaderRequest::call(req, context).await,
        "debug_getRawBlock" => GetRawBlockRequest::call(req, context).await,
        "debug_getRawTransaction" => GetRawTransaction::call(req, context).await,
        "debug_getRawReceipts" => GetRawReceipts::call(req, context).await,
        "debug_executionWitness" => ExecutionWitnessRequest::call(req, context).await,
        "debug_traceTransaction" => TraceTransactionRequest::call(req, context).await,
        "debug_traceBlockByNumber" => TraceBlockByNumberRequest::call(req, context).await,
        unknown_debug_method => Err(RpcErr::MethodNotFound(unknown_debug_method.to_owned())),
    }
}

pub async fn map_engine_requests(
    req: &RpcRequest,
    context: RpcApiContext,
) -> Result<Value, RpcErr> {
    match req.method.as_str() {
        "engine_exchangeCapabilities" => ExchangeCapabilitiesRequest::call(req, context).await,
        "engine_forkchoiceUpdatedV1" => ForkChoiceUpdatedV1::call(req, context).await,
        "engine_forkchoiceUpdatedV2" => ForkChoiceUpdatedV2::call(req, context).await,
        "engine_forkchoiceUpdatedV3" => ForkChoiceUpdatedV3::call(req, context).await,
        "engine_newPayloadV4" => NewPayloadV4Request::call(req, context).await,
        "engine_newPayloadV3" => NewPayloadV3Request::call(req, context).await,
        "engine_newPayloadV2" => NewPayloadV2Request::call(req, context).await,
        "engine_newPayloadV1" => NewPayloadV1Request::call(req, context).await,
        "engine_exchangeTransitionConfigurationV1" => {
            ExchangeTransitionConfigV1Req::call(req, context).await
        }
        "engine_getPayloadV4" => GetPayloadV4Request::call(req, context).await,
        "engine_getPayloadV3" => GetPayloadV3Request::call(req, context).await,
        "engine_getPayloadV2" => GetPayloadV2Request::call(req, context).await,
        "engine_getPayloadV1" => GetPayloadV1Request::call(req, context).await,
        "engine_getPayloadBodiesByHashV1" => {
            GetPayloadBodiesByHashV1Request::call(req, context).await
        }
        "engine_getPayloadBodiesByRangeV1" => {
            GetPayloadBodiesByRangeV1Request::call(req, context).await
        }
        "engine_getBlobsV1" => BlobsV1Request::call(req, context).await,
        unknown_engine_method => Err(RpcErr::MethodNotFound(unknown_engine_method.to_owned())),
    }
}

pub async fn map_admin_requests(req: &RpcRequest, context: RpcApiContext) -> Result<Value, RpcErr> {
    match req.method.as_str() {
        "admin_nodeInfo" => admin::node_info(context.storage, &context.node_data),
        "admin_peers" => admin::peers(&context).await,
        "admin_setLogLevel" => admin::set_log_level(req, &context.log_filter_handler).await,
        unknown_admin_method => Err(RpcErr::MethodNotFound(unknown_admin_method.to_owned())),
    }
}

pub fn map_web3_requests(req: &RpcRequest, context: RpcApiContext) -> Result<Value, RpcErr> {
    match req.method.as_str() {
        "web3_clientVersion" => Ok(Value::String(context.node_data.client_version)),
        unknown_web3_method => Err(RpcErr::MethodNotFound(unknown_web3_method.to_owned())),
    }
}

pub async fn map_net_requests(req: &RpcRequest, contex: RpcApiContext) -> Result<Value, RpcErr> {
    match req.method.as_str() {
        "net_version" => net::version(req, contex),
        "net_peerCount" => net::peer_count(req, contex).await,
        unknown_net_method => Err(RpcErr::MethodNotFound(unknown_net_method.to_owned())),
    }
}

pub async fn map_mempool_requests(
    req: &RpcRequest,
    contex: RpcApiContext,
) -> Result<Value, RpcErr> {
    match req.method.as_str() {
        // TODO: The endpoint name matches geth's endpoint for compatibility, consider changing it in the future
        "txpool_content" => mempool::content(contex).await,
        "txpool_status" => mempool::status(contex).await,
        unknown_mempool_method => Err(RpcErr::MethodNotFound(unknown_mempool_method.to_owned())),
    }
}

pub fn rpc_response<E>(id: RpcRequestId, res: Result<Value, E>) -> Result<Value, RpcErr>
where
    E: Into<RpcErrorMetadata>,
{
    Ok(match res {
        Ok(result) => serde_json::to_value(RpcSuccessResponse {
            id,
            jsonrpc: "2.0".to_string(),
            result,
        }),
        Err(error) => serde_json::to_value(RpcErrorResponse {
            id,
            jsonrpc: "2.0".to_string(),
            error: error.into(),
        }),
    }?)
}

#[cfg(test)]
mod tests {
    use super::*;
    use crate::utils::test_utils::default_context_with_storage;
    use ethrex_common::{
        H160,
        types::{ChainConfig, Genesis},
    };
    use ethrex_storage::{EngineType, Store};
    use sha3::{Digest, Keccak256};
    use std::io::BufReader;
    use std::str::FromStr;
    use std::{fs::File, path::Path};

    // Maps string rpc response to RpcSuccessResponse as serde Value
    // This is used to avoid failures due to field order and allow easier string comparisons for responses
    fn to_rpc_response_success_value(str: &str) -> serde_json::Value {
        serde_json::to_value(serde_json::from_str::<RpcSuccessResponse>(str).unwrap()).unwrap()
    }

    #[tokio::test]
    async fn admin_nodeinfo_request() {
        let body = r#"{"jsonrpc":"2.0", "method":"admin_nodeInfo", "params":[], "id":1}"#;
        let request: RpcRequest = serde_json::from_str(body).unwrap();
        let storage =
            Store::new("temp.db", EngineType::InMemory).expect("Failed to create test DB");
        storage
            .set_chain_config(&example_chain_config())
            .await
            .unwrap();
        let context = default_context_with_storage(storage).await;
        let local_p2p_node = context.node_data.local_p2p_node.clone();

        let enr_url = context.node_data.local_node_record.enr_url().unwrap();
        let result = map_http_requests(&request, context).await;
        let rpc_response = rpc_response(request.id, result).unwrap();
        let blob_schedule = serde_json::json!({
<<<<<<< HEAD
            "cancun": { "baseFeeUpdateFraction": 3338477, "max": 6, "target": 3 },
            "prague": { "baseFeeUpdateFraction": 5007716, "max": 9, "target": 6 },
            "osaka": { "baseFeeUpdateFraction": 5007716, "max": 9, "target": 6 },
=======
            "cancun": { "target": 3, "max": 6, "baseFeeUpdateFraction": 3338477 },
            "prague": { "target": 6, "max": 9, "baseFeeUpdateFraction": 5007716 },
            "osaka": { "target": 6, "max": 9, "baseFeeUpdateFraction": 5007716 },
            "bpo1": { "target": 10, "max": 15, "baseFeeUpdateFraction": 8346193 },
            "bpo2": { "target": 14, "max": 21, "baseFeeUpdateFraction": 11684671 },
>>>>>>> 82475e40
        });
        let json = serde_json::json!({
            "jsonrpc": "2.0",
            "id": 1,
            "result": {
                "enode": "enode://d860a01f9722d78051619d1e2351aba3f43f943f6f00718d1b9baa4101932a1f5011f16bb2b1bb35db20d6fe28fa0bf09636d26a87d31de9ec6203eeedb1f666@127.0.0.1:30303",
                "enr": enr_url,
                "id": hex::encode(Keccak256::digest(local_p2p_node.public_key)),
                "ip": "127.0.0.1",
                "name": "ethrex/test",
                "ports": {
                    "discovery": 30303,
                    "listener": 30303
                },
                "protocols": {
                    "eth": {
                        "chainId": 3151908,
                        "homesteadBlock": 0,
                        "daoForkBlock": null,
                        "daoForkSupport": false,
                        "eip150Block": 0,
                        "eip155Block": 0,
                        "eip158Block": 0,
                        "byzantiumBlock": 0,
                        "constantinopleBlock": 0,
                        "petersburgBlock": 0,
                        "istanbulBlock": 0,
                        "muirGlacierBlock": null,
                        "berlinBlock": 0,
                        "londonBlock": 0,
                        "arrowGlacierBlock": null,
                        "grayGlacierBlock": null,
                        "mergeNetsplitBlock": 0,
                        "shanghaiTime": 0,
                        "cancunTime": 0,
                        "pragueTime": 1718232101,
                        "verkleTime": null,
                        "osakaTime": null,
                        "bpo1Time": null,
                        "bpo2Time": null,
                        "bpo3Time": null,
                        "bpo4Time": null,
                        "bpo5Time": null,
                        "terminalTotalDifficulty": 0,
                        "terminalTotalDifficultyPassed": true,
                        "blobSchedule": blob_schedule,
                        "depositContractAddress": H160::from_str("0x00000000219ab540356cbb839cbe05303d7705fa").unwrap(),
                        "enableVerkleAtGenesis": false,
                    }
                },
            }
        });
        let expected_response = to_rpc_response_success_value(&json.to_string());
        assert_eq!(rpc_response.to_string(), expected_response.to_string())
    }

    // Reads genesis file taken from https://github.com/ethereum/execution-apis/blob/main/tests/genesis.json
    fn read_execution_api_genesis_file() -> Genesis {
        let file = File::open("../../../fixtures/genesis/execution-api.json")
            .expect("Failed to open genesis file");
        let reader = BufReader::new(file);
        serde_json::from_reader(reader).expect("Failed to deserialize genesis file")
    }

    #[tokio::test]
    async fn create_access_list_simple_transfer() {
        // Create Request
        // Request taken from https://github.com/ethereum/execution-apis/blob/main/tests/eth_createAccessList/create-al-value-transfer.io
        let body = r#"{"jsonrpc":"2.0","id":1,"method":"eth_createAccessList","params":[{"from":"0x0c2c51a0990aee1d73c1228de158688341557508","nonce":"0x0","to":"0x0100000000000000000000000000000000000000","value":"0xa"},"0x00"]}"#;
        let request: RpcRequest = serde_json::from_str(body).unwrap();
        // Setup initial storage
        let storage =
            Store::new("temp.db", EngineType::InMemory).expect("Failed to create test DB");
        let genesis = read_execution_api_genesis_file();
        storage
            .add_initial_state(genesis)
            .await
            .expect("Failed to add genesis block to DB");
        // Process request
        let context = default_context_with_storage(storage).await;
        let result = map_http_requests(&request, context).await;
        let response = rpc_response(request.id, result).unwrap();
        let expected_response = to_rpc_response_success_value(
            r#"{"jsonrpc":"2.0","id":1,"result":{"accessList":[],"gasUsed":"0x5208"}}"#,
        );
        assert_eq!(response.to_string(), expected_response.to_string());
    }

    fn example_chain_config() -> ChainConfig {
        ChainConfig {
            chain_id: 3151908_u64,
            homestead_block: Some(0),
            eip150_block: Some(0),
            eip155_block: Some(0),
            eip158_block: Some(0),
            byzantium_block: Some(0),
            constantinople_block: Some(0),
            petersburg_block: Some(0),
            istanbul_block: Some(0),
            berlin_block: Some(0),
            london_block: Some(0),
            merge_netsplit_block: Some(0),
            shanghai_time: Some(0),
            cancun_time: Some(0),
            prague_time: Some(1718232101),
            terminal_total_difficulty: Some(0),
            terminal_total_difficulty_passed: true,
            deposit_contract_address: H160::from_str("0x00000000219ab540356cbb839cbe05303d7705fa")
                .unwrap(),
            ..Default::default()
        }
    }

    #[tokio::test]
    async fn net_version_test() {
        let body = r#"{"jsonrpc":"2.0","method":"net_version","params":[],"id":67}"#;
        let request: RpcRequest = serde_json::from_str(body).expect("serde serialization failed");
        // Setup initial storage
        let storage =
            Store::new("temp.db", EngineType::InMemory).expect("Failed to create test DB");
        storage
            .set_chain_config(&example_chain_config())
            .await
            .unwrap();
        let chain_id = storage
            .get_chain_config()
            .expect("failed to get chain_id")
            .chain_id
            .to_string();
        let context = default_context_with_storage(storage).await;
        // Process request
        let result = map_http_requests(&request, context).await;
        let response = rpc_response(request.id, result).unwrap();
        let expected_response_string =
            format!(r#"{{"id":67,"jsonrpc": "2.0","result": "{chain_id}"}}"#);
        let expected_response = to_rpc_response_success_value(&expected_response_string);
        assert_eq!(response.to_string(), expected_response.to_string());
    }

    #[tokio::test]
    async fn eth_config_request_cancun_with_prague_scheduled() {
        let body = r#"{"jsonrpc":"2.0", "method":"eth_config", "params":[], "id":1}"#;
        let request: RpcRequest = serde_json::from_str(body).unwrap();
        let storage = Store::new_from_genesis(
            Path::new("temp.db"),
            EngineType::InMemory,
            "../../../cmd/ethrex/networks/hoodi/genesis.json",
        )
        .await
        .expect("Failed to create test DB");
        let context = default_context_with_storage(storage).await;
        let result = map_http_requests(&request, context).await;
        let rpc_response = rpc_response(request.id, result).unwrap();
        let json = serde_json::json!({
            "id": 1,
            "jsonrpc": "2.0",
            "result": {
                "current": {
                    "activationTime": 0,
                    "blobSchedule": {
                        "baseFeeUpdateFraction": 3338477,
                        "max": 6,
                        "target": 3
                    },
                    "chainId": "0x88bb0",
                    "forkId": "0xbef71d30",
                    "precompiles": {
                        "BLAKE2F": "0x0000000000000000000000000000000000000009",
                        "BN254_ADD": "0x0000000000000000000000000000000000000006",
                        "BN254_MUL": "0x0000000000000000000000000000000000000007",
                        "BN254_PAIRING": "0x0000000000000000000000000000000000000008",
                        "ECREC": "0x0000000000000000000000000000000000000001",
                        "ID": "0x0000000000000000000000000000000000000004",
                        "KZG_POINT_EVALUATION": "0x000000000000000000000000000000000000000a",
                        "MODEXP": "0x0000000000000000000000000000000000000005",
                        "RIPEMD160": "0x0000000000000000000000000000000000000003",
                        "SHA256": "0x0000000000000000000000000000000000000002"
                    },
                    "systemContracts": {
                        "BEACON_ROOTS_ADDRESS": "0x000f3df6d732807ef1319fb7b8bb8522d0beac02"
                    }
                },
                "next": {
                    "activationTime": 1742999832,
                    "blobSchedule": {
                        "baseFeeUpdateFraction": 5007716,
                        "max": 9,
                        "target": 6
                    },
                    "chainId": "0x88bb0",
                    "forkId": "0x0929e24e",
                    "precompiles": {
                        "BLAKE2F": "0x0000000000000000000000000000000000000009",
                        "BLS12_G1ADD": "0x000000000000000000000000000000000000000b",
                        "BLS12_G1MSM": "0x000000000000000000000000000000000000000c",
                        "BLS12_G2ADD": "0x000000000000000000000000000000000000000d",
                        "BLS12_G2MSM": "0x000000000000000000000000000000000000000e",
                        "BLS12_MAP_FP2_TO_G2": "0x0000000000000000000000000000000000000011",
                        "BLS12_MAP_FP_TO_G1": "0x0000000000000000000000000000000000000010",
                        "BLS12_PAIRING_CHECK": "0x000000000000000000000000000000000000000f",
                        "BN254_ADD": "0x0000000000000000000000000000000000000006",
                        "BN254_MUL": "0x0000000000000000000000000000000000000007",
                        "BN254_PAIRING": "0x0000000000000000000000000000000000000008",
                        "ECREC": "0x0000000000000000000000000000000000000001",
                        "ID": "0x0000000000000000000000000000000000000004",
                        "KZG_POINT_EVALUATION": "0x000000000000000000000000000000000000000a",
                        "MODEXP": "0x0000000000000000000000000000000000000005",
                        "RIPEMD160": "0x0000000000000000000000000000000000000003",
                        "SHA256": "0x0000000000000000000000000000000000000002"
                    },
                    "systemContracts": {
                        "BEACON_ROOTS_ADDRESS": "0x000f3df6d732807ef1319fb7b8bb8522d0beac02",
                        "CONSOLIDATION_REQUEST_PREDEPLOY_ADDRESS": "0x0000bbddc7ce488642fb579f8b00f3a590007251",
                        "DEPOSIT_CONTRACT_ADDRESS": "0x00000000219ab540356cbb839cbe05303d7705fa",
                        "HISTORY_STORAGE_ADDRESS": "0x0000f90827f1c53a10cb7a02335b175320002935",
                        "WITHDRAWAL_REQUEST_PREDEPLOY_ADDRESS": "0x00000961ef480eb55e80d19ad83579a64c007002"
                    }
                },
                "last": {
                    "activationTime": 1742999832,
                    "blobSchedule": {
                        "baseFeeUpdateFraction": 5007716,
                        "max": 9,
                        "target": 6
                    },
                    "chainId": "0x88bb0",
                    "forkId": "0x0929e24e",
                    "precompiles": {
                        "BLAKE2F": "0x0000000000000000000000000000000000000009",
                        "BLS12_G1ADD": "0x000000000000000000000000000000000000000b",
                        "BLS12_G1MSM": "0x000000000000000000000000000000000000000c",
                        "BLS12_G2ADD": "0x000000000000000000000000000000000000000d",
                        "BLS12_G2MSM": "0x000000000000000000000000000000000000000e",
                        "BLS12_MAP_FP2_TO_G2": "0x0000000000000000000000000000000000000011",
                        "BLS12_MAP_FP_TO_G1": "0x0000000000000000000000000000000000000010",
                        "BLS12_PAIRING_CHECK": "0x000000000000000000000000000000000000000f",
                        "BN254_ADD": "0x0000000000000000000000000000000000000006",
                        "BN254_MUL": "0x0000000000000000000000000000000000000007",
                        "BN254_PAIRING": "0x0000000000000000000000000000000000000008",
                        "ECREC": "0x0000000000000000000000000000000000000001",
                        "ID": "0x0000000000000000000000000000000000000004",
                        "KZG_POINT_EVALUATION": "0x000000000000000000000000000000000000000a",
                        "MODEXP": "0x0000000000000000000000000000000000000005",
                        "RIPEMD160": "0x0000000000000000000000000000000000000003",
                        "SHA256": "0x0000000000000000000000000000000000000002"
                    },
                    "systemContracts": {
                        "BEACON_ROOTS_ADDRESS": "0x000f3df6d732807ef1319fb7b8bb8522d0beac02",
                        "CONSOLIDATION_REQUEST_PREDEPLOY_ADDRESS": "0x0000bbddc7ce488642fb579f8b00f3a590007251",
                        "DEPOSIT_CONTRACT_ADDRESS": "0x00000000219ab540356cbb839cbe05303d7705fa",
                        "HISTORY_STORAGE_ADDRESS": "0x0000f90827f1c53a10cb7a02335b175320002935",
                        "WITHDRAWAL_REQUEST_PREDEPLOY_ADDRESS": "0x00000961ef480eb55e80d19ad83579a64c007002"
                    }
                },
            }
        });
        let expected_response = to_rpc_response_success_value(&json.to_string());
        assert_eq!(rpc_response.to_string(), expected_response.to_string())
    }
}<|MERGE_RESOLUTION|>--- conflicted
+++ resolved
@@ -562,17 +562,11 @@
         let result = map_http_requests(&request, context).await;
         let rpc_response = rpc_response(request.id, result).unwrap();
         let blob_schedule = serde_json::json!({
-<<<<<<< HEAD
-            "cancun": { "baseFeeUpdateFraction": 3338477, "max": 6, "target": 3 },
-            "prague": { "baseFeeUpdateFraction": 5007716, "max": 9, "target": 6 },
-            "osaka": { "baseFeeUpdateFraction": 5007716, "max": 9, "target": 6 },
-=======
             "cancun": { "target": 3, "max": 6, "baseFeeUpdateFraction": 3338477 },
             "prague": { "target": 6, "max": 9, "baseFeeUpdateFraction": 5007716 },
             "osaka": { "target": 6, "max": 9, "baseFeeUpdateFraction": 5007716 },
             "bpo1": { "target": 10, "max": 15, "baseFeeUpdateFraction": 8346193 },
             "bpo2": { "target": 14, "max": 21, "baseFeeUpdateFraction": 11684671 },
->>>>>>> 82475e40
         });
         let json = serde_json::json!({
             "jsonrpc": "2.0",
