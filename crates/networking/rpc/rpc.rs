--- conflicted
+++ resolved
@@ -66,10 +66,6 @@
 }
 mod admin;
 mod authentication;
-#[cfg(feature = "based")]
-mod based;
-#[cfg(feature = "based")]
-use based::versioned_message::SignedMessage;
 pub mod engine;
 mod eth;
 mod net;
@@ -83,6 +79,11 @@
 use axum::extract::State;
 use ethrex_p2p::types::Node;
 use ethrex_storage::{error::StoreError, Store};
+
+#[cfg(feature = "based")]
+mod based;
+#[cfg(feature = "based")]
+use based::versioned_message::SignedMessage;
 
 #[derive(Deserialize)]
 #[serde(untagged)]
@@ -104,15 +105,12 @@
     gateway_eth_client: EthClient,
     #[cfg(feature = "based")]
     gateway_auth_client: EngineClient,
-<<<<<<< HEAD
     #[cfg(feature = "based")]
     gateway_pubkey: Public,
-=======
     #[cfg(feature = "l2")]
     valid_delegation_addresses: Vec<Address>,
     #[cfg(feature = "l2")]
     sponsor_pk: SecretKey,
->>>>>>> 652ffd35
 }
 
 /// Describes the client's current sync status:
@@ -185,12 +183,9 @@
     syncer: SyncManager,
     #[cfg(feature = "based")] gateway_eth_client: EthClient,
     #[cfg(feature = "based")] gateway_auth_client: EngineClient,
-<<<<<<< HEAD
     #[cfg(feature = "based")] gateway_pubkey: Public,
-=======
     #[cfg(feature = "l2")] valid_delegation_addresses: Vec<Address>,
     #[cfg(feature = "l2")] sponsor_pk: SecretKey,
->>>>>>> 652ffd35
 ) {
     // TODO: Refactor how filters are handled,
     // filters are used by the filters endpoints (eth_newFilter, eth_getFilterChanges, ...etc)
@@ -207,15 +202,12 @@
         gateway_eth_client,
         #[cfg(feature = "based")]
         gateway_auth_client,
-<<<<<<< HEAD
         #[cfg(feature = "based")]
         gateway_pubkey,
-=======
         #[cfg(feature = "l2")]
         valid_delegation_addresses,
         #[cfg(feature = "l2")]
         sponsor_pk,
->>>>>>> 652ffd35
     };
 
     // Periodically clean up the active filters for the filters endpoints.
@@ -317,18 +309,14 @@
         Ok(RpcNamespace::Debug) => map_debug_requests(req, context).await,
         Ok(RpcNamespace::Web3) => map_web3_requests(req, context),
         Ok(RpcNamespace::Net) => map_net_requests(req, context),
-<<<<<<< HEAD
         Ok(RpcNamespace::Engine) => Err(RpcErr::Internal(
             "Engine namespace not allowed in map_http_requests".to_owned(),
         )),
         #[cfg(feature = "based")]
         Ok(RpcNamespace::Based) => map_based_requests(req, context),
         Err(rpc_err) => Err(rpc_err),
-=======
         #[cfg(feature = "l2")]
         Ok(RpcNamespace::EthrexL2) => map_l2_requests(req, context),
-        _ => Err(RpcErr::MethodNotFound(req.method.clone())),
->>>>>>> 652ffd35
     }
 }
 
@@ -484,7 +472,6 @@
     }
 }
 
-<<<<<<< HEAD
 #[cfg(feature = "based")]
 pub fn map_based_requests(req: &RpcRequest, context: RpcApiContext) -> Result<Value, RpcErr> {
     match req.method.as_str() {
@@ -492,7 +479,9 @@
         "based_newFrag" => SignedMessage::call_new_frag(req, context),
         "based_sealFrag" => SignedMessage::call_seal_frag(req, context),
         unknown_based_method => Err(RpcErr::MethodNotFound(unknown_based_method.to_owned())),
-=======
+    }
+}
+
 #[cfg(feature = "l2")]
 pub fn map_l2_requests(req: &RpcRequest, context: RpcApiContext) -> Result<Value, RpcErr> {
     match req.method.as_str() {
@@ -500,7 +489,6 @@
         unknown_ethrex_l2_method => {
             Err(RpcErr::MethodNotFound(unknown_ethrex_l2_method.to_owned()))
         }
->>>>>>> 652ffd35
     }
 }
 
@@ -572,15 +560,12 @@
             gateway_eth_client: EthClient::new(""),
             #[cfg(feature = "based")]
             gateway_auth_client: EngineClient::new("", Bytes::default()),
-<<<<<<< HEAD
             #[cfg(feature = "based")]
             gateway_pubkey: Default::default(),
-=======
             #[cfg(feature = "l2")]
             valid_delegation_addresses: Vec::new(),
             #[cfg(feature = "l2")]
             sponsor_pk: SecretKey::new(&mut rand::thread_rng()),
->>>>>>> 652ffd35
         };
         let enr_url = context.local_node_record.enr_url().unwrap();
         let result = map_http_requests(&request, context).await;
@@ -673,15 +658,12 @@
             gateway_eth_client: EthClient::new(""),
             #[cfg(feature = "based")]
             gateway_auth_client: EngineClient::new("", Bytes::default()),
-<<<<<<< HEAD
             #[cfg(feature = "based")]
             gateway_pubkey: Default::default(),
-=======
             #[cfg(feature = "l2")]
             valid_delegation_addresses: Vec::new(),
             #[cfg(feature = "l2")]
             sponsor_pk: SecretKey::new(&mut rand::thread_rng()),
->>>>>>> 652ffd35
         };
         let result = map_http_requests(&request, context).await;
         let response = rpc_response(request.id, result);
@@ -719,15 +701,12 @@
             gateway_eth_client: EthClient::new(""),
             #[cfg(feature = "based")]
             gateway_auth_client: EngineClient::new("", Bytes::default()),
-<<<<<<< HEAD
             #[cfg(feature = "based")]
             gateway_pubkey: Default::default(),
-=======
             #[cfg(feature = "l2")]
             valid_delegation_addresses: Vec::new(),
             #[cfg(feature = "l2")]
             sponsor_pk: SecretKey::new(&mut rand::thread_rng()),
->>>>>>> 652ffd35
         };
         let result = map_http_requests(&request, context).await;
         let response =
@@ -797,15 +776,12 @@
             gateway_eth_client: EthClient::new(""),
             #[cfg(feature = "based")]
             gateway_auth_client: EngineClient::new("", Bytes::default()),
-<<<<<<< HEAD
             #[cfg(feature = "based")]
             gateway_pubkey: Default::default(),
-=======
             #[cfg(feature = "l2")]
             valid_delegation_addresses: Vec::new(),
             #[cfg(feature = "l2")]
             sponsor_pk: SecretKey::new(&mut rand::thread_rng()),
->>>>>>> 652ffd35
         };
         // Process request
         let result = map_http_requests(&request, context).await;
