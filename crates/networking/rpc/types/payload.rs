use bytes::Bytes;
use ethrex_rlp::error::RLPDecodeError;
use serde::{Deserialize, Serialize};

use ethrex_common::{
<<<<<<< HEAD
    constants::DEFAULT_OMMERS_HASH,
    serde_utils,
    types::{
        compute_transactions_root, compute_withdrawals_root, requests::EncodedRequests,
        BlobsBundle, Block, BlockBody, BlockHash, BlockHeader, Transaction, Withdrawal,
=======
    Address, Bloom, H256, U256, serde_utils,
    types::{
        BlobsBundle, Block, BlockBody, BlockHash, BlockHeader, DEFAULT_OMMERS_HASH, Transaction,
        Withdrawal, compute_transactions_root, compute_withdrawals_root, requests::EncodedRequests,
>>>>>>> a9cb97fa
    },
};

#[derive(Clone, Debug, Deserialize, Serialize)]
#[serde(rename_all = "camelCase")]
pub struct ExecutionPayload {
    parent_hash: H256,
    fee_recipient: Address,
    state_root: H256,
    receipts_root: H256,
    logs_bloom: Bloom,
    prev_randao: H256,
    #[serde(with = "serde_utils::u64::hex_str")]
    block_number: u64,
    #[serde(with = "serde_utils::u64::hex_str")]
    gas_limit: u64,
    #[serde(with = "serde_utils::u64::hex_str")]
    gas_used: u64,
    #[serde(with = "serde_utils::u64::hex_str")]
    pub timestamp: u64,
    #[serde(with = "serde_utils::bytes")]
    extra_data: Bytes,
    #[serde(with = "serde_utils::u64::hex_str")]
    base_fee_per_gas: u64,
    pub block_hash: H256,
    transactions: Vec<EncodedTransaction>,
    #[serde(skip_serializing_if = "Option::is_none", default)]
    pub withdrawals: Option<Vec<Withdrawal>>,
    // ExecutionPayloadV3 fields. Optional since we support V2 too
    #[serde(
        skip_serializing_if = "Option::is_none",
        with = "serde_utils::u64::hex_str_opt",
        default
    )]
    pub blob_gas_used: Option<u64>,
    #[serde(
        skip_serializing_if = "Option::is_none",
        with = "serde_utils::u64::hex_str_opt",
        default
    )]
    pub excess_blob_gas: Option<u64>,
}

#[derive(Clone, Debug)]
pub struct EncodedTransaction(pub Bytes);

impl<'de> Deserialize<'de> for EncodedTransaction {
    fn deserialize<D>(deserializer: D) -> Result<Self, D::Error>
    where
        D: serde::Deserializer<'de>,
    {
        Ok(EncodedTransaction(serde_utils::bytes::deserialize(
            deserializer,
        )?))
    }
}

impl Serialize for EncodedTransaction {
    fn serialize<S>(&self, serializer: S) -> Result<S::Ok, S::Error>
    where
        S: serde::Serializer,
    {
        serde_utils::bytes::serialize(&self.0, serializer)
    }
}

impl EncodedTransaction {
    /// Based on [EIP-2718]
    /// Transactions can be encoded in the following formats:
    /// A) `TransactionType || Transaction` (Where Transaction type is an 8-bit number between 0 and 0x7f, and Transaction is an rlp encoded transaction of type TransactionType)
    /// B) `LegacyTransaction` (An rlp encoded LegacyTransaction)
    fn decode(&self) -> Result<Transaction, RLPDecodeError> {
        Transaction::decode_canonical(self.0.as_ref())
    }

    fn encode(tx: &Transaction) -> Self {
        Self(Bytes::from(tx.encode_canonical_to_vec()))
    }
}

impl ExecutionPayload {
    /// Converts an `ExecutionPayload` into a block (aka a BlockHeader and BlockBody)
    /// using the parentBeaconBlockRoot received along with the payload in the rpc call `engine_newPayloadV2/V3`
    pub fn into_block(
        self,
        parent_beacon_block_root: Option<H256>,
        requests_hash: Option<H256>,
    ) -> Result<Block, RLPDecodeError> {
        let body = BlockBody {
            transactions: self
                .transactions
                .iter()
                .map(|encoded_tx| encoded_tx.decode())
                .collect::<Result<Vec<_>, RLPDecodeError>>()?,
            ommers: vec![],
            withdrawals: self.withdrawals,
        };
        let header = BlockHeader {
            parent_hash: self.parent_hash,
            ommers_hash: *DEFAULT_OMMERS_HASH,
            coinbase: self.fee_recipient,
            state_root: self.state_root,
            transactions_root: compute_transactions_root(&body.transactions),
            receipts_root: self.receipts_root,
            logs_bloom: self.logs_bloom,
            difficulty: 0.into(),
            number: self.block_number,
            gas_limit: self.gas_limit,
            gas_used: self.gas_used,
            timestamp: self.timestamp,
            extra_data: self.extra_data,
            prev_randao: self.prev_randao,
            nonce: 0,
            base_fee_per_gas: Some(self.base_fee_per_gas),
            withdrawals_root: body
                .withdrawals
                .clone()
                .map(|w| compute_withdrawals_root(&w)),
            blob_gas_used: self.blob_gas_used,
            excess_blob_gas: self.excess_blob_gas,
            parent_beacon_block_root,
            // TODO: set the value properly
            requests_hash,
            ..Default::default()
        };

        Ok(Block::new(header, body))
    }

    pub fn from_block(block: Block) -> Self {
        Self {
            parent_hash: block.header.parent_hash,
            fee_recipient: block.header.coinbase,
            state_root: block.header.state_root,
            receipts_root: block.header.receipts_root,
            logs_bloom: block.header.logs_bloom,
            prev_randao: block.header.prev_randao,
            block_number: block.header.number,
            gas_limit: block.header.gas_limit,
            gas_used: block.header.gas_used,
            timestamp: block.header.timestamp,
            extra_data: block.header.extra_data.clone(),
            base_fee_per_gas: block.header.base_fee_per_gas.unwrap_or_default(),
            block_hash: block.hash(),
            transactions: block
                .body
                .transactions
                .iter()
                .map(EncodedTransaction::encode)
                .collect(),
            withdrawals: block.body.withdrawals,
            blob_gas_used: block.header.blob_gas_used,
            excess_blob_gas: block.header.excess_blob_gas,
        }
    }
}

#[derive(Debug, Deserialize, Serialize)]
#[serde(rename_all = "camelCase")]
pub struct PayloadStatus {
    pub status: PayloadValidationStatus,
    pub latest_valid_hash: Option<H256>,
    pub validation_error: Option<String>,
}

#[derive(Debug, Deserialize, Serialize)]
#[serde(rename_all = "UPPERCASE")]
pub enum PayloadValidationStatus {
    Valid,
    Invalid,
    Syncing,
    Accepted,
}

impl PayloadStatus {
    // Convenience methods to create payload status

    pub fn invalid_with(latest_valid_hash: H256, error: String) -> Self {
        PayloadStatus {
            status: PayloadValidationStatus::Invalid,
            latest_valid_hash: Some(latest_valid_hash),
            validation_error: Some(error),
        }
    }

    /// Creates a PayloadStatus with invalid status and error message
    pub fn invalid_with_err(error: &str) -> Self {
        PayloadStatus {
            status: PayloadValidationStatus::Invalid,
            latest_valid_hash: None,
            validation_error: Some(error.to_string()),
        }
    }

    /// Creates a PayloadStatus with invalid status and latest valid hash
    pub fn invalid_with_hash(hash: BlockHash) -> Self {
        PayloadStatus {
            status: PayloadValidationStatus::Invalid,
            latest_valid_hash: Some(hash),
            validation_error: None,
        }
    }

    /// Creates a PayloadStatus with syncing status and no other info
    pub fn syncing() -> Self {
        PayloadStatus {
            status: PayloadValidationStatus::Syncing,
            latest_valid_hash: None,
            validation_error: None,
        }
    }

    /// Creates a PayloadStatus with valid status and latest valid hash
    pub fn valid_with_hash(hash: BlockHash) -> Self {
        PayloadStatus {
            status: PayloadValidationStatus::Valid,
            latest_valid_hash: Some(hash),
            validation_error: None,
        }
    }
    /// Creates a PayloadStatus with valid status and latest valid hash
    pub fn valid() -> Self {
        PayloadStatus {
            status: PayloadValidationStatus::Valid,
            latest_valid_hash: None,
            validation_error: None,
        }
    }
}

#[derive(Clone, Debug, Serialize, Deserialize)]
#[serde(rename_all = "camelCase")]
pub struct ExecutionPayloadBody {
    pub transactions: Vec<EncodedTransaction>,
    pub withdrawals: Option<Vec<Withdrawal>>,
}

impl From<BlockBody> for ExecutionPayloadBody {
    fn from(body: BlockBody) -> Self {
        Self {
            transactions: body
                .transactions
                .iter()
                .map(EncodedTransaction::encode)
                .collect(),
            withdrawals: body.withdrawals,
        }
    }
}

#[derive(Clone, Debug, Serialize, Deserialize)]
#[serde(rename_all = "camelCase")]
pub struct ExecutionPayloadResponse {
    pub execution_payload: ExecutionPayload,
    // Total fees consumed by the block (fees paid)
    pub block_value: U256,
    pub blobs_bundle: Option<BlobsBundle>,
    pub should_override_builder: Option<bool>, // TODO: look into this
    pub execution_requests: Option<Vec<EncodedRequests>>,
}

#[derive(Clone, Debug, Serialize, Deserialize)]
#[serde(rename_all = "camelCase")]
pub struct ExecutionPayloadResponseV2 {
    pub execution_payload: ExecutionPayload,
    // Total fees consumed by the block (fees paid)
    pub block_value: U256,
}

#[cfg(test)]
mod test {
    use super::*;

    #[test]
    fn deserialize_payload_into_block() {
        // Payload extracted from running kurtosis, only some transactions are included to reduce it's size.
        let json = r#"{"baseFeePerGas":"0x342770c0","blobGasUsed":"0x0","blockHash":"0x4029a2342bb6d54db91457bc8e442be22b3481df8edea24cc721f9d0649f65be","blockNumber":"0x1","excessBlobGas":"0x0","extraData":"0xd883010e06846765746888676f312e32322e34856c696e7578","feeRecipient":"0x8943545177806ed17b9f23f0a21ee5948ecaa776","gasLimit":"0x17dd79d","gasUsed":"0x401640","logsBloom":"0x00000000000000000000000000000000000000000000000000000000000000000000000000000000000000000000000000000000000000000000000000000000000000000000000000000000000000000000000000000000000000000000000000000000000000000000000000000000000000000000000000000000000000000000000000000000000000000000000000000000000000000000000000000000000000000000000000000000000000000000000000000000000000000000000000000000000000000000000000000000000000000000000000000000000000000000000000000000000000000000000000000000000000000000000000000000","parentHash":"0x2971eefd1f71f3548728cad87c16cc91b979ef035054828c59a02e49ae300a84","prevRandao":"0x2971eefd1f71f3548728cad87c16cc91b979ef035054828c59a02e49ae300a84","receiptsRoot":"0x0185e8473b81c3a504c4919249a94a94965a2f61c06367ee6ffb88cb7a3ef02b","stateRoot":"0x0eb8fd0af53174e65bb660d0904e5016425a713d8f11c767c26148b526fc05f3","timestamp":"0x66846fb2","transactions":["0xf86d80843baa0c4082f618946177843db3138ae69679a54b95cf345ed759450d870aa87bee538000808360306ba0151ccc02146b9b11adf516e6787b59acae3e76544fdcd75e77e67c6b598ce65da064c5dd5aae2fbb535830ebbdad0234975cd7ece3562013b63ea18cc0df6c97d4","0xf86d01843baa0c4082f61894687704db07e902e9a8b3754031d168d46e3d586e870aa87bee538000808360306ba0f6c479c3e9135a61d7cca17b7354ddc311cda2d8df265d0378f940bdefd62b54a077786891b0b6bcd438d8c24d00fa6628bc2f1caa554f9dec0a96daa4f40eb0d7","0xf86d02843baa0c4082f6189415e6a5a2e131dd5467fa1ff3acd104f45ee5940b870aa87bee538000808360306ca084469ec8ee41e9104cbe3ad7e7fe4225de86076dd2783749b099a4d155900305a07e64e8848c692f0fc251e78e6f3c388eb303349f3e247481366517c2a5ae2d89","0xf86d03843baa0c4082f6189480c4c7125967139acaa931ee984a9db4100e0f3b870aa87bee538000808360306ba021d2d8a35b8da03d7e0b494f71c9ed1c28a195b94c298407b81d65163a79fbdaa024a9bfcf5bbe75ba35130fa784ab88cd21c12c4e7daf3464de91bc1ed07d1bf6","0xf86d04843baa0c4082f61894d08a63244fcd28b0aec5075052cdce31ba04fead870aa87bee538000808360306ca07ee42fee5e426595056ad406aa65a3c7adb1d3d77279f56ebe2410bcf5118b2ca07b8a0e1d21578e9043a7331f60bafc71d15788d1a2d70d00b3c46e0856ff56d2","0xf86d05843baa0c4082f618940b06ef8be65fcda88f2dbae5813480f997ee8e35870aa87bee538000808360306ba0620669c8d6a781d3131bca874152bf833622af0edcd2247eab1b086875d5242ba01632353388f46946b5ce037130e92128e5837fe35d6c7de2b9e56a0f8cc1f5e6", "0x02f8ef83301824048413f157f8842daf517a830186a094000000000000000000000000000000000000000080b8807a0a600060a0553db8600060c855c77fb29ecd7661d8aefe101a0db652a728af0fded622ff55d019b545d03a7532932a60ad52604260cd5360bf60ce53609460cf53603e60d05360f560d153bc596000609e55600060c6556000601f556000609155535660556057536055605853606e60595360e7605a5360d0605b5360eb60c080a03acb03b1fc20507bc66210f7e18ff5af65038fb22c626ae488ad9513d9b6debca05d38459e9d2a221eb345b0c2761b719b313d062ff1ea3d10cf5b8762c44385a6"],"withdrawals":[]}"#;
        let payload: ExecutionPayload = serde_json::from_str(json).unwrap();
        assert!(payload.into_block(Some(H256::zero()), None).is_ok());
    }
}<|MERGE_RESOLUTION|>--- conflicted
+++ resolved
@@ -3,18 +3,12 @@
 use serde::{Deserialize, Serialize};
 
 use ethrex_common::{
-<<<<<<< HEAD
+    Address, Bloom, H256, U256,
     constants::DEFAULT_OMMERS_HASH,
     serde_utils,
     types::{
+        BlobsBundle, Block, BlockBody, BlockHash, BlockHeader, Transaction, Withdrawal,
         compute_transactions_root, compute_withdrawals_root, requests::EncodedRequests,
-        BlobsBundle, Block, BlockBody, BlockHash, BlockHeader, Transaction, Withdrawal,
-=======
-    Address, Bloom, H256, U256, serde_utils,
-    types::{
-        BlobsBundle, Block, BlockBody, BlockHash, BlockHeader, DEFAULT_OMMERS_HASH, Transaction,
-        Withdrawal, compute_transactions_root, compute_withdrawals_root, requests::EncodedRequests,
->>>>>>> a9cb97fa
     },
 };
 
