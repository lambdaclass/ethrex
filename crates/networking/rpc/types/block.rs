use super::transaction::RpcTransaction;
use ethrex_common::{
    H256, serde_utils,
    types::{Block, BlockBody, BlockHash, BlockHeader, BlockNumber, Withdrawal},
};
use ethrex_rlp::encode::RLPEncode;

use crate::utils::RpcErr;
use serde::{Deserialize, Serialize};

#[derive(Debug, Serialize, Deserialize)]
#[serde(rename_all = "camelCase")]
pub struct RpcBlock {
    hash: H256,
    #[serde(with = "serde_utils::u64::hex_str")]
    pub size: u64,
    #[serde(flatten)]
    pub header: BlockHeader,
    #[serde(flatten)]
    pub body: BlockBodyWrapper,
}

#[derive(Debug, Serialize, Deserialize)]
#[serde(untagged)]
pub enum BlockBodyWrapper {
    Full(FullBlockBody),
    OnlyHashes(OnlyHashesBlockBody),
}

#[derive(Debug, Serialize, Deserialize)]
pub struct FullBlockBody {
    pub transactions: Vec<RpcTransaction>,
    pub uncles: Vec<H256>,
    pub withdrawals: Vec<Withdrawal>,
}

#[derive(Debug, Serialize, Deserialize)]
pub struct OnlyHashesBlockBody {
    // Only tx hashes
    pub transactions: Vec<H256>,
    pub uncles: Vec<H256>,
    pub withdrawals: Vec<Withdrawal>,
}

impl RpcBlock {
    pub fn build(
        header: BlockHeader,
        body: BlockBody,
        hash: H256,
        full_transactions: bool,
    ) -> Result<RpcBlock, RpcErr> {
        let size = Block::new(header.clone(), body.clone())
            .encode_to_vec()
            .len();
        let body_wrapper = if full_transactions {
            BlockBodyWrapper::Full(FullBlockBody::from_body(body, header.number, hash)?)
        } else {
            BlockBodyWrapper::OnlyHashes(OnlyHashesBlockBody {
                transactions: body.transactions.iter().map(|t| t.hash()).collect(),
                uncles: body.ommers.iter().map(|ommer| ommer.hash()).collect(),
                withdrawals: body.withdrawals.unwrap_or_default(),
            })
        };

        Ok(RpcBlock {
            hash,
            size: size as u64,
            header,
            body: body_wrapper,
        })
    }
}

impl FullBlockBody {
    pub fn from_body(
        body: BlockBody,
        block_number: BlockNumber,
        block_hash: BlockHash,
    ) -> Result<FullBlockBody, RpcErr> {
        let mut transactions = Vec::new();
        for (index, tx) in body.transactions.iter().enumerate() {
            transactions.push(RpcTransaction::build(
                tx.clone(),
                Some(block_number),
                block_hash,
                Some(index),
            )?);
        }
        Ok(FullBlockBody {
            transactions,
            uncles: body.ommers.iter().map(|ommer| ommer.hash()).collect(),
            withdrawals: body.withdrawals.unwrap_or_default(),
        })
    }
}
#[cfg(test)]
mod test {

    use bytes::Bytes;
    use ethrex_common::{
        Address, Bloom, H256, U256,
        constants::EMPTY_KECCACK_HASH,
        types::{EIP1559Transaction, Transaction, TxKind},
    };
    use std::str::FromStr;

    use super::*;

    #[test]
    fn serialize_block() {
        let block_header = BlockHeader {
            parent_hash: H256::from_str(
                "0x48e29e7357408113a4166e04e9f1aeff0680daa2b97ba93df6512a73ddf7a154",
            )
            .unwrap(),
            ommers_hash: H256::from_str(
                "0x1dcc4de8dec75d7aab85b567b6ccd41ad312451b948a7413f0a142fd40d49347",
            )
            .unwrap(),
            coinbase: Address::from_str("0x2adc25665018aa1fe0e6bc666dac8fc2697ff9ba").unwrap(),
            state_root: H256::from_str(
                "0x9de6f95cb4ff4ef22a73705d6ba38c4b927c7bca9887ef5d24a734bb863218d9",
            )
            .unwrap(),
            transactions_root: H256::from_str(
                "0x578602b2b7e3a3291c3eefca3a08bc13c0d194f9845a39b6f3bcf843d9fed79d",
            )
            .unwrap(),
            receipts_root: H256::from_str(
                "0x035d56bac3f47246c5eed0e6642ca40dc262f9144b582f058bc23ded72aa72fa",
            )
            .unwrap(),
            logs_bloom: Bloom::from([0; 256]),
            difficulty: U256::zero(),
            number: 1,
            gas_limit: 0x016345785d8a0000,
            gas_used: 0xa8de,
            timestamp: 0x03e8,
            extra_data: Bytes::new(),
            prev_randao: H256::zero(),
            nonce: 0x0000000000000000,
            base_fee_per_gas: Some(0x07),
            withdrawals_root: Some(
                H256::from_str(
                    "0x56e81f171bcc55a6ff8345e692c0f86e5b48e01b996cadc001622fb5e363b421",
                )
                .unwrap(),
            ),
            blob_gas_used: Some(0x00),
            excess_blob_gas: Some(0x00),
            parent_beacon_block_root: Some(H256::zero()),
            requests_hash: Some(*EMPTY_KECCACK_HASH),
            ..Default::default()
        };

        let tx = EIP1559Transaction {
            nonce: 0,
            max_fee_per_gas: 78,
            max_priority_fee_per_gas: 17,
            to: TxKind::Call(Address::from_slice(
                &hex::decode("6177843db3138ae69679A54b95cf345ED759450d").unwrap(),
            )),
            value: 3000000000000000_u64.into(),
            data: Bytes::from_static(b"0x1568"),
            signature_r: U256::from_str_radix(
                "151ccc02146b9b11adf516e6787b59acae3e76544fdcd75e77e67c6b598ce65d",
                16,
            )
            .unwrap(),
            signature_s: U256::from_str_radix(
                "64c5dd5aae2fbb535830ebbdad0234975cd7ece3562013b63ea18cc0df6c97d4",
                16,
            )
            .unwrap(),
            signature_y_parity: false,
            chain_id: 3151908,
            gas_limit: 63000,
            access_list: vec![(
                Address::from_slice(
                    &hex::decode("6177843db3138ae69679A54b95cf345ED759450d").unwrap(),
                ),
                vec![],
            )],
<<<<<<< HEAD
            inner_hash: once_cell::sync::OnceCell::new(),
=======
            ..Default::default()
>>>>>>> d85e6d4d
        };

        let block_body = BlockBody {
            transactions: vec![Transaction::EIP1559Transaction(tx)],
            ommers: vec![],
            withdrawals: Some(vec![]),
        };
        let hash = block_header.hash();

        let block = RpcBlock::build(block_header, block_body, hash, true).unwrap();
        let expected_block = r#"{"hash":"0x94fb81ef7259ad4cef032745a2a5254babe26037f2850d320b872692f7c60178","size":"0x2f7","parentHash":"0x48e29e7357408113a4166e04e9f1aeff0680daa2b97ba93df6512a73ddf7a154","sha3Uncles":"0x1dcc4de8dec75d7aab85b567b6ccd41ad312451b948a7413f0a142fd40d49347","miner":"0x2adc25665018aa1fe0e6bc666dac8fc2697ff9ba","stateRoot":"0x9de6f95cb4ff4ef22a73705d6ba38c4b927c7bca9887ef5d24a734bb863218d9","transactionsRoot":"0x578602b2b7e3a3291c3eefca3a08bc13c0d194f9845a39b6f3bcf843d9fed79d","receiptsRoot":"0x035d56bac3f47246c5eed0e6642ca40dc262f9144b582f058bc23ded72aa72fa","logsBloom":"0x00000000000000000000000000000000000000000000000000000000000000000000000000000000000000000000000000000000000000000000000000000000000000000000000000000000000000000000000000000000000000000000000000000000000000000000000000000000000000000000000000000000000000000000000000000000000000000000000000000000000000000000000000000000000000000000000000000000000000000000000000000000000000000000000000000000000000000000000000000000000000000000000000000000000000000000000000000000000000000000000000000000000000000000000000000000","difficulty":"0x0","number":"0x1","gasLimit":"0x16345785d8a0000","gasUsed":"0xa8de","timestamp":"0x3e8","extraData":"0x","mixHash":"0x0000000000000000000000000000000000000000000000000000000000000000","nonce":"0x0000000000000000","baseFeePerGas":"0x7","withdrawalsRoot":"0x56e81f171bcc55a6ff8345e692c0f86e5b48e01b996cadc001622fb5e363b421","blobGasUsed":"0x0","excessBlobGas":"0x0","parentBeaconBlockRoot":"0x0000000000000000000000000000000000000000000000000000000000000000","requestsHash":"0xc5d2460186f7233c927e7db2dcc703c0e500b653ca82273b7bfad8045d85a470","transactions":[{"type":"0x2","nonce":"0x0","to":"0x6177843db3138ae69679a54b95cf345ed759450d","gas":"0xf618","value":"0xaa87bee538000","input":"0x307831353638","maxPriorityFeePerGas":"0x11","maxFeePerGas":"0x4e","gasPrice":"0x4e","accessList":[{"address":"0x6177843db3138ae69679a54b95cf345ed759450d","storageKeys":[]}],"chainId":"0x301824","yParity":"0x0","v":"0x0","r":"0x151ccc02146b9b11adf516e6787b59acae3e76544fdcd75e77e67c6b598ce65d","s":"0x64c5dd5aae2fbb535830ebbdad0234975cd7ece3562013b63ea18cc0df6c97d4","blockNumber":"0x1","blockHash":"0x94fb81ef7259ad4cef032745a2a5254babe26037f2850d320b872692f7c60178","from":"0x35af8ea983a3ba94c655e19b82b932a30d6b9558","hash":"0x0b8c8f37731d9493916b06d666c3fd5dee2c3bbda06dfe866160d717e00dda91","transactionIndex":"0x0"}],"uncles":[],"withdrawals":[]}"#;
        assert_eq!(serde_json::to_string(&block).unwrap(), expected_block)
    }
}<|MERGE_RESOLUTION|>--- conflicted
+++ resolved
@@ -181,11 +181,7 @@
                 ),
                 vec![],
             )],
-<<<<<<< HEAD
-            inner_hash: once_cell::sync::OnceCell::new(),
-=======
             ..Default::default()
->>>>>>> d85e6d4d
         };
 
         let block_body = BlockBody {
