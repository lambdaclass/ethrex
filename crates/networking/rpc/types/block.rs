--- conflicted
+++ resolved
@@ -98,13 +98,9 @@
 
     use bytes::Bytes;
     use ethrex_common::{
-<<<<<<< HEAD
+        Address, Bloom, H256, U256,
         constants::EMPTY_KECCACK_HASH,
         types::{EIP1559Transaction, Transaction, TxKind},
-=======
->>>>>>> a9cb97fa
-        Address, Bloom, H256, U256,
-        types::{EIP1559Transaction, EMPTY_KECCACK_HASH, Transaction, TxKind},
     };
     use std::str::FromStr;
 
