--- conflicted
+++ resolved
@@ -369,11 +369,7 @@
         let node = Node::new("127.0.0.1".parse().unwrap(), 30303, 30303, public_key_1);
         let signer = SigningKey::random(&mut rand::rngs::OsRng);
 
-<<<<<<< HEAD
         NodeRecord::from_node(&node, 1, &signer).unwrap()
-=======
-        NodeRecord::from_node(&node, 0, &signer).unwrap()
->>>>>>> 8c3408d1
     }
 
     // Util to start an api for testing on ports 8500 and 8501,
