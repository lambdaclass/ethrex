--- conflicted
+++ resolved
@@ -45,17 +45,9 @@
     let node_info = NodeInfo {
         enode: enode_url,
         enr: enr_url,
-<<<<<<< HEAD
-        id: hex::encode(local_node.node_id()),
-        name: client_version,
-        ip: local_node.ip.to_string(),
-=======
-        id: hex::encode(Keccak256::digest(
-            node_data.local_p2p_node.node_id.as_bytes(),
-        )),
+        id: hex::encode(node_data.local_p2p_node.node_id()),
         name: node_data.client_version.clone(),
         ip: node_data.local_p2p_node.ip.to_string(),
->>>>>>> a1699859
         ports: Ports {
             discovery: node_data.local_p2p_node.udp_port,
             listener: node_data.local_p2p_node.tcp_port,
