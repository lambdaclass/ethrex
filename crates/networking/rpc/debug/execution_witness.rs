use std::collections::HashMap;

use bytes::Bytes;
use ethrex_common::{
    serde_utils,
    types::{
        BlockHeader, ChainConfig,
        block_execution_witness::{ExecutionWitnessError, ExecutionWitnessResult},
    },
};
use ethrex_rlp::{decode::RLPDecode, encode::RLPEncode};
use serde::{Deserialize, Serialize};
use serde_json::Value;
use tracing::debug;

use crate::{RpcApiContext, RpcErr, RpcHandler, types::block_identifier::BlockIdentifier};

#[derive(Debug, Clone, Serialize, Deserialize)]
pub struct RpcExecutionWitness {
    #[serde(
        serialize_with = "serde_utils::bytes::vec::serialize",
        deserialize_with = "serde_utils::bytes::vec::deserialize"
    )]
    pub state: Vec<Bytes>,
    #[serde(
        serialize_with = "serde_utils::bytes::vec::serialize",
        deserialize_with = "serde_utils::bytes::vec::deserialize"
    )]
    pub keys: Vec<Bytes>,
    #[serde(
        serialize_with = "serde_utils::bytes::vec::serialize",
        deserialize_with = "serde_utils::bytes::vec::deserialize"
    )]
    pub codes: Vec<Bytes>,
    #[serde(
        serialize_with = "serde_utils::bytes::vec::serialize",
        deserialize_with = "serde_utils::bytes::vec::deserialize"
    )]
    pub headers: Vec<Bytes>,
}

impl From<ExecutionWitnessResult> for RpcExecutionWitness {
    fn from(value: ExecutionWitnessResult) -> Self {
        Self {
            state: value.state_trie_nodes,
            keys: value.keys,
            codes: value.codes.values().cloned().collect(),
            headers: value
                .block_headers
                .values()
                .map(BlockHeader::encode_to_vec)
                .map(Into::into)
                .collect(),
        }
    }
}

// TODO: Ideally this would be a try_from but crate dependencies complicate this matter
pub fn execution_witness_from_rpc_chain_config(
    rpc_witness: RpcExecutionWitness,
    chain_config: ChainConfig,
) -> Result<ExecutionWitnessResult, ExecutionWitnessError> {
    let codes = rpc_witness
        .codes
        .iter()
        .map(|code| (keccak_hash::keccak(code), code.clone()))
        .collect::<HashMap<_, _>>();

    let block_headers = rpc_witness
        .headers
        .iter()
        .map(Bytes::as_ref)
        .map(BlockHeader::decode)
        .collect::<Result<Vec<_>, _>>()
        .expect("Failed to decode block headers from RpcExecutionWitness")
        .iter()
        .map(|header| (header.number, header.clone()))
        .collect::<HashMap<_, _>>();

    let parent_block_number = block_headers
        .keys()
        .max()
        .expect("No block headers found in the RpcExecutionWitness");

    let parent_header = block_headers
            .get(parent_block_number)
            .cloned()
            .unwrap_or_else(|| panic!("No parent block header found for block {parent_block_number} in the RpcExecutionWitness"));

<<<<<<< HEAD
    let state_trie =
        block_execution_witness::rebuild_trie(parent_header.state_root, &rpc_witness.state)?;

    Ok(ExecutionWitnessResult {
        state_trie_nodes: rpc_witness.state,
        keys: rpc_witness.keys,
        codes,
        state_trie: Some(state_trie),
        storage_tries: HashMap::new(),
=======
    let mut witness = ExecutionWitnessResult {
        state_trie_nodes: rpc_witness.state,
        keys: rpc_witness.keys,
        codes,
        state_trie: None,    // `None` because we'll rebuild the tries afterwards
        storage_tries: None, // `None` because we'll rebuild the tries afterwards
>>>>>>> e9d8ac02
        block_headers,
        chain_config,
        parent_block_header: parent_header,
    };

    witness.rebuild_tries()?;

    Ok(witness)
}

pub struct ExecutionWitnessRequest {
    pub from: BlockIdentifier,
    pub to: Option<BlockIdentifier>,
}

impl RpcHandler for ExecutionWitnessRequest {
    fn parse(params: &Option<Vec<Value>>) -> Result<Self, RpcErr> {
        let params = params
            .as_ref()
            .ok_or(RpcErr::BadParams("No params provided".to_owned()))?;
        if params.len() > 2 {
            return Err(RpcErr::BadParams(format!(
                "Expected one or two params and {} were provided",
                params.len()
            )));
        }

        let from = BlockIdentifier::parse(params[0].clone(), 0)?;
        let to = if let Some(param) = params.get(1) {
            Some(BlockIdentifier::parse(param.clone(), 1)?)
        } else {
            None
        };

        Ok(ExecutionWitnessRequest { from, to })
    }

    async fn handle(&self, context: RpcApiContext) -> Result<Value, RpcErr> {
        let from_block_number = self
            .from
            .resolve_block_number(&context.storage)
            .await?
            .ok_or(RpcErr::Internal(
                "Failed to resolve block number".to_string(),
            ))?;
        let to_block_number = self
            .to
            .as_ref()
            .unwrap_or(&self.from)
            .resolve_block_number(&context.storage)
            .await?
            .ok_or(RpcErr::Internal(
                "Failed to resolve block number".to_string(),
            ))?;

        if from_block_number > to_block_number {
            return Err(RpcErr::BadParams(
                "From block number is greater than To block number".to_string(),
            ));
        }

        if self.to.is_some() {
            debug!(
                "Requested execution witness from block: {from_block_number} to {to_block_number}",
            );
        } else {
            debug!("Requested execution witness for block: {from_block_number}",);
        }

        let mut blocks = Vec::new();
        let mut block_headers = Vec::new();
        for block_number in from_block_number..=to_block_number {
            let header = context
                .storage
                .get_block_header(block_number)?
                .ok_or(RpcErr::Internal("Could not get block header".to_string()))?;
            let parent_header = context
                .storage
                .get_block_header_by_hash(header.parent_hash)?
                .ok_or(RpcErr::Internal(
                    "Could not get parent block header".to_string(),
                ))?;
            block_headers.push(parent_header);
            let block = context
                .storage
                .get_block_by_hash(header.hash())
                .await?
                .ok_or(RpcErr::Internal("Could not get block body".to_string()))?;
            blocks.push(block);
        }

        let execution_witness = context
            .blockchain
            .generate_witness_for_blocks(&blocks)
            .await
            .map_err(|e| RpcErr::Internal(format!("Failed to build execution witness {e}")))?;

        let rpc_execution_witness = RpcExecutionWitness::from(execution_witness);

        serde_json::to_value(rpc_execution_witness)
            .map_err(|error| RpcErr::Internal(error.to_string()))
    }
}<|MERGE_RESOLUTION|>--- conflicted
+++ resolved
@@ -87,24 +87,12 @@
             .cloned()
             .unwrap_or_else(|| panic!("No parent block header found for block {parent_block_number} in the RpcExecutionWitness"));
 
-<<<<<<< HEAD
-    let state_trie =
-        block_execution_witness::rebuild_trie(parent_header.state_root, &rpc_witness.state)?;
-
-    Ok(ExecutionWitnessResult {
-        state_trie_nodes: rpc_witness.state,
-        keys: rpc_witness.keys,
-        codes,
-        state_trie: Some(state_trie),
-        storage_tries: HashMap::new(),
-=======
     let mut witness = ExecutionWitnessResult {
         state_trie_nodes: rpc_witness.state,
         keys: rpc_witness.keys,
         codes,
-        state_trie: None,    // `None` because we'll rebuild the tries afterwards
-        storage_tries: None, // `None` because we'll rebuild the tries afterwards
->>>>>>> e9d8ac02
+        state_trie: None, // `None` because we'll rebuild the tries afterwards
+        storage_tries: HashMap::new(), // empty map because we'll rebuild the tries afterwards
         block_headers,
         chain_config,
         parent_block_header: parent_header,
