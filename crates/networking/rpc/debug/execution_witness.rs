<<<<<<< HEAD
use std::collections::{BTreeMap, HashMap, HashSet};
=======
use std::collections::BTreeMap;
>>>>>>> 13c21542

use bytes::Bytes;
use ethrex_common::{
    Address, H160, H256, serde_utils,
    types::{
        AccountState, AccountUpdate, Block, BlockHeader, ChainConfig,
        block_execution_witness::{ExecutionWitnessError, ExecutionWitnessResult},
    },
};
use ethrex_rlp::{decode::RLPDecode, encode::RLPEncode};
use ethrex_storage::{hash_address, hash_key};
use ethrex_trie::{NodeHash, NodeRLP, Trie, TrieLogger, TrieWitness};
use ethrex_vm::{Evm, EvmEngine, ExecutionWitnessWrapper};
use keccak_hash::keccak;
use serde::{Deserialize, Serialize};
use serde_json::Value;
use tracing::debug;

use crate::{RpcApiContext, RpcErr, RpcHandler, types::block_identifier::BlockIdentifier};

#[derive(Debug, Clone, Serialize, Deserialize)]
pub struct RpcExecutionWitness {
    #[serde(
        serialize_with = "serde_utils::bytes::vec::serialize",
        deserialize_with = "serde_utils::bytes::vec::deserialize"
    )]
    pub state: Vec<Bytes>,
    #[serde(
        serialize_with = "serde_utils::bytes::vec::serialize",
        deserialize_with = "serde_utils::bytes::vec::deserialize"
    )]
    pub keys: Vec<Bytes>,
    #[serde(
        serialize_with = "serde_utils::bytes::vec::serialize",
        deserialize_with = "serde_utils::bytes::vec::deserialize"
    )]
    pub codes: Vec<Bytes>,
    #[serde(
        serialize_with = "serde_utils::bytes::vec::serialize",
        deserialize_with = "serde_utils::bytes::vec::deserialize"
    )]
    pub headers: Vec<Bytes>,
}

impl From<ExecutionWitnessResult> for RpcExecutionWitness {
    fn from(value: ExecutionWitnessResult) -> Self {
        let mut keys = Vec::new();

        let touched_account_storage_slots = value.touched_account_storage_slots;

        for (address, touched_storage_slots) in touched_account_storage_slots {
            keys.push(Bytes::copy_from_slice(address.as_bytes()));
            for slot in touched_storage_slots.iter() {
                keys.push(Bytes::copy_from_slice(slot.as_bytes()));
            }
        }

        Self {
            state: value
                .state_nodes
                .values()
                .cloned()
                .map(Into::into)
                .collect(),
            keys,
            codes: value.codes.values().cloned().collect(),
            headers: value
                .block_headers
                .values()
                .map(BlockHeader::encode_to_vec)
                .map(Into::into)
                .collect(),
        }
    }
}

// TODO: Ideally this would be a try_from but crate dependencies complicate this matter
pub fn execution_witness_from_rpc_chain_config(
    rpc_witness: RpcExecutionWitness,
    chain_config: ChainConfig,
    first_block_number: u64,
    block: &Block,
) -> Result<ExecutionWitnessResult, ExecutionWitnessError> {
    let codes = rpc_witness
        .codes
        .iter()
        .map(|code| (keccak_hash::keccak(code), code.clone()))
        .collect::<BTreeMap<_, _>>();

    let block_headers = rpc_witness
        .headers
        .iter()
        .map(Bytes::as_ref)
        .map(BlockHeader::decode)
        .collect::<Result<Vec<_>, _>>()
        .expect("Failed to decode block headers from RpcExecutionWitness")
        .iter()
        .map(|header| (header.number, header.clone()))
        .collect::<BTreeMap<_, _>>();

    let parent_number = first_block_number
        .checked_sub(1)
        .ok_or(ExecutionWitnessError::Custom(
            "First block number cannot be zero".to_string(),
        ))?;

    let parent_header = block_headers.get(&parent_number).cloned().ok_or(
        ExecutionWitnessError::MissingParentHeaderOf(first_block_number),
    )?;

    let mut state_nodes = BTreeMap::new();
    for node in rpc_witness.state.iter() {
        state_nodes.insert(keccak(node), node.to_vec());
    }

<<<<<<< HEAD
    let state_trie = Trie::from_nodes(NodeHash::Hashed(parent_header.state_root), &state_nodes)
        .map_err(|e| ExecutionWitnessError::RebuildTrie(format!("State trie: {e}")))?;

    let mut touched_account_storage_slots = HashMap::new();
=======
    let mut touched_account_storage_slots = BTreeMap::new();
>>>>>>> 13c21542
    let mut address = Address::default();
    for bytes in rpc_witness.keys {
        if bytes.len() == Address::len_bytes() {
            address = Address::from_slice(&bytes);
        } else {
            let slot = H256::from_slice(&bytes);
            // Insert in the vec of the address value
            touched_account_storage_slots
                .entry(address)
                .or_insert_with(Vec::new)
                .push(slot);
        }
    }

    let mut storage_trie_nodes_by_address: HashMap<H160, HashSet<Vec<u8>>> = HashMap::new();
    let mut used_storage_tries = HashMap::new();

    for (address, slots) in &touched_account_storage_slots {
        let Some(account_rlp) = state_trie
            .get(&hash_address(address))
            .map_err(|e| ExecutionWitnessError::Custom(e.to_string()))?
        else {
            continue;
        };

        let AccountState { storage_root, .. } =
            AccountState::decode(&account_rlp).map_err(|e| {
                ExecutionWitnessError::Custom(format!(
                    "Failed to decode account state RLP for address {address:#x}: {e}"
                ))
            })?;

        let Ok(mut storage_trie) = Trie::from_nodes(NodeHash::Hashed(storage_root), &state_nodes)
            .map_err(|e| {
                ExecutionWitnessError::RebuildTrie(format!(
                    "Storage trie for address {address:#x}: {e}"
                ))
            })
        else {
            continue;
        };
        let hash = storage_trie.hash().map_err(|e| {
            ExecutionWitnessError::RebuildTrie(format!(
                "Storage trie for address {address:#x}: {e}"
            ))
        })?;

        let (storage_trie_witness, storage_trie_wrapped) =
            TrieLogger::open_trie(storage_trie, NodeHash::from(hash).into());
        for key in slots {
            storage_trie_wrapped.get(&hash_key(key)).map_err(|e| {
                ExecutionWitnessError::Custom(format!("Failed to get storage trie node: {e}"))
            })?;
        }

        used_storage_tries.insert(
            *address,
            (storage_trie_witness.clone(), storage_trie_wrapped),
        );

        let witness_nodes = {
            let mut w = storage_trie_witness.lock().map_err(|_| {
                ExecutionWitnessError::Custom("Failed to lock storage trie witness".to_string())
            })?;
            std::mem::take(&mut *w)
        };
        storage_trie_nodes_by_address
            .entry(*address)
            .or_default()
            .extend(witness_nodes);
    }
    let storage_trie_nodes: BTreeMap<H160, Vec<H256>> = storage_trie_nodes_by_address
        .clone()
        .into_iter()
        .map(|(addr, nodes_set)| (addr, nodes_set.into_iter().map(keccak).collect()))
        .collect();

    let mut witness = ExecutionWitnessResult {
        codes,
        state_trie: None, // `None` because we'll rebuild the tries afterwards
        storage_tries: BTreeMap::new(), // empty map because we'll rebuild the tries afterwards
        block_headers,
        chain_config,
        parent_block_header: parent_header,
        state_nodes: state_nodes.clone(),
        storage_trie_nodes,
        touched_account_storage_slots,
    };

    // block execution - this is for getting the account updates
    let mut witness_clone = ExecutionWitnessResult {
        codes: witness.codes.clone(),
        state_trie: None,
        storage_tries: HashMap::new(),
        block_headers: witness.block_headers.clone(),
        parent_block_header: witness.parent_block_header.clone(),
        chain_config: witness.chain_config,
        state_nodes: witness.state_nodes.clone(),
        storage_trie_nodes: witness.storage_trie_nodes.clone(),
        touched_account_storage_slots: witness.touched_account_storage_slots.clone(),
    };
    witness_clone.rebuild_state_trie()?;

    let wrapped_db = ExecutionWitnessWrapper::new(witness_clone);
    let mut vm = Evm::new_for_l1(EvmEngine::LEVM, wrapped_db.clone());
    let _ = vm
        .execute_block(block)
        .map_err(|e| ExecutionWitnessError::Custom(format!("Failed to execute block: {e}")))?;
    let account_updates: Vec<AccountUpdate> = vm.get_state_transitions().map_err(|e| {
        ExecutionWitnessError::Custom(format!("Failed to get state transitions: {e}"))
    })?;
    let (_, trie_loggers) = apply_account_updates_from_trie_with_witness(
        state_trie,
        &account_updates,
        used_storage_tries,
        &state_nodes,
    )?;
    for (address, (witness_ref, _)) in &trie_loggers {
        let mut witness_lock = witness_ref.lock().map_err(|_| {
            ExecutionWitnessError::Custom("Failed to lock storage trie witness".to_string())
        })?;
        let nodes_set = storage_trie_nodes_by_address.entry(*address).or_default();
        nodes_set.extend(std::mem::take(&mut *witness_lock));
    }

    witness.storage_trie_nodes = storage_trie_nodes_by_address
        .into_iter()
        .map(|(addr, nodes_set)| (addr, nodes_set.into_iter().map(keccak).collect()))
        .collect();
    Ok(witness)
}

/// Performs the same actions as apply_account_updates_from_trie
///  but also returns the used storage tries with witness recorded
#[allow(clippy::type_complexity)]
fn apply_account_updates_from_trie_with_witness(
    mut state_trie: Trie,
    account_updates: &[AccountUpdate],
    mut storage_tries: HashMap<Address, (TrieWitness, Trie)>,
    state_nodes: &BTreeMap<H256, NodeRLP>,
) -> Result<(Trie, HashMap<Address, (TrieWitness, Trie)>), ExecutionWitnessError> {
    for update in account_updates.iter() {
        let hashed_address = hash_address(&update.address);
        if update.removed {
            continue;
        } else {
            // Add or update AccountState in the trie
            // Fetch current state or create a new state to be inserted
            let mut account_state = match state_trie.get(&hashed_address).unwrap_or_default() {
                Some(encoded_state) => AccountState::decode(&encoded_state).map_err(|e| {
                    ExecutionWitnessError::Custom(format!(
                        "Failed to decode account state RLP for address {}: {e}",
                        update.address
                    ))
                })?,
                None => AccountState::default(),
            };
            if let Some(info) = &update.info {
                account_state.nonce = info.nonce;
                account_state.balance = info.balance;
                account_state.code_hash = info.code_hash;
            }
            // Store the added storage in the account's storage trie and compute its new root
            if !update.added_storage.is_empty() {
                let (_witness, storage_trie) = match storage_tries.entry(update.address) {
                    std::collections::hash_map::Entry::Occupied(value) => value.into_mut(),
                    std::collections::hash_map::Entry::Vacant(vacant) => {
                        let trie = Trie::from_nodes(account_state.storage_root.into(), state_nodes)
                            .map_err(|e| {
                                ExecutionWitnessError::Custom(format!(
                                    "Failed to build storage trie for account {}: {e}",
                                    update.address
                                ))
                            })?;
                        let root = trie.hash_no_commit();
                        vacant.insert(TrieLogger::open_trie(trie, NodeHash::from(root).into()))
                    }
                };

                for (storage_key, storage_value) in &update.added_storage {
                    let hashed_key = hash_key(storage_key);
                    if storage_value.is_zero() {
                        storage_trie.remove(hashed_key).map_err(|e| {
                            ExecutionWitnessError::Custom(format!(
                                "Failed to remove storage key: {e}",
                            ))
                        })?;
                    } else {
                        storage_trie
                            .insert(hashed_key, storage_value.encode_to_vec())
                            .map_err(|e| {
                                ExecutionWitnessError::Custom(format!(
                                    "Failed to insert storage key: {e}",
                                ))
                            })?;
                    }
                }
                account_state.storage_root = storage_trie.hash_no_commit();
            }
            state_trie
                .insert(hashed_address, account_state.encode_to_vec())
                .map_err(|e| {
                    ExecutionWitnessError::Custom(format!(
                        "Failed to insert account state for address: {e}",
                    ))
                })?;
        }
    }

    Ok((state_trie, storage_tries))
}

pub struct ExecutionWitnessRequest {
    pub from: BlockIdentifier,
    pub to: Option<BlockIdentifier>,
}

impl RpcHandler for ExecutionWitnessRequest {
    fn parse(params: &Option<Vec<Value>>) -> Result<Self, RpcErr> {
        let params = params
            .as_ref()
            .ok_or(RpcErr::BadParams("No params provided".to_owned()))?;
        if params.len() > 2 {
            return Err(RpcErr::BadParams(format!(
                "Expected one or two params and {} were provided",
                params.len()
            )));
        }

        let from = BlockIdentifier::parse(params[0].clone(), 0)?;
        let to = if let Some(param) = params.get(1) {
            Some(BlockIdentifier::parse(param.clone(), 1)?)
        } else {
            None
        };

        Ok(ExecutionWitnessRequest { from, to })
    }

    async fn handle(&self, context: RpcApiContext) -> Result<Value, RpcErr> {
        let from_block_number = self
            .from
            .resolve_block_number(&context.storage)
            .await?
            .ok_or(RpcErr::Internal(
                "Failed to resolve block number".to_string(),
            ))?;
        let to_block_number = self
            .to
            .as_ref()
            .unwrap_or(&self.from)
            .resolve_block_number(&context.storage)
            .await?
            .ok_or(RpcErr::Internal(
                "Failed to resolve block number".to_string(),
            ))?;

        if from_block_number > to_block_number {
            return Err(RpcErr::BadParams(
                "From block number is greater than To block number".to_string(),
            ));
        }

        if self.to.is_some() {
            debug!(
                "Requested execution witness from block: {from_block_number} to {to_block_number}",
            );
        } else {
            debug!("Requested execution witness for block: {from_block_number}",);
        }

        let mut blocks = Vec::new();
        let mut block_headers = Vec::new();
        for block_number in from_block_number..=to_block_number {
            let header = context
                .storage
                .get_block_header(block_number)?
                .ok_or(RpcErr::Internal("Could not get block header".to_string()))?;
            let parent_header = context
                .storage
                .get_block_header_by_hash(header.parent_hash)?
                .ok_or(RpcErr::Internal(
                    "Could not get parent block header".to_string(),
                ))?;
            block_headers.push(parent_header);
            let block = context
                .storage
                .get_block_by_hash(header.hash())
                .await?
                .ok_or(RpcErr::Internal("Could not get block body".to_string()))?;
            blocks.push(block);
        }

        let execution_witness = context
            .blockchain
            .generate_witness_for_blocks(&blocks)
            .await
            .map_err(|e| RpcErr::Internal(format!("Failed to build execution witness {e}")))?;

        let rpc_execution_witness = RpcExecutionWitness::from(execution_witness);

        serde_json::to_value(rpc_execution_witness)
            .map_err(|error| RpcErr::Internal(error.to_string()))
    }
}<|MERGE_RESOLUTION|>--- conflicted
+++ resolved
@@ -1,8 +1,4 @@
-<<<<<<< HEAD
 use std::collections::{BTreeMap, HashMap, HashSet};
-=======
-use std::collections::BTreeMap;
->>>>>>> 13c21542
 
 use bytes::Bytes;
 use ethrex_common::{
@@ -118,14 +114,10 @@
         state_nodes.insert(keccak(node), node.to_vec());
     }
 
-<<<<<<< HEAD
     let state_trie = Trie::from_nodes(NodeHash::Hashed(parent_header.state_root), &state_nodes)
         .map_err(|e| ExecutionWitnessError::RebuildTrie(format!("State trie: {e}")))?;
 
-    let mut touched_account_storage_slots = HashMap::new();
-=======
     let mut touched_account_storage_slots = BTreeMap::new();
->>>>>>> 13c21542
     let mut address = Address::default();
     for bytes in rpc_witness.keys {
         if bytes.len() == Address::len_bytes() {
@@ -219,7 +211,7 @@
     let mut witness_clone = ExecutionWitnessResult {
         codes: witness.codes.clone(),
         state_trie: None,
-        storage_tries: HashMap::new(),
+        storage_tries: BTreeMap::new(),
         block_headers: witness.block_headers.clone(),
         parent_block_header: witness.parent_block_header.clone(),
         chain_config: witness.chain_config,
