<<<<<<< HEAD
use std::collections::{HashMap, HashSet};
=======
use std::collections::{BTreeMap, HashMap};
>>>>>>> 5c0681db

use bytes::Bytes;
use ethrex_common::{
    Address, H160, H256, serde_utils,
    types::{
        AccountState, AccountUpdate, Block, BlockHeader, ChainConfig,
        block_execution_witness::{ExecutionWitnessError, ExecutionWitnessResult},
    },
};
use ethrex_rlp::{decode::RLPDecode, encode::RLPEncode};
use ethrex_storage::{hash_address, hash_key};
use ethrex_trie::{NodeHash, NodeRLP, Trie, TrieLogger, TrieWitness};
use ethrex_vm::{Evm, EvmEngine, ExecutionWitnessWrapper};
use keccak_hash::keccak;
use serde::{Deserialize, Serialize};
use serde_json::Value;
use tracing::debug;

use crate::{RpcApiContext, RpcErr, RpcHandler, types::block_identifier::BlockIdentifier};

#[derive(Debug, Clone, Serialize, Deserialize)]
pub struct RpcExecutionWitness {
    #[serde(
        serialize_with = "serde_utils::bytes::vec::serialize",
        deserialize_with = "serde_utils::bytes::vec::deserialize"
    )]
    pub state: Vec<Bytes>,
    #[serde(
        serialize_with = "serde_utils::bytes::vec::serialize",
        deserialize_with = "serde_utils::bytes::vec::deserialize"
    )]
    pub keys: Vec<Bytes>,
    #[serde(
        serialize_with = "serde_utils::bytes::vec::serialize",
        deserialize_with = "serde_utils::bytes::vec::deserialize"
    )]
    pub codes: Vec<Bytes>,
    #[serde(
        serialize_with = "serde_utils::bytes::vec::serialize",
        deserialize_with = "serde_utils::bytes::vec::deserialize"
    )]
    pub headers: Vec<Bytes>,
}

impl From<ExecutionWitnessResult> for RpcExecutionWitness {
    fn from(value: ExecutionWitnessResult) -> Self {
        let mut keys = Vec::new();

        let touched_account_storage_slots = value.touched_account_storage_slots;

        for (address, touched_storage_slots) in touched_account_storage_slots {
            keys.push(Bytes::copy_from_slice(address.as_bytes()));
            for slot in touched_storage_slots.iter() {
                keys.push(Bytes::copy_from_slice(slot.as_bytes()));
            }
        }

        Self {
            state: value
                .state_nodes
                .values()
                .cloned()
                .map(Into::into)
                .collect(),
            keys,
            codes: value.codes.values().cloned().collect(),
            headers: value
                .block_headers
                .values()
                .map(BlockHeader::encode_to_vec)
                .map(Into::into)
                .collect(),
        }
    }
}

// TODO: Ideally this would be a try_from but crate dependencies complicate this matter
pub fn execution_witness_from_rpc_chain_config(
    rpc_witness: RpcExecutionWitness,
    chain_config: ChainConfig,
    first_block_number: u64,
    block: &Block,
) -> Result<ExecutionWitnessResult, ExecutionWitnessError> {
    let codes = rpc_witness
        .codes
        .iter()
        .map(|code| (keccak_hash::keccak(code), code.clone()))
        .collect::<HashMap<_, _>>();

    let block_headers = rpc_witness
        .headers
        .iter()
        .map(Bytes::as_ref)
        .map(BlockHeader::decode)
        .collect::<Result<Vec<_>, _>>()
        .expect("Failed to decode block headers from RpcExecutionWitness")
        .iter()
        .map(|header| (header.number, header.clone()))
        .collect::<HashMap<_, _>>();

    let parent_number = first_block_number
        .checked_sub(1)
        .ok_or(ExecutionWitnessError::Custom(
            "First block number cannot be zero".to_string(),
        ))?;

    let parent_header = block_headers.get(&parent_number).cloned().ok_or(
        ExecutionWitnessError::MissingParentHeaderOf(first_block_number),
    )?;

    let mut state_nodes = BTreeMap::new();
    for node in rpc_witness.state.iter() {
        state_nodes.insert(keccak(node), node.to_vec());
    }
    let state_nodes_map: HashMap<NodeHash, NodeRLP> = state_nodes
        .iter()
        .map(|(k, v)| (NodeHash::Hashed(*k), v.clone()))
        .collect();

    let state_trie = Trie::from_nodes(
        NodeHash::Hashed(parent_header.state_root),
        state_nodes_map.clone(),
    )
    .map_err(|e| ExecutionWitnessError::RebuildTrie(format!("State trie: {e}")))?;

    let mut touched_account_storage_slots = HashMap::new();
    let mut address = Address::default();
    for bytes in rpc_witness.keys {
        if bytes.len() == Address::len_bytes() {
            address = Address::from_slice(&bytes);
        } else {
            let slot = H256::from_slice(&bytes);
            // Insert in the vec of the address value
            touched_account_storage_slots
                .entry(address)
                .or_insert_with(Vec::new)
                .push(slot);
        }
    }

    let mut storage_trie_nodes_by_address: HashMap<H160, HashSet<Vec<u8>>> = HashMap::new();
    let mut used_storage_tries = HashMap::new();

    for (address, slots) in &touched_account_storage_slots {
        let Some(account_rlp) = state_trie
            .get(&hash_address(address))
            .map_err(|e| ExecutionWitnessError::Custom(e.to_string()))?
        else {
            continue;
        };

        let AccountState { storage_root, .. } =
            AccountState::decode(&account_rlp).map_err(|e| {
                ExecutionWitnessError::Custom(format!(
                    "Failed to decode account state RLP for address {address:#x}: {e}"
                ))
            })?;

        // TODO: why the storage trie fails
        let Ok(mut storage_trie) =
            Trie::from_nodes(NodeHash::Hashed(storage_root), state_nodes_map.clone()).map_err(
                |e| {
                    ExecutionWitnessError::RebuildTrie(format!(
                        "Storage trie for address {address:#x}: {e}"
                    ))
                },
            )
        else {
            continue;
        };
        let hash = storage_trie.hash().map_err(|e| {
            ExecutionWitnessError::RebuildTrie(format!(
                "Storage trie for address {address:#x}: {e}"
            ))
        })?;

        let (storage_trie_witness, storage_trie_wrapped) =
            TrieLogger::open_trie(storage_trie, NodeHash::from(hash).into());
        for key in slots {
            storage_trie_wrapped.get(&hash_key(key)).map_err(|e| {
                ExecutionWitnessError::Custom(format!("Failed to get storage trie node: {e}"))
            })?;
        }

        used_storage_tries.insert(
            *address,
            (storage_trie_witness.clone(), storage_trie_wrapped),
        );

        let witness_nodes = {
            let mut w = storage_trie_witness.lock().map_err(|_| {
                ExecutionWitnessError::Custom("Failed to lock storage trie witness".to_string())
            })?;
            std::mem::take(&mut *w)
        };
        storage_trie_nodes_by_address
            .entry(*address)
            .or_default()
            .extend(witness_nodes);
    }
    let storage_trie_nodes: HashMap<H160, Vec<Vec<u8>>> = storage_trie_nodes_by_address
        .clone()
        .into_iter()
        .map(|(addr, nodes_set)| (addr, nodes_set.into_iter().collect()))
        .collect();

    let mut witness = ExecutionWitnessResult {
        codes,
        state_trie: None, // `None` because we'll rebuild the tries afterwards
        storage_tries: HashMap::new(), // empty map because we'll rebuild the tries afterwards
        block_headers,
        chain_config,
        parent_block_header: parent_header,
        state_nodes: state_nodes.clone(),
        storage_trie_nodes,
        touched_account_storage_slots,
    };

    // block execution - this is for getting the account updates
    let mut witness_clone = ExecutionWitnessResult {
        codes: witness.codes.clone(),
        state_trie: None,
        storage_tries: HashMap::new(),
        block_headers: witness.block_headers.clone(),
        parent_block_header: witness.parent_block_header.clone(),
        chain_config: witness.chain_config,
        state_nodes: witness.state_nodes.clone(),
        storage_trie_nodes: witness.storage_trie_nodes.clone(),
        touched_account_storage_slots: witness.touched_account_storage_slots.clone(),
    };
    witness_clone.rebuild_state_trie()?;

    let wrapped_db = ExecutionWitnessWrapper::new(witness_clone);
    let mut vm = Evm::new_for_l1(EvmEngine::LEVM, wrapped_db.clone());
    let _ = vm
        .execute_block(block)
        .map_err(|e| ExecutionWitnessError::Custom(format!("Failed to execute block: {e}")))?;
    let account_updates: Vec<AccountUpdate> = vm.get_state_transitions().map_err(|e| {
        ExecutionWitnessError::Custom(format!("Failed to get state transitions: {e}"))
    })?;
    let (_, trie_loggers) = apply_account_updates_from_trie_with_witness(
        state_trie,
        &account_updates,
        used_storage_tries,
        &state_nodes_map,
    )?;
    for (address, (witness_ref, _)) in &trie_loggers {
        let mut witness_lock = witness_ref.lock().map_err(|_| {
            ExecutionWitnessError::Custom("Failed to lock storage trie witness".to_string())
        })?;
        let nodes_set = storage_trie_nodes_by_address.entry(*address).or_default();
        nodes_set.extend(std::mem::take(&mut *witness_lock));
    }

    witness.storage_trie_nodes = storage_trie_nodes_by_address
        .into_iter()
        .map(|(addr, nodes_set)| (addr, nodes_set.into_iter().collect()))
        .collect();
    Ok(witness)
}

/// Performs the same actions as apply_account_updates_from_trie
///  but also returns the used storage tries with witness recorded
#[allow(clippy::type_complexity)]
fn apply_account_updates_from_trie_with_witness(
    mut state_trie: Trie,
    account_updates: &[AccountUpdate],
    mut storage_tries: HashMap<Address, (TrieWitness, Trie)>,
    state_nodes: &HashMap<NodeHash, NodeRLP>,
) -> Result<(Trie, HashMap<Address, (TrieWitness, Trie)>), ExecutionWitnessError> {
    for update in account_updates.iter() {
        let hashed_address = hash_address(&update.address);
        if update.removed {
            // TODO: review this commented code
            // Remove account from trie
            // state_trie.remove(hashed_address).map_err(|_| {
            //     ExecutionWitnessError::Custom("Failed to get account state".to_owned())
            // })?;
            continue;
        } else {
            // Add or update AccountState in the trie
            // Fetch current state or create a new state to be inserted
            // TODO: check this error
            let mut account_state = match state_trie.get(&hashed_address).unwrap_or_default() {
                Some(encoded_state) => AccountState::decode(&encoded_state).map_err(|_| {
                    ExecutionWitnessError::Custom("Failed to get account state".to_owned())
                })?,
                None => AccountState::default(),
            };
            if let Some(info) = &update.info {
                account_state.nonce = info.nonce;
                account_state.balance = info.balance;
                account_state.code_hash = info.code_hash;
                // Store updated code in DB
                // if let Some(code) = &update.code {
                //     self.add_account_code(info.code_hash, code.clone()).await?;
                // }
            }
            // Store the added storage in the account's storage trie and compute its new root
            if !update.added_storage.is_empty() {
                let (_witness, storage_trie) = match storage_tries.entry(update.address) {
                    std::collections::hash_map::Entry::Occupied(value) => value.into_mut(),
                    std::collections::hash_map::Entry::Vacant(vacant) => {
                        let trie = Trie::from_nodes(
                            account_state.storage_root.into(),
                            state_nodes.clone(),
                        )
                        .map_err(|_| {
                            ExecutionWitnessError::Custom("Failed to get account state".to_owned())
                        })?;
                        let root = trie.hash_no_commit();
                        vacant.insert(TrieLogger::open_trie(trie, NodeHash::from(root).into()))
                    }
                };

                for (storage_key, storage_value) in &update.added_storage {
                    let hashed_key = hash_key(storage_key);
                    if storage_value.is_zero() {
                        storage_trie.remove(hashed_key).map_err(|_| {
                            ExecutionWitnessError::Custom("Failed to get account state".to_owned())
                        })?;
                    } else {
                        storage_trie
                            .insert(hashed_key, storage_value.encode_to_vec())
                            .map_err(|_| {
                                ExecutionWitnessError::Custom(
                                    "Failed to get account state".to_owned(),
                                )
                            })?;
                    }
                }
                account_state.storage_root = storage_trie.hash_no_commit();
            }
            state_trie
                .insert(hashed_address, account_state.encode_to_vec())
                .map_err(|_| {
                    ExecutionWitnessError::Custom("Failed to get account state".to_owned())
                })?;
        }
    }

    Ok((state_trie, storage_tries))
}

pub struct ExecutionWitnessRequest {
    pub from: BlockIdentifier,
    pub to: Option<BlockIdentifier>,
}

impl RpcHandler for ExecutionWitnessRequest {
    fn parse(params: &Option<Vec<Value>>) -> Result<Self, RpcErr> {
        let params = params
            .as_ref()
            .ok_or(RpcErr::BadParams("No params provided".to_owned()))?;
        if params.len() > 2 {
            return Err(RpcErr::BadParams(format!(
                "Expected one or two params and {} were provided",
                params.len()
            )));
        }

        let from = BlockIdentifier::parse(params[0].clone(), 0)?;
        let to = if let Some(param) = params.get(1) {
            Some(BlockIdentifier::parse(param.clone(), 1)?)
        } else {
            None
        };

        Ok(ExecutionWitnessRequest { from, to })
    }

    async fn handle(&self, context: RpcApiContext) -> Result<Value, RpcErr> {
        let from_block_number = self
            .from
            .resolve_block_number(&context.storage)
            .await?
            .ok_or(RpcErr::Internal(
                "Failed to resolve block number".to_string(),
            ))?;
        let to_block_number = self
            .to
            .as_ref()
            .unwrap_or(&self.from)
            .resolve_block_number(&context.storage)
            .await?
            .ok_or(RpcErr::Internal(
                "Failed to resolve block number".to_string(),
            ))?;

        if from_block_number > to_block_number {
            return Err(RpcErr::BadParams(
                "From block number is greater than To block number".to_string(),
            ));
        }

        if self.to.is_some() {
            debug!(
                "Requested execution witness from block: {from_block_number} to {to_block_number}",
            );
        } else {
            debug!("Requested execution witness for block: {from_block_number}",);
        }

        let mut blocks = Vec::new();
        let mut block_headers = Vec::new();
        for block_number in from_block_number..=to_block_number {
            let header = context
                .storage
                .get_block_header(block_number)?
                .ok_or(RpcErr::Internal("Could not get block header".to_string()))?;
            let parent_header = context
                .storage
                .get_block_header_by_hash(header.parent_hash)?
                .ok_or(RpcErr::Internal(
                    "Could not get parent block header".to_string(),
                ))?;
            block_headers.push(parent_header);
            let block = context
                .storage
                .get_block_by_hash(header.hash())
                .await?
                .ok_or(RpcErr::Internal("Could not get block body".to_string()))?;
            blocks.push(block);
        }

        let execution_witness = context
            .blockchain
            .generate_witness_for_blocks(&blocks)
            .await
            .map_err(|e| RpcErr::Internal(format!("Failed to build execution witness {e}")))?;

        let rpc_execution_witness = RpcExecutionWitness::from(execution_witness);

        serde_json::to_value(rpc_execution_witness)
            .map_err(|error| RpcErr::Internal(error.to_string()))
    }
}<|MERGE_RESOLUTION|>--- conflicted
+++ resolved
@@ -1,8 +1,4 @@
-<<<<<<< HEAD
-use std::collections::{HashMap, HashSet};
-=======
-use std::collections::{BTreeMap, HashMap};
->>>>>>> 5c0681db
+use std::collections::{BTreeMap, HashMap, HashSet};
 
 use bytes::Bytes;
 use ethrex_common::{
@@ -117,16 +113,9 @@
     for node in rpc_witness.state.iter() {
         state_nodes.insert(keccak(node), node.to_vec());
     }
-    let state_nodes_map: HashMap<NodeHash, NodeRLP> = state_nodes
-        .iter()
-        .map(|(k, v)| (NodeHash::Hashed(*k), v.clone()))
-        .collect();
-
-    let state_trie = Trie::from_nodes(
-        NodeHash::Hashed(parent_header.state_root),
-        state_nodes_map.clone(),
-    )
-    .map_err(|e| ExecutionWitnessError::RebuildTrie(format!("State trie: {e}")))?;
+
+    let state_trie = Trie::from_nodes(NodeHash::Hashed(parent_header.state_root), &state_nodes)
+        .map_err(|e| ExecutionWitnessError::RebuildTrie(format!("State trie: {e}")))?;
 
     let mut touched_account_storage_slots = HashMap::new();
     let mut address = Address::default();
@@ -162,14 +151,12 @@
             })?;
 
         // TODO: why the storage trie fails
-        let Ok(mut storage_trie) =
-            Trie::from_nodes(NodeHash::Hashed(storage_root), state_nodes_map.clone()).map_err(
-                |e| {
-                    ExecutionWitnessError::RebuildTrie(format!(
-                        "Storage trie for address {address:#x}: {e}"
-                    ))
-                },
-            )
+        let Ok(mut storage_trie) = Trie::from_nodes(NodeHash::Hashed(storage_root), &state_nodes)
+            .map_err(|e| {
+                ExecutionWitnessError::RebuildTrie(format!(
+                    "Storage trie for address {address:#x}: {e}"
+                ))
+            })
         else {
             continue;
         };
@@ -247,7 +234,7 @@
         state_trie,
         &account_updates,
         used_storage_tries,
-        &state_nodes_map,
+        &state_nodes,
     )?;
     for (address, (witness_ref, _)) in &trie_loggers {
         let mut witness_lock = witness_ref.lock().map_err(|_| {
@@ -271,7 +258,7 @@
     mut state_trie: Trie,
     account_updates: &[AccountUpdate],
     mut storage_tries: HashMap<Address, (TrieWitness, Trie)>,
-    state_nodes: &HashMap<NodeHash, NodeRLP>,
+    state_nodes: &BTreeMap<H256, NodeRLP>,
 ) -> Result<(Trie, HashMap<Address, (TrieWitness, Trie)>), ExecutionWitnessError> {
     for update in account_updates.iter() {
         let hashed_address = hash_address(&update.address);
@@ -306,13 +293,12 @@
                 let (_witness, storage_trie) = match storage_tries.entry(update.address) {
                     std::collections::hash_map::Entry::Occupied(value) => value.into_mut(),
                     std::collections::hash_map::Entry::Vacant(vacant) => {
-                        let trie = Trie::from_nodes(
-                            account_state.storage_root.into(),
-                            state_nodes.clone(),
-                        )
-                        .map_err(|_| {
-                            ExecutionWitnessError::Custom("Failed to get account state".to_owned())
-                        })?;
+                        let trie = Trie::from_nodes(account_state.storage_root.into(), state_nodes)
+                            .map_err(|_| {
+                                ExecutionWitnessError::Custom(
+                                    "Failed to get account state".to_owned(),
+                                )
+                            })?;
                         let root = trie.hash_no_commit();
                         vacant.insert(TrieLogger::open_trie(trie, NodeHash::from(root).into()))
                     }
