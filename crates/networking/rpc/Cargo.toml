--- conflicted
+++ resolved
@@ -20,12 +20,8 @@
 ethrex-storage.workspace = true
 ethrex-vm.workspace = true
 ethrex-blockchain.workspace = true
-<<<<<<< HEAD
 ethrex-crypto.workspace = true
-ethrex-p2p.workspace = true
-=======
 ethrex-p2p = { workspace = true, features = ["test-utils"] }
->>>>>>> 16b42977
 ethrex-rlp.workspace = true
 ethrex-trie.workspace = true
 ethrex-storage-rollup = { workspace = true, optional = true }
@@ -37,10 +33,6 @@
 rand.workspace = true
 tokio-util = { workspace = true, features = ["codec"] }
 reqwest.workspace = true
-<<<<<<< HEAD
-=======
-sha3.workspace = true
->>>>>>> 16b42977
 sha2.workspace = true
 jemalloc_pprof = { version = "0.8.0", optional = true, features = [
     "flamegraph",
