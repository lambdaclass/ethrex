[package]
name = "ethrex-rpc"
version.workspace = true
edition.workspace = true
authors.workspace = true
documentation.workspace = true

# See more keys and their definitions at https://doc.rust-lang.org/cargo/reference/manifest.html

[dependencies]
<<<<<<< HEAD
ethrex-common = { workspace = true, default-features = false }
ethrex-blockchain = { workspace = true, default-features = false }
ethrex-vm = { workspace = true, default-features = false }
ethrex-storage = { workspace = true, default-features = false }
ethrex-p2p = { workspace = true, default-features = false }
ethrex-rlp.workspace = true
ethrex-trie.workspace = true

axum.workspace = true
=======
axum = { features = ["ws"], workspace = true }
>>>>>>> 71920b60
tower-http.workspace = true
serde = { version = "1.0.203", features = ["derive"] }
serde_json = "1.0.117"
tokio = { workspace = true, features = ["full"] }
bytes.workspace = true
tracing.workspace = true
tracing-subscriber.workspace = true
ethereum-types.workspace = true
hex.workspace = true
axum-extra = { version = "0.10.0", features = ["typed-header"] }
jsonwebtoken.workspace = true
rand.workspace = true
tokio-util = { workspace = true, features = ["codec"] }
reqwest.workspace = true
sha3 = "0.10.8"
sha2.workspace = true
jemalloc_pprof = { version = "0.8.0", optional = true, features = [
    "flamegraph",
    "symbolize",
] }

# Clients
envy = "0.4.2"
thiserror.workspace = true
secp256k1.workspace = true
uuid.workspace = true

[dev-dependencies]
hex-literal = "0.4.1"

[lib]
path = "./lib.rs"

[lints.clippy]
unwrap_used = "deny"

[features]
default = ["l1"]

l1 = [
    "ethrex-blockchain/l1",
    "ethrex-common/l1",
    "ethrex-p2p/l1",
    "ethrex-storage/l1",
    "ethrex-vm/l1",
]
sp1 = [
    "ethrex-blockchain/sp1",
    "ethrex-common/sp1",
    "ethrex-p2p/sp1",
    "ethrex-storage/sp1",
    "ethrex-vm/sp1",
]
risc0 = [
    "ethrex-blockchain/risc0",
    "ethrex-common/risc0",
    "ethrex-p2p/risc0",
    "ethrex-storage/risc0",
    "ethrex-vm/risc0",
]

jemalloc_profiling = ["dep:jemalloc_pprof"]<|MERGE_RESOLUTION|>--- conflicted
+++ resolved
@@ -8,7 +8,6 @@
 # See more keys and their definitions at https://doc.rust-lang.org/cargo/reference/manifest.html
 
 [dependencies]
-<<<<<<< HEAD
 ethrex-common = { workspace = true, default-features = false }
 ethrex-blockchain = { workspace = true, default-features = false }
 ethrex-vm = { workspace = true, default-features = false }
@@ -17,10 +16,7 @@
 ethrex-rlp.workspace = true
 ethrex-trie.workspace = true
 
-axum.workspace = true
-=======
 axum = { features = ["ws"], workspace = true }
->>>>>>> 71920b60
 tower-http.workspace = true
 serde = { version = "1.0.203", features = ["derive"] }
 serde_json = "1.0.117"
