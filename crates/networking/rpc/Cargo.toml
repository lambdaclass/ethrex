--- conflicted
+++ resolved
@@ -19,13 +19,10 @@
 ethrex-blockchain.workspace = true
 ethrex-p2p.workspace = true
 ethrex-rlp.workspace = true
-<<<<<<< HEAD
-=======
 ethrex-trie.workspace = true
 ethrex-storage-rollup = { workspace = true, optional = true }
 ethrex-l2-common = { workspace = true, optional = true }
 ethereum-types.workspace = true
->>>>>>> 572230cd
 hex.workspace = true
 axum-extra.workspace = true
 jsonwebtoken.workspace = true
