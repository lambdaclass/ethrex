[package]
name = "ethrex-rpc"
version.workspace = true
edition.workspace = true
authors.workspace = true
documentation.workspace = true

# See more keys and their definitions at https://doc.rust-lang.org/cargo/reference/manifest.html

[dependencies]
axum = { features = ["ws"], workspace = true }
tower-http.workspace = true
serde.workspace = true
serde_json = "1.0.117"
tokio = { workspace = true, features = ["full"] }
bytes.workspace = true
tracing.workspace = true
tracing-subscriber.workspace = true
ethrex-common.workspace = true
ethrex-storage.workspace = true
ethrex-vm.workspace = true
ethrex-blockchain.workspace = true
ethrex-p2p = {workspace = true, features = ["test-utils"]}
ethrex-rlp.workspace = true
ethrex-trie.workspace = true
ethrex-storage-rollup = { workspace = true, optional = true }
ethrex-l2-common = { workspace = true, optional = true }
ethereum-types.workspace = true
hex.workspace = true
axum-extra = { version = "0.10.0", features = ["typed-header"] }
jsonwebtoken.workspace = true
rand.workspace = true
tokio-util = { workspace = true, features = ["codec"] }
reqwest.workspace = true
sha3.workspace = true
sha2.workspace = true
<<<<<<< HEAD
jemalloc_pprof = { version = "0.8.0", optional = true, features = [
    "flamegraph",
    "symbolize",
] }
=======
jemalloc_pprof = { version = "0.8.0", optional = true, features = ["flamegraph", "symbolize"] }
spawned-rt.workspace = true
spawned-concurrency.workspace = true
>>>>>>> 11fe1c11

# Clients
envy = "0.4.2"
thiserror.workspace = true
secp256k1.workspace = true
uuid.workspace = true

[dev-dependencies]
hex-literal = "0.4.1"

[lib]
path = "./lib.rs"

[lints.clippy]
unwrap_used = "deny"
redundant_clone = "warn"

[features]
jemalloc_profiling = ["dep:jemalloc_pprof"]<|MERGE_RESOLUTION|>--- conflicted
+++ resolved
@@ -20,7 +20,7 @@
 ethrex-storage.workspace = true
 ethrex-vm.workspace = true
 ethrex-blockchain.workspace = true
-ethrex-p2p = {workspace = true, features = ["test-utils"]}
+ethrex-p2p = { workspace = true, features = ["test-utils"] }
 ethrex-rlp.workspace = true
 ethrex-trie.workspace = true
 ethrex-storage-rollup = { workspace = true, optional = true }
@@ -34,16 +34,12 @@
 reqwest.workspace = true
 sha3.workspace = true
 sha2.workspace = true
-<<<<<<< HEAD
 jemalloc_pprof = { version = "0.8.0", optional = true, features = [
     "flamegraph",
     "symbolize",
 ] }
-=======
-jemalloc_pprof = { version = "0.8.0", optional = true, features = ["flamegraph", "symbolize"] }
 spawned-rt.workspace = true
 spawned-concurrency.workspace = true
->>>>>>> 11fe1c11
 
 # Clients
 envy = "0.4.2"
