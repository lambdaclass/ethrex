use std::fmt;

use crate::{
    types::{
        block::RpcBlock,
        receipt::{RpcLog, RpcReceipt},
    },
    utils::{RpcErrorResponse, RpcRequest, RpcRequestId, RpcSuccessResponse},
};
use bytes::Bytes;
use errors::{
    EstimateGasError, EthClientError, GetBalanceError, GetBlockByHashError, GetBlockByNumberError,
    GetBlockNumberError, GetCodeError, GetGasPriceError, GetLogsError, GetMaxPriorityFeeError,
    GetNonceError, GetTransactionByHashError, GetTransactionReceiptError, SendRawTransactionError,
};
use eth_sender::Overrides;
use ethrex_common::{
    Address, H160, H256, U256,
    types::{
        BlobsBundle, EIP1559Transaction, EIP4844Transaction, GenericTransaction,
        PrivilegedL2Transaction, Signable, TxKind, TxType, WrappedEIP4844Transaction,
    },
};
use ethrex_rlp::encode::RLPEncode;
use keccak_hash::keccak;
use reqwest::{Client, Url};
use secp256k1::SecretKey;
use serde::{Deserialize, Serialize};
use serde_json::{Value, json};
use std::{ops::Div, str::FromStr};
use tracing::warn;

pub mod errors;
pub mod eth_sender;

#[derive(Deserialize, Debug)]
#[serde(untagged)]
pub enum RpcResponse {
    Success(RpcSuccessResponse),
    Error(RpcErrorResponse),
}

#[derive(Debug, Clone)]
pub struct EthClient {
    client: Client,
    pub urls: Vec<Url>,
    pub max_number_of_retries: u64,
    pub backoff_factor: u64,
    pub min_retry_delay: u64,
    pub max_retry_delay: u64,
    pub maximum_allowed_max_fee_per_gas: Option<u64>,
    pub maximum_allowed_max_fee_per_blob_gas: Option<u64>,
}

#[derive(Debug, Clone)]
pub enum WrappedTransaction {
    EIP4844(WrappedEIP4844Transaction),
    EIP1559(EIP1559Transaction),
    L2(PrivilegedL2Transaction),
}

#[derive(Debug, Clone)]
pub enum BlockByNumber {
    Number(u64),
    Latest,
    Earliest,
    Pending,
}

impl From<BlockByNumber> for Value {
    fn from(value: BlockByNumber) -> Self {
        match value {
            BlockByNumber::Number(n) => json!(format!("{n:#x}")),
            BlockByNumber::Latest => json!("latest"),
            BlockByNumber::Earliest => json!("earliest"),
            BlockByNumber::Pending => json!("pending"),
        }
    }
}

impl From<u64> for BlockByNumber {
    fn from(value: u64) -> Self {
        BlockByNumber::Number(value)
    }
}
pub const MAX_NUMBER_OF_RETRIES: u64 = 10;
pub const BACKOFF_FACTOR: u64 = 2;
// Give at least 8 blocks before trying to bump gas.
pub const MIN_RETRY_DELAY: u64 = 96;
pub const MAX_RETRY_DELAY: u64 = 1800;

const WAIT_TIME_FOR_RECEIPT_SECONDS: u64 = 2;

// 0x08c379a0 == Error(String)
pub const ERROR_FUNCTION_SELECTOR: [u8; 4] = [0x08, 0xc3, 0x79, 0xa0];

#[derive(Serialize, Deserialize, Debug)]
pub struct WithdrawalProof {
    pub batch_number: u64,
    pub index: usize,
    pub withdrawal_hash: H256,
    pub merkle_proof: Vec<H256>,
}

impl EthClient {
    pub fn new(url: &str) -> Result<EthClient, EthClientError> {
        Self::new_with_config(
            vec![url],
            MAX_NUMBER_OF_RETRIES,
            BACKOFF_FACTOR,
            MIN_RETRY_DELAY,
            MAX_RETRY_DELAY,
            None,
            None,
        )
    }

    pub fn new_with_config(
        urls: Vec<&str>,
        max_number_of_retries: u64,
        backoff_factor: u64,
        min_retry_delay: u64,
        max_retry_delay: u64,
        maximum_allowed_max_fee_per_gas: Option<u64>,
        maximum_allowed_max_fee_per_blob_gas: Option<u64>,
    ) -> Result<Self, EthClientError> {
        let urls = urls
            .iter()
            .map(|url| {
                Url::parse(url)
                    .map_err(|_| EthClientError::ParseUrlError("Failed to parse urls".to_string()))
            })
            .collect::<Result<Vec<_>, _>>()?;

        Ok(Self {
            client: Client::new(),
            urls,
            max_number_of_retries,
            backoff_factor,
            min_retry_delay,
            max_retry_delay,
            maximum_allowed_max_fee_per_gas,
            maximum_allowed_max_fee_per_blob_gas,
        })
    }

    pub fn new_with_multiple_urls(urls: Vec<String>) -> Result<EthClient, EthClientError> {
        Self::new_with_config(
            urls.iter().map(AsRef::as_ref).collect(),
            MAX_NUMBER_OF_RETRIES,
            BACKOFF_FACTOR,
            MIN_RETRY_DELAY,
            MAX_RETRY_DELAY,
            None,
            None,
        )
    }

    async fn send_request(&self, request: RpcRequest) -> Result<RpcResponse, EthClientError> {
        let mut response = Err(EthClientError::Custom("All rpc calls failed".to_string()));

        for url in self.urls.iter() {
            response = self.send_request_to_url(url, &request).await;
            if response.is_ok() {
                return response;
            }
        }
        response
    }

    async fn send_request_to_all(
        &self,
        request: RpcRequest,
    ) -> Result<RpcResponse, EthClientError> {
        let mut response = Err(EthClientError::Custom("All rpc calls failed".to_string()));

        for url in self.urls.iter() {
            let maybe_response = self.send_request_to_url(url, &request).await;
            if maybe_response.is_ok() {
                response = maybe_response;
            }
        }
        response
    }

    async fn send_request_to_url(
        &self,
        rpc_url: &Url,
        request: &RpcRequest,
    ) -> Result<RpcResponse, EthClientError> {
        self.client
            .post(rpc_url.as_str())
            .header("content-type", "application/json")
            .body(serde_json::ser::to_string(&request).map_err(|error| {
                EthClientError::FailedToSerializeRequestBody(format!("{error}: {request:?}"))
            })?)
            .send()
            .await?
            .json::<RpcResponse>()
            .await
            .map_err(EthClientError::from)
    }

    pub async fn send_raw_transaction(&self, data: &[u8]) -> Result<H256, EthClientError> {
        let request = RpcRequest {
            id: RpcRequestId::Number(1),
            jsonrpc: "2.0".to_string(),
            method: "eth_sendRawTransaction".to_string(),
            params: Some(vec![json!("0x".to_string() + &hex::encode(data))]),
        };

        match self.send_request_to_all(request).await {
            Ok(RpcResponse::Success(result)) => serde_json::from_value(result.result)
                .map_err(SendRawTransactionError::SerdeJSONError)
                .map_err(EthClientError::from),
            Ok(RpcResponse::Error(error_response)) => {
                Err(SendRawTransactionError::RPCError(error_response.error.message).into())
            }
            Err(error) => Err(error),
        }
    }

    pub async fn send_eip1559_transaction(
        &self,
        tx: &EIP1559Transaction,
        private_key: &SecretKey,
    ) -> Result<H256, EthClientError> {
        let signed_tx = tx
            .sign(private_key)
            .map_err(|error| EthClientError::FailedToSignPayload(error.to_string()))?;

        let mut encoded_tx = signed_tx.encode_to_vec();
        encoded_tx.insert(0, TxType::EIP1559.into());

        self.send_raw_transaction(encoded_tx.as_slice()).await
    }

    pub async fn send_eip4844_transaction(
        &self,
        wrapped_tx: &WrappedEIP4844Transaction,
        private_key: &SecretKey,
    ) -> Result<H256, EthClientError> {
        let mut wrapped_tx = wrapped_tx.clone();
        wrapped_tx
            .tx
            .sign_inplace(private_key)
            .map_err(|error| EthClientError::FailedToSignPayload(error.to_string()))?;

        let mut encoded_tx = wrapped_tx.encode_to_vec();
        encoded_tx.insert(0, TxType::EIP4844.into());

        self.send_raw_transaction(encoded_tx.as_slice()).await
    }

    pub async fn send_wrapped_transaction(
        &self,
        wrapped_tx: &WrappedTransaction,
        private_key: &SecretKey,
    ) -> Result<H256, EthClientError> {
        match wrapped_tx {
            WrappedTransaction::EIP4844(wrapped_eip4844_transaction) => {
                self.send_eip4844_transaction(wrapped_eip4844_transaction, private_key)
                    .await
            }
            WrappedTransaction::EIP1559(eip1559_transaction) => {
                self.send_eip1559_transaction(eip1559_transaction, private_key)
                    .await
            }
            WrappedTransaction::L2(privileged_l2_transaction) => {
                self.send_privileged_l2_transaction(privileged_l2_transaction)
                    .await
            }
        }
    }

    /// Increase max fee per gas by percentage% (set it to (100+percentage)% of the original)
    pub fn bump_eip1559(&self, tx: &mut EIP1559Transaction, percentage: u64) {
        tx.max_fee_per_gas = (tx.max_fee_per_gas * (100 + percentage)) / 100;
        tx.max_priority_fee_per_gas += (tx.max_priority_fee_per_gas * (100 + percentage)) / 100;
    }

    pub async fn send_tx_bump_gas_exponential_backoff(
        &self,
        wrapped_tx: &mut WrappedTransaction,
        private_key: &SecretKey,
    ) -> Result<H256, EthClientError> {
        let mut number_of_retries = 0;

        'outer: while number_of_retries < self.max_number_of_retries {
            if let Some(max_fee_per_gas) = self.maximum_allowed_max_fee_per_gas {
                let (tx_max_fee, tx_max_priority_fee) = match wrapped_tx {
                    WrappedTransaction::EIP4844(tx) => (
                        &mut tx.tx.max_fee_per_gas,
                        &mut tx.tx.max_priority_fee_per_gas,
                    ),
                    WrappedTransaction::EIP1559(tx) => {
                        (&mut tx.max_fee_per_gas, &mut tx.max_priority_fee_per_gas)
                    }
                    WrappedTransaction::L2(tx) => {
                        (&mut tx.max_fee_per_gas, &mut tx.max_priority_fee_per_gas)
                    }
                };

                if *tx_max_fee > max_fee_per_gas {
                    *tx_max_fee = max_fee_per_gas;

                    // Ensure that max_priority_fee_per_gas does not exceed max_fee_per_gas
                    if *tx_max_priority_fee > *tx_max_fee {
                        *tx_max_priority_fee = *tx_max_fee;
                    }

                    warn!(
                        "max_fee_per_gas exceeds the allowed limit, adjusting it to {max_fee_per_gas}"
                    );
                }
            }

            // Check blob gas fees only for EIP4844 transactions
            if let WrappedTransaction::EIP4844(tx) = wrapped_tx {
                if let Some(max_fee_per_blob_gas) = self.maximum_allowed_max_fee_per_blob_gas {
                    if tx.tx.max_fee_per_blob_gas > U256::from(max_fee_per_blob_gas) {
                        tx.tx.max_fee_per_blob_gas = U256::from(max_fee_per_blob_gas);
                        warn!(
                            "max_fee_per_blob_gas exceeds the allowed limit, adjusting it to {max_fee_per_blob_gas}"
                        );
                    }
                }
            }
            let tx_hash = self
                .send_wrapped_transaction(wrapped_tx, private_key)
                .await?;

            if number_of_retries > 0 {
                warn!(
                    "Resending Transaction after bumping gas, attempts [{number_of_retries}/{}]\nTxHash: {tx_hash:#x}",
                    self.max_number_of_retries
                );
            }

            let mut receipt = self.get_transaction_receipt(tx_hash).await?;

            let mut attempt = 1;
            let attempts_to_wait_in_seconds = self
                .backoff_factor
                .pow(number_of_retries as u32)
                .clamp(self.min_retry_delay, self.max_retry_delay);
            while receipt.is_none() {
                if attempt >= (attempts_to_wait_in_seconds / WAIT_TIME_FOR_RECEIPT_SECONDS) {
                    // We waited long enough for the receipt but did not find it, bump gas
                    // and go to the next one.
                    match wrapped_tx {
                        WrappedTransaction::EIP4844(wrapped_eip4844_transaction) => {
                            self.bump_eip4844(wrapped_eip4844_transaction, 30);
                        }
                        WrappedTransaction::EIP1559(eip1559_transaction) => {
                            self.bump_eip1559(eip1559_transaction, 30);
                        }
                        WrappedTransaction::L2(privileged_l2_transaction) => {
                            self.bump_privileged_l2(privileged_l2_transaction, 30);
                        }
                    }

                    number_of_retries += 1;
                    continue 'outer;
                }

                attempt += 1;

                tokio::time::sleep(std::time::Duration::from_secs(
                    WAIT_TIME_FOR_RECEIPT_SECONDS,
                ))
                .await;

                receipt = self.get_transaction_receipt(tx_hash).await?;
            }

            return Ok(tx_hash);
        }

        Err(EthClientError::TimeoutError)
    }

    /// Increase max fee per gas by percentage% (set it to (100+percentage)% of the original)
    pub fn bump_eip4844(&self, wrapped_tx: &mut WrappedEIP4844Transaction, percentage: u64) {
        wrapped_tx.tx.max_fee_per_gas = (wrapped_tx.tx.max_fee_per_gas * (100 + percentage)) / 100;
        wrapped_tx.tx.max_priority_fee_per_gas +=
            (wrapped_tx.tx.max_priority_fee_per_gas * (100 + percentage)) / 100;
        let factor = 1 + (percentage / 100) * 10;
        wrapped_tx.tx.max_fee_per_blob_gas = wrapped_tx
            .tx
            .max_fee_per_blob_gas
            .saturating_mul(U256::from(factor))
            .div(10);
    }

    /// Increase max fee per gas by percentage% (set it to (100+percentage)% of the original)
    pub fn bump_privileged_l2(&self, tx: &mut PrivilegedL2Transaction, percentage: u64) {
        tx.max_fee_per_gas = (tx.max_fee_per_gas * (100 + percentage)) / 100;
        tx.max_priority_fee_per_gas += (tx.max_priority_fee_per_gas * (100 + percentage)) / 100;
    }

    pub async fn send_privileged_l2_transaction(
        &self,
        tx: &PrivilegedL2Transaction,
    ) -> Result<H256, EthClientError> {
        let mut encoded_tx = tx.encode_to_vec();
        encoded_tx.insert(0, TxType::Privileged.into());

        self.send_raw_transaction(encoded_tx.as_slice()).await
    }

    pub async fn estimate_gas(
        &self,
        transaction: GenericTransaction,
    ) -> Result<u64, EthClientError> {
        let to = match transaction.to {
            TxKind::Call(addr) => Some(format!("{addr:#x}")),
            TxKind::Create => None,
        };
<<<<<<< HEAD
        // let blob_versioned_hashes_str: Vec<_> = transaction
        //     .blob_versioned_hashes
        //     .into_iter()
        //     .map(|hash| format!("{hash:#x}"))
        //     .collect();
=======

>>>>>>> 1389f1d7
        let mut data = json!({
            "to": to,
            "input": format!("0x{:#x}", transaction.input),
            "from": format!("{:#x}", transaction.from),
            "value": format!("{:#x}", transaction.value),
<<<<<<< HEAD
            // "blobVersionedHashes": blob_versioned_hashes_str
=======

>>>>>>> 1389f1d7
        });

        if !transaction.blob_versioned_hashes.is_empty() {
            let blob_versioned_hashes_str: Vec<_> = transaction
                .blob_versioned_hashes
                .into_iter()
                .map(|hash| format!("{hash:#x}"))
                .collect();

            data.as_object_mut()
                .ok_or_else(|| {
                    EthClientError::Custom("Failed to mutate data in estimate_gas".to_owned())
                })?
                .insert(
                    "blobVersionedHashes".to_owned(),
                    json!(blob_versioned_hashes_str),
                );
        }

        // Add the nonce just if present, otherwise the RPC will use the latest nonce
        if let Some(nonce) = transaction.nonce {
            if let Value::Object(ref mut map) = data {
                map.insert("nonce".to_owned(), json!(format!("{nonce:#x}")));
            }
        }

        let request = RpcRequest {
            id: RpcRequestId::Number(1),
            jsonrpc: "2.0".to_string(),
            method: "eth_estimateGas".to_string(),
            params: Some(vec![data, json!("latest")]),
        };

        match self.send_request(request).await {
            Ok(RpcResponse::Success(result)) => {
                let res = serde_json::from_value::<String>(result.result)
                    .map_err(EstimateGasError::SerdeJSONError)?;
                let res = res.get(2..).ok_or(EstimateGasError::Custom(
                    "Failed to slice index response in estimate_gas".to_owned(),
                ))?;
                u64::from_str_radix(res, 16)
            }
            .map_err(EstimateGasError::ParseIntError)
            .map_err(EthClientError::from),
            Ok(RpcResponse::Error(error_response)) => {
                let error_data = if let Some(error_data) = error_response.error.data {
                    if &error_data == "0x" {
                        "unknown error".to_owned()
                    } else {
                        let abi_decoded_error_data = hex::decode(
                            error_data.strip_prefix("0x").ok_or(EthClientError::Custom(
                                "Failed to strip_prefix in estimate_gas".to_owned(),
                            ))?,
                        )
                        .map_err(|_| {
                            EthClientError::Custom(
                                "Failed to hex::decode in estimate_gas".to_owned(),
                            )
                        })?;
                        let string_length = U256::from_big_endian(
                            abi_decoded_error_data
                                .get(36..68)
                                .ok_or(EthClientError::Custom(
                                    "Failed to slice index abi_decoded_error_data in estimate_gas"
                                        .to_owned(),
                                ))?,
                        );

                        let string_len = if string_length > usize::MAX.into() {
                            return Err(EthClientError::Custom(
                                "Failed to convert string_length to usize in estimate_gas"
                                    .to_owned(),
                            ));
                        } else {
                            string_length.as_usize()
                        };
                        let string_data = abi_decoded_error_data.get(68..68 + string_len).ok_or(
                            EthClientError::Custom(
                                "Failed to slice index abi_decoded_error_data in estimate_gas"
                                    .to_owned(),
                            ),
                        )?;
                        String::from_utf8(string_data.to_vec()).map_err(|_| {
                            EthClientError::Custom(
                                "Failed to String::from_utf8 in estimate_gas".to_owned(),
                            )
                        })?
                    }
                } else {
                    "unknown error".to_owned()
                };
                Err(EstimateGasError::RPCError(format!(
                    "{}: {}",
                    error_response.error.message, error_data
                ))
                .into())
            }
            Err(error) => Err(error),
        }
    }

    pub async fn get_max_priority_fee(&self) -> Result<u64, EthClientError> {
        let request = RpcRequest {
            id: RpcRequestId::Number(1),
            jsonrpc: "2.0".to_string(),
            method: "eth_maxPriorityFeePerGas".to_string(),
            params: None,
        };

        match self.send_request(request).await {
            Ok(RpcResponse::Success(result)) => serde_json::from_value(result.result)
                .map_err(GetMaxPriorityFeeError::SerdeJSONError)
                .map_err(EthClientError::from),
            Ok(RpcResponse::Error(error_response)) => {
                Err(GetMaxPriorityFeeError::RPCError(error_response.error.message).into())
            }
            Err(error) => Err(error),
        }
    }

    pub async fn get_gas_price(&self) -> Result<U256, EthClientError> {
        let request = RpcRequest {
            id: RpcRequestId::Number(1),
            jsonrpc: "2.0".to_string(),
            method: "eth_gasPrice".to_string(),
            params: None,
        };

        match self.send_request(request).await {
            Ok(RpcResponse::Success(result)) => serde_json::from_value(result.result)
                .map_err(GetGasPriceError::SerdeJSONError)
                .map_err(EthClientError::from),
            Ok(RpcResponse::Error(error_response)) => {
                Err(GetGasPriceError::RPCError(error_response.error.message).into())
            }
            Err(error) => Err(error),
        }
    }

    pub async fn get_gas_price_with_extra(
        &self,
        bump_percent: u64,
    ) -> Result<U256, EthClientError> {
        let gas_price = self.get_gas_price().await?;

        Ok((gas_price * (100 + bump_percent)) / 100)
    }

    pub async fn get_nonce(
        &self,
        address: Address,
        block: BlockByNumber,
    ) -> Result<u64, EthClientError> {
        let request = RpcRequest {
            id: RpcRequestId::Number(1),
            jsonrpc: "2.0".to_string(),
            method: "eth_getTransactionCount".to_string(),
            params: Some(vec![json!(format!("{address:#x}")), block.into()]),
        };

        match self.send_request(request).await {
            Ok(RpcResponse::Success(result)) => u64::from_str_radix(
                serde_json::from_value::<String>(result.result)
                    .map_err(GetNonceError::SerdeJSONError)?
                    .get(2..)
                    .ok_or(EthClientError::Custom(
                        "Failed to deserialize get_nonce request".to_owned(),
                    ))?,
                16,
            )
            .map_err(GetNonceError::ParseIntError)
            .map_err(EthClientError::from),
            Ok(RpcResponse::Error(error_response)) => {
                Err(GetNonceError::RPCError(error_response.error.message).into())
            }
            Err(error) => Err(error),
        }
    }

    pub async fn get_block_number(&self) -> Result<U256, EthClientError> {
        let request = RpcRequest {
            id: RpcRequestId::Number(1),
            jsonrpc: "2.0".to_string(),
            method: "eth_blockNumber".to_string(),
            params: None,
        };

        match self.send_request(request).await {
            Ok(RpcResponse::Success(result)) => serde_json::from_value(result.result)
                .map_err(GetBlockNumberError::SerdeJSONError)
                .map_err(EthClientError::from),
            Ok(RpcResponse::Error(error_response)) => {
                Err(GetBlockNumberError::RPCError(error_response.error.message).into())
            }
            Err(error) => Err(error),
        }
    }

    pub async fn get_block_by_hash(&self, block_hash: H256) -> Result<RpcBlock, EthClientError> {
        let request = RpcRequest {
            id: RpcRequestId::Number(1),
            jsonrpc: "2.0".to_string(),
            method: "eth_getBlockByHash".to_string(),
            params: Some(vec![json!(block_hash), json!(true)]),
        };

        match self.send_request(request).await {
            Ok(RpcResponse::Success(result)) => serde_json::from_value(result.result)
                .map_err(GetBlockByHashError::SerdeJSONError)
                .map_err(EthClientError::from),
            Ok(RpcResponse::Error(error_response)) => {
                Err(GetBlockByHashError::RPCError(error_response.error.message).into())
            }
            Err(error) => Err(error),
        }
    }

    /// Fetches a block from the Ethereum blockchain by its number or the latest/earliest/pending block.
    /// If no `block_number` is provided, get the latest.
    pub async fn get_block_by_number(
        &self,
        block: BlockByNumber,
    ) -> Result<RpcBlock, EthClientError> {
        let request = RpcRequest {
            id: RpcRequestId::Number(1),
            jsonrpc: "2.0".to_string(),
            method: "eth_getBlockByNumber".to_string(),
            // With false it just returns the hash of the transactions.
            params: Some(vec![block.into(), json!(false)]),
        };

        match self.send_request(request).await {
            Ok(RpcResponse::Success(result)) => serde_json::from_value(result.result)
                .map_err(GetBlockByNumberError::SerdeJSONError)
                .map_err(EthClientError::from),
            Ok(RpcResponse::Error(error_response)) => {
                Err(GetBlockByNumberError::RPCError(error_response.error.message).into())
            }
            Err(error) => Err(error),
        }
    }

    pub async fn get_logs(
        &self,
        from_block: U256,
        to_block: U256,
        address: Address,
        topic: H256,
    ) -> Result<Vec<RpcLog>, EthClientError> {
        let request = RpcRequest {
            id: RpcRequestId::Number(1),
            jsonrpc: "2.0".to_string(),
            method: "eth_getLogs".to_string(),
            params: Some(vec![serde_json::json!(
                {
                    "fromBlock": format!("{:#x}", from_block),
                    "toBlock": format!("{:#x}", to_block),
                    "address": format!("{:#x}", address),
                    "topics": [format!("{:#x}", topic)]
                }
            )]),
        };

        match self.send_request(request).await {
            Ok(RpcResponse::Success(result)) => serde_json::from_value(result.result)
                .map_err(GetLogsError::SerdeJSONError)
                .map_err(EthClientError::from),
            Ok(RpcResponse::Error(error_response)) => {
                Err(GetLogsError::RPCError(error_response.error.message).into())
            }
            Err(error) => Err(error),
        }
    }

    pub async fn get_transaction_receipt(
        &self,
        tx_hash: H256,
    ) -> Result<Option<RpcReceipt>, EthClientError> {
        let request = RpcRequest {
            id: RpcRequestId::Number(1),
            jsonrpc: "2.0".to_string(),
            method: "eth_getTransactionReceipt".to_string(),
            params: Some(vec![json!(format!("{:#x}", tx_hash))]),
        };

        match self.send_request(request).await {
            Ok(RpcResponse::Success(result)) => serde_json::from_value(result.result)
                .map_err(GetTransactionReceiptError::SerdeJSONError)
                .map_err(EthClientError::from),
            Ok(RpcResponse::Error(error_response)) => {
                Err(GetTransactionReceiptError::RPCError(error_response.error.message).into())
            }
            Err(error) => Err(error),
        }
    }

    pub async fn get_balance(
        &self,
        address: Address,
        block: BlockByNumber,
    ) -> Result<U256, EthClientError> {
        let request = RpcRequest {
            id: RpcRequestId::Number(1),
            jsonrpc: "2.0".to_string(),
            method: "eth_getBalance".to_string(),
            params: Some(vec![json!(format!("{:#x}", address)), block.into()]),
        };

        match self.send_request(request).await {
            Ok(RpcResponse::Success(result)) => serde_json::from_value(result.result)
                .map_err(GetBalanceError::SerdeJSONError)
                .map_err(EthClientError::from),
            Ok(RpcResponse::Error(error_response)) => {
                Err(GetBalanceError::RPCError(error_response.error.message).into())
            }
            Err(error) => Err(error),
        }
    }

    pub async fn get_chain_id(&self) -> Result<U256, EthClientError> {
        let request = RpcRequest {
            id: RpcRequestId::Number(1),
            jsonrpc: "2.0".to_string(),
            method: "eth_chainId".to_string(),
            params: None,
        };

        match self.send_request(request).await {
            Ok(RpcResponse::Success(result)) => serde_json::from_value(result.result)
                .map_err(GetBalanceError::SerdeJSONError)
                .map_err(EthClientError::from),
            Ok(RpcResponse::Error(error_response)) => {
                Err(GetBalanceError::RPCError(error_response.error.message).into())
            }
            Err(error) => Err(error),
        }
    }

    pub async fn get_code(
        &self,
        address: Address,
        block: BlockByNumber,
    ) -> Result<Bytes, EthClientError> {
        let request = RpcRequest {
            id: RpcRequestId::Number(1),
            jsonrpc: "2.0".to_string(),
            method: "eth_getCode".to_string(),
            params: Some(vec![json!(format!("{:#x}", address)), block.into()]),
        };

        match self.send_request(request).await {
            Ok(RpcResponse::Success(result)) => hex::decode(
                &serde_json::from_value::<String>(result.result)
                    .map(|hex_str| {
                        hex_str
                            .strip_prefix("0x")
                            .map(ToString::to_string)
                            .unwrap_or(hex_str)
                    })
                    .map_err(GetCodeError::SerdeJSONError)
                    .map_err(EthClientError::from)?,
            )
            .map(Into::into)
            .map_err(GetCodeError::NotHexError)
            .map_err(EthClientError::from),
            Ok(RpcResponse::Error(error_response)) => {
                Err(GetCodeError::RPCError(error_response.error.message).into())
            }
            Err(error) => Err(error),
        }
    }

    pub async fn get_transaction_by_hash(
        &self,
        tx_hash: H256,
    ) -> Result<Option<GetTransactionByHashTransaction>, EthClientError> {
        let request = RpcRequest {
            id: RpcRequestId::Number(1),
            jsonrpc: "2.0".to_string(),
            method: "eth_getTransactionByHash".to_string(),
            params: Some(vec![json!(format!("{tx_hash:#x}"))]),
        };

        match self.send_request(request).await {
            Ok(RpcResponse::Success(result)) => serde_json::from_value(result.result)
                .map_err(GetTransactionByHashError::SerdeJSONError)
                .map_err(EthClientError::from),
            Ok(RpcResponse::Error(error_response)) => {
                Err(GetTransactionByHashError::RPCError(error_response.error.message).into())
            }
            Err(error) => Err(error),
        }
    }

    pub async fn set_gas_for_wrapped_tx(
        &self,
        wrapped_tx: &mut WrappedTransaction,
        from: Address,
    ) -> Result<(), EthClientError> {
        let mut transaction = match wrapped_tx {
            WrappedTransaction::EIP4844(wrapped_eip4844_transaction) => {
                GenericTransaction::from(wrapped_eip4844_transaction.clone().tx)
            }
            WrappedTransaction::EIP1559(eip1559_transaction) => {
                GenericTransaction::from(eip1559_transaction.clone())
            }
            WrappedTransaction::L2(privileged_l2_transaction) => {
                GenericTransaction::from(privileged_l2_transaction.clone())
            }
        };

        transaction.from = from;
        let gas_limit = self.estimate_gas(transaction).await?;
        match wrapped_tx {
            WrappedTransaction::EIP4844(wrapped_eip4844_transaction) => {
                wrapped_eip4844_transaction.tx.gas = gas_limit;
            }
            WrappedTransaction::EIP1559(eip1559_transaction) => {
                eip1559_transaction.gas_limit = gas_limit;
            }
            WrappedTransaction::L2(privileged_l2_transaction) => {
                privileged_l2_transaction.gas_limit = gas_limit;
            }
        }

        Ok(())
    }

    pub async fn estimate_gas_for_wrapped_tx(
        &self,
        wrapped_tx: &mut WrappedTransaction,
        from: H160,
    ) -> Result<u64, EthClientError> {
        let mut transaction = match wrapped_tx {
            WrappedTransaction::EIP4844(wrapped_eip4844_transaction) => {
                GenericTransaction::from(wrapped_eip4844_transaction.clone().tx)
            }
            WrappedTransaction::EIP1559(eip1559_transaction) => {
                GenericTransaction::from(eip1559_transaction.clone())
            }
            WrappedTransaction::L2(privileged_l2_transaction) => {
                GenericTransaction::from(privileged_l2_transaction.clone())
            }
        };

        transaction.from = from;
        transaction.nonce = None;
        self.estimate_gas(transaction).await
    }

    /// Build an EIP1559 transaction with the given parameters.
    /// Either `overrides.nonce` or `overrides.from` must be provided.
    /// If `overrides.gas_price`, `overrides.chain_id` or `overrides.gas_price`
    /// are not provided, the client will fetch them from the network.
    /// If `overrides.gas_limit` is not provided, the client will estimate the tx cost.
    pub async fn build_eip1559_transaction(
        &self,
        to: Address,
        from: Address,
        calldata: Bytes,
        overrides: Overrides,
    ) -> Result<EIP1559Transaction, EthClientError> {
        let mut tx = EIP1559Transaction {
            to: overrides.to.clone().unwrap_or(TxKind::Call(to)),
            chain_id: if let Some(chain_id) = overrides.chain_id {
                chain_id
            } else {
                self.get_chain_id().await?.try_into().map_err(|_| {
                    EthClientError::Custom("Failed at get_chain_id().try_into()".to_owned())
                })?
            },
            nonce: self
                .get_nonce_from_overrides_or_rpc(&overrides, from)
                .await?,
            max_fee_per_gas: self
                .get_fee_from_override_or_get_gas_price(overrides.max_fee_per_gas)
                .await?,
            max_priority_fee_per_gas: self
                .priority_fee_from_override_or_rpc(overrides.max_priority_fee_per_gas)
                .await?,
            value: overrides.value.unwrap_or_default(),
            data: calldata,
            access_list: overrides.access_list,
            ..Default::default()
        };

        if let Some(overrides_gas_limit) = overrides.gas_limit {
            tx.gas_limit = overrides_gas_limit;
        } else {
            let mut wrapped_tx = WrappedTransaction::EIP1559(tx.clone());
            let gas_limit = self
                .estimate_gas_for_wrapped_tx(&mut wrapped_tx, from)
                .await?;
            tx.gas_limit = gas_limit;
        }

        Ok(tx)
    }

    /// Build an EIP4844 transaction with the given parameters.
    /// Either `overrides.nonce` or `overrides.from` must be provided.
    /// If `overrides.gas_price`, `overrides.chain_id` or `overrides.gas_price`
    /// are not provided, the client will fetch them from the network.
    /// If `overrides.gas_limit` is not provided, the client will estimate the tx cost.
    pub async fn build_eip4844_transaction(
        &self,
        to: Address,
        from: Address,
        calldata: Bytes,
        overrides: Overrides,
        blobs_bundle: BlobsBundle,
    ) -> Result<WrappedEIP4844Transaction, EthClientError> {
        let blob_versioned_hashes = blobs_bundle.generate_versioned_hashes();

        let tx = EIP4844Transaction {
            to,
            chain_id: if let Some(chain_id) = overrides.chain_id {
                chain_id
            } else {
                self.get_chain_id().await?.try_into().map_err(|_| {
                    EthClientError::Custom("Failed at get_chain_id().try_into()".to_owned())
                })?
            },
            nonce: self
                .get_nonce_from_overrides_or_rpc(&overrides, from)
                .await?,
            max_fee_per_gas: self
                .get_fee_from_override_or_get_gas_price(overrides.max_fee_per_gas)
                .await?,
            max_priority_fee_per_gas: self
                .priority_fee_from_override_or_rpc(overrides.max_priority_fee_per_gas)
                .await?,
            value: overrides.value.unwrap_or_default(),
            data: calldata,
            access_list: overrides.access_list,
            max_fee_per_blob_gas: overrides.gas_price_per_blob.unwrap_or_default(),
            blob_versioned_hashes,
            ..Default::default()
        };

        let mut wrapped_eip4844 = WrappedEIP4844Transaction { tx, blobs_bundle };
        if let Some(overrides_gas_limit) = overrides.gas_limit {
            wrapped_eip4844.tx.gas = overrides_gas_limit;
        } else {
            let mut wrapped_tx = WrappedTransaction::EIP4844(wrapped_eip4844.clone());
            let gas_limit = self
                .estimate_gas_for_wrapped_tx(&mut wrapped_tx, from)
                .await?;
            wrapped_eip4844.tx.gas = gas_limit;
        }

        Ok(wrapped_eip4844)
    }

    /// Build a PrivilegedL2 transaction with the given parameters.
    /// Either `overrides.nonce` or `overrides.from` must be provided.
    /// If `overrides.gas_price`, `overrides.chain_id` or `overrides.gas_price`
    /// are not provided, the client will fetch them from the network.
    /// If `overrides.gas_limit` is not provided, the client will estimate the tx cost.
    pub async fn build_privileged_transaction(
        &self,
        to: Address,
        recipient: Address,
        from: Address,
        calldata: Bytes,
        overrides: Overrides,
    ) -> Result<PrivilegedL2Transaction, EthClientError> {
        let mut tx = PrivilegedL2Transaction {
            to: TxKind::Call(to),
            recipient,
            chain_id: if let Some(chain_id) = overrides.chain_id {
                chain_id
            } else {
                self.get_chain_id().await?.try_into().map_err(|_| {
                    EthClientError::Custom("Failed at get_chain_id().try_into()".to_owned())
                })?
            },
            nonce: self
                .get_nonce_from_overrides_or_rpc(&overrides, from)
                .await?,
            max_fee_per_gas: self
                .get_fee_from_override_or_get_gas_price(overrides.max_fee_per_gas)
                .await?,
            max_priority_fee_per_gas: self
                .priority_fee_from_override_or_rpc(overrides.max_priority_fee_per_gas)
                .await?,
            value: overrides.value.unwrap_or_default(),
            data: calldata,
            access_list: overrides.access_list,
            from,
            ..Default::default()
        };

        if let Some(overrides_gas_limit) = overrides.gas_limit {
            tx.gas_limit = overrides_gas_limit;
        } else {
            let mut wrapped_tx = WrappedTransaction::L2(tx.clone());
            let gas_limit = self
                .estimate_gas_for_wrapped_tx(&mut wrapped_tx, from)
                .await?;
            tx.gas_limit = gas_limit;
        }

        Ok(tx)
    }

    async fn get_nonce_from_overrides_or_rpc(
        &self,
        overrides: &Overrides,
        address: Address,
    ) -> Result<u64, EthClientError> {
        if let Some(nonce) = overrides.nonce {
            return Ok(nonce);
        }
        self.get_nonce(address, BlockByNumber::Latest).await
    }

    pub async fn get_last_committed_batch(
        &self,
        on_chain_proposer_address: Address,
    ) -> Result<u64, EthClientError> {
        self._call_variable(b"lastCommittedBatch()", on_chain_proposer_address)
            .await
    }

    pub async fn get_last_verified_batch(
        &self,
        on_chain_proposer_address: Address,
    ) -> Result<u64, EthClientError> {
        self._call_variable(b"lastVerifiedBatch()", on_chain_proposer_address)
            .await
    }

    pub async fn get_last_fetched_l1_block(
        &self,
        common_bridge_address: Address,
    ) -> Result<u64, EthClientError> {
        self._call_variable(b"lastFetchedL1Block()", common_bridge_address)
            .await
    }

    pub async fn get_pending_deposit_logs(
        &self,
        common_bridge_address: Address,
    ) -> Result<Vec<H256>, EthClientError> {
        let response = self
            ._generic_call(b"getPendingDepositLogs()", common_bridge_address)
            .await?;
        Self::from_hex_string_to_h256_array(&response)
    }

    pub fn from_hex_string_to_h256_array(hex_string: &str) -> Result<Vec<H256>, EthClientError> {
        let bytes = hex::decode(hex_string.strip_prefix("0x").unwrap_or(hex_string))
            .map_err(|_| EthClientError::Custom("Invalid hex string".to_owned()))?;

        // The ABI encoding for dynamic arrays is:
        // 1. Offset to data (32 bytes)
        // 2. Length of array (32 bytes)
        // 3. Array elements (each 32 bytes)
        if bytes.len() < 64 {
            return Err(EthClientError::Custom("Response too short".to_owned()));
        }

        // Get the offset (should be 0x20 for simple arrays)
        let offset = U256::from_big_endian(&bytes[0..32]).as_usize();

        // Get the length of the array
        let length = U256::from_big_endian(&bytes[offset..offset + 32]).as_usize();

        // Calculate the start of the array data
        let data_start = offset + 32;
        let data_end = data_start + (length * 32);

        if data_end > bytes.len() {
            return Err(EthClientError::Custom("Invalid array length".to_owned()));
        }

        // Convert the slice directly to H256 array
        bytes[data_start..data_end]
            .chunks_exact(32)
            .map(|chunk| Ok(H256::from_slice(chunk)))
            .collect()
    }

    async fn _generic_call(
        &self,
        selector: &[u8],
        contract_address: Address,
    ) -> Result<String, EthClientError> {
        let selector = keccak(selector)
            .as_bytes()
            .get(..4)
            .ok_or(EthClientError::Custom("Failed to get selector.".to_owned()))?
            .to_vec();

        let mut calldata = Vec::new();
        calldata.extend_from_slice(&selector);

        let leading_zeros = 32 - ((calldata.len() - 4) % 32);
        calldata.extend(vec![0; leading_zeros]);

        let hex_string = self
            .call(contract_address, calldata.into(), Overrides::default())
            .await?;

        Ok(hex_string)
    }

    async fn _call_variable(
        &self,
        selector: &[u8],
        on_chain_proposer_address: Address,
    ) -> Result<u64, EthClientError> {
        let hex_string = self
            ._generic_call(selector, on_chain_proposer_address)
            .await?;

        let value = from_hex_string_to_u256(&hex_string)?
            .try_into()
            .map_err(|_| {
                EthClientError::Custom("Failed to convert from_hex_string_to_u256()".to_owned())
            })?;

        Ok(value)
    }

    async fn _call_address_variable(
        eth_client: &EthClient,
        selector: &[u8],
        on_chain_proposer_address: Address,
    ) -> Result<Address, EthClientError> {
        let hex_string =
            Self::_generic_call(eth_client, selector, on_chain_proposer_address).await?;

        let hex_str = &hex_string.strip_prefix("0x").ok_or(EthClientError::Custom(
            "Couldn't strip prefix from request.".to_owned(),
        ))?[24..]; // Get the needed bytes

        let value = Address::from_str(hex_str)
            .map_err(|_| EthClientError::Custom("Failed to convert from_str()".to_owned()))?;
        Ok(value)
    }

    pub async fn wait_for_transaction_receipt(
        &self,
        tx_hash: H256,
        max_retries: u64,
    ) -> Result<RpcReceipt, EthClientError> {
        let mut receipt = self.get_transaction_receipt(tx_hash).await?;
        let mut r#try = 1;
        while receipt.is_none() {
            println!("[{try}/{max_retries}] Retrying to get transaction receipt for {tx_hash:#x}");

            if max_retries == r#try {
                return Err(EthClientError::Custom(format!(
                    "Transaction receipt for {tx_hash:#x} not found after {max_retries} retries"
                )));
            }
            r#try += 1;

            tokio::time::sleep(std::time::Duration::from_secs(2)).await;

            receipt = self.get_transaction_receipt(tx_hash).await?;
        }
        receipt.ok_or(EthClientError::Custom(
            "Transaction receipt is None".to_owned(),
        ))
    }

    pub async fn get_withdrawal_proof(
        &self,
        transaction_hash: H256,
    ) -> Result<Option<WithdrawalProof>, EthClientError> {
        use errors::GetWithdrawalProofError;
        let request = RpcRequest {
            id: RpcRequestId::Number(1),
            jsonrpc: "2.0".to_string(),
            method: "ethrex_getWithdrawalProof".to_string(),
            params: Some(vec![json!(format!("{:#x}", transaction_hash))]),
        };

        match self.send_request(request).await {
            Ok(RpcResponse::Success(result)) => serde_json::from_value(result.result)
                .map_err(GetWithdrawalProofError::SerdeJSONError)
                .map_err(EthClientError::from),
            Ok(RpcResponse::Error(error_response)) => {
                Err(GetWithdrawalProofError::RPCError(error_response.error.message).into())
            }
            Err(error) => Err(error),
        }
    }

    pub async fn wait_for_withdrawal_proof(
        &self,
        transaction_hash: H256,
        max_retries: u64,
    ) -> Result<WithdrawalProof, EthClientError> {
        let mut withdrawal_proof = self.get_withdrawal_proof(transaction_hash).await?;
        let mut r#try = 1;
        while withdrawal_proof.is_none() {
            println!(
                "[{try}/{max_retries}] Retrying to get withdrawal proof for tx {transaction_hash:#x}"
            );

            if max_retries == r#try {
                return Err(EthClientError::Custom(format!(
                    "Withdrawal proof for tx {transaction_hash:#x} not found after {max_retries} retries"
                )));
            }
            r#try += 1;

            tokio::time::sleep(std::time::Duration::from_secs(2)).await;

            withdrawal_proof = self.get_withdrawal_proof(transaction_hash).await?;
        }
        withdrawal_proof.ok_or(EthClientError::Custom(
            "Withdrawal proof is None".to_owned(),
        ))
    }

    async fn get_fee_from_override_or_get_gas_price(
        &self,
        maybe_gas_fee: Option<u64>,
    ) -> Result<u64, EthClientError> {
        if let Some(gas_fee) = maybe_gas_fee {
            return Ok(gas_fee);
        }
        self.get_gas_price()
            .await?
            .try_into()
            .map_err(|_| EthClientError::Custom("Failed to get gas for fee".to_owned()))
    }

    async fn priority_fee_from_override_or_rpc(
        &self,
        maybe_priority_fee: Option<u64>,
    ) -> Result<u64, EthClientError> {
        if let Some(priority_fee) = maybe_priority_fee {
            return Ok(priority_fee);
        }

        if let Ok(priority_fee) = self.get_max_priority_fee().await {
            return Ok(priority_fee);
        }

        self.get_fee_from_override_or_get_gas_price(None).await
    }
}

pub fn from_hex_string_to_u256(hex_string: &str) -> Result<U256, EthClientError> {
    let hex_string = hex_string.strip_prefix("0x").ok_or(EthClientError::Custom(
        "Couldn't strip prefix from request.".to_owned(),
    ))?;

    if hex_string.is_empty() {
        return Err(EthClientError::Custom(
            "Failed to fetch last_committed_block. Manual intervention required.".to_owned(),
        ));
    }

    let value = U256::from_str_radix(hex_string, 16).map_err(|_| {
        EthClientError::Custom(
            "Failed to parse after call, U256::from_str_radix failed.".to_owned(),
        )
    })?;
    Ok(value)
}

pub fn get_address_from_secret_key(secret_key: &SecretKey) -> Result<Address, EthClientError> {
    let public_key = secret_key
        .public_key(secp256k1::SECP256K1)
        .serialize_uncompressed();
    let hash = keccak(&public_key[1..]);

    // Get the last 20 bytes of the hash
    let address_bytes: [u8; 20] = hash
        .as_ref()
        .get(12..32)
        .ok_or(EthClientError::Custom(
            "Failed to get_address_from_secret_key: error slicing address_bytes".to_owned(),
        ))?
        .try_into()
        .map_err(|err| {
            EthClientError::Custom(format!("Failed to get_address_from_secret_key: {err}"))
        })?;

    Ok(Address::from(address_bytes))
}

#[derive(Serialize, Deserialize, Debug)]
#[serde(rename_all = "camelCase")]
pub struct GetTransactionByHashTransaction {
    #[serde(default, with = "ethrex_common::serde_utils::u64::hex_str")]
    pub chain_id: u64,
    #[serde(default, with = "ethrex_common::serde_utils::u64::hex_str")]
    pub nonce: u64,
    #[serde(default, with = "ethrex_common::serde_utils::u64::hex_str")]
    pub max_priority_fee_per_gas: u64,
    #[serde(default, with = "ethrex_common::serde_utils::u64::hex_str")]
    pub max_fee_per_gas: u64,
    #[serde(default, with = "ethrex_common::serde_utils::u64::hex_str")]
    pub gas_limit: u64,
    #[serde(default)]
    pub to: Address,
    #[serde(default)]
    pub value: U256,
    #[serde(default, with = "ethrex_common::serde_utils::vec_u8", alias = "input")]
    pub data: Vec<u8>,
    #[serde(default)]
    pub access_list: Vec<(Address, Vec<H256>)>,
    #[serde(default)]
    pub r#type: TxType,
    #[serde(default)]
    pub signature_y_parity: bool,
    #[serde(default, with = "ethrex_common::serde_utils::u64::hex_str")]
    pub signature_r: u64,
    #[serde(default, with = "ethrex_common::serde_utils::u64::hex_str")]
    pub signature_s: u64,
    #[serde(default)]
    pub block_number: U256,
    #[serde(default)]
    pub block_hash: H256,
    #[serde(default)]
    pub from: Address,
    #[serde(default)]
    pub hash: H256,
    #[serde(default, with = "ethrex_common::serde_utils::u64::hex_str")]
    pub transaction_index: u64,
    #[serde(default)]
    pub blob_versioned_hashes: Option<Vec<H256>>,
}

impl fmt::Display for GetTransactionByHashTransaction {
    fn fmt(&self, f: &mut fmt::Formatter) -> fmt::Result {
        write!(
            f,
            r#"
chain_id: {},
nonce: {},
max_priority_fee_per_gas: {},
max_fee_per_gas: {},
gas_limit: {},
to: {:#x},
value: {},
data: {:#?},
access_list: {:#?},
type: {:?},
signature_y_parity: {},
signature_r: {:x},
signature_s: {:x},
block_number: {},
block_hash: {:#x},
from: {:#x},
hash: {:#x},
transaction_index: {}"#,
            self.chain_id,
            self.nonce,
            self.max_priority_fee_per_gas,
            self.max_fee_per_gas,
            self.gas_limit,
            self.to,
            self.value,
            self.data,
            self.access_list,
            self.r#type,
            self.signature_y_parity,
            self.signature_r,
            self.signature_s,
            self.block_number,
            self.block_hash,
            self.from,
            self.hash,
            self.transaction_index,
        )?;

        if let Some(blob_versioned_hashes) = &self.blob_versioned_hashes {
            write!(f, "\nblob_versioned_hashes: {blob_versioned_hashes:#?}")?;
        }

        fmt::Result::Ok(())
    }
}<|MERGE_RESOLUTION|>--- conflicted
+++ resolved
@@ -417,25 +417,13 @@
             TxKind::Call(addr) => Some(format!("{addr:#x}")),
             TxKind::Create => None,
         };
-<<<<<<< HEAD
-        // let blob_versioned_hashes_str: Vec<_> = transaction
-        //     .blob_versioned_hashes
-        //     .into_iter()
-        //     .map(|hash| format!("{hash:#x}"))
-        //     .collect();
-=======
-
->>>>>>> 1389f1d7
+
         let mut data = json!({
             "to": to,
             "input": format!("0x{:#x}", transaction.input),
             "from": format!("{:#x}", transaction.from),
             "value": format!("{:#x}", transaction.value),
-<<<<<<< HEAD
-            // "blobVersionedHashes": blob_versioned_hashes_str
-=======
-
->>>>>>> 1389f1d7
+
         });
 
         if !transaction.blob_versioned_hashes.is_empty() {
