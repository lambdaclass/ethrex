use std::fmt;

use crate::{
    clients::eth::errors::{
        CallError, GetBatchByNumberError, GetPeerCountError, GetWitnessError, TxPoolContentError,
    },
    debug::execution_witness::RpcExecutionWitness,
    mempool::MempoolContent,
    types::{
        block::RpcBlock,
        block_identifier::{BlockIdentifier, BlockTag},
        receipt::{RpcLog, RpcReceipt},
    },
    utils::{RpcErrorResponse, RpcRequest, RpcSuccessResponse},
};
use bytes::Bytes;
use errors::{
    EstimateGasError, EthClientError, GetBalanceError, GetBlockByHashError, GetBlockByNumberError,
    GetBlockNumberError, GetCodeError, GetGasPriceError, GetLogsError, GetMaxPriorityFeeError,
    GetNonceError, GetRawBlockError, GetTransactionByHashError, GetTransactionReceiptError,
    SendRawTransactionError,
};
use ethrex_common::{
    Address, H256, U256,
    types::{
<<<<<<< HEAD
        BlobsBundle, Block, BlockHash, EIP1559Transaction, EIP4844Transaction, GenericTransaction,
        PrivilegedL2Transaction, TxKind, TxType, WrappedEIP4844Transaction, batch::Batch,
=======
        AccessListEntry, BlobsBundle, Block, BlockHash, GenericTransaction, TxKind, TxType,
        batch::Batch, block_execution_witness::ExecutionWitnessResult,
>>>>>>> 5677a0d7
    },
    utils::decode_hex,
};
use ethrex_rlp::decode::RLPDecode;
use keccak_hash::keccak;
use reqwest::{Client, Url};
use secp256k1::SecretKey;
use serde::{Deserialize, Serialize};
use serde_json::{Value, json};
use std::str::FromStr;

pub mod errors;

#[derive(Deserialize, Debug)]
#[serde(untagged)]
pub enum RpcResponse {
    Success(RpcSuccessResponse),
    Error(RpcErrorResponse),
}

#[derive(Debug, Clone)]
pub struct EthClient {
    client: Client,
    pub urls: Vec<Url>,
    pub max_number_of_retries: u64,
    pub backoff_factor: u64,
    pub min_retry_delay: u64,
    pub max_retry_delay: u64,
    pub maximum_allowed_max_fee_per_gas: Option<u64>,
    pub maximum_allowed_max_fee_per_blob_gas: Option<u64>,
}

#[derive(Default, Clone, Debug)]
pub struct Overrides {
    pub from: Option<Address>,
    pub to: Option<TxKind>,
    pub value: Option<U256>,
    pub nonce: Option<u64>,
    pub chain_id: Option<u64>,
    pub gas_limit: Option<u64>,
    pub max_fee_per_gas: Option<u64>,
    pub max_priority_fee_per_gas: Option<u64>,
    pub access_list: Vec<(Address, Vec<H256>)>,
    pub gas_price_per_blob: Option<U256>,
    pub block: Option<BlockIdentifier>,
    pub blobs_bundle: Option<BlobsBundle>,
}

pub const MAX_NUMBER_OF_RETRIES: u64 = 10;
pub const BACKOFF_FACTOR: u64 = 2;
// Give at least 8 blocks before trying to bump gas.
pub const MIN_RETRY_DELAY: u64 = 96;
pub const MAX_RETRY_DELAY: u64 = 1800;

// 0x08c379a0 == Error(String)
pub const ERROR_FUNCTION_SELECTOR: [u8; 4] = [0x08, 0xc3, 0x79, 0xa0];

#[derive(Serialize, Deserialize, Debug)]
pub struct L1MessageProof {
    pub batch_number: u64,
    pub message_id: U256,
    pub message_hash: H256,
    pub merkle_proof: Vec<H256>,
}

// TODO: This struct is duplicated from `crates/l2/networking/rpc/l2/batch.rs`.
// It can't be imported because of circular dependencies. After fixed, we should
// remove the duplication.
#[derive(Serialize, Deserialize)]
pub struct RpcBatch {
    #[serde(flatten)]
    pub batch: Batch,
    #[serde(skip_serializing_if = "Option::is_none")]
    pub block_hashes: Option<Vec<BlockHash>>,
}

impl EthClient {
    pub fn new(url: &str) -> Result<EthClient, EthClientError> {
        Self::new_with_config(
            vec![url],
            MAX_NUMBER_OF_RETRIES,
            BACKOFF_FACTOR,
            MIN_RETRY_DELAY,
            MAX_RETRY_DELAY,
            None,
            None,
        )
    }

    pub fn new_with_config(
        urls: Vec<&str>,
        max_number_of_retries: u64,
        backoff_factor: u64,
        min_retry_delay: u64,
        max_retry_delay: u64,
        maximum_allowed_max_fee_per_gas: Option<u64>,
        maximum_allowed_max_fee_per_blob_gas: Option<u64>,
    ) -> Result<Self, EthClientError> {
        let urls = urls
            .iter()
            .map(|url| {
                Url::parse(url)
                    .map_err(|_| EthClientError::ParseUrlError("Failed to parse urls".to_string()))
            })
            .collect::<Result<Vec<_>, _>>()?;

        Ok(Self {
            client: Client::new(),
            urls,
            max_number_of_retries,
            backoff_factor,
            min_retry_delay,
            max_retry_delay,
            maximum_allowed_max_fee_per_gas,
            maximum_allowed_max_fee_per_blob_gas,
        })
    }

    pub fn new_with_multiple_urls(urls: Vec<String>) -> Result<EthClient, EthClientError> {
        Self::new_with_config(
            urls.iter().map(AsRef::as_ref).collect(),
            MAX_NUMBER_OF_RETRIES,
            BACKOFF_FACTOR,
            MIN_RETRY_DELAY,
            MAX_RETRY_DELAY,
            None,
            None,
        )
    }

    async fn send_request(&self, request: RpcRequest) -> Result<RpcResponse, EthClientError> {
        let mut response = Err(EthClientError::Custom("All rpc calls failed".to_string()));

        for url in self.urls.iter() {
            response = self.send_request_to_url(url, &request).await;
            if response.is_ok() {
                // Some RPC servers don't implement all the endpoints or don't implement them completely/correctly
                // so if the server returns Ok(RpcResponse::Error) we retry with the others
                if let Ok(RpcResponse::Success(ref _a)) = response {
                    return response;
                }
            }
        }
        response
    }

    async fn send_request_to_all(
        &self,
        request: RpcRequest,
    ) -> Result<RpcResponse, EthClientError> {
        let mut response = Err(EthClientError::FailedAllRPC("No RPC endpoints".to_string()));

        for url in self.urls.iter() {
            let maybe_response = self.send_request_to_url(url, &request).await;

            if response.is_ok() {
                continue;
            }

            response = match &maybe_response {
                Ok(RpcResponse::Success(_)) => maybe_response,
                Ok(RpcResponse::Error(err)) => {
                    Err(EthClientError::FailedAllRPC(err.error.message.clone()))
                }
                Err(_) => maybe_response,
            };
        }

        response
    }

    async fn send_request_to_url(
        &self,
        rpc_url: &Url,
        request: &RpcRequest,
    ) -> Result<RpcResponse, EthClientError> {
        self.client
            .post(rpc_url.as_str())
            .header("content-type", "application/json")
            .body(serde_json::ser::to_string(&request).map_err(|error| {
                EthClientError::FailedToSerializeRequestBody(format!("{error}: {request:?}"))
            })?)
            .send()
            .await?
            .json::<RpcResponse>()
            .await
            .map_err(EthClientError::from)
    }

    pub async fn send_raw_transaction(&self, data: &[u8]) -> Result<H256, EthClientError> {
        let params = Some(vec![json!("0x".to_string() + &hex::encode(data))]);
        let request = RpcRequest::new("eth_sendRawTransaction", params);

        match self.send_request_to_all(request).await? {
            RpcResponse::Success(result) => serde_json::from_value(result.result)
                .map_err(SendRawTransactionError::SerdeJSONError)
                .map_err(EthClientError::from),
            RpcResponse::Error(error_response) => {
                Err(SendRawTransactionError::RPCError(error_response.error.message).into())
            }
        }
    }

    pub async fn estimate_gas(
        &self,
        transaction: GenericTransaction,
    ) -> Result<u64, EthClientError> {
        let to = match transaction.to {
            TxKind::Call(addr) => Some(format!("{addr:#x}")),
            TxKind::Create => None,
        };

        let mut data = json!({
            "to": to,
            "input": format!("0x{:#x}", transaction.input),
            "from": format!("{:#x}", transaction.from),
            "value": format!("{:#x}", transaction.value),

        });

        if !transaction.blob_versioned_hashes.is_empty() {
            let blob_versioned_hashes_str: Vec<_> = transaction
                .blob_versioned_hashes
                .into_iter()
                .map(|hash| format!("{hash:#x}"))
                .collect();

            data.as_object_mut()
                .ok_or_else(|| {
                    EthClientError::Custom("Failed to mutate data in estimate_gas".to_owned())
                })?
                .insert(
                    "blobVersionedHashes".to_owned(),
                    json!(blob_versioned_hashes_str),
                );
        }

        if !transaction.blobs.is_empty() {
            let blobs_str: Vec<_> = transaction
                .blobs
                .into_iter()
                .map(|blob| format!("0x{}", hex::encode(blob)))
                .collect();

            data.as_object_mut()
                .ok_or_else(|| {
                    EthClientError::Custom("Failed to mutate data in estimate_gas".to_owned())
                })?
                .insert("blobs".to_owned(), json!(blobs_str));
        }

        // Add the nonce just if present, otherwise the RPC will use the latest nonce
        if let Some(nonce) = transaction.nonce {
            if let Value::Object(ref mut map) = data {
                map.insert("nonce".to_owned(), json!(format!("{nonce:#x}")));
            }
        }

        let request = RpcRequest::new("eth_estimateGas", Some(vec![data, json!("latest")]));

        match self.send_request(request).await? {
            RpcResponse::Success(result) => {
                let res = serde_json::from_value::<String>(result.result)
                    .map_err(EstimateGasError::SerdeJSONError)?;
                let res = res.get(2..).ok_or(EstimateGasError::Custom(
                    "Failed to slice index response in estimate_gas".to_owned(),
                ))?;
                u64::from_str_radix(res, 16)
            }
            .map_err(EstimateGasError::ParseIntError)
            .map_err(EthClientError::from),
            RpcResponse::Error(error_response) => {
                let error_data = if let Some(error_data) = error_response.error.data {
                    if &error_data == "0x" {
                        "unknown error".to_owned()
                    } else {
                        let abi_decoded_error_data = hex::decode(
                            error_data.strip_prefix("0x").ok_or(EthClientError::Custom(
                                "Failed to strip_prefix in estimate_gas".to_owned(),
                            ))?,
                        )
                        .map_err(|_| {
                            EthClientError::Custom(
                                "Failed to hex::decode in estimate_gas".to_owned(),
                            )
                        })?;
                        let string_length = U256::from_big_endian(
                            abi_decoded_error_data
                                .get(36..68)
                                .ok_or(EthClientError::Custom(
                                    "Failed to slice index abi_decoded_error_data in estimate_gas"
                                        .to_owned(),
                                ))?,
                        );

                        let string_len = if string_length > usize::MAX.into() {
                            return Err(EthClientError::Custom(
                                "Failed to convert string_length to usize in estimate_gas"
                                    .to_owned(),
                            ));
                        } else {
                            string_length.as_usize()
                        };
                        let string_data = abi_decoded_error_data.get(68..68 + string_len).ok_or(
                            EthClientError::Custom(
                                "Failed to slice index abi_decoded_error_data in estimate_gas"
                                    .to_owned(),
                            ),
                        )?;
                        String::from_utf8(string_data.to_vec()).map_err(|_| {
                            EthClientError::Custom(
                                "Failed to String::from_utf8 in estimate_gas".to_owned(),
                            )
                        })?
                    }
                } else {
                    "unknown error".to_owned()
                };
                Err(EstimateGasError::RPCError(format!(
                    "{}: {}",
                    error_response.error.message, error_data
                ))
                .into())
            }
        }
    }

    pub async fn call(
        &self,
        to: Address,
        calldata: Bytes,
        overrides: Overrides,
    ) -> Result<String, EthClientError> {
        let tx = GenericTransaction {
            to: TxKind::Call(to),
            input: calldata,
            value: overrides.value.unwrap_or_default(),
            from: overrides.from.unwrap_or_default(),
            gas: overrides.gas_limit,
            gas_price: if let Some(gas_price) = overrides.max_fee_per_gas {
                gas_price
            } else {
                self.get_gas_price().await?.as_u64()
            },
            ..Default::default()
        };
        let params = Some(vec![
            json!({
                "to": match tx.to {
                    TxKind::Call(addr) => format!("{addr:#x}"),
                    TxKind::Create => format!("{:#x}", Address::zero()),
                },
                "input": format!("0x{:#x}", tx.input),
                "value": format!("{:#x}", tx.value),
                "from": format!("{:#x}", tx.from),
            }),
            overrides
                .block
                .map(Into::into)
                .unwrap_or(serde_json::Value::String("latest".to_string())),
        ]);

        let request = RpcRequest::new("eth_call", params);

        match self.send_request(request).await? {
            RpcResponse::Success(result) => serde_json::from_value(result.result)
                .map_err(CallError::SerdeJSONError)
                .map_err(EthClientError::from),
            RpcResponse::Error(error_response) => {
                Err(CallError::RPCError(error_response.error.message).into())
            }
        }
    }

    pub async fn get_max_priority_fee(&self) -> Result<U256, EthClientError> {
        let request = RpcRequest::new("eth_maxPriorityFeePerGas", None);

        match self.send_request(request).await? {
            RpcResponse::Success(result) => serde_json::from_value(result.result)
                .map_err(GetMaxPriorityFeeError::SerdeJSONError)
                .map_err(EthClientError::from),
            RpcResponse::Error(error_response) => {
                Err(GetMaxPriorityFeeError::RPCError(error_response.error.message).into())
            }
        }
    }

    pub async fn get_gas_price(&self) -> Result<U256, EthClientError> {
        let request = RpcRequest::new("eth_gasPrice", None);

        match self.send_request(request).await? {
            RpcResponse::Success(result) => serde_json::from_value(result.result)
                .map_err(GetGasPriceError::SerdeJSONError)
                .map_err(EthClientError::from),
            RpcResponse::Error(error_response) => {
                Err(GetGasPriceError::RPCError(error_response.error.message).into())
            }
        }
    }

    pub async fn get_gas_price_with_extra(
        &self,
        bump_percent: u64,
    ) -> Result<U256, EthClientError> {
        let gas_price = self.get_gas_price().await?;

        Ok((gas_price * (100 + bump_percent)) / 100)
    }

    pub async fn get_nonce(
        &self,
        address: Address,
        block: BlockIdentifier,
    ) -> Result<u64, EthClientError> {
        let params = Some(vec![json!(format!("{address:#x}")), block.into()]);
        let request = RpcRequest::new("eth_getTransactionCount", params);

        match self.send_request(request).await? {
            RpcResponse::Success(result) => u64::from_str_radix(
                serde_json::from_value::<String>(result.result)
                    .map_err(GetNonceError::SerdeJSONError)?
                    .get(2..)
                    .ok_or(EthClientError::Custom(
                        "Failed to deserialize get_nonce request".to_owned(),
                    ))?,
                16,
            )
            .map_err(GetNonceError::ParseIntError)
            .map_err(EthClientError::from),
            RpcResponse::Error(error_response) => {
                Err(GetNonceError::RPCError(error_response.error.message).into())
            }
        }
    }

    pub async fn get_block_number(&self) -> Result<U256, EthClientError> {
        let request = RpcRequest::new("eth_blockNumber", None);

        match self.send_request(request).await? {
            RpcResponse::Success(result) => serde_json::from_value(result.result)
                .map_err(GetBlockNumberError::SerdeJSONError)
                .map_err(EthClientError::from),
            RpcResponse::Error(error_response) => {
                Err(GetBlockNumberError::RPCError(error_response.error.message).into())
            }
        }
    }

    pub async fn get_block_by_hash(&self, block_hash: H256) -> Result<RpcBlock, EthClientError> {
        let params = Some(vec![json!(block_hash), json!(true)]);
        let request = RpcRequest::new("eth_getBlockByHash", params);

        match self.send_request(request).await? {
            RpcResponse::Success(result) => serde_json::from_value(result.result)
                .map_err(GetBlockByHashError::SerdeJSONError)
                .map_err(EthClientError::from),
            RpcResponse::Error(error_response) => {
                Err(GetBlockByHashError::RPCError(error_response.error.message).into())
            }
        }
    }

    pub async fn peer_count(&self) -> Result<U256, EthClientError> {
        let request = RpcRequest::new("net_peerCount", Some(vec![]));

        match self.send_request(request).await? {
            RpcResponse::Success(result) => serde_json::from_value(result.result)
                .map_err(GetPeerCountError::SerdeJSONError)
                .map_err(EthClientError::from),
            RpcResponse::Error(error_response) => {
                Err(GetPeerCountError::RPCError(error_response.error.message).into())
            }
        }
    }

    /// Fetches a block from the Ethereum blockchain by its number or the latest/earliest/pending block.
    /// If no `block_number` is provided, get the latest.
    pub async fn get_block_by_number(
        &self,
        block: BlockIdentifier,
    ) -> Result<RpcBlock, EthClientError> {
        let params = Some(vec![block.into(), json!(false)]); // With false it just returns the hash of the transactions.
        let request = RpcRequest::new("eth_getBlockByNumber", params);

        match self.send_request(request).await? {
            RpcResponse::Success(result) => serde_json::from_value(result.result)
                .map_err(GetBlockByNumberError::SerdeJSONError)
                .map_err(EthClientError::from),
            RpcResponse::Error(error_response) => {
                Err(GetBlockByNumberError::RPCError(error_response.error.message).into())
            }
        }
    }

    pub async fn get_raw_block(&self, block: BlockIdentifier) -> Result<Block, EthClientError> {
        let request = RpcRequest::new("debug_getRawBlock", Some(vec![block.into()]));

        let encoded_block: Result<String, _> = match self.send_request(request).await? {
            RpcResponse::Success(result) => {
                serde_json::from_value(result.result).map_err(GetRawBlockError::SerdeJSONError)
            }
            RpcResponse::Error(error_response) => {
                Err(GetRawBlockError::RPCError(error_response.error.message))
            }
        };

        let encoded_block = decode_hex(&encoded_block?)
            .map_err(|e| EthClientError::Custom(format!("Failed to decode hex: {e}")))?;

        let block = Block::decode_unfinished(&encoded_block)
            .map_err(|e| GetRawBlockError::RLPDecodeError(e.to_string()))?;
        Ok(block.0)
    }

    pub async fn get_logs(
        &self,
        from_block: U256,
        to_block: U256,
        address: Address,
        topics: Vec<H256>,
    ) -> Result<Vec<RpcLog>, EthClientError> {
        let params = Some(vec![serde_json::json!(
            {
                "fromBlock": format!("{:#x}", from_block),
                "toBlock": format!("{:#x}", to_block),
                "address": format!("{:#x}", address),
                "topics": topics.iter().map(|topic| format!("{topic:#x}")).collect::<Vec<_>>()
            }
        )]);
        let request = RpcRequest::new("eth_getLogs", params);

        match self.send_request(request).await? {
            RpcResponse::Success(result) => serde_json::from_value(result.result)
                .map_err(GetLogsError::SerdeJSONError)
                .map_err(EthClientError::from),
            RpcResponse::Error(error_response) => {
                Err(GetLogsError::RPCError(error_response.error.message).into())
            }
        }
    }

    pub async fn get_transaction_receipt(
        &self,
        tx_hash: H256,
    ) -> Result<Option<RpcReceipt>, EthClientError> {
        let params = Some(vec![json!(format!("{:#x}", tx_hash))]);
        let request = RpcRequest::new("eth_getTransactionReceipt", params);

        match self.send_request(request).await? {
            RpcResponse::Success(result) => serde_json::from_value(result.result)
                .map_err(GetTransactionReceiptError::SerdeJSONError)
                .map_err(EthClientError::from),
            RpcResponse::Error(error_response) => {
                Err(GetTransactionReceiptError::RPCError(error_response.error.message).into())
            }
        }
    }

    pub async fn get_balance(
        &self,
        address: Address,
        block: BlockIdentifier,
    ) -> Result<U256, EthClientError> {
        let params = Some(vec![json!(format!("{:#x}", address)), block.into()]);
        let request = RpcRequest::new("eth_getBalance", params);

        match self.send_request(request).await? {
            RpcResponse::Success(result) => serde_json::from_value(result.result)
                .map_err(GetBalanceError::SerdeJSONError)
                .map_err(EthClientError::from),
            RpcResponse::Error(error_response) => {
                Err(GetBalanceError::RPCError(error_response.error.message).into())
            }
        }
    }

    pub async fn get_storage_at(
        &self,
        address: Address,
        slot: U256,
        block: BlockIdentifier,
    ) -> Result<U256, EthClientError> {
        let params = Some(vec![
            json!(format!("{:#x}", address)),
            json!(format!("{:#x}", slot)),
            block.into(),
        ]);
        let request = RpcRequest::new("eth_getStorageAt", params);

        match self.send_request(request).await? {
            RpcResponse::Success(result) => serde_json::from_value(result.result)
                .map_err(GetBalanceError::SerdeJSONError)
                .map_err(EthClientError::from),
            RpcResponse::Error(error_response) => {
                Err(GetBalanceError::RPCError(error_response.error.message).into())
            }
        }
    }

    pub async fn get_chain_id(&self) -> Result<U256, EthClientError> {
        let request = RpcRequest::new("eth_chainId", None);

        match self.send_request(request).await? {
            RpcResponse::Success(result) => serde_json::from_value(result.result)
                .map_err(GetBalanceError::SerdeJSONError)
                .map_err(EthClientError::from),
            RpcResponse::Error(error_response) => {
                Err(GetBalanceError::RPCError(error_response.error.message).into())
            }
        }
    }

    pub async fn get_code(
        &self,
        address: Address,
        block: BlockIdentifier,
    ) -> Result<Bytes, EthClientError> {
        let params = Some(vec![json!(format!("{:#x}", address)), block.into()]);
        let request = RpcRequest::new("eth_getCode", params);

        match self.send_request(request).await? {
            RpcResponse::Success(result) => hex::decode(
                &serde_json::from_value::<String>(result.result)
                    .map(|hex_str| {
                        hex_str
                            .strip_prefix("0x")
                            .map(ToString::to_string)
                            .unwrap_or(hex_str)
                    })
                    .map_err(GetCodeError::SerdeJSONError)
                    .map_err(EthClientError::from)?,
            )
            .map(Into::into)
            .map_err(GetCodeError::NotHexError)
            .map_err(EthClientError::from),
            RpcResponse::Error(error_response) => {
                Err(GetCodeError::RPCError(error_response.error.message).into())
            }
        }
    }

    pub async fn get_transaction_by_hash(
        &self,
        tx_hash: H256,
    ) -> Result<Option<GetTransactionByHashTransaction>, EthClientError> {
        let params = Some(vec![json!(format!("{tx_hash:#x}"))]);
        let request = RpcRequest::new("eth_getTransactionByHash", params);

        match self.send_request(request).await? {
            RpcResponse::Success(result) => serde_json::from_value(result.result)
                .map_err(GetTransactionByHashError::SerdeJSONError)
                .map_err(EthClientError::from),
            RpcResponse::Error(error_response) => {
                Err(GetTransactionByHashError::RPCError(error_response.error.message).into())
            }
        }
    }

    /// Build a GenericTransaction with the given parameters.
    /// Either `overrides.nonce` or `overrides.from` must be provided.
    /// If `overrides.gas_price`, `overrides.chain_id` or `overrides.gas_price`
    /// are not provided, the client will fetch them from the network.
    /// If `overrides.gas_limit` is not provided, the client will estimate the tx cost.
    pub async fn build_generic_tx(
        &self,
        r#type: TxType,
        to: Address,
        from: Address,
        calldata: Bytes,
        overrides: Overrides,
    ) -> Result<GenericTransaction, EthClientError> {
        match r#type {
            TxType::EIP1559 | TxType::EIP4844 | TxType::Privileged => {}
            TxType::EIP2930 | TxType::EIP7702 | TxType::Legacy => {
                return Err(EthClientError::Custom(
                    "Unsupported tx type in build_generic_tx".to_owned(),
                ));
            }
        }
        let mut tx = GenericTransaction {
            r#type,
            to: overrides.to.clone().unwrap_or(TxKind::Call(to)),
            chain_id: Some(if let Some(chain_id) = overrides.chain_id {
                chain_id
            } else {
                self.get_chain_id().await?.try_into().map_err(|_| {
                    EthClientError::Custom("Failed at get_chain_id().try_into()".to_owned())
                })?
            }),
            nonce: Some(
                self.get_nonce_from_overrides_or_rpc(&overrides, from)
                    .await?,
            ),
            max_fee_per_gas: Some(
                self.get_fee_from_override_or_get_gas_price(overrides.max_fee_per_gas)
                    .await?,
            ),
            max_priority_fee_per_gas: Some(
                self.priority_fee_from_override_or_rpc(overrides.max_priority_fee_per_gas)
                    .await?,
            ),
            max_fee_per_blob_gas: overrides.gas_price_per_blob,
            value: overrides.value.unwrap_or_default(),
            input: calldata,
            access_list: overrides
                .access_list
                .iter()
                .map(AccessListEntry::from)
                .collect(),
            from,
            ..Default::default()
        };
        tx.gas_price = tx.max_fee_per_gas.unwrap_or_default();
        if let Some(blobs_bundle) = &overrides.blobs_bundle {
            tx.blob_versioned_hashes = blobs_bundle.generate_versioned_hashes();
            add_blobs_to_generic_tx(&mut tx, blobs_bundle);
        }
        tx.gas = Some(match overrides.gas_limit {
            Some(gas) => gas,
            None => self.estimate_gas(tx.clone()).await?,
        });

        Ok(tx)
    }

    async fn get_nonce_from_overrides_or_rpc(
        &self,
        overrides: &Overrides,
        address: Address,
    ) -> Result<u64, EthClientError> {
        if let Some(nonce) = overrides.nonce {
            return Ok(nonce);
        }
        self.get_nonce(address, BlockIdentifier::Tag(BlockTag::Latest))
            .await
    }

    pub async fn get_last_committed_batch(
        &self,
        on_chain_proposer_address: Address,
    ) -> Result<u64, EthClientError> {
        self._call_variable(b"lastCommittedBatch()", on_chain_proposer_address)
            .await
    }

    pub async fn get_last_verified_batch(
        &self,
        on_chain_proposer_address: Address,
    ) -> Result<u64, EthClientError> {
        self._call_variable(b"lastVerifiedBatch()", on_chain_proposer_address)
            .await
    }

    pub async fn get_sp1_vk(
        &self,
        on_chain_proposer_address: Address,
    ) -> Result<[u8; 32], EthClientError> {
        self._call_bytes32_variable(b"SP1_VERIFICATION_KEY()", on_chain_proposer_address)
            .await
    }

    pub async fn get_last_fetched_l1_block(
        &self,
        common_bridge_address: Address,
    ) -> Result<u64, EthClientError> {
        self._call_variable(b"lastFetchedL1Block()", common_bridge_address)
            .await
    }

    pub async fn get_pending_privileged_transactions(
        &self,
        common_bridge_address: Address,
    ) -> Result<Vec<H256>, EthClientError> {
        let response = self
            ._generic_call(b"getPendingTransactionHashes()", common_bridge_address)
            .await?;
        Self::from_hex_string_to_h256_array(&response)
    }

    pub fn from_hex_string_to_h256_array(hex_string: &str) -> Result<Vec<H256>, EthClientError> {
        let bytes = hex::decode(hex_string.strip_prefix("0x").unwrap_or(hex_string))
            .map_err(|_| EthClientError::Custom("Invalid hex string".to_owned()))?;

        // The ABI encoding for dynamic arrays is:
        // 1. Offset to data (32 bytes)
        // 2. Length of array (32 bytes)
        // 3. Array elements (each 32 bytes)
        if bytes.len() < 64 {
            return Err(EthClientError::Custom("Response too short".to_owned()));
        }

        // Get the offset (should be 0x20 for simple arrays)
        let offset = U256::from_big_endian(&bytes[0..32]).as_usize();

        // Get the length of the array
        let length = U256::from_big_endian(&bytes[offset..offset + 32]).as_usize();

        // Calculate the start of the array data
        let data_start = offset + 32;
        let data_end = data_start + (length * 32);

        if data_end > bytes.len() {
            return Err(EthClientError::Custom("Invalid array length".to_owned()));
        }

        // Convert the slice directly to H256 array
        bytes[data_start..data_end]
            .chunks_exact(32)
            .map(|chunk| Ok(H256::from_slice(chunk)))
            .collect()
    }

    async fn _generic_call(
        &self,
        selector: &[u8],
        contract_address: Address,
    ) -> Result<String, EthClientError> {
        let selector = keccak(selector)
            .as_bytes()
            .get(..4)
            .ok_or(EthClientError::Custom("Failed to get selector.".to_owned()))?
            .to_vec();

        let mut calldata = Vec::new();
        calldata.extend_from_slice(&selector);

        let leading_zeros = 32 - ((calldata.len() - 4) % 32);
        calldata.extend(vec![0; leading_zeros]);

        let hex_string = self
            .call(contract_address, calldata.into(), Overrides::default())
            .await?;

        Ok(hex_string)
    }

    async fn _call_variable(
        &self,
        selector: &[u8],
        on_chain_proposer_address: Address,
    ) -> Result<u64, EthClientError> {
        let hex_string = self
            ._generic_call(selector, on_chain_proposer_address)
            .await?;

        let value = from_hex_string_to_u256(&hex_string)?
            .try_into()
            .map_err(|_| {
                EthClientError::Custom("Failed to convert from_hex_string_to_u256()".to_owned())
            })?;

        Ok(value)
    }

    async fn _call_address_variable(
        eth_client: &EthClient,
        selector: &[u8],
        on_chain_proposer_address: Address,
    ) -> Result<Address, EthClientError> {
        let hex_string =
            Self::_generic_call(eth_client, selector, on_chain_proposer_address).await?;

        let hex_str = &hex_string.strip_prefix("0x").ok_or(EthClientError::Custom(
            "Couldn't strip prefix from request.".to_owned(),
        ))?[24..]; // Get the needed bytes

        let value = Address::from_str(hex_str)
            .map_err(|_| EthClientError::Custom("Failed to convert from_str()".to_owned()))?;
        Ok(value)
    }

    async fn _call_bytes32_variable(
        &self,
        selector: &[u8],
        contract_address: Address,
    ) -> Result<[u8; 32], EthClientError> {
        let hex_string = self._generic_call(selector, contract_address).await?;

        let hex = hex_string.strip_prefix("0x").ok_or(EthClientError::Custom(
            "Couldn't strip '0x' prefix from hex string".to_owned(),
        ))?;

        let bytes = hex::decode(hex)
            .map_err(|e| EthClientError::Custom(format!("Failed to decode hex string: {e}")))?;

        let arr: [u8; 32] = bytes.try_into().map_err(|_| {
            EthClientError::Custom("Failed to convert bytes to [u8; 32]".to_owned())
        })?;

        Ok(arr)
    }

    pub async fn wait_for_transaction_receipt(
        &self,
        tx_hash: H256,
        max_retries: u64,
    ) -> Result<RpcReceipt, EthClientError> {
        let mut receipt = self.get_transaction_receipt(tx_hash).await?;
        let mut r#try = 1;
        while receipt.is_none() {
            println!("[{try}/{max_retries}] Retrying to get transaction receipt for {tx_hash:#x}");

            if max_retries == r#try {
                return Err(EthClientError::Custom(format!(
                    "Transaction receipt for {tx_hash:#x} not found after {max_retries} retries"
                )));
            }
            r#try += 1;

            tokio::time::sleep(std::time::Duration::from_secs(2)).await;

            receipt = self.get_transaction_receipt(tx_hash).await?;
        }
        receipt.ok_or(EthClientError::Custom(
            "Transaction receipt is None".to_owned(),
        ))
    }

    pub async fn get_message_proof(
        &self,
        transaction_hash: H256,
    ) -> Result<Option<Vec<L1MessageProof>>, EthClientError> {
        use errors::GetMessageProofError;
        let params = Some(vec![json!(format!("{:#x}", transaction_hash))]);
        let request = RpcRequest::new("ethrex_getMessageProof", params);

        match self.send_request(request).await? {
            RpcResponse::Success(result) => serde_json::from_value(result.result)
                .map_err(GetMessageProofError::SerdeJSONError)
                .map_err(EthClientError::from),
            RpcResponse::Error(error_response) => {
                Err(GetMessageProofError::RPCError(error_response.error.message).into())
            }
        }
    }

    pub async fn wait_for_message_proof(
        &self,
        transaction_hash: H256,
        max_retries: u64,
    ) -> Result<Vec<L1MessageProof>, EthClientError> {
        let mut message_proof = self.get_message_proof(transaction_hash).await?;
        let mut r#try = 1;
        while message_proof.is_none() {
            println!(
                "[{try}/{max_retries}] Retrying to get message proof for tx {transaction_hash:#x}"
            );

            if max_retries == r#try {
                return Err(EthClientError::Custom(format!(
                    "L1Message proof for tx {transaction_hash:#x} not found after {max_retries} retries"
                )));
            }
            r#try += 1;

            tokio::time::sleep(std::time::Duration::from_secs(2)).await;

            message_proof = self.get_message_proof(transaction_hash).await?;
        }
        message_proof.ok_or(EthClientError::Custom("L1Message proof is None".to_owned()))
    }

    /// Fethches the execution witnes for a given block or range of blocks.
    /// WARNNING: This method is only compatible with ethrex and not with other debug_executionWitness implementations.
    pub async fn get_witness(
        &self,
        from: BlockIdentifier,
        to: Option<BlockIdentifier>,
    ) -> Result<RpcExecutionWitness, EthClientError> {
        let params = if let Some(to_block) = to {
            Some(vec![from.into(), to_block.into()])
        } else {
            Some(vec![from.into()])
        };

        let request = RpcRequest::new("debug_executionWitness", params);

        match self.send_request(request).await? {
            RpcResponse::Success(result) => serde_json::from_value(result.result)
                .map_err(GetWitnessError::SerdeJSONError)
                .map_err(EthClientError::from),
            RpcResponse::Error(error_response) => {
                Err(GetWitnessError::RPCError(error_response.error.message).into())
            }
        }
    }

    async fn get_fee_from_override_or_get_gas_price(
        &self,
        maybe_gas_fee: Option<u64>,
    ) -> Result<u64, EthClientError> {
        if let Some(gas_fee) = maybe_gas_fee {
            return Ok(gas_fee);
        }
        self.get_gas_price()
            .await?
            .try_into()
            .map_err(|_| EthClientError::Custom("Failed to get gas for fee".to_owned()))
    }

    async fn priority_fee_from_override_or_rpc(
        &self,
        maybe_priority_fee: Option<u64>,
    ) -> Result<u64, EthClientError> {
        if let Some(priority_fee) = maybe_priority_fee {
            return Ok(priority_fee);
        }

        if let Ok(priority_fee) = self.get_max_priority_fee().await {
            if let Ok(priority_fee_u64) = priority_fee.try_into() {
                return Ok(priority_fee_u64);
            }
        }

        self.get_fee_from_override_or_get_gas_price(None).await
    }

    pub async fn tx_pool_content(&self) -> Result<MempoolContent, EthClientError> {
        let request = RpcRequest::new("txpool_content", None);

        match self.send_request(request).await? {
            RpcResponse::Success(result) => serde_json::from_value(result.result)
                .map_err(TxPoolContentError::SerdeJSONError)
                .map_err(EthClientError::from),
            RpcResponse::Error(error_response) => {
                Err(TxPoolContentError::RPCError(error_response.error.message).into())
            }
        }
    }

    pub async fn get_batch_by_number(&self, batch_number: u64) -> Result<RpcBatch, EthClientError> {
        let params = Some(vec![json!(format!("{batch_number:#x}")), json!(true)]);
        let request = RpcRequest::new("ethrex_getBatchByNumber", params);

        match self.send_request(request).await? {
            RpcResponse::Success(result) => serde_json::from_value(result.result)
                .map_err(GetBatchByNumberError::SerdeJSONError)
                .map_err(EthClientError::from),
            RpcResponse::Error(error_response) => {
                Err(GetBatchByNumberError::RPCError(error_response.error.message).into())
            }
        }
    }
}

pub fn from_hex_string_to_u256(hex_string: &str) -> Result<U256, EthClientError> {
    let hex_string = hex_string.strip_prefix("0x").ok_or(EthClientError::Custom(
        "Couldn't strip prefix from request.".to_owned(),
    ))?;

    if hex_string.is_empty() {
        return Err(EthClientError::Custom(
            "Failed to fetch last_committed_block. Manual intervention required.".to_owned(),
        ));
    }

    let value = U256::from_str_radix(hex_string, 16).map_err(|_| {
        EthClientError::Custom(
            "Failed to parse after call, U256::from_str_radix failed.".to_owned(),
        )
    })?;
    Ok(value)
}

pub fn get_address_from_secret_key(secret_key: &SecretKey) -> Result<Address, EthClientError> {
    let public_key = secret_key
        .public_key(secp256k1::SECP256K1)
        .serialize_uncompressed();
    let hash = keccak(&public_key[1..]);

    // Get the last 20 bytes of the hash
    let address_bytes: [u8; 20] = hash
        .as_ref()
        .get(12..32)
        .ok_or(EthClientError::Custom(
            "Failed to get_address_from_secret_key: error slicing address_bytes".to_owned(),
        ))?
        .try_into()
        .map_err(|err| {
            EthClientError::Custom(format!("Failed to get_address_from_secret_key: {err}"))
        })?;

    Ok(Address::from(address_bytes))
}

pub fn add_blobs_to_generic_tx(tx: &mut GenericTransaction, bundle: &BlobsBundle) {
    tx.blobs = bundle
        .blobs
        .iter()
        .map(|blob| Bytes::copy_from_slice(blob))
        .collect()
}

#[derive(Serialize, Deserialize, Debug)]
#[serde(rename_all = "camelCase")]
pub struct GetTransactionByHashTransaction {
    #[serde(default, with = "ethrex_common::serde_utils::u64::hex_str")]
    pub chain_id: u64,
    #[serde(default, with = "ethrex_common::serde_utils::u64::hex_str")]
    pub nonce: u64,
    #[serde(default, with = "ethrex_common::serde_utils::u64::hex_str")]
    pub max_priority_fee_per_gas: u64,
    #[serde(default, with = "ethrex_common::serde_utils::u64::hex_str")]
    pub max_fee_per_gas: u64,
    #[serde(default, with = "ethrex_common::serde_utils::u64::hex_str")]
    pub gas_limit: u64,
    #[serde(default)]
    pub to: Address,
    #[serde(default)]
    pub value: U256,
    #[serde(default, with = "ethrex_common::serde_utils::vec_u8", alias = "input")]
    pub data: Vec<u8>,
    #[serde(default)]
    pub access_list: Vec<(Address, Vec<H256>)>,
    #[serde(default)]
    pub r#type: TxType,
    #[serde(default)]
    pub signature_y_parity: bool,
    #[serde(default, with = "ethrex_common::serde_utils::u64::hex_str")]
    pub signature_r: u64,
    #[serde(default, with = "ethrex_common::serde_utils::u64::hex_str")]
    pub signature_s: u64,
    #[serde(default)]
    pub block_number: U256,
    #[serde(default)]
    pub block_hash: H256,
    #[serde(default)]
    pub from: Address,
    #[serde(default)]
    pub hash: H256,
    #[serde(default, with = "ethrex_common::serde_utils::u64::hex_str")]
    pub transaction_index: u64,
    #[serde(default)]
    pub blob_versioned_hashes: Option<Vec<H256>>,
}

impl fmt::Display for GetTransactionByHashTransaction {
    fn fmt(&self, f: &mut fmt::Formatter) -> fmt::Result {
        write!(
            f,
            r#"
chain_id: {},
nonce: {},
max_priority_fee_per_gas: {},
max_fee_per_gas: {},
gas_limit: {},
to: {:#x},
value: {},
data: {:#?},
access_list: {:#?},
type: {:?},
signature_y_parity: {},
signature_r: {:x},
signature_s: {:x},
block_number: {},
block_hash: {:#x},
from: {:#x},
hash: {:#x},
transaction_index: {}"#,
            self.chain_id,
            self.nonce,
            self.max_priority_fee_per_gas,
            self.max_fee_per_gas,
            self.gas_limit,
            self.to,
            self.value,
            self.data,
            self.access_list,
            self.r#type,
            self.signature_y_parity,
            self.signature_r,
            self.signature_s,
            self.block_number,
            self.block_hash,
            self.from,
            self.hash,
            self.transaction_index,
        )?;

        if let Some(blob_versioned_hashes) = &self.blob_versioned_hashes {
            write!(f, "\nblob_versioned_hashes: {blob_versioned_hashes:#?}")?;
        }

        fmt::Result::Ok(())
    }
}<|MERGE_RESOLUTION|>--- conflicted
+++ resolved
@@ -23,13 +23,8 @@
 use ethrex_common::{
     Address, H256, U256,
     types::{
-<<<<<<< HEAD
-        BlobsBundle, Block, BlockHash, EIP1559Transaction, EIP4844Transaction, GenericTransaction,
-        PrivilegedL2Transaction, TxKind, TxType, WrappedEIP4844Transaction, batch::Batch,
-=======
         AccessListEntry, BlobsBundle, Block, BlockHash, GenericTransaction, TxKind, TxType,
-        batch::Batch, block_execution_witness::ExecutionWitnessResult,
->>>>>>> 5677a0d7
+        batch::Batch,
     },
     utils::decode_hex,
 };
