--- conflicted
+++ resolved
@@ -61,7 +61,6 @@
     Pending,
 }
 
-<<<<<<< HEAD
 impl From<BlockByNumber> for Value {
     fn from(value: BlockByNumber) -> Self {
         match value {
@@ -78,7 +77,6 @@
         BlockByNumber::Number(value)
     }
 }
-=======
 const MAX_NUMBER_OF_RETRIES: u64 = 10;
 const BACKOFF_FACTOR: u64 = 2;
 // Give at least 8 blocks before trying to bump gas.
@@ -86,7 +84,6 @@
 const MAX_RETRY_DELAY: u64 = 1800;
 
 const WAIT_TIME_FOR_RECEIPT_SECONDS: u64 = 2;
->>>>>>> cdbfbe90
 
 // 0x08c379a0 == Error(String)
 pub const ERROR_FUNCTION_SELECTOR: [u8; 4] = [0x08, 0xc3, 0x79, 0xa0];
@@ -392,24 +389,20 @@
         }
     }
 
-<<<<<<< HEAD
+    pub async fn get_gas_price_with_extra(
+        &self,
+        bump_percent: u64,
+    ) -> Result<U256, EthClientError> {
+        let gas_price = self.get_gas_price().await?;
+
+        Ok((gas_price * (100 + bump_percent)) / 100)
+    }
+
     pub async fn get_nonce(
         &self,
         address: Address,
         block: BlockByNumber,
     ) -> Result<u64, EthClientError> {
-=======
-    pub async fn get_gas_price_with_extra(
-        &self,
-        bump_percent: u64,
-    ) -> Result<U256, EthClientError> {
-        let gas_price = self.get_gas_price().await?;
-
-        Ok((gas_price * (100 + bump_percent)) / 100)
-    }
-
-    pub async fn get_nonce(&self, address: Address) -> Result<u64, EthClientError> {
->>>>>>> cdbfbe90
         let request = RpcRequest {
             id: RpcRequestId::Number(1),
             jsonrpc: "2.0".to_string(),
