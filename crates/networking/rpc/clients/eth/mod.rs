use std::fmt;

use crate::{
<<<<<<< HEAD
    clients::eth::errors::TxPoolContentError,
    mempool::MempoolContent,
=======
    clients::eth::errors::GetWitnessError,
>>>>>>> b75e26ea
    types::{
        block::RpcBlock,
        block_identifier::{BlockIdentifier, BlockTag},
        receipt::{RpcLog, RpcReceipt},
    },
    utils::{RpcErrorResponse, RpcRequest, RpcRequestId, RpcSuccessResponse},
};
use bytes::Bytes;
use errors::{
    EstimateGasError, EthClientError, GetBalanceError, GetBlockByHashError, GetBlockByNumberError,
    GetBlockNumberError, GetCodeError, GetGasPriceError, GetLogsError, GetMaxPriorityFeeError,
    GetNonceError, GetRawBlockError, GetTransactionByHashError, GetTransactionReceiptError,
    SendRawTransactionError,
};
use eth_sender::Overrides;
use ethrex_common::{
    Address, H160, H256, U256,
    types::{
        BlobsBundle, Block, EIP1559Transaction, EIP4844Transaction, GenericTransaction,
        PrivilegedL2Transaction, Signable, TxKind, TxType, WrappedEIP4844Transaction,
        block_execution_witness::ExecutionWitnessResult,
    },
    utils::decode_hex,
};
use ethrex_rlp::{decode::RLPDecode, encode::RLPEncode};
use keccak_hash::keccak;
use reqwest::{Client, Url};
use secp256k1::SecretKey;
use serde::{Deserialize, Serialize};
use serde_json::{Value, json};
use std::{ops::Div, str::FromStr};
use tracing::warn;

pub mod errors;
pub mod eth_sender;

#[derive(Deserialize, Debug)]
#[serde(untagged)]
pub enum RpcResponse {
    Success(RpcSuccessResponse),
    Error(RpcErrorResponse),
}

#[derive(Debug, Clone)]
pub struct EthClient {
    client: Client,
    pub urls: Vec<Url>,
    pub max_number_of_retries: u64,
    pub backoff_factor: u64,
    pub min_retry_delay: u64,
    pub max_retry_delay: u64,
    pub maximum_allowed_max_fee_per_gas: Option<u64>,
    pub maximum_allowed_max_fee_per_blob_gas: Option<u64>,
}

#[derive(Debug, Clone)]
pub enum WrappedTransaction {
    EIP4844(WrappedEIP4844Transaction),
    EIP1559(EIP1559Transaction),
    L2(PrivilegedL2Transaction),
}

pub const MAX_NUMBER_OF_RETRIES: u64 = 10;
pub const BACKOFF_FACTOR: u64 = 2;
// Give at least 8 blocks before trying to bump gas.
pub const MIN_RETRY_DELAY: u64 = 96;
pub const MAX_RETRY_DELAY: u64 = 1800;

const WAIT_TIME_FOR_RECEIPT_SECONDS: u64 = 2;

// 0x08c379a0 == Error(String)
pub const ERROR_FUNCTION_SELECTOR: [u8; 4] = [0x08, 0xc3, 0x79, 0xa0];

#[derive(Serialize, Deserialize, Debug)]
pub struct L1MessageProof {
    pub batch_number: u64,
    pub message_id: U256,
    pub message_hash: H256,
    pub merkle_proof: Vec<H256>,
}

impl EthClient {
    pub fn new(url: &str) -> Result<EthClient, EthClientError> {
        Self::new_with_config(
            vec![url],
            MAX_NUMBER_OF_RETRIES,
            BACKOFF_FACTOR,
            MIN_RETRY_DELAY,
            MAX_RETRY_DELAY,
            None,
            None,
        )
    }

    pub fn new_with_config(
        urls: Vec<&str>,
        max_number_of_retries: u64,
        backoff_factor: u64,
        min_retry_delay: u64,
        max_retry_delay: u64,
        maximum_allowed_max_fee_per_gas: Option<u64>,
        maximum_allowed_max_fee_per_blob_gas: Option<u64>,
    ) -> Result<Self, EthClientError> {
        let urls = urls
            .iter()
            .map(|url| {
                Url::parse(url)
                    .map_err(|_| EthClientError::ParseUrlError("Failed to parse urls".to_string()))
            })
            .collect::<Result<Vec<_>, _>>()?;

        Ok(Self {
            client: Client::new(),
            urls,
            max_number_of_retries,
            backoff_factor,
            min_retry_delay,
            max_retry_delay,
            maximum_allowed_max_fee_per_gas,
            maximum_allowed_max_fee_per_blob_gas,
        })
    }

    pub fn new_with_multiple_urls(urls: Vec<String>) -> Result<EthClient, EthClientError> {
        Self::new_with_config(
            urls.iter().map(AsRef::as_ref).collect(),
            MAX_NUMBER_OF_RETRIES,
            BACKOFF_FACTOR,
            MIN_RETRY_DELAY,
            MAX_RETRY_DELAY,
            None,
            None,
        )
    }

    async fn send_request(&self, request: RpcRequest) -> Result<RpcResponse, EthClientError> {
        let mut response = Err(EthClientError::Custom("All rpc calls failed".to_string()));

        for url in self.urls.iter() {
            response = self.send_request_to_url(url, &request).await;
            if response.is_ok() {
                return response;
            }
        }
        response
    }

    async fn send_request_to_all(
        &self,
        request: RpcRequest,
    ) -> Result<RpcResponse, EthClientError> {
        let mut response = Err(EthClientError::Custom("All rpc calls failed".to_string()));

        for url in self.urls.iter() {
            let maybe_response = self.send_request_to_url(url, &request).await;
            if maybe_response.is_ok() {
                response = maybe_response;
            }
        }
        response
    }

    async fn send_request_to_url(
        &self,
        rpc_url: &Url,
        request: &RpcRequest,
    ) -> Result<RpcResponse, EthClientError> {
        self.client
            .post(rpc_url.as_str())
            .header("content-type", "application/json")
            .body(serde_json::ser::to_string(&request).map_err(|error| {
                EthClientError::FailedToSerializeRequestBody(format!("{error}: {request:?}"))
            })?)
            .send()
            .await?
            .json::<RpcResponse>()
            .await
            .map_err(EthClientError::from)
    }

    pub async fn send_raw_transaction(&self, data: &[u8]) -> Result<H256, EthClientError> {
        let request = RpcRequest {
            id: RpcRequestId::Number(1),
            jsonrpc: "2.0".to_string(),
            method: "eth_sendRawTransaction".to_string(),
            params: Some(vec![json!("0x".to_string() + &hex::encode(data))]),
        };

        match self.send_request_to_all(request).await {
            Ok(RpcResponse::Success(result)) => serde_json::from_value(result.result)
                .map_err(SendRawTransactionError::SerdeJSONError)
                .map_err(EthClientError::from),
            Ok(RpcResponse::Error(error_response)) => {
                Err(SendRawTransactionError::RPCError(error_response.error.message).into())
            }
            Err(error) => Err(error),
        }
    }

    pub async fn send_eip1559_transaction(
        &self,
        tx: &EIP1559Transaction,
        private_key: &SecretKey,
    ) -> Result<H256, EthClientError> {
        let signed_tx = tx
            .sign(private_key)
            .map_err(|error| EthClientError::FailedToSignPayload(error.to_string()))?;

        let mut encoded_tx = signed_tx.encode_to_vec();
        encoded_tx.insert(0, TxType::EIP1559.into());

        self.send_raw_transaction(encoded_tx.as_slice()).await
    }

    pub async fn send_eip4844_transaction(
        &self,
        wrapped_tx: &WrappedEIP4844Transaction,
        private_key: &SecretKey,
    ) -> Result<H256, EthClientError> {
        let mut wrapped_tx = wrapped_tx.clone();
        wrapped_tx
            .tx
            .sign_inplace(private_key)
            .map_err(|error| EthClientError::FailedToSignPayload(error.to_string()))?;

        let mut encoded_tx = wrapped_tx.encode_to_vec();
        encoded_tx.insert(0, TxType::EIP4844.into());

        self.send_raw_transaction(encoded_tx.as_slice()).await
    }

    pub async fn send_wrapped_transaction(
        &self,
        wrapped_tx: &WrappedTransaction,
        private_key: &SecretKey,
    ) -> Result<H256, EthClientError> {
        match wrapped_tx {
            WrappedTransaction::EIP4844(wrapped_eip4844_transaction) => {
                self.send_eip4844_transaction(wrapped_eip4844_transaction, private_key)
                    .await
            }
            WrappedTransaction::EIP1559(eip1559_transaction) => {
                self.send_eip1559_transaction(eip1559_transaction, private_key)
                    .await
            }
            WrappedTransaction::L2(privileged_l2_transaction) => {
                self.send_privileged_l2_transaction(privileged_l2_transaction)
                    .await
            }
        }
    }

    /// Increase max fee per gas by percentage% (set it to (100+percentage)% of the original)
    pub fn bump_eip1559(&self, tx: &mut EIP1559Transaction, percentage: u64) {
        tx.max_fee_per_gas = (tx.max_fee_per_gas * (100 + percentage)) / 100;
        tx.max_priority_fee_per_gas += (tx.max_priority_fee_per_gas * (100 + percentage)) / 100;
    }

    pub async fn send_tx_bump_gas_exponential_backoff(
        &self,
        wrapped_tx: &mut WrappedTransaction,
        private_key: &SecretKey,
    ) -> Result<H256, EthClientError> {
        let mut number_of_retries = 0;

        'outer: while number_of_retries < self.max_number_of_retries {
            if let Some(max_fee_per_gas) = self.maximum_allowed_max_fee_per_gas {
                let (tx_max_fee, tx_max_priority_fee) = match wrapped_tx {
                    WrappedTransaction::EIP4844(tx) => (
                        &mut tx.tx.max_fee_per_gas,
                        &mut tx.tx.max_priority_fee_per_gas,
                    ),
                    WrappedTransaction::EIP1559(tx) => {
                        (&mut tx.max_fee_per_gas, &mut tx.max_priority_fee_per_gas)
                    }
                    WrappedTransaction::L2(tx) => {
                        (&mut tx.max_fee_per_gas, &mut tx.max_priority_fee_per_gas)
                    }
                };

                if *tx_max_fee > max_fee_per_gas {
                    *tx_max_fee = max_fee_per_gas;

                    // Ensure that max_priority_fee_per_gas does not exceed max_fee_per_gas
                    if *tx_max_priority_fee > *tx_max_fee {
                        *tx_max_priority_fee = *tx_max_fee;
                    }

                    warn!(
                        "max_fee_per_gas exceeds the allowed limit, adjusting it to {max_fee_per_gas}"
                    );
                }
            }

            // Check blob gas fees only for EIP4844 transactions
            if let WrappedTransaction::EIP4844(tx) = wrapped_tx {
                if let Some(max_fee_per_blob_gas) = self.maximum_allowed_max_fee_per_blob_gas {
                    if tx.tx.max_fee_per_blob_gas > U256::from(max_fee_per_blob_gas) {
                        tx.tx.max_fee_per_blob_gas = U256::from(max_fee_per_blob_gas);
                        warn!(
                            "max_fee_per_blob_gas exceeds the allowed limit, adjusting it to {max_fee_per_blob_gas}"
                        );
                    }
                }
            }
            let tx_hash = self
                .send_wrapped_transaction(wrapped_tx, private_key)
                .await?;

            if number_of_retries > 0 {
                warn!(
                    "Resending Transaction after bumping gas, attempts [{number_of_retries}/{}]\nTxHash: {tx_hash:#x}",
                    self.max_number_of_retries
                );
            }

            let mut receipt = self.get_transaction_receipt(tx_hash).await?;

            let mut attempt = 1;
            let attempts_to_wait_in_seconds = self
                .backoff_factor
                .pow(number_of_retries as u32)
                .clamp(self.min_retry_delay, self.max_retry_delay);
            while receipt.is_none() {
                if attempt >= (attempts_to_wait_in_seconds / WAIT_TIME_FOR_RECEIPT_SECONDS) {
                    // We waited long enough for the receipt but did not find it, bump gas
                    // and go to the next one.
                    match wrapped_tx {
                        WrappedTransaction::EIP4844(wrapped_eip4844_transaction) => {
                            self.bump_eip4844(wrapped_eip4844_transaction, 30);
                        }
                        WrappedTransaction::EIP1559(eip1559_transaction) => {
                            self.bump_eip1559(eip1559_transaction, 30);
                        }
                        WrappedTransaction::L2(privileged_l2_transaction) => {
                            self.bump_privileged_l2(privileged_l2_transaction, 30);
                        }
                    }

                    number_of_retries += 1;
                    continue 'outer;
                }

                attempt += 1;

                tokio::time::sleep(std::time::Duration::from_secs(
                    WAIT_TIME_FOR_RECEIPT_SECONDS,
                ))
                .await;

                receipt = self.get_transaction_receipt(tx_hash).await?;
            }

            return Ok(tx_hash);
        }

        Err(EthClientError::TimeoutError)
    }

    /// Increase max fee per gas by percentage% (set it to (100+percentage)% of the original)
    pub fn bump_eip4844(&self, wrapped_tx: &mut WrappedEIP4844Transaction, percentage: u64) {
        wrapped_tx.tx.max_fee_per_gas = (wrapped_tx.tx.max_fee_per_gas * (100 + percentage)) / 100;
        wrapped_tx.tx.max_priority_fee_per_gas +=
            (wrapped_tx.tx.max_priority_fee_per_gas * (100 + percentage)) / 100;
        let factor = 1 + (percentage / 100) * 10;
        wrapped_tx.tx.max_fee_per_blob_gas = wrapped_tx
            .tx
            .max_fee_per_blob_gas
            .saturating_mul(U256::from(factor))
            .div(10);
    }

    /// Increase max fee per gas by percentage% (set it to (100+percentage)% of the original)
    pub fn bump_privileged_l2(&self, tx: &mut PrivilegedL2Transaction, percentage: u64) {
        tx.max_fee_per_gas = (tx.max_fee_per_gas * (100 + percentage)) / 100;
        tx.max_priority_fee_per_gas += (tx.max_priority_fee_per_gas * (100 + percentage)) / 100;
    }

    pub async fn send_privileged_l2_transaction(
        &self,
        tx: &PrivilegedL2Transaction,
    ) -> Result<H256, EthClientError> {
        let mut encoded_tx = tx.encode_to_vec();
        encoded_tx.insert(0, TxType::Privileged.into());

        self.send_raw_transaction(encoded_tx.as_slice()).await
    }

    pub async fn estimate_gas(
        &self,
        transaction: GenericTransaction,
    ) -> Result<u64, EthClientError> {
        let to = match transaction.to {
            TxKind::Call(addr) => Some(format!("{addr:#x}")),
            TxKind::Create => None,
        };

        let mut data = json!({
            "to": to,
            "input": format!("0x{:#x}", transaction.input),
            "from": format!("{:#x}", transaction.from),
            "value": format!("{:#x}", transaction.value),

        });

        if !transaction.blob_versioned_hashes.is_empty() {
            let blob_versioned_hashes_str: Vec<_> = transaction
                .blob_versioned_hashes
                .into_iter()
                .map(|hash| format!("{hash:#x}"))
                .collect();

            data.as_object_mut()
                .ok_or_else(|| {
                    EthClientError::Custom("Failed to mutate data in estimate_gas".to_owned())
                })?
                .insert(
                    "blobVersionedHashes".to_owned(),
                    json!(blob_versioned_hashes_str),
                );
        }

        // Add the nonce just if present, otherwise the RPC will use the latest nonce
        if let Some(nonce) = transaction.nonce {
            if let Value::Object(ref mut map) = data {
                map.insert("nonce".to_owned(), json!(format!("{nonce:#x}")));
            }
        }

        let request = RpcRequest {
            id: RpcRequestId::Number(1),
            jsonrpc: "2.0".to_string(),
            method: "eth_estimateGas".to_string(),
            params: Some(vec![data, json!("latest")]),
        };

        match self.send_request(request).await {
            Ok(RpcResponse::Success(result)) => {
                let res = serde_json::from_value::<String>(result.result)
                    .map_err(EstimateGasError::SerdeJSONError)?;
                let res = res.get(2..).ok_or(EstimateGasError::Custom(
                    "Failed to slice index response in estimate_gas".to_owned(),
                ))?;
                u64::from_str_radix(res, 16)
            }
            .map_err(EstimateGasError::ParseIntError)
            .map_err(EthClientError::from),
            Ok(RpcResponse::Error(error_response)) => {
                let error_data = if let Some(error_data) = error_response.error.data {
                    if &error_data == "0x" {
                        "unknown error".to_owned()
                    } else {
                        let abi_decoded_error_data = hex::decode(
                            error_data.strip_prefix("0x").ok_or(EthClientError::Custom(
                                "Failed to strip_prefix in estimate_gas".to_owned(),
                            ))?,
                        )
                        .map_err(|_| {
                            EthClientError::Custom(
                                "Failed to hex::decode in estimate_gas".to_owned(),
                            )
                        })?;
                        let string_length = U256::from_big_endian(
                            abi_decoded_error_data
                                .get(36..68)
                                .ok_or(EthClientError::Custom(
                                    "Failed to slice index abi_decoded_error_data in estimate_gas"
                                        .to_owned(),
                                ))?,
                        );

                        let string_len = if string_length > usize::MAX.into() {
                            return Err(EthClientError::Custom(
                                "Failed to convert string_length to usize in estimate_gas"
                                    .to_owned(),
                            ));
                        } else {
                            string_length.as_usize()
                        };
                        let string_data = abi_decoded_error_data.get(68..68 + string_len).ok_or(
                            EthClientError::Custom(
                                "Failed to slice index abi_decoded_error_data in estimate_gas"
                                    .to_owned(),
                            ),
                        )?;
                        String::from_utf8(string_data.to_vec()).map_err(|_| {
                            EthClientError::Custom(
                                "Failed to String::from_utf8 in estimate_gas".to_owned(),
                            )
                        })?
                    }
                } else {
                    "unknown error".to_owned()
                };
                Err(EstimateGasError::RPCError(format!(
                    "{}: {}",
                    error_response.error.message, error_data
                ))
                .into())
            }
            Err(error) => Err(error),
        }
    }

    pub async fn get_max_priority_fee(&self) -> Result<u64, EthClientError> {
        let request = RpcRequest {
            id: RpcRequestId::Number(1),
            jsonrpc: "2.0".to_string(),
            method: "eth_maxPriorityFeePerGas".to_string(),
            params: None,
        };

        match self.send_request(request).await {
            Ok(RpcResponse::Success(result)) => serde_json::from_value(result.result)
                .map_err(GetMaxPriorityFeeError::SerdeJSONError)
                .map_err(EthClientError::from),
            Ok(RpcResponse::Error(error_response)) => {
                Err(GetMaxPriorityFeeError::RPCError(error_response.error.message).into())
            }
            Err(error) => Err(error),
        }
    }

    pub async fn get_gas_price(&self) -> Result<U256, EthClientError> {
        let request = RpcRequest {
            id: RpcRequestId::Number(1),
            jsonrpc: "2.0".to_string(),
            method: "eth_gasPrice".to_string(),
            params: None,
        };

        match self.send_request(request).await {
            Ok(RpcResponse::Success(result)) => serde_json::from_value(result.result)
                .map_err(GetGasPriceError::SerdeJSONError)
                .map_err(EthClientError::from),
            Ok(RpcResponse::Error(error_response)) => {
                Err(GetGasPriceError::RPCError(error_response.error.message).into())
            }
            Err(error) => Err(error),
        }
    }

    pub async fn get_gas_price_with_extra(
        &self,
        bump_percent: u64,
    ) -> Result<U256, EthClientError> {
        let gas_price = self.get_gas_price().await?;

        Ok((gas_price * (100 + bump_percent)) / 100)
    }

    pub async fn get_nonce(
        &self,
        address: Address,
        block: BlockIdentifier,
    ) -> Result<u64, EthClientError> {
        let request = RpcRequest {
            id: RpcRequestId::Number(1),
            jsonrpc: "2.0".to_string(),
            method: "eth_getTransactionCount".to_string(),
            params: Some(vec![json!(format!("{address:#x}")), block.into()]),
        };

        match self.send_request(request).await {
            Ok(RpcResponse::Success(result)) => u64::from_str_radix(
                serde_json::from_value::<String>(result.result)
                    .map_err(GetNonceError::SerdeJSONError)?
                    .get(2..)
                    .ok_or(EthClientError::Custom(
                        "Failed to deserialize get_nonce request".to_owned(),
                    ))?,
                16,
            )
            .map_err(GetNonceError::ParseIntError)
            .map_err(EthClientError::from),
            Ok(RpcResponse::Error(error_response)) => {
                Err(GetNonceError::RPCError(error_response.error.message).into())
            }
            Err(error) => Err(error),
        }
    }

    pub async fn get_block_number(&self) -> Result<U256, EthClientError> {
        let request = RpcRequest {
            id: RpcRequestId::Number(1),
            jsonrpc: "2.0".to_string(),
            method: "eth_blockNumber".to_string(),
            params: None,
        };

        match self.send_request(request).await {
            Ok(RpcResponse::Success(result)) => serde_json::from_value(result.result)
                .map_err(GetBlockNumberError::SerdeJSONError)
                .map_err(EthClientError::from),
            Ok(RpcResponse::Error(error_response)) => {
                Err(GetBlockNumberError::RPCError(error_response.error.message).into())
            }
            Err(error) => Err(error),
        }
    }

    pub async fn get_block_by_hash(&self, block_hash: H256) -> Result<RpcBlock, EthClientError> {
        let request = RpcRequest {
            id: RpcRequestId::Number(1),
            jsonrpc: "2.0".to_string(),
            method: "eth_getBlockByHash".to_string(),
            params: Some(vec![json!(block_hash), json!(true)]),
        };

        match self.send_request(request).await {
            Ok(RpcResponse::Success(result)) => serde_json::from_value(result.result)
                .map_err(GetBlockByHashError::SerdeJSONError)
                .map_err(EthClientError::from),
            Ok(RpcResponse::Error(error_response)) => {
                Err(GetBlockByHashError::RPCError(error_response.error.message).into())
            }
            Err(error) => Err(error),
        }
    }

    /// Fetches a block from the Ethereum blockchain by its number or the latest/earliest/pending block.
    /// If no `block_number` is provided, get the latest.
    pub async fn get_block_by_number(
        &self,
        block: BlockIdentifier,
    ) -> Result<RpcBlock, EthClientError> {
        let request = RpcRequest {
            id: RpcRequestId::Number(1),
            jsonrpc: "2.0".to_string(),
            method: "eth_getBlockByNumber".to_string(),
            // With false it just returns the hash of the transactions.
            params: Some(vec![block.into(), json!(false)]),
        };

        match self.send_request(request).await {
            Ok(RpcResponse::Success(result)) => serde_json::from_value(result.result)
                .map_err(GetBlockByNumberError::SerdeJSONError)
                .map_err(EthClientError::from),
            Ok(RpcResponse::Error(error_response)) => {
                Err(GetBlockByNumberError::RPCError(error_response.error.message).into())
            }
            Err(error) => Err(error),
        }
    }

    pub async fn get_raw_block(&self, block: BlockIdentifier) -> Result<Block, EthClientError> {
        let request = RpcRequest {
            id: RpcRequestId::Number(1),
            jsonrpc: "2.0".to_string(),
            method: "debug_getRawBlock".to_string(),
            params: Some(vec![block.into()]),
        };

        let encoded_block: Result<String, _> = match self.send_request(request).await? {
            RpcResponse::Success(result) => {
                serde_json::from_value(result.result).map_err(GetRawBlockError::SerdeJSONError)
            }
            RpcResponse::Error(error_response) => {
                Err(GetRawBlockError::RPCError(error_response.error.message))
            }
        };

        let encoded_block = decode_hex(&encoded_block?)
            .map_err(|e| EthClientError::Custom(format!("Failed to decode hex: {e}")))?;

        let block = Block::decode_unfinished(&encoded_block)
            .map_err(|e| GetRawBlockError::RLPDecodeError(e.to_string()))?;
        Ok(block.0)
    }

    pub async fn get_logs(
        &self,
        from_block: U256,
        to_block: U256,
        address: Address,
        topic: H256,
    ) -> Result<Vec<RpcLog>, EthClientError> {
        let request = RpcRequest {
            id: RpcRequestId::Number(1),
            jsonrpc: "2.0".to_string(),
            method: "eth_getLogs".to_string(),
            params: Some(vec![serde_json::json!(
                {
                    "fromBlock": format!("{:#x}", from_block),
                    "toBlock": format!("{:#x}", to_block),
                    "address": format!("{:#x}", address),
                    "topics": [format!("{:#x}", topic)]
                }
            )]),
        };

        match self.send_request(request).await {
            Ok(RpcResponse::Success(result)) => serde_json::from_value(result.result)
                .map_err(GetLogsError::SerdeJSONError)
                .map_err(EthClientError::from),
            Ok(RpcResponse::Error(error_response)) => {
                Err(GetLogsError::RPCError(error_response.error.message).into())
            }
            Err(error) => Err(error),
        }
    }

    pub async fn get_transaction_receipt(
        &self,
        tx_hash: H256,
    ) -> Result<Option<RpcReceipt>, EthClientError> {
        let request = RpcRequest {
            id: RpcRequestId::Number(1),
            jsonrpc: "2.0".to_string(),
            method: "eth_getTransactionReceipt".to_string(),
            params: Some(vec![json!(format!("{:#x}", tx_hash))]),
        };

        match self.send_request(request).await {
            Ok(RpcResponse::Success(result)) => serde_json::from_value(result.result)
                .map_err(GetTransactionReceiptError::SerdeJSONError)
                .map_err(EthClientError::from),
            Ok(RpcResponse::Error(error_response)) => {
                Err(GetTransactionReceiptError::RPCError(error_response.error.message).into())
            }
            Err(error) => Err(error),
        }
    }

    pub async fn get_balance(
        &self,
        address: Address,
        block: BlockIdentifier,
    ) -> Result<U256, EthClientError> {
        let request = RpcRequest {
            id: RpcRequestId::Number(1),
            jsonrpc: "2.0".to_string(),
            method: "eth_getBalance".to_string(),
            params: Some(vec![json!(format!("{:#x}", address)), block.into()]),
        };

        match self.send_request(request).await {
            Ok(RpcResponse::Success(result)) => serde_json::from_value(result.result)
                .map_err(GetBalanceError::SerdeJSONError)
                .map_err(EthClientError::from),
            Ok(RpcResponse::Error(error_response)) => {
                Err(GetBalanceError::RPCError(error_response.error.message).into())
            }
            Err(error) => Err(error),
        }
    }

    pub async fn get_chain_id(&self) -> Result<U256, EthClientError> {
        let request = RpcRequest {
            id: RpcRequestId::Number(1),
            jsonrpc: "2.0".to_string(),
            method: "eth_chainId".to_string(),
            params: None,
        };

        match self.send_request(request).await {
            Ok(RpcResponse::Success(result)) => serde_json::from_value(result.result)
                .map_err(GetBalanceError::SerdeJSONError)
                .map_err(EthClientError::from),
            Ok(RpcResponse::Error(error_response)) => {
                Err(GetBalanceError::RPCError(error_response.error.message).into())
            }
            Err(error) => Err(error),
        }
    }

    pub async fn get_code(
        &self,
        address: Address,
        block: BlockIdentifier,
    ) -> Result<Bytes, EthClientError> {
        let request = RpcRequest {
            id: RpcRequestId::Number(1),
            jsonrpc: "2.0".to_string(),
            method: "eth_getCode".to_string(),
            params: Some(vec![json!(format!("{:#x}", address)), block.into()]),
        };

        match self.send_request(request).await {
            Ok(RpcResponse::Success(result)) => hex::decode(
                &serde_json::from_value::<String>(result.result)
                    .map(|hex_str| {
                        hex_str
                            .strip_prefix("0x")
                            .map(ToString::to_string)
                            .unwrap_or(hex_str)
                    })
                    .map_err(GetCodeError::SerdeJSONError)
                    .map_err(EthClientError::from)?,
            )
            .map(Into::into)
            .map_err(GetCodeError::NotHexError)
            .map_err(EthClientError::from),
            Ok(RpcResponse::Error(error_response)) => {
                Err(GetCodeError::RPCError(error_response.error.message).into())
            }
            Err(error) => Err(error),
        }
    }

    pub async fn get_transaction_by_hash(
        &self,
        tx_hash: H256,
    ) -> Result<Option<GetTransactionByHashTransaction>, EthClientError> {
        let request = RpcRequest {
            id: RpcRequestId::Number(1),
            jsonrpc: "2.0".to_string(),
            method: "eth_getTransactionByHash".to_string(),
            params: Some(vec![json!(format!("{tx_hash:#x}"))]),
        };

        match self.send_request(request).await {
            Ok(RpcResponse::Success(result)) => serde_json::from_value(result.result)
                .map_err(GetTransactionByHashError::SerdeJSONError)
                .map_err(EthClientError::from),
            Ok(RpcResponse::Error(error_response)) => {
                Err(GetTransactionByHashError::RPCError(error_response.error.message).into())
            }
            Err(error) => Err(error),
        }
    }

    pub async fn set_gas_for_wrapped_tx(
        &self,
        wrapped_tx: &mut WrappedTransaction,
        from: Address,
    ) -> Result<(), EthClientError> {
        let mut transaction = match wrapped_tx {
            WrappedTransaction::EIP4844(wrapped_eip4844_transaction) => {
                GenericTransaction::from(wrapped_eip4844_transaction.clone().tx)
            }
            WrappedTransaction::EIP1559(eip1559_transaction) => {
                GenericTransaction::from(eip1559_transaction.clone())
            }
            WrappedTransaction::L2(privileged_l2_transaction) => {
                GenericTransaction::from(privileged_l2_transaction.clone())
            }
        };

        transaction.from = from;
        let gas_limit = self.estimate_gas(transaction).await?;
        match wrapped_tx {
            WrappedTransaction::EIP4844(wrapped_eip4844_transaction) => {
                wrapped_eip4844_transaction.tx.gas = gas_limit;
            }
            WrappedTransaction::EIP1559(eip1559_transaction) => {
                eip1559_transaction.gas_limit = gas_limit;
            }
            WrappedTransaction::L2(privileged_l2_transaction) => {
                privileged_l2_transaction.gas_limit = gas_limit;
            }
        }

        Ok(())
    }

    pub async fn estimate_gas_for_wrapped_tx(
        &self,
        wrapped_tx: &mut WrappedTransaction,
        from: H160,
    ) -> Result<u64, EthClientError> {
        let mut transaction = match wrapped_tx {
            WrappedTransaction::EIP4844(wrapped_eip4844_transaction) => {
                GenericTransaction::from(wrapped_eip4844_transaction.clone().tx)
            }
            WrappedTransaction::EIP1559(eip1559_transaction) => {
                GenericTransaction::from(eip1559_transaction.clone())
            }
            WrappedTransaction::L2(privileged_l2_transaction) => {
                GenericTransaction::from(privileged_l2_transaction.clone())
            }
        };

        transaction.from = from;
        transaction.nonce = None;
        self.estimate_gas(transaction).await
    }

    /// Build an EIP1559 transaction with the given parameters.
    /// Either `overrides.nonce` or `overrides.from` must be provided.
    /// If `overrides.gas_price`, `overrides.chain_id` or `overrides.gas_price`
    /// are not provided, the client will fetch them from the network.
    /// If `overrides.gas_limit` is not provided, the client will estimate the tx cost.
    pub async fn build_eip1559_transaction(
        &self,
        to: Address,
        from: Address,
        calldata: Bytes,
        overrides: Overrides,
    ) -> Result<EIP1559Transaction, EthClientError> {
        let mut tx = EIP1559Transaction {
            to: overrides.to.clone().unwrap_or(TxKind::Call(to)),
            chain_id: if let Some(chain_id) = overrides.chain_id {
                chain_id
            } else {
                self.get_chain_id().await?.try_into().map_err(|_| {
                    EthClientError::Custom("Failed at get_chain_id().try_into()".to_owned())
                })?
            },
            nonce: self
                .get_nonce_from_overrides_or_rpc(&overrides, from)
                .await?,
            max_fee_per_gas: self
                .get_fee_from_override_or_get_gas_price(overrides.max_fee_per_gas)
                .await?,
            max_priority_fee_per_gas: self
                .priority_fee_from_override_or_rpc(overrides.max_priority_fee_per_gas)
                .await?,
            value: overrides.value.unwrap_or_default(),
            data: calldata,
            access_list: overrides.access_list,
            ..Default::default()
        };

        if let Some(overrides_gas_limit) = overrides.gas_limit {
            tx.gas_limit = overrides_gas_limit;
        } else {
            let mut wrapped_tx = WrappedTransaction::EIP1559(tx.clone());
            let gas_limit = self
                .estimate_gas_for_wrapped_tx(&mut wrapped_tx, from)
                .await?;
            tx.gas_limit = gas_limit;
        }

        Ok(tx)
    }

    /// Build an EIP4844 transaction with the given parameters.
    /// Either `overrides.nonce` or `overrides.from` must be provided.
    /// If `overrides.gas_price`, `overrides.chain_id` or `overrides.gas_price`
    /// are not provided, the client will fetch them from the network.
    /// If `overrides.gas_limit` is not provided, the client will estimate the tx cost.
    pub async fn build_eip4844_transaction(
        &self,
        to: Address,
        from: Address,
        calldata: Bytes,
        overrides: Overrides,
        blobs_bundle: BlobsBundle,
    ) -> Result<WrappedEIP4844Transaction, EthClientError> {
        let blob_versioned_hashes = blobs_bundle.generate_versioned_hashes();

        let tx = EIP4844Transaction {
            to,
            chain_id: if let Some(chain_id) = overrides.chain_id {
                chain_id
            } else {
                self.get_chain_id().await?.try_into().map_err(|_| {
                    EthClientError::Custom("Failed at get_chain_id().try_into()".to_owned())
                })?
            },
            nonce: self
                .get_nonce_from_overrides_or_rpc(&overrides, from)
                .await?,
            max_fee_per_gas: self
                .get_fee_from_override_or_get_gas_price(overrides.max_fee_per_gas)
                .await?,
            max_priority_fee_per_gas: self
                .priority_fee_from_override_or_rpc(overrides.max_priority_fee_per_gas)
                .await?,
            value: overrides.value.unwrap_or_default(),
            data: calldata,
            access_list: overrides.access_list,
            max_fee_per_blob_gas: overrides.gas_price_per_blob.unwrap_or_default(),
            blob_versioned_hashes,
            ..Default::default()
        };

        let mut wrapped_eip4844 = WrappedEIP4844Transaction { tx, blobs_bundle };
        if let Some(overrides_gas_limit) = overrides.gas_limit {
            wrapped_eip4844.tx.gas = overrides_gas_limit;
        } else {
            let mut wrapped_tx = WrappedTransaction::EIP4844(wrapped_eip4844.clone());
            let gas_limit = self
                .estimate_gas_for_wrapped_tx(&mut wrapped_tx, from)
                .await?;
            wrapped_eip4844.tx.gas = gas_limit;
        }

        Ok(wrapped_eip4844)
    }

    /// Build a PrivilegedL2 transaction with the given parameters.
    /// Either `overrides.nonce` or `overrides.from` must be provided.
    /// If `overrides.gas_price`, `overrides.chain_id` or `overrides.gas_price`
    /// are not provided, the client will fetch them from the network.
    /// If `overrides.gas_limit` is not provided, the client will estimate the tx cost.
    pub async fn build_privileged_transaction(
        &self,
        to: Address,
        from: Address,
        calldata: Bytes,
        overrides: Overrides,
    ) -> Result<PrivilegedL2Transaction, EthClientError> {
        let mut tx = PrivilegedL2Transaction {
            to: TxKind::Call(to),
            chain_id: if let Some(chain_id) = overrides.chain_id {
                chain_id
            } else {
                self.get_chain_id().await?.try_into().map_err(|_| {
                    EthClientError::Custom("Failed at get_chain_id().try_into()".to_owned())
                })?
            },
            nonce: self
                .get_nonce_from_overrides_or_rpc(&overrides, from)
                .await?,
            max_fee_per_gas: self
                .get_fee_from_override_or_get_gas_price(overrides.max_fee_per_gas)
                .await?,
            max_priority_fee_per_gas: self
                .priority_fee_from_override_or_rpc(overrides.max_priority_fee_per_gas)
                .await?,
            value: overrides.value.unwrap_or_default(),
            data: calldata,
            access_list: overrides.access_list,
            from,
            ..Default::default()
        };

        if let Some(overrides_gas_limit) = overrides.gas_limit {
            tx.gas_limit = overrides_gas_limit;
        } else {
            let mut wrapped_tx = WrappedTransaction::L2(tx.clone());
            let gas_limit = self
                .estimate_gas_for_wrapped_tx(&mut wrapped_tx, from)
                .await?;
            tx.gas_limit = gas_limit;
        }

        Ok(tx)
    }

    async fn get_nonce_from_overrides_or_rpc(
        &self,
        overrides: &Overrides,
        address: Address,
    ) -> Result<u64, EthClientError> {
        if let Some(nonce) = overrides.nonce {
            return Ok(nonce);
        }
        self.get_nonce(address, BlockIdentifier::Tag(BlockTag::Latest))
            .await
    }

    pub async fn get_last_committed_batch(
        &self,
        on_chain_proposer_address: Address,
    ) -> Result<u64, EthClientError> {
        self._call_variable(b"lastCommittedBatch()", on_chain_proposer_address)
            .await
    }

    pub async fn get_last_verified_batch(
        &self,
        on_chain_proposer_address: Address,
    ) -> Result<u64, EthClientError> {
        self._call_variable(b"lastVerifiedBatch()", on_chain_proposer_address)
            .await
    }

    pub async fn get_sp1_vk(
        &self,
        on_chain_proposer_address: Address,
    ) -> Result<[u8; 32], EthClientError> {
        self._call_bytes32_variable(b"SP1_VERIFICATION_KEY()", on_chain_proposer_address)
            .await
    }

    pub async fn get_last_fetched_l1_block(
        &self,
        common_bridge_address: Address,
    ) -> Result<u64, EthClientError> {
        self._call_variable(b"lastFetchedL1Block()", common_bridge_address)
            .await
    }

    pub async fn get_pending_privileged_transactions(
        &self,
        common_bridge_address: Address,
    ) -> Result<Vec<H256>, EthClientError> {
        let response = self
            ._generic_call(b"getPendingTransactionHashes()", common_bridge_address)
            .await?;
        Self::from_hex_string_to_h256_array(&response)
    }

    pub fn from_hex_string_to_h256_array(hex_string: &str) -> Result<Vec<H256>, EthClientError> {
        let bytes = hex::decode(hex_string.strip_prefix("0x").unwrap_or(hex_string))
            .map_err(|_| EthClientError::Custom("Invalid hex string".to_owned()))?;

        // The ABI encoding for dynamic arrays is:
        // 1. Offset to data (32 bytes)
        // 2. Length of array (32 bytes)
        // 3. Array elements (each 32 bytes)
        if bytes.len() < 64 {
            return Err(EthClientError::Custom("Response too short".to_owned()));
        }

        // Get the offset (should be 0x20 for simple arrays)
        let offset = U256::from_big_endian(&bytes[0..32]).as_usize();

        // Get the length of the array
        let length = U256::from_big_endian(&bytes[offset..offset + 32]).as_usize();

        // Calculate the start of the array data
        let data_start = offset + 32;
        let data_end = data_start + (length * 32);

        if data_end > bytes.len() {
            return Err(EthClientError::Custom("Invalid array length".to_owned()));
        }

        // Convert the slice directly to H256 array
        bytes[data_start..data_end]
            .chunks_exact(32)
            .map(|chunk| Ok(H256::from_slice(chunk)))
            .collect()
    }

    async fn _generic_call(
        &self,
        selector: &[u8],
        contract_address: Address,
    ) -> Result<String, EthClientError> {
        let selector = keccak(selector)
            .as_bytes()
            .get(..4)
            .ok_or(EthClientError::Custom("Failed to get selector.".to_owned()))?
            .to_vec();

        let mut calldata = Vec::new();
        calldata.extend_from_slice(&selector);

        let leading_zeros = 32 - ((calldata.len() - 4) % 32);
        calldata.extend(vec![0; leading_zeros]);

        let hex_string = self
            .call(contract_address, calldata.into(), Overrides::default())
            .await?;

        Ok(hex_string)
    }

    async fn _call_variable(
        &self,
        selector: &[u8],
        on_chain_proposer_address: Address,
    ) -> Result<u64, EthClientError> {
        let hex_string = self
            ._generic_call(selector, on_chain_proposer_address)
            .await?;

        let value = from_hex_string_to_u256(&hex_string)?
            .try_into()
            .map_err(|_| {
                EthClientError::Custom("Failed to convert from_hex_string_to_u256()".to_owned())
            })?;

        Ok(value)
    }

    async fn _call_address_variable(
        eth_client: &EthClient,
        selector: &[u8],
        on_chain_proposer_address: Address,
    ) -> Result<Address, EthClientError> {
        let hex_string =
            Self::_generic_call(eth_client, selector, on_chain_proposer_address).await?;

        let hex_str = &hex_string.strip_prefix("0x").ok_or(EthClientError::Custom(
            "Couldn't strip prefix from request.".to_owned(),
        ))?[24..]; // Get the needed bytes

        let value = Address::from_str(hex_str)
            .map_err(|_| EthClientError::Custom("Failed to convert from_str()".to_owned()))?;
        Ok(value)
    }

    async fn _call_bytes32_variable(
        &self,
        selector: &[u8],
        contract_address: Address,
    ) -> Result<[u8; 32], EthClientError> {
        let hex_string = self._generic_call(selector, contract_address).await?;

        let hex = hex_string.strip_prefix("0x").ok_or(EthClientError::Custom(
            "Couldn't strip '0x' prefix from hex string".to_owned(),
        ))?;

        let bytes = hex::decode(hex)
            .map_err(|e| EthClientError::Custom(format!("Failed to decode hex string: {e}")))?;

        let arr: [u8; 32] = bytes.try_into().map_err(|_| {
            EthClientError::Custom("Failed to convert bytes to [u8; 32]".to_owned())
        })?;

        Ok(arr)
    }

    pub async fn wait_for_transaction_receipt(
        &self,
        tx_hash: H256,
        max_retries: u64,
    ) -> Result<RpcReceipt, EthClientError> {
        let mut receipt = self.get_transaction_receipt(tx_hash).await?;
        let mut r#try = 1;
        while receipt.is_none() {
            println!("[{try}/{max_retries}] Retrying to get transaction receipt for {tx_hash:#x}");

            if max_retries == r#try {
                return Err(EthClientError::Custom(format!(
                    "Transaction receipt for {tx_hash:#x} not found after {max_retries} retries"
                )));
            }
            r#try += 1;

            tokio::time::sleep(std::time::Duration::from_secs(2)).await;

            receipt = self.get_transaction_receipt(tx_hash).await?;
        }
        receipt.ok_or(EthClientError::Custom(
            "Transaction receipt is None".to_owned(),
        ))
    }

    pub async fn get_message_proof(
        &self,
        transaction_hash: H256,
    ) -> Result<Option<Vec<L1MessageProof>>, EthClientError> {
        use errors::GetMessageProofError;
        let request = RpcRequest {
            id: RpcRequestId::Number(1),
            jsonrpc: "2.0".to_string(),
            method: "ethrex_getMessageProof".to_string(),
            params: Some(vec![json!(format!("{:#x}", transaction_hash))]),
        };

        match self.send_request(request).await {
            Ok(RpcResponse::Success(result)) => serde_json::from_value(result.result)
                .map_err(GetMessageProofError::SerdeJSONError)
                .map_err(EthClientError::from),
            Ok(RpcResponse::Error(error_response)) => {
                Err(GetMessageProofError::RPCError(error_response.error.message).into())
            }
            Err(error) => Err(error),
        }
    }

    pub async fn wait_for_message_proof(
        &self,
        transaction_hash: H256,
        max_retries: u64,
    ) -> Result<Vec<L1MessageProof>, EthClientError> {
        let mut message_proof = self.get_message_proof(transaction_hash).await?;
        let mut r#try = 1;
        while message_proof.is_none() {
            println!(
                "[{try}/{max_retries}] Retrying to get message proof for tx {transaction_hash:#x}"
            );

            if max_retries == r#try {
                return Err(EthClientError::Custom(format!(
                    "L1Message proof for tx {transaction_hash:#x} not found after {max_retries} retries"
                )));
            }
            r#try += 1;

            tokio::time::sleep(std::time::Duration::from_secs(2)).await;

            message_proof = self.get_message_proof(transaction_hash).await?;
        }
        message_proof.ok_or(EthClientError::Custom("L1Message proof is None".to_owned()))
    }

    /// Fethches the execution witnes for a given block or range of blocks.
    /// WARNNING: This method is only compatible with ethrex and not with other debug_executionWitness implementations.
    pub async fn get_witness(
        &self,
        from: BlockIdentifier,
        to: Option<BlockIdentifier>,
    ) -> Result<ExecutionWitnessResult, EthClientError> {
        let params = if let Some(to_block) = to {
            Some(vec![from.into(), to_block.into()])
        } else {
            Some(vec![from.into()])
        };

        let request = RpcRequest {
            id: RpcRequestId::Number(1),
            jsonrpc: "2.0".to_string(),
            method: "debug_executionWitness".to_string(),
            params,
        };

        match self.send_request(request).await? {
            RpcResponse::Success(result) => serde_json::from_value(result.result)
                .map_err(GetWitnessError::SerdeJSONError)
                .map_err(EthClientError::from),
            RpcResponse::Error(error_response) => {
                Err(GetWitnessError::RPCError(error_response.error.message).into())
            }
        }
    }

    async fn get_fee_from_override_or_get_gas_price(
        &self,
        maybe_gas_fee: Option<u64>,
    ) -> Result<u64, EthClientError> {
        if let Some(gas_fee) = maybe_gas_fee {
            return Ok(gas_fee);
        }
        self.get_gas_price()
            .await?
            .try_into()
            .map_err(|_| EthClientError::Custom("Failed to get gas for fee".to_owned()))
    }

    async fn priority_fee_from_override_or_rpc(
        &self,
        maybe_priority_fee: Option<u64>,
    ) -> Result<u64, EthClientError> {
        if let Some(priority_fee) = maybe_priority_fee {
            return Ok(priority_fee);
        }

        if let Ok(priority_fee) = self.get_max_priority_fee().await {
            return Ok(priority_fee);
        }

        self.get_fee_from_override_or_get_gas_price(None).await
    }

    pub async fn tx_pool_content(&self) -> Result<MempoolContent, EthClientError> {
        let request = RpcRequest {
            id: RpcRequestId::Number(1),
            jsonrpc: "2.0".to_string(),
            method: "txpool_content".to_string(),
            params: None,
        };

        match self.send_request(request).await {
            Ok(RpcResponse::Success(result)) => serde_json::from_value(result.result)
                .map_err(TxPoolContentError::SerdeJSONError)
                .map_err(EthClientError::from),
            Ok(RpcResponse::Error(error_response)) => {
                Err(TxPoolContentError::RPCError(error_response.error.message).into())
            }
            Err(error) => Err(error),
        }
    }
}

pub fn from_hex_string_to_u256(hex_string: &str) -> Result<U256, EthClientError> {
    let hex_string = hex_string.strip_prefix("0x").ok_or(EthClientError::Custom(
        "Couldn't strip prefix from request.".to_owned(),
    ))?;

    if hex_string.is_empty() {
        return Err(EthClientError::Custom(
            "Failed to fetch last_committed_block. Manual intervention required.".to_owned(),
        ));
    }

    let value = U256::from_str_radix(hex_string, 16).map_err(|_| {
        EthClientError::Custom(
            "Failed to parse after call, U256::from_str_radix failed.".to_owned(),
        )
    })?;
    Ok(value)
}

pub fn get_address_from_secret_key(secret_key: &SecretKey) -> Result<Address, EthClientError> {
    let public_key = secret_key
        .public_key(secp256k1::SECP256K1)
        .serialize_uncompressed();
    let hash = keccak(&public_key[1..]);

    // Get the last 20 bytes of the hash
    let address_bytes: [u8; 20] = hash
        .as_ref()
        .get(12..32)
        .ok_or(EthClientError::Custom(
            "Failed to get_address_from_secret_key: error slicing address_bytes".to_owned(),
        ))?
        .try_into()
        .map_err(|err| {
            EthClientError::Custom(format!("Failed to get_address_from_secret_key: {err}"))
        })?;

    Ok(Address::from(address_bytes))
}

#[derive(Serialize, Deserialize, Debug)]
#[serde(rename_all = "camelCase")]
pub struct GetTransactionByHashTransaction {
    #[serde(default, with = "ethrex_common::serde_utils::u64::hex_str")]
    pub chain_id: u64,
    #[serde(default, with = "ethrex_common::serde_utils::u64::hex_str")]
    pub nonce: u64,
    #[serde(default, with = "ethrex_common::serde_utils::u64::hex_str")]
    pub max_priority_fee_per_gas: u64,
    #[serde(default, with = "ethrex_common::serde_utils::u64::hex_str")]
    pub max_fee_per_gas: u64,
    #[serde(default, with = "ethrex_common::serde_utils::u64::hex_str")]
    pub gas_limit: u64,
    #[serde(default)]
    pub to: Address,
    #[serde(default)]
    pub value: U256,
    #[serde(default, with = "ethrex_common::serde_utils::vec_u8", alias = "input")]
    pub data: Vec<u8>,
    #[serde(default)]
    pub access_list: Vec<(Address, Vec<H256>)>,
    #[serde(default)]
    pub r#type: TxType,
    #[serde(default)]
    pub signature_y_parity: bool,
    #[serde(default, with = "ethrex_common::serde_utils::u64::hex_str")]
    pub signature_r: u64,
    #[serde(default, with = "ethrex_common::serde_utils::u64::hex_str")]
    pub signature_s: u64,
    #[serde(default)]
    pub block_number: U256,
    #[serde(default)]
    pub block_hash: H256,
    #[serde(default)]
    pub from: Address,
    #[serde(default)]
    pub hash: H256,
    #[serde(default, with = "ethrex_common::serde_utils::u64::hex_str")]
    pub transaction_index: u64,
    #[serde(default)]
    pub blob_versioned_hashes: Option<Vec<H256>>,
}

impl fmt::Display for GetTransactionByHashTransaction {
    fn fmt(&self, f: &mut fmt::Formatter) -> fmt::Result {
        write!(
            f,
            r#"
chain_id: {},
nonce: {},
max_priority_fee_per_gas: {},
max_fee_per_gas: {},
gas_limit: {},
to: {:#x},
value: {},
data: {:#?},
access_list: {:#?},
type: {:?},
signature_y_parity: {},
signature_r: {:x},
signature_s: {:x},
block_number: {},
block_hash: {:#x},
from: {:#x},
hash: {:#x},
transaction_index: {}"#,
            self.chain_id,
            self.nonce,
            self.max_priority_fee_per_gas,
            self.max_fee_per_gas,
            self.gas_limit,
            self.to,
            self.value,
            self.data,
            self.access_list,
            self.r#type,
            self.signature_y_parity,
            self.signature_r,
            self.signature_s,
            self.block_number,
            self.block_hash,
            self.from,
            self.hash,
            self.transaction_index,
        )?;

        if let Some(blob_versioned_hashes) = &self.blob_versioned_hashes {
            write!(f, "\nblob_versioned_hashes: {blob_versioned_hashes:#?}")?;
        }

        fmt::Result::Ok(())
    }
}<|MERGE_RESOLUTION|>--- conflicted
+++ resolved
@@ -1,12 +1,8 @@
 use std::fmt;
 
 use crate::{
-<<<<<<< HEAD
-    clients::eth::errors::TxPoolContentError,
+    clients::eth::errors::{GetWitnessError, TxPoolContentError},
     mempool::MempoolContent,
-=======
-    clients::eth::errors::GetWitnessError,
->>>>>>> b75e26ea
     types::{
         block::RpcBlock,
         block_identifier::{BlockIdentifier, BlockTag},
