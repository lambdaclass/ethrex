--- conflicted
+++ resolved
@@ -1,9 +1,5 @@
-<<<<<<< HEAD
-use std::fmt;
 use std::sync::atomic::{AtomicU64, Ordering};
-=======
 use std::{collections::BTreeMap, fmt};
->>>>>>> 7d758fe7
 
 use crate::{
     clients::eth::errors::{CallError, GetPeerCountError, GetWitnessError, TxPoolContentError},
@@ -491,17 +487,14 @@
         block: BlockIdentifier,
         hydrated: bool,
     ) -> Result<RpcBlock, EthClientError> {
-<<<<<<< HEAD
         let params = Some(vec![block.into(), json!(false)]); // With false it just returns the hash of the transactions.
         let request = RpcRequest::new(
             RpcRequestId::Number(REQUEST_ID_COUNTER.fetch_add(1, Ordering::Relaxed)),
             "eth_getBlockByNumber",
             params,
         );
-=======
         let params = Some(vec![block.into(), json!(hydrated)]);
         let request = RpcRequest::new("eth_getBlockByNumber", params);
->>>>>>> 7d758fe7
 
         match self.send_request(request).await? {
             RpcResponse::Success(result) => serde_json::from_value(result.result)
@@ -709,7 +702,6 @@
         }
     }
 
-<<<<<<< HEAD
     /// Build a GenericTransaction with the given parameters.
     /// Either `overrides.nonce` or `overrides.from` must be provided.
     /// If `overrides.gas_price`, `overrides.chain_id` or `overrides.gas_price`
@@ -1018,8 +1010,6 @@
         message_proof.ok_or(EthClientError::Custom("L1Message proof is None".to_owned()))
     }
 
-=======
->>>>>>> 7d758fe7
     /// Fethches the execution witnes for a given block or range of blocks.
     /// WARNNING: This method is only compatible with ethrex and not with other debug_executionWitness implementations.
     pub async fn get_witness(
@@ -1066,7 +1056,6 @@
         }
     }
 
-<<<<<<< HEAD
     pub async fn get_batch_by_number(&self, batch_number: u64) -> Result<RpcBatch, EthClientError> {
         let params = Some(vec![json!(format!("{batch_number:#x}")), json!(true)]);
         let request = RpcRequest::new(
@@ -1082,7 +1071,6 @@
             RpcResponse::Error(error_response) => {
                 Err(GetBatchByNumberError::RPCError(error_response.error.message).into())
             }
-=======
     /// Smoke test the all the urls by calling eth_blockNumber
     pub async fn test_urls(&self) -> BTreeMap<String, serde_json::Value> {
         let mut map = BTreeMap::new();
@@ -1100,7 +1088,6 @@
                 Err(e) => serde_json::Value::String(format!("Request error: {e}")),
             };
             map.insert(url.to_string(), response);
->>>>>>> 7d758fe7
         }
         map
     }
