--- conflicted
+++ resolved
@@ -2,12 +2,8 @@
 
 use crate::{
     clients::eth::errors::{
-<<<<<<< HEAD
-        CallError, GetEthConfigError, GetPeerCountError, GetWitnessError, TxPoolContentError,
-=======
-        CallError, GetBlobBaseFeeRequestError, GetPeerCountError, GetWitnessError,
-        TxPoolContentError,
->>>>>>> 5346ed29
+        CallError, GetBlobBaseFeeRequestError, GetEthConfigError, GetPeerCountError,
+        GetWitnessError, TxPoolContentError,
     },
     debug::execution_witness::RpcExecutionWitness,
     eth::client::EthConfigResponse,
