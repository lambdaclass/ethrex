--- conflicted
+++ resolved
@@ -24,15 +24,9 @@
 use ethrex_common::{
     Address, H160, H256, Signature, U256,
     types::{
-<<<<<<< HEAD
         BlobsBundle, Block, BlockHash, ChainConfig, EIP1559Transaction, EIP4844Transaction,
-        GenericTransaction, PrivilegedL2Transaction, Signable, TxKind, TxType,
-        WrappedEIP4844Transaction, batch::Batch, block_execution_witness::ExecutionWitnessResult,
-=======
-        BlobsBundle, Block, BlockHash, EIP1559Transaction, EIP4844Transaction, GenericTransaction,
-        PrivilegedL2Transaction, TxKind, TxType, WrappedEIP4844Transaction, batch::Batch,
-        block_execution_witness::ExecutionWitnessResult,
->>>>>>> 5c7a3048
+        GenericTransaction, PrivilegedL2Transaction, TxKind, TxType, WrappedEIP4844Transaction,
+        batch::Batch, block_execution_witness::ExecutionWitnessResult,
     },
     utils::decode_hex,
 };
