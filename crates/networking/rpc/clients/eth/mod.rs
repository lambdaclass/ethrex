--- conflicted
+++ resolved
@@ -56,8 +56,6 @@
     pub maximum_allowed_max_fee_per_blob_gas: Option<u64>,
 }
 
-<<<<<<< HEAD
-=======
 #[derive(Default, Clone, Debug)]
 pub struct Overrides {
     pub from: Option<Address>,
@@ -71,54 +69,9 @@
     pub access_list: Vec<(Address, Vec<H256>)>,
     pub gas_price_per_blob: Option<U256>,
     pub block: Option<BlockIdentifier>,
+    pub blobs_bundle: Option<BlobsBundle>,
 }
 
-#[derive(Debug, Clone)]
-pub enum WrappedTransaction {
-    EIP4844(WrappedEIP4844Transaction),
-    EIP1559(EIP1559Transaction),
-    L2(PrivilegedL2Transaction),
-}
-
-impl WrappedTransaction {
-    pub fn encode_payload_to_vec(&self) -> Result<Vec<u8>, EthClientError> {
-        match self {
-            Self::EIP1559(tx) => Ok(tx.encode_payload_to_vec()),
-            Self::EIP4844(tx_wrapper) => Ok(tx_wrapper.tx.encode_payload_to_vec()),
-            Self::L2(_) => Err(EthClientError::InternalError(
-                "L2 Privileged transaction not supported".to_string(),
-            )),
-        }
-    }
-
-    pub fn add_signature(&mut self, signature: Signature) -> Result<(), EthClientError> {
-        let r = U256::from_big_endian(&signature.0[..32]);
-        let s = U256::from_big_endian(&signature.0[32..64]);
-        let y_parity = signature.0[64] == 28;
-
-        match self {
-            Self::EIP1559(tx) => {
-                tx.signature_r = r;
-                tx.signature_s = s;
-                tx.signature_y_parity = y_parity;
-            }
-            Self::EIP4844(tx_wrapper) => {
-                tx_wrapper.tx.signature_r = r;
-                tx_wrapper.tx.signature_s = s;
-                tx_wrapper.tx.signature_y_parity = y_parity;
-            }
-            Self::L2(_) => {
-                return Err(EthClientError::InternalError(
-                    "L2 Privileged transaction not supported".to_string(),
-                ));
-            }
-        }
-
-        Ok(())
-    }
-}
-
->>>>>>> 895de3ec
 pub const MAX_NUMBER_OF_RETRIES: u64 = 10;
 pub const BACKOFF_FACTOR: u64 = 2;
 // Give at least 8 blocks before trying to bump gas.
