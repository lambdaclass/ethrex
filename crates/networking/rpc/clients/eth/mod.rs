use std::fmt;

use crate::{
    clients::eth::errors::{CallError, GetPeerCountError, GetWitnessError, TxPoolContentError},
    debug::execution_witness::RpcExecutionWitness,
    mempool::MempoolContent,
    types::{
        block::RpcBlock,
        block_identifier::BlockIdentifier,
        receipt::{RpcLog, RpcReceipt},
    },
    utils::{RpcErrorResponse, RpcRequest, RpcSuccessResponse},
};
use bytes::Bytes;
use errors::{
    EstimateGasError, EthClientError, GetBalanceError, GetBlockByHashError, GetBlockByNumberError,
    GetBlockNumberError, GetCodeError, GetGasPriceError, GetLogsError, GetMaxPriorityFeeError,
    GetNonceError, GetRawBlockError, GetTransactionByHashError, GetTransactionReceiptError,
    SendRawTransactionError,
};
use ethrex_common::{
    Address, H256, U256,
    types::{BlobsBundle, Block, GenericTransaction, TxKind, TxType},
    utils::decode_hex,
};
use ethrex_rlp::decode::RLPDecode;
use reqwest::{Client, Url};
use serde::{Deserialize, Serialize};
use serde_json::{Value, json};

pub mod errors;

#[derive(Deserialize, Debug)]
#[serde(untagged)]
pub enum RpcResponse {
    Success(RpcSuccessResponse),
    Error(RpcErrorResponse),
}

#[derive(Debug, Clone)]
pub struct EthClient {
    client: Client,
    pub urls: Vec<Url>,
    pub max_number_of_retries: u64,
    pub backoff_factor: u64,
    pub min_retry_delay: u64,
    pub max_retry_delay: u64,
    pub maximum_allowed_max_fee_per_gas: Option<u64>,
    pub maximum_allowed_max_fee_per_blob_gas: Option<u64>,
}

#[derive(Default, Clone, Debug)]
pub struct Overrides {
    pub from: Option<Address>,
    pub to: Option<TxKind>,
    pub value: Option<U256>,
    pub nonce: Option<u64>,
    pub chain_id: Option<u64>,
    pub gas_limit: Option<u64>,
    pub max_fee_per_gas: Option<u64>,
    pub max_priority_fee_per_gas: Option<u64>,
    pub access_list: Vec<(Address, Vec<H256>)>,
    pub gas_price_per_blob: Option<U256>,
    pub block: Option<BlockIdentifier>,
    pub blobs_bundle: Option<BlobsBundle>,
}

pub const MAX_NUMBER_OF_RETRIES: u64 = 10;
pub const BACKOFF_FACTOR: u64 = 2;
// Give at least 8 blocks before trying to bump gas.
pub const MIN_RETRY_DELAY: u64 = 96;
pub const MAX_RETRY_DELAY: u64 = 1800;

// 0x08c379a0 == Error(String)
pub const ERROR_FUNCTION_SELECTOR: [u8; 4] = [0x08, 0xc3, 0x79, 0xa0];

impl EthClient {
    pub fn new(url: &str) -> Result<EthClient, EthClientError> {
        Self::new_with_config(
            vec![url],
            MAX_NUMBER_OF_RETRIES,
            BACKOFF_FACTOR,
            MIN_RETRY_DELAY,
            MAX_RETRY_DELAY,
            None,
            None,
        )
    }

    pub fn new_with_config(
        urls: Vec<&str>,
        max_number_of_retries: u64,
        backoff_factor: u64,
        min_retry_delay: u64,
        max_retry_delay: u64,
        maximum_allowed_max_fee_per_gas: Option<u64>,
        maximum_allowed_max_fee_per_blob_gas: Option<u64>,
    ) -> Result<Self, EthClientError> {
        let urls = urls
            .iter()
            .map(|url| {
                Url::parse(url)
                    .map_err(|_| EthClientError::ParseUrlError("Failed to parse urls".to_string()))
            })
            .collect::<Result<Vec<_>, _>>()?;

        Ok(Self {
            client: Client::new(),
            urls,
            max_number_of_retries,
            backoff_factor,
            min_retry_delay,
            max_retry_delay,
            maximum_allowed_max_fee_per_gas,
            maximum_allowed_max_fee_per_blob_gas,
        })
    }

    pub fn new_with_multiple_urls(urls: Vec<String>) -> Result<EthClient, EthClientError> {
        Self::new_with_config(
            urls.iter().map(AsRef::as_ref).collect(),
            MAX_NUMBER_OF_RETRIES,
            BACKOFF_FACTOR,
            MIN_RETRY_DELAY,
            MAX_RETRY_DELAY,
            None,
            None,
        )
    }

    pub async fn send_request(&self, request: RpcRequest) -> Result<RpcResponse, EthClientError> {
        let mut response = Err(EthClientError::Custom("All rpc calls failed".to_string()));

        for url in self.urls.iter() {
            response = self.send_request_to_url(url, &request).await;
            if response.is_ok() {
                // Some RPC servers don't implement all the endpoints or don't implement them completely/correctly
                // so if the server returns Ok(RpcResponse::Error) we retry with the others
                if let Ok(RpcResponse::Success(ref _a)) = response {
                    return response;
                }
            }
        }
        response
    }

    async fn send_request_to_all(
        &self,
        request: RpcRequest,
    ) -> Result<RpcResponse, EthClientError> {
        let mut response = Err(EthClientError::FailedAllRPC("No RPC endpoints".to_string()));

        for url in self.urls.iter() {
            let maybe_response = self.send_request_to_url(url, &request).await;

            if response.is_ok() {
                continue;
            }

            response = match &maybe_response {
                Ok(RpcResponse::Success(_)) => maybe_response,
                Ok(RpcResponse::Error(err)) => {
                    Err(EthClientError::FailedAllRPC(err.error.message.clone()))
                }
                Err(_) => maybe_response,
            };
        }

        response
    }

    async fn send_request_to_url(
        &self,
        rpc_url: &Url,
        request: &RpcRequest,
    ) -> Result<RpcResponse, EthClientError> {
        self.client
            .post(rpc_url.as_str())
            .header("content-type", "application/json")
            .body(serde_json::ser::to_string(&request).map_err(|error| {
                EthClientError::FailedToSerializeRequestBody(format!("{error}: {request:?}"))
            })?)
            .send()
            .await?
            .json::<RpcResponse>()
            .await
            .map_err(EthClientError::from)
    }

    pub async fn send_raw_transaction(&self, data: &[u8]) -> Result<H256, EthClientError> {
        let params = Some(vec![json!("0x".to_string() + &hex::encode(data))]);
        let request = RpcRequest::new("eth_sendRawTransaction", params);

        match self.send_request_to_all(request).await? {
            RpcResponse::Success(result) => serde_json::from_value(result.result)
                .map_err(SendRawTransactionError::SerdeJSONError)
                .map_err(EthClientError::from),
            RpcResponse::Error(error_response) => {
                Err(SendRawTransactionError::RPCError(error_response.error.message).into())
            }
        }
    }

    pub async fn estimate_gas(
        &self,
        transaction: GenericTransaction,
    ) -> Result<u64, EthClientError> {
        let to = match transaction.to {
            TxKind::Call(addr) => Some(format!("{addr:#x}")),
            TxKind::Create => None,
        };

        let mut data = json!({
            "to": to,
            "input": format!("0x{:#x}", transaction.input),
            "from": format!("{:#x}", transaction.from),
            "value": format!("{:#x}", transaction.value),

        });

        if !transaction.blob_versioned_hashes.is_empty() {
            let blob_versioned_hashes_str: Vec<_> = transaction
                .blob_versioned_hashes
                .into_iter()
                .map(|hash| format!("{hash:#x}"))
                .collect();

            data.as_object_mut()
                .ok_or_else(|| {
                    EthClientError::Custom("Failed to mutate data in estimate_gas".to_owned())
                })?
                .insert(
                    "blobVersionedHashes".to_owned(),
                    json!(blob_versioned_hashes_str),
                );
        }

        if !transaction.blobs.is_empty() {
            let blobs_str: Vec<_> = transaction
                .blobs
                .into_iter()
                .map(|blob| format!("0x{}", hex::encode(blob)))
                .collect();

            data.as_object_mut()
                .ok_or_else(|| {
                    EthClientError::Custom("Failed to mutate data in estimate_gas".to_owned())
                })?
                .insert("blobs".to_owned(), json!(blobs_str));
        }

        // Add the nonce just if present, otherwise the RPC will use the latest nonce
        if let Some(nonce) = transaction.nonce {
            if let Value::Object(ref mut map) = data {
                map.insert("nonce".to_owned(), json!(format!("{nonce:#x}")));
            }
        }

        let request = RpcRequest::new("eth_estimateGas", Some(vec![data, json!("latest")]));

        match self.send_request(request).await? {
            RpcResponse::Success(result) => {
                let res = serde_json::from_value::<String>(result.result)
                    .map_err(EstimateGasError::SerdeJSONError)?;
                let res = res.get(2..).ok_or(EstimateGasError::Custom(
                    "Failed to slice index response in estimate_gas".to_owned(),
                ))?;
                u64::from_str_radix(res, 16)
            }
            .map_err(EstimateGasError::ParseIntError)
            .map_err(EthClientError::from),
            RpcResponse::Error(error_response) => {
                Err(EstimateGasError::RPCError(error_response.error.message.to_string()).into())
            }
        }
    }

    pub async fn call(
        &self,
        to: Address,
        calldata: Bytes,
        overrides: Overrides,
    ) -> Result<String, EthClientError> {
        let tx = GenericTransaction {
            to: TxKind::Call(to),
            input: calldata,
            value: overrides.value.unwrap_or_default(),
            from: overrides.from.unwrap_or_default(),
            gas: overrides.gas_limit,
            gas_price: overrides.max_fee_per_gas.unwrap_or_default(),
            ..Default::default()
        };
        let params = Some(vec![
            json!({
                "to": match tx.to {
                    TxKind::Call(addr) => format!("{addr:#x}"),
                    TxKind::Create => format!("{:#x}", Address::zero()),
                },
                "input": format!("0x{:#x}", tx.input),
                "value": format!("{:#x}", tx.value),
                "from": format!("{:#x}", tx.from),
            }),
            overrides
                .block
                .map(Into::into)
                .unwrap_or(serde_json::Value::String("latest".to_string())),
        ]);

        let request = RpcRequest::new("eth_call", params);

        match self.send_request(request).await? {
            RpcResponse::Success(result) => serde_json::from_value(result.result)
                .map_err(CallError::SerdeJSONError)
                .map_err(EthClientError::from),
            RpcResponse::Error(error_response) => {
                Err(CallError::RPCError(error_response.error.message).into())
            }
        }
    }

    pub async fn get_max_priority_fee(&self) -> Result<U256, EthClientError> {
        let request = RpcRequest::new("eth_maxPriorityFeePerGas", None);

        match self.send_request(request).await? {
            RpcResponse::Success(result) => serde_json::from_value(result.result)
                .map_err(GetMaxPriorityFeeError::SerdeJSONError)
                .map_err(EthClientError::from),
            RpcResponse::Error(error_response) => {
                Err(GetMaxPriorityFeeError::RPCError(error_response.error.message).into())
            }
        }
    }

    pub async fn get_gas_price(&self) -> Result<U256, EthClientError> {
        let request = RpcRequest::new("eth_gasPrice", None);

        match self.send_request(request).await? {
            RpcResponse::Success(result) => serde_json::from_value(result.result)
                .map_err(GetGasPriceError::SerdeJSONError)
                .map_err(EthClientError::from),
            RpcResponse::Error(error_response) => {
                Err(GetGasPriceError::RPCError(error_response.error.message).into())
            }
        }
    }

    pub async fn get_gas_price_with_extra(
        &self,
        bump_percent: u64,
    ) -> Result<U256, EthClientError> {
        let gas_price = self.get_gas_price().await?;

        Ok((gas_price * (100 + bump_percent)) / 100)
    }

    pub async fn get_nonce(
        &self,
        address: Address,
        block: BlockIdentifier,
    ) -> Result<u64, EthClientError> {
        let params = Some(vec![json!(format!("{address:#x}")), block.into()]);
        let request = RpcRequest::new("eth_getTransactionCount", params);

        match self.send_request(request).await? {
            RpcResponse::Success(result) => u64::from_str_radix(
                serde_json::from_value::<String>(result.result)
                    .map_err(GetNonceError::SerdeJSONError)?
                    .get(2..)
                    .ok_or(EthClientError::Custom(
                        "Failed to deserialize get_nonce request".to_owned(),
                    ))?,
                16,
            )
            .map_err(GetNonceError::ParseIntError)
            .map_err(EthClientError::from),
            RpcResponse::Error(error_response) => {
                Err(GetNonceError::RPCError(error_response.error.message).into())
            }
        }
    }

    pub async fn get_block_number(&self) -> Result<U256, EthClientError> {
        let request = RpcRequest::new("eth_blockNumber", None);

        match self.send_request(request).await? {
            RpcResponse::Success(result) => serde_json::from_value(result.result)
                .map_err(GetBlockNumberError::SerdeJSONError)
                .map_err(EthClientError::from),
            RpcResponse::Error(error_response) => {
                Err(GetBlockNumberError::RPCError(error_response.error.message).into())
            }
        }
    }

    pub async fn get_block_by_hash(&self, block_hash: H256) -> Result<RpcBlock, EthClientError> {
        let params = Some(vec![json!(block_hash), json!(true)]);
        let request = RpcRequest::new("eth_getBlockByHash", params);

        match self.send_request(request).await? {
            RpcResponse::Success(result) => serde_json::from_value(result.result)
                .map_err(GetBlockByHashError::SerdeJSONError)
                .map_err(EthClientError::from),
            RpcResponse::Error(error_response) => {
                Err(GetBlockByHashError::RPCError(error_response.error.message).into())
            }
        }
    }

    pub async fn peer_count(&self) -> Result<U256, EthClientError> {
        let request = RpcRequest::new("net_peerCount", Some(vec![]));

        match self.send_request(request).await? {
            RpcResponse::Success(result) => serde_json::from_value(result.result)
                .map_err(GetPeerCountError::SerdeJSONError)
                .map_err(EthClientError::from),
            RpcResponse::Error(error_response) => {
                Err(GetPeerCountError::RPCError(error_response.error.message).into())
            }
        }
    }

    /// Fetches a block from the Ethereum blockchain by its number or the latest/earliest/pending block.
    /// If no `block_number` is provided, get the latest.
    pub async fn get_block_by_number(
        &self,
        block: BlockIdentifier,
    ) -> Result<RpcBlock, EthClientError> {
        let params = Some(vec![block.into(), json!(false)]); // With false it just returns the hash of the transactions.
        let request = RpcRequest::new("eth_getBlockByNumber", params);

        match self.send_request(request).await? {
            RpcResponse::Success(result) => serde_json::from_value(result.result)
                .map_err(GetBlockByNumberError::SerdeJSONError)
                .map_err(EthClientError::from),
            RpcResponse::Error(error_response) => {
                Err(GetBlockByNumberError::RPCError(error_response.error.message).into())
            }
        }
    }

    pub async fn get_raw_block(&self, block: BlockIdentifier) -> Result<Block, EthClientError> {
        let request = RpcRequest::new("debug_getRawBlock", Some(vec![block.into()]));

        let encoded_block: Result<String, _> = match self.send_request(request).await? {
            RpcResponse::Success(result) => {
                serde_json::from_value(result.result).map_err(GetRawBlockError::SerdeJSONError)
            }
            RpcResponse::Error(error_response) => {
                Err(GetRawBlockError::RPCError(error_response.error.message))
            }
        };

        let encoded_block = decode_hex(&encoded_block?)
            .map_err(|e| EthClientError::Custom(format!("Failed to decode hex: {e}")))?;

        let block = Block::decode_unfinished(&encoded_block)
            .map_err(|e| GetRawBlockError::RLPDecodeError(e.to_string()))?;
        Ok(block.0)
    }

    pub async fn get_logs(
        &self,
        from_block: U256,
        to_block: U256,
        address: Address,
        topics: Vec<H256>,
    ) -> Result<Vec<RpcLog>, EthClientError> {
        let params = Some(vec![serde_json::json!(
            {
                "fromBlock": format!("{:#x}", from_block),
                "toBlock": format!("{:#x}", to_block),
                "address": format!("{:#x}", address),
                "topics": topics.iter().map(|topic| format!("{topic:#x}")).collect::<Vec<_>>()
            }
        )]);
        let request = RpcRequest::new("eth_getLogs", params);

        match self.send_request(request).await? {
            RpcResponse::Success(result) => serde_json::from_value(result.result)
                .map_err(GetLogsError::SerdeJSONError)
                .map_err(EthClientError::from),
            RpcResponse::Error(error_response) => {
                Err(GetLogsError::RPCError(error_response.error.message).into())
            }
        }
    }

    pub async fn get_transaction_receipt(
        &self,
        tx_hash: H256,
    ) -> Result<Option<RpcReceipt>, EthClientError> {
        let params = Some(vec![json!(format!("{:#x}", tx_hash))]);
        let request = RpcRequest::new("eth_getTransactionReceipt", params);

        match self.send_request(request).await? {
            RpcResponse::Success(result) => serde_json::from_value(result.result)
                .map_err(GetTransactionReceiptError::SerdeJSONError)
                .map_err(EthClientError::from),
            RpcResponse::Error(error_response) => {
                Err(GetTransactionReceiptError::RPCError(error_response.error.message).into())
            }
        }
    }

    pub async fn get_balance(
        &self,
        address: Address,
        block: BlockIdentifier,
    ) -> Result<U256, EthClientError> {
        let params = Some(vec![json!(format!("{:#x}", address)), block.into()]);
        let request = RpcRequest::new("eth_getBalance", params);

        match self.send_request(request).await? {
            RpcResponse::Success(result) => serde_json::from_value(result.result)
                .map_err(GetBalanceError::SerdeJSONError)
                .map_err(EthClientError::from),
            RpcResponse::Error(error_response) => {
                Err(GetBalanceError::RPCError(error_response.error.message).into())
            }
        }
    }

    pub async fn get_storage_at(
        &self,
        address: Address,
        slot: U256,
        block: BlockIdentifier,
    ) -> Result<U256, EthClientError> {
        let params = Some(vec![
            json!(format!("{:#x}", address)),
            json!(format!("{:#x}", slot)),
            block.into(),
        ]);
        let request = RpcRequest::new("eth_getStorageAt", params);

        match self.send_request(request).await? {
            RpcResponse::Success(result) => serde_json::from_value(result.result)
                .map_err(GetBalanceError::SerdeJSONError)
                .map_err(EthClientError::from),
            RpcResponse::Error(error_response) => {
                Err(GetBalanceError::RPCError(error_response.error.message).into())
            }
        }
    }

    pub async fn get_chain_id(&self) -> Result<U256, EthClientError> {
        let request = RpcRequest::new("eth_chainId", None);

        match self.send_request(request).await? {
            RpcResponse::Success(result) => serde_json::from_value(result.result)
                .map_err(GetBalanceError::SerdeJSONError)
                .map_err(EthClientError::from),
            RpcResponse::Error(error_response) => {
                Err(GetBalanceError::RPCError(error_response.error.message).into())
            }
        }
    }

    pub async fn get_code(
        &self,
        address: Address,
        block: BlockIdentifier,
    ) -> Result<Bytes, EthClientError> {
        let params = Some(vec![json!(format!("{:#x}", address)), block.into()]);
        let request = RpcRequest::new("eth_getCode", params);

        match self.send_request(request).await? {
            RpcResponse::Success(result) => hex::decode(
                &serde_json::from_value::<String>(result.result)
                    .map(|hex_str| {
                        hex_str
                            .strip_prefix("0x")
                            .map(ToString::to_string)
                            .unwrap_or(hex_str)
                    })
                    .map_err(GetCodeError::SerdeJSONError)
                    .map_err(EthClientError::from)?,
            )
            .map(Into::into)
            .map_err(GetCodeError::NotHexError)
            .map_err(EthClientError::from),
            RpcResponse::Error(error_response) => {
                Err(GetCodeError::RPCError(error_response.error.message).into())
            }
        }
    }

    pub async fn get_transaction_by_hash(
        &self,
        tx_hash: H256,
    ) -> Result<Option<GetTransactionByHashTransaction>, EthClientError> {
        let params = Some(vec![json!(format!("{tx_hash:#x}"))]);
        let request = RpcRequest::new("eth_getTransactionByHash", params);

        match self.send_request(request).await? {
            RpcResponse::Success(result) => serde_json::from_value(result.result)
                .map_err(GetTransactionByHashError::SerdeJSONError)
                .map_err(EthClientError::from),
            RpcResponse::Error(error_response) => {
                Err(GetTransactionByHashError::RPCError(error_response.error.message).into())
            }
        }
    }

<<<<<<< HEAD
    /// Build a GenericTransaction with the given parameters.
    /// Either `overrides.nonce` or `overrides.from` must be provided.
    /// If `overrides.gas_price`, `overrides.chain_id` or `overrides.gas_price`
    /// are not provided, the client will fetch them from the network.
    /// If `overrides.gas_limit` is not provided, the client will estimate the tx cost.
    pub async fn build_generic_tx(
        &self,
        r#type: TxType,
        to: Address,
        from: Address,
        calldata: Bytes,
        overrides: Overrides,
    ) -> Result<GenericTransaction, EthClientError> {
        match r#type {
            TxType::EIP1559 | TxType::EIP4844 | TxType::Privileged => {}
            TxType::EIP2930 | TxType::EIP7702 | TxType::Legacy => {
                return Err(EthClientError::Custom(
                    "Unsupported tx type in build_generic_tx".to_owned(),
                ));
            }
        }
        let mut tx = GenericTransaction {
            r#type,
            to: overrides.to.clone().unwrap_or(TxKind::Call(to)),
            chain_id: Some(if let Some(chain_id) = overrides.chain_id {
                chain_id
            } else {
                self.get_chain_id().await?.try_into().map_err(|_| {
                    EthClientError::Custom("Failed at get_chain_id().try_into()".to_owned())
                })?
            }),
            nonce: Some(
                self.get_nonce_from_overrides_or_rpc(&overrides, from)
                    .await?,
            ),
            max_fee_per_gas: Some(
                self.get_fee_from_override_or_get_gas_price(overrides.max_fee_per_gas)
                    .await?,
            ),
            max_priority_fee_per_gas: Some(
                self.priority_fee_from_override_or_rpc(overrides.max_priority_fee_per_gas)
                    .await?,
            ),
            max_fee_per_blob_gas: overrides.gas_price_per_blob,
            value: overrides.value.unwrap_or_default(),
            input: calldata,
            access_list: overrides
                .access_list
                .iter()
                .map(AccessListEntry::from)
                .collect(),
            from,
            ..Default::default()
        };
        tx.gas_price = tx.max_fee_per_gas.unwrap_or_default();
        if let Some(blobs_bundle) = &overrides.blobs_bundle {
            tx.blob_versioned_hashes = blobs_bundle.generate_versioned_hashes();
            add_blobs_to_generic_tx(&mut tx, blobs_bundle);
        }
        tx.gas = Some(match overrides.gas_limit {
            Some(gas) => gas,
            None => self.estimate_gas(tx.clone()).await?,
        });

        Ok(tx)
    }

    async fn get_nonce_from_overrides_or_rpc(
        &self,
        overrides: &Overrides,
        address: Address,
    ) -> Result<u64, EthClientError> {
        if let Some(nonce) = overrides.nonce {
            return Ok(nonce);
        }
        self.get_nonce(address, BlockIdentifier::Tag(BlockTag::Latest))
            .await
    }

    pub async fn get_last_committed_batch(
        &self,
        on_chain_proposer_address: Address,
    ) -> Result<u64, EthClientError> {
        self._call_variable(b"lastCommittedBatch()", on_chain_proposer_address)
            .await
    }

    pub async fn get_last_verified_batch(
        &self,
        on_chain_proposer_address: Address,
    ) -> Result<u64, EthClientError> {
        self._call_variable(b"lastVerifiedBatch()", on_chain_proposer_address)
            .await
    }

    pub async fn get_sp1_vk(
        &self,
        on_chain_proposer_address: Address,
    ) -> Result<[u8; 32], EthClientError> {
        self._call_bytes32_variable(b"SP1_VERIFICATION_KEY()", on_chain_proposer_address)
            .await
    }

    pub async fn get_risc0_vk(
        &self,
        on_chain_proposer_address: Address,
    ) -> Result<[u8; 32], EthClientError> {
        self._call_bytes32_variable(b"RISC0_VERIFICATION_KEY()", on_chain_proposer_address)
            .await
    }

    pub async fn get_last_fetched_l1_block(
        &self,
        common_bridge_address: Address,
    ) -> Result<u64, EthClientError> {
        self._call_variable(b"lastFetchedL1Block()", common_bridge_address)
            .await
    }

    pub async fn get_pending_privileged_transactions(
        &self,
        common_bridge_address: Address,
    ) -> Result<Vec<H256>, EthClientError> {
        let response = self
            ._generic_call(b"getPendingTransactionHashes()", common_bridge_address)
            .await?;
        Self::from_hex_string_to_h256_array(&response)
    }

    pub fn from_hex_string_to_h256_array(hex_string: &str) -> Result<Vec<H256>, EthClientError> {
        let bytes = hex::decode(hex_string.strip_prefix("0x").unwrap_or(hex_string))
            .map_err(|_| EthClientError::Custom("Invalid hex string".to_owned()))?;

        // The ABI encoding for dynamic arrays is:
        // 1. Offset to data (32 bytes)
        // 2. Length of array (32 bytes)
        // 3. Array elements (each 32 bytes)
        if bytes.len() < 64 {
            return Err(EthClientError::Custom("Response too short".to_owned()));
        }

        // Get the offset (should be 0x20 for simple arrays)
        let offset = U256::from_big_endian(&bytes[0..32]).as_usize();

        // Get the length of the array
        let length = U256::from_big_endian(&bytes[offset..offset + 32]).as_usize();

        // Calculate the start of the array data
        let data_start = offset + 32;
        let data_end = data_start + (length * 32);

        if data_end > bytes.len() {
            return Err(EthClientError::Custom("Invalid array length".to_owned()));
        }

        // Convert the slice directly to H256 array
        bytes[data_start..data_end]
            .chunks_exact(32)
            .map(|chunk| Ok(H256::from_slice(chunk)))
            .collect()
    }

    async fn _generic_call(
        &self,
        selector: &[u8],
        contract_address: Address,
    ) -> Result<String, EthClientError> {
        let selector = keccak(selector)
            .as_bytes()
            .get(..4)
            .ok_or(EthClientError::Custom("Failed to get selector.".to_owned()))?
            .to_vec();

        let mut calldata = Vec::new();
        calldata.extend_from_slice(&selector);

        let leading_zeros = 32 - ((calldata.len() - 4) % 32);
        calldata.extend(vec![0; leading_zeros]);

        let hex_string = self
            .call(contract_address, calldata.into(), Overrides::default())
            .await?;

        Ok(hex_string)
    }

    async fn _call_variable(
        &self,
        selector: &[u8],
        on_chain_proposer_address: Address,
    ) -> Result<u64, EthClientError> {
        let hex_string = self
            ._generic_call(selector, on_chain_proposer_address)
            .await?;

        let value = from_hex_string_to_u256(&hex_string)?
            .try_into()
            .map_err(|_| {
                EthClientError::Custom("Failed to convert from_hex_string_to_u256()".to_owned())
            })?;

        Ok(value)
    }

    async fn _call_address_variable(
        eth_client: &EthClient,
        selector: &[u8],
        on_chain_proposer_address: Address,
    ) -> Result<Address, EthClientError> {
        let hex_string =
            Self::_generic_call(eth_client, selector, on_chain_proposer_address).await?;

        let hex_str = &hex_string.strip_prefix("0x").ok_or(EthClientError::Custom(
            "Couldn't strip prefix from request.".to_owned(),
        ))?[24..]; // Get the needed bytes

        let value = Address::from_str(hex_str)
            .map_err(|_| EthClientError::Custom("Failed to convert from_str()".to_owned()))?;
        Ok(value)
    }

    async fn _call_bytes32_variable(
        &self,
        selector: &[u8],
        contract_address: Address,
    ) -> Result<[u8; 32], EthClientError> {
        let hex_string = self._generic_call(selector, contract_address).await?;

        let hex = hex_string.strip_prefix("0x").ok_or(EthClientError::Custom(
            "Couldn't strip '0x' prefix from hex string".to_owned(),
        ))?;

        let bytes = hex::decode(hex)
            .map_err(|e| EthClientError::Custom(format!("Failed to decode hex string: {e}")))?;

        let arr: [u8; 32] = bytes.try_into().map_err(|_| {
            EthClientError::Custom("Failed to convert bytes to [u8; 32]".to_owned())
        })?;

        Ok(arr)
    }

    pub async fn wait_for_transaction_receipt(
        &self,
        tx_hash: H256,
        max_retries: u64,
    ) -> Result<RpcReceipt, EthClientError> {
        let mut receipt = self.get_transaction_receipt(tx_hash).await?;
        let mut r#try = 1;
        while receipt.is_none() {
            println!("[{try}/{max_retries}] Retrying to get transaction receipt for {tx_hash:#x}");

            if max_retries == r#try {
                return Err(EthClientError::Custom(format!(
                    "Transaction receipt for {tx_hash:#x} not found after {max_retries} retries"
                )));
            }
            r#try += 1;

            tokio::time::sleep(std::time::Duration::from_secs(2)).await;

            receipt = self.get_transaction_receipt(tx_hash).await?;
        }
        receipt.ok_or(EthClientError::Custom(
            "Transaction receipt is None".to_owned(),
        ))
    }

    pub async fn get_message_proof(
        &self,
        transaction_hash: H256,
    ) -> Result<Option<Vec<L1MessageProof>>, EthClientError> {
        use errors::GetMessageProofError;
        let params = Some(vec![json!(format!("{:#x}", transaction_hash))]);
        let request = RpcRequest::new("ethrex_getMessageProof", params);

        match self.send_request(request).await? {
            RpcResponse::Success(result) => serde_json::from_value(result.result)
                .map_err(GetMessageProofError::SerdeJSONError)
                .map_err(EthClientError::from),
            RpcResponse::Error(error_response) => {
                Err(GetMessageProofError::RPCError(error_response.error.message).into())
            }
        }
    }

    pub async fn wait_for_message_proof(
        &self,
        transaction_hash: H256,
        max_retries: u64,
    ) -> Result<Vec<L1MessageProof>, EthClientError> {
        let mut message_proof = self.get_message_proof(transaction_hash).await?;
        let mut r#try = 1;
        while message_proof.is_none() {
            println!(
                "[{try}/{max_retries}] Retrying to get message proof for tx {transaction_hash:#x}"
            );

            if max_retries == r#try {
                return Err(EthClientError::Custom(format!(
                    "L1Message proof for tx {transaction_hash:#x} not found after {max_retries} retries"
                )));
            }
            r#try += 1;

            tokio::time::sleep(std::time::Duration::from_secs(2)).await;

            message_proof = self.get_message_proof(transaction_hash).await?;
        }
        message_proof.ok_or(EthClientError::Custom("L1Message proof is None".to_owned()))
    }

=======
>>>>>>> e5a44ecc
    /// Fethches the execution witnes for a given block or range of blocks.
    /// WARNNING: This method is only compatible with ethrex and not with other debug_executionWitness implementations.
    pub async fn get_witness(
        &self,
        from: BlockIdentifier,
        to: Option<BlockIdentifier>,
    ) -> Result<RpcExecutionWitness, EthClientError> {
        let params = if let Some(to_block) = to {
            Some(vec![from.into(), to_block.into()])
        } else {
            Some(vec![from.into()])
        };

        let request = RpcRequest::new("debug_executionWitness", params);

        match self.send_request(request).await? {
            RpcResponse::Success(result) => serde_json::from_value(result.result)
                .map_err(GetWitnessError::SerdeJSONError)
                .map_err(EthClientError::from),
            RpcResponse::Error(error_response) => {
                Err(GetWitnessError::RPCError(error_response.error.message).into())
            }
        }
    }

    pub async fn tx_pool_content(&self) -> Result<MempoolContent, EthClientError> {
        let request = RpcRequest::new("txpool_content", None);

        match self.send_request(request).await? {
            RpcResponse::Success(result) => serde_json::from_value(result.result)
                .map_err(TxPoolContentError::SerdeJSONError)
                .map_err(EthClientError::from),
            RpcResponse::Error(error_response) => {
                Err(TxPoolContentError::RPCError(error_response.error.message).into())
            }
        }
    }
}

#[derive(Serialize, Deserialize, Debug)]
#[serde(rename_all = "camelCase")]
pub struct GetTransactionByHashTransaction {
    #[serde(default, with = "ethrex_common::serde_utils::u64::hex_str")]
    pub chain_id: u64,
    #[serde(default, with = "ethrex_common::serde_utils::u64::hex_str")]
    pub nonce: u64,
    #[serde(default, with = "ethrex_common::serde_utils::u64::hex_str")]
    pub max_priority_fee_per_gas: u64,
    #[serde(default, with = "ethrex_common::serde_utils::u64::hex_str")]
    pub max_fee_per_gas: u64,
    #[serde(default, with = "ethrex_common::serde_utils::u64::hex_str")]
    pub gas_limit: u64,
    #[serde(default)]
    pub to: Address,
    #[serde(default)]
    pub value: U256,
    #[serde(default, with = "ethrex_common::serde_utils::vec_u8", alias = "input")]
    pub data: Vec<u8>,
    #[serde(default)]
    pub access_list: Vec<(Address, Vec<H256>)>,
    #[serde(default)]
    pub r#type: TxType,
    #[serde(default)]
    pub signature_y_parity: bool,
    #[serde(default, with = "ethrex_common::serde_utils::u64::hex_str")]
    pub signature_r: u64,
    #[serde(default, with = "ethrex_common::serde_utils::u64::hex_str")]
    pub signature_s: u64,
    #[serde(default)]
    pub block_number: U256,
    #[serde(default)]
    pub block_hash: H256,
    #[serde(default)]
    pub from: Address,
    #[serde(default)]
    pub hash: H256,
    #[serde(default, with = "ethrex_common::serde_utils::u64::hex_str")]
    pub transaction_index: u64,
    #[serde(default)]
    pub blob_versioned_hashes: Option<Vec<H256>>,
}

impl fmt::Display for GetTransactionByHashTransaction {
    fn fmt(&self, f: &mut fmt::Formatter) -> fmt::Result {
        write!(
            f,
            r#"
chain_id: {},
nonce: {},
max_priority_fee_per_gas: {},
max_fee_per_gas: {},
gas_limit: {},
to: {:#x},
value: {},
data: {:#?},
access_list: {:#?},
type: {:?},
signature_y_parity: {},
signature_r: {:x},
signature_s: {:x},
block_number: {},
block_hash: {:#x},
from: {:#x},
hash: {:#x},
transaction_index: {}"#,
            self.chain_id,
            self.nonce,
            self.max_priority_fee_per_gas,
            self.max_fee_per_gas,
            self.gas_limit,
            self.to,
            self.value,
            self.data,
            self.access_list,
            self.r#type,
            self.signature_y_parity,
            self.signature_r,
            self.signature_s,
            self.block_number,
            self.block_hash,
            self.from,
            self.hash,
            self.transaction_index,
        )?;

        if let Some(blob_versioned_hashes) = &self.blob_versioned_hashes {
            write!(f, "\nblob_versioned_hashes: {blob_versioned_hashes:#?}")?;
        }

        fmt::Result::Ok(())
    }
}<|MERGE_RESOLUTION|>--- conflicted
+++ resolved
@@ -602,321 +602,6 @@
         }
     }
 
-<<<<<<< HEAD
-    /// Build a GenericTransaction with the given parameters.
-    /// Either `overrides.nonce` or `overrides.from` must be provided.
-    /// If `overrides.gas_price`, `overrides.chain_id` or `overrides.gas_price`
-    /// are not provided, the client will fetch them from the network.
-    /// If `overrides.gas_limit` is not provided, the client will estimate the tx cost.
-    pub async fn build_generic_tx(
-        &self,
-        r#type: TxType,
-        to: Address,
-        from: Address,
-        calldata: Bytes,
-        overrides: Overrides,
-    ) -> Result<GenericTransaction, EthClientError> {
-        match r#type {
-            TxType::EIP1559 | TxType::EIP4844 | TxType::Privileged => {}
-            TxType::EIP2930 | TxType::EIP7702 | TxType::Legacy => {
-                return Err(EthClientError::Custom(
-                    "Unsupported tx type in build_generic_tx".to_owned(),
-                ));
-            }
-        }
-        let mut tx = GenericTransaction {
-            r#type,
-            to: overrides.to.clone().unwrap_or(TxKind::Call(to)),
-            chain_id: Some(if let Some(chain_id) = overrides.chain_id {
-                chain_id
-            } else {
-                self.get_chain_id().await?.try_into().map_err(|_| {
-                    EthClientError::Custom("Failed at get_chain_id().try_into()".to_owned())
-                })?
-            }),
-            nonce: Some(
-                self.get_nonce_from_overrides_or_rpc(&overrides, from)
-                    .await?,
-            ),
-            max_fee_per_gas: Some(
-                self.get_fee_from_override_or_get_gas_price(overrides.max_fee_per_gas)
-                    .await?,
-            ),
-            max_priority_fee_per_gas: Some(
-                self.priority_fee_from_override_or_rpc(overrides.max_priority_fee_per_gas)
-                    .await?,
-            ),
-            max_fee_per_blob_gas: overrides.gas_price_per_blob,
-            value: overrides.value.unwrap_or_default(),
-            input: calldata,
-            access_list: overrides
-                .access_list
-                .iter()
-                .map(AccessListEntry::from)
-                .collect(),
-            from,
-            ..Default::default()
-        };
-        tx.gas_price = tx.max_fee_per_gas.unwrap_or_default();
-        if let Some(blobs_bundle) = &overrides.blobs_bundle {
-            tx.blob_versioned_hashes = blobs_bundle.generate_versioned_hashes();
-            add_blobs_to_generic_tx(&mut tx, blobs_bundle);
-        }
-        tx.gas = Some(match overrides.gas_limit {
-            Some(gas) => gas,
-            None => self.estimate_gas(tx.clone()).await?,
-        });
-
-        Ok(tx)
-    }
-
-    async fn get_nonce_from_overrides_or_rpc(
-        &self,
-        overrides: &Overrides,
-        address: Address,
-    ) -> Result<u64, EthClientError> {
-        if let Some(nonce) = overrides.nonce {
-            return Ok(nonce);
-        }
-        self.get_nonce(address, BlockIdentifier::Tag(BlockTag::Latest))
-            .await
-    }
-
-    pub async fn get_last_committed_batch(
-        &self,
-        on_chain_proposer_address: Address,
-    ) -> Result<u64, EthClientError> {
-        self._call_variable(b"lastCommittedBatch()", on_chain_proposer_address)
-            .await
-    }
-
-    pub async fn get_last_verified_batch(
-        &self,
-        on_chain_proposer_address: Address,
-    ) -> Result<u64, EthClientError> {
-        self._call_variable(b"lastVerifiedBatch()", on_chain_proposer_address)
-            .await
-    }
-
-    pub async fn get_sp1_vk(
-        &self,
-        on_chain_proposer_address: Address,
-    ) -> Result<[u8; 32], EthClientError> {
-        self._call_bytes32_variable(b"SP1_VERIFICATION_KEY()", on_chain_proposer_address)
-            .await
-    }
-
-    pub async fn get_risc0_vk(
-        &self,
-        on_chain_proposer_address: Address,
-    ) -> Result<[u8; 32], EthClientError> {
-        self._call_bytes32_variable(b"RISC0_VERIFICATION_KEY()", on_chain_proposer_address)
-            .await
-    }
-
-    pub async fn get_last_fetched_l1_block(
-        &self,
-        common_bridge_address: Address,
-    ) -> Result<u64, EthClientError> {
-        self._call_variable(b"lastFetchedL1Block()", common_bridge_address)
-            .await
-    }
-
-    pub async fn get_pending_privileged_transactions(
-        &self,
-        common_bridge_address: Address,
-    ) -> Result<Vec<H256>, EthClientError> {
-        let response = self
-            ._generic_call(b"getPendingTransactionHashes()", common_bridge_address)
-            .await?;
-        Self::from_hex_string_to_h256_array(&response)
-    }
-
-    pub fn from_hex_string_to_h256_array(hex_string: &str) -> Result<Vec<H256>, EthClientError> {
-        let bytes = hex::decode(hex_string.strip_prefix("0x").unwrap_or(hex_string))
-            .map_err(|_| EthClientError::Custom("Invalid hex string".to_owned()))?;
-
-        // The ABI encoding for dynamic arrays is:
-        // 1. Offset to data (32 bytes)
-        // 2. Length of array (32 bytes)
-        // 3. Array elements (each 32 bytes)
-        if bytes.len() < 64 {
-            return Err(EthClientError::Custom("Response too short".to_owned()));
-        }
-
-        // Get the offset (should be 0x20 for simple arrays)
-        let offset = U256::from_big_endian(&bytes[0..32]).as_usize();
-
-        // Get the length of the array
-        let length = U256::from_big_endian(&bytes[offset..offset + 32]).as_usize();
-
-        // Calculate the start of the array data
-        let data_start = offset + 32;
-        let data_end = data_start + (length * 32);
-
-        if data_end > bytes.len() {
-            return Err(EthClientError::Custom("Invalid array length".to_owned()));
-        }
-
-        // Convert the slice directly to H256 array
-        bytes[data_start..data_end]
-            .chunks_exact(32)
-            .map(|chunk| Ok(H256::from_slice(chunk)))
-            .collect()
-    }
-
-    async fn _generic_call(
-        &self,
-        selector: &[u8],
-        contract_address: Address,
-    ) -> Result<String, EthClientError> {
-        let selector = keccak(selector)
-            .as_bytes()
-            .get(..4)
-            .ok_or(EthClientError::Custom("Failed to get selector.".to_owned()))?
-            .to_vec();
-
-        let mut calldata = Vec::new();
-        calldata.extend_from_slice(&selector);
-
-        let leading_zeros = 32 - ((calldata.len() - 4) % 32);
-        calldata.extend(vec![0; leading_zeros]);
-
-        let hex_string = self
-            .call(contract_address, calldata.into(), Overrides::default())
-            .await?;
-
-        Ok(hex_string)
-    }
-
-    async fn _call_variable(
-        &self,
-        selector: &[u8],
-        on_chain_proposer_address: Address,
-    ) -> Result<u64, EthClientError> {
-        let hex_string = self
-            ._generic_call(selector, on_chain_proposer_address)
-            .await?;
-
-        let value = from_hex_string_to_u256(&hex_string)?
-            .try_into()
-            .map_err(|_| {
-                EthClientError::Custom("Failed to convert from_hex_string_to_u256()".to_owned())
-            })?;
-
-        Ok(value)
-    }
-
-    async fn _call_address_variable(
-        eth_client: &EthClient,
-        selector: &[u8],
-        on_chain_proposer_address: Address,
-    ) -> Result<Address, EthClientError> {
-        let hex_string =
-            Self::_generic_call(eth_client, selector, on_chain_proposer_address).await?;
-
-        let hex_str = &hex_string.strip_prefix("0x").ok_or(EthClientError::Custom(
-            "Couldn't strip prefix from request.".to_owned(),
-        ))?[24..]; // Get the needed bytes
-
-        let value = Address::from_str(hex_str)
-            .map_err(|_| EthClientError::Custom("Failed to convert from_str()".to_owned()))?;
-        Ok(value)
-    }
-
-    async fn _call_bytes32_variable(
-        &self,
-        selector: &[u8],
-        contract_address: Address,
-    ) -> Result<[u8; 32], EthClientError> {
-        let hex_string = self._generic_call(selector, contract_address).await?;
-
-        let hex = hex_string.strip_prefix("0x").ok_or(EthClientError::Custom(
-            "Couldn't strip '0x' prefix from hex string".to_owned(),
-        ))?;
-
-        let bytes = hex::decode(hex)
-            .map_err(|e| EthClientError::Custom(format!("Failed to decode hex string: {e}")))?;
-
-        let arr: [u8; 32] = bytes.try_into().map_err(|_| {
-            EthClientError::Custom("Failed to convert bytes to [u8; 32]".to_owned())
-        })?;
-
-        Ok(arr)
-    }
-
-    pub async fn wait_for_transaction_receipt(
-        &self,
-        tx_hash: H256,
-        max_retries: u64,
-    ) -> Result<RpcReceipt, EthClientError> {
-        let mut receipt = self.get_transaction_receipt(tx_hash).await?;
-        let mut r#try = 1;
-        while receipt.is_none() {
-            println!("[{try}/{max_retries}] Retrying to get transaction receipt for {tx_hash:#x}");
-
-            if max_retries == r#try {
-                return Err(EthClientError::Custom(format!(
-                    "Transaction receipt for {tx_hash:#x} not found after {max_retries} retries"
-                )));
-            }
-            r#try += 1;
-
-            tokio::time::sleep(std::time::Duration::from_secs(2)).await;
-
-            receipt = self.get_transaction_receipt(tx_hash).await?;
-        }
-        receipt.ok_or(EthClientError::Custom(
-            "Transaction receipt is None".to_owned(),
-        ))
-    }
-
-    pub async fn get_message_proof(
-        &self,
-        transaction_hash: H256,
-    ) -> Result<Option<Vec<L1MessageProof>>, EthClientError> {
-        use errors::GetMessageProofError;
-        let params = Some(vec![json!(format!("{:#x}", transaction_hash))]);
-        let request = RpcRequest::new("ethrex_getMessageProof", params);
-
-        match self.send_request(request).await? {
-            RpcResponse::Success(result) => serde_json::from_value(result.result)
-                .map_err(GetMessageProofError::SerdeJSONError)
-                .map_err(EthClientError::from),
-            RpcResponse::Error(error_response) => {
-                Err(GetMessageProofError::RPCError(error_response.error.message).into())
-            }
-        }
-    }
-
-    pub async fn wait_for_message_proof(
-        &self,
-        transaction_hash: H256,
-        max_retries: u64,
-    ) -> Result<Vec<L1MessageProof>, EthClientError> {
-        let mut message_proof = self.get_message_proof(transaction_hash).await?;
-        let mut r#try = 1;
-        while message_proof.is_none() {
-            println!(
-                "[{try}/{max_retries}] Retrying to get message proof for tx {transaction_hash:#x}"
-            );
-
-            if max_retries == r#try {
-                return Err(EthClientError::Custom(format!(
-                    "L1Message proof for tx {transaction_hash:#x} not found after {max_retries} retries"
-                )));
-            }
-            r#try += 1;
-
-            tokio::time::sleep(std::time::Duration::from_secs(2)).await;
-
-            message_proof = self.get_message_proof(transaction_hash).await?;
-        }
-        message_proof.ok_or(EthClientError::Custom("L1Message proof is None".to_owned()))
-    }
-
-=======
->>>>>>> e5a44ecc
     /// Fethches the execution witnes for a given block or range of blocks.
     /// WARNNING: This method is only compatible with ethrex and not with other debug_executionWitness implementations.
     pub async fn get_witness(
