use crate::utils::RpcRequest;
use ethrex_common::{FromStrRadixErr, types::transaction::GenericTransactionError};

#[derive(Debug, thiserror::Error)]
pub enum EthClientError {
    #[error("Error sending request {0:?}")]
    RequestError(RpcRequest),
    #[error("reqwest error: {0}")]
    ReqwestError(#[from] reqwest::Error),
    #[error("eth_gasPrice request error: {0}")]
    GetGasPriceError(#[from] GetGasPriceError),
    #[error("eth_estimateGas request error: {0}")]
    EstimateGasError(#[from] EstimateGasError),
    #[error("eth_sendRawTransaction request error: {0}")]
    SendRawTransactionError(#[from] SendRawTransactionError),
    #[error("eth_call request error: {0}")]
    CallError(#[from] CallError),
    #[error("eth_getTransactionCount request error: {0}")]
    GetNonceError(#[from] GetNonceError),
    #[error("eth_blockNumber request error: {0}")]
    GetBlockNumberError(#[from] GetBlockNumberError),
    #[error("eth_getBlockByHash request error: {0}")]
    GetBlockByHashError(#[from] GetBlockByHashError),
    #[error("eth_getBlockByNumber request error: {0}")]
    GetBlockByNumberError(#[from] GetBlockByNumberError),
    #[error("net_peerCount request error: {0}")]
    GetPeerCountError(#[from] GetPeerCountError),
    #[error("debug_getRawBlock request error: {0}")]
    GetRawBlockError(#[from] GetRawBlockError),
    #[error("eth_getLogs request error: {0}")]
    GetLogsError(#[from] GetLogsError),
    #[error("eth_getTransactionReceipt request error: {0}")]
    GetTransactionReceiptError(#[from] GetTransactionReceiptError),
    #[error("Failed to serialize request body: {0}")]
    FailedToSerializeRequestBody(String),
    #[error("Failed to deserialize response body: {0}")]
    GetBalanceError(#[from] GetBalanceError),
    #[error("Failed to deserialize response body: {0}")]
    GetCodeError(#[from] GetCodeError),
    #[error("eth_getTransactionByHash request error: {0}")]
    GetTransactionByHashError(#[from] GetTransactionByHashError),
    #[error("ethrex_getWithdrawalProof request error: {0}")]
    GetMessageProofError(#[from] GetMessageProofError),
    #[error("debug_executionWitness request error: {0}")]
    GetWitnessError(#[from] GetWitnessError),
    #[error("eth_maxPriorityFeePerGas request error: {0}")]
    GetMaxPriorityFeeError(#[from] GetMaxPriorityFeeError),
    #[error("Unreachable nonce")]
    UnrecheableNonce,
    #[error("Error: {0}")]
    Custom(String),
    #[error("Failed to encode calldata: {0}")]
    CalldataEncodeError(#[from] CalldataEncodeError),
    #[error("Max number of retries reached when trying to send transaction")]
    TimeoutError,
    #[error("Internal Error. This is most likely a bug: {0}")]
    InternalError(String),
    #[error("Parse Url Error. {0}")]
    ParseUrlError(String),
    #[error("Failed to sign payload: {0}")]
    FailedToSignPayload(String),
    #[error("Failed to get transaction pool: {0}")]
    FailedToGetTxPool(#[from] TxPoolContentError),
    #[error("ethrex_getBatchByNumber request error: {0}")]
    GetBatchByNumberError(#[from] GetBatchByNumberError),
    #[error("ethrex_getBlobBaseFee request error: {0}")]
    GetBlobBaseFeeError(#[from] GetBlobBaseFeeRequestError),
    #[error("All RPC calls failed")]
    FailedAllRPC,
    #[error("Generic transaction error: {0}")]
    GenericTransactionError(#[from] GenericTransactionError),
    #[error("Failed to parse hex string: {0}")]
    FromStrRadixError(#[from] FromStrRadixErr),
<<<<<<< HEAD
    #[error("ethrex_getFeeVaultAddress request error: {0}")]
    GetFeeVaultAddressError(#[from] GetBaseFeeVaultAddressError),
    #[error("ethrex_getL1BlobBaseFee request error: {0}")]
    GetL1BlobBaseFeeError(#[from] GetL1BlobBaseFeeRequestError),
=======
    #[error("ethrex_getBaseFeeVaultAddress request error: {0}")]
    GetBaseFeeVaultAddressError(#[from] GetBaseFeeVaultAddressError),
    #[error("ethrex_getOperatorFeeVaultAddress request error: {0}")]
    GetOperatorFeeVaultAddressError(#[from] GetOperatorFeeVaultAddressError),
    #[error("ethrex_getOperatorFee request error: {0}")]
    GetOperatorFeeError(#[from] GetOperatorFeeError),
>>>>>>> 64be8db5
}

#[derive(Debug, thiserror::Error)]
pub enum GetGasPriceError {
    #[error("{0}")]
    ReqwestError(#[from] reqwest::Error),
    #[error("{0}")]
    SerdeJSONError(#[from] serde_json::Error),
    #[error("{0}")]
    RPCError(String),
    #[error("{0}")]
    ParseIntError(#[from] std::num::ParseIntError),
}

#[derive(Debug, thiserror::Error)]
pub enum EstimateGasError {
    #[error("{0}")]
    ReqwestError(#[from] reqwest::Error),
    #[error("{0}")]
    SerdeJSONError(#[from] serde_json::Error),
    #[error("{0}")]
    RPCError(String),
    #[error("{0}")]
    ParseIntError(#[from] std::num::ParseIntError),
    #[error("{0}")]
    Custom(String),
}

#[derive(Debug, thiserror::Error)]
pub enum SendRawTransactionError {
    #[error("{0}")]
    ReqwestError(#[from] reqwest::Error),
    #[error("{0}")]
    SerdeJSONError(#[from] serde_json::Error),
    #[error("{0}")]
    RPCError(String),
    #[error("{0}")]
    ParseIntError(#[from] std::num::ParseIntError),
}

#[derive(Debug, thiserror::Error)]
pub enum CallError {
    #[error("{0}")]
    ReqwestError(#[from] reqwest::Error),
    #[error("{0}")]
    SerdeJSONError(#[from] serde_json::Error),
    #[error("{0}")]
    RPCError(String),
    #[error("{0}")]
    ParseIntError(#[from] std::num::ParseIntError),
}

#[derive(Debug, thiserror::Error)]
pub enum GetNonceError {
    #[error("{0}")]
    ReqwestError(#[from] reqwest::Error),
    #[error("{0}")]
    SerdeJSONError(#[from] serde_json::Error),
    #[error("{0}")]
    RPCError(String),
    #[error("{0}")]
    ParseIntError(#[from] std::num::ParseIntError),
}

#[derive(Debug, thiserror::Error)]
pub enum GetBlockNumberError {
    #[error("{0}")]
    ReqwestError(#[from] reqwest::Error),
    #[error("{0}")]
    SerdeJSONError(#[from] serde_json::Error),
    #[error("{0}")]
    RPCError(String),
    #[error("{0}")]
    ParseIntError(#[from] std::num::ParseIntError),
}

#[derive(Debug, thiserror::Error)]
pub enum GetBlockByHashError {
    #[error("{0}")]
    ReqwestError(#[from] reqwest::Error),
    #[error("{0}")]
    SerdeJSONError(#[from] serde_json::Error),
    #[error("{0}")]
    RPCError(String),
    #[error("{0}")]
    ParseIntError(#[from] std::num::ParseIntError),
}

#[derive(Debug, thiserror::Error)]
pub enum GetBlockByNumberError {
    #[error("{0}")]
    SerdeJSONError(#[from] serde_json::Error),
    #[error("{0}")]
    RPCError(String),
}

#[derive(Debug, thiserror::Error)]
pub enum GetPeerCountError {
    #[error("{0}")]
    SerdeJSONError(#[from] serde_json::Error),
    #[error("{0}")]
    RPCError(String),
}

#[derive(Debug, thiserror::Error)]
pub enum GetRawBlockError {
    #[error("{0}")]
    SerdeJSONError(#[from] serde_json::Error),
    #[error("{0}")]
    RPCError(String),
    #[error("{0}")]
    RLPDecodeError(String),
}

#[derive(Debug, thiserror::Error)]
pub enum GetLogsError {
    #[error("{0}")]
    ReqwestError(#[from] reqwest::Error),
    #[error("{0}")]
    SerdeJSONError(#[from] serde_json::Error),
    #[error("{0}")]
    RPCError(String),
    #[error("{0}")]
    ParseIntError(#[from] std::num::ParseIntError),
}

#[derive(Debug, thiserror::Error)]
pub enum GetTransactionReceiptError {
    #[error("{0}")]
    ReqwestError(#[from] reqwest::Error),
    #[error("{0}")]
    SerdeJSONError(#[from] serde_json::Error),
    #[error("{0}")]
    RPCError(String),
    #[error("{0}")]
    ParseIntError(#[from] std::num::ParseIntError),
}

#[derive(Debug, thiserror::Error)]
pub enum GetBalanceError {
    #[error("{0}")]
    ReqwestError(#[from] reqwest::Error),
    #[error("{0}")]
    SerdeJSONError(#[from] serde_json::Error),
    #[error("{0}")]
    RPCError(String),
    #[error("{0}")]
    ParseIntError(#[from] std::num::ParseIntError),
}

#[derive(Debug, thiserror::Error)]
pub enum GetCodeError {
    #[error("{0}")]
    ReqwestError(#[from] reqwest::Error),
    #[error("{0}")]
    SerdeJSONError(#[from] serde_json::Error),
    #[error("{0}")]
    RPCError(String),
    #[error("{0}")]
    NotHexError(#[from] hex::FromHexError),
}

#[derive(Debug, thiserror::Error)]
pub enum GetTransactionByHashError {
    #[error("{0}")]
    ReqwestError(#[from] reqwest::Error),
    #[error("{0}")]
    SerdeJSONError(#[from] serde_json::Error),
    #[error("{0}")]
    RPCError(String),
    #[error("{0}")]
    ParseIntError(#[from] std::num::ParseIntError),
}

#[derive(Debug, thiserror::Error)]
pub enum CalldataEncodeError {
    #[error("Failed to parse function signature: {0}")]
    ParseError(String),
    #[error("Wrong number of arguments provided for calldata: {0}")]
    WrongArgumentLength(String),
    #[error("Internal Calldata encoding error. This is most likely a bug")]
    InternalError,
}

// TODO: move to L2
#[derive(Debug, thiserror::Error)]
pub enum GetMessageProofError {
    #[error("{0}")]
    ReqwestError(#[from] reqwest::Error),
    #[error("{0}")]
    SerdeJSONError(#[from] serde_json::Error),
    #[error("{0}")]
    RPCError(String),
    #[error("{0}")]
    ParseIntError(#[from] std::num::ParseIntError),
}

#[derive(Debug, thiserror::Error)]
pub enum GetWitnessError {
    #[error("{0}")]
    SerdeJSONError(#[from] serde_json::Error),
    #[error("{0}")]
    RPCError(String),
}

#[derive(Debug, thiserror::Error)]
pub enum GetMaxPriorityFeeError {
    #[error("{0}")]
    ReqwestError(#[from] reqwest::Error),
    #[error("{0}")]
    SerdeJSONError(#[from] serde_json::Error),
    #[error("{0}")]
    RPCError(String),
    #[error("{0}")]
    ParseIntError(#[from] std::num::ParseIntError),
}

#[derive(Debug, thiserror::Error)]
pub enum TxPoolContentError {
    #[error("{0}")]
    SerdeJSONError(#[from] serde_json::Error),
    #[error("{0}")]
    RPCError(String),
}

#[derive(Debug, thiserror::Error)]
pub enum GetBlobBaseFeeRequestError {
    #[error("{0}")]
    SerdeJSONError(#[from] serde_json::Error),
    #[error("{0}")]
    RPCError(String),
    #[error("{0}")]
    ParseIntError(#[from] std::num::ParseIntError),
}

// TODO: move to L2
#[derive(Debug, thiserror::Error)]
pub enum GetBatchByNumberError {
    #[error("{0}")]
    SerdeJSONError(#[from] serde_json::Error),
    #[error("{0}")]
    RPCError(String),
}

#[derive(Debug, thiserror::Error)]
pub enum GetBaseFeeVaultAddressError {
    #[error("{0}")]
    SerdeJSONError(#[from] serde_json::Error),
    #[error("{0}")]
    RPCError(String),
}
<<<<<<< HEAD

#[derive(Debug, thiserror::Error)]
pub enum GetL1BlobBaseFeeRequestError {
=======
#[derive(Debug, thiserror::Error)]
pub enum GetOperatorFeeVaultAddressError {
>>>>>>> 64be8db5
    #[error("{0}")]
    SerdeJSONError(#[from] serde_json::Error),
    #[error("{0}")]
    RPCError(String),
<<<<<<< HEAD
    #[error("{0}")]
    ParseIntError(#[from] std::num::ParseIntError),
=======
}
#[derive(Debug, thiserror::Error)]
pub enum GetOperatorFeeError {
    #[error("{0}")]
    SerdeJSONError(#[from] serde_json::Error),
    #[error("{0}")]
    RPCError(String),
>>>>>>> 64be8db5
}<|MERGE_RESOLUTION|>--- conflicted
+++ resolved
@@ -71,19 +71,14 @@
     GenericTransactionError(#[from] GenericTransactionError),
     #[error("Failed to parse hex string: {0}")]
     FromStrRadixError(#[from] FromStrRadixErr),
-<<<<<<< HEAD
-    #[error("ethrex_getFeeVaultAddress request error: {0}")]
-    GetFeeVaultAddressError(#[from] GetBaseFeeVaultAddressError),
-    #[error("ethrex_getL1BlobBaseFee request error: {0}")]
-    GetL1BlobBaseFeeError(#[from] GetL1BlobBaseFeeRequestError),
-=======
     #[error("ethrex_getBaseFeeVaultAddress request error: {0}")]
     GetBaseFeeVaultAddressError(#[from] GetBaseFeeVaultAddressError),
     #[error("ethrex_getOperatorFeeVaultAddress request error: {0}")]
     GetOperatorFeeVaultAddressError(#[from] GetOperatorFeeVaultAddressError),
     #[error("ethrex_getOperatorFee request error: {0}")]
     GetOperatorFeeError(#[from] GetOperatorFeeError),
->>>>>>> 64be8db5
+    #[error("ethrex_getL1BlobBaseFee request error: {0}")]
+    GetL1BlobBaseFeeError(#[from] GetL1BlobBaseFeeRequestError),
 }
 
 #[derive(Debug, thiserror::Error)]
@@ -335,28 +330,27 @@
     #[error("{0}")]
     RPCError(String),
 }
-<<<<<<< HEAD
+#[derive(Debug, thiserror::Error)]
+pub enum GetOperatorFeeVaultAddressError {
+    #[error("{0}")]
+    SerdeJSONError(#[from] serde_json::Error),
+    #[error("{0}")]
+    RPCError(String),
+}
+#[derive(Debug, thiserror::Error)]
+pub enum GetOperatorFeeError {
+    #[error("{0}")]
+    SerdeJSONError(#[from] serde_json::Error),
+    #[error("{0}")]
+    RPCError(String),
+}
 
 #[derive(Debug, thiserror::Error)]
 pub enum GetL1BlobBaseFeeRequestError {
-=======
-#[derive(Debug, thiserror::Error)]
-pub enum GetOperatorFeeVaultAddressError {
->>>>>>> 64be8db5
-    #[error("{0}")]
-    SerdeJSONError(#[from] serde_json::Error),
-    #[error("{0}")]
-    RPCError(String),
-<<<<<<< HEAD
-    #[error("{0}")]
-    ParseIntError(#[from] std::num::ParseIntError),
-=======
-}
-#[derive(Debug, thiserror::Error)]
-pub enum GetOperatorFeeError {
-    #[error("{0}")]
-    SerdeJSONError(#[from] serde_json::Error),
-    #[error("{0}")]
-    RPCError(String),
->>>>>>> 64be8db5
+    #[error("{0}")]
+    SerdeJSONError(#[from] serde_json::Error),
+    #[error("{0}")]
+    RPCError(String),
+    #[error("{0}")]
+    ParseIntError(#[from] std::num::ParseIntError),
 }