use crate::utils::RpcRequest;
use ethrex_common::{FromStrRadixErr, types::transaction::GenericTransactionError};

#[derive(Debug, thiserror::Error)]
pub enum EthClientError {
    #[error("Error sending request {0:?}")]
    RequestError(RpcRequest),
    #[error("reqwest error: {0}")]
    ReqwestError(#[from] reqwest::Error),
    #[error("eth_gasPrice request error: {0}")]
    GetGasPriceError(#[from] GetGasPriceError),
    #[error("eth_estimateGas request error: {0}")]
    EstimateGasError(#[from] EstimateGasError),
    #[error("eth_sendRawTransaction request error: {0}")]
    SendRawTransactionError(#[from] SendRawTransactionError),
    #[error("eth_call request error: {0}")]
    CallError(#[from] CallError),
    #[error("eth_getTransactionCount request error: {0}")]
    GetNonceError(#[from] GetNonceError),
    #[error("eth_blockNumber request error: {0}")]
    GetBlockNumberError(#[from] GetBlockNumberError),
    #[error("eth_getBlockByHash request error: {0}")]
    GetBlockByHashError(#[from] GetBlockByHashError),
    #[error("eth_getBlockByNumber request error: {0}")]
    GetBlockByNumberError(#[from] GetBlockByNumberError),
    #[error("net_peerCount request error: {0}")]
    GetPeerCountError(#[from] GetPeerCountError),
    #[error("debug_getRawBlock request error: {0}")]
    GetRawBlockError(#[from] GetRawBlockError),
    #[error("eth_getLogs request error: {0}")]
    GetLogsError(#[from] GetLogsError),
    #[error("eth_getTransactionReceipt request error: {0}")]
    GetTransactionReceiptError(#[from] GetTransactionReceiptError),
    #[error("Failed to serialize request body: {0}")]
    FailedToSerializeRequestBody(String),
    #[error("Failed to deserialize response body: {0}")]
    GetBalanceError(#[from] GetBalanceError),
    #[error("Failed to deserialize response body: {0}")]
    GetCodeError(#[from] GetCodeError),
    #[error("eth_getTransactionByHash request error: {0}")]
    GetTransactionByHashError(#[from] GetTransactionByHashError),
    #[error("ethrex_getWithdrawalProof request error: {0}")]
    GetMessageProofError(#[from] GetMessageProofError),
    #[error("debug_executionWitness request error: {0}")]
    GetWitnessError(#[from] GetWitnessError),
    #[error("eth_maxPriorityFeePerGas request error: {0}")]
    GetMaxPriorityFeeError(#[from] GetMaxPriorityFeeError),
    #[error("Unreachable nonce")]
    UnrecheableNonce,
    #[error("Error: {0}")]
    Custom(String),
    #[error("Failed to encode calldata: {0}")]
    CalldataEncodeError(#[from] CalldataEncodeError),
    #[error("Max number of retries reached when trying to send transaction")]
    TimeoutError,
    #[error("Internal Error. This is most likely a bug: {0}")]
    InternalError(String),
    #[error("Parse Url Error. {0}")]
    ParseUrlError(String),
    #[error("Failed to sign payload: {0}")]
    FailedToSignPayload(String),
    #[error("Failed to get transaction pool: {0}")]
    FailedToGetTxPool(#[from] TxPoolContentError),
    #[error("ethrex_getBatchByNumber request error: {0}")]
    GetBatchByNumberError(#[from] GetBatchByNumberError),
    #[error("All RPC calls failed")]
    FailedAllRPC,
    #[error("Generic transaction error: {0}")]
    GenericTransactionError(#[from] GenericTransactionError),
    #[error("Failed to parse hex string: {0}")]
    FromStrRadixError(#[from] FromStrRadixErr),
    #[error("ethrex_getFeeVaultAddress request error: {0}")]
<<<<<<< HEAD
    GetFeeVaultAddressError(#[from] GetBaseFeeVaultAddressError),
=======
    GetFeeVaultAddressError(#[from] GetFeeVaultAddressError),
>>>>>>> 1b604808
}

#[derive(Debug, thiserror::Error)]
pub enum GetGasPriceError {
    #[error("{0}")]
    ReqwestError(#[from] reqwest::Error),
    #[error("{0}")]
    SerdeJSONError(#[from] serde_json::Error),
    #[error("{0}")]
    RPCError(String),
    #[error("{0}")]
    ParseIntError(#[from] std::num::ParseIntError),
}

#[derive(Debug, thiserror::Error)]
pub enum EstimateGasError {
    #[error("{0}")]
    ReqwestError(#[from] reqwest::Error),
    #[error("{0}")]
    SerdeJSONError(#[from] serde_json::Error),
    #[error("{0}")]
    RPCError(String),
    #[error("{0}")]
    ParseIntError(#[from] std::num::ParseIntError),
    #[error("{0}")]
    Custom(String),
}

#[derive(Debug, thiserror::Error)]
pub enum SendRawTransactionError {
    #[error("{0}")]
    ReqwestError(#[from] reqwest::Error),
    #[error("{0}")]
    SerdeJSONError(#[from] serde_json::Error),
    #[error("{0}")]
    RPCError(String),
    #[error("{0}")]
    ParseIntError(#[from] std::num::ParseIntError),
}

#[derive(Debug, thiserror::Error)]
pub enum CallError {
    #[error("{0}")]
    ReqwestError(#[from] reqwest::Error),
    #[error("{0}")]
    SerdeJSONError(#[from] serde_json::Error),
    #[error("{0}")]
    RPCError(String),
    #[error("{0}")]
    ParseIntError(#[from] std::num::ParseIntError),
}

#[derive(Debug, thiserror::Error)]
pub enum GetNonceError {
    #[error("{0}")]
    ReqwestError(#[from] reqwest::Error),
    #[error("{0}")]
    SerdeJSONError(#[from] serde_json::Error),
    #[error("{0}")]
    RPCError(String),
    #[error("{0}")]
    ParseIntError(#[from] std::num::ParseIntError),
}

#[derive(Debug, thiserror::Error)]
pub enum GetBlockNumberError {
    #[error("{0}")]
    ReqwestError(#[from] reqwest::Error),
    #[error("{0}")]
    SerdeJSONError(#[from] serde_json::Error),
    #[error("{0}")]
    RPCError(String),
    #[error("{0}")]
    ParseIntError(#[from] std::num::ParseIntError),
}

#[derive(Debug, thiserror::Error)]
pub enum GetBlockByHashError {
    #[error("{0}")]
    ReqwestError(#[from] reqwest::Error),
    #[error("{0}")]
    SerdeJSONError(#[from] serde_json::Error),
    #[error("{0}")]
    RPCError(String),
    #[error("{0}")]
    ParseIntError(#[from] std::num::ParseIntError),
}

#[derive(Debug, thiserror::Error)]
pub enum GetBlockByNumberError {
    #[error("{0}")]
    SerdeJSONError(#[from] serde_json::Error),
    #[error("{0}")]
    RPCError(String),
}

#[derive(Debug, thiserror::Error)]
pub enum GetPeerCountError {
    #[error("{0}")]
    SerdeJSONError(#[from] serde_json::Error),
    #[error("{0}")]
    RPCError(String),
}

#[derive(Debug, thiserror::Error)]
pub enum GetRawBlockError {
    #[error("{0}")]
    SerdeJSONError(#[from] serde_json::Error),
    #[error("{0}")]
    RPCError(String),
    #[error("{0}")]
    RLPDecodeError(String),
}

#[derive(Debug, thiserror::Error)]
pub enum GetLogsError {
    #[error("{0}")]
    ReqwestError(#[from] reqwest::Error),
    #[error("{0}")]
    SerdeJSONError(#[from] serde_json::Error),
    #[error("{0}")]
    RPCError(String),
    #[error("{0}")]
    ParseIntError(#[from] std::num::ParseIntError),
}

#[derive(Debug, thiserror::Error)]
pub enum GetTransactionReceiptError {
    #[error("{0}")]
    ReqwestError(#[from] reqwest::Error),
    #[error("{0}")]
    SerdeJSONError(#[from] serde_json::Error),
    #[error("{0}")]
    RPCError(String),
    #[error("{0}")]
    ParseIntError(#[from] std::num::ParseIntError),
}

#[derive(Debug, thiserror::Error)]
pub enum GetBalanceError {
    #[error("{0}")]
    ReqwestError(#[from] reqwest::Error),
    #[error("{0}")]
    SerdeJSONError(#[from] serde_json::Error),
    #[error("{0}")]
    RPCError(String),
    #[error("{0}")]
    ParseIntError(#[from] std::num::ParseIntError),
}

#[derive(Debug, thiserror::Error)]
pub enum GetCodeError {
    #[error("{0}")]
    ReqwestError(#[from] reqwest::Error),
    #[error("{0}")]
    SerdeJSONError(#[from] serde_json::Error),
    #[error("{0}")]
    RPCError(String),
    #[error("{0}")]
    NotHexError(#[from] hex::FromHexError),
}

#[derive(Debug, thiserror::Error)]
pub enum GetTransactionByHashError {
    #[error("{0}")]
    ReqwestError(#[from] reqwest::Error),
    #[error("{0}")]
    SerdeJSONError(#[from] serde_json::Error),
    #[error("{0}")]
    RPCError(String),
    #[error("{0}")]
    ParseIntError(#[from] std::num::ParseIntError),
}

#[derive(Debug, thiserror::Error)]
pub enum CalldataEncodeError {
    #[error("Failed to parse function signature: {0}")]
    ParseError(String),
    #[error("Wrong number of arguments provided for calldata: {0}")]
    WrongArgumentLength(String),
    #[error("Internal Calldata encoding error. This is most likely a bug")]
    InternalError,
}

// TODO: move to L2
#[derive(Debug, thiserror::Error)]
pub enum GetMessageProofError {
    #[error("{0}")]
    ReqwestError(#[from] reqwest::Error),
    #[error("{0}")]
    SerdeJSONError(#[from] serde_json::Error),
    #[error("{0}")]
    RPCError(String),
    #[error("{0}")]
    ParseIntError(#[from] std::num::ParseIntError),
}

#[derive(Debug, thiserror::Error)]
pub enum GetWitnessError {
    #[error("{0}")]
    SerdeJSONError(#[from] serde_json::Error),
    #[error("{0}")]
    RPCError(String),
}

#[derive(Debug, thiserror::Error)]
pub enum GetMaxPriorityFeeError {
    #[error("{0}")]
    ReqwestError(#[from] reqwest::Error),
    #[error("{0}")]
    SerdeJSONError(#[from] serde_json::Error),
    #[error("{0}")]
    RPCError(String),
    #[error("{0}")]
    ParseIntError(#[from] std::num::ParseIntError),
}

#[derive(Debug, thiserror::Error)]
pub enum TxPoolContentError {
    #[error("{0}")]
    SerdeJSONError(#[from] serde_json::Error),
    #[error("{0}")]
    RPCError(String),
}

// TODO: move to L2
#[derive(Debug, thiserror::Error)]
pub enum GetBatchByNumberError {
    #[error("{0}")]
    SerdeJSONError(#[from] serde_json::Error),
    #[error("{0}")]
    RPCError(String),
}

#[derive(Debug, thiserror::Error)]
<<<<<<< HEAD
pub enum GetBaseFeeVaultAddressError {
=======
pub enum GetFeeVaultAddressError {
>>>>>>> 1b604808
    #[error("{0}")]
    SerdeJSONError(#[from] serde_json::Error),
    #[error("{0}")]
    RPCError(String),
}<|MERGE_RESOLUTION|>--- conflicted
+++ resolved
@@ -70,11 +70,7 @@
     #[error("Failed to parse hex string: {0}")]
     FromStrRadixError(#[from] FromStrRadixErr),
     #[error("ethrex_getFeeVaultAddress request error: {0}")]
-<<<<<<< HEAD
-    GetFeeVaultAddressError(#[from] GetBaseFeeVaultAddressError),
-=======
-    GetFeeVaultAddressError(#[from] GetFeeVaultAddressError),
->>>>>>> 1b604808
+    GetBaseFeeVaultAddressError(#[from] GetBaseFeeVaultAddressError),
 }
 
 #[derive(Debug, thiserror::Error)]
@@ -310,11 +306,7 @@
 }
 
 #[derive(Debug, thiserror::Error)]
-<<<<<<< HEAD
 pub enum GetBaseFeeVaultAddressError {
-=======
-pub enum GetFeeVaultAddressError {
->>>>>>> 1b604808
     #[error("{0}")]
     SerdeJSONError(#[from] serde_json::Error),
     #[error("{0}")]
