use ethrex_common::types::signer::SignerError;

use crate::utils::RpcRequest;

#[derive(Debug, thiserror::Error)]
pub enum EthClientError {
    #[error("Error sending request {0:?}")]
    RequestError(RpcRequest),
    #[error("reqwest error: {0}")]
    ReqwestError(#[from] reqwest::Error),
    #[error("eth_gasPrice request error: {0}")]
    GetGasPriceError(#[from] GetGasPriceError),
    #[error("eth_estimateGas request error: {0}")]
    EstimateGasPriceError(#[from] EstimateGasPriceError),
    #[error("eth_sendRawTransaction request error: {0}")]
    SendRawTransactionError(#[from] SendRawTransactionError),
    #[error("eth_call request error: {0}")]
    CallError(#[from] CallError),
    #[error("eth_getTransactionCount request error: {0}")]
    GetNonceError(#[from] GetNonceError),
    #[error("eth_blockNumber request error: {0}")]
    GetBlockNumberError(#[from] GetBlockNumberError),
    #[error("eth_getBlockByHash request error: {0}")]
    GetBlockByHashError(#[from] GetBlockByHashError),
    #[error("eth_getBlockByNumber request error: {0}")]
    GetBlockByNumberError(#[from] GetBlockByNumberError),
    #[error("eth_getLogs request error: {0}")]
    GetLogsError(#[from] GetLogsError),
    #[error("eth_getTransactionReceipt request error: {0}")]
    GetTransactionReceiptError(#[from] GetTransactionReceiptError),
    #[error("Failed to serialize request body: {0}")]
    FailedToSerializeRequestBody(String),
    #[error("Failed to deserialize response body: {0}")]
    GetBalanceError(#[from] GetBalanceError),
    #[error("Failed to deserialize response body: {0}")]
    GetCodeError(#[from] GetCodeError),
    #[error("eth_getTransactionByHash request error: {0}")]
    GetTransactionByHashError(#[from] GetTransactionByHashError),
    #[error("ethrex_getWithdrawalProof request error: {0}")]
    GetWithdrawalProofError(#[from] GetWithdrawalProofError),
    #[error("eth_maxPriorityFeePerGas request error: {0}")]
    GetMaxPriorityFeeError(#[from] GetMaxPriorityFeeError),
    #[error("Unreachable nonce")]
    UnrecheableNonce,
    #[error("Error: {0}")]
    Custom(String),
    #[error("Failed to encode calldata: {0}")]
    CalldataEncodeError(#[from] CalldataEncodeError),
    #[error("Max number of retries reached when trying to send transaction")]
    TimeoutError,
    #[error("Internal Error. This is most likely a bug: {0}")]
    InternalError(String),
<<<<<<< HEAD
    #[error("Failed to sign transaction: {0}")]
    SignerError(#[from] SignerError),
=======
    #[error("Parse Url Error. {0}")]
    ParseUrlError(String),
>>>>>>> 252d6704
}

#[derive(Debug, thiserror::Error)]
pub enum GetGasPriceError {
    #[error("{0}")]
    ReqwestError(#[from] reqwest::Error),
    #[error("{0}")]
    SerdeJSONError(#[from] serde_json::Error),
    #[error("{0}")]
    RPCError(String),
    #[error("{0}")]
    ParseIntError(#[from] std::num::ParseIntError),
}

#[derive(Debug, thiserror::Error)]
pub enum EstimateGasPriceError {
    #[error("{0}")]
    ReqwestError(#[from] reqwest::Error),
    #[error("{0}")]
    SerdeJSONError(#[from] serde_json::Error),
    #[error("{0}")]
    RPCError(String),
    #[error("{0}")]
    ParseIntError(#[from] std::num::ParseIntError),
    #[error("{0}")]
    Custom(String),
}

#[derive(Debug, thiserror::Error)]
pub enum SendRawTransactionError {
    #[error("{0}")]
    ReqwestError(#[from] reqwest::Error),
    #[error("{0}")]
    SerdeJSONError(#[from] serde_json::Error),
    #[error("{0}")]
    RPCError(String),
    #[error("{0}")]
    ParseIntError(#[from] std::num::ParseIntError),
}

#[derive(Debug, thiserror::Error)]
pub enum CallError {
    #[error("{0}")]
    ReqwestError(#[from] reqwest::Error),
    #[error("{0}")]
    SerdeJSONError(#[from] serde_json::Error),
    #[error("{0}")]
    RPCError(String),
    #[error("{0}")]
    ParseIntError(#[from] std::num::ParseIntError),
}

#[derive(Debug, thiserror::Error)]
pub enum GetNonceError {
    #[error("{0}")]
    ReqwestError(#[from] reqwest::Error),
    #[error("{0}")]
    SerdeJSONError(#[from] serde_json::Error),
    #[error("{0}")]
    RPCError(String),
    #[error("{0}")]
    ParseIntError(#[from] std::num::ParseIntError),
}

#[derive(Debug, thiserror::Error)]
pub enum GetBlockNumberError {
    #[error("{0}")]
    ReqwestError(#[from] reqwest::Error),
    #[error("{0}")]
    SerdeJSONError(#[from] serde_json::Error),
    #[error("{0}")]
    RPCError(String),
    #[error("{0}")]
    ParseIntError(#[from] std::num::ParseIntError),
}

#[derive(Debug, thiserror::Error)]
pub enum GetBlockByHashError {
    #[error("{0}")]
    ReqwestError(#[from] reqwest::Error),
    #[error("{0}")]
    SerdeJSONError(#[from] serde_json::Error),
    #[error("{0}")]
    RPCError(String),
    #[error("{0}")]
    ParseIntError(#[from] std::num::ParseIntError),
}

#[derive(Debug, thiserror::Error)]
pub enum GetBlockByNumberError {
    #[error("{0}")]
    SerdeJSONError(#[from] serde_json::Error),
    #[error("{0}")]
    RPCError(String),
}

#[derive(Debug, thiserror::Error)]
pub enum GetLogsError {
    #[error("{0}")]
    ReqwestError(#[from] reqwest::Error),
    #[error("{0}")]
    SerdeJSONError(#[from] serde_json::Error),
    #[error("{0}")]
    RPCError(String),
    #[error("{0}")]
    ParseIntError(#[from] std::num::ParseIntError),
}

#[derive(Debug, thiserror::Error)]
pub enum GetTransactionReceiptError {
    #[error("{0}")]
    ReqwestError(#[from] reqwest::Error),
    #[error("{0}")]
    SerdeJSONError(#[from] serde_json::Error),
    #[error("{0}")]
    RPCError(String),
    #[error("{0}")]
    ParseIntError(#[from] std::num::ParseIntError),
}

#[derive(Debug, thiserror::Error)]
pub enum GetBalanceError {
    #[error("{0}")]
    ReqwestError(#[from] reqwest::Error),
    #[error("{0}")]
    SerdeJSONError(#[from] serde_json::Error),
    #[error("{0}")]
    RPCError(String),
    #[error("{0}")]
    ParseIntError(#[from] std::num::ParseIntError),
}

#[derive(Debug, thiserror::Error)]
pub enum GetCodeError {
    #[error("{0}")]
    ReqwestError(#[from] reqwest::Error),
    #[error("{0}")]
    SerdeJSONError(#[from] serde_json::Error),
    #[error("{0}")]
    RPCError(String),
    #[error("{0}")]
    NotHexError(#[from] hex::FromHexError),
}

#[derive(Debug, thiserror::Error)]
pub enum GetTransactionByHashError {
    #[error("{0}")]
    ReqwestError(#[from] reqwest::Error),
    #[error("{0}")]
    SerdeJSONError(#[from] serde_json::Error),
    #[error("{0}")]
    RPCError(String),
    #[error("{0}")]
    ParseIntError(#[from] std::num::ParseIntError),
}

#[derive(Debug, thiserror::Error)]
pub enum CalldataEncodeError {
    #[error("Failed to parse function signature: {0}")]
    ParseError(String),
    #[error("Wrong number of arguments provided for calldata: {0}")]
    WrongArgumentLength(String),
    #[error("Internal Calldata encoding error. This is most likely a bug")]
    InternalError,
}

#[derive(Debug, thiserror::Error)]
pub enum GetWithdrawalProofError {
    #[error("{0}")]
    ReqwestError(#[from] reqwest::Error),
    #[error("{0}")]
    SerdeJSONError(#[from] serde_json::Error),
    #[error("{0}")]
    RPCError(String),
    #[error("{0}")]
    ParseIntError(#[from] std::num::ParseIntError),
}

#[derive(Debug, thiserror::Error)]
pub enum GetMaxPriorityFeeError {
    #[error("{0}")]
    ReqwestError(#[from] reqwest::Error),
    #[error("{0}")]
    SerdeJSONError(#[from] serde_json::Error),
    #[error("{0}")]
    RPCError(String),
    #[error("{0}")]
    ParseIntError(#[from] std::num::ParseIntError),
}<|MERGE_RESOLUTION|>--- conflicted
+++ resolved
@@ -50,13 +50,10 @@
     TimeoutError,
     #[error("Internal Error. This is most likely a bug: {0}")]
     InternalError(String),
-<<<<<<< HEAD
     #[error("Failed to sign transaction: {0}")]
     SignerError(#[from] SignerError),
-=======
     #[error("Parse Url Error. {0}")]
     ParseUrlError(String),
->>>>>>> 252d6704
 }
 
 #[derive(Debug, thiserror::Error)]
