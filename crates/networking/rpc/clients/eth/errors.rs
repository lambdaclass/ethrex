--- conflicted
+++ resolved
@@ -56,16 +56,12 @@
     ParseUrlError(String),
     #[error("Failed to sign payload: {0}")]
     FailedToSignPayload(String),
-<<<<<<< HEAD
-    #[error("Failed to get node status: {0}")]
-    GetNodeStatusError(#[from] GetNodeStatusError),
-    #[error("eth_getBatchByNumber request error: {0}")]
-=======
     #[error("Failed to get transaction pool: {0}")]
     FailedToGetTxPool(#[from] TxPoolContentError),
     #[error("ethrex_getBatchByNumber request error: {0}")]
->>>>>>> 4acb6a78
     GetBatchByNumberError(#[from] GetBatchByNumberError),
+    #[error("Failed to get node status: {0}")]
+    GetNodeStatusError(#[from] GetNodeStatusError),
 }
 
 #[derive(Debug, thiserror::Error)]
@@ -275,38 +271,24 @@
 }
 
 #[derive(Debug, thiserror::Error)]
-<<<<<<< HEAD
+pub enum TxPoolContentError {
+    #[error("{0}")]
+    SerdeJSONError(#[from] serde_json::Error),
+    #[error("{0}")]
+    RPCError(String),
+}
+
+#[derive(Debug, thiserror::Error)]
+pub enum GetBatchByNumberError {
+    #[error("{0}")]
+    SerdeJSONError(#[from] serde_json::Error),
+    #[error("{0}")]
+    RPCError(String),
+}
+
 pub enum GetNodeStatusError {
     #[error("{0}")]
-    ReqwestError(#[from] reqwest::Error),
-=======
-pub enum TxPoolContentError {
->>>>>>> 4acb6a78
-    #[error("{0}")]
-    SerdeJSONError(#[from] serde_json::Error),
-    #[error("{0}")]
-    RPCError(String),
-<<<<<<< HEAD
-    #[error("{0}")]
-    ParseIntError(#[from] std::num::ParseIntError),
-=======
->>>>>>> 4acb6a78
-}
-
-#[derive(Debug, thiserror::Error)]
-pub enum GetBatchByNumberError {
-    #[error("{0}")]
-<<<<<<< HEAD
-    ReqwestError(#[from] reqwest::Error),
-    #[error("{0}")]
-    SerdeJSONError(#[from] serde_json::Error),
-    #[error("{0}")]
-    RPCError(String),
-    #[error("{0}")]
-    ParseIntError(#[from] std::num::ParseIntError),
-=======
-    SerdeJSONError(#[from] serde_json::Error),
-    #[error("{0}")]
-    RPCError(String),
->>>>>>> 4acb6a78
+    SerdeJSONError(#[from] serde_json::Error),
+    #[error("{0}")]
+    RPCError(String),
 }