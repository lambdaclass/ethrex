--- conflicted
+++ resolved
@@ -56,13 +56,10 @@
     ParseUrlError(String),
     #[error("Failed to sign payload: {0}")]
     FailedToSignPayload(String),
-<<<<<<< HEAD
+    #[error("Failed to get transaction pool: {0}")]
+    FailedToGetTxPool(#[from] TxPoolContentError),
     #[error("ethrex_getBatchByNumber request error: {0}")]
     GetBatchByNumberError(#[from] GetBatchByNumberError),
-=======
-    #[error("Failed to get transaction pool: {0}")]
-    FailedToGetTxPool(#[from] TxPoolContentError),
->>>>>>> 77f1be0b
 }
 
 #[derive(Debug, thiserror::Error)]
@@ -272,20 +269,17 @@
 }
 
 #[derive(Debug, thiserror::Error)]
-<<<<<<< HEAD
+pub enum TxPoolContentError {
+    #[error("{0}")]
+    SerdeJSONError(#[from] serde_json::Error),
+    #[error("{0}")]
+    RPCError(String),
+}
+
+#[derive(Debug, thiserror::Error)]
 pub enum GetBatchByNumberError {
     #[error("{0}")]
-    ReqwestError(#[from] reqwest::Error),
-=======
-pub enum TxPoolContentError {
->>>>>>> 77f1be0b
-    #[error("{0}")]
-    SerdeJSONError(#[from] serde_json::Error),
-    #[error("{0}")]
-    RPCError(String),
-<<<<<<< HEAD
-    #[error("{0}")]
-    ParseIntError(#[from] std::num::ParseIntError),
-=======
->>>>>>> 77f1be0b
+    SerdeJSONError(#[from] serde_json::Error),
+    #[error("{0}")]
+    RPCError(String),
 }