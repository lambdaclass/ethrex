--- conflicted
+++ resolved
@@ -273,14 +273,9 @@
         types::block_identifier::BlockIdentifier,
         utils::{test_utils::example_p2p_node, RpcRequest},
     };
-<<<<<<< HEAD
-    use ethereum_rust_core::types::Genesis;
-    use ethereum_rust_net::sync::SyncManager;
-    use ethereum_rust_storage::{EngineType, Store};
-=======
     use ethrex_core::types::Genesis;
     use ethrex_storage::{EngineType, Store};
->>>>>>> 08f817d3
+    use ethrex_net::sync::SyncManager;
 
     use serde_json::{json, Value};
     use test_utils::TEST_GENESIS;
