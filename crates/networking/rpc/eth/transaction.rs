--- conflicted
+++ resolved
@@ -23,6 +23,7 @@
 
 use serde_json::Value;
 use tracing::debug;
+use ethrex_storage::trie_db::generic_vm::StoreVmDatabase;
 
 pub const ESTIMATE_ERROR_RATIO: f64 = 0.015;
 pub const CALL_STIPEND: u64 = 2_300; // Free gas given at beginning of call.
@@ -571,13 +572,8 @@
     storage: Store,
     blockchain: Arc<Blockchain>,
 ) -> Result<ExecutionResult, RpcErr> {
-<<<<<<< HEAD
-    let vm_db = storage.vm_db(block_header.clone())?;
-    let mut vm = blockchain.new_evm_from_db(vm_db)?;
-=======
     let vm_db = StoreVmDatabase::new(storage, block_header.hash());
     let mut vm = blockchain.new_evm(vm_db)?;
->>>>>>> bf88894c
 
     match vm.simulate_tx_from_generic(transaction, block_header)? {
         ExecutionResult::Revert {
