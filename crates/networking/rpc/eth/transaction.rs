--- conflicted
+++ resolved
@@ -239,13 +239,10 @@
     }
     async fn handle(&self, context: RpcApiContext) -> Result<Value, RpcErr> {
         let storage = &context.storage;
-<<<<<<< HEAD
-=======
         debug!(
             "Requested transaction with hash: {:#x}",
             self.transaction_hash,
         );
->>>>>>> 9243ef5e
         let transaction = if let Some((block_number, block_hash, index)) = storage
             .get_transaction_location(self.transaction_hash)
             .await?
