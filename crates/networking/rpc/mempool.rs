--- conflicted
+++ resolved
@@ -13,13 +13,8 @@
 /// Transactions are grouped by sender and indexed by nonce
 #[derive(Serialize, Deserialize)]
 pub struct MempoolContent {
-<<<<<<< HEAD
     pub pending: MempoolContentEntry,
     pub queued: MempoolContentEntry,
-=======
-    pending: MempoolContentEntry,
-    queued: MempoolContentEntry,
->>>>>>> 4acb6a78
 }
 
 #[derive(Serialize, Deserialize)]
