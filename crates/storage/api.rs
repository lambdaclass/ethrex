use bytes::Bytes;
use ethereum_types::{H256, U256};
use ethrex_common::types::{
    payload::PayloadBundle, AccountState, Block, BlockBody, BlockHash, BlockHeader, BlockNumber,
    ChainConfig, Index, Receipt, Transaction,
};
<<<<<<< HEAD
use std::{collections::HashMap, fmt::Debug};
=======
use std::{fmt::Debug, panic::RefUnwindSafe};
>>>>>>> 5134815e

use crate::UpdateBatch;
use crate::{error::StoreError, store::STATE_TRIE_SEGMENTS};
use ethrex_trie::{Nibbles, Trie};

// We need async_trait because the stabilized feature lacks support for object safety
// (i.e. dyn StoreEngine)
#[async_trait::async_trait]
<<<<<<< HEAD
pub trait StoreEngine: Debug + Send + Sync {
=======
pub trait StoreEngine: Debug + Send + Sync + RefUnwindSafe {
    /// Store changes in a batch from a vec of blocks
    async fn apply_updates(&self, update_batch: UpdateBatch) -> Result<(), StoreError>;

>>>>>>> 5134815e
    /// Add a batch of blocks in a single transaction.
    /// This will store -> BlockHeader, BlockBody, BlockTransactions, BlockNumber.
    async fn add_blocks(&self, blocks: Vec<Block>) -> Result<(), StoreError>;

    /// Sets the blocks as part of the canonical chain
    async fn mark_chain_as_canonical(&self, blocks: &[Block]) -> Result<(), StoreError>;

    /// Add block header
    async fn add_block_header(
        &self,
        block_hash: BlockHash,
        block_header: BlockHeader,
    ) -> Result<(), StoreError>;

    /// Add a batch of block headers
    async fn add_block_headers(
        &self,
        block_hashes: Vec<BlockHash>,
        block_headers: Vec<BlockHeader>,
    ) -> Result<(), StoreError>;

    /// Obtain canonical block header
    fn get_block_header(
        &self,
        block_number: BlockNumber,
    ) -> Result<Option<BlockHeader>, StoreError>;

    /// Add block body
    async fn add_block_body(
        &self,
        block_hash: BlockHash,
        block_body: BlockBody,
    ) -> Result<(), StoreError>;

    /// Obtain canonical block body
    async fn get_block_body(
        &self,
        block_number: BlockNumber,
    ) -> Result<Option<BlockBody>, StoreError>;

    /// Obtain canonical block bodies in from..=to
    async fn get_block_bodies(
        &self,
        from: BlockNumber,
        to: BlockNumber,
    ) -> Result<Vec<BlockBody>, StoreError>;

    /// Obtain block bodies from a list of hashes
    async fn get_block_bodies_by_hash(
        &self,
        hashes: Vec<BlockHash>,
    ) -> Result<Vec<BlockBody>, StoreError>;

    /// Obtain any block body using the hash
    async fn get_block_body_by_hash(
        &self,
        block_hash: BlockHash,
    ) -> Result<Option<BlockBody>, StoreError>;

    fn get_block_header_by_hash(
        &self,
        block_hash: BlockHash,
    ) -> Result<Option<BlockHeader>, StoreError>;

    async fn add_pending_block(&self, block: Block) -> Result<(), StoreError>;
    async fn get_pending_block(&self, block_hash: BlockHash) -> Result<Option<Block>, StoreError>;

    /// Add block number for a given hash
    async fn add_block_number(
        &self,
        block_hash: BlockHash,
        block_number: BlockNumber,
    ) -> Result<(), StoreError>;

    /// Obtain block number for a given hash
    async fn get_block_number(
        &self,
        block_hash: BlockHash,
    ) -> Result<Option<BlockNumber>, StoreError>;

    /// Store transaction location (block number and index of the transaction within the block)
    async fn add_transaction_location(
        &self,
        transaction_hash: H256,
        block_number: BlockNumber,
        block_hash: BlockHash,
        index: Index,
    ) -> Result<(), StoreError>;

    /// Store transaction locations in batch (one db transaction for all)
    async fn add_transaction_locations(
        &self,
        locations: Vec<(H256, BlockNumber, BlockHash, Index)>,
    ) -> Result<(), StoreError>;

    /// Obtain transaction location (block hash and index)
    async fn get_transaction_location(
        &self,
        transaction_hash: H256,
    ) -> Result<Option<(BlockNumber, BlockHash, Index)>, StoreError>;

    /// Add receipt
    async fn add_receipt(
        &self,
        block_hash: BlockHash,
        index: Index,
        receipt: Receipt,
    ) -> Result<(), StoreError>;

    /// Add receipts
    async fn add_receipts(
        &self,
        block_hash: BlockHash,
        receipts: Vec<Receipt>,
    ) -> Result<(), StoreError>;

    /// Obtain receipt for a canonical block represented by the block number.
    async fn get_receipt(
        &self,
        block_number: BlockNumber,
        index: Index,
    ) -> Result<Option<Receipt>, StoreError>;

    /// Add account code
    async fn add_account_code(&self, code_hash: H256, code: Bytes) -> Result<(), StoreError>;

    /// Obtain account code via code hash
    fn get_account_code(&self, code_hash: H256) -> Result<Option<Bytes>, StoreError>;

    async fn get_transaction_by_hash(
        &self,
        transaction_hash: H256,
    ) -> Result<Option<Transaction>, StoreError> {
        let (_block_number, block_hash, index) =
            match self.get_transaction_location(transaction_hash).await? {
                Some(location) => location,
                None => return Ok(None),
            };
        self.get_transaction_by_location(block_hash, index).await
    }

    async fn get_transaction_by_location(
        &self,
        block_hash: H256,
        index: u64,
    ) -> Result<Option<Transaction>, StoreError> {
        let block_body = match self.get_block_body_by_hash(block_hash).await? {
            Some(body) => body,
            None => return Ok(None),
        };
        Ok(index
            .try_into()
            .ok()
            .and_then(|index: usize| block_body.transactions.get(index).cloned()))
    }

    async fn get_block_by_hash(&self, block_hash: BlockHash) -> Result<Option<Block>, StoreError> {
        let header = match self.get_block_header_by_hash(block_hash)? {
            Some(header) => header,
            None => return Ok(None),
        };
        let body = match self.get_block_body_by_hash(block_hash).await? {
            Some(body) => body,
            None => return Ok(None),
        };
        Ok(Some(Block::new(header, body)))
    }

    async fn get_block_by_number(
        &self,
        block_number: BlockNumber,
    ) -> Result<Option<Block>, StoreError> {
        let Some(block_hash) = self.get_canonical_block_hash(block_number).await? else {
            return Ok(None);
        };
        self.get_block_by_hash(block_hash).await
    }

    // Get the canonical block hash for a given block number.
    async fn get_canonical_block_hash(
        &self,
        block_number: BlockNumber,
    ) -> Result<Option<BlockHash>, StoreError>;

    /// Stores the chain configuration values, should only be called once after reading the genesis file
    /// Ignores previously stored values if present
    async fn set_chain_config(&self, chain_config: &ChainConfig) -> Result<(), StoreError>;

    /// Returns the stored chain configuration
    fn get_chain_config(&self) -> Result<ChainConfig, StoreError>;

    /// Update earliest block number
    async fn update_earliest_block_number(
        &self,
        block_number: BlockNumber,
    ) -> Result<(), StoreError>;

    /// Obtain earliest block number
    async fn get_earliest_block_number(&self) -> Result<Option<BlockNumber>, StoreError>;

    /// Update finalized block number
    async fn update_finalized_block_number(
        &self,
        block_number: BlockNumber,
    ) -> Result<(), StoreError>;

    /// Obtain finalized block number
    async fn get_finalized_block_number(&self) -> Result<Option<BlockNumber>, StoreError>;

    /// Update safe block number
    async fn update_safe_block_number(&self, block_number: BlockNumber) -> Result<(), StoreError>;

    /// Obtain safe block number
    async fn get_safe_block_number(&self) -> Result<Option<BlockNumber>, StoreError>;

    /// Update latest block number
    async fn update_latest_block_number(&self, block_number: BlockNumber)
        -> Result<(), StoreError>;

    /// Obtain latest block number
    async fn get_latest_block_number(&self) -> Result<Option<BlockNumber>, StoreError>;

    /// Update pending block number
    async fn update_pending_block_number(
        &self,
        block_number: BlockNumber,
    ) -> Result<(), StoreError>;

    /// Obtain pending block number
    async fn get_pending_block_number(&self) -> Result<Option<BlockNumber>, StoreError>;

    /// Obtain a storage trie from the given address and storage_root
    /// Doesn't check if the account is stored
    /// Used for internal store operations
    fn open_storage_trie(
        &self,
        hashed_address: H256,
        storage_root: H256,
    ) -> Result<Trie, StoreError>;

    /// Obtain a state trie from the given state root
    /// Doesn't check if the state root is valid
    /// Used for internal store operations
    fn open_state_trie(&self, state_root: H256) -> Result<Trie, StoreError>;

    /// Set the canonical block hash for a given block number.
    async fn set_canonical_block(
        &self,
        number: BlockNumber,
        hash: BlockHash,
    ) -> Result<(), StoreError>;

    /// Unsets canonical block for a block number.
    async fn unset_canonical_block(&self, number: BlockNumber) -> Result<(), StoreError>;

    async fn add_payload(&self, payload_id: u64, block: Block) -> Result<(), StoreError>;

    async fn get_payload(&self, payload_id: u64) -> Result<Option<PayloadBundle>, StoreError>;

    async fn update_payload(
        &self,
        payload_id: u64,
        payload: PayloadBundle,
    ) -> Result<(), StoreError>;

    fn get_receipts_for_block(&self, block_hash: &BlockHash) -> Result<Vec<Receipt>, StoreError>;

    // Snap State methods

    /// Sets the hash of the last header downloaded during a snap sync
    async fn set_header_download_checkpoint(&self, block_hash: BlockHash)
        -> Result<(), StoreError>;

    /// Gets the hash of the last header downloaded during a snap sync
    async fn get_header_download_checkpoint(&self) -> Result<Option<BlockHash>, StoreError>;

    /// Sets the last key fetched from the state trie being fetched during snap sync
    async fn set_state_trie_key_checkpoint(
        &self,
        last_keys: [H256; STATE_TRIE_SEGMENTS],
    ) -> Result<(), StoreError>;

    /// Gets the last key fetched from the state trie being fetched during snap sync
    async fn get_state_trie_key_checkpoint(
        &self,
    ) -> Result<Option<[H256; STATE_TRIE_SEGMENTS]>, StoreError>;

    /// Sets storage trie paths in need of healing, grouped by hashed address
    /// This will overwite previously stored paths for the received storages but will not remove other storage's paths
    async fn set_storage_heal_paths(
        &self,
        accounts: Vec<(H256, Vec<Nibbles>)>,
    ) -> Result<(), StoreError>;

    /// Gets the storage trie paths in need of healing, grouped by hashed address
    /// Gets paths from at most `limit` storage tries and removes them from the store
    #[allow(clippy::type_complexity)]
    async fn take_storage_heal_paths(
        &self,
        limit: usize,
    ) -> Result<Vec<(H256, Vec<Nibbles>)>, StoreError>;

    /// Sets the state trie paths in need of healing
    async fn set_state_heal_paths(&self, paths: Vec<Nibbles>) -> Result<(), StoreError>;

    /// Gets the state trie paths in need of healing
    async fn get_state_heal_paths(&self) -> Result<Option<Vec<Nibbles>>, StoreError>;

    /// Clears all checkpoint data created during the last snap sync
    async fn clear_snap_state(&self) -> Result<(), StoreError>;

    /// Write an account batch into the current state snapshot
    async fn write_snapshot_account_batch(
        &self,
        account_hashes: Vec<H256>,
        account_states: Vec<AccountState>,
    ) -> Result<(), StoreError>;

    /// Write a storage batch into the current storage snapshot
    async fn write_snapshot_storage_batch(
        &self,
        account_hash: H256,
        storage_keys: Vec<H256>,
        storage_values: Vec<U256>,
    ) -> Result<(), StoreError>;

    /// Write multiple storage batches belonging to different accounts into the current storage snapshot
    async fn write_snapshot_storage_batches(
        &self,
        account_hashes: Vec<H256>,
        storage_keys: Vec<Vec<H256>>,
        storage_values: Vec<Vec<U256>>,
    ) -> Result<(), StoreError>;

    /// Set the latest root of the rebuilt state trie and the last downloaded hashes from each segment
    async fn set_state_trie_rebuild_checkpoint(
        &self,
        checkpoint: (H256, [H256; STATE_TRIE_SEGMENTS]),
    ) -> Result<(), StoreError>;

    /// Get the latest root of the rebuilt state trie and the last downloaded hashes from each segment
    async fn get_state_trie_rebuild_checkpoint(
        &self,
    ) -> Result<Option<(H256, [H256; STATE_TRIE_SEGMENTS])>, StoreError>;

    /// Get the accont hashes and roots of the storage tries awaiting rebuild
    async fn set_storage_trie_rebuild_pending(
        &self,
        pending: Vec<(H256, H256)>,
    ) -> Result<(), StoreError>;

    /// Get the accont hashes and roots of the storage tries awaiting rebuild
    async fn get_storage_trie_rebuild_pending(
        &self,
    ) -> Result<Option<Vec<(H256, H256)>>, StoreError>;

    /// Clears the state and storage snapshots
    async fn clear_snapshot(&self) -> Result<(), StoreError>;

    /// Reads the next `MAX_SNAPSHOT_READS` accounts from the state snapshot as from the `start` hash
    fn read_account_snapshot(&self, start: H256) -> Result<Vec<(H256, AccountState)>, StoreError>;

    /// Reads the next `MAX_SNAPSHOT_READS` elements from the storage snapshot as from the `start` storage key
    async fn read_storage_snapshot(
        &self,
        start: H256,
        account_hash: H256,
    ) -> Result<Vec<(H256, U256)>, StoreError>;

    /// The `forkchoice_update` and `new_payload` methods require the `latest_valid_hash`
    /// when processing an invalid payload. To provide this, we must track invalid chains.
    ///
    /// We only store the last known valid head upon encountering a bad block,
    /// rather than tracking every subsequent invalid block.
    async fn set_latest_valid_ancestor(
        &self,
        bad_block: BlockHash,
        latest_valid: BlockHash,
    ) -> Result<(), StoreError>;

    /// Returns the latest valid ancestor hash for a given invalid block hash.
    /// Used to provide `latest_valid_hash` in the Engine API when processing invalid payloads.
    async fn get_latest_valid_ancestor(
        &self,
        block: BlockHash,
    ) -> Result<Option<BlockHash>, StoreError>;

    /// Obtain block number for a given hash
    fn get_block_number_sync(
        &self,
        block_hash: BlockHash,
    ) -> Result<Option<BlockNumber>, StoreError>;

    /// Get the canonical block hash for a given block number.
    fn get_canonical_block_hash_sync(
        &self,
        block_number: BlockNumber,
    ) -> Result<Option<BlockHash>, StoreError>;
}<|MERGE_RESOLUTION|>--- conflicted
+++ resolved
@@ -4,11 +4,7 @@
     payload::PayloadBundle, AccountState, Block, BlockBody, BlockHash, BlockHeader, BlockNumber,
     ChainConfig, Index, Receipt, Transaction,
 };
-<<<<<<< HEAD
-use std::{collections::HashMap, fmt::Debug};
-=======
 use std::{fmt::Debug, panic::RefUnwindSafe};
->>>>>>> 5134815e
 
 use crate::UpdateBatch;
 use crate::{error::StoreError, store::STATE_TRIE_SEGMENTS};
@@ -17,14 +13,10 @@
 // We need async_trait because the stabilized feature lacks support for object safety
 // (i.e. dyn StoreEngine)
 #[async_trait::async_trait]
-<<<<<<< HEAD
 pub trait StoreEngine: Debug + Send + Sync {
-=======
-pub trait StoreEngine: Debug + Send + Sync + RefUnwindSafe {
     /// Store changes in a batch from a vec of blocks
     async fn apply_updates(&self, update_batch: UpdateBatch) -> Result<(), StoreError>;
 
->>>>>>> 5134815e
     /// Add a batch of blocks in a single transaction.
     /// This will store -> BlockHeader, BlockBody, BlockTransactions, BlockNumber.
     async fn add_blocks(&self, blocks: Vec<Block>) -> Result<(), StoreError>;
