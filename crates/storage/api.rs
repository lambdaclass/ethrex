--- conflicted
+++ resolved
@@ -292,15 +292,10 @@
     /// Gets the storage trie paths in need of healing, grouped by hashed address
     /// Gets paths from at most `limit` storage tries and removes them from the store
     #[allow(clippy::type_complexity)]
-<<<<<<< HEAD
-    async fn get_storage_heal_paths(&self)
-        -> Result<Option<Vec<(H256, Vec<Nibbles>)>>, StoreError>;
-=======
     async fn take_storage_heal_paths(
         &self,
         limit: usize,
     ) -> Result<Vec<(H256, Vec<Nibbles>)>, StoreError>;
->>>>>>> a3dc64e3
 
     /// Sets the state trie paths in need of healing
     async fn set_state_heal_paths(&self, paths: Vec<Nibbles>) -> Result<(), StoreError>;
