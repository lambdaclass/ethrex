use bytes::Bytes;
use ethereum_types::{H256, U256};
use ethrex_common::types::{
<<<<<<< HEAD
    Block, BlockBody, BlockHash, BlockHeader, BlockNumber, ChainConfig, Index, Receipt,
    Transaction, payload::PayloadBundle,
=======
    Block, BlockBody, BlockHash, BlockHeader, BlockNumber, ChainConfig, Index, Receipt, Transaction,
>>>>>>> 5c77843b
};
use std::{fmt::Debug, panic::RefUnwindSafe};

use crate::UpdateBatch;
use crate::{error::StoreError, store::STATE_TRIE_SEGMENTS};
use ethrex_trie::{Nibbles, NodeHash, Trie};

// We need async_trait because the stabilized feature lacks support for object safety
// (i.e. dyn StoreEngine)
#[async_trait::async_trait]
pub trait StoreEngine: Debug + Send + Sync + RefUnwindSafe {
    /// Store changes in a batch from a vec of blocks
    async fn apply_updates(&self, update_batch: UpdateBatch) -> Result<(), StoreError>;

    /// Add a batch of blocks in a single transaction.
    /// This will store -> BlockHeader, BlockBody, BlockTransactions, BlockNumber.
    async fn add_blocks(&self, blocks: Vec<Block>) -> Result<(), StoreError>;

    /// Add block header
    async fn add_block_header(
        &self,
        block_hash: BlockHash,
        block_header: BlockHeader,
    ) -> Result<(), StoreError>;

    /// Add a batch of block headers
    async fn add_block_headers(&self, block_headers: Vec<BlockHeader>) -> Result<(), StoreError>;

    /// Obtain canonical block header
    fn get_block_header(
        &self,
        block_number: BlockNumber,
    ) -> Result<Option<BlockHeader>, StoreError>;

    /// Add block body
    async fn add_block_body(
        &self,
        block_hash: BlockHash,
        block_body: BlockBody,
    ) -> Result<(), StoreError>;

    /// Obtain canonical block body
    async fn get_block_body(
        &self,
        block_number: BlockNumber,
    ) -> Result<Option<BlockBody>, StoreError>;

    /// Remove canonical block
    async fn remove_block(&self, block_number: BlockNumber) -> Result<(), StoreError>;

    /// Obtain canonical block bodies in from..=to
    async fn get_block_bodies(
        &self,
        from: BlockNumber,
        to: BlockNumber,
    ) -> Result<Vec<BlockBody>, StoreError>;

    /// Obtain block bodies from a list of hashes
    async fn get_block_bodies_by_hash(
        &self,
        hashes: Vec<BlockHash>,
    ) -> Result<Vec<BlockBody>, StoreError>;

    /// Obtain any block body using the hash
    async fn get_block_body_by_hash(
        &self,
        block_hash: BlockHash,
    ) -> Result<Option<BlockBody>, StoreError>;

    fn get_block_header_by_hash(
        &self,
        block_hash: BlockHash,
    ) -> Result<Option<BlockHeader>, StoreError>;

    async fn add_pending_block(&self, block: Block) -> Result<(), StoreError>;
    async fn get_pending_block(&self, block_hash: BlockHash) -> Result<Option<Block>, StoreError>;

    /// Add block number for a given hash
    async fn add_block_number(
        &self,
        block_hash: BlockHash,
        block_number: BlockNumber,
    ) -> Result<(), StoreError>;

    /// Obtain block number for a given hash
    async fn get_block_number(
        &self,
        block_hash: BlockHash,
    ) -> Result<Option<BlockNumber>, StoreError>;

    /// Store transaction location (block number and index of the transaction within the block)
    async fn add_transaction_location(
        &self,
        transaction_hash: H256,
        block_number: BlockNumber,
        block_hash: BlockHash,
        index: Index,
    ) -> Result<(), StoreError>;

    /// Store transaction locations in batch (one db transaction for all)
    async fn add_transaction_locations(
        &self,
        locations: Vec<(H256, BlockNumber, BlockHash, Index)>,
    ) -> Result<(), StoreError>;

    /// Obtain transaction location (block hash and index)
    async fn get_transaction_location(
        &self,
        transaction_hash: H256,
    ) -> Result<Option<(BlockNumber, BlockHash, Index)>, StoreError>;

    /// Add receipt
    async fn add_receipt(
        &self,
        block_hash: BlockHash,
        index: Index,
        receipt: Receipt,
    ) -> Result<(), StoreError>;

    /// Add receipts
    async fn add_receipts(
        &self,
        block_hash: BlockHash,
        receipts: Vec<Receipt>,
    ) -> Result<(), StoreError>;

    /// Obtain receipt for a canonical block represented by the block number.
    async fn get_receipt(
        &self,
        block_number: BlockNumber,
        index: Index,
    ) -> Result<Option<Receipt>, StoreError>;

    /// Add account code
    async fn add_account_code(&self, code_hash: H256, code: Bytes) -> Result<(), StoreError>;

    /// Clears all checkpoint data created during the last snap sync
    async fn clear_snap_state(&self) -> Result<(), StoreError>;

    /// Obtain account code via code hash
    fn get_account_code(&self, code_hash: H256) -> Result<Option<Bytes>, StoreError>;

    async fn get_transaction_by_hash(
        &self,
        transaction_hash: H256,
    ) -> Result<Option<Transaction>, StoreError> {
        let (_block_number, block_hash, index) =
            match self.get_transaction_location(transaction_hash).await? {
                Some(location) => location,
                None => return Ok(None),
            };
        self.get_transaction_by_location(block_hash, index).await
    }

    async fn get_transaction_by_location(
        &self,
        block_hash: H256,
        index: u64,
    ) -> Result<Option<Transaction>, StoreError> {
        let block_body = match self.get_block_body_by_hash(block_hash).await? {
            Some(body) => body,
            None => return Ok(None),
        };
        let index: usize = index.try_into()?;
        Ok(block_body.transactions.get(index).cloned())
    }

    async fn get_block_by_hash(&self, block_hash: BlockHash) -> Result<Option<Block>, StoreError> {
        let header = match self.get_block_header_by_hash(block_hash)? {
            Some(header) => header,
            None => return Ok(None),
        };
        let body = match self.get_block_body_by_hash(block_hash).await? {
            Some(body) => body,
            None => return Ok(None),
        };
        Ok(Some(Block::new(header, body)))
    }

    async fn get_block_by_number(
        &self,
        block_number: BlockNumber,
    ) -> Result<Option<Block>, StoreError> {
        let Some(block_hash) = self.get_canonical_block_hash(block_number).await? else {
            return Ok(None);
        };
        self.get_block_by_hash(block_hash).await
    }

    // Get the canonical block hash for a given block number.
    async fn get_canonical_block_hash(
        &self,
        block_number: BlockNumber,
    ) -> Result<Option<BlockHash>, StoreError>;

    /// Stores the chain configuration values, should only be called once after reading the genesis file
    /// Ignores previously stored values if present
    async fn set_chain_config(&self, chain_config: &ChainConfig) -> Result<(), StoreError>;

    /// Update earliest block number
    async fn update_earliest_block_number(
        &self,
        block_number: BlockNumber,
    ) -> Result<(), StoreError>;

    /// Obtain earliest block number
    async fn get_earliest_block_number(&self) -> Result<Option<BlockNumber>, StoreError>;

    /// Obtain finalized block number
    async fn get_finalized_block_number(&self) -> Result<Option<BlockNumber>, StoreError>;

    /// Obtain safe block number
    async fn get_safe_block_number(&self) -> Result<Option<BlockNumber>, StoreError>;

    /// Obtain latest block number
    async fn get_latest_block_number(&self) -> Result<Option<BlockNumber>, StoreError>;

    /// Update pending block number
    async fn update_pending_block_number(
        &self,
        block_number: BlockNumber,
    ) -> Result<(), StoreError>;

    /// Obtain pending block number
    async fn get_pending_block_number(&self) -> Result<Option<BlockNumber>, StoreError>;

    /// Obtain a storage trie from the given address and storage_root
    /// Doesn't check if the account is stored
    /// Used for internal store operations
    fn open_storage_trie(
        &self,
        hashed_address: H256,
        storage_root: H256,
    ) -> Result<Trie, StoreError>;

    /// Obtain a state trie from the given state root
    /// Doesn't check if the state root is valid
    /// Used for internal store operations
    fn open_state_trie(&self, state_root: H256) -> Result<Trie, StoreError>;

    /// Obtain a state trie locked for reads from the given state root
    /// Doesn't check if the state root is valid
    /// Used for internal store operations
    fn open_locked_state_trie(&self, state_root: H256) -> Result<Trie, StoreError> {
        self.open_state_trie(state_root)
    }

    /// Obtain a read-locked storage trie from the given address and storage_root
    /// Doesn't check if the account is stored
    /// Used for internal store operations
    fn open_locked_storage_trie(
        &self,
        hashed_address: H256,
        storage_root: H256,
    ) -> Result<Trie, StoreError> {
        self.open_storage_trie(hashed_address, storage_root)
    }

    async fn forkchoice_update(
        &self,
        new_canonical_blocks: Option<Vec<(BlockNumber, BlockHash)>>,
        head_number: BlockNumber,
        head_hash: BlockHash,
        safe: Option<BlockNumber>,
        finalized: Option<BlockNumber>,
    ) -> Result<(), StoreError>;

    fn get_receipts_for_block(&self, block_hash: &BlockHash) -> Result<Vec<Receipt>, StoreError>;

    // Snap State methods

    /// Sets the hash of the last header downloaded during a snap sync
    async fn set_header_download_checkpoint(&self, block_hash: BlockHash)
    -> Result<(), StoreError>;

    /// Gets the hash of the last header downloaded during a snap sync
    async fn get_header_download_checkpoint(&self) -> Result<Option<BlockHash>, StoreError>;

    /// Sets the last key fetched from the state trie being fetched during snap sync
    async fn set_state_trie_key_checkpoint(
        &self,
        last_keys: [H256; STATE_TRIE_SEGMENTS],
    ) -> Result<(), StoreError>;

    /// Gets the last key fetched from the state trie being fetched during snap sync
    async fn get_state_trie_key_checkpoint(
        &self,
    ) -> Result<Option<[H256; STATE_TRIE_SEGMENTS]>, StoreError>;

    /// Sets the state trie paths in need of healing
    async fn set_state_heal_paths(&self, paths: Vec<(Nibbles, H256)>) -> Result<(), StoreError>;

    /// Gets the state trie paths in need of healing
    async fn get_state_heal_paths(&self) -> Result<Option<Vec<(Nibbles, H256)>>, StoreError>;

    /// Write a storage batch into the current storage snapshot
    async fn write_snapshot_storage_batch(
        &self,
        account_hash: H256,
        storage_keys: Vec<H256>,
        storage_values: Vec<U256>,
    ) -> Result<(), StoreError>;

    /// Write multiple storage batches belonging to different accounts into the current storage snapshot
    async fn write_snapshot_storage_batches(
        &self,
        account_hashes: Vec<H256>,
        storage_keys: Vec<Vec<H256>>,
        storage_values: Vec<Vec<U256>>,
    ) -> Result<(), StoreError>;

    /// Set the latest root of the rebuilt state trie and the last downloaded hashes from each segment
    async fn set_state_trie_rebuild_checkpoint(
        &self,
        checkpoint: (H256, [H256; STATE_TRIE_SEGMENTS]),
    ) -> Result<(), StoreError>;

    /// Get the latest root of the rebuilt state trie and the last downloaded hashes from each segment
    async fn get_state_trie_rebuild_checkpoint(
        &self,
    ) -> Result<Option<(H256, [H256; STATE_TRIE_SEGMENTS])>, StoreError>;

    /// Get the accont hashes and roots of the storage tries awaiting rebuild
    async fn set_storage_trie_rebuild_pending(
        &self,
        pending: Vec<(H256, H256)>,
    ) -> Result<(), StoreError>;

    /// Get the accont hashes and roots of the storage tries awaiting rebuild
    async fn get_storage_trie_rebuild_pending(
        &self,
    ) -> Result<Option<Vec<(H256, H256)>>, StoreError>;

    /// Reads the next `MAX_SNAPSHOT_READS` elements from the storage snapshot as from the `start` storage key
    async fn read_storage_snapshot(
        &self,
        start: H256,
        account_hash: H256,
    ) -> Result<Vec<(H256, U256)>, StoreError>;

    /// The `forkchoice_update` and `new_payload` methods require the `latest_valid_hash`
    /// when processing an invalid payload. To provide this, we must track invalid chains.
    ///
    /// We only store the last known valid head upon encountering a bad block,
    /// rather than tracking every subsequent invalid block.
    async fn set_latest_valid_ancestor(
        &self,
        bad_block: BlockHash,
        latest_valid: BlockHash,
    ) -> Result<(), StoreError>;

    /// Returns the latest valid ancestor hash for a given invalid block hash.
    /// Used to provide `latest_valid_hash` in the Engine API when processing invalid payloads.
    async fn get_latest_valid_ancestor(
        &self,
        block: BlockHash,
    ) -> Result<Option<BlockHash>, StoreError>;

    /// Obtain block number for a given hash
    fn get_block_number_sync(
        &self,
        block_hash: BlockHash,
    ) -> Result<Option<BlockNumber>, StoreError>;

    /// Get the canonical block hash for a given block number.
    fn get_canonical_block_hash_sync(
        &self,
        block_number: BlockNumber,
    ) -> Result<Option<BlockHash>, StoreError>;

    async fn write_storage_trie_nodes_batch(
        &self,
        storage_trie_nodes: Vec<(H256, Vec<(NodeHash, Vec<u8>)>)>,
    ) -> Result<(), StoreError>;

    async fn write_account_code_batch(
        &self,
        account_codes: Vec<(H256, Bytes)>,
    ) -> Result<(), StoreError>;
}<|MERGE_RESOLUTION|>--- conflicted
+++ resolved
@@ -1,12 +1,7 @@
 use bytes::Bytes;
 use ethereum_types::{H256, U256};
 use ethrex_common::types::{
-<<<<<<< HEAD
-    Block, BlockBody, BlockHash, BlockHeader, BlockNumber, ChainConfig, Index, Receipt,
-    Transaction, payload::PayloadBundle,
-=======
     Block, BlockBody, BlockHash, BlockHeader, BlockNumber, ChainConfig, Index, Receipt, Transaction,
->>>>>>> 5c77843b
 };
 use std::{fmt::Debug, panic::RefUnwindSafe};
 
