--- conflicted
+++ resolved
@@ -3,11 +3,8 @@
     Block, BlockBody, BlockHash, BlockHeader, BlockNumber, ChainConfig, Code, Index, Receipt,
     Transaction,
 };
-<<<<<<< HEAD
 use ethrex_vm::DynVmDatabase;
-=======
 use std::path::Path;
->>>>>>> 96e64337
 use std::{fmt::Debug, panic::RefUnwindSafe};
 
 use crate::UpdateBatch;
@@ -383,11 +380,9 @@
 
     fn generate_flatkeyvalue(&self) -> Result<(), StoreError>;
 
-<<<<<<< HEAD
+    async fn create_checkpoint(&self, path: &Path) -> Result<(), StoreError>;
+
     fn vm_db(&self, _parent_header: BlockHeader) -> Option<Result<DynVmDatabase, StoreError>> {
         None
     }
-=======
-    async fn create_checkpoint(&self, path: &Path) -> Result<(), StoreError>;
->>>>>>> 96e64337
 }