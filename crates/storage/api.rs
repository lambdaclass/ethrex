--- conflicted
+++ resolved
@@ -379,13 +379,11 @@
 
     fn generate_flatkeyvalue(&self) -> Result<(), StoreError>;
 
-<<<<<<< HEAD
+    async fn create_checkpoint(&self, path: &Path) -> Result<(), StoreError>;
+
     fn apply_account_updates_from_trie_batch(
         &self,
         state_root: H256,
         account_updates: &[AccountUpdate],
     ) -> Result<AccountUpdatesList, StoreError>;
-=======
-    async fn create_checkpoint(&self, path: &Path) -> Result<(), StoreError>;
->>>>>>> 0323cc98
 }