--- conflicted
+++ resolved
@@ -363,9 +363,6 @@
         account_codes: Vec<(H256, Bytes)>,
     ) -> Result<(), StoreError>;
 
-<<<<<<< HEAD
-    fn generate_flatkeyvalue(&self) -> Result<(), StoreError>;
-=======
     /// Add a batch of headers downloaded during fullsync
     async fn add_fullsync_batch(&self, headers: Vec<BlockHeader>) -> Result<(), StoreError>;
 
@@ -378,5 +375,6 @@
 
     /// Clear all headers downloaded during fullsync
     async fn clear_fullsync_headers(&self) -> Result<(), StoreError>;
->>>>>>> 889ffd0e
+
+    fn generate_flatkeyvalue(&self) -> Result<(), StoreError>;
 }