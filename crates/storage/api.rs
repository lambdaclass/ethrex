use bytes::Bytes;
use ethereum_types::{H256, U256};
use ethrex_common::types::{
<<<<<<< HEAD
    AccountState, Block, BlockBody, BlockHash, BlockHeader, BlockNumber, ChainConfig, Index,
    Receipt, Transaction,
=======
    Block, BlockBody, BlockHash, BlockHeader, BlockNumber, ChainConfig, Index, Receipt,
    Transaction, payload::PayloadBundle,
>>>>>>> 0cae7201
};
use std::{fmt::Debug, panic::RefUnwindSafe};

use crate::UpdateBatch;
use crate::{error::StoreError, store::STATE_TRIE_SEGMENTS};
use ethrex_trie::{Nibbles, NodeHash, Trie};

// We need async_trait because the stabilized feature lacks support for object safety
// (i.e. dyn StoreEngine)
#[async_trait::async_trait]
pub trait StoreEngine: Debug + Send + Sync + RefUnwindSafe {
    /// Store changes in a batch from a vec of blocks
    async fn apply_updates(&self, update_batch: UpdateBatch) -> Result<(), StoreError>;

    /// Add a batch of blocks in a single transaction.
    /// This will store -> BlockHeader, BlockBody, BlockTransactions, BlockNumber.
    async fn add_blocks(&self, blocks: Vec<Block>) -> Result<(), StoreError>;

    /// Add block header
    async fn add_block_header(
        &self,
        block_hash: BlockHash,
        block_header: BlockHeader,
    ) -> Result<(), StoreError>;

    /// Add a batch of block headers
    async fn add_block_headers(&self, block_headers: Vec<BlockHeader>) -> Result<(), StoreError>;

    /// Obtain canonical block header
    fn get_block_header(
        &self,
        block_number: BlockNumber,
    ) -> Result<Option<BlockHeader>, StoreError>;

    /// Add block body
    async fn add_block_body(
        &self,
        block_hash: BlockHash,
        block_body: BlockBody,
    ) -> Result<(), StoreError>;

    /// Obtain canonical block body
    async fn get_block_body(
        &self,
        block_number: BlockNumber,
    ) -> Result<Option<BlockBody>, StoreError>;

    /// Remove canonical block
    async fn remove_block(&self, block_number: BlockNumber) -> Result<(), StoreError>;

    /// Obtain canonical block bodies in from..=to
    async fn get_block_bodies(
        &self,
        from: BlockNumber,
        to: BlockNumber,
    ) -> Result<Vec<BlockBody>, StoreError>;

    /// Obtain block bodies from a list of hashes
    async fn get_block_bodies_by_hash(
        &self,
        hashes: Vec<BlockHash>,
    ) -> Result<Vec<BlockBody>, StoreError>;

    /// Obtain any block body using the hash
    async fn get_block_body_by_hash(
        &self,
        block_hash: BlockHash,
    ) -> Result<Option<BlockBody>, StoreError>;

    fn get_block_header_by_hash(
        &self,
        block_hash: BlockHash,
    ) -> Result<Option<BlockHeader>, StoreError>;

    async fn add_pending_block(&self, block: Block) -> Result<(), StoreError>;
    async fn get_pending_block(&self, block_hash: BlockHash) -> Result<Option<Block>, StoreError>;

    /// Add block number for a given hash
    async fn add_block_number(
        &self,
        block_hash: BlockHash,
        block_number: BlockNumber,
    ) -> Result<(), StoreError>;

    /// Obtain block number for a given hash
    async fn get_block_number(
        &self,
        block_hash: BlockHash,
    ) -> Result<Option<BlockNumber>, StoreError>;

    /// Store transaction location (block number and index of the transaction within the block)
    async fn add_transaction_location(
        &self,
        transaction_hash: H256,
        block_number: BlockNumber,
        block_hash: BlockHash,
        index: Index,
    ) -> Result<(), StoreError>;

    /// Store transaction locations in batch (one db transaction for all)
    async fn add_transaction_locations(
        &self,
        locations: Vec<(H256, BlockNumber, BlockHash, Index)>,
    ) -> Result<(), StoreError>;

    /// Obtain transaction location (block hash and index)
    async fn get_transaction_location(
        &self,
        transaction_hash: H256,
    ) -> Result<Option<(BlockNumber, BlockHash, Index)>, StoreError>;

    /// Add receipt
    async fn add_receipt(
        &self,
        block_hash: BlockHash,
        index: Index,
        receipt: Receipt,
    ) -> Result<(), StoreError>;

    /// Add receipts
    async fn add_receipts(
        &self,
        block_hash: BlockHash,
        receipts: Vec<Receipt>,
    ) -> Result<(), StoreError>;

    /// Obtain receipt for a canonical block represented by the block number.
    async fn get_receipt(
        &self,
        block_number: BlockNumber,
        index: Index,
    ) -> Result<Option<Receipt>, StoreError>;

    /// Add account code
    async fn add_account_code(&self, code_hash: H256, code: Bytes) -> Result<(), StoreError>;

    /// Clears all checkpoint data created during the last snap sync
    async fn clear_snap_state(&self) -> Result<(), StoreError>;

    /// Obtain account code via code hash
    fn get_account_code(&self, code_hash: H256) -> Result<Option<Bytes>, StoreError>;

    async fn get_transaction_by_hash(
        &self,
        transaction_hash: H256,
    ) -> Result<Option<Transaction>, StoreError> {
        let (_block_number, block_hash, index) =
            match self.get_transaction_location(transaction_hash).await? {
                Some(location) => location,
                None => return Ok(None),
            };
        self.get_transaction_by_location(block_hash, index).await
    }

    async fn get_transaction_by_location(
        &self,
        block_hash: H256,
        index: u64,
    ) -> Result<Option<Transaction>, StoreError> {
        let block_body = match self.get_block_body_by_hash(block_hash).await? {
            Some(body) => body,
            None => return Ok(None),
        };
        let index: usize = index.try_into()?;
        Ok(block_body.transactions.get(index).cloned())
    }

    async fn get_block_by_hash(&self, block_hash: BlockHash) -> Result<Option<Block>, StoreError> {
        let header = match self.get_block_header_by_hash(block_hash)? {
            Some(header) => header,
            None => return Ok(None),
        };
        let body = match self.get_block_body_by_hash(block_hash).await? {
            Some(body) => body,
            None => return Ok(None),
        };
        Ok(Some(Block::new(header, body)))
    }

    async fn get_block_by_number(
        &self,
        block_number: BlockNumber,
    ) -> Result<Option<Block>, StoreError> {
        let Some(block_hash) = self.get_canonical_block_hash(block_number).await? else {
            return Ok(None);
        };
        self.get_block_by_hash(block_hash).await
    }

    // Get the canonical block hash for a given block number.
    async fn get_canonical_block_hash(
        &self,
        block_number: BlockNumber,
    ) -> Result<Option<BlockHash>, StoreError>;

    /// Stores the chain configuration values, should only be called once after reading the genesis file
    /// Ignores previously stored values if present
    async fn set_chain_config(&self, chain_config: &ChainConfig) -> Result<(), StoreError>;

    /// Update earliest block number
    async fn update_earliest_block_number(
        &self,
        block_number: BlockNumber,
    ) -> Result<(), StoreError>;

    /// Obtain earliest block number
    async fn get_earliest_block_number(&self) -> Result<Option<BlockNumber>, StoreError>;

    /// Obtain finalized block number
    async fn get_finalized_block_number(&self) -> Result<Option<BlockNumber>, StoreError>;

    /// Obtain safe block number
    async fn get_safe_block_number(&self) -> Result<Option<BlockNumber>, StoreError>;

    /// Obtain latest block number
    async fn get_latest_block_number(&self) -> Result<Option<BlockNumber>, StoreError>;

    /// Update pending block number
    async fn update_pending_block_number(
        &self,
        block_number: BlockNumber,
    ) -> Result<(), StoreError>;

    /// Obtain pending block number
    async fn get_pending_block_number(&self) -> Result<Option<BlockNumber>, StoreError>;

    /// Obtain a storage trie from the given address and storage_root
    /// Doesn't check if the account is stored
    /// Used for internal store operations
    fn open_storage_trie(
        &self,
        hashed_address: H256,
        storage_root: H256,
    ) -> Result<Trie, StoreError>;

    /// Obtain a state trie from the given state root
    /// Doesn't check if the state root is valid
    /// Used for internal store operations
    fn open_state_trie(&self, state_root: H256) -> Result<Trie, StoreError>;

    /// Obtain a state trie locked for reads from the given state root
    /// Doesn't check if the state root is valid
    /// Used for internal store operations
    fn open_locked_state_trie(&self, state_root: H256) -> Result<Trie, StoreError> {
        self.open_state_trie(state_root)
    }

    /// Obtain a read-locked storage trie from the given address and storage_root
    /// Doesn't check if the account is stored
    /// Used for internal store operations
    fn open_locked_storage_trie(
        &self,
        hashed_address: H256,
        storage_root: H256,
    ) -> Result<Trie, StoreError> {
        self.open_storage_trie(hashed_address, storage_root)
    }

    async fn forkchoice_update(
        &self,
        new_canonical_blocks: Option<Vec<(BlockNumber, BlockHash)>>,
        head_number: BlockNumber,
        head_hash: BlockHash,
        safe: Option<BlockNumber>,
        finalized: Option<BlockNumber>,
    ) -> Result<(), StoreError>;

    fn get_receipts_for_block(&self, block_hash: &BlockHash) -> Result<Vec<Receipt>, StoreError>;

    // Snap State methods

    /// Sets the hash of the last header downloaded during a snap sync
    async fn set_header_download_checkpoint(&self, block_hash: BlockHash)
    -> Result<(), StoreError>;

    /// Gets the hash of the last header downloaded during a snap sync
    async fn get_header_download_checkpoint(&self) -> Result<Option<BlockHash>, StoreError>;

    /// Sets the last key fetched from the state trie being fetched during snap sync
    async fn set_state_trie_key_checkpoint(
        &self,
        last_keys: [H256; STATE_TRIE_SEGMENTS],
    ) -> Result<(), StoreError>;

    /// Gets the last key fetched from the state trie being fetched during snap sync
    async fn get_state_trie_key_checkpoint(
        &self,
    ) -> Result<Option<[H256; STATE_TRIE_SEGMENTS]>, StoreError>;

    /// Sets the state trie paths in need of healing
    async fn set_state_heal_paths(&self, paths: Vec<(Nibbles, H256)>) -> Result<(), StoreError>;

    /// Gets the state trie paths in need of healing
    async fn get_state_heal_paths(&self) -> Result<Option<Vec<(Nibbles, H256)>>, StoreError>;

    /// Write a storage batch into the current storage snapshot
    async fn write_snapshot_storage_batch(
        &self,
        account_hash: H256,
        storage_keys: Vec<H256>,
        storage_values: Vec<U256>,
    ) -> Result<(), StoreError>;

    /// Write multiple storage batches belonging to different accounts into the current storage snapshot
    async fn write_snapshot_storage_batches(
        &self,
        account_hashes: Vec<H256>,
        storage_keys: Vec<Vec<H256>>,
        storage_values: Vec<Vec<U256>>,
    ) -> Result<(), StoreError>;

    /// Set the latest root of the rebuilt state trie and the last downloaded hashes from each segment
    async fn set_state_trie_rebuild_checkpoint(
        &self,
        checkpoint: (H256, [H256; STATE_TRIE_SEGMENTS]),
    ) -> Result<(), StoreError>;

    /// Get the latest root of the rebuilt state trie and the last downloaded hashes from each segment
    async fn get_state_trie_rebuild_checkpoint(
        &self,
    ) -> Result<Option<(H256, [H256; STATE_TRIE_SEGMENTS])>, StoreError>;

    /// Get the accont hashes and roots of the storage tries awaiting rebuild
    async fn set_storage_trie_rebuild_pending(
        &self,
        pending: Vec<(H256, H256)>,
    ) -> Result<(), StoreError>;

    /// Get the accont hashes and roots of the storage tries awaiting rebuild
    async fn get_storage_trie_rebuild_pending(
        &self,
    ) -> Result<Option<Vec<(H256, H256)>>, StoreError>;

    /// Reads the next `MAX_SNAPSHOT_READS` elements from the storage snapshot as from the `start` storage key
    async fn read_storage_snapshot(
        &self,
        start: H256,
        account_hash: H256,
    ) -> Result<Vec<(H256, U256)>, StoreError>;

    /// The `forkchoice_update` and `new_payload` methods require the `latest_valid_hash`
    /// when processing an invalid payload. To provide this, we must track invalid chains.
    ///
    /// We only store the last known valid head upon encountering a bad block,
    /// rather than tracking every subsequent invalid block.
    async fn set_latest_valid_ancestor(
        &self,
        bad_block: BlockHash,
        latest_valid: BlockHash,
    ) -> Result<(), StoreError>;

    /// Returns the latest valid ancestor hash for a given invalid block hash.
    /// Used to provide `latest_valid_hash` in the Engine API when processing invalid payloads.
    async fn get_latest_valid_ancestor(
        &self,
        block: BlockHash,
    ) -> Result<Option<BlockHash>, StoreError>;

    /// Obtain block number for a given hash
    fn get_block_number_sync(
        &self,
        block_hash: BlockHash,
    ) -> Result<Option<BlockNumber>, StoreError>;

    /// Get the canonical block hash for a given block number.
    fn get_canonical_block_hash_sync(
        &self,
        block_number: BlockNumber,
    ) -> Result<Option<BlockHash>, StoreError>;

    async fn write_storage_trie_nodes_batch(
        &self,
        storage_trie_nodes: Vec<(H256, Vec<(NodeHash, Vec<u8>)>)>,
    ) -> Result<(), StoreError>;

    async fn write_account_code_batch(
        &self,
        account_codes: Vec<(H256, Bytes)>,
    ) -> Result<(), StoreError>;
}<|MERGE_RESOLUTION|>--- conflicted
+++ resolved
@@ -1,13 +1,7 @@
 use bytes::Bytes;
 use ethereum_types::{H256, U256};
 use ethrex_common::types::{
-<<<<<<< HEAD
-    AccountState, Block, BlockBody, BlockHash, BlockHeader, BlockNumber, ChainConfig, Index,
-    Receipt, Transaction,
-=======
-    Block, BlockBody, BlockHash, BlockHeader, BlockNumber, ChainConfig, Index, Receipt,
-    Transaction, payload::PayloadBundle,
->>>>>>> 0cae7201
+    Block, BlockBody, BlockHash, BlockHeader, BlockNumber, ChainConfig, Index, Receipt, Transaction,
 };
 use std::{fmt::Debug, panic::RefUnwindSafe};
 
