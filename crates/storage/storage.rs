--- conflicted
+++ resolved
@@ -7,12 +7,8 @@
 use engines::api::StoreEngine;
 use ethereum_rust_core::rlp::encode::RLPEncode;
 use ethereum_rust_core::types::{
-<<<<<<< HEAD
     Account, AccountInfo, AccountState, Block, BlockBody, BlockHash, BlockHeader, BlockNumber,
-=======
-    Account, AccountInfo, Block, BlockBody, BlockHash, BlockHeader, BlockNumber, ChainConfig,
->>>>>>> cb72a3f2
-    Genesis, Index, Receipt, Transaction,
+    ChainConfig, Genesis, Index, Receipt, Transaction,
 };
 use ethereum_types::{Address, H256, U256};
 use patricia_merkle_tree::PatriciaMerkleTree;
@@ -331,7 +327,71 @@
         self.engine.lock().unwrap().get_chain_id()
     }
 
-<<<<<<< HEAD
+    pub fn get_cancun_time(&self) -> Result<Option<u64>, StoreError> {
+        self.engine.lock().unwrap().get_cancun_time()
+    }
+
+    pub fn update_earliest_block_number(
+        &self,
+        block_number: BlockNumber,
+    ) -> Result<(), StoreError> {
+        self.engine
+            .lock()
+            .unwrap()
+            .update_earliest_block_number(block_number)
+    }
+
+    pub fn get_earliest_block_number(&self) -> Result<Option<BlockNumber>, StoreError> {
+        self.engine.lock().unwrap().get_earliest_block_number()
+    }
+
+    pub fn update_finalized_block_number(
+        &self,
+        block_number: BlockNumber,
+    ) -> Result<(), StoreError> {
+        self.engine
+            .lock()
+            .unwrap()
+            .update_finalized_block_number(block_number)
+    }
+
+    pub fn get_finalized_block_number(&self) -> Result<Option<BlockNumber>, StoreError> {
+        self.engine.lock().unwrap().get_finalized_block_number()
+    }
+
+    pub fn update_safe_block_number(&self, block_number: BlockNumber) -> Result<(), StoreError> {
+        self.engine
+            .lock()
+            .unwrap()
+            .update_safe_block_number(block_number)
+    }
+
+    pub fn get_safe_block_number(&self) -> Result<Option<BlockNumber>, StoreError> {
+        self.engine.lock().unwrap().get_safe_block_number()
+    }
+
+    pub fn update_latest_block_number(&self, block_number: BlockNumber) -> Result<(), StoreError> {
+        self.engine
+            .lock()
+            .unwrap()
+            .update_latest_block_number(block_number)
+    }
+
+    pub fn get_latest_block_number(&self) -> Result<Option<BlockNumber>, StoreError> {
+        self.engine.lock().unwrap().get_latest_block_number()
+    }
+
+    pub fn update_pending_block_number(&self, block_number: BlockNumber) -> Result<(), StoreError> {
+        self.engine
+            .lock()
+            .unwrap()
+            .update_pending_block_number(block_number)
+    }
+
+    pub fn get_pending_block_number(&self) -> Result<Option<BlockNumber>, StoreError> {
+        self.engine.lock().unwrap().get_pending_block_number()
+    }
+
     /// Returns the root hash of the merkle tree.
     /// Version 1: computes the trie fully from scratch
     ///   TODO:
@@ -366,71 +426,6 @@
             trie.insert(k, v);
         }
         trie
-=======
-    pub fn get_cancun_time(&self) -> Result<Option<u64>, StoreError> {
-        self.engine.lock().unwrap().get_cancun_time()
-    }
-
-    pub fn update_earliest_block_number(
-        &self,
-        block_number: BlockNumber,
-    ) -> Result<(), StoreError> {
-        self.engine
-            .lock()
-            .unwrap()
-            .update_earliest_block_number(block_number)
-    }
-
-    pub fn get_earliest_block_number(&self) -> Result<Option<BlockNumber>, StoreError> {
-        self.engine.lock().unwrap().get_earliest_block_number()
-    }
-
-    pub fn update_finalized_block_number(
-        &self,
-        block_number: BlockNumber,
-    ) -> Result<(), StoreError> {
-        self.engine
-            .lock()
-            .unwrap()
-            .update_finalized_block_number(block_number)
-    }
-
-    pub fn get_finalized_block_number(&self) -> Result<Option<BlockNumber>, StoreError> {
-        self.engine.lock().unwrap().get_finalized_block_number()
-    }
-
-    pub fn update_safe_block_number(&self, block_number: BlockNumber) -> Result<(), StoreError> {
-        self.engine
-            .lock()
-            .unwrap()
-            .update_safe_block_number(block_number)
-    }
-
-    pub fn get_safe_block_number(&self) -> Result<Option<BlockNumber>, StoreError> {
-        self.engine.lock().unwrap().get_safe_block_number()
-    }
-
-    pub fn update_latest_block_number(&self, block_number: BlockNumber) -> Result<(), StoreError> {
-        self.engine
-            .lock()
-            .unwrap()
-            .update_latest_block_number(block_number)
-    }
-
-    pub fn get_latest_block_number(&self) -> Result<Option<BlockNumber>, StoreError> {
-        self.engine.lock().unwrap().get_latest_block_number()
-    }
-
-    pub fn update_pending_block_number(&self, block_number: BlockNumber) -> Result<(), StoreError> {
-        self.engine
-            .lock()
-            .unwrap()
-            .update_pending_block_number(block_number)
-    }
-
-    pub fn get_pending_block_number(&self) -> Result<Option<BlockNumber>, StoreError> {
-        self.engine.lock().unwrap().get_pending_block_number()
->>>>>>> cb72a3f2
     }
 }
 
