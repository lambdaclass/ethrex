#[cfg(feature = "in_memory")]
use self::engines::in_memory::Store as InMemoryStore;
#[cfg(feature = "libmdbx")]
use self::engines::libmdbx::Store as LibmdbxStore;
use self::error::StoreError;
use bytes::Bytes;
use engines::api::StoreEngine;
use ethereum_rust_core::types::{
    code_hash, AccountInfo, AccountState, BlobsBundle, Block, BlockBody, BlockHash, BlockHeader,
    BlockNumber, ChainConfig, Genesis, GenesisAccount, Index, Receipt, Transaction,
    EMPTY_TRIE_HASH,
};
use ethereum_rust_rlp::decode::RLPDecode;
use ethereum_rust_rlp::encode::RLPEncode;
use ethereum_rust_trie::Trie;
use ethereum_types::{Address, H256, U256};
use sha3::{Digest as _, Keccak256};
use std::collections::HashMap;
use std::fmt::Debug;
use std::sync::Arc;
use tracing::info;

mod engines;
pub mod error;
mod rlp;

#[derive(Debug, Clone)]
pub struct Store {
    // TODO: Check if we can remove this mutex and move it to the in_memory::Store struct
    engine: Arc<dyn StoreEngine>,
}

#[allow(dead_code)]
#[derive(Debug, Clone, Copy)]
pub enum EngineType {
    #[cfg(feature = "in_memory")]
    InMemory,
    #[cfg(feature = "libmdbx")]
    Libmdbx,
}

#[derive(Default, Debug)]
pub struct AccountUpdate {
    pub address: Address,
    pub removed: bool,
    pub info: Option<AccountInfo>,
    pub code: Option<Bytes>,
    pub added_storage: HashMap<H256, U256>,
    // Matches TODO in code
    // removed_storage_keys: Vec<H256>,
}

impl AccountUpdate {
    /// Creates new empty update for the given account
    pub fn new(address: Address) -> AccountUpdate {
        AccountUpdate {
            address,
            ..Default::default()
        }
    }

    /// Creates new update representing an account removal
    pub fn removed(address: Address) -> AccountUpdate {
        AccountUpdate {
            address,
            removed: true,
            ..Default::default()
        }
    }
}

impl Store {
    pub fn new(path: &str, engine_type: EngineType) -> Result<Self, StoreError> {
        info!("Starting storage engine ({engine_type:?})");
        let store = match engine_type {
            #[cfg(feature = "libmdbx")]
            EngineType::Libmdbx => Self {
                engine: Arc::new(LibmdbxStore::new(path)?),
            },
            #[cfg(feature = "in_memory")]
            EngineType::InMemory => Self {
                engine: Arc::new(InMemoryStore::new()),
            },
        };
        info!("Started store engine");
        Ok(store)
    }

    pub fn get_account_info(
        &self,
        block_number: BlockNumber,
        address: Address,
    ) -> Result<Option<AccountInfo>, StoreError> {
        match self.get_canonical_block_hash(block_number)? {
            Some(block_hash) => self.get_account_info_by_hash(block_hash, address),
            None => Ok(None),
        }
    }

    pub fn get_account_info_by_hash(
        &self,
        block_hash: BlockHash,
        address: Address,
    ) -> Result<Option<AccountInfo>, StoreError> {
        let Some(state_trie) = self.state_trie(block_hash)? else {
            return Ok(None);
        };
        let hashed_address = hash_address(&address);
        let Some(encoded_state) = state_trie.get(&hashed_address)? else {
            return Ok(None);
        };
        let account_state = AccountState::decode(&encoded_state)?;
        Ok(Some(AccountInfo {
            code_hash: account_state.code_hash,
            balance: account_state.balance,
            nonce: account_state.nonce,
        }))
    }

    pub fn add_block_header(
        &self,
        block_hash: BlockHash,
        block_header: BlockHeader,
    ) -> Result<(), StoreError> {
        self.engine.add_block_header(block_hash, block_header)
    }

    pub fn get_block_header(
        &self,
        block_number: BlockNumber,
    ) -> Result<Option<BlockHeader>, StoreError> {
        self.engine.get_block_header(block_number)
    }

    pub fn get_block_header_by_hash(
        &self,
        block_hash: BlockHash,
    ) -> Result<Option<BlockHeader>, StoreError> {
        self.engine.get_block_header_by_hash(block_hash)
    }

    pub fn add_block_body(
        &self,
        block_hash: BlockHash,
        block_body: BlockBody,
    ) -> Result<(), StoreError> {
        self.engine.add_block_body(block_hash, block_body)
    }

    pub fn get_block_body(
        &self,
        block_number: BlockNumber,
    ) -> Result<Option<BlockBody>, StoreError> {
        self.engine.get_block_body(block_number)
    }

    pub fn add_block_number(
        &self,
        block_hash: BlockHash,
        block_number: BlockNumber,
    ) -> Result<(), StoreError> {
        self.engine
            .clone()
            .add_block_number(block_hash, block_number)
    }

    pub fn get_block_number(
        &self,
        block_hash: BlockHash,
    ) -> Result<Option<BlockNumber>, StoreError> {
        self.engine.get_block_number(block_hash)
    }

    pub fn add_block_total_difficulty(
        &self,
        block_hash: BlockHash,
        block_difficulty: U256,
    ) -> Result<(), StoreError> {
        self.engine
            .add_block_total_difficulty(block_hash, block_difficulty)
    }

    pub fn get_block_total_difficulty(
        &self,
        block_hash: BlockHash,
    ) -> Result<Option<U256>, StoreError> {
        self.engine.get_block_total_difficulty(block_hash)
    }

    pub fn add_transaction_location(
        &self,
        transaction_hash: H256,
        block_number: BlockNumber,
        block_hash: BlockHash,
        index: Index,
    ) -> Result<(), StoreError> {
        self.engine
            .add_transaction_location(transaction_hash, block_number, block_hash, index)
    }

    pub fn get_transaction_location(
        &self,
        transaction_hash: H256,
    ) -> Result<Option<(BlockNumber, BlockHash, Index)>, StoreError> {
        self.engine.get_transaction_location(transaction_hash)
    }

    /// Add transaction to the pool
    pub fn add_transaction_to_pool(
        &self,
        hash: H256,
        transaction: Transaction,
    ) -> Result<(), StoreError> {
        self.engine.add_transaction_to_pool(hash, transaction)
    }

    /// Get a transaction from the pool
    pub fn get_transaction_from_pool(&self, hash: H256) -> Result<Option<Transaction>, StoreError> {
        self.engine.get_transaction_from_pool(hash)
    }

<<<<<<< HEAD
    /// Remove a transaction from the pool
    pub fn remove_transaction_from_pool(&self, hash: H256) -> Result<(), StoreError> {
        self.engine.remove_transaction_from_pool(hash)
    }

    /// Applies the filter and returns a set of suitable transactions from the mempool.
    /// These transactions will be grouped by sender and sorted by nonce
    pub fn filter_pool_transactions(
        &self,
        filter: &dyn Fn(&Transaction) -> bool,
    ) -> Result<HashMap<Address, Vec<Transaction>>, StoreError> {
        self.engine.filter_pool_transactions(filter)
=======
    pub fn add_blobs_bundle_to_pool(
        &self,
        hash: H256,
        blobs_bundle: BlobsBundle,
    ) -> Result<(), StoreError> {
        self.engine.add_blobs_bundle_to_pool(hash, blobs_bundle)
    }

    pub fn get_blobs_bundle_from_pool(
        &self,
        hash: H256,
    ) -> Result<Option<BlobsBundle>, StoreError> {
        self.engine.get_blobs_bundle_from_pool(hash)
>>>>>>> d1dde0be
    }

    fn add_account_code(&self, code_hash: H256, code: Bytes) -> Result<(), StoreError> {
        self.engine.add_account_code(code_hash, code)
    }

    pub fn get_account_code(&self, code_hash: H256) -> Result<Option<Bytes>, StoreError> {
        self.engine.get_account_code(code_hash)
    }

    pub fn get_code_by_account_address(
        &self,
        block_number: BlockNumber,
        address: Address,
    ) -> Result<Option<Bytes>, StoreError> {
        let Some(block_hash) = self.engine.get_canonical_block_hash(block_number)? else {
            return Ok(None);
        };
        let Some(state_trie) = self.state_trie(block_hash)? else {
            return Ok(None);
        };
        let hashed_address = hash_address(&address);
        let Some(encoded_state) = state_trie.get(&hashed_address)? else {
            return Ok(None);
        };
        let account_state = AccountState::decode(&encoded_state)?;
        self.get_account_code(account_state.code_hash)
    }
    pub fn get_nonce_by_account_address(
        &self,
        block_number: BlockNumber,
        address: Address,
    ) -> Result<Option<u64>, StoreError> {
        let Some(block_hash) = self.engine.get_canonical_block_hash(block_number)? else {
            return Ok(None);
        };
        let Some(state_trie) = self.state_trie(block_hash)? else {
            return Ok(None);
        };
        let hashed_address = hash_address(&address);
        let Some(encoded_state) = state_trie.get(&hashed_address)? else {
            return Ok(None);
        };
        let account_state = AccountState::decode(&encoded_state)?;
        Ok(Some(account_state.nonce))
    }

    /// Applies account updates based on the block's latest storage state
    /// and returns the new state root after the updates have been applied.
    pub fn apply_account_updates(
        &self,
        block_hash: BlockHash,
        account_updates: &[AccountUpdate],
    ) -> Result<Option<H256>, StoreError> {
        let Some(mut state_trie) = self.state_trie(block_hash)? else {
            return Ok(None);
        };
        for update in account_updates.iter() {
            let hashed_address = hash_address(&update.address);
            if update.removed {
                // Remove account from trie
                state_trie.remove(hashed_address)?;
            } else {
                // Add or update AccountState in the trie
                // Fetch current state or create a new state to be inserted
                let mut account_state = match state_trie.get(&hashed_address)? {
                    Some(encoded_state) => AccountState::decode(&encoded_state)?,
                    None => AccountState::default(),
                };
                if let Some(info) = &update.info {
                    account_state.nonce = info.nonce;
                    account_state.balance = info.balance;
                    account_state.code_hash = info.code_hash;
                    // Store updated code in DB
                    if let Some(code) = &update.code {
                        self.add_account_code(info.code_hash, code.clone())?;
                    }
                }
                // Store the added storage in the account's storage trie and compute its new root
                if !update.added_storage.is_empty() {
                    let mut storage_trie = self
                        .engine
                        .open_storage_trie(update.address, account_state.storage_root);
                    for (storage_key, storage_value) in &update.added_storage {
                        let hashed_key = hash_key(storage_key);
                        if storage_value.is_zero() {
                            storage_trie.remove(hashed_key)?;
                        } else {
                            storage_trie.insert(hashed_key, storage_value.encode_to_vec())?;
                        }
                    }
                    account_state.storage_root = storage_trie.hash()?;
                }
                state_trie.insert(hashed_address, account_state.encode_to_vec())?;
            }
        }
        Ok(Some(state_trie.hash()?))
    }

    /// Adds all genesis accounts and returns the genesis block's state_root
    pub fn setup_genesis_state_trie(
        &self,
        genesis_accounts: HashMap<Address, GenesisAccount>,
    ) -> Result<H256, StoreError> {
        let mut genesis_state_trie = self.engine.open_state_trie(*EMPTY_TRIE_HASH);
        for (address, account) in genesis_accounts {
            // Store account code (as this won't be stored in the trie)
            let code_hash = code_hash(&account.code);
            self.add_account_code(code_hash, account.code)?;
            // Store the account's storage in a clean storage trie and compute its root
            let mut storage_trie = self.engine.open_storage_trie(address, *EMPTY_TRIE_HASH);
            for (storage_key, storage_value) in account.storage {
                if !storage_value.is_zero() {
                    let hashed_key = hash_key(&storage_key);
                    storage_trie.insert(hashed_key, storage_value.encode_to_vec())?;
                }
            }
            let storage_root = storage_trie.hash()?;
            // Add account to trie
            let account_state = AccountState {
                nonce: account.nonce,
                balance: account.balance,
                storage_root,
                code_hash,
            };
            let hashed_address = hash_address(&address);
            genesis_state_trie.insert(hashed_address, account_state.encode_to_vec())?;
        }
        Ok(genesis_state_trie.hash()?)
    }

    pub fn add_receipt(
        &self,
        block_hash: BlockHash,
        index: Index,
        receipt: Receipt,
    ) -> Result<(), StoreError> {
        self.engine.add_receipt(block_hash, index, receipt)
    }

    pub fn get_receipt(
        &self,
        block_number: BlockNumber,
        index: Index,
    ) -> Result<Option<Receipt>, StoreError> {
        self.engine.get_receipt(block_number, index)
    }

    pub fn add_block(&self, block: Block) -> Result<(), StoreError> {
        // TODO Maybe add both in a single tx?
        let header = block.header;
        let number = header.number;
        let latest_total_difficulty = self.get_latest_total_difficulty()?;
        let block_total_difficulty =
            latest_total_difficulty.unwrap_or(U256::zero()) + header.difficulty;
        let hash = header.compute_block_hash();
        self.add_transaction_locations(&block.body.transactions, number, hash)?;
        self.add_block_body(hash, block.body)?;
        self.add_block_header(hash, header)?;
        self.add_block_number(hash, number)?;
        self.update_latest_block_number(number)?;
        self.add_block_total_difficulty(hash, block_total_difficulty)?;
        self.update_latest_total_difficulty(block_total_difficulty)
    }

    fn add_transaction_locations(
        &self,
        transactions: &[Transaction],
        block_number: BlockNumber,
        block_hash: BlockHash,
    ) -> Result<(), StoreError> {
        for (index, transaction) in transactions.iter().enumerate() {
            self.add_transaction_location(
                transaction.compute_hash(),
                block_number,
                block_hash,
                index as Index,
            )?;
        }
        Ok(())
    }

    pub fn add_initial_state(&self, genesis: Genesis) -> Result<(), StoreError> {
        info!("Storing initial state from genesis");

        // Obtain genesis block
        let genesis_block = genesis.get_block();
        let genesis_block_number = genesis_block.header.number;

        let genesis_hash = genesis_block.header.compute_block_hash();

        if let Some(header) = self.get_block_header(genesis_block_number)? {
            if header.compute_block_hash() == genesis_hash {
                info!("Received genesis file matching a previously stored one, nothing to do");
                return Ok(());
            } else {
                panic!("tried to run genesis twice with different blocks");
            }
        }
        // Store genesis accounts
        // TODO: Should we use this root instead of computing it before the block hash check?
        let genesis_state_root = self.setup_genesis_state_trie(genesis.alloc)?;
        debug_assert_eq!(genesis_state_root, genesis_block.header.state_root);

        // Store genesis block
        self.update_earliest_block_number(genesis_block_number)?;
        self.add_block(genesis_block)?;
        self.set_canonical_block(genesis_block_number, genesis_hash)?;

        // Set chain config
        self.set_chain_config(&genesis.config)
    }

    pub fn get_transaction_by_hash(
        &self,
        transaction_hash: H256,
    ) -> Result<Option<Transaction>, StoreError> {
        self.engine.get_transaction_by_hash(transaction_hash)
    }

    pub fn get_transaction_by_location(
        &self,
        block_hash: BlockHash,
        index: u64,
    ) -> Result<Option<Transaction>, StoreError> {
        self.engine.get_transaction_by_location(block_hash, index)
    }

    pub fn get_block_by_hash(&self, block_hash: H256) -> Result<Option<Block>, StoreError> {
        self.engine.get_block_by_hash(block_hash)
    }

    pub fn get_storage_at(
        &self,
        block_number: BlockNumber,
        address: Address,
        storage_key: H256,
    ) -> Result<Option<U256>, StoreError> {
        match self.get_canonical_block_hash(block_number)? {
            Some(block_hash) => self.get_storage_at_hash(block_hash, address, storage_key),
            None => Ok(None),
        }
    }

    pub fn get_storage_at_hash(
        &self,
        block_hash: BlockHash,
        address: Address,
        storage_key: H256,
    ) -> Result<Option<U256>, StoreError> {
        let Some(storage_trie) = self.storage_trie(block_hash, address)? else {
            return Ok(None);
        };
        let hashed_key = hash_key(&storage_key);
        storage_trie
            .get(&hashed_key)?
            .map(|rlp| U256::decode(&rlp).map_err(StoreError::RLPDecode))
            .transpose()
    }

    pub fn set_chain_config(&self, chain_config: &ChainConfig) -> Result<(), StoreError> {
        self.engine.set_chain_config(chain_config)
    }

    pub fn get_chain_config(&self) -> Result<ChainConfig, StoreError> {
        self.engine.get_chain_config()
    }

    pub fn update_earliest_block_number(
        &self,
        block_number: BlockNumber,
    ) -> Result<(), StoreError> {
        self.engine.update_earliest_block_number(block_number)
    }

    pub fn get_earliest_block_number(&self) -> Result<Option<BlockNumber>, StoreError> {
        self.engine.get_earliest_block_number()
    }

    pub fn update_finalized_block_number(
        &self,
        block_number: BlockNumber,
    ) -> Result<(), StoreError> {
        self.engine.update_finalized_block_number(block_number)
    }

    pub fn get_finalized_block_number(&self) -> Result<Option<BlockNumber>, StoreError> {
        self.engine.get_finalized_block_number()
    }

    pub fn update_safe_block_number(&self, block_number: BlockNumber) -> Result<(), StoreError> {
        self.engine.update_safe_block_number(block_number)
    }

    pub fn get_safe_block_number(&self) -> Result<Option<BlockNumber>, StoreError> {
        self.engine.get_safe_block_number()
    }

    pub fn update_latest_block_number(&self, block_number: BlockNumber) -> Result<(), StoreError> {
        self.engine.update_latest_block_number(block_number)
    }
    pub fn update_latest_total_difficulty(&self, block_difficulty: U256) -> Result<(), StoreError> {
        self.engine.update_latest_total_difficulty(block_difficulty)
    }

    pub fn get_latest_block_number(&self) -> Result<Option<BlockNumber>, StoreError> {
        self.engine.get_latest_block_number()
    }

    pub fn get_latest_total_difficulty(&self) -> Result<Option<U256>, StoreError> {
        self.engine.get_latest_total_difficulty()
    }

    pub fn update_pending_block_number(&self, block_number: BlockNumber) -> Result<(), StoreError> {
        self.engine.update_pending_block_number(block_number)
    }

    pub fn get_pending_block_number(&self) -> Result<Option<BlockNumber>, StoreError> {
        self.engine.get_pending_block_number()
    }

    pub fn set_canonical_block(
        &self,
        number: BlockNumber,
        hash: BlockHash,
    ) -> Result<(), StoreError> {
        self.engine.set_canonical_block(number, hash)
    }

    pub fn get_canonical_block_hash(
        &self,
        block_number: BlockNumber,
    ) -> Result<Option<BlockHash>, StoreError> {
        self.engine.get_canonical_block_hash(block_number)
    }

    // Obtain the storage trie for the given block
    fn state_trie(&self, block_hash: BlockHash) -> Result<Option<Trie>, StoreError> {
        let Some(header) = self.get_block_header_by_hash(block_hash)? else {
            return Ok(None);
        };
        Ok(Some(self.engine.open_state_trie(header.state_root)))
    }

    // Obtain the storage trie for the given account on the given block
    fn storage_trie(
        &self,
        block_hash: BlockHash,
        address: Address,
    ) -> Result<Option<Trie>, StoreError> {
        // Fetch Account from state_trie
        let Some(state_trie) = self.state_trie(block_hash)? else {
            return Ok(None);
        };
        let hashed_address = hash_address(&address);
        let Some(encoded_account) = state_trie.get(&hashed_address)? else {
            return Ok(None);
        };
        let account = AccountState::decode(&encoded_account)?;
        // Open storage_trie
        let storage_root = account.storage_root;
        Ok(Some(self.engine.open_storage_trie(address, storage_root)))
    }

    pub fn get_account_state(
        &self,
        block_number: BlockNumber,
        address: Address,
    ) -> Result<Option<AccountState>, StoreError> {
        let Some(block_hash) = self.engine.get_canonical_block_hash(block_number)? else {
            return Ok(None);
        };
        let Some(state_trie) = self.state_trie(block_hash)? else {
            return Ok(None);
        };
        let hashed_address = hash_address(&address);
        let Some(encoded_state) = state_trie.get(&hashed_address)? else {
            return Ok(None);
        };
        Ok(Some(AccountState::decode(&encoded_state)?))
    }

    pub fn get_account_proof(
        &self,
        block_number: BlockNumber,
        address: &Address,
    ) -> Result<Option<Vec<Vec<u8>>>, StoreError> {
        let Some(block_hash) = self.engine.get_canonical_block_hash(block_number)? else {
            return Ok(None);
        };
        let Some(state_trie) = self.state_trie(block_hash)? else {
            return Ok(None);
        };
        Ok(Some(state_trie.get_proof(&hash_address(address))).transpose()?)
    }

    /// Constructs a merkle proof for the given storage_key in a storage_trie with a known root
    pub fn get_storage_proof(
        &self,
        address: Address,
        storage_root: H256,
        storage_key: &H256,
    ) -> Result<Vec<Vec<u8>>, StoreError> {
        let trie = self.engine.open_storage_trie(address, storage_root);
        Ok(trie.get_proof(&hash_key(storage_key))?)
    }

    pub fn add_payload(&self, payload_id: u64, block: Block) -> Result<(), StoreError> {
        self.engine.add_payload(payload_id, block)
    }

    pub fn get_payload(&self, payload_id: u64) -> Result<Option<Block>, StoreError> {
        self.engine.get_payload(payload_id)
    }
}

fn hash_address(address: &Address) -> Vec<u8> {
    Keccak256::new_with_prefix(address.to_fixed_bytes())
        .finalize()
        .to_vec()
}

fn hash_key(key: &H256) -> Vec<u8> {
    Keccak256::new_with_prefix(key.to_fixed_bytes())
        .finalize()
        .to_vec()
}

#[cfg(test)]
mod tests {
    use std::{fs, panic, str::FromStr};

    use bytes::Bytes;
    use ethereum_rust_core::{
        types::{Transaction, TxType},
        Bloom,
    };
    use ethereum_rust_rlp::decode::RLPDecode;
    use ethereum_types::{H256, U256};

    use super::*;

    #[cfg(feature = "in_memory")]
    #[test]
    fn test_in_memory_store() {
        test_store_suite(EngineType::InMemory);
    }

    #[cfg(feature = "libmdbx")]
    #[test]
    fn test_libmdbx_store() {
        test_store_suite(EngineType::Libmdbx);
    }

    // Creates an empty store, runs the test and then removes the store (if needed)
    fn run_test(test_func: &dyn Fn(Store), engine_type: EngineType) {
        // Remove preexistent DBs in case of a failed previous test
        if matches!(engine_type, EngineType::Libmdbx) {
            remove_test_dbs("store-test-db");
        };
        // Build a new store
        let store = Store::new("store-test-db", engine_type).expect("Failed to create test db");
        // Run the test
        test_func(store);
        // Remove store (if needed)
        if matches!(engine_type, EngineType::Libmdbx) {
            remove_test_dbs("store-test-db");
        };
    }

    fn test_store_suite(engine_type: EngineType) {
        run_test(&test_store_block, engine_type);
        run_test(&test_store_block_number, engine_type);
        run_test(&test_store_transaction_location, engine_type);
        run_test(&test_store_transaction_location_not_canonical, engine_type);
        run_test(&test_store_block_receipt, engine_type);
        run_test(&test_store_account_code, engine_type);
        run_test(&test_store_block_tags, engine_type);
        run_test(&test_chain_config_storage, engine_type);
        run_test(&test_genesis_block, engine_type);
    }

    fn test_genesis_block(store: Store) {
        const GENESIS_KURTOSIS: &str = include_str!("../../test_data/genesis-kurtosis.json");
        const GENESIS_HIVE: &str = include_str!("../../test_data/genesis-hive.json");
        assert_ne!(GENESIS_KURTOSIS, GENESIS_HIVE);
        let genesis_kurtosis: Genesis =
            serde_json::from_str(GENESIS_KURTOSIS).expect("deserialize genesis-kurtosis.json");
        let genesis_hive: Genesis =
            serde_json::from_str(GENESIS_HIVE).expect("deserialize genesis-hive.json");
        store
            .add_initial_state(genesis_kurtosis.clone())
            .expect("first genesis");
        store
            .add_initial_state(genesis_kurtosis)
            .expect("second genesis with same block");
        panic::catch_unwind(move || {
            let _ = store.add_initial_state(genesis_hive);
        })
        .expect_err("genesis with a different block should panic");
    }

    fn remove_test_dbs(path: &str) {
        // Removes all test databases from filesystem
        if std::path::Path::new(path).exists() {
            fs::remove_dir_all(path).expect("Failed to clean test db dir");
        }
    }

    fn test_store_block(store: Store) {
        let (block_header, block_body) = create_block_for_testing();
        let block_number = 6;
        let hash = block_header.compute_block_hash();

        store.add_block_header(hash, block_header.clone()).unwrap();
        store.add_block_body(hash, block_body.clone()).unwrap();
        store.set_canonical_block(block_number, hash).unwrap();

        let stored_header = store.get_block_header(block_number).unwrap().unwrap();
        let stored_body = store.get_block_body(block_number).unwrap().unwrap();

        assert_eq!(stored_header, block_header);
        assert_eq!(stored_body, block_body);
    }

    fn create_block_for_testing() -> (BlockHeader, BlockBody) {
        let block_header = BlockHeader {
            parent_hash: H256::from_str(
                "0x1ac1bf1eef97dc6b03daba5af3b89881b7ae4bc1600dc434f450a9ec34d44999",
            )
            .unwrap(),
            ommers_hash: H256::from_str(
                "0x1dcc4de8dec75d7aab85b567b6ccd41ad312451b948a7413f0a142fd40d49347",
            )
            .unwrap(),
            coinbase: Address::from_str("0x2adc25665018aa1fe0e6bc666dac8fc2697ff9ba").unwrap(),
            state_root: H256::from_str(
                "0x9de6f95cb4ff4ef22a73705d6ba38c4b927c7bca9887ef5d24a734bb863218d9",
            )
            .unwrap(),
            transactions_root: H256::from_str(
                "0x578602b2b7e3a3291c3eefca3a08bc13c0d194f9845a39b6f3bcf843d9fed79d",
            )
            .unwrap(),
            receipts_root: H256::from_str(
                "0x035d56bac3f47246c5eed0e6642ca40dc262f9144b582f058bc23ded72aa72fa",
            )
            .unwrap(),
            logs_bloom: Bloom::from([0; 256]),
            difficulty: U256::zero(),
            number: 1,
            gas_limit: 0x016345785d8a0000,
            gas_used: 0xa8de,
            timestamp: 0x03e8,
            extra_data: Bytes::new(),
            prev_randao: H256::zero(),
            nonce: 0x0000000000000000,
            base_fee_per_gas: Some(0x07),
            withdrawals_root: Some(
                H256::from_str(
                    "0x56e81f171bcc55a6ff8345e692c0f86e5b48e01b996cadc001622fb5e363b421",
                )
                .unwrap(),
            ),
            blob_gas_used: Some(0x00),
            excess_blob_gas: Some(0x00),
            parent_beacon_block_root: Some(H256::zero()),
        };
        let block_body = BlockBody {
            transactions: vec![Transaction::decode(&hex::decode("b86f02f86c8330182480114e82f618946177843db3138ae69679a54b95cf345ed759450d870aa87bee53800080c080a0151ccc02146b9b11adf516e6787b59acae3e76544fdcd75e77e67c6b598ce65da064c5dd5aae2fbb535830ebbdad0234975cd7ece3562013b63ea18cc0df6c97d4").unwrap()).unwrap(),
            Transaction::decode(&hex::decode("f86d80843baa0c4082f618946177843db3138ae69679a54b95cf345ed759450d870aa87bee538000808360306ba0151ccc02146b9b11adf516e6787b59acae3e76544fdcd75e77e67c6b598ce65da064c5dd5aae2fbb535830ebbdad0234975cd7ece3562013b63ea18cc0df6c97d4").unwrap()).unwrap()],
            ommers: Default::default(),
            withdrawals: Default::default(),
        };
        (block_header, block_body)
    }

    fn test_store_block_number(store: Store) {
        let block_hash = H256::random();
        let block_number = 6;

        store.add_block_number(block_hash, block_number).unwrap();

        let stored_number = store.get_block_number(block_hash).unwrap().unwrap();

        assert_eq!(stored_number, block_number);
    }

    fn test_store_transaction_location(store: Store) {
        let transaction_hash = H256::random();
        let block_hash = H256::random();
        let block_number = 6;
        let index = 3;

        store
            .add_transaction_location(transaction_hash, block_number, block_hash, index)
            .unwrap();

        store.set_canonical_block(block_number, block_hash).unwrap();

        let stored_location = store
            .get_transaction_location(transaction_hash)
            .unwrap()
            .unwrap();

        assert_eq!(stored_location, (block_number, block_hash, index));
    }

    fn test_store_transaction_location_not_canonical(store: Store) {
        let transaction_hash = H256::random();
        let block_hash = H256::random();
        let block_number = 6;
        let index = 3;

        store
            .add_transaction_location(transaction_hash, block_number, block_hash, index)
            .unwrap();

        store
            .set_canonical_block(block_number, H256::random())
            .unwrap();

        assert_eq!(
            store.get_transaction_location(transaction_hash).unwrap(),
            None
        )
    }

    fn test_store_block_receipt(store: Store) {
        let receipt = Receipt {
            tx_type: TxType::EIP2930,
            succeeded: true,
            cumulative_gas_used: 1747,
            bloom: Bloom::random(),
            logs: vec![],
        };
        let block_number = 6;
        let index = 4;
        let block_hash = H256::random();

        store
            .add_receipt(block_hash, index, receipt.clone())
            .unwrap();

        store.set_canonical_block(block_number, block_hash).unwrap();

        let stored_receipt = store.get_receipt(block_number, index).unwrap().unwrap();

        assert_eq!(stored_receipt, receipt);
    }

    fn test_store_account_code(store: Store) {
        let code_hash = H256::random();
        let code = Bytes::from("kiwi");

        store.add_account_code(code_hash, code.clone()).unwrap();

        let stored_code = store.get_account_code(code_hash).unwrap().unwrap();

        assert_eq!(stored_code, code);
    }

    fn test_store_block_tags(store: Store) {
        let earliest_block_number = 0;
        let finalized_block_number = 7;
        let safe_block_number = 6;
        let latest_block_number = 8;
        let pending_block_number = 9;

        store
            .update_earliest_block_number(earliest_block_number)
            .unwrap();
        store
            .update_finalized_block_number(finalized_block_number)
            .unwrap();
        store.update_safe_block_number(safe_block_number).unwrap();
        store
            .update_latest_block_number(latest_block_number)
            .unwrap();
        store
            .update_pending_block_number(pending_block_number)
            .unwrap();

        let stored_earliest_block_number = store.get_earliest_block_number().unwrap().unwrap();
        let stored_finalized_block_number = store.get_finalized_block_number().unwrap().unwrap();
        let stored_safe_block_number = store.get_safe_block_number().unwrap().unwrap();
        let stored_latest_block_number = store.get_latest_block_number().unwrap().unwrap();
        let stored_pending_block_number = store.get_pending_block_number().unwrap().unwrap();

        assert_eq!(earliest_block_number, stored_earliest_block_number);
        assert_eq!(finalized_block_number, stored_finalized_block_number);
        assert_eq!(safe_block_number, stored_safe_block_number);
        assert_eq!(latest_block_number, stored_latest_block_number);
        assert_eq!(pending_block_number, stored_pending_block_number);
    }

    fn test_chain_config_storage(store: Store) {
        let chain_config = example_chain_config();
        store.set_chain_config(&chain_config).unwrap();
        let retrieved_chain_config = store.get_chain_config().unwrap();
        assert_eq!(chain_config, retrieved_chain_config);
    }

    fn example_chain_config() -> ChainConfig {
        ChainConfig {
            chain_id: 3151908_u64,
            homestead_block: Some(0),
            eip150_block: Some(0),
            eip155_block: Some(0),
            eip158_block: Some(0),
            byzantium_block: Some(0),
            constantinople_block: Some(0),
            petersburg_block: Some(0),
            istanbul_block: Some(0),
            berlin_block: Some(0),
            london_block: Some(0),
            merge_netsplit_block: Some(0),
            shanghai_time: Some(0),
            cancun_time: Some(0),
            prague_time: Some(1718232101),
            terminal_total_difficulty: Some(58750000000000000000000),
            terminal_total_difficulty_passed: true,
            ..Default::default()
        }
    }
}<|MERGE_RESOLUTION|>--- conflicted
+++ resolved
@@ -219,7 +219,6 @@
         self.engine.get_transaction_from_pool(hash)
     }
 
-<<<<<<< HEAD
     /// Remove a transaction from the pool
     pub fn remove_transaction_from_pool(&self, hash: H256) -> Result<(), StoreError> {
         self.engine.remove_transaction_from_pool(hash)
@@ -232,7 +231,9 @@
         filter: &dyn Fn(&Transaction) -> bool,
     ) -> Result<HashMap<Address, Vec<Transaction>>, StoreError> {
         self.engine.filter_pool_transactions(filter)
-=======
+    }
+    
+    /// Add a blobs bundle from the pool by the blob transaction's hash
     pub fn add_blobs_bundle_to_pool(
         &self,
         hash: H256,
@@ -241,12 +242,12 @@
         self.engine.add_blobs_bundle_to_pool(hash, blobs_bundle)
     }
 
+    /// Get a blobs bundle from the pool by the blob transaction's hash
     pub fn get_blobs_bundle_from_pool(
         &self,
         hash: H256,
     ) -> Result<Option<BlobsBundle>, StoreError> {
         self.engine.get_blobs_bundle_from_pool(hash)
->>>>>>> d1dde0be
     }
 
     fn add_account_code(&self, code_hash: H256, code: Bytes) -> Result<(), StoreError> {
