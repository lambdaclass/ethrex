#[cfg(feature = "in_memory")]
use self::engines::in_memory::Store as InMemoryStore;
#[cfg(feature = "libmdbx")]
use self::engines::libmdbx::Store as LibmdbxStore;
use self::error::StoreError;
use bytes::Bytes;
use engines::api::StoreEngine;
use ethereum_rust_core::types::{
    Account, AccountInfo, Block, BlockBody, BlockHash, BlockHeader, BlockNumber, ChainConfig,
    Genesis, Index, Receipt, Transaction,
};
use ethereum_types::{Address, H256, U256};
use std::fmt::Debug;
use std::sync::{Arc, Mutex};
use tracing::info;

mod engines;
pub mod error;
mod rlp;

#[derive(Debug, Clone)]
pub struct Store {
    engine: Arc<Mutex<dyn StoreEngine>>,
}

#[allow(dead_code)]
#[derive(Debug)]
pub enum EngineType {
    #[cfg(feature = "in_memory")]
    InMemory,
    #[cfg(feature = "libmdbx")]
    Libmdbx,
}

impl Store {
    pub fn new(path: &str, engine_type: EngineType) -> Result<Self, StoreError> {
        info!("Starting storage engine ({engine_type:?})");
        let store = match engine_type {
            #[cfg(feature = "libmdbx")]
            EngineType::Libmdbx => Self {
                engine: Arc::new(Mutex::new(LibmdbxStore::new(path)?)),
            },
            #[cfg(feature = "in_memory")]
            EngineType::InMemory => Self {
                engine: Arc::new(Mutex::new(InMemoryStore::new()?)),
            },
        };
        info!("Started store engine");
        Ok(store)
    }

    pub fn add_account_info(
        &self,
        address: Address,
        account_info: AccountInfo,
    ) -> Result<(), StoreError> {
        self.engine
            .clone()
            .lock()
            .unwrap()
            .add_account_info(address, account_info)
    }

    pub fn get_account_info(&self, address: Address) -> Result<Option<AccountInfo>, StoreError> {
        self.engine
            .clone()
            .lock()
            .unwrap()
            .get_account_info(address)
    }

    pub fn remove_account_info(&self, address: Address) -> Result<(), StoreError> {
        self.engine
            .clone()
            .lock()
            .unwrap()
            .remove_account_info(address)
    }

    pub fn add_block_header(
        &self,
        block_number: BlockNumber,
        block_header: BlockHeader,
    ) -> Result<(), StoreError> {
        self.engine
            .clone()
            .lock()
            .unwrap()
            .add_block_header(block_number, block_header)
    }

    pub fn get_block_header(
        &self,
        block_number: BlockNumber,
    ) -> Result<Option<BlockHeader>, StoreError> {
        self.engine
            .clone()
            .lock()
            .unwrap()
            .get_block_header(block_number)
    }

    pub fn add_block_body(
        &self,
        block_number: BlockNumber,
        block_body: BlockBody,
    ) -> Result<(), StoreError> {
        self.engine
            .clone()
            .lock()
            .unwrap()
            .add_block_body(block_number, block_body)
    }

    pub fn get_block_body(
        &self,
        block_number: BlockNumber,
    ) -> Result<Option<BlockBody>, StoreError> {
        self.engine
            .clone()
            .lock()
            .unwrap()
            .get_block_body(block_number)
    }

    pub fn add_block_number(
        &self,
        block_hash: BlockHash,
        block_number: BlockNumber,
    ) -> Result<(), StoreError> {
        self.engine
            .clone()
            .lock()
            .unwrap()
            .add_block_number(block_hash, block_number)
    }

    pub fn get_block_number(
        &self,
        block_hash: BlockHash,
    ) -> Result<Option<BlockNumber>, StoreError> {
        self.engine
            .clone()
            .lock()
            .unwrap()
            .get_block_number(block_hash)
    }

    pub fn add_transaction_location(
        &self,
        transaction_hash: H256,
        block_number: BlockNumber,
        index: Index,
    ) -> Result<(), StoreError> {
        self.engine
            .lock()
            .unwrap()
            .add_transaction_location(transaction_hash, block_number, index)
    }

    pub fn get_transaction_location(
        &self,
        transaction_hash: H256,
    ) -> Result<Option<(BlockNumber, Index)>, StoreError> {
        self.engine
            .lock()
            .unwrap()
            .get_transaction_location(transaction_hash)
    }

    pub fn add_account_code(&self, code_hash: H256, code: Bytes) -> Result<(), StoreError> {
        self.engine
            .clone()
            .lock()
            .unwrap()
            .add_account_code(code_hash, code)
    }

    pub fn get_account_code(&self, code_hash: H256) -> Result<Option<Bytes>, StoreError> {
        self.engine
            .clone()
            .lock()
            .unwrap()
            .get_account_code(code_hash)
    }

    pub fn get_code_by_account_address(
        &self,
        address: Address,
    ) -> Result<Option<Bytes>, StoreError> {
        self.engine
            .clone()
            .lock()
            .unwrap()
            .get_code_by_account_address(address)
    }

    pub fn add_account(&mut self, address: Address, account: Account) -> Result<(), StoreError> {
        self.engine.lock().unwrap().add_account(address, account)
    }

    pub fn add_receipt(
        &self,
        block_number: BlockNumber,
        index: Index,
        receipt: Receipt,
    ) -> Result<(), StoreError> {
        self.engine
            .clone()
            .lock()
            .unwrap()
            .add_receipt(block_number, index, receipt)
    }

    pub fn get_receipt(
        &self,
        block_number: BlockNumber,
        index: Index,
    ) -> Result<Option<Receipt>, StoreError> {
        self.engine
            .clone()
            .lock()
            .unwrap()
            .get_receipt(block_number, index)
    }

    pub fn add_block(&self, block: Block) -> Result<(), StoreError> {
        // TODO Maybe add both in a single tx?
        self.add_block_body(block.header.number, block.body)?;
        self.add_block_header(block.header.number, block.header)?;
        Ok(())
    }

    pub fn add_initial_state(&mut self, genesis: Genesis) -> Result<(), StoreError> {
        // TODO: Check initial state is not already present in db
        info!("Storing initial state from genesis");

        // Obtain genesis block
        let genesis_block = genesis.get_block();

        // Store genesis block
        self.add_block(genesis_block)?;

        // Store each alloc account
        for (address, account) in genesis.alloc.into_iter() {
            self.add_account(address, account.into())?;
        }

        // Set chain config
        self.set_chain_config(&genesis.config)
    }

    pub fn get_transaction_by_hash(
        &self,
        transaction_hash: H256,
    ) -> Result<Option<Transaction>, StoreError> {
        self.engine
            .lock()
            .unwrap()
            .get_transaction_by_hash(transaction_hash)
    }

    pub fn add_storage_at(
        &self,
        address: Address,
        storage_key: H256,
        storage_value: H256,
    ) -> Result<(), StoreError> {
        self.engine
            .lock()
            .unwrap()
            .add_storage_at(address, storage_key, storage_value)
    }

    pub fn get_storage_at(
        &self,
        address: Address,
        storage_key: H256,
    ) -> Result<Option<H256>, StoreError> {
        self.engine
            .lock()
            .unwrap()
            .get_storage_at(address, storage_key)
    }

    pub fn remove_account_storage(&self, address: Address) -> Result<(), StoreError> {
        self.engine.lock().unwrap().remove_account_storage(address)
    }

    pub fn remove_account(&self, address: Address) -> Result<(), StoreError> {
        self.engine.lock().unwrap().remove_account(address)
    }

    pub fn increment_balance(&self, address: Address, amount: U256) -> Result<(), StoreError> {
        self.engine
            .lock()
            .unwrap()
            .increment_balance(address, amount)
    }

    pub fn set_chain_config(&self, chain_config: &ChainConfig) -> Result<(), StoreError> {
        self.engine.lock().unwrap().set_chain_config(chain_config)
    }

    pub fn get_chain_id(&self) -> Result<Option<U256>, StoreError> {
        self.engine.lock().unwrap().get_chain_id()
    }

<<<<<<< HEAD
    pub fn get_cancun_time(&self) -> Result<Option<u64>, StoreError> {
        self.engine.lock().unwrap().get_cancun_time()
=======
    pub fn update_earliest_block_number(
        &self,
        block_number: BlockNumber,
    ) -> Result<(), StoreError> {
        self.engine
            .lock()
            .unwrap()
            .update_earliest_block_number(block_number)
    }

    pub fn get_earliest_block_number(&self) -> Result<Option<BlockNumber>, StoreError> {
        self.engine.lock().unwrap().get_earliest_block_number()
    }

    pub fn update_finalized_block_number(
        &self,
        block_number: BlockNumber,
    ) -> Result<(), StoreError> {
        self.engine
            .lock()
            .unwrap()
            .update_finalized_block_number(block_number)
    }

    pub fn get_finalized_block_number(&self) -> Result<Option<BlockNumber>, StoreError> {
        self.engine.lock().unwrap().get_finalized_block_number()
    }

    pub fn update_safe_block_number(&self, block_number: BlockNumber) -> Result<(), StoreError> {
        self.engine
            .lock()
            .unwrap()
            .update_safe_block_number(block_number)
    }

    pub fn get_safe_block_number(&self) -> Result<Option<BlockNumber>, StoreError> {
        self.engine.lock().unwrap().get_safe_block_number()
    }

    pub fn update_latest_block_number(&self, block_number: BlockNumber) -> Result<(), StoreError> {
        self.engine
            .lock()
            .unwrap()
            .update_latest_block_number(block_number)
    }

    pub fn get_latest_block_number(&self) -> Result<Option<BlockNumber>, StoreError> {
        self.engine.lock().unwrap().get_latest_block_number()
    }

    pub fn update_pending_block_number(&self, block_number: BlockNumber) -> Result<(), StoreError> {
        self.engine
            .lock()
            .unwrap()
            .update_pending_block_number(block_number)
    }

    pub fn get_pending_block_number(&self) -> Result<Option<BlockNumber>, StoreError> {
        self.engine.lock().unwrap().get_pending_block_number()
>>>>>>> 0c9170a1
    }
}

#[cfg(test)]
mod tests {
    use std::{env, fs, str::FromStr};

    use bytes::Bytes;
    use ethereum_rust_core::{
        rlp::decode::RLPDecode,
        types::{self, Transaction, TxType},
        Bloom,
    };
    use ethereum_types::{H256, U256};

    use super::*;

    #[cfg(feature = "in_memory")]
    #[test]
    fn test_in_memory_store() {
        let store = Store::new("test", EngineType::InMemory).unwrap();
        test_store_suite(store);
    }

    #[cfg(feature = "libmdbx")]
    #[test]
    fn test_libmdbx_store() {
        // Removing preexistent DBs in case of a failed previous test
        remove_test_dbs("test.mdbx");
        let store = Store::new("test.mdbx", EngineType::Libmdbx).unwrap();
        test_store_suite(store);
        remove_test_dbs("test.mdbx");
    }

    fn test_store_suite(store: Store) {
        test_store_account(store.clone());
        test_store_block(store.clone());
        test_store_block_number(store.clone());
        test_store_transaction_location(store.clone());
        test_store_block_receipt(store.clone());
        test_store_account_code(store.clone());
        test_store_account_storage(store.clone());
        test_remove_account_storage(store.clone());
        test_increment_balance(store.clone());
        test_store_chain_data(store.clone());
    }

    fn test_store_account(store: Store) {
        let address = Address::random();
        let code = Bytes::new();
        let balance = U256::from_dec_str("50").unwrap();
        let nonce = 5;
        let code_hash = types::code_hash(&code);

        let account_info = new_account_info(code.clone(), balance, nonce);
        let _ = store.add_account_info(address, account_info);

        let stored_account_info = store.get_account_info(address).unwrap().unwrap();

        assert_eq!(code_hash, stored_account_info.code_hash);
        assert_eq!(balance, stored_account_info.balance);
        assert_eq!(nonce, stored_account_info.nonce);
    }

    fn new_account_info(code: Bytes, balance: U256, nonce: u64) -> AccountInfo {
        AccountInfo {
            code_hash: types::code_hash(&code),
            balance,
            nonce,
        }
    }

    fn remove_test_dbs(prefix: &str) {
        // Removes all test databases from filesystem
        for entry in fs::read_dir(env::current_dir().unwrap()).unwrap() {
            if entry
                .as_ref()
                .unwrap()
                .file_name()
                .to_str()
                .unwrap()
                .starts_with(prefix)
            {
                fs::remove_dir_all(entry.unwrap().path()).unwrap();
            }
        }
    }

    fn test_store_block(store: Store) {
        let (block_header, block_body) = create_block_for_testing();
        let block_number = 6;

        store
            .add_block_header(block_number, block_header.clone())
            .unwrap();
        store
            .add_block_body(block_number, block_body.clone())
            .unwrap();

        let stored_header = store.get_block_header(block_number).unwrap().unwrap();
        let stored_body = store.get_block_body(block_number).unwrap().unwrap();

        assert_eq!(stored_header, block_header);
        assert_eq!(stored_body, block_body);
    }

    fn create_block_for_testing() -> (BlockHeader, BlockBody) {
        let block_header = BlockHeader {
            parent_hash: H256::from_str(
                "0x1ac1bf1eef97dc6b03daba5af3b89881b7ae4bc1600dc434f450a9ec34d44999",
            )
            .unwrap(),
            ommers_hash: H256::from_str(
                "0x1dcc4de8dec75d7aab85b567b6ccd41ad312451b948a7413f0a142fd40d49347",
            )
            .unwrap(),
            coinbase: Address::from_str("0x2adc25665018aa1fe0e6bc666dac8fc2697ff9ba").unwrap(),
            state_root: H256::from_str(
                "0x9de6f95cb4ff4ef22a73705d6ba38c4b927c7bca9887ef5d24a734bb863218d9",
            )
            .unwrap(),
            transactions_root: H256::from_str(
                "0x578602b2b7e3a3291c3eefca3a08bc13c0d194f9845a39b6f3bcf843d9fed79d",
            )
            .unwrap(),
            receipt_root: H256::from_str(
                "0x035d56bac3f47246c5eed0e6642ca40dc262f9144b582f058bc23ded72aa72fa",
            )
            .unwrap(),
            logs_bloom: Bloom::from([0; 256]),
            difficulty: U256::zero(),
            number: 1,
            gas_limit: 0x016345785d8a0000,
            gas_used: 0xa8de,
            timestamp: 0x03e8,
            extra_data: Bytes::new(),
            prev_randao: H256::zero(),
            nonce: 0x0000000000000000,
            base_fee_per_gas: 0x07,
            withdrawals_root: Some(
                H256::from_str(
                    "0x56e81f171bcc55a6ff8345e692c0f86e5b48e01b996cadc001622fb5e363b421",
                )
                .unwrap(),
            ),
            blob_gas_used: Some(0x00),
            excess_blob_gas: Some(0x00),
            parent_beacon_block_root: Some(H256::zero()),
        };
        let block_body = BlockBody {
            transactions: vec![Transaction::decode(&hex::decode("b86f02f86c8330182480114e82f618946177843db3138ae69679a54b95cf345ed759450d870aa87bee53800080c080a0151ccc02146b9b11adf516e6787b59acae3e76544fdcd75e77e67c6b598ce65da064c5dd5aae2fbb535830ebbdad0234975cd7ece3562013b63ea18cc0df6c97d4").unwrap()).unwrap(),
            Transaction::decode(&hex::decode("f86d80843baa0c4082f618946177843db3138ae69679a54b95cf345ed759450d870aa87bee538000808360306ba0151ccc02146b9b11adf516e6787b59acae3e76544fdcd75e77e67c6b598ce65da064c5dd5aae2fbb535830ebbdad0234975cd7ece3562013b63ea18cc0df6c97d4").unwrap()).unwrap()],
            ommers: Default::default(),
            withdrawals: Default::default(),
        };
        (block_header, block_body)
    }

    fn test_store_block_number(store: Store) {
        let block_hash = H256::random();
        let block_number = 6;

        store.add_block_number(block_hash, block_number).unwrap();

        let stored_number = store.get_block_number(block_hash).unwrap().unwrap();

        assert_eq!(stored_number, block_number);
    }

    fn test_store_transaction_location(store: Store) {
        let transaction_hash = H256::random();
        let block_number = 6;
        let index = 3;

        store
            .add_transaction_location(transaction_hash, block_number, index)
            .unwrap();

        let stored_location = store
            .get_transaction_location(transaction_hash)
            .unwrap()
            .unwrap();

        assert_eq!(stored_location, (block_number, index));
    }

    fn test_store_block_receipt(store: Store) {
        let receipt = Receipt {
            tx_type: TxType::EIP2930,
            succeeded: true,
            cumulative_gas_used: 1747,
            bloom: Bloom::random(),
            logs: vec![],
        };
        let block_number = 6;
        let index = 4;

        store
            .add_receipt(block_number, index, receipt.clone())
            .unwrap();

        let stored_receipt = store.get_receipt(block_number, index).unwrap().unwrap();

        assert_eq!(stored_receipt, receipt);
    }

    fn test_store_account_code(store: Store) {
        let code_hash = H256::random();
        let code = Bytes::from("kiwi");

        store.add_account_code(code_hash, code.clone()).unwrap();

        let stored_code = store.get_account_code(code_hash).unwrap().unwrap();

        assert_eq!(stored_code, code);
    }

    fn test_store_account_storage(store: Store) {
        let address = Address::random();
        let storage_key_a = H256::random();
        let storage_key_b = H256::random();
        let storage_value_a = H256::random();
        let storage_value_b = H256::random();

        store
            .add_storage_at(address, storage_key_a, storage_value_a)
            .unwrap();
        store
            .add_storage_at(address, storage_key_b, storage_value_b)
            .unwrap();

        let stored_value_a = store
            .get_storage_at(address, storage_key_a)
            .unwrap()
            .unwrap();
        let stored_value_b = store
            .get_storage_at(address, storage_key_b)
            .unwrap()
            .unwrap();

        assert_eq!(stored_value_a, storage_value_a);
        assert_eq!(stored_value_b, storage_value_b);
    }

    fn test_remove_account_storage(store: Store) {
        let address_alpha = Address::random();
        let address_beta = Address::random();

        let storage_key_a = H256::random();
        let storage_key_b = H256::random();
        let storage_value_a = H256::random();
        let storage_value_b = H256::random();

        store
            .add_storage_at(address_alpha, storage_key_a, storage_value_a)
            .unwrap();
        store
            .add_storage_at(address_alpha, storage_key_b, storage_value_b)
            .unwrap();

        store
            .add_storage_at(address_beta, storage_key_a, storage_value_a)
            .unwrap();
        store
            .add_storage_at(address_beta, storage_key_b, storage_value_b)
            .unwrap();

        store.remove_account_storage(address_alpha).unwrap();

        let stored_value_alpha_a = store.get_storage_at(address_alpha, storage_key_a).unwrap();
        let stored_value_alpha_b = store.get_storage_at(address_alpha, storage_key_b).unwrap();

        let stored_value_beta_a = store.get_storage_at(address_beta, storage_key_a).unwrap();
        let stored_value_beta_b = store.get_storage_at(address_beta, storage_key_b).unwrap();

        assert!(stored_value_alpha_a.is_none());
        assert!(stored_value_alpha_b.is_none());

        assert!(stored_value_beta_a.is_some());
        assert!(stored_value_beta_b.is_some());
    }

    fn test_increment_balance(store: Store) {
        let address = Address::random();
        let account_info = AccountInfo {
            balance: 50.into(),
            ..Default::default()
        };
        store.add_account_info(address, account_info).unwrap();
        store.increment_balance(address, 25.into()).unwrap();

        let stored_account_info = store.get_account_info(address).unwrap().unwrap();

        assert_eq!(stored_account_info.balance, 75.into());
    }

    fn test_store_chain_data(store: Store) {
        let chain_id = U256::from_dec_str("46").unwrap();
<<<<<<< HEAD
        let cancun_time = 12;
        let chain_config = ChainConfig {
            chain_id,
            cancun_time: Some(cancun_time),
            ..Default::default()
        };

        store.set_chain_config(&chain_config).unwrap();

        let stored_chain_id = store.get_chain_id().unwrap().unwrap();
        let stored_cancun_time = store.get_cancun_time().unwrap().unwrap();

        assert_eq!(chain_id, stored_chain_id);
        assert_eq!(cancun_time, stored_cancun_time);
=======
        let earliest_block_number = 0;
        let finalized_block_number = 7;
        let safe_block_number = 6;
        let latest_block_number = 8;
        let pending_block_number = 9;

        store.update_chain_id(chain_id).unwrap();
        store
            .update_earliest_block_number(earliest_block_number)
            .unwrap();
        store
            .update_finalized_block_number(finalized_block_number)
            .unwrap();
        store.update_safe_block_number(safe_block_number).unwrap();
        store
            .update_latest_block_number(latest_block_number)
            .unwrap();
        store
            .update_pending_block_number(pending_block_number)
            .unwrap();

        let stored_chain_id = store.get_chain_id().unwrap().unwrap();
        let stored_earliest_block_number = store.get_earliest_block_number().unwrap().unwrap();
        let stored_finalized_block_number = store.get_finalized_block_number().unwrap().unwrap();
        let stored_safe_block_number = store.get_safe_block_number().unwrap().unwrap();
        let stored_latest_block_number = store.get_latest_block_number().unwrap().unwrap();
        let stored_pending_block_number = store.get_pending_block_number().unwrap().unwrap();

        assert_eq!(chain_id, stored_chain_id);
        assert_eq!(earliest_block_number, stored_earliest_block_number);
        assert_eq!(finalized_block_number, stored_finalized_block_number);
        assert_eq!(safe_block_number, stored_safe_block_number);
        assert_eq!(latest_block_number, stored_latest_block_number);
        assert_eq!(pending_block_number, stored_pending_block_number);
>>>>>>> 0c9170a1
    }
}<|MERGE_RESOLUTION|>--- conflicted
+++ resolved
@@ -306,10 +306,10 @@
         self.engine.lock().unwrap().get_chain_id()
     }
 
-<<<<<<< HEAD
     pub fn get_cancun_time(&self) -> Result<Option<u64>, StoreError> {
         self.engine.lock().unwrap().get_cancun_time()
-=======
+    }
+
     pub fn update_earliest_block_number(
         &self,
         block_number: BlockNumber,
@@ -369,7 +369,6 @@
 
     pub fn get_pending_block_number(&self) -> Result<Option<BlockNumber>, StoreError> {
         self.engine.lock().unwrap().get_pending_block_number()
->>>>>>> 0c9170a1
     }
 }
 
@@ -414,7 +413,8 @@
         test_store_account_storage(store.clone());
         test_remove_account_storage(store.clone());
         test_increment_balance(store.clone());
-        test_store_chain_data(store.clone());
+        test_store_chain_config(store.clone());
+        test_store_block_tags(store.clone());
     }
 
     fn test_store_account(store: Store) {
@@ -666,9 +666,8 @@
         assert_eq!(stored_account_info.balance, 75.into());
     }
 
-    fn test_store_chain_data(store: Store) {
+    fn test_store_chain_config(store: Store) {
         let chain_id = U256::from_dec_str("46").unwrap();
-<<<<<<< HEAD
         let cancun_time = 12;
         let chain_config = ChainConfig {
             chain_id,
@@ -683,14 +682,14 @@
 
         assert_eq!(chain_id, stored_chain_id);
         assert_eq!(cancun_time, stored_cancun_time);
-=======
+    }
+    fn test_store_block_tags(store: Store) {
         let earliest_block_number = 0;
         let finalized_block_number = 7;
         let safe_block_number = 6;
         let latest_block_number = 8;
         let pending_block_number = 9;
 
-        store.update_chain_id(chain_id).unwrap();
         store
             .update_earliest_block_number(earliest_block_number)
             .unwrap();
@@ -705,19 +704,16 @@
             .update_pending_block_number(pending_block_number)
             .unwrap();
 
-        let stored_chain_id = store.get_chain_id().unwrap().unwrap();
         let stored_earliest_block_number = store.get_earliest_block_number().unwrap().unwrap();
         let stored_finalized_block_number = store.get_finalized_block_number().unwrap().unwrap();
         let stored_safe_block_number = store.get_safe_block_number().unwrap().unwrap();
         let stored_latest_block_number = store.get_latest_block_number().unwrap().unwrap();
         let stored_pending_block_number = store.get_pending_block_number().unwrap().unwrap();
 
-        assert_eq!(chain_id, stored_chain_id);
         assert_eq!(earliest_block_number, stored_earliest_block_number);
         assert_eq!(finalized_block_number, stored_finalized_block_number);
         assert_eq!(safe_block_number, stored_safe_block_number);
         assert_eq!(latest_block_number, stored_latest_block_number);
         assert_eq!(pending_block_number, stored_pending_block_number);
->>>>>>> 0c9170a1
     }
 }