--- conflicted
+++ resolved
@@ -4,11 +4,7 @@
 use bytes::Bytes;
 use ethrex_common::{
     H256,
-<<<<<<< HEAD
-    types::{AccountState, Block, BlockBody, BlockHash, BlockHeader, Receipt},
-=======
-    types::{Block, BlockBody, BlockHash, BlockHeader, Receipt, payload::PayloadBundle},
->>>>>>> 0cae7201
+    types::{Block, BlockBody, BlockHash, BlockHeader, Receipt},
 };
 use ethrex_rlp::{decode::RLPDecode, encode::RLPEncode};
 #[cfg(feature = "libmdbx")]
