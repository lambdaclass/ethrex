use ethrex_rlp::error::RLPDecodeError;
use ethrex_trie::TrieError;
#[cfg(feature = "redb")]
use redb::{CommitError, DatabaseError, StorageError, TableError, TransactionError};
use thiserror::Error;

// TODO improve errors
#[derive(Debug, Error)]
pub enum StoreError {
    #[error("DecodeError")]
    DecodeError,
    #[cfg(feature = "libmdbx")]
    #[error("Libmdbx error: {0}")]
    LibmdbxError(anyhow::Error),
    #[cfg(feature = "redb")]
    #[error("Redb Storage error: {0}")]
    RedbStorageError(#[from] StorageError),
    #[cfg(feature = "redb")]
    #[error("Redb Table error: {0}")]
    RedbTableError(#[from] TableError),
    #[cfg(feature = "redb")]
    #[error("Redb Commit error: {0}")]
    RedbCommitError(#[from] CommitError),
    #[cfg(feature = "redb")]
    #[error("Redb Transaction error: {0}")]
    RedbTransactionError(#[from] TransactionError),
    #[error("Redb Database error: {0}")]
    #[cfg(feature = "redb")]
    RedbDatabaseError(#[from] DatabaseError),
    #[error("Redb Cast error")]
    #[cfg(feature = "redb")]
    RedbCastError,
    #[error("{0}")]
    Custom(String),
    #[error(transparent)]
    RLPDecode(#[from] RLPDecodeError),
    #[error(transparent)]
    Trie(#[from] TrieError),
    #[error("missing store: is an execution DB being used instead?")]
    MissingStore,
<<<<<<< HEAD
    #[error("Could not open DB for reading")]
    ReadError,
    #[error("Could not instantiate cursor for table {0}")]
    CursorError(String),
=======
    #[error("Missing latest block number")]
    MissingLatestBlockNumber,
    #[error("Missing earliest block number")]
    MissingEarliestBlockNumber,
>>>>>>> fbf5f6d6
}<|MERGE_RESOLUTION|>--- conflicted
+++ resolved
@@ -38,15 +38,12 @@
     Trie(#[from] TrieError),
     #[error("missing store: is an execution DB being used instead?")]
     MissingStore,
-<<<<<<< HEAD
     #[error("Could not open DB for reading")]
     ReadError,
     #[error("Could not instantiate cursor for table {0}")]
     CursorError(String),
-=======
     #[error("Missing latest block number")]
     MissingLatestBlockNumber,
     #[error("Missing earliest block number")]
     MissingEarliestBlockNumber,
->>>>>>> fbf5f6d6
 }