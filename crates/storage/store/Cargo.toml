[package]
name = "ethereum_rust-storage"
version = "0.1.0"
edition = "2021"

# See more keys and their definitions at https://doc.rust-lang.org/cargo/reference/manifest.html

[dependencies]
ethereum_rust-rlp.workspace = true
ethereum_rust-core = { path = "../../common", default-features = false }
ethereum_rust-trie = { path = "../../storage/trie", default-features = false }

ethereum-types = "0.14.1"
anyhow = "1.0.86"
bytes.workspace = true
tracing.workspace = true
thiserror.workspace = true
sha3.workspace = true
hex.workspace = true
serde = { version = "1.0.203", features = ["derive"] }
serde_json = "1.0.117"
libmdbx = { workspace = true, optional = true }

[features]
<<<<<<< HEAD
default = ["in_memory", "libmdbx"]
in_memory = []
libmdbx = ["dep:libmdbx"]
test = [ "in_memory" ]
=======
default = ["libmdbx"]
libmdbx = [
    "dep:libmdbx",
    "ethereum_rust-trie/libmdbx",
    "ethereum_rust-core/libmdbx",
]
>>>>>>> 1921ca8a

[dev-dependencies]
hex.workspace = true
hex-literal.workspace = true

[lib]
path = "./storage.rs"<|MERGE_RESOLUTION|>--- conflicted
+++ resolved
@@ -22,19 +22,12 @@
 libmdbx = { workspace = true, optional = true }
 
 [features]
-<<<<<<< HEAD
-default = ["in_memory", "libmdbx"]
-in_memory = []
-libmdbx = ["dep:libmdbx"]
-test = [ "in_memory" ]
-=======
 default = ["libmdbx"]
 libmdbx = [
     "dep:libmdbx",
     "ethereum_rust-trie/libmdbx",
     "ethereum_rust-core/libmdbx",
 ]
->>>>>>> 1921ca8a
 
 [dev-dependencies]
 hex.workspace = true
