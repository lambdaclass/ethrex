use super::api::StoreEngine;
use super::utils::{ChainDataIndex, SnapStateIndex};
use crate::error::StoreError;
use crate::rlp::{
    AccountCodeHashRLP, AccountCodeRLP, BlockBodyRLP, BlockHashRLP, BlockHeaderRLP, BlockRLP,
    BlockTotalDifficultyRLP, ReceiptRLP, Rlp, TransactionHashRLP, TupleRLP,
};
use anyhow::Result;
use bytes::Bytes;
use ethereum_types::{H256, U256};
use ethrex_core::types::{
    BlobsBundle, Block, BlockBody, BlockHash, BlockHeader, BlockNumber, ChainConfig, Index,
    Receipt, Transaction,
};
use ethrex_rlp::decode::RLPDecode;
use ethrex_rlp::encode::RLPEncode;
use ethrex_trie::{LibmdbxDupsortTrieDB, LibmdbxTrieDB, Nibbles, Trie};
use libmdbx::orm::{Decodable, Encodable, Table};
use libmdbx::{
    dupsort,
    orm::{table, Database},
    table_info,
};
use libmdbx::{DatabaseOptions, Mode, ReadWriteOptions};
use serde_json;
use std::fmt::{Debug, Formatter};
use std::path::Path;
use std::sync::Arc;

pub struct Store {
    db: Arc<Database>,
}
impl Store {
    pub fn new(path: &str) -> Result<Self, StoreError> {
        Ok(Self {
            db: Arc::new(init_db(Some(path))),
        })
    }

    // Helper method to write into a libmdbx table
    fn write<T: Table>(&self, key: T::Key, value: T::Value) -> Result<(), StoreError> {
        let txn = self
            .db
            .begin_readwrite()
            .map_err(StoreError::LibmdbxError)?;
        txn.upsert::<T>(key, value)
            .map_err(StoreError::LibmdbxError)?;
        txn.commit().map_err(StoreError::LibmdbxError)
    }

    // Helper method to write into a libmdbx table in batch
    fn write_batch<T: Table>(
        &self,
        key_values: impl Iterator<Item = (T::Key, T::Value)>,
    ) -> Result<(), StoreError> {
        let txn = self
            .db
            .begin_readwrite()
            .map_err(StoreError::LibmdbxError)?;

        for (key, value) in key_values {
            txn.upsert::<T>(key, value)
                .map_err(StoreError::LibmdbxError)?;
        }

        txn.commit().map_err(StoreError::LibmdbxError)
    }

    // Helper method to read from a libmdbx table
    fn read<T: Table>(&self, key: T::Key) -> Result<Option<T::Value>, StoreError> {
        let txn = self.db.begin_read().map_err(StoreError::LibmdbxError)?;
        txn.get::<T>(key).map_err(StoreError::LibmdbxError)
    }

    // Helper method to remove a value from a libmdbx table
    fn delete<T: Table>(&self, key: T::Key) -> Result<(), StoreError> {
        let txn = self
            .db
            .begin_readwrite()
            .map_err(StoreError::LibmdbxError)?;
        txn.delete::<T>(key, None)
            .map_err(StoreError::LibmdbxError)?;
        txn.commit().map_err(StoreError::LibmdbxError)
    }

    fn get_block_hash_by_block_number(
        &self,
        number: BlockNumber,
    ) -> Result<Option<BlockHash>, StoreError> {
        Ok(self.read::<CanonicalBlockHashes>(number)?.map(|a| a.to()))
    }
}

impl StoreEngine for Store {
    fn add_block_header(
        &self,
        block_hash: BlockHash,
        block_header: BlockHeader,
    ) -> Result<(), StoreError> {
        self.write::<Headers>(block_hash.into(), block_header.into())
    }

    fn add_block_headers(
        &self,
        block_hashes: Vec<BlockHash>,
        block_headers: Vec<BlockHeader>,
    ) -> Result<(), StoreError> {
        let hashes_and_headers = block_hashes
            .into_iter()
            .zip(block_headers)
            .map(|(hash, header)| (hash.into(), header.into()));
        self.write_batch::<Headers>(hashes_and_headers)
    }

    fn get_block_header(
        &self,
        block_number: BlockNumber,
    ) -> Result<Option<BlockHeader>, StoreError> {
        if let Some(hash) = self.get_block_hash_by_block_number(block_number)? {
            Ok(self.read::<Headers>(hash.into())?.map(|b| b.to()))
        } else {
            Ok(None)
        }
    }

    fn add_block_body(
        &self,
        block_hash: BlockHash,
        block_body: BlockBody,
    ) -> Result<(), StoreError> {
        self.write::<Bodies>(block_hash.into(), block_body.into())
    }

    fn get_block_body(&self, block_number: BlockNumber) -> Result<Option<BlockBody>, StoreError> {
        if let Some(hash) = self.get_block_hash_by_block_number(block_number)? {
            self.get_block_body_by_hash(hash)
        } else {
            Ok(None)
        }
    }

    fn get_block_body_by_hash(
        &self,
        block_hash: BlockHash,
    ) -> Result<Option<BlockBody>, StoreError> {
        Ok(self.read::<Bodies>(block_hash.into())?.map(|b| b.to()))
    }

    fn get_block_header_by_hash(
        &self,
        block_hash: BlockHash,
    ) -> Result<Option<BlockHeader>, StoreError> {
        Ok(self.read::<Headers>(block_hash.into())?.map(|b| b.to()))
    }

    fn add_block_number(
        &self,
        block_hash: BlockHash,
        block_number: BlockNumber,
    ) -> Result<(), StoreError> {
        self.write::<BlockNumbers>(block_hash.into(), block_number)
    }

    fn get_block_number(&self, block_hash: BlockHash) -> Result<Option<BlockNumber>, StoreError> {
        self.read::<BlockNumbers>(block_hash.into())
    }
    fn add_block_total_difficulty(
        &self,
        block_hash: BlockHash,
        block_total_difficulty: U256,
    ) -> Result<(), StoreError> {
        self.write::<BlockTotalDifficulties>(block_hash.into(), block_total_difficulty.into())
    }

    fn get_block_total_difficulty(
        &self,
        block_hash: BlockHash,
    ) -> Result<Option<U256>, StoreError> {
        Ok(self
            .read::<BlockTotalDifficulties>(block_hash.into())?
            .map(|b| b.to()))
    }

    fn add_account_code(&self, code_hash: H256, code: Bytes) -> Result<(), StoreError> {
        self.write::<AccountCodes>(code_hash.into(), code.into())
    }

    fn get_account_code(&self, code_hash: H256) -> Result<Option<Bytes>, StoreError> {
        Ok(self.read::<AccountCodes>(code_hash.into())?.map(|b| b.to()))
    }

    fn add_receipt(
        &self,
        block_hash: BlockHash,
        index: Index,
        receipt: Receipt,
    ) -> Result<(), StoreError> {
        self.write::<Receipts>((block_hash, index).into(), receipt.into())
    }

    fn get_receipt(
        &self,
        block_number: BlockNumber,
        index: Index,
    ) -> Result<Option<Receipt>, StoreError> {
        if let Some(hash) = self.get_block_hash_by_block_number(block_number)? {
            Ok(self.read::<Receipts>((hash, index).into())?.map(|b| b.to()))
        } else {
            Ok(None)
        }
    }

    fn add_transaction_location(
        &self,
        transaction_hash: H256,
        block_number: BlockNumber,
        block_hash: BlockHash,
        index: Index,
    ) -> Result<(), StoreError> {
        self.write::<TransactionLocations>(
            transaction_hash.into(),
            (block_number, block_hash, index).into(),
        )
    }

    fn get_transaction_location(
        &self,
        transaction_hash: H256,
    ) -> Result<Option<(BlockNumber, BlockHash, Index)>, StoreError> {
        let txn = self.db.begin_read().map_err(StoreError::LibmdbxError)?;
        let cursor = txn
            .cursor::<TransactionLocations>()
            .map_err(StoreError::LibmdbxError)?;
        Ok(cursor
            .walk_key(transaction_hash.into(), None)
            .map_while(|res| res.ok().map(|t| t.to()))
            .find(|(number, hash, _index)| {
                self.get_block_hash_by_block_number(*number)
                    .is_ok_and(|o| o == Some(*hash))
            }))
    }

    /// Stores the chain config serialized as json
    fn set_chain_config(&self, chain_config: &ChainConfig) -> Result<(), StoreError> {
        self.write::<ChainData>(
            ChainDataIndex::ChainConfig,
            serde_json::to_string(chain_config)
                .map_err(|_| StoreError::DecodeError)?
                .into_bytes(),
        )
    }

    fn get_chain_config(&self) -> Result<ChainConfig, StoreError> {
        match self.read::<ChainData>(ChainDataIndex::ChainConfig)? {
            None => Err(StoreError::Custom("Chain config not found".to_string())),
            Some(bytes) => {
                let json = String::from_utf8(bytes).map_err(|_| StoreError::DecodeError)?;
                let chain_config: ChainConfig =
                    serde_json::from_str(&json).map_err(|_| StoreError::DecodeError)?;
                Ok(chain_config)
            }
        }
    }

    fn update_earliest_block_number(&self, block_number: BlockNumber) -> Result<(), StoreError> {
        self.write::<ChainData>(
            ChainDataIndex::EarliestBlockNumber,
            block_number.encode_to_vec(),
        )
    }

    fn get_earliest_block_number(&self) -> Result<Option<BlockNumber>, StoreError> {
        match self.read::<ChainData>(ChainDataIndex::EarliestBlockNumber)? {
            None => Ok(None),
            Some(ref rlp) => RLPDecode::decode(rlp)
                .map(Some)
                .map_err(|_| StoreError::DecodeError),
        }
    }

    fn update_finalized_block_number(&self, block_number: BlockNumber) -> Result<(), StoreError> {
        self.write::<ChainData>(
            ChainDataIndex::FinalizedBlockNumber,
            block_number.encode_to_vec(),
        )
    }

    fn get_finalized_block_number(&self) -> Result<Option<BlockNumber>, StoreError> {
        match self.read::<ChainData>(ChainDataIndex::FinalizedBlockNumber)? {
            None => Ok(None),
            Some(ref rlp) => RLPDecode::decode(rlp)
                .map(Some)
                .map_err(|_| StoreError::DecodeError),
        }
    }

    fn update_safe_block_number(&self, block_number: BlockNumber) -> Result<(), StoreError> {
        self.write::<ChainData>(
            ChainDataIndex::SafeBlockNumber,
            block_number.encode_to_vec(),
        )
    }

    fn get_safe_block_number(&self) -> Result<Option<BlockNumber>, StoreError> {
        match self.read::<ChainData>(ChainDataIndex::SafeBlockNumber)? {
            None => Ok(None),
            Some(ref rlp) => RLPDecode::decode(rlp)
                .map(Some)
                .map_err(|_| StoreError::DecodeError),
        }
    }

    fn update_latest_block_number(&self, block_number: BlockNumber) -> Result<(), StoreError> {
        self.write::<ChainData>(
            ChainDataIndex::LatestBlockNumber,
            block_number.encode_to_vec(),
        )
    }

    fn get_latest_block_number(&self) -> Result<Option<BlockNumber>, StoreError> {
        match self.read::<ChainData>(ChainDataIndex::LatestBlockNumber)? {
            None => Ok(None),
            Some(ref rlp) => RLPDecode::decode(rlp)
                .map(Some)
                .map_err(|_| StoreError::DecodeError),
        }
    }

    fn update_latest_total_difficulty(
        &self,
        latest_total_difficulty: U256,
    ) -> Result<(), StoreError> {
        self.write::<ChainData>(
            ChainDataIndex::LatestTotalDifficulty,
            latest_total_difficulty.encode_to_vec(),
        )
    }

    fn get_latest_total_difficulty(&self) -> Result<Option<U256>, StoreError> {
        match self.read::<ChainData>(ChainDataIndex::LatestTotalDifficulty)? {
            None => Ok(None),
            Some(ref rlp) => RLPDecode::decode(rlp)
                .map(Some)
                .map_err(|_| StoreError::DecodeError),
        }
    }

    fn update_pending_block_number(&self, block_number: BlockNumber) -> Result<(), StoreError> {
        self.write::<ChainData>(
            ChainDataIndex::PendingBlockNumber,
            block_number.encode_to_vec(),
        )
    }

    fn get_pending_block_number(&self) -> Result<Option<BlockNumber>, StoreError> {
        match self.read::<ChainData>(ChainDataIndex::PendingBlockNumber)? {
            None => Ok(None),
            Some(ref rlp) => RLPDecode::decode(rlp)
                .map(Some)
                .map_err(|_| StoreError::DecodeError),
        }
    }

    fn open_storage_trie(&self, hashed_address: H256, storage_root: H256) -> Trie {
        let db = Box::new(LibmdbxDupsortTrieDB::<StorageTriesNodes, [u8; 32]>::new(
            self.db.clone(),
            hashed_address.0,
        ));
        Trie::open(db, storage_root)
    }

    fn open_state_trie(&self, state_root: H256) -> Trie {
        let db = Box::new(LibmdbxTrieDB::<StateTrieNodes>::new(self.db.clone()));
        Trie::open(db, state_root)
    }

    fn set_canonical_block(&self, number: BlockNumber, hash: BlockHash) -> Result<(), StoreError> {
        self.write::<CanonicalBlockHashes>(number, hash.into())
    }

    fn get_canonical_block_hash(
        &self,
        number: BlockNumber,
    ) -> Result<Option<BlockHash>, StoreError> {
        self.read::<CanonicalBlockHashes>(number)
            .map(|o| o.map(|hash_rlp| hash_rlp.to()))
    }

    fn add_payload(&self, payload_id: u64, block: Block) -> Result<(), StoreError> {
        self.write::<Payloads>(
            payload_id,
            (block, U256::zero(), BlobsBundle::empty(), false).into(),
        )
    }

    fn get_payload(
        &self,
        payload_id: u64,
    ) -> Result<Option<(Block, U256, BlobsBundle, bool)>, StoreError> {
        Ok(self.read::<Payloads>(payload_id)?.map(|b| b.to()))
    }

    fn update_payload(
        &self,
        payload_id: u64,
        block: Block,
        block_value: U256,
        blobs_bundle: BlobsBundle,
        completed: bool,
    ) -> Result<(), StoreError> {
        self.write::<Payloads>(
            payload_id,
            (block, block_value, blobs_bundle, completed).into(),
        )
    }

    fn get_transaction_by_hash(
        &self,
        transaction_hash: H256,
    ) -> Result<Option<Transaction>, StoreError> {
        let (_block_number, block_hash, index) =
            match self.get_transaction_location(transaction_hash)? {
                Some(location) => location,
                None => return Ok(None),
            };
        self.get_transaction_by_location(block_hash, index)
    }

    fn get_transaction_by_location(
        &self,
        block_hash: H256,
        index: u64,
    ) -> Result<Option<Transaction>, StoreError> {
        let block_body = match self.get_block_body_by_hash(block_hash)? {
            Some(body) => body,
            None => return Ok(None),
        };
        Ok(index
            .try_into()
            .ok()
            .and_then(|index: usize| block_body.transactions.get(index).cloned()))
    }

    fn get_block_by_hash(&self, block_hash: BlockHash) -> Result<Option<Block>, StoreError> {
        let header = match self.get_block_header_by_hash(block_hash)? {
            Some(header) => header,
            None => return Ok(None),
        };
        let body = match self.get_block_body_by_hash(block_hash)? {
            Some(body) => body,
            None => return Ok(None),
        };
        Ok(Some(Block::new(header, body)))
    }

    fn unset_canonical_block(&self, number: BlockNumber) -> Result<(), StoreError> {
        self.db
            .begin_readwrite()
            .map_err(StoreError::LibmdbxError)?
            .delete::<CanonicalBlockHashes>(number, None)
            .map(|_| ())
            .map_err(StoreError::LibmdbxError)
    }

    fn add_pending_block(&self, block: Block) -> Result<(), StoreError> {
        self.write::<PendingBlocks>(block.header.compute_block_hash().into(), block.into())
    }

    fn get_pending_block(&self, block_hash: BlockHash) -> Result<Option<Block>, StoreError> {
        Ok(self
            .read::<PendingBlocks>(block_hash.into())?
            .map(|b| b.to()))
    }

    fn add_transaction_locations(
        &self,
        locations: Vec<(H256, BlockNumber, BlockHash, Index)>,
    ) -> Result<(), StoreError> {
        #[allow(clippy::type_complexity)]
        let key_values = locations
            .into_iter()
            .map(|(tx_hash, block_number, block_hash, index)| {
                (tx_hash.into(), (block_number, block_hash, index).into())
            });

        self.write_batch::<TransactionLocations>(key_values)
    }

    fn add_receipts(
        &self,
        block_hash: BlockHash,
        receipts: Vec<Receipt>,
    ) -> Result<(), StoreError> {
        let key_values = receipts.into_iter().enumerate().map(|(index, receipt)| {
            (
                <(H256, u64) as Into<TupleRLP<BlockHash, Index>>>::into((block_hash, index as u64)),
                <Receipt as Into<ReceiptRLP>>::into(receipt),
            )
        });

        self.write_batch::<Receipts>(key_values)
    }

    fn get_receipts_for_block(&self, block_hash: &BlockHash) -> Result<Vec<Receipt>, StoreError> {
        let mut receipts = vec![];
        let mut receipt_index = 0;
        let mut key: TupleRLP<BlockHash, Index> = (*block_hash, 0).into();
        let txn = self.db.begin_read().map_err(|_| StoreError::ReadError)?;
        let mut cursor = txn
            .cursor::<Receipts>()
            .map_err(|_| StoreError::CursorError("Receipts".to_owned()))?;

        // We're searching receipts for a block, the keys
        // for the receipt table are of the kind: rlp((BlockHash, Index)).
        // So we search for values in the db that match with this kind
        // of key, until we reach an Index that returns None
        // and we stop the search.
        while let Some((_, encoded_receipt)) =
            cursor.seek_exact(key).map_err(|_| StoreError::ReadError)?
        {
            receipts.push(encoded_receipt);
            receipt_index += 1;
            key = (*block_hash, receipt_index).into();
        }

        Ok(receipts.into_iter().map(|receipt| receipt.to()).collect())
    }

    fn set_header_download_checkpoint(&self, block_hash: BlockHash) -> Result<(), StoreError> {
        self.write::<SnapState>(
            SnapStateIndex::HeaderDownloadCheckpoint,
            block_hash.encode_to_vec(),
        )
    }

    fn get_header_download_checkpoint(&self) -> Result<Option<BlockHash>, StoreError> {
        self.read::<SnapState>(SnapStateIndex::HeaderDownloadCheckpoint)?
            .map(|ref h| BlockHash::decode(h))
            .transpose()
            .map_err(StoreError::RLPDecode)
    }

    fn clear_header_download_checkpoint(&self) -> Result<(), StoreError> {
        self.delete::<SnapState>(SnapStateIndex::HeaderDownloadCheckpoint)
    }

    fn set_state_trie_root_checkpoint(&self, current_root: H256) -> Result<(), StoreError> {
        self.write::<SnapState>(
            SnapStateIndex::StateTrieRootCheckpoint,
            current_root.encode_to_vec(),
        )
    }

    fn get_state_trie_root_checkpoint(&self) -> Result<Option<H256>, StoreError> {
        self.read::<SnapState>(SnapStateIndex::StateTrieRootCheckpoint)?
            .map(|ref h| H256::decode(h))
            .transpose()
            .map_err(StoreError::RLPDecode)
    }

    fn clear_state_trie_root_checkpoint(&self) -> Result<(), StoreError> {
        self.delete::<SnapState>(SnapStateIndex::StateTrieRootCheckpoint)
    }

    fn set_state_trie_key_checkpoint(&self, last_key: H256) -> Result<(), StoreError> {
        self.write::<SnapState>(
            SnapStateIndex::StateTrieRootCheckpoint,
            last_key.encode_to_vec(),
        )
    }

    fn get_state_trie_key_checkpoint(&self) -> Result<Option<H256>, StoreError> {
        self.read::<SnapState>(SnapStateIndex::StateTrieRootCheckpoint)?
            .map(|ref h| H256::decode(h))
            .transpose()
            .map_err(StoreError::RLPDecode)
    }

    fn clear_state_trie_key_checkpoint(&self) -> Result<(), StoreError> {
        self.delete::<SnapState>(SnapStateIndex::StateTrieRootCheckpoint)
    }

<<<<<<< HEAD
    fn set_pending_storage_heal_accounts(&self, accounts: Vec<H256>) -> Result<(), StoreError> {
=======
    fn set_pending_storage_heal_accounts(
        &self,
        accounts: Vec<(H256, Vec<Nibbles>)>,
    ) -> Result<(), StoreError> {
>>>>>>> 08e876bc
        self.write::<SnapState>(
            SnapStateIndex::PendingStorageHealAccounts,
            accounts.encode_to_vec(),
        )
    }

<<<<<<< HEAD
    fn get_pending_storage_heal_accounts(&self) -> Result<Option<Vec<H256>>, StoreError> {
        self.read::<SnapState>(SnapStateIndex::PendingStorageHealAccounts)?
            .map(|ref h| <Vec<H256>>::decode(h))
=======
    fn get_pending_storage_heal_accounts(
        &self,
    ) -> Result<Option<Vec<(H256, Vec<Nibbles>)>>, StoreError> {
        self.read::<SnapState>(SnapStateIndex::PendingStorageHealAccounts)?
            .map(|ref h| <Vec<(H256, Vec<Nibbles>)>>::decode(h))
>>>>>>> 08e876bc
            .transpose()
            .map_err(StoreError::RLPDecode)
    }

    fn clear_pending_storage_heal_accounts(&self) -> Result<(), StoreError> {
        self.delete::<SnapState>(SnapStateIndex::PendingStorageHealAccounts)
    }

<<<<<<< HEAD
    fn is_synced(&self) -> Result<bool, StoreError> {
        match self.read::<ChainData>(ChainDataIndex::IsSynced)? {
            None => Err(StoreError::Custom("Sync status not found".to_string())),
            Some(ref rlp) => RLPDecode::decode(rlp).map_err(|_| StoreError::DecodeError),
        }
    }
    fn update_sync_status(&self, status: bool) -> Result<(), StoreError> {
        self.write::<ChainData>(ChainDataIndex::IsSynced, status.encode_to_vec())
=======
    fn set_state_heal_paths(&self, paths: Vec<Nibbles>) -> Result<(), StoreError> {
        self.write::<SnapState>(SnapStateIndex::StateHealPaths, paths.encode_to_vec())
    }

    fn get_state_heal_paths(&self) -> Result<Option<Vec<Nibbles>>, StoreError> {
        self.read::<SnapState>(SnapStateIndex::StateHealPaths)?
            .map(|ref h| <Vec<Nibbles>>::decode(h))
            .transpose()
            .map_err(StoreError::RLPDecode)
    }

    fn clear_state_heal_paths(&self) -> Result<(), StoreError> {
        self.delete::<SnapState>(SnapStateIndex::StateHealPaths)
>>>>>>> 08e876bc
    }
}

impl Debug for Store {
    fn fmt(&self, f: &mut Formatter<'_>) -> std::fmt::Result {
        f.debug_struct("Libmdbx Store").finish()
    }
}

// Define tables

table!(
    /// The canonical block hash for each block number. It represents the canonical chain.
    ( CanonicalBlockHashes ) BlockNumber => BlockHashRLP
);

table!(
    /// Block hash to number table.
    ( BlockNumbers ) BlockHashRLP => BlockNumber
);

// TODO (#307): Remove TotalDifficulty.
table!(
    /// Block hash to total difficulties table.
    ( BlockTotalDifficulties ) BlockHashRLP => BlockTotalDifficultyRLP
);

table!(
    /// Block headers table.
    ( Headers ) BlockHashRLP => BlockHeaderRLP
);
table!(
    /// Block bodies table.
    ( Bodies ) BlockHashRLP => BlockBodyRLP
);
table!(
    /// Account codes table.
    ( AccountCodes ) AccountCodeHashRLP => AccountCodeRLP
);

dupsort!(
    /// Receipts table.
    ( Receipts ) TupleRLP<BlockHash, Index>[Index] => ReceiptRLP
);

dupsort!(
    /// Table containing all storage trie's nodes
    /// Each node is stored by hashed account address and node hash in order to keep different storage trie's nodes separate
    ( StorageTriesNodes ) ([u8;32], [u8;33])[[u8;32]] => Vec<u8>
);

dupsort!(
    /// Transaction locations table.
    ( TransactionLocations ) TransactionHashRLP => Rlp<(BlockNumber, BlockHash, Index)>
);

table!(
    /// Stores chain data, each value is unique and stored as its rlp encoding
    /// See [ChainDataIndex] for available chain values
    ( ChainData ) ChainDataIndex => Vec<u8>
);

table!(
    /// Stores snap state, each value is unique and stored as its rlp encoding
    /// See [SnapStateIndex] for available values
    ( SnapState ) SnapStateIndex => Vec<u8>
);

// Trie storages

table!(
    /// state trie nodes
    ( StateTrieNodes ) Vec<u8> => Vec<u8>
);

// Local Blocks

table!(
    /// payload id to payload table
    ( Payloads ) u64 => Rlp<(Block, U256, BlobsBundle, bool)>
);

table!(
    /// Stores blocks that are pending validation.
    ( PendingBlocks ) BlockHashRLP => BlockRLP
);

// Storage values are stored as bytes instead of using their rlp encoding
// As they are stored in a dupsort table, they need to have a fixed size, and encoding them doesn't preserve their size
pub struct AccountStorageKeyBytes(pub [u8; 32]);
pub struct AccountStorageValueBytes(pub [u8; 32]);

impl Encodable for AccountStorageKeyBytes {
    type Encoded = [u8; 32];

    fn encode(self) -> Self::Encoded {
        self.0
    }
}

impl Decodable for AccountStorageKeyBytes {
    fn decode(b: &[u8]) -> anyhow::Result<Self> {
        Ok(AccountStorageKeyBytes(b.try_into()?))
    }
}

impl Encodable for AccountStorageValueBytes {
    type Encoded = [u8; 32];

    fn encode(self) -> Self::Encoded {
        self.0
    }
}

impl Decodable for AccountStorageValueBytes {
    fn decode(b: &[u8]) -> anyhow::Result<Self> {
        Ok(AccountStorageValueBytes(b.try_into()?))
    }
}

impl From<H256> for AccountStorageKeyBytes {
    fn from(value: H256) -> Self {
        AccountStorageKeyBytes(value.0)
    }
}

impl From<U256> for AccountStorageValueBytes {
    fn from(value: U256) -> Self {
        AccountStorageValueBytes(value.to_big_endian())
    }
}

impl From<AccountStorageKeyBytes> for H256 {
    fn from(value: AccountStorageKeyBytes) -> Self {
        H256(value.0)
    }
}

impl From<AccountStorageValueBytes> for U256 {
    fn from(value: AccountStorageValueBytes) -> Self {
        U256::from_big_endian(&value.0)
    }
}

impl Encodable for ChainDataIndex {
    type Encoded = [u8; 4];

    fn encode(self) -> Self::Encoded {
        (self as u32).encode()
    }
}

impl Encodable for SnapStateIndex {
    type Encoded = [u8; 4];

    fn encode(self) -> Self::Encoded {
        (self as u32).encode()
    }
}
/// Initializes a new database with the provided path. If the path is `None`, the database
/// will be temporary.
pub fn init_db(path: Option<impl AsRef<Path>>) -> Database {
    let tables = [
        table_info!(BlockNumbers),
        // TODO (#307): Remove TotalDifficulty.
        table_info!(BlockTotalDifficulties),
        table_info!(Headers),
        table_info!(Bodies),
        table_info!(AccountCodes),
        table_info!(Receipts),
        table_info!(TransactionLocations),
        table_info!(ChainData),
        table_info!(StateTrieNodes),
        table_info!(StorageTriesNodes),
        table_info!(CanonicalBlockHashes),
        table_info!(Payloads),
        table_info!(PendingBlocks),
        table_info!(SnapState),
    ]
    .into_iter()
    .collect();
    let path = path.map(|p| p.as_ref().to_path_buf());
    let options = DatabaseOptions {
        mode: Mode::ReadWrite(ReadWriteOptions {
            // Set max DB size to 1TB
            max_size: Some(1024_isize.pow(4)),
            ..Default::default()
        }),
        ..Default::default()
    };
    Database::create_with_options(path, options, &tables).unwrap()
}

#[cfg(test)]
mod tests {
    use libmdbx::{
        dupsort,
        orm::{table, Database, Decodable, Encodable},
        table_info,
    };

    #[test]
    fn mdbx_smoke_test() {
        // Declare tables used for the smoke test
        table!(
            /// Example table.
            ( Example ) String => String
        );

        // Assemble database chart
        let tables = [table_info!(Example)].into_iter().collect();

        let key = "Hello".to_string();
        let value = "World!".to_string();

        let db = Database::create(None, &tables).unwrap();

        // Write values
        {
            let txn = db.begin_readwrite().unwrap();
            txn.upsert::<Example>(key.clone(), value.clone()).unwrap();
            txn.commit().unwrap();
        }
        // Read written values
        let read_value = {
            let txn = db.begin_read().unwrap();
            txn.get::<Example>(key).unwrap()
        };
        assert_eq!(read_value, Some(value));
    }

    #[test]
    fn mdbx_structs_smoke_test() {
        #[derive(Clone, Copy, Debug, PartialEq, Eq)]
        pub struct ExampleKey([u8; 32]);

        impl Encodable for ExampleKey {
            type Encoded = [u8; 32];

            fn encode(self) -> Self::Encoded {
                Encodable::encode(self.0)
            }
        }

        #[derive(Clone, Copy, Debug, PartialEq, Eq)]
        pub struct ExampleValue {
            x: u64,
            y: [u8; 32],
        }

        impl Encodable for ExampleValue {
            type Encoded = [u8; 40];

            fn encode(self) -> Self::Encoded {
                let mut encoded = [0u8; 40];
                encoded[..8].copy_from_slice(&self.x.to_ne_bytes());
                encoded[8..].copy_from_slice(&self.y);
                encoded
            }
        }

        impl Decodable for ExampleValue {
            fn decode(b: &[u8]) -> anyhow::Result<Self> {
                let x = u64::from_ne_bytes(b[..8].try_into()?);
                let y = b[8..].try_into()?;
                Ok(Self { x, y })
            }
        }

        // Declare tables used for the smoke test
        table!(
            /// Example table.
            ( StructsExample ) ExampleKey => ExampleValue
        );

        // Assemble database chart
        let tables = [table_info!(StructsExample)].into_iter().collect();
        let key = ExampleKey([151; 32]);
        let value = ExampleValue { x: 42, y: [42; 32] };

        let db = Database::create(None, &tables).unwrap();

        // Write values
        {
            let txn = db.begin_readwrite().unwrap();
            txn.upsert::<StructsExample>(key, value).unwrap();
            txn.commit().unwrap();
        }
        // Read written values
        let read_value = {
            let txn = db.begin_read().unwrap();
            txn.get::<StructsExample>(key).unwrap()
        };
        assert_eq!(read_value, Some(value));
    }

    #[test]
    fn mdbx_dupsort_smoke_test() {
        #[derive(Clone, Copy, Debug, PartialEq, Eq)]
        pub struct ExampleKey(u8);

        impl Encodable for ExampleKey {
            type Encoded = [u8; 1];

            fn encode(self) -> Self::Encoded {
                [self.0]
            }
        }
        impl Decodable for ExampleKey {
            fn decode(b: &[u8]) -> anyhow::Result<Self> {
                if b.len() != 1 {
                    anyhow::bail!("Invalid length");
                }
                Ok(Self(b[0]))
            }
        }

        #[derive(Clone, Copy, Debug, PartialEq, Eq)]
        pub struct ExampleValue {
            x: u64,
            y: [u8; 32],
        }

        impl Encodable for ExampleValue {
            type Encoded = [u8; 40];

            fn encode(self) -> Self::Encoded {
                let mut encoded = [0u8; 40];
                encoded[..8].copy_from_slice(&self.x.to_ne_bytes());
                encoded[8..].copy_from_slice(&self.y);
                encoded
            }
        }

        impl Decodable for ExampleValue {
            fn decode(b: &[u8]) -> anyhow::Result<Self> {
                let x = u64::from_ne_bytes(b[..8].try_into()?);
                let y = b[8..].try_into()?;
                Ok(Self { x, y })
            }
        }

        // Declare tables used for the smoke test
        dupsort!(
            /// Example table.
            ( DupsortExample ) ExampleKey => (ExampleKey, ExampleValue) [ExampleKey]
        );

        // Assemble database chart
        let tables = [table_info!(DupsortExample)].into_iter().collect();
        let key = ExampleKey(151);
        let subkey1 = ExampleKey(16);
        let subkey2 = ExampleKey(42);
        let value = ExampleValue { x: 42, y: [42; 32] };

        let db = Database::create(None, &tables).unwrap();

        // Write values
        {
            let txn = db.begin_readwrite().unwrap();
            txn.upsert::<DupsortExample>(key, (subkey1, value)).unwrap();
            txn.upsert::<DupsortExample>(key, (subkey2, value)).unwrap();
            txn.commit().unwrap();
        }
        // Read written values
        {
            let txn = db.begin_read().unwrap();
            let mut cursor = txn.cursor::<DupsortExample>().unwrap();
            let value1 = cursor.seek_exact(key).unwrap().unwrap();
            assert_eq!(value1, (key, (subkey1, value)));
            let value2 = cursor.seek_value(key, subkey2).unwrap().unwrap();
            assert_eq!(value2, (subkey2, value));
        };

        // Walk through duplicates
        {
            let txn = db.begin_read().unwrap();
            let cursor = txn.cursor::<DupsortExample>().unwrap();
            let mut acc = 0;
            for key in cursor.walk_key(key, None).map(|r| r.unwrap().0 .0) {
                acc += key;
            }

            assert_eq!(acc, 58);
        }
    }
}<|MERGE_RESOLUTION|>--- conflicted
+++ resolved
@@ -580,31 +580,21 @@
         self.delete::<SnapState>(SnapStateIndex::StateTrieRootCheckpoint)
     }
 
-<<<<<<< HEAD
-    fn set_pending_storage_heal_accounts(&self, accounts: Vec<H256>) -> Result<(), StoreError> {
-=======
     fn set_pending_storage_heal_accounts(
         &self,
         accounts: Vec<(H256, Vec<Nibbles>)>,
     ) -> Result<(), StoreError> {
->>>>>>> 08e876bc
         self.write::<SnapState>(
             SnapStateIndex::PendingStorageHealAccounts,
             accounts.encode_to_vec(),
         )
     }
 
-<<<<<<< HEAD
-    fn get_pending_storage_heal_accounts(&self) -> Result<Option<Vec<H256>>, StoreError> {
-        self.read::<SnapState>(SnapStateIndex::PendingStorageHealAccounts)?
-            .map(|ref h| <Vec<H256>>::decode(h))
-=======
     fn get_pending_storage_heal_accounts(
         &self,
     ) -> Result<Option<Vec<(H256, Vec<Nibbles>)>>, StoreError> {
         self.read::<SnapState>(SnapStateIndex::PendingStorageHealAccounts)?
             .map(|ref h| <Vec<(H256, Vec<Nibbles>)>>::decode(h))
->>>>>>> 08e876bc
             .transpose()
             .map_err(StoreError::RLPDecode)
     }
@@ -613,16 +603,17 @@
         self.delete::<SnapState>(SnapStateIndex::PendingStorageHealAccounts)
     }
 
-<<<<<<< HEAD
     fn is_synced(&self) -> Result<bool, StoreError> {
         match self.read::<ChainData>(ChainDataIndex::IsSynced)? {
             None => Err(StoreError::Custom("Sync status not found".to_string())),
             Some(ref rlp) => RLPDecode::decode(rlp).map_err(|_| StoreError::DecodeError),
         }
     }
+
     fn update_sync_status(&self, status: bool) -> Result<(), StoreError> {
         self.write::<ChainData>(ChainDataIndex::IsSynced, status.encode_to_vec())
-=======
+    }
+    
     fn set_state_heal_paths(&self, paths: Vec<Nibbles>) -> Result<(), StoreError> {
         self.write::<SnapState>(SnapStateIndex::StateHealPaths, paths.encode_to_vec())
     }
@@ -636,7 +627,6 @@
 
     fn clear_state_heal_paths(&self) -> Result<(), StoreError> {
         self.delete::<SnapState>(SnapStateIndex::StateHealPaths)
->>>>>>> 08e876bc
     }
 }
 
