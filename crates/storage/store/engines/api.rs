--- conflicted
+++ resolved
@@ -252,80 +252,42 @@
 
     // Snap State methods
 
-<<<<<<< HEAD
-    /// Sets the hash of the last header downloaded during a snap sync
     fn set_header_download_checkpoint(&self, block_hash: BlockHash) -> Result<(), StoreError>;
 
-    /// Gets the hash of the last header downloaded during a snap sync
     fn get_header_download_checkpoint(&self) -> Result<Option<BlockHash>, StoreError>;
 
-    /// Clears the hash of the last header downloaded during a snap sync
     fn clear_header_download_checkpoint(&self) -> Result<(), StoreError>;
 
-    /// Sets the current state root of the state trie being rebuilt during snap sync
     fn set_state_trie_root_checkpoint(&self, current_root: H256) -> Result<(), StoreError>;
 
-    /// Gets the current state root of the state trie being rebuilt during snap sync
     fn get_state_trie_root_checkpoint(&self) -> Result<Option<H256>, StoreError>;
 
-    /// Clears the current state root of the state trie being rebuilt during snap sync
     fn clear_state_trie_root_checkpoint(&self) -> Result<(), StoreError>;
 
-    /// Sets the last key fetched from the state trie being fetched during snap sync
     fn set_state_trie_key_checkpoint(&self, last_key: H256) -> Result<(), StoreError>;
 
-    /// Gets the last key fetched from the state trie being fetched during snap sync
     fn get_state_trie_key_checkpoint(&self) -> Result<Option<H256>, StoreError>;
 
-    /// Clears the last key fetched from the state trie being fetched during snap sync
     fn clear_state_trie_key_checkpoint(&self) -> Result<(), StoreError>;
 
-    /// Sets the list of account hashes whose storage needs healing
-    fn set_pending_storage_heal_accounts(&self, accounts: Vec<H256>) -> Result<(), StoreError>;
-
-    /// Gets the list of account hashes whos storage needs healing
-    fn get_pending_storage_heal_accounts(&self) -> Result<Option<Vec<H256>>, StoreError>;
-
-    /// Clears the list of account hashes whose storage needs healing
+    fn set_pending_storage_heal_accounts(
+        &self,
+        accounts: Vec<(H256, Vec<Nibbles>)>,
+    ) -> Result<(), StoreError>;
+
+    fn get_pending_storage_heal_accounts(
+        &self,
+    ) -> Result<Option<Vec<(H256, Vec<Nibbles>)>>, StoreError>;
+
     fn clear_pending_storage_heal_accounts(&self) -> Result<(), StoreError>;
 
+    fn set_state_heal_paths(&self, paths: Vec<Nibbles>) -> Result<(), StoreError>;
+
+    fn get_state_heal_paths(&self) -> Result<Option<Vec<Nibbles>>, StoreError>;
+
+    fn clear_state_heal_paths(&self) -> Result<(), StoreError>;
+
     fn is_synced(&self) -> Result<bool, StoreError>;
 
     fn update_sync_status(&self, status: bool) -> Result<(), StoreError>;
-=======
-    fn set_header_download_checkpoint(&self, block_hash: BlockHash) -> Result<(), StoreError>;
-
-    fn get_header_download_checkpoint(&self) -> Result<Option<BlockHash>, StoreError>;
-
-    fn clear_header_download_checkpoint(&self) -> Result<(), StoreError>;
-
-    fn set_state_trie_root_checkpoint(&self, current_root: H256) -> Result<(), StoreError>;
-
-    fn get_state_trie_root_checkpoint(&self) -> Result<Option<H256>, StoreError>;
-
-    fn clear_state_trie_root_checkpoint(&self) -> Result<(), StoreError>;
-
-    fn set_state_trie_key_checkpoint(&self, last_key: H256) -> Result<(), StoreError>;
-
-    fn get_state_trie_key_checkpoint(&self) -> Result<Option<H256>, StoreError>;
-
-    fn clear_state_trie_key_checkpoint(&self) -> Result<(), StoreError>;
-
-    fn set_pending_storage_heal_accounts(
-        &self,
-        accounts: Vec<(H256, Vec<Nibbles>)>,
-    ) -> Result<(), StoreError>;
-
-    fn get_pending_storage_heal_accounts(
-        &self,
-    ) -> Result<Option<Vec<(H256, Vec<Nibbles>)>>, StoreError>;
-
-    fn clear_pending_storage_heal_accounts(&self) -> Result<(), StoreError>;
-
-    fn set_state_heal_paths(&self, paths: Vec<Nibbles>) -> Result<(), StoreError>;
-
-    fn get_state_heal_paths(&self) -> Result<Option<Vec<Nibbles>>, StoreError>;
-
-    fn clear_state_heal_paths(&self) -> Result<(), StoreError>;
->>>>>>> 08e876bc
 }