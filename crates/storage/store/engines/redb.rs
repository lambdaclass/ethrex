--- conflicted
+++ resolved
@@ -591,7 +591,6 @@
             .map(|b| b.value().to()))
     }
 
-<<<<<<< HEAD
     fn add_receipts(
         &self,
         block_hash: BlockHash,
@@ -634,7 +633,7 @@
         self.write_to_multi_batch(TRANSACTION_LOCATIONS_TABLE, key_values)?;
 
         Ok(())
-=======
+    }
     fn update_payload(
         &self,
         payload_id: u64,
@@ -650,7 +649,6 @@
                 (block, block_value, blobs_bundle, completed),
             ),
         )
->>>>>>> 3c05f029
     }
 }
 
