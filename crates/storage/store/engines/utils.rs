--- conflicted
+++ resolved
@@ -50,11 +50,8 @@
     PendingStorageHealAccounts = 2,
     // Last key fetched from the state trie
     StateTrieKeyCheckpoint = 3,
-<<<<<<< HEAD
-=======
     // Paths from the state trie in need of healing
     StateHealPaths = 4,
->>>>>>> 08e876bc
 }
 
 impl From<u8> for SnapStateIndex {
@@ -72,10 +69,7 @@
             x if x == SnapStateIndex::StateTrieKeyCheckpoint as u8 => {
                 SnapStateIndex::StateTrieKeyCheckpoint
             }
-<<<<<<< HEAD
-=======
             x if x == SnapStateIndex::StateHealPaths as u8 => SnapStateIndex::StateHealPaths,
->>>>>>> 08e876bc
             _ => panic!("Invalid value when casting to SnapDataIndex: {}", value),
         }
     }
