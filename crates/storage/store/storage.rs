--- conflicted
+++ resolved
@@ -812,11 +812,7 @@
     }
 
     /// Receives the root of the state trie and a list of paths where the first path will correspond to a path in the state trie
-<<<<<<< HEAD
-    /// (aka a hashed account address) and the following paths will be paths in the accoun's storage trie (aka hashed storage keys)
-=======
     /// (aka a hashed account address) and the following paths will be paths in the account's storage trie (aka hashed storage keys)
->>>>>>> 3960a49d
     /// If only one hash (account) is received, then the state trie node containing the account will be returned.
     /// If more than one hash is received, then the storage trie nodes where each storage key is stored will be returned
     /// For more information check out snap capability message [`GetTrieNodes`](https://github.com/ethereum/devp2p/blob/master/caps/snap.md#gettrienodes-0x06)
