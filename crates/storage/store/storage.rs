use self::engines::in_memory::Store as InMemoryStore;
#[cfg(feature = "libmdbx")]
use self::engines::libmdbx::Store as LibmdbxStore;
use self::error::StoreError;
use bytes::Bytes;
use engines::api::StoreEngine;
#[cfg(feature = "redb")]
use engines::redb::RedBStore;
use ethereum_types::{Address, H256, U256};
use ethrex_core::types::{
    code_hash, AccountInfo, AccountState, BlobsBundle, Block, BlockBody, BlockHash, BlockHeader,
    BlockNumber, ChainConfig, Genesis, GenesisAccount, Index, MempoolTransaction, Receipt,
    Transaction, TxType, EMPTY_TRIE_HASH,
};
use ethrex_rlp::decode::RLPDecode;
use ethrex_rlp::encode::RLPEncode;
use ethrex_trie::Trie;
use serde::{Deserialize, Serialize};
use sha3::{Digest as _, Keccak256};
use std::collections::{HashMap, HashSet};
use std::fmt::Debug;
use std::sync::{Arc, Mutex};
use tracing::info;

mod engines;
pub mod error;
mod rlp;

#[derive(Debug, Clone)]
pub struct Store {
    // TODO: Check if we can remove this mutex and move it to the in_memory::Store struct
    engine: Arc<dyn StoreEngine>,
    pub mempool: Arc<Mutex<HashMap<H256, MempoolTransaction>>>,
    pub blobs_bundle_pool: Arc<Mutex<HashMap<H256, BlobsBundle>>>,
}

#[allow(dead_code)]
#[derive(Debug, Clone, Copy)]
pub enum EngineType {
    InMemory,
    #[cfg(feature = "libmdbx")]
    Libmdbx,
    #[cfg(feature = "redb")]
    RedB,
}

#[derive(Default, Debug, Clone, Serialize, Deserialize, PartialEq, Eq)]
pub struct AccountUpdate {
    pub address: Address,
    pub removed: bool,
    pub info: Option<AccountInfo>,
    pub code: Option<Bytes>,
    pub added_storage: HashMap<H256, U256>,
    // Matches TODO in code
    // removed_storage_keys: Vec<H256>,
}

impl AccountUpdate {
    /// Creates new empty update for the given account
    pub fn new(address: Address) -> AccountUpdate {
        AccountUpdate {
            address,
            ..Default::default()
        }
    }

    /// Creates new update representing an account removal
    pub fn removed(address: Address) -> AccountUpdate {
        AccountUpdate {
            address,
            removed: true,
            ..Default::default()
        }
    }
}

impl Store {
    pub fn new(path: &str, engine_type: EngineType) -> Result<Self, StoreError> {
        info!("Starting storage engine ({engine_type:?})");
        let store = match engine_type {
            #[cfg(feature = "libmdbx")]
            EngineType::Libmdbx => Self {
                engine: Arc::new(LibmdbxStore::new(path)?),
                mempool: Arc::new(Mutex::new(HashMap::new())),
                blobs_bundle_pool: Arc::new(Mutex::new(HashMap::new())),
            },
            EngineType::InMemory => Self {
                engine: Arc::new(InMemoryStore::new()),
                mempool: Arc::new(Mutex::new(HashMap::new())),
                blobs_bundle_pool: Arc::new(Mutex::new(HashMap::new())),
            },
            #[cfg(feature = "redb")]
            EngineType::RedB => Self {
                engine: Arc::new(RedBStore::new()?),
                mempool: Arc::new(Mutex::new(HashMap::new())),
                blobs_bundle_pool: Arc::new(Mutex::new(HashMap::new())),
            },
        };
        info!("Started store engine");
        Ok(store)
    }

    pub fn get_account_info(
        &self,
        block_number: BlockNumber,
        address: Address,
    ) -> Result<Option<AccountInfo>, StoreError> {
        match self.get_canonical_block_hash(block_number)? {
            Some(block_hash) => self.get_account_info_by_hash(block_hash, address),
            None => Ok(None),
        }
    }

    pub fn get_account_info_by_hash(
        &self,
        block_hash: BlockHash,
        address: Address,
    ) -> Result<Option<AccountInfo>, StoreError> {
        let Some(state_trie) = self.state_trie(block_hash)? else {
            return Ok(None);
        };
        let hashed_address = hash_address(&address);
        let Some(encoded_state) = state_trie.get(&hashed_address)? else {
            return Ok(None);
        };
        let account_state = AccountState::decode(&encoded_state)?;
        Ok(Some(AccountInfo {
            code_hash: account_state.code_hash,
            balance: account_state.balance,
            nonce: account_state.nonce,
        }))
    }

    pub fn add_block_header(
        &self,
        block_hash: BlockHash,
        block_header: BlockHeader,
    ) -> Result<(), StoreError> {
        self.engine.add_block_header(block_hash, block_header)
    }

    pub fn add_block_headers(
        &self,
        block_hashes: Vec<BlockHash>,
        block_headers: Vec<BlockHeader>,
    ) -> Result<(), StoreError> {
        self.engine.add_block_headers(block_hashes, block_headers)
    }

    pub fn get_block_header(
        &self,
        block_number: BlockNumber,
    ) -> Result<Option<BlockHeader>, StoreError> {
        self.engine.get_block_header(block_number)
    }

    pub fn get_block_header_by_hash(
        &self,
        block_hash: BlockHash,
    ) -> Result<Option<BlockHeader>, StoreError> {
        self.engine.get_block_header_by_hash(block_hash)
    }

    pub fn get_block_body_by_hash(
        &self,
        block_hash: BlockHash,
    ) -> Result<Option<BlockBody>, StoreError> {
        self.engine.get_block_body_by_hash(block_hash)
    }

    pub fn add_block_body(
        &self,
        block_hash: BlockHash,
        block_body: BlockBody,
    ) -> Result<(), StoreError> {
        self.engine.add_block_body(block_hash, block_body)
    }

    pub fn get_block_body(
        &self,
        block_number: BlockNumber,
    ) -> Result<Option<BlockBody>, StoreError> {
        self.engine.get_block_body(block_number)
    }

    pub fn add_pending_block(&self, block: Block) -> Result<(), StoreError> {
        info!(
            "Adding block to pending: {}",
            block.header.compute_block_hash()
        );
        self.engine.add_pending_block(block)
    }

    pub fn get_pending_block(&self, block_hash: BlockHash) -> Result<Option<Block>, StoreError> {
        info!("get pending: {}", block_hash);
        self.engine.get_pending_block(block_hash)
    }

    pub fn add_block_number(
        &self,
        block_hash: BlockHash,
        block_number: BlockNumber,
    ) -> Result<(), StoreError> {
        self.engine
            .clone()
            .add_block_number(block_hash, block_number)
    }

    pub fn get_block_number(
        &self,
        block_hash: BlockHash,
    ) -> Result<Option<BlockNumber>, StoreError> {
        self.engine.get_block_number(block_hash)
    }

    pub fn add_block_total_difficulty(
        &self,
        block_hash: BlockHash,
        block_difficulty: U256,
    ) -> Result<(), StoreError> {
        self.engine
            .add_block_total_difficulty(block_hash, block_difficulty)
    }

    pub fn get_block_total_difficulty(
        &self,
        block_hash: BlockHash,
    ) -> Result<Option<U256>, StoreError> {
        self.engine.get_block_total_difficulty(block_hash)
    }

    pub fn add_transaction_location(
        &self,
        transaction_hash: H256,
        block_number: BlockNumber,
        block_hash: BlockHash,
        index: Index,
    ) -> Result<(), StoreError> {
        self.engine
            .add_transaction_location(transaction_hash, block_number, block_hash, index)
    }

    pub fn add_transaction_locations(
        &self,
        transactions: &[Transaction],
        block_number: BlockNumber,
        block_hash: BlockHash,
    ) -> Result<(), StoreError> {
        let mut locations = vec![];

        for (index, transaction) in transactions.iter().enumerate() {
            locations.push((
                transaction.compute_hash(),
                block_number,
                block_hash,
                index as Index,
            ));
        }

        self.engine.add_transaction_locations(locations)
    }

    pub fn get_transaction_location(
        &self,
        transaction_hash: H256,
    ) -> Result<Option<(BlockNumber, BlockHash, Index)>, StoreError> {
        self.engine.get_transaction_location(transaction_hash)
    }

    /// Add transaction to the pool
    pub fn add_transaction_to_pool(
        &self,
        hash: H256,
        transaction: MempoolTransaction,
    ) -> Result<(), StoreError> {
        let mut mempool = self
            .mempool
            .lock()
            .map_err(|error| StoreError::Custom(error.to_string()))?;
        mempool.insert(hash, transaction);

        Ok(())
    }

    /// Add a blobs bundle to the pool by its blob transaction hash
    pub fn add_blobs_bundle_to_pool(
        &self,
        tx_hash: H256,
        blobs_bundle: BlobsBundle,
    ) -> Result<(), StoreError> {
        self.blobs_bundle_pool
            .lock()
            .map_err(|error| StoreError::Custom(error.to_string()))?
            .insert(tx_hash, blobs_bundle);
        Ok(())
    }

    /// Get a blobs bundle to the pool given its blob transaction hash
    pub fn get_blobs_bundle_from_pool(
        &self,
        tx_hash: H256,
    ) -> Result<Option<BlobsBundle>, StoreError> {
        Ok(self
            .blobs_bundle_pool
            .lock()
            .map_err(|error| StoreError::Custom(error.to_string()))?
            .get(&tx_hash)
            .cloned())
    }

    /// Remove a transaction from the pool
    pub fn remove_transaction_from_pool(&self, hash: &H256) -> Result<(), StoreError> {
        let mut mempool = self
            .mempool
            .lock()
            .map_err(|error| StoreError::Custom(error.to_string()))?;
        if let Some(tx) = mempool.get(hash) {
            if matches!(tx.tx_type(), TxType::EIP4844) {
                self.blobs_bundle_pool
                    .lock()
                    .map_err(|error| StoreError::Custom(error.to_string()))?
                    .remove(&tx.compute_hash());
            }

            mempool.remove(hash);
        };

        Ok(())
    }

    /// Applies the filter and returns a set of suitable transactions from the mempool.
    /// These transactions will be grouped by sender and sorted by nonce
    pub fn filter_pool_transactions(
        &self,
        filter: &dyn Fn(&Transaction) -> bool,
    ) -> Result<HashMap<Address, Vec<MempoolTransaction>>, StoreError> {
        let mut txs_by_sender: HashMap<Address, Vec<MempoolTransaction>> = HashMap::new();
        let mempool = self
            .mempool
            .lock()
            .map_err(|error| StoreError::Custom(error.to_string()))?;

        for (_, tx) in mempool.iter() {
            if filter(tx) {
                txs_by_sender
                    .entry(tx.sender())
                    .or_default()
                    .push(tx.clone())
            }
        }

        txs_by_sender.iter_mut().for_each(|(_, txs)| txs.sort());
        Ok(txs_by_sender)
    }

    /// Gets hashes from possible_hashes that are not already known in the mempool.
    pub fn filter_unknown_transactions(
        &self,
        possible_hashes: &[H256],
    ) -> Result<Vec<H256>, StoreError> {
        let mempool = self
            .mempool
            .lock()
            .map_err(|error| StoreError::Custom(error.to_string()))?;

        let tx_set: HashSet<_> = mempool.iter().map(|(hash, _)| hash).collect();
        Ok(possible_hashes
            .iter()
            .filter(|hash| !tx_set.contains(hash))
            .copied()
            .collect())
    }

    pub fn add_account_code(&self, code_hash: H256, code: Bytes) -> Result<(), StoreError> {
        self.engine.add_account_code(code_hash, code)
    }

    pub fn get_account_code(&self, code_hash: H256) -> Result<Option<Bytes>, StoreError> {
        self.engine.get_account_code(code_hash)
    }

    pub fn get_code_by_account_address(
        &self,
        block_number: BlockNumber,
        address: Address,
    ) -> Result<Option<Bytes>, StoreError> {
        let Some(block_hash) = self.engine.get_canonical_block_hash(block_number)? else {
            return Ok(None);
        };
        let Some(state_trie) = self.state_trie(block_hash)? else {
            return Ok(None);
        };
        let hashed_address = hash_address(&address);
        let Some(encoded_state) = state_trie.get(&hashed_address)? else {
            return Ok(None);
        };
        let account_state = AccountState::decode(&encoded_state)?;
        self.get_account_code(account_state.code_hash)
    }
    pub fn get_nonce_by_account_address(
        &self,
        block_number: BlockNumber,
        address: Address,
    ) -> Result<Option<u64>, StoreError> {
        let Some(block_hash) = self.engine.get_canonical_block_hash(block_number)? else {
            return Ok(None);
        };
        let Some(state_trie) = self.state_trie(block_hash)? else {
            return Ok(None);
        };
        let hashed_address = hash_address(&address);
        let Some(encoded_state) = state_trie.get(&hashed_address)? else {
            return Ok(None);
        };
        let account_state = AccountState::decode(&encoded_state)?;
        Ok(Some(account_state.nonce))
    }

    /// Applies account updates based on the block's latest storage state
    /// and returns the new state root after the updates have been applied.
    pub fn apply_account_updates(
        &self,
        block_hash: BlockHash,
        account_updates: &[AccountUpdate],
    ) -> Result<Option<H256>, StoreError> {
        let Some(mut state_trie) = self.state_trie(block_hash)? else {
            return Ok(None);
        };
        for update in account_updates.iter() {
            let hashed_address = hash_address(&update.address);
            if update.removed {
                // Remove account from trie
                state_trie.remove(hashed_address)?;
            } else {
                // Add or update AccountState in the trie
                // Fetch current state or create a new state to be inserted
                let mut account_state = match state_trie.get(&hashed_address)? {
                    Some(encoded_state) => AccountState::decode(&encoded_state)?,
                    None => AccountState::default(),
                };
                if let Some(info) = &update.info {
                    account_state.nonce = info.nonce;
                    account_state.balance = info.balance;
                    account_state.code_hash = info.code_hash;
                    // Store updated code in DB
                    if let Some(code) = &update.code {
                        self.add_account_code(info.code_hash, code.clone())?;
                    }
                }
                // Store the added storage in the account's storage trie and compute its new root
                if !update.added_storage.is_empty() {
                    let mut storage_trie = self.engine.open_storage_trie(
                        H256::from_slice(&hashed_address),
                        account_state.storage_root,
                    );
                    for (storage_key, storage_value) in &update.added_storage {
                        let hashed_key = hash_key(storage_key);
                        if storage_value.is_zero() {
                            storage_trie.remove(hashed_key)?;
                        } else {
                            storage_trie.insert(hashed_key, storage_value.encode_to_vec())?;
                        }
                    }
                    account_state.storage_root = storage_trie.hash()?;
                }
                state_trie.insert(hashed_address, account_state.encode_to_vec())?;
            }
        }
        Ok(Some(state_trie.hash()?))
    }

    /// Adds all genesis accounts and returns the genesis block's state_root
    pub fn setup_genesis_state_trie(
        &self,
        genesis_accounts: HashMap<Address, GenesisAccount>,
    ) -> Result<H256, StoreError> {
        let mut genesis_state_trie = self.engine.open_state_trie(*EMPTY_TRIE_HASH);
        for (address, account) in genesis_accounts {
            let hashed_address = hash_address(&address);
            // Store account code (as this won't be stored in the trie)
            let code_hash = code_hash(&account.code);
            self.add_account_code(code_hash, account.code)?;
            // Store the account's storage in a clean storage trie and compute its root
            let mut storage_trie = self
                .engine
                .open_storage_trie(H256::from_slice(&hashed_address), *EMPTY_TRIE_HASH);
            for (storage_key, storage_value) in account.storage {
                if !storage_value.is_zero() {
                    let hashed_key = hash_key(&storage_key);
                    storage_trie.insert(hashed_key, storage_value.encode_to_vec())?;
                }
            }
            let storage_root = storage_trie.hash()?;
            // Add account to trie
            let account_state = AccountState {
                nonce: account.nonce,
                balance: account.balance,
                storage_root,
                code_hash,
            };
            genesis_state_trie.insert(hashed_address, account_state.encode_to_vec())?;
        }
        Ok(genesis_state_trie.hash()?)
    }

    pub fn add_receipt(
        &self,
        block_hash: BlockHash,
        index: Index,
        receipt: Receipt,
    ) -> Result<(), StoreError> {
        self.engine.add_receipt(block_hash, index, receipt)
    }

    pub fn add_receipts(
        &self,
        block_hash: BlockHash,
        receipts: Vec<Receipt>,
    ) -> Result<(), StoreError> {
        self.engine.add_receipts(block_hash, receipts)
    }

    pub fn get_receipt(
        &self,
        block_number: BlockNumber,
        index: Index,
    ) -> Result<Option<Receipt>, StoreError> {
        self.engine.get_receipt(block_number, index)
    }

    pub fn add_block(&self, block: Block) -> Result<(), StoreError> {
        // TODO Maybe add both in a single tx?
        let header = block.header;
        let number = header.number;
        let latest_total_difficulty = self.get_latest_total_difficulty()?;
        let block_total_difficulty =
            latest_total_difficulty.unwrap_or(U256::zero()) + header.difficulty;
        let hash = header.compute_block_hash();
        self.add_transaction_locations(&block.body.transactions, number, hash)?;
        self.add_block_body(hash, block.body)?;
        self.add_block_header(hash, header)?;
        self.add_block_number(hash, number)?;
        self.add_block_total_difficulty(hash, block_total_difficulty)?;
        self.update_latest_total_difficulty(block_total_difficulty)
    }

    pub fn add_initial_state(&self, genesis: Genesis) -> Result<(), StoreError> {
        info!("Setting initial sync status to false");
        self.update_sync_status(false)?;

        info!("Storing initial state from genesis");

        // Obtain genesis block
        let genesis_block = genesis.get_block();
        let genesis_block_number = genesis_block.header.number;

        let genesis_hash = genesis_block.hash();

        if let Some(header) = self.get_block_header(genesis_block_number)? {
            if header.compute_block_hash() == genesis_hash {
                info!("Received genesis file matching a previously stored one, nothing to do");
                return Ok(());
            } else {
                panic!("tried to run genesis twice with different blocks");
            }
        }
        // Store genesis accounts
        // TODO: Should we use this root instead of computing it before the block hash check?
        let genesis_state_root = self.setup_genesis_state_trie(genesis.alloc)?;
        debug_assert_eq!(genesis_state_root, genesis_block.header.state_root);

        // Store genesis block
        info!(
            "Storing genesis block with number {} and hash {}",
            genesis_block_number, genesis_hash
        );

        self.add_block(genesis_block)?;
        self.update_earliest_block_number(genesis_block_number)?;
        self.update_latest_block_number(genesis_block_number)?;
        self.set_canonical_block(genesis_block_number, genesis_hash)?;

        // Set chain config
        self.set_chain_config(&genesis.config)
    }

    pub fn get_transaction_by_hash(
        &self,
        transaction_hash: H256,
    ) -> Result<Option<Transaction>, StoreError> {
        self.engine.get_transaction_by_hash(transaction_hash)
    }

    pub fn get_transaction_by_location(
        &self,
        block_hash: BlockHash,
        index: u64,
    ) -> Result<Option<Transaction>, StoreError> {
        self.engine.get_transaction_by_location(block_hash, index)
    }

    pub fn get_block_by_hash(&self, block_hash: H256) -> Result<Option<Block>, StoreError> {
        self.engine.get_block_by_hash(block_hash)
    }

    pub fn get_storage_at(
        &self,
        block_number: BlockNumber,
        address: Address,
        storage_key: H256,
    ) -> Result<Option<U256>, StoreError> {
        match self.get_canonical_block_hash(block_number)? {
            Some(block_hash) => self.get_storage_at_hash(block_hash, address, storage_key),
            None => Ok(None),
        }
    }

    pub fn get_storage_at_hash(
        &self,
        block_hash: BlockHash,
        address: Address,
        storage_key: H256,
    ) -> Result<Option<U256>, StoreError> {
        let Some(storage_trie) = self.storage_trie(block_hash, address)? else {
            return Ok(None);
        };
        let hashed_key = hash_key(&storage_key);
        storage_trie
            .get(&hashed_key)?
            .map(|rlp| U256::decode(&rlp).map_err(StoreError::RLPDecode))
            .transpose()
    }

    pub fn set_chain_config(&self, chain_config: &ChainConfig) -> Result<(), StoreError> {
        self.engine.set_chain_config(chain_config)
    }

    pub fn get_chain_config(&self) -> Result<ChainConfig, StoreError> {
        self.engine.get_chain_config()
    }

    pub fn update_earliest_block_number(
        &self,
        block_number: BlockNumber,
    ) -> Result<(), StoreError> {
        self.engine.update_earliest_block_number(block_number)
    }

    pub fn get_earliest_block_number(&self) -> Result<BlockNumber, StoreError> {
        self.engine
            .get_earliest_block_number()?
            .ok_or(StoreError::MissingEarliestBlockNumber)
    }

    pub fn update_finalized_block_number(
        &self,
        block_number: BlockNumber,
    ) -> Result<(), StoreError> {
        self.engine.update_finalized_block_number(block_number)
    }

    pub fn get_finalized_block_number(&self) -> Result<Option<BlockNumber>, StoreError> {
        self.engine.get_finalized_block_number()
    }

    pub fn update_safe_block_number(&self, block_number: BlockNumber) -> Result<(), StoreError> {
        self.engine.update_safe_block_number(block_number)
    }

    pub fn get_safe_block_number(&self) -> Result<Option<BlockNumber>, StoreError> {
        self.engine.get_safe_block_number()
    }

    pub fn update_latest_block_number(&self, block_number: BlockNumber) -> Result<(), StoreError> {
        self.engine.update_latest_block_number(block_number)
    }

    pub fn get_latest_block_number(&self) -> Result<BlockNumber, StoreError> {
        self.engine
            .get_latest_block_number()?
            .ok_or(StoreError::MissingLatestBlockNumber)
    }

    pub fn update_latest_total_difficulty(&self, block_difficulty: U256) -> Result<(), StoreError> {
        self.engine.update_latest_total_difficulty(block_difficulty)
    }

    pub fn get_latest_total_difficulty(&self) -> Result<Option<U256>, StoreError> {
        self.engine.get_latest_total_difficulty()
    }

    pub fn update_pending_block_number(&self, block_number: BlockNumber) -> Result<(), StoreError> {
        self.engine.update_pending_block_number(block_number)
    }

    pub fn get_pending_block_number(&self) -> Result<Option<BlockNumber>, StoreError> {
        self.engine.get_pending_block_number()
    }

    pub fn set_canonical_block(
        &self,
        number: BlockNumber,
        hash: BlockHash,
    ) -> Result<(), StoreError> {
        self.engine.set_canonical_block(number, hash)
    }

    pub fn get_canonical_block_hash(
        &self,
        block_number: BlockNumber,
    ) -> Result<Option<BlockHash>, StoreError> {
        self.engine.get_canonical_block_hash(block_number)
    }

    /// Marks a block number as not having any canonical blocks associated with it.
    /// Used for reorgs.
    /// Note: Should we also remove all others up to the head here?
    pub fn unset_canonical_block(&self, number: BlockNumber) -> Result<(), StoreError> {
        self.engine.unset_canonical_block(number)
    }

    // Obtain the storage trie for the given block
    pub fn state_trie(&self, block_hash: BlockHash) -> Result<Option<Trie>, StoreError> {
        let Some(header) = self.get_block_header_by_hash(block_hash)? else {
            return Ok(None);
        };
        Ok(Some(self.engine.open_state_trie(header.state_root)))
    }

    // Obtain the storage trie for the given account on the given block
    pub fn storage_trie(
        &self,
        block_hash: BlockHash,
        address: Address,
    ) -> Result<Option<Trie>, StoreError> {
        // Fetch Account from state_trie
        let Some(state_trie) = self.state_trie(block_hash)? else {
            return Ok(None);
        };
        let hashed_address = hash_address(&address);
        let Some(encoded_account) = state_trie.get(&hashed_address)? else {
            return Ok(None);
        };
        let account = AccountState::decode(&encoded_account)?;
        // Open storage_trie
        let storage_root = account.storage_root;
        Ok(Some(self.engine.open_storage_trie(
            H256::from_slice(&hashed_address),
            storage_root,
        )))
    }

    pub fn get_account_state(
        &self,
        block_number: BlockNumber,
        address: Address,
    ) -> Result<Option<AccountState>, StoreError> {
        let Some(block_hash) = self.engine.get_canonical_block_hash(block_number)? else {
            return Ok(None);
        };
        let Some(state_trie) = self.state_trie(block_hash)? else {
            return Ok(None);
        };
        let hashed_address = hash_address(&address);
        let Some(encoded_state) = state_trie.get(&hashed_address)? else {
            return Ok(None);
        };
        Ok(Some(AccountState::decode(&encoded_state)?))
    }

    pub fn get_account_state_by_hash(
        &self,
        block_hash: BlockHash,
        address: Address,
    ) -> Result<Option<AccountState>, StoreError> {
        let Some(state_trie) = self.state_trie(block_hash)? else {
            return Ok(None);
        };
        let hashed_address = hash_address(&address);
        let Some(encoded_state) = state_trie.get(&hashed_address)? else {
            return Ok(None);
        };
        Ok(Some(AccountState::decode(&encoded_state)?))
    }

    pub fn get_account_proof(
        &self,
        block_number: BlockNumber,
        address: &Address,
    ) -> Result<Option<Vec<Vec<u8>>>, StoreError> {
        let Some(block_hash) = self.engine.get_canonical_block_hash(block_number)? else {
            return Ok(None);
        };
        let Some(state_trie) = self.state_trie(block_hash)? else {
            return Ok(None);
        };
        Ok(Some(state_trie.get_proof(&hash_address(address))).transpose()?)
    }

    /// Constructs a merkle proof for the given storage_key in a storage_trie with a known root
    pub fn get_storage_proof(
        &self,
        address: Address,
        storage_root: H256,
        storage_key: &H256,
    ) -> Result<Vec<Vec<u8>>, StoreError> {
        let trie = self
            .engine
            .open_storage_trie(hash_address_fixed(&address), storage_root);
        Ok(trie.get_proof(&hash_key(storage_key))?)
    }

    // Returns an iterator across all accounts in the state trie given by the state_root
    // Does not check that the state_root is valid
    pub fn iter_accounts(&self, state_root: H256) -> impl Iterator<Item = (H256, AccountState)> {
        self.engine
            .open_state_trie(state_root)
            .into_iter()
            .content()
            .map_while(|(path, value)| {
                Some((H256::from_slice(&path), AccountState::decode(&value).ok()?))
            })
    }

    // Returns an iterator across all accounts in the state trie given by the state_root
    // Does not check that the state_root is valid
    pub fn iter_storage(
        &self,
        state_root: H256,
        hashed_address: H256,
    ) -> Result<Option<impl Iterator<Item = (H256, U256)>>, StoreError> {
        let state_trie = self.engine.open_state_trie(state_root);
        let Some(account_rlp) = state_trie.get(&hashed_address.as_bytes().to_vec())? else {
            return Ok(None);
        };
        let storage_root = AccountState::decode(&account_rlp)?.storage_root;
        Ok(Some(
            self.engine
                .open_storage_trie(hashed_address, storage_root)
                .into_iter()
                .content()
                .map_while(|(path, value)| {
                    Some((H256::from_slice(&path), U256::decode(&value).ok()?))
                }),
        ))
    }

    pub fn get_account_range_proof(
        &self,
        state_root: H256,
        starting_hash: H256,
        last_hash: Option<H256>,
    ) -> Result<Vec<Vec<u8>>, StoreError> {
        let state_trie = self.engine.open_state_trie(state_root);
        let mut proof = state_trie.get_proof(&starting_hash.as_bytes().to_vec())?;
        if let Some(last_hash) = last_hash {
            proof.extend_from_slice(&state_trie.get_proof(&last_hash.as_bytes().to_vec())?);
        }
        Ok(proof)
    }

    pub fn get_storage_range_proof(
        &self,
        state_root: H256,
        hashed_address: H256,
        starting_hash: H256,
        last_hash: Option<H256>,
    ) -> Result<Option<Vec<Vec<u8>>>, StoreError> {
        let state_trie = self.engine.open_state_trie(state_root);
        let Some(account_rlp) = state_trie.get(&hashed_address.as_bytes().to_vec())? else {
            return Ok(None);
        };
        let storage_root = AccountState::decode(&account_rlp)?.storage_root;
        let storage_trie = self.engine.open_storage_trie(hashed_address, storage_root);
        let mut proof = storage_trie.get_proof(&starting_hash.as_bytes().to_vec())?;
        if let Some(last_hash) = last_hash {
            proof.extend_from_slice(&storage_trie.get_proof(&last_hash.as_bytes().to_vec())?);
        }
        Ok(Some(proof))
    }

    /// Receives the root of the state trie and a list of paths where the first path will correspond to a path in the state trie
    /// (aka a hashed account address) and the following paths will be paths in the account's storage trie (aka hashed storage keys)
    /// If only one hash (account) is received, then the state trie node containing the account will be returned.
    /// If more than one hash is received, then the storage trie nodes where each storage key is stored will be returned
    /// For more information check out snap capability message [`GetTrieNodes`](https://github.com/ethereum/devp2p/blob/master/caps/snap.md#gettrienodes-0x06)
    /// The paths can be either full paths (hash) or partial paths (compact-encoded nibbles), if a partial path is given for the account this method will not return storage nodes for it
    pub fn get_trie_nodes(
        &self,
        state_root: H256,
        paths: Vec<Vec<u8>>,
        byte_limit: u64,
    ) -> Result<Vec<Vec<u8>>, StoreError> {
        let Some(account_path) = paths.first() else {
            return Ok(vec![]);
        };
        let state_trie = self.engine.open_state_trie(state_root);
        // State Trie Nodes Request
        if paths.len() == 1 {
            // Fetch state trie node
            let node = state_trie.get_node(account_path)?;
            return Ok(vec![node]);
        }
        // Storage Trie Nodes Request
        let Some(account_state) = state_trie
            .get(account_path)?
            .map(|ref rlp| AccountState::decode(rlp))
            .transpose()?
        else {
            return Ok(vec![]);
        };
        // We can't access the storage trie without the account's address hash
        let Ok(hashed_address) = account_path.clone().try_into().map(H256) else {
            return Ok(vec![]);
        };
        let storage_trie = self
            .engine
            .open_storage_trie(hashed_address, account_state.storage_root);
        // Fetch storage trie nodes
        let mut nodes = vec![];
        let mut bytes_used = 0;
        for path in paths.iter().skip(1) {
            if bytes_used >= byte_limit {
                break;
            }
            let node = storage_trie.get_node(path)?;
            bytes_used += node.len() as u64;
            nodes.push(node);
        }
        Ok(nodes)
    }

    pub fn add_payload(&self, payload_id: u64, block: Block) -> Result<(), StoreError> {
        self.engine.add_payload(payload_id, block)
    }

    pub fn get_payload(
        &self,
        payload_id: u64,
    ) -> Result<Option<(Block, U256, BlobsBundle, bool)>, StoreError> {
        self.engine.get_payload(payload_id)
    }

    pub fn update_payload(
        &self,
        payload_id: u64,
        block: Block,
        block_value: U256,
        blobs_bundle: BlobsBundle,
        completed: bool,
    ) -> Result<(), StoreError> {
        self.engine
            .update_payload(payload_id, block, block_value, blobs_bundle, completed)
    }

    pub fn get_receipts_for_block(
        &self,
        block_hash: &BlockHash,
    ) -> Result<Vec<Receipt>, StoreError> {
        self.engine.get_receipts_for_block(block_hash)
    }

    /// Creates a new state trie with an empty state root, for testing purposes only
    pub fn new_state_trie_for_test(&self) -> Trie {
        self.engine.open_state_trie(*EMPTY_TRIE_HASH)
    }

    /// Methods exclusive for trie management during snap-syncing

    // Obtain a state trie from the given state root
    // Doesn't check if the state root is valid
    pub fn open_state_trie(&self, state_root: H256) -> Trie {
        self.engine.open_state_trie(state_root)
    }

    // Obtain a storage trie from the given address and storage_root
    // Doesn't check if the account is stored
    pub fn open_storage_trie(&self, account_hash: H256, storage_root: H256) -> Trie {
        self.engine.open_storage_trie(account_hash, storage_root)
    }

    /// Returns true if the given node is part of the state trie's internal storage
    pub fn contains_state_node(&self, node_hash: H256) -> Result<bool, StoreError> {
        // Root is irrelevant, we only care about the internal state
        Ok(self
            .open_state_trie(*EMPTY_TRIE_HASH)
            .state()
            .get_node(node_hash.into())?
            .is_some())
    }

    /// Returns true if the given node is part of the given storage trie's internal storage
    pub fn contains_storage_node(
        &self,
        hashed_address: H256,
        node_hash: H256,
    ) -> Result<bool, StoreError> {
        // Root is irrelevant, we only care about the internal state
        Ok(self
            .open_storage_trie(hashed_address, *EMPTY_TRIE_HASH)
            .state()
            .get_node(node_hash.into())?
            .is_some())
    }

<<<<<<< HEAD
    /// Sets the hash of the last header downloaded during a snap sync
    pub fn set_header_download_checkpoint(&self, block_hash: BlockHash) -> Result<(), StoreError> {
        self.engine.set_header_download_checkpoint(block_hash)
    }

    /// Gets the hash of the last header downloaded during a snap sync
    pub fn get_header_download_checkpoint(&self) -> Result<Option<BlockHash>, StoreError> {
        self.engine.get_header_download_checkpoint()
    }

    /// Sets the current state root of the state trie being rebuilt during snap sync
    pub fn set_state_trie_root_checkpoint(&self, current_root: H256) -> Result<(), StoreError> {
        self.engine.set_state_trie_root_checkpoint(current_root)
    }

    /// Gets the current state root of the state trie being rebuilt during snap sync
    pub fn get_state_trie_root_checkpoint(&self) -> Result<Option<H256>, StoreError> {
        self.engine.get_state_trie_root_checkpoint()
    }

    /// Sets the last key fetched from the state trie being fetched during snap sync
    pub fn set_state_trie_key_checkpoint(&self, last_key: H256) -> Result<(), StoreError> {
        self.engine.set_state_trie_key_checkpoint(last_key)
    }

    /// Gets the last key fetched from the state trie being fetched during snap sync
    pub fn get_state_trie_key_checkpoint(&self) -> Result<Option<H256>, StoreError> {
        self.engine.get_state_trie_key_checkpoint()
    }

    /// Sets the list of account hashes whose storage needs healing
    pub fn set_pending_storage_heal_accounts(&self, accounts: Vec<H256>) -> Result<(), StoreError> {
        self.engine.set_pending_storage_heal_accounts(accounts)
    }

    /// Gets the list of account hashes whose storage needs healing
    pub fn get_pending_storage_heal_accounts(&self) -> Result<Option<Vec<H256>>, StoreError> {
        self.engine.get_pending_storage_heal_accounts()
    }

    /// Clears all checkpoints written during a snap sync
    pub fn clear_snap_state(&self) -> Result<(), StoreError> {
        self.engine.clear_header_download_checkpoint()?;
        self.engine.clear_pending_storage_heal_accounts()?;
        self.engine.clear_state_trie_root_checkpoint()?;
        self.engine.clear_state_trie_key_checkpoint()
=======
    pub fn is_synced(&self) -> Result<bool, StoreError> {
        self.engine.is_synced()
    }
    pub fn update_sync_status(&self, status: bool) -> Result<(), StoreError> {
        self.engine.update_sync_status(status)
>>>>>>> 042c24f7
    }
}

pub fn hash_address(address: &Address) -> Vec<u8> {
    Keccak256::new_with_prefix(address.to_fixed_bytes())
        .finalize()
        .to_vec()
}
fn hash_address_fixed(address: &Address) -> H256 {
    H256(
        Keccak256::new_with_prefix(address.to_fixed_bytes())
            .finalize()
            .into(),
    )
}

pub fn hash_key(key: &H256) -> Vec<u8> {
    Keccak256::new_with_prefix(key.to_fixed_bytes())
        .finalize()
        .to_vec()
}

#[cfg(test)]
mod tests {
    use std::{fs, panic, str::FromStr};

    use bytes::Bytes;
    use ethereum_types::{H256, U256};
    use ethrex_core::{
        types::{Transaction, TxType, BYTES_PER_BLOB},
        Bloom,
    };
    use ethrex_rlp::decode::RLPDecode;

    use super::*;

    #[test]
    fn test_in_memory_store() {
        test_store_suite(EngineType::InMemory);
    }

    #[cfg(feature = "libmdbx")]
    #[test]
    fn test_libmdbx_store() {
        test_store_suite(EngineType::Libmdbx);
    }

    #[cfg(feature = "redb")]
    #[test]
    fn test_redb_store() {
        test_store_suite(EngineType::RedB);
    }

    // Creates an empty store, runs the test and then removes the store (if needed)
    fn run_test(test_func: &dyn Fn(Store), engine_type: EngineType) {
        // Remove preexistent DBs in case of a failed previous test
        if !matches!(engine_type, EngineType::InMemory) {
            remove_test_dbs("store-test-db");
        };
        // Build a new store
        let store = Store::new("store-test-db", engine_type).expect("Failed to create test db");
        // Run the test
        test_func(store);
        // Remove store (if needed)
        if !matches!(engine_type, EngineType::InMemory) {
            remove_test_dbs("store-test-db");
        };
    }

    fn test_store_suite(engine_type: EngineType) {
        run_test(&test_store_block, engine_type);
        run_test(&test_store_block_number, engine_type);
        run_test(&test_store_transaction_location, engine_type);
        run_test(&test_store_transaction_location_not_canonical, engine_type);
        run_test(&test_store_block_receipt, engine_type);
        run_test(&test_store_account_code, engine_type);
        run_test(&test_store_block_tags, engine_type);
        run_test(&test_chain_config_storage, engine_type);
        run_test(&test_genesis_block, engine_type);
        run_test(&test_filter_mempool_transactions, engine_type);
        run_test(&blobs_bundle_loadtest, engine_type);
    }

    fn test_genesis_block(store: Store) {
        const GENESIS_KURTOSIS: &str = include_str!("../../../test_data/genesis-kurtosis.json");
        const GENESIS_HIVE: &str = include_str!("../../../test_data/genesis-hive.json");
        assert_ne!(GENESIS_KURTOSIS, GENESIS_HIVE);
        let genesis_kurtosis: Genesis =
            serde_json::from_str(GENESIS_KURTOSIS).expect("deserialize genesis-kurtosis.json");
        let genesis_hive: Genesis =
            serde_json::from_str(GENESIS_HIVE).expect("deserialize genesis-hive.json");
        store
            .add_initial_state(genesis_kurtosis.clone())
            .expect("first genesis");
        store
            .add_initial_state(genesis_kurtosis)
            .expect("second genesis with same block");
        panic::catch_unwind(move || {
            let _ = store.add_initial_state(genesis_hive);
        })
        .expect_err("genesis with a different block should panic");
    }

    fn remove_test_dbs(path: &str) {
        // Removes all test databases from filesystem
        if std::path::Path::new(path).exists() {
            fs::remove_dir_all(path).expect("Failed to clean test db dir");
        }
    }

    fn test_store_block(store: Store) {
        let (block_header, block_body) = create_block_for_testing();
        let block_number = 6;
        let hash = block_header.compute_block_hash();

        store.add_block_header(hash, block_header.clone()).unwrap();
        store.add_block_body(hash, block_body.clone()).unwrap();
        store.set_canonical_block(block_number, hash).unwrap();

        let stored_header = store.get_block_header(block_number).unwrap().unwrap();
        let stored_body = store.get_block_body(block_number).unwrap().unwrap();

        assert_eq!(stored_header, block_header);
        assert_eq!(stored_body, block_body);
    }

    fn create_block_for_testing() -> (BlockHeader, BlockBody) {
        let block_header = BlockHeader {
            parent_hash: H256::from_str(
                "0x1ac1bf1eef97dc6b03daba5af3b89881b7ae4bc1600dc434f450a9ec34d44999",
            )
            .unwrap(),
            ommers_hash: H256::from_str(
                "0x1dcc4de8dec75d7aab85b567b6ccd41ad312451b948a7413f0a142fd40d49347",
            )
            .unwrap(),
            coinbase: Address::from_str("0x2adc25665018aa1fe0e6bc666dac8fc2697ff9ba").unwrap(),
            state_root: H256::from_str(
                "0x9de6f95cb4ff4ef22a73705d6ba38c4b927c7bca9887ef5d24a734bb863218d9",
            )
            .unwrap(),
            transactions_root: H256::from_str(
                "0x578602b2b7e3a3291c3eefca3a08bc13c0d194f9845a39b6f3bcf843d9fed79d",
            )
            .unwrap(),
            receipts_root: H256::from_str(
                "0x035d56bac3f47246c5eed0e6642ca40dc262f9144b582f058bc23ded72aa72fa",
            )
            .unwrap(),
            logs_bloom: Bloom::from([0; 256]),
            difficulty: U256::zero(),
            number: 1,
            gas_limit: 0x016345785d8a0000,
            gas_used: 0xa8de,
            timestamp: 0x03e8,
            extra_data: Bytes::new(),
            prev_randao: H256::zero(),
            nonce: 0x0000000000000000,
            base_fee_per_gas: Some(0x07),
            withdrawals_root: Some(
                H256::from_str(
                    "0x56e81f171bcc55a6ff8345e692c0f86e5b48e01b996cadc001622fb5e363b421",
                )
                .unwrap(),
            ),
            blob_gas_used: Some(0x00),
            excess_blob_gas: Some(0x00),
            parent_beacon_block_root: Some(H256::zero()),
        };
        let block_body = BlockBody {
            transactions: vec![Transaction::decode(&hex::decode("b86f02f86c8330182480114e82f618946177843db3138ae69679a54b95cf345ed759450d870aa87bee53800080c080a0151ccc02146b9b11adf516e6787b59acae3e76544fdcd75e77e67c6b598ce65da064c5dd5aae2fbb535830ebbdad0234975cd7ece3562013b63ea18cc0df6c97d4").unwrap()).unwrap(),
            Transaction::decode(&hex::decode("f86d80843baa0c4082f618946177843db3138ae69679a54b95cf345ed759450d870aa87bee538000808360306ba0151ccc02146b9b11adf516e6787b59acae3e76544fdcd75e77e67c6b598ce65da064c5dd5aae2fbb535830ebbdad0234975cd7ece3562013b63ea18cc0df6c97d4").unwrap()).unwrap()],
            ommers: Default::default(),
            withdrawals: Default::default(),
        };
        (block_header, block_body)
    }

    fn test_store_block_number(store: Store) {
        let block_hash = H256::random();
        let block_number = 6;

        store.add_block_number(block_hash, block_number).unwrap();

        let stored_number = store.get_block_number(block_hash).unwrap().unwrap();

        assert_eq!(stored_number, block_number);
    }

    fn test_store_transaction_location(store: Store) {
        let transaction_hash = H256::random();
        let block_hash = H256::random();
        let block_number = 6;
        let index = 3;

        store
            .add_transaction_location(transaction_hash, block_number, block_hash, index)
            .unwrap();

        store.set_canonical_block(block_number, block_hash).unwrap();

        let stored_location = store
            .get_transaction_location(transaction_hash)
            .unwrap()
            .unwrap();

        assert_eq!(stored_location, (block_number, block_hash, index));
    }

    fn test_store_transaction_location_not_canonical(store: Store) {
        let transaction_hash = H256::random();
        let block_hash = H256::random();
        let block_number = 6;
        let index = 3;

        store
            .add_transaction_location(transaction_hash, block_number, block_hash, index)
            .unwrap();

        store
            .set_canonical_block(block_number, H256::random())
            .unwrap();

        assert_eq!(
            store.get_transaction_location(transaction_hash).unwrap(),
            None
        )
    }

    fn test_store_block_receipt(store: Store) {
        let receipt = Receipt {
            tx_type: TxType::EIP2930,
            succeeded: true,
            cumulative_gas_used: 1747,
            bloom: Bloom::random(),
            logs: vec![],
        };
        let block_number = 6;
        let index = 4;
        let block_hash = H256::random();

        store
            .add_receipt(block_hash, index, receipt.clone())
            .unwrap();

        store.set_canonical_block(block_number, block_hash).unwrap();

        let stored_receipt = store.get_receipt(block_number, index).unwrap().unwrap();

        assert_eq!(stored_receipt, receipt);
    }

    fn test_store_account_code(store: Store) {
        let code_hash = H256::random();
        let code = Bytes::from("kiwi");

        store.add_account_code(code_hash, code.clone()).unwrap();

        let stored_code = store.get_account_code(code_hash).unwrap().unwrap();

        assert_eq!(stored_code, code);
    }

    fn test_store_block_tags(store: Store) {
        let earliest_block_number = 0;
        let finalized_block_number = 7;
        let safe_block_number = 6;
        let latest_block_number = 8;
        let pending_block_number = 9;

        store
            .update_earliest_block_number(earliest_block_number)
            .unwrap();
        store
            .update_finalized_block_number(finalized_block_number)
            .unwrap();
        store.update_safe_block_number(safe_block_number).unwrap();
        store
            .update_latest_block_number(latest_block_number)
            .unwrap();
        store
            .update_pending_block_number(pending_block_number)
            .unwrap();

        let stored_earliest_block_number = store.get_earliest_block_number().unwrap();
        let stored_finalized_block_number = store.get_finalized_block_number().unwrap().unwrap();
        let stored_safe_block_number = store.get_safe_block_number().unwrap().unwrap();
        let stored_latest_block_number = store.get_latest_block_number().unwrap();
        let stored_pending_block_number = store.get_pending_block_number().unwrap().unwrap();

        assert_eq!(earliest_block_number, stored_earliest_block_number);
        assert_eq!(finalized_block_number, stored_finalized_block_number);
        assert_eq!(safe_block_number, stored_safe_block_number);
        assert_eq!(latest_block_number, stored_latest_block_number);
        assert_eq!(pending_block_number, stored_pending_block_number);
    }

    fn test_chain_config_storage(store: Store) {
        let chain_config = example_chain_config();
        store.set_chain_config(&chain_config).unwrap();
        let retrieved_chain_config = store.get_chain_config().unwrap();
        assert_eq!(chain_config, retrieved_chain_config);
    }

    fn example_chain_config() -> ChainConfig {
        ChainConfig {
            chain_id: 3151908_u64,
            homestead_block: Some(0),
            eip150_block: Some(0),
            eip155_block: Some(0),
            eip158_block: Some(0),
            byzantium_block: Some(0),
            constantinople_block: Some(0),
            petersburg_block: Some(0),
            istanbul_block: Some(0),
            berlin_block: Some(0),
            london_block: Some(0),
            merge_netsplit_block: Some(0),
            shanghai_time: Some(0),
            cancun_time: Some(0),
            prague_time: Some(1718232101),
            terminal_total_difficulty: Some(58750000000000000000000),
            terminal_total_difficulty_passed: true,
            ..Default::default()
        }
    }

    use hex_literal::hex;

    fn test_filter_mempool_transactions(store: Store) {
        let plain_tx_decoded = Transaction::decode_canonical(&hex!("f86d80843baa0c4082f618946177843db3138ae69679a54b95cf345ed759450d870aa87bee538000808360306ba0151ccc02146b9b11adf516e6787b59acae3e76544fdcd75e77e67c6b598ce65da064c5dd5aae2fbb535830ebbdad0234975cd7ece3562013b63ea18cc0df6c97d4")).unwrap();
        let plain_tx_sender = plain_tx_decoded.sender();
        let plain_tx = MempoolTransaction::new(plain_tx_decoded, plain_tx_sender);
        let blob_tx_decoded = Transaction::decode_canonical(&hex!("03f88f0780843b9aca008506fc23ac00830186a09400000000000000000000000000000000000001008080c001e1a0010657f37554c781402a22917dee2f75def7ab966d7b770905398eba3c44401401a0840650aa8f74d2b07f40067dc33b715078d73422f01da17abdbd11e02bbdfda9a04b2260f6022bf53eadb337b3e59514936f7317d872defb891a708ee279bdca90")).unwrap();
        let blob_tx_sender = blob_tx_decoded.sender();
        let blob_tx = MempoolTransaction::new(blob_tx_decoded, blob_tx_sender);
        let plain_tx_hash = plain_tx.compute_hash();
        let blob_tx_hash = blob_tx.compute_hash();
        let filter =
            |tx: &Transaction| -> bool { matches!(tx, Transaction::EIP4844Transaction(_)) };
        store
            .add_transaction_to_pool(blob_tx_hash, blob_tx.clone())
            .unwrap();
        store
            .add_transaction_to_pool(plain_tx_hash, plain_tx)
            .unwrap();
        let txs = store.filter_pool_transactions(&filter).unwrap();
        assert_eq!(txs, HashMap::from([(blob_tx.sender(), vec![blob_tx])]));
    }

    fn blobs_bundle_loadtest(store: Store) {
        // Write a bundle of 6 blobs 10 times
        // If this test fails please adjust the max_size in the DB config
        for i in 0..300 {
            let blobs = [[i as u8; BYTES_PER_BLOB]; 6];
            let commitments = [[i as u8; 48]; 6];
            let proofs = [[i as u8; 48]; 6];
            let bundle = BlobsBundle {
                blobs: blobs.to_vec(),
                commitments: commitments.to_vec(),
                proofs: proofs.to_vec(),
            };
            store
                .add_blobs_bundle_to_pool(H256::random(), bundle)
                .unwrap();
        }
    }
}<|MERGE_RESOLUTION|>--- conflicted
+++ resolved
@@ -1003,7 +1003,6 @@
             .is_some())
     }
 
-<<<<<<< HEAD
     /// Sets the hash of the last header downloaded during a snap sync
     pub fn set_header_download_checkpoint(&self, block_hash: BlockHash) -> Result<(), StoreError> {
         self.engine.set_header_download_checkpoint(block_hash)
@@ -1050,13 +1049,13 @@
         self.engine.clear_pending_storage_heal_accounts()?;
         self.engine.clear_state_trie_root_checkpoint()?;
         self.engine.clear_state_trie_key_checkpoint()
-=======
+    }
+    
     pub fn is_synced(&self) -> Result<bool, StoreError> {
         self.engine.is_synced()
     }
     pub fn update_sync_status(&self, status: bool) -> Result<(), StoreError> {
         self.engine.update_sync_status(status)
->>>>>>> 042c24f7
     }
 }
 
