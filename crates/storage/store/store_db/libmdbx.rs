use crate::api::StoreEngine;
use crate::error::StoreError;
use crate::rlp::{
    AccountCodeHashRLP, AccountCodeRLP, AccountHashRLP, AccountStateRLP, BlockBodyRLP,
<<<<<<< HEAD
    BlockHashRLP, BlockHeaderRLP, BlockRLP, ReceiptRLP, Rlp, TransactionHashRLP, TupleRLP,
=======
    BlockHashRLP, BlockHeaderRLP, BlockRLP, BlockTotalDifficultyRLP, Rlp, TransactionHashRLP,
    TupleRLP,
>>>>>>> b0b2f8f3
};
use crate::store::{MAX_SNAPSHOT_READS, STATE_TRIE_SEGMENTS};
use crate::trie_db::libmdbx::LibmdbxTrieDB;
use crate::trie_db::libmdbx_dupsort::LibmdbxDupsortTrieDB;
use crate::utils::{ChainDataIndex, SnapStateIndex};
use anyhow::Result;
use bytes::Bytes;
use ethereum_types::{H256, U256};
use ethrex_common::types::{
    AccountState, BlobsBundle, Block, BlockBody, BlockHash, BlockHeader, BlockNumber, ChainConfig,
    Index, Receipt, Transaction,
};
use ethrex_rlp::decode::RLPDecode;
use ethrex_rlp::encode::RLPEncode;
use ethrex_rlp::error::RLPDecodeError;
use ethrex_trie::{Nibbles, Trie};
use libmdbx::orm::{Decodable, DupSort, Encodable, Table};
use libmdbx::{
    dupsort,
    orm::{table, Database},
    table_info,
};
use libmdbx::{DatabaseOptions, Mode, PageSize, ReadWriteOptions, TransactionKind};
use serde_json;
use std::fmt::{Debug, Formatter};
use std::path::Path;
use std::sync::Arc;

pub struct Store {
    db: Arc<Database>,
}
impl Store {
    pub fn new(path: &str) -> Result<Self, StoreError> {
        Ok(Self {
            db: Arc::new(init_db(Some(path))),
        })
    }

    // Helper method to write into a libmdbx table
    fn write<T: Table>(&self, key: T::Key, value: T::Value) -> Result<(), StoreError> {
        let txn = self
            .db
            .begin_readwrite()
            .map_err(StoreError::LibmdbxError)?;
        txn.upsert::<T>(key, value)
            .map_err(StoreError::LibmdbxError)?;
        txn.commit().map_err(StoreError::LibmdbxError)
    }

    // Helper method to write into a libmdbx table in batch
    fn write_batch<T: Table>(
        &self,
        key_values: impl Iterator<Item = (T::Key, T::Value)>,
    ) -> Result<(), StoreError> {
        let txn = self
            .db
            .begin_readwrite()
            .map_err(StoreError::LibmdbxError)?;

        let mut cursor = txn.cursor::<T>().map_err(StoreError::LibmdbxError)?;
        for (key, value) in key_values {
            cursor
                .upsert(key, value)
                .map_err(StoreError::LibmdbxError)?;
        }
        txn.commit().map_err(StoreError::LibmdbxError)
    }

    // Helper method to read from a libmdbx table
    fn read<T: Table>(&self, key: T::Key) -> Result<Option<T::Value>, StoreError> {
        let txn = self.db.begin_read().map_err(StoreError::LibmdbxError)?;
        txn.get::<T>(key).map_err(StoreError::LibmdbxError)
    }

    fn get_block_hash_by_block_number(
        &self,
        number: BlockNumber,
    ) -> Result<Option<BlockHash>, StoreError> {
        Ok(self.read::<CanonicalBlockHashes>(number)?.map(|a| a.to()))
    }
}

impl StoreEngine for Store {
    fn add_block_header(
        &self,
        block_hash: BlockHash,
        block_header: BlockHeader,
    ) -> Result<(), StoreError> {
        self.write::<Headers>(block_hash.into(), block_header.into())
    }

    fn add_block_headers(
        &self,
        block_hashes: Vec<BlockHash>,
        block_headers: Vec<BlockHeader>,
    ) -> Result<(), StoreError> {
        let hashes_and_headers = block_hashes
            .into_iter()
            .zip(block_headers)
            .map(|(hash, header)| (hash.into(), header.into()));
        self.write_batch::<Headers>(hashes_and_headers)
    }

    fn get_block_header(
        &self,
        block_number: BlockNumber,
    ) -> Result<Option<BlockHeader>, StoreError> {
        if let Some(hash) = self.get_block_hash_by_block_number(block_number)? {
            Ok(self.read::<Headers>(hash.into())?.map(|b| b.to()))
        } else {
            Ok(None)
        }
    }

    fn add_block_body(
        &self,
        block_hash: BlockHash,
        block_body: BlockBody,
    ) -> Result<(), StoreError> {
        self.write::<Bodies>(block_hash.into(), block_body.into())
    }

    fn get_block_body(&self, block_number: BlockNumber) -> Result<Option<BlockBody>, StoreError> {
        if let Some(hash) = self.get_block_hash_by_block_number(block_number)? {
            self.get_block_body_by_hash(hash)
        } else {
            Ok(None)
        }
    }

    fn get_block_body_by_hash(
        &self,
        block_hash: BlockHash,
    ) -> Result<Option<BlockBody>, StoreError> {
        Ok(self.read::<Bodies>(block_hash.into())?.map(|b| b.to()))
    }

    fn get_block_header_by_hash(
        &self,
        block_hash: BlockHash,
    ) -> Result<Option<BlockHeader>, StoreError> {
        Ok(self.read::<Headers>(block_hash.into())?.map(|b| b.to()))
    }

    fn add_block_number(
        &self,
        block_hash: BlockHash,
        block_number: BlockNumber,
    ) -> Result<(), StoreError> {
        self.write::<BlockNumbers>(block_hash.into(), block_number)
    }

    fn get_block_number(&self, block_hash: BlockHash) -> Result<Option<BlockNumber>, StoreError> {
        self.read::<BlockNumbers>(block_hash.into())
    }

    fn add_account_code(&self, code_hash: H256, code: Bytes) -> Result<(), StoreError> {
        self.write::<AccountCodes>(code_hash.into(), code.into())
    }

    fn get_account_code(&self, code_hash: H256) -> Result<Option<Bytes>, StoreError> {
        Ok(self.read::<AccountCodes>(code_hash.into())?.map(|b| b.to()))
    }

    fn add_receipt(
        &self,
        block_hash: BlockHash,
        index: Index,
        receipt: Receipt,
    ) -> Result<(), StoreError> {
        let key: Rlp<(BlockHash, Index)> = (block_hash, index).into();
        let entries = IndexedChunk::from::<Receipts>(key, &receipt.encode_to_vec());
        self.write_batch::<Receipts>(entries.into_iter())
    }

    fn get_receipt(
        &self,
        block_number: BlockNumber,
        index: Index,
    ) -> Result<Option<Receipt>, StoreError> {
        if let Some(hash) = self.get_block_hash_by_block_number(block_number)? {
            let txn = self.db.begin_read().map_err(StoreError::LibmdbxError)?;
            let mut cursor = txn.cursor::<Receipts>().map_err(StoreError::LibmdbxError)?;
            let key = (hash, index).into();
            IndexedChunk::read_from_db(&mut cursor, key)
        } else {
            Ok(None)
        }
    }

    fn add_transaction_location(
        &self,
        transaction_hash: H256,
        block_number: BlockNumber,
        block_hash: BlockHash,
        index: Index,
    ) -> Result<(), StoreError> {
        self.write::<TransactionLocations>(
            transaction_hash.into(),
            (block_number, block_hash, index).into(),
        )
    }

    fn get_transaction_location(
        &self,
        transaction_hash: H256,
    ) -> Result<Option<(BlockNumber, BlockHash, Index)>, StoreError> {
        let txn = self.db.begin_read().map_err(StoreError::LibmdbxError)?;
        let cursor = txn
            .cursor::<TransactionLocations>()
            .map_err(StoreError::LibmdbxError)?;
        Ok(cursor
            .walk_key(transaction_hash.into(), None)
            .map_while(|res| res.ok().map(|t| t.to()))
            .find(|(number, hash, _index)| {
                self.get_block_hash_by_block_number(*number)
                    .is_ok_and(|o| o == Some(*hash))
            }))
    }

    /// Stores the chain config serialized as json
    fn set_chain_config(&self, chain_config: &ChainConfig) -> Result<(), StoreError> {
        self.write::<ChainData>(
            ChainDataIndex::ChainConfig,
            serde_json::to_string(chain_config)
                .map_err(|_| StoreError::DecodeError)?
                .into_bytes(),
        )
    }

    fn get_chain_config(&self) -> Result<ChainConfig, StoreError> {
        match self.read::<ChainData>(ChainDataIndex::ChainConfig)? {
            None => Err(StoreError::Custom("Chain config not found".to_string())),
            Some(bytes) => {
                let json = String::from_utf8(bytes).map_err(|_| StoreError::DecodeError)?;
                let chain_config: ChainConfig =
                    serde_json::from_str(&json).map_err(|_| StoreError::DecodeError)?;
                Ok(chain_config)
            }
        }
    }

    fn update_earliest_block_number(&self, block_number: BlockNumber) -> Result<(), StoreError> {
        self.write::<ChainData>(
            ChainDataIndex::EarliestBlockNumber,
            block_number.encode_to_vec(),
        )
    }

    fn get_earliest_block_number(&self) -> Result<Option<BlockNumber>, StoreError> {
        match self.read::<ChainData>(ChainDataIndex::EarliestBlockNumber)? {
            None => Ok(None),
            Some(ref rlp) => RLPDecode::decode(rlp)
                .map(Some)
                .map_err(|_| StoreError::DecodeError),
        }
    }

    fn update_finalized_block_number(&self, block_number: BlockNumber) -> Result<(), StoreError> {
        self.write::<ChainData>(
            ChainDataIndex::FinalizedBlockNumber,
            block_number.encode_to_vec(),
        )
    }

    fn get_finalized_block_number(&self) -> Result<Option<BlockNumber>, StoreError> {
        match self.read::<ChainData>(ChainDataIndex::FinalizedBlockNumber)? {
            None => Ok(None),
            Some(ref rlp) => RLPDecode::decode(rlp)
                .map(Some)
                .map_err(|_| StoreError::DecodeError),
        }
    }

    fn update_safe_block_number(&self, block_number: BlockNumber) -> Result<(), StoreError> {
        self.write::<ChainData>(
            ChainDataIndex::SafeBlockNumber,
            block_number.encode_to_vec(),
        )
    }

    fn get_safe_block_number(&self) -> Result<Option<BlockNumber>, StoreError> {
        match self.read::<ChainData>(ChainDataIndex::SafeBlockNumber)? {
            None => Ok(None),
            Some(ref rlp) => RLPDecode::decode(rlp)
                .map(Some)
                .map_err(|_| StoreError::DecodeError),
        }
    }

    fn update_latest_block_number(&self, block_number: BlockNumber) -> Result<(), StoreError> {
        self.write::<ChainData>(
            ChainDataIndex::LatestBlockNumber,
            block_number.encode_to_vec(),
        )
    }

    fn get_latest_block_number(&self) -> Result<Option<BlockNumber>, StoreError> {
        match self.read::<ChainData>(ChainDataIndex::LatestBlockNumber)? {
            None => Ok(None),
            Some(ref rlp) => RLPDecode::decode(rlp)
                .map(Some)
                .map_err(|_| StoreError::DecodeError),
        }
    }

    fn update_pending_block_number(&self, block_number: BlockNumber) -> Result<(), StoreError> {
        self.write::<ChainData>(
            ChainDataIndex::PendingBlockNumber,
            block_number.encode_to_vec(),
        )
    }

    fn get_pending_block_number(&self) -> Result<Option<BlockNumber>, StoreError> {
        match self.read::<ChainData>(ChainDataIndex::PendingBlockNumber)? {
            None => Ok(None),
            Some(ref rlp) => RLPDecode::decode(rlp)
                .map(Some)
                .map_err(|_| StoreError::DecodeError),
        }
    }

    fn open_storage_trie(&self, hashed_address: H256, storage_root: H256) -> Trie {
        let db = Box::new(LibmdbxDupsortTrieDB::<StorageTriesNodes, [u8; 32]>::new(
            self.db.clone(),
            hashed_address.0,
        ));
        Trie::open(db, storage_root)
    }

    fn open_state_trie(&self, state_root: H256) -> Trie {
        let db = Box::new(LibmdbxTrieDB::<StateTrieNodes>::new(self.db.clone()));
        Trie::open(db, state_root)
    }

    fn set_canonical_block(&self, number: BlockNumber, hash: BlockHash) -> Result<(), StoreError> {
        self.write::<CanonicalBlockHashes>(number, hash.into())
    }

    fn get_canonical_block_hash(
        &self,
        number: BlockNumber,
    ) -> Result<Option<BlockHash>, StoreError> {
        self.read::<CanonicalBlockHashes>(number)
            .map(|o| o.map(|hash_rlp| hash_rlp.to()))
    }

    fn add_payload(&self, payload_id: u64, block: Block) -> Result<(), StoreError> {
        self.write::<Payloads>(
            payload_id,
            (block, U256::zero(), BlobsBundle::empty(), false).into(),
        )
    }

    fn get_payload(
        &self,
        payload_id: u64,
    ) -> Result<Option<(Block, U256, BlobsBundle, bool)>, StoreError> {
        Ok(self.read::<Payloads>(payload_id)?.map(|b| b.to()))
    }

    fn update_payload(
        &self,
        payload_id: u64,
        block: Block,
        block_value: U256,
        blobs_bundle: BlobsBundle,
        completed: bool,
    ) -> Result<(), StoreError> {
        self.write::<Payloads>(
            payload_id,
            (block, block_value, blobs_bundle, completed).into(),
        )
    }

    fn get_transaction_by_hash(
        &self,
        transaction_hash: H256,
    ) -> Result<Option<Transaction>, StoreError> {
        let (_block_number, block_hash, index) =
            match self.get_transaction_location(transaction_hash)? {
                Some(location) => location,
                None => return Ok(None),
            };
        self.get_transaction_by_location(block_hash, index)
    }

    fn get_transaction_by_location(
        &self,
        block_hash: H256,
        index: u64,
    ) -> Result<Option<Transaction>, StoreError> {
        let block_body = match self.get_block_body_by_hash(block_hash)? {
            Some(body) => body,
            None => return Ok(None),
        };
        Ok(index
            .try_into()
            .ok()
            .and_then(|index: usize| block_body.transactions.get(index).cloned()))
    }

    fn get_block_by_hash(&self, block_hash: BlockHash) -> Result<Option<Block>, StoreError> {
        let header = match self.get_block_header_by_hash(block_hash)? {
            Some(header) => header,
            None => return Ok(None),
        };
        let body = match self.get_block_body_by_hash(block_hash)? {
            Some(body) => body,
            None => return Ok(None),
        };
        Ok(Some(Block::new(header, body)))
    }

    fn unset_canonical_block(&self, number: BlockNumber) -> Result<(), StoreError> {
        self.db
            .begin_readwrite()
            .map_err(StoreError::LibmdbxError)?
            .delete::<CanonicalBlockHashes>(number, None)
            .map(|_| ())
            .map_err(StoreError::LibmdbxError)
    }

    fn add_pending_block(&self, block: Block) -> Result<(), StoreError> {
        self.write::<PendingBlocks>(block.header.compute_block_hash().into(), block.into())
    }

    fn get_pending_block(&self, block_hash: BlockHash) -> Result<Option<Block>, StoreError> {
        Ok(self
            .read::<PendingBlocks>(block_hash.into())?
            .map(|b| b.to()))
    }

    fn add_transaction_locations(
        &self,
        locations: Vec<(H256, BlockNumber, BlockHash, Index)>,
    ) -> Result<(), StoreError> {
        #[allow(clippy::type_complexity)]
        let key_values = locations
            .into_iter()
            .map(|(tx_hash, block_number, block_hash, index)| {
                (tx_hash.into(), (block_number, block_hash, index).into())
            });

        self.write_batch::<TransactionLocations>(key_values)
    }

    fn add_receipts(
        &self,
        block_hash: BlockHash,
        receipts: Vec<Receipt>,
    ) -> Result<(), StoreError> {
        let mut key_values = vec![];

        for (index, receipt) in receipts.clone().into_iter().enumerate() {
            let key = (block_hash, index as u64).into();
            let receipt_rlp = receipt.encode_to_vec();
            let mut entries = IndexedChunk::from::<Receipts>(key, &receipt_rlp);
            key_values.append(&mut entries);
        }

        self.write_batch::<Receipts>(key_values.into_iter())
    }

    fn get_receipts_for_block(&self, block_hash: &BlockHash) -> Result<Vec<Receipt>, StoreError> {
        let mut receipts = vec![];
        let mut receipt_index = 0;
        let mut key = (*block_hash, 0).into();
        let txn = self.db.begin_read().map_err(|_| StoreError::ReadError)?;
        let mut cursor = txn
            .cursor::<Receipts>()
            .map_err(|_| StoreError::CursorError("Receipts".to_owned()))?;

        // We're searching receipts for a block, the keys
        // for the receipt table are of the kind: rlp((BlockHash, Index)).
        // So we search for values in the db that match with this kind
        // of key, until we reach an Index that returns None
        // and we stop the search.
        while let Some(receipt) = IndexedChunk::read_from_db(&mut cursor, key)? {
            receipts.push(receipt);
            receipt_index += 1;
            key = (*block_hash, receipt_index).into();
        }

        Ok(receipts)
    }

    fn set_header_download_checkpoint(&self, block_hash: BlockHash) -> Result<(), StoreError> {
        self.write::<SnapState>(
            SnapStateIndex::HeaderDownloadCheckpoint,
            block_hash.encode_to_vec(),
        )
    }

    fn get_header_download_checkpoint(&self) -> Result<Option<BlockHash>, StoreError> {
        self.read::<SnapState>(SnapStateIndex::HeaderDownloadCheckpoint)?
            .map(|ref h| BlockHash::decode(h))
            .transpose()
            .map_err(StoreError::RLPDecode)
    }

    fn set_state_trie_key_checkpoint(
        &self,
        last_keys: [H256; STATE_TRIE_SEGMENTS],
    ) -> Result<(), StoreError> {
        self.write::<SnapState>(
            SnapStateIndex::StateTrieKeyCheckpoint,
            last_keys.to_vec().encode_to_vec(),
        )
    }

    fn get_state_trie_key_checkpoint(
        &self,
    ) -> Result<Option<[H256; STATE_TRIE_SEGMENTS]>, StoreError> {
        self.read::<SnapState>(SnapStateIndex::StateTrieKeyCheckpoint)?
            .map(|ref c| {
                <Vec<H256>>::decode(c)?
                    .try_into()
                    .map_err(|_| RLPDecodeError::InvalidLength)
            })
            .transpose()
            .map_err(StoreError::RLPDecode)
    }

    fn set_storage_heal_paths(
        &self,
        accounts: Vec<(H256, Vec<Nibbles>)>,
    ) -> Result<(), StoreError> {
        self.write::<SnapState>(SnapStateIndex::StorageHealPaths, accounts.encode_to_vec())
    }

    fn get_storage_heal_paths(&self) -> Result<Option<Vec<(H256, Vec<Nibbles>)>>, StoreError> {
        self.read::<SnapState>(SnapStateIndex::StorageHealPaths)?
            .map(|ref h| <Vec<(H256, Vec<Nibbles>)>>::decode(h))
            .transpose()
            .map_err(StoreError::RLPDecode)
    }

    fn is_synced(&self) -> Result<bool, StoreError> {
        match self.read::<ChainData>(ChainDataIndex::IsSynced)? {
            None => Err(StoreError::Custom("Sync status not found".to_string())),
            Some(ref rlp) => RLPDecode::decode(rlp).map_err(|_| StoreError::DecodeError),
        }
    }

    fn update_sync_status(&self, status: bool) -> Result<(), StoreError> {
        self.write::<ChainData>(ChainDataIndex::IsSynced, status.encode_to_vec())
    }

    fn set_state_heal_paths(&self, paths: Vec<Nibbles>) -> Result<(), StoreError> {
        self.write::<SnapState>(SnapStateIndex::StateHealPaths, paths.encode_to_vec())
    }

    fn get_state_heal_paths(&self) -> Result<Option<Vec<Nibbles>>, StoreError> {
        self.read::<SnapState>(SnapStateIndex::StateHealPaths)?
            .map(|ref h| <Vec<Nibbles>>::decode(h))
            .transpose()
            .map_err(StoreError::RLPDecode)
    }

    fn clear_snap_state(&self) -> Result<(), StoreError> {
        let txn = self
            .db
            .begin_readwrite()
            .map_err(StoreError::LibmdbxError)?;
        txn.clear_table::<SnapState>()
            .map_err(StoreError::LibmdbxError)?;
        txn.commit().map_err(StoreError::LibmdbxError)
    }

    fn write_snapshot_account_batch(
        &self,
        account_hashes: Vec<H256>,
        account_states: Vec<AccountState>,
    ) -> Result<(), StoreError> {
        self.write_batch::<StateSnapShot>(
            account_hashes
                .into_iter()
                .map(|h| h.into())
                .zip(account_states.into_iter().map(|a| a.into())),
        )
    }

    fn write_snapshot_storage_batch(
        &self,
        account_hash: H256,
        storage_keys: Vec<H256>,
        storage_values: Vec<U256>,
    ) -> Result<(), StoreError> {
        let txn = self
            .db
            .begin_readwrite()
            .map_err(StoreError::LibmdbxError)?;

        for (key, value) in storage_keys.into_iter().zip(storage_values.into_iter()) {
            txn.upsert::<StorageSnapShot>(account_hash.into(), (key.into(), value.into()))
                .map_err(StoreError::LibmdbxError)?;
        }

        txn.commit().map_err(StoreError::LibmdbxError)
    }

    fn set_state_trie_rebuild_checkpoint(
        &self,
        checkpoint: (H256, [H256; STATE_TRIE_SEGMENTS]),
    ) -> Result<(), StoreError> {
        self.write::<SnapState>(
            SnapStateIndex::StateTrieRebuildCheckpoint,
            (checkpoint.0, checkpoint.1.to_vec()).encode_to_vec(),
        )
    }

    fn get_state_trie_rebuild_checkpoint(
        &self,
    ) -> Result<Option<(H256, [H256; STATE_TRIE_SEGMENTS])>, StoreError> {
        let Some((root, checkpoints)) = self
            .read::<SnapState>(SnapStateIndex::StateTrieRebuildCheckpoint)?
            .map(|ref c| <(H256, Vec<H256>)>::decode(c))
            .transpose()?
        else {
            return Ok(None);
        };
        Ok(Some((
            root,
            checkpoints
                .try_into()
                .map_err(|_| RLPDecodeError::InvalidLength)?,
        )))
    }

    fn set_storage_trie_rebuild_pending(
        &self,
        pending: Vec<(H256, H256)>,
    ) -> Result<(), StoreError> {
        self.write::<SnapState>(
            SnapStateIndex::StorageTrieRebuildPending,
            pending.encode_to_vec(),
        )
    }

    fn get_storage_trie_rebuild_pending(&self) -> Result<Option<Vec<(H256, H256)>>, StoreError> {
        self.read::<SnapState>(SnapStateIndex::StorageTrieRebuildPending)?
            .map(|ref h| <Vec<(H256, H256)>>::decode(h))
            .transpose()
            .map_err(StoreError::RLPDecode)
    }

    fn clear_snapshot(&self) -> Result<(), StoreError> {
        let txn = self
            .db
            .begin_readwrite()
            .map_err(StoreError::LibmdbxError)?;
        txn.clear_table::<StateSnapShot>()
            .map_err(StoreError::LibmdbxError)?;
        txn.clear_table::<StorageSnapShot>()
            .map_err(StoreError::LibmdbxError)?;
        txn.commit().map_err(StoreError::LibmdbxError)?;
        Ok(())
    }

    fn read_account_snapshot(&self, start: H256) -> Result<Vec<(H256, AccountState)>, StoreError> {
        let txn = self.db.begin_read().map_err(StoreError::LibmdbxError)?;
        let cursor = txn
            .cursor::<StateSnapShot>()
            .map_err(StoreError::LibmdbxError)?;
        let iter = cursor
            .walk(Some(start.into()))
            .map_while(|res| res.ok().map(|(hash, acc)| (hash.to(), acc.to())))
            .take(MAX_SNAPSHOT_READS);
        Ok(iter.collect::<Vec<_>>())
    }

    fn read_storage_snapshot(
        &self,
        account_hash: H256,
        start: H256,
    ) -> Result<Vec<(H256, U256)>, StoreError> {
        let txn = self.db.begin_read().map_err(StoreError::LibmdbxError)?;
        let cursor = txn
            .cursor::<StorageSnapShot>()
            .map_err(StoreError::LibmdbxError)?;
        let iter = cursor
            .walk_key(account_hash.into(), Some(start.into()))
            .map_while(|res| {
                res.ok()
                    .map(|(k, v)| (H256(k.0), U256::from_big_endian(&v.0)))
            })
            .take(MAX_SNAPSHOT_READS);
        Ok(iter.collect::<Vec<_>>())
    }
}

impl Debug for Store {
    fn fmt(&self, f: &mut Formatter<'_>) -> std::fmt::Result {
        f.debug_struct("Libmdbx Store").finish()
    }
}

// Define tables

/// For `dupsort` tables, multiple values can be stored under the same key.
/// To maintain an explicit order, each value is assigned an `index`.
/// This is useful when storing large byte sequences that exceed the maximum size limit,
/// requiring them to be split into smaller chunks for storage.
pub struct IndexedChunk<T: RLPEncode + RLPDecode> {
    index: u8,
    value: Rlp<T>,
}

pub trait ChunkTrait<T: RLPEncode + RLPDecode> {
    #[allow(unused)]
    fn index(&self) -> u8;
    fn value_bytes(&self) -> &Vec<u8>;
}

impl<T: RLPEncode + RLPDecode> ChunkTrait<T> for IndexedChunk<T> {
    fn index(&self) -> u8 {
        self.index
    }

    fn value_bytes(&self) -> &Vec<u8> {
        self.value.bytes()
    }
}

impl<T: Send + Sync + RLPEncode + RLPDecode> Decodable for IndexedChunk<T> {
    fn decode(b: &[u8]) -> anyhow::Result<Self> {
        let index = b[0];
        let value = Rlp::from_bytes(b[1..].to_vec());
        Ok(Self { index, value })
    }
}

impl<T: Send + Sync + RLPEncode + RLPDecode> Encodable for IndexedChunk<T> {
    type Encoded = Vec<u8>;

    fn encode(self) -> Self::Encoded {
        // by appending the index at the begging, we enforce the btree ordering from lowest to highest
        let mut buf = vec![self.index];
        buf.extend_from_slice(self.value.bytes());
        buf
    }
}

impl<T: RLPEncode + RLPDecode> IndexedChunk<T> {
    /// Splits a value into a indexed chunks if it exceeds the maximum storage size.
    /// Each chunk is assigned an index to ensure correct ordering when retrieved.
    pub fn from<Tab: Table>(key: Tab::Key, bytes: &[u8]) -> Vec<(Tab::Key, Self)>
    where
        Tab::Key: Clone,
    {
        let chunks: Vec<Vec<u8>> = bytes
            // -1 to account for the index byte
            .chunks(DB_MAX_VALUE_SIZE - 1)
            .map(|i| i.to_vec())
            .collect();
        chunks
            .into_iter()
            .enumerate()
            .map(|(index, chunk)| {
                (
                    key.clone(),
                    IndexedChunk {
                        index: index as u8,
                        value: Rlp::from_bytes(chunk),
                    },
                )
            })
            .collect()
    }

    /// Reads multiple stored chunks and reconstructs the original full value.
    /// The chunks are appended in order based on their assigned index.
    pub fn read_from_db<Tab: Table + DupSort, K: TransactionKind>(
        cursor: &mut libmdbx::orm::Cursor<'_, K, Tab>,
        key: Tab::Key,
    ) -> Result<Option<T>, StoreError>
    where
        Tab::Key: Decodable,
        Tab::Value: ChunkTrait<T>,
    {
        let mut value = vec![];

        if let Some((_, chunk)) = cursor.seek_exact(key).map_err(StoreError::LibmdbxError)? {
            value.extend_from_slice(chunk.value_bytes());
        } else {
            return Ok(None);
        }

        // Fetch remaining parts
        while let Some((_, chunk)) = cursor.next_value().map_err(StoreError::LibmdbxError)? {
            value.extend_from_slice(chunk.value_bytes());
        }

        let decoded = T::decode(&value).map_err(StoreError::RLPDecode)?;
        Ok(Some(decoded))
    }
}

table!(
    /// The canonical block hash for each block number. It represents the canonical chain.
    ( CanonicalBlockHashes ) BlockNumber => BlockHashRLP
);

table!(
    /// Block hash to number table.
    ( BlockNumbers ) BlockHashRLP => BlockNumber
);

table!(
    /// Block headers table.
    ( Headers ) BlockHashRLP => BlockHeaderRLP
);
table!(
    /// Block bodies table.
    ( Bodies ) BlockHashRLP => BlockBodyRLP
);
table!(
    /// Account codes table.
    ( AccountCodes ) AccountCodeHashRLP => AccountCodeRLP
);

dupsort!(
    /// Receipts table.
    ( Receipts ) TupleRLP<BlockHash, Index>[Index] => IndexedChunk<Receipt>
);

dupsort!(
    /// Table containing all storage trie's nodes
    /// Each node is stored by hashed account address and node hash in order to keep different storage trie's nodes separate
    ( StorageTriesNodes ) ([u8;32], [u8;33])[[u8;32]] => Vec<u8>
);

dupsort!(
    /// Transaction locations table.
    ( TransactionLocations ) TransactionHashRLP => Rlp<(BlockNumber, BlockHash, Index)>
);

table!(
    /// Stores chain data, each value is unique and stored as its rlp encoding
    /// See [ChainDataIndex] for available chain values
    ( ChainData ) ChainDataIndex => Vec<u8>
);

table!(
    /// Stores snap state, each value is unique and stored as its rlp encoding
    /// See [SnapStateIndex] for available values
    ( SnapState ) SnapStateIndex => Vec<u8>
);

// Trie storages

table!(
    /// state trie nodes
    ( StateTrieNodes ) Vec<u8> => Vec<u8>
);

// Local Blocks

table!(
    /// payload id to payload table
    ( Payloads ) u64 => Rlp<(Block, U256, BlobsBundle, bool)>
);

table!(
    /// Stores blocks that are pending validation.
    ( PendingBlocks ) BlockHashRLP => BlockRLP
);
table!(
    /// State Snapshot used by an ongoing sync process
    ( StateSnapShot ) AccountHashRLP => AccountStateRLP
);

dupsort!(
    /// Storage Snapshot used by an ongoing sync process
    ( StorageSnapShot ) AccountHashRLP => (AccountStorageKeyBytes, AccountStorageValueBytes)[AccountStorageKeyBytes]
);

// Storage values are stored as bytes instead of using their rlp encoding
// As they are stored in a dupsort table, they need to have a fixed size, and encoding them doesn't preserve their size
pub struct AccountStorageKeyBytes(pub [u8; 32]);
pub struct AccountStorageValueBytes(pub [u8; 32]);

impl Encodable for AccountStorageKeyBytes {
    type Encoded = [u8; 32];

    fn encode(self) -> Self::Encoded {
        self.0
    }
}

impl Decodable for AccountStorageKeyBytes {
    fn decode(b: &[u8]) -> anyhow::Result<Self> {
        Ok(AccountStorageKeyBytes(b.try_into()?))
    }
}

impl Encodable for AccountStorageValueBytes {
    type Encoded = [u8; 32];

    fn encode(self) -> Self::Encoded {
        self.0
    }
}

impl Decodable for AccountStorageValueBytes {
    fn decode(b: &[u8]) -> anyhow::Result<Self> {
        Ok(AccountStorageValueBytes(b.try_into()?))
    }
}

impl From<H256> for AccountStorageKeyBytes {
    fn from(value: H256) -> Self {
        AccountStorageKeyBytes(value.0)
    }
}

impl From<U256> for AccountStorageValueBytes {
    fn from(value: U256) -> Self {
        AccountStorageValueBytes(value.to_big_endian())
    }
}

impl From<AccountStorageKeyBytes> for H256 {
    fn from(value: AccountStorageKeyBytes) -> Self {
        H256(value.0)
    }
}

impl From<AccountStorageValueBytes> for U256 {
    fn from(value: AccountStorageValueBytes) -> Self {
        U256::from_big_endian(&value.0)
    }
}

impl Encodable for ChainDataIndex {
    type Encoded = [u8; 4];

    fn encode(self) -> Self::Encoded {
        (self as u32).encode()
    }
}

impl Encodable for SnapStateIndex {
    type Encoded = [u8; 4];

    fn encode(self) -> Self::Encoded {
        (self as u32).encode()
    }
}

/// default page size recommended by libmdbx
///
/// - See here: https://github.com/erthink/libmdbx/tree/master?tab=readme-ov-file#limitations
/// - and here: https://libmdbx.dqdkfa.ru/structmdbx_1_1env_1_1geometry.html#a45048bf2de9120d01dae2151c060d459
const DB_PAGE_SIZE: usize = 4096;
/// For a default page size of 4096, the max value size is roughly 1/2 page size.
const DB_MAX_VALUE_SIZE: usize = 2022;

/// Initializes a new database with the provided path. If the path is `None`, the database
/// will be temporary.
pub fn init_db(path: Option<impl AsRef<Path>>) -> Database {
    let tables = [
        table_info!(BlockNumbers),
        table_info!(Headers),
        table_info!(Bodies),
        table_info!(AccountCodes),
        table_info!(Receipts),
        table_info!(TransactionLocations),
        table_info!(ChainData),
        table_info!(StateTrieNodes),
        table_info!(StorageTriesNodes),
        table_info!(CanonicalBlockHashes),
        table_info!(Payloads),
        table_info!(PendingBlocks),
        table_info!(SnapState),
        table_info!(StateSnapShot),
        table_info!(StorageSnapShot),
    ]
    .into_iter()
    .collect();
    let path = path.map(|p| p.as_ref().to_path_buf());
    let options = DatabaseOptions {
        page_size: Some(PageSize::Set(DB_PAGE_SIZE)),
        mode: Mode::ReadWrite(ReadWriteOptions {
            // Set max DB size to 1TB
            max_size: Some(1024_isize.pow(4)),
            ..Default::default()
        }),
        ..Default::default()
    };
    Database::create_with_options(path, options, &tables).unwrap()
}

#[cfg(test)]
mod tests {
    use super::*;
    use crate::rlp::TupleRLP;
    use bytes::Bytes;
    use ethrex_common::{
        types::{BlockHash, Index, Log, TxType},
        Address, Bloom, H256,
    };

    #[test]
    fn mdbx_smoke_test() {
        // Declare tables used for the smoke test
        table!(
            /// Example table.
            ( Example ) String => String
        );

        // Assemble database chart
        let tables = [table_info!(Example)].into_iter().collect();

        let key = "Hello".to_string();
        let value = "World!".to_string();

        let db = Database::create(None, &tables).unwrap();

        // Write values
        {
            let txn = db.begin_readwrite().unwrap();
            txn.upsert::<Example>(key.clone(), value.clone()).unwrap();
            txn.commit().unwrap();
        }
        // Read written values
        let read_value = {
            let txn = db.begin_read().unwrap();
            txn.get::<Example>(key).unwrap()
        };
        assert_eq!(read_value, Some(value));
    }

    #[test]
    fn mdbx_structs_smoke_test() {
        #[derive(Clone, Copy, Debug, PartialEq, Eq)]
        pub struct ExampleKey([u8; 32]);

        impl Encodable for ExampleKey {
            type Encoded = [u8; 32];

            fn encode(self) -> Self::Encoded {
                Encodable::encode(self.0)
            }
        }

        #[derive(Clone, Copy, Debug, PartialEq, Eq)]
        pub struct ExampleValue {
            x: u64,
            y: [u8; 32],
        }

        impl Encodable for ExampleValue {
            type Encoded = [u8; 40];

            fn encode(self) -> Self::Encoded {
                let mut encoded = [0u8; 40];
                encoded[..8].copy_from_slice(&self.x.to_ne_bytes());
                encoded[8..].copy_from_slice(&self.y);
                encoded
            }
        }

        impl Decodable for ExampleValue {
            fn decode(b: &[u8]) -> anyhow::Result<Self> {
                let x = u64::from_ne_bytes(b[..8].try_into()?);
                let y = b[8..].try_into()?;
                Ok(Self { x, y })
            }
        }

        // Declare tables used for the smoke test
        table!(
            /// Example table.
            ( StructsExample ) ExampleKey => ExampleValue
        );

        // Assemble database chart
        let tables = [table_info!(StructsExample)].into_iter().collect();
        let key = ExampleKey([151; 32]);
        let value = ExampleValue { x: 42, y: [42; 32] };

        let db = Database::create(None, &tables).unwrap();

        // Write values
        {
            let txn = db.begin_readwrite().unwrap();
            txn.upsert::<StructsExample>(key, value).unwrap();
            txn.commit().unwrap();
        }
        // Read written values
        let read_value = {
            let txn = db.begin_read().unwrap();
            txn.get::<StructsExample>(key).unwrap()
        };
        assert_eq!(read_value, Some(value));
    }

    #[test]
    fn mdbx_dupsort_smoke_test() {
        #[derive(Clone, Copy, Debug, PartialEq, Eq)]
        pub struct ExampleKey(u8);

        impl Encodable for ExampleKey {
            type Encoded = [u8; 1];

            fn encode(self) -> Self::Encoded {
                [self.0]
            }
        }
        impl Decodable for ExampleKey {
            fn decode(b: &[u8]) -> anyhow::Result<Self> {
                if b.len() != 1 {
                    anyhow::bail!("Invalid length");
                }
                Ok(Self(b[0]))
            }
        }

        #[derive(Clone, Copy, Debug, PartialEq, Eq)]
        pub struct ExampleValue {
            x: u64,
            y: [u8; 32],
        }

        impl Encodable for ExampleValue {
            type Encoded = [u8; 40];

            fn encode(self) -> Self::Encoded {
                let mut encoded = [0u8; 40];
                encoded[..8].copy_from_slice(&self.x.to_ne_bytes());
                encoded[8..].copy_from_slice(&self.y);
                encoded
            }
        }

        impl Decodable for ExampleValue {
            fn decode(b: &[u8]) -> anyhow::Result<Self> {
                let x = u64::from_ne_bytes(b[..8].try_into()?);
                let y = b[8..].try_into()?;
                Ok(Self { x, y })
            }
        }

        // Declare tables used for the smoke test
        dupsort!(
            /// Example table.
            ( DupsortExample ) ExampleKey => (ExampleKey, ExampleValue) [ExampleKey]
        );

        // Assemble database chart
        let tables = [table_info!(DupsortExample)].into_iter().collect();
        let key = ExampleKey(151);
        let subkey1 = ExampleKey(16);
        let subkey2 = ExampleKey(42);
        let value = ExampleValue { x: 42, y: [42; 32] };

        let db = Database::create(None, &tables).unwrap();

        // Write values
        {
            let txn = db.begin_readwrite().unwrap();
            txn.upsert::<DupsortExample>(key, (subkey1, value)).unwrap();
            txn.upsert::<DupsortExample>(key, (subkey2, value)).unwrap();
            txn.commit().unwrap();
        }
        // Read written values
        {
            let txn = db.begin_read().unwrap();
            let mut cursor = txn.cursor::<DupsortExample>().unwrap();
            let value1 = cursor.seek_exact(key).unwrap().unwrap();
            assert_eq!(value1, (key, (subkey1, value)));
            let value2 = cursor.seek_value(key, subkey2).unwrap().unwrap();
            assert_eq!(value2, (subkey2, value));
        };

        // Walk through duplicates
        {
            let txn = db.begin_read().unwrap();
            let cursor = txn.cursor::<DupsortExample>().unwrap();
            let mut acc = 0;
            for key in cursor.walk_key(key, None).map(|r| r.unwrap().0 .0) {
                acc += key;
            }

            assert_eq!(acc, 58);
        }
    }

    // Test IndexedChunks implementation with receipts as the type
    #[test]
    fn mdbx_indexed_chunks_test() {
        dupsort!(
            /// Receipts table.
            ( Receipts ) TupleRLP<BlockHash, Index>[Index] => IndexedChunk<Receipt>
        );

        let tables = [table_info!(Receipts)].into_iter().collect();
        let options = DatabaseOptions {
            page_size: Some(PageSize::Set(DB_PAGE_SIZE)),
            mode: Mode::ReadWrite(ReadWriteOptions {
                max_size: Some(1024_isize.pow(4)),
                ..Default::default()
            }),
            ..Default::default()
        };
        let db = Database::create_with_options(None, options, &tables).unwrap();

        let mut receipts = vec![];
        for i in 0..10 {
            receipts.push(generate_big_receipt(100 * (i + 1), 10, 10 * (i + 1)));
        }

        // encode receipts
        let block_hash = H256::random();
        let mut key_values = vec![];
        for (i, receipt) in receipts.iter().enumerate() {
            let key = (block_hash, i as u64).into();
            let receipt_rlp = receipt.encode_to_vec();
            let mut entries = IndexedChunk::from::<Receipts>(key, &receipt_rlp);
            key_values.append(&mut entries);
        }

        // store values
        let txn = db.begin_readwrite().unwrap();
        let mut cursor = txn.cursor::<Receipts>().unwrap();
        for (key, value) in key_values {
            cursor.upsert(key, value).unwrap()
        }
        txn.commit().unwrap();

        // now retrieve the values and assert they are the same
        let mut stored_receipts = vec![];
        let mut receipt_index = 0;
        let mut key: TupleRLP<BlockHash, Index> = (block_hash, 0).into();
        let txn = db.begin_read().unwrap();
        let mut cursor = txn.cursor::<Receipts>().unwrap();
        while let Some(receipt) = IndexedChunk::read_from_db(&mut cursor, key).unwrap() {
            stored_receipts.push(receipt);
            receipt_index += 1;
            key = (block_hash, receipt_index).into();
        }

        assert_eq!(receipts, stored_receipts);
    }

    fn generate_big_receipt(
        data_size_in_bytes: usize,
        logs_size: usize,
        topics_size: usize,
    ) -> Receipt {
        let large_data: Bytes = Bytes::from(vec![1u8; data_size_in_bytes]);
        let large_topics: Vec<H256> = std::iter::repeat(H256::random())
            .take(topics_size)
            .collect();

        let logs = std::iter::repeat(Log {
            address: Address::random(),
            topics: large_topics.clone(),
            data: large_data.clone(),
        })
        .take(logs_size)
        .collect();

        Receipt {
            tx_type: TxType::EIP7702,
            succeeded: true,
            cumulative_gas_used: u64::MAX,
            bloom: Bloom::default(),
            logs,
        }
    }
}<|MERGE_RESOLUTION|>--- conflicted
+++ resolved
@@ -2,12 +2,7 @@
 use crate::error::StoreError;
 use crate::rlp::{
     AccountCodeHashRLP, AccountCodeRLP, AccountHashRLP, AccountStateRLP, BlockBodyRLP,
-<<<<<<< HEAD
-    BlockHashRLP, BlockHeaderRLP, BlockRLP, ReceiptRLP, Rlp, TransactionHashRLP, TupleRLP,
-=======
-    BlockHashRLP, BlockHeaderRLP, BlockRLP, BlockTotalDifficultyRLP, Rlp, TransactionHashRLP,
-    TupleRLP,
->>>>>>> b0b2f8f3
+    BlockHashRLP, BlockHeaderRLP, BlockRLP, Rlp, TransactionHashRLP, TupleRLP,
 };
 use crate::store::{MAX_SNAPSHOT_READS, STATE_TRIE_SEGMENTS};
 use crate::trie_db::libmdbx::LibmdbxTrieDB;
