use ethrex_common::H256;
use ethrex_rlp::decode::RLPDecode;
use std::{collections::HashMap, sync::Arc, sync::RwLock};

use ethrex_trie::{EMPTY_TRIE_HASH, Nibbles, Node, TrieDB, TrieError};

// TODO: make this configurable or use finalized hash for this
const COMMIT_THRESHOLD: usize = 128;

#[derive(Debug)]
struct TrieLayer {
    nodes: HashMap<Vec<u8>, Vec<u8>>,
    parent: H256,
    id: usize,
}

#[derive(Debug, Default)]
pub struct TrieLayerCache {
    /// Monotonically increasing ID for layers, starting at 1.
    /// TODO: this implementation panics on overflow
    last_id: usize,
    layers: HashMap<H256, TrieLayer>
}

impl TrieLayerCache {
    pub fn get(&self, mut state_root: H256, key: Nibbles) -> Option<Vec<u8>> {
        while let Some(layer) = self.layers.get(&state_root) {
            if let Some(value) = layer.nodes.get(key.as_ref()) {
                return Some(value.clone());
            }
            state_root = layer.parent;
        }
        None
    }
    pub fn get_commitable(&mut self, mut state_root: H256) -> Option<H256> {
        let mut counter = 0;
        while let Some(layer) = self.layers.get(&state_root) {
            state_root = layer.parent;
            counter += 1;
            if counter > COMMIT_THRESHOLD {
                return Some(state_root);
            }
        }
        None
    }
    pub fn put_batch(
        &mut self,
        parent: H256,
        state_root: H256,
        key_values: Vec<(Nibbles, Vec<u8>)>,
    ) {
        self.layers
            .entry(state_root)
            .or_insert_with(|| {
                self.last_id += 1;
                TrieLayer {
                    nodes: HashMap::new(),
                    parent,
                    id: self.last_id,
                }
            })
            .nodes
            .extend(
                key_values
                    .into_iter()
                    .map(|(path, node)| (path.into_vec(), node)),
            );
    }
    pub fn commit(&mut self, state_root: H256) -> Option<Vec<(Vec<u8>, Vec<u8>)>> {
        let mut layer = self.layers.remove(&state_root)?;
        // ensure parents are commited
        let parent_nodes = self.commit(layer.parent);
        // older layers are useless
        self.layers.retain(|_, item| item.id > layer.id);
        Some(
            parent_nodes
                .unwrap_or_default()
                .into_iter()
                .chain(layer.nodes.drain())
                .collect(),
        )
    }
}

pub struct TrieWrapper {
    pub state_root: H256,
    pub inner: Arc<RwLock<TrieLayerCache>>,
    pub db: Box<dyn TrieDB>,
    pub prefix: Option<H256>,
    pub snapshot_completed: bool
}

pub fn apply_prefix(prefix: Option<H256>, path: Nibbles) -> Nibbles {
    // Apply a prefix with an invalid nibble (17) as a separator, to
    // differentiate between a state trie value and a storage trie root.
    match prefix {
        Some(prefix) => Nibbles::from_bytes(prefix.as_bytes())
            .append_new(17)
            .concat(&path),
        None => path,
    }
}

impl TrieDB for TrieWrapper {
<<<<<<< HEAD
    fn snapshot_completed(&self) -> bool {
        self.snapshot_completed
=======
    fn leaves_present(&self) -> bool {
        let Ok(inner) = self.inner.read() else {
            return false;
        };
        return inner.last_id > 10;
>>>>>>> ceed7207
    }
    fn get(&self, key: Nibbles) -> Result<Option<Vec<u8>>, TrieError> {
        let key = apply_prefix(self.prefix, key);
        if let Some(value) = self
            .inner
            .read()
            .map_err(|_| TrieError::LockError)?
            .get(self.state_root, key.clone())
        {
            return Ok(Some(value));
        }
        self.db.get(key)
    }
    fn put_batch(&self, key_values: Vec<(Nibbles, Vec<u8>)>) -> Result<(), TrieError> {
        let last_pair = key_values.iter().rev().find(|(_path, rlp)| !rlp.is_empty());
        let new_state_root = match last_pair {
            Some((_, noderlp)) => {
                let root_node = Node::decode(noderlp)?;
                root_node.compute_hash().finalize()
            }
            None => *EMPTY_TRIE_HASH,
        };
        let mut inner = self.inner.write().map_err(|_| TrieError::LockError)?;
        inner.put_batch(
            self.state_root,
            new_state_root,
            key_values
                .into_iter()
                .map(move |(path, node)| (apply_prefix(self.prefix, path), node))
                .collect(),
        );
        Ok(())
    }
}<|MERGE_RESOLUTION|>--- conflicted
+++ resolved
@@ -19,7 +19,7 @@
     /// Monotonically increasing ID for layers, starting at 1.
     /// TODO: this implementation panics on overflow
     last_id: usize,
-    layers: HashMap<H256, TrieLayer>
+    layers: HashMap<H256, TrieLayer>,
 }
 
 impl TrieLayerCache {
@@ -87,7 +87,7 @@
     pub inner: Arc<RwLock<TrieLayerCache>>,
     pub db: Box<dyn TrieDB>,
     pub prefix: Option<H256>,
-    pub snapshot_completed: bool
+    pub snapshot_completed: bool,
 }
 
 pub fn apply_prefix(prefix: Option<H256>, path: Nibbles) -> Nibbles {
@@ -102,16 +102,8 @@
 }
 
 impl TrieDB for TrieWrapper {
-<<<<<<< HEAD
     fn snapshot_completed(&self) -> bool {
         self.snapshot_completed
-=======
-    fn leaves_present(&self) -> bool {
-        let Ok(inner) = self.inner.read() else {
-            return false;
-        };
-        return inner.last_id > 10;
->>>>>>> ceed7207
     }
     fn get(&self, key: Nibbles) -> Result<Option<Vec<u8>>, TrieError> {
         let key = apply_prefix(self.prefix, key);
