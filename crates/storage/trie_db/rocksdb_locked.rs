--- conflicted
+++ resolved
@@ -1,11 +1,6 @@
 use ethrex_common::H256;
-<<<<<<< HEAD
-use ethrex_trie::{Nibbles, TrieDB, error::TrieError};
-use rocksdb::{DBWithThreadMode, MultiThreaded, SnapshotWithThreadMode};
-=======
-use ethrex_trie::{NodeHash, TrieDB, error::TrieError};
-use rocksdb::{MultiThreaded, OptimisticTransactionDB, SnapshotWithThreadMode};
->>>>>>> c25e90f8
+use ethrex_trie::{Nibbles, NodeHash, TrieDB, error::TrieError};
+use rocksdb::{DBWithThreadMode, MultiThreaded, OptimisticTransactionDB, SnapshotWithThreadMode};
 use std::sync::Arc;
 
 use crate::trie_db::layering::apply_prefix;
@@ -48,7 +43,9 @@
     }
 
     fn make_key(&self, node_hash: Nibbles) -> Vec<u8> {
-        apply_prefix(self.address_prefix, node_hash).as_ref().to_vec()
+        apply_prefix(self.address_prefix, node_hash)
+            .as_ref()
+            .to_vec()
     }
 }
 
