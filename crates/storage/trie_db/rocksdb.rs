--- conflicted
+++ resolved
@@ -1,12 +1,7 @@
 use ethrex_common::H256;
 use ethrex_rlp::encode::RLPEncode;
-<<<<<<< HEAD
-use ethrex_trie::{Node, NodeHash, TrieDB, error::TrieError};
-use rocksdb::{MultiThreaded, OptimisticTransactionDB};
-=======
 use ethrex_trie::{Nibbles, Node, TrieDB, error::TrieError};
 use rocksdb::{DBWithThreadMode, MultiThreaded};
->>>>>>> 87ed5627
 use std::sync::Arc;
 
 use crate::{
@@ -63,21 +58,6 @@
             .ok_or_else(|| TrieError::DbError(anyhow::anyhow!("Column family not found")))
     }
 
-<<<<<<< HEAD
-    fn make_key(&self, node_hash: &NodeHash) -> Vec<u8> {
-        match &self.address_prefix {
-            Some(address) => {
-                // For storage tries, prefix with address
-                let mut key = address.as_bytes().to_vec();
-                key.extend_from_slice(node_hash.as_ref());
-                key
-            }
-            None => {
-                // For state trie, use node hash directly
-                node_hash.as_ref().to_vec()
-            }
-        }
-=======
     fn cf_handle_flatkeyvalue(
         &self,
     ) -> Result<std::sync::Arc<rocksdb::BoundColumnFamily<'_>>, TrieError> {
@@ -90,16 +70,10 @@
         apply_prefix(self.address_prefix, node_hash)
             .as_ref()
             .to_vec()
->>>>>>> 87ed5627
     }
 }
 
 impl TrieDB for RocksDBTrieDB {
-<<<<<<< HEAD
-    fn get(&self, key: NodeHash) -> Result<Option<Vec<u8>>, TrieError> {
-        let cf = self.cf_handle()?;
-        let db_key = self.make_key(&key);
-=======
     fn flatkeyvalue_computed(&self, key: Nibbles) -> bool {
         self.last_computed_flatkeyvalue >= key
     }
@@ -110,7 +84,6 @@
             self.cf_handle()?
         };
         let db_key = self.make_key(key);
->>>>>>> 87ed5627
 
         let res = self
             .db
@@ -125,10 +98,6 @@
         let mut batch = rocksdb::WriteBatch::default();
 
         for (key, value) in key_values {
-<<<<<<< HEAD
-            let db_key = self.make_key(&key);
-            batch.put_cf(&cf, db_key, value);
-=======
             let cf = if key.is_leaf() { &cf_snapshot } else { &cf };
             let db_key = self.make_key(key);
             if value.is_empty() {
@@ -160,25 +129,6 @@
             buffer.clear();
             node.encode(&mut buffer);
             batch.put_cf(cf, db_key, &buffer);
->>>>>>> 87ed5627
-        }
-
-        self.db
-            .write(batch)
-            .map_err(|e| TrieError::DbError(anyhow::anyhow!("RocksDB batch write error: {}", e)))
-    }
-
-    fn put_batch_no_alloc(&self, key_values: &[(NodeHash, Node)]) -> Result<(), TrieError> {
-        let cf = self.cf_handle()?;
-        let mut batch = rocksdb::WriteBatchWithTransaction::default();
-        // 532 is the maximum size of an encoded branch node.
-        let mut buffer = Vec::with_capacity(532);
-
-        for (hash, node) in key_values {
-            let db_key = self.make_key(hash);
-            buffer.clear();
-            node.encode(&mut buffer);
-            batch.put_cf(&cf, db_key, &buffer);
         }
 
         self.db
