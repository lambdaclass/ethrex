--- conflicted
+++ resolved
@@ -89,12 +89,8 @@
 
     fn put_batch(&self, key_values: Vec<(Nibbles, Vec<u8>)>) -> Result<(), TrieError> {
         let cf = self.cf_handle()?;
-<<<<<<< HEAD
         let cf_snapshot = self.cf_handle_flatkeyvalue()?;
-        let mut batch = rocksdb::WriteBatchWithTransaction::default();
-=======
         let mut batch = rocksdb::WriteBatch::default();
->>>>>>> 66f1d041
 
         for (key, value) in key_values {
             let cf = if key.is_leaf() { &cf_snapshot } else { &cf };
@@ -114,7 +110,7 @@
     fn put_batch_no_alloc(&self, key_values: &[(Nibbles, Node)]) -> Result<(), TrieError> {
         let cf = self.cf_handle()?;
         let cf_flatkeyvalue = self.cf_handle_flatkeyvalue()?;
-        let mut batch = rocksdb::WriteBatchWithTransaction::default();
+        let mut batch = rocksdb::WriteBatch::default();
         // 532 is the maximum size of an encoded branch node.
         let mut buffer = Vec::with_capacity(532);
 
