use ethrex_common::H256;
use ethrex_rlp::encode::RLPEncode;
use ethrex_trie::{Nibbles, Node, TrieDB, error::TrieError};
use rocksdb::{MultiThreaded, OptimisticTransactionDB};
use std::sync::Arc;

<<<<<<< HEAD
use crate::{store_db::rocksdb::CF_FLATKEYVALUE, trie_db::layering::apply_prefix};
=======
use crate::trie_db::layering::apply_prefix;
>>>>>>> a90b1fdf

/// RocksDB implementation for the TrieDB trait, with get and put operations.
pub struct RocksDBTrieDB {
    /// RocksDB database
    db: Arc<OptimisticTransactionDB<MultiThreaded>>,
    /// Column family name
    cf_name: String,
    /// Storage trie address prefix
    address_prefix: Option<H256>,

    last_snapshotted: Nibbles,
}

impl RocksDBTrieDB {
    pub fn new(
        db: Arc<OptimisticTransactionDB<MultiThreaded>>,
        cf_name: &str,
        address_prefix: Option<H256>,
    ) -> Result<Self, TrieError> {
        // Verify column family exists
        if db.cf_handle(cf_name).is_none() {
            return Err(TrieError::DbError(anyhow::anyhow!(
                "Column family not found: {}",
                cf_name
            )));
        }
        let cf_misc = db
            .cf_handle("misc_values")
            .ok_or_else(|| TrieError::DbError(anyhow::anyhow!("Column family not found")))?;
        let last_snapshotted = db
            .get_cf(&cf_misc, "last_written")
            .map_err(|e| TrieError::DbError(anyhow::anyhow!("Error reading last_written: {e}")))?
            .map(|v| Nibbles::from_hex(v.to_vec()))
            .unwrap_or_default();
        drop(cf_misc);

        Ok(Self {
            db,
            cf_name: cf_name.to_string(),
            address_prefix,
            last_snapshotted,
        })
    }

    fn cf_handle(&self) -> Result<std::sync::Arc<rocksdb::BoundColumnFamily<'_>>, TrieError> {
        self.db
            .cf_handle(&self.cf_name)
            .ok_or_else(|| TrieError::DbError(anyhow::anyhow!("Column family not found")))
    }

<<<<<<< HEAD
    fn cf_handle_snapshot(
        &self,
    ) -> Result<std::sync::Arc<rocksdb::BoundColumnFamily<'_>>, TrieError> {
        self.db
            .cf_handle(CF_FLATKEYVALUE)
            .ok_or_else(|| TrieError::DbError(anyhow::anyhow!("Column family not found")))
    }

=======
>>>>>>> a90b1fdf
    fn make_key(&self, node_hash: Nibbles) -> Vec<u8> {
        apply_prefix(self.address_prefix, node_hash)
            .as_ref()
            .to_vec()
    }
}

impl TrieDB for RocksDBTrieDB {
<<<<<<< HEAD
    fn snapshot_completed(&self, key: Nibbles) -> bool {
        self.last_snapshotted >= key
    }
    fn get(&self, key: Nibbles) -> Result<Option<Vec<u8>>, TrieError> {
        let cf = if key.is_leaf() {
            self.cf_handle_snapshot()?
        } else {
            self.cf_handle()?
        };
=======
    fn get(&self, key: Nibbles) -> Result<Option<Vec<u8>>, TrieError> {
        let cf = self.cf_handle()?;
>>>>>>> a90b1fdf
        let db_key = self.make_key(key);

        let res = self
            .db
            .get_cf(&cf, &db_key)
            .map_err(|e| TrieError::DbError(anyhow::anyhow!("RocksDB get error: {}", e)))?;
        Ok(res)
    }

    fn put_batch(&self, key_values: Vec<(Nibbles, Vec<u8>)>) -> Result<(), TrieError> {
        let cf = self.cf_handle()?;
        let cf_snapshot = self.cf_handle_snapshot()?;
        let mut batch = rocksdb::WriteBatchWithTransaction::default();

        for (key, value) in key_values {
            let cf = if key.is_leaf() { &cf_snapshot } else { &cf };
            let db_key = self.make_key(key);
            if value.is_empty() {
<<<<<<< HEAD
                batch.delete_cf(cf, db_key);
            } else {
                batch.put_cf(cf, db_key, value);
=======
                batch.delete_cf(&cf, db_key);
            } else {
                batch.put_cf(&cf, db_key, value);
>>>>>>> a90b1fdf
            }
        }

        self.db
            .write(batch)
            .map_err(|e| TrieError::DbError(anyhow::anyhow!("RocksDB batch write error: {}", e)))
    }

    fn put_batch_no_alloc(&self, key_values: &[(Nibbles, Node)]) -> Result<(), TrieError> {
        let cf = self.cf_handle()?;
<<<<<<< HEAD
        let cf_snapshot = self.cf_handle_snapshot()?;
=======
>>>>>>> a90b1fdf
        let mut batch = rocksdb::WriteBatchWithTransaction::default();
        // 532 is the maximum size of an encoded branch node.
        let mut buffer = Vec::with_capacity(532);

        for (hash, node) in key_values {
<<<<<<< HEAD
            let cf = if hash.is_leaf() { &cf_snapshot } else { &cf };
            let db_key = self.make_key(hash.clone());
            buffer.clear();
            node.encode(&mut buffer);
            batch.put_cf(cf, db_key, &buffer);
=======
            let db_key = self.make_key(hash.clone());
            buffer.clear();
            node.encode(&mut buffer);
            batch.put_cf(&cf, db_key, &buffer);
>>>>>>> a90b1fdf
        }

        self.db
            .write(batch)
            .map_err(|e| TrieError::DbError(anyhow::anyhow!("RocksDB batch write error: {}", e)))
    }
}

#[cfg(test)]
mod tests {
    use super::*;
    use ethrex_trie::Nibbles;
    use rocksdb::{ColumnFamilyDescriptor, MultiThreaded, Options};
    use tempfile::TempDir;

    #[test]
    fn test_trie_db_basic_operations() {
        let temp_dir = TempDir::new().unwrap();
        let db_path = temp_dir.path().join("test_db");

        // Setup RocksDB with column family
        let mut db_options = Options::default();
        db_options.create_if_missing(true);
        db_options.create_missing_column_families(true);

        let cf_descriptor = ColumnFamilyDescriptor::new("test_cf", Options::default());
        let db = OptimisticTransactionDB::<MultiThreaded>::open_cf_descriptors(
            &db_options,
            db_path,
            vec![cf_descriptor],
        )
        .unwrap();
        let db = Arc::new(db);

        // Create TrieDB
        let trie_db = RocksDBTrieDB::new(db, "test_cf", None).unwrap();

        // Test data
        let node_hash = Nibbles::from_hex(vec![1]);
        let node_data = vec![1, 2, 3, 4, 5];

        // Test put_batch
        trie_db
            .put_batch(vec![(node_hash.clone(), node_data.clone())])
            .unwrap();

        // Test get
        let retrieved_data = trie_db.get(node_hash).unwrap().unwrap();
        assert_eq!(retrieved_data, node_data);

        // Test get nonexistent
        let nonexistent_hash = Nibbles::from_hex(vec![2]);
        assert!(trie_db.get(nonexistent_hash).unwrap().is_none());
    }

    #[test]
    fn test_trie_db_with_address_prefix() {
        let temp_dir = TempDir::new().unwrap();
        let db_path = temp_dir.path().join("test_db");

        // Setup RocksDB with column family
        let mut db_options = Options::default();
        db_options.create_if_missing(true);
        db_options.create_missing_column_families(true);

        let cf_descriptor = ColumnFamilyDescriptor::new("test_cf", Options::default());
        let db = OptimisticTransactionDB::<MultiThreaded>::open_cf_descriptors(
            &db_options,
            db_path,
            vec![cf_descriptor],
        )
        .unwrap();
        let db = Arc::new(db);

        // Create TrieDB with address prefix
        let address = H256::from([0xaa; 32]);
        let trie_db = RocksDBTrieDB::new(db, "test_cf", Some(address)).unwrap();

        // Test data
        let node_hash = Nibbles::from_hex(vec![1]);
        let node_data = vec![1, 2, 3, 4, 5];

        // Test put_batch
        trie_db
            .put_batch(vec![(node_hash.clone(), node_data.clone())])
            .unwrap();

        // Test get
        let retrieved_data = trie_db.get(node_hash).unwrap().unwrap();
        assert_eq!(retrieved_data, node_data);
    }

    #[test]
    fn test_trie_db_batch_operations() {
        let temp_dir = TempDir::new().unwrap();
        let db_path = temp_dir.path().join("test_db");

        // Setup RocksDB with column family
        let mut db_options = Options::default();
        db_options.create_if_missing(true);
        db_options.create_missing_column_families(true);

        let cf_descriptor = ColumnFamilyDescriptor::new("test_cf", Options::default());
        let db = OptimisticTransactionDB::<MultiThreaded>::open_cf_descriptors(
            &db_options,
            db_path,
            vec![cf_descriptor],
        )
        .unwrap();
        let db = Arc::new(db);

        // Create TrieDB
        let trie_db = RocksDBTrieDB::new(db, "test_cf", None).unwrap();

        // Test data
        // NOTE: we don't use the same paths to avoid overwriting in the batch
        let batch_data = vec![
            (Nibbles::from_hex(vec![1]), vec![1, 2, 3]),
<<<<<<< HEAD
            (Nibbles::from_hex(vec![1]), vec![4, 5, 6]),
            (Nibbles::from_hex(vec![1]), vec![7, 8, 9]),
=======
            (Nibbles::from_hex(vec![1, 2]), vec![4, 5, 6]),
            (Nibbles::from_hex(vec![1, 2, 3]), vec![7, 8, 9]),
>>>>>>> a90b1fdf
        ];

        // Test batch put
        trie_db.put_batch(batch_data.clone()).unwrap();

        // Test batch get
        for (node_hash, expected_data) in batch_data {
            let retrieved_data = trie_db.get(node_hash).unwrap().unwrap();
            assert_eq!(retrieved_data, expected_data);
        }
    }
}<|MERGE_RESOLUTION|>--- conflicted
+++ resolved
@@ -4,11 +4,7 @@
 use rocksdb::{MultiThreaded, OptimisticTransactionDB};
 use std::sync::Arc;
 
-<<<<<<< HEAD
 use crate::{store_db::rocksdb::CF_FLATKEYVALUE, trie_db::layering::apply_prefix};
-=======
-use crate::trie_db::layering::apply_prefix;
->>>>>>> a90b1fdf
 
 /// RocksDB implementation for the TrieDB trait, with get and put operations.
 pub struct RocksDBTrieDB {
@@ -59,17 +55,12 @@
             .ok_or_else(|| TrieError::DbError(anyhow::anyhow!("Column family not found")))
     }
 
-<<<<<<< HEAD
-    fn cf_handle_snapshot(
-        &self,
-    ) -> Result<std::sync::Arc<rocksdb::BoundColumnFamily<'_>>, TrieError> {
+    fn cf_handle_flatkeyvalue(&self) -> Result<std::sync::Arc<rocksdb::BoundColumnFamily<'_>>, TrieError> {
         self.db
             .cf_handle(CF_FLATKEYVALUE)
             .ok_or_else(|| TrieError::DbError(anyhow::anyhow!("Column family not found")))
     }
 
-=======
->>>>>>> a90b1fdf
     fn make_key(&self, node_hash: Nibbles) -> Vec<u8> {
         apply_prefix(self.address_prefix, node_hash)
             .as_ref()
@@ -78,20 +69,15 @@
 }
 
 impl TrieDB for RocksDBTrieDB {
-<<<<<<< HEAD
     fn snapshot_completed(&self, key: Nibbles) -> bool {
         self.last_snapshotted >= key
     }
     fn get(&self, key: Nibbles) -> Result<Option<Vec<u8>>, TrieError> {
         let cf = if key.is_leaf() {
-            self.cf_handle_snapshot()?
+            self.cf_handle_flatkeyvalue()?
         } else {
             self.cf_handle()?
         };
-=======
-    fn get(&self, key: Nibbles) -> Result<Option<Vec<u8>>, TrieError> {
-        let cf = self.cf_handle()?;
->>>>>>> a90b1fdf
         let db_key = self.make_key(key);
 
         let res = self
@@ -103,22 +89,16 @@
 
     fn put_batch(&self, key_values: Vec<(Nibbles, Vec<u8>)>) -> Result<(), TrieError> {
         let cf = self.cf_handle()?;
-        let cf_snapshot = self.cf_handle_snapshot()?;
+        let cf_snapshot = self.cf_handle_flatkeyvalue()?;
         let mut batch = rocksdb::WriteBatchWithTransaction::default();
 
         for (key, value) in key_values {
             let cf = if key.is_leaf() { &cf_snapshot } else { &cf };
             let db_key = self.make_key(key);
             if value.is_empty() {
-<<<<<<< HEAD
                 batch.delete_cf(cf, db_key);
             } else {
                 batch.put_cf(cf, db_key, value);
-=======
-                batch.delete_cf(&cf, db_key);
-            } else {
-                batch.put_cf(&cf, db_key, value);
->>>>>>> a90b1fdf
             }
         }
 
@@ -129,27 +109,17 @@
 
     fn put_batch_no_alloc(&self, key_values: &[(Nibbles, Node)]) -> Result<(), TrieError> {
         let cf = self.cf_handle()?;
-<<<<<<< HEAD
-        let cf_snapshot = self.cf_handle_snapshot()?;
-=======
->>>>>>> a90b1fdf
+        let cf_snapshot = self.cf_handle_flatkeyvalue()?;
         let mut batch = rocksdb::WriteBatchWithTransaction::default();
         // 532 is the maximum size of an encoded branch node.
         let mut buffer = Vec::with_capacity(532);
 
         for (hash, node) in key_values {
-<<<<<<< HEAD
             let cf = if hash.is_leaf() { &cf_snapshot } else { &cf };
             let db_key = self.make_key(hash.clone());
             buffer.clear();
             node.encode(&mut buffer);
             batch.put_cf(cf, db_key, &buffer);
-=======
-            let db_key = self.make_key(hash.clone());
-            buffer.clear();
-            node.encode(&mut buffer);
-            batch.put_cf(&cf, db_key, &buffer);
->>>>>>> a90b1fdf
         }
 
         self.db
@@ -268,13 +238,8 @@
         // NOTE: we don't use the same paths to avoid overwriting in the batch
         let batch_data = vec![
             (Nibbles::from_hex(vec![1]), vec![1, 2, 3]),
-<<<<<<< HEAD
-            (Nibbles::from_hex(vec![1]), vec![4, 5, 6]),
-            (Nibbles::from_hex(vec![1]), vec![7, 8, 9]),
-=======
             (Nibbles::from_hex(vec![1, 2]), vec![4, 5, 6]),
             (Nibbles::from_hex(vec![1, 2, 3]), vec![7, 8, 9]),
->>>>>>> a90b1fdf
         ];
 
         // Test batch put
