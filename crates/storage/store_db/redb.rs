--- conflicted
+++ resolved
@@ -322,11 +322,8 @@
 
                     for (index, transaction) in block.body.transactions.iter().enumerate() {
                         transaction_table.insert(
-<<<<<<< HEAD
                             <H256 as Into<Bytes32>>::into(transaction.compute_hash()),
-=======
-                            <H256 as Into<TransactionHashRLP>>::into(transaction.hash()),
->>>>>>> cc1346ec
+                            <H256 as Into<Bytes32>>::into(transaction.hash()),
                             <(u64, BlockHash, u64) as Into<Rlp<(BlockNumber, BlockHash, Index)>>>::into(
                                 (number, block.hash(), index as u64),
                             ),
@@ -438,11 +435,8 @@
 
                         for (index, transaction) in block.body.transactions.iter().enumerate() {
                             transaction_table.insert(
-<<<<<<< HEAD
                                 <H256 as Into<Bytes32>>::into(transaction.compute_hash()),
-=======
-                                <H256 as Into<TransactionHashRLP>>::into(transaction.hash()),
->>>>>>> cc1346ec
+                                <H256 as Into<Bytes32>>::into(transaction.hash()),
                                 <(u64, H256, u64) as Into<Rlp<(BlockNumber, BlockHash, Index)>>>::into(
                                     (block_number, block_hash, index as u64),
                                 ),
