use crate::{
    rlp::AccountCodeHashRLP,
    trie_db::{
        layering::{TrieLayerCache, TrieWrapper, apply_prefix},
        rocksdb_locked::RocksDBLockedTrieDB,
    },
};
use bytes::Bytes;
use ethrex_common::{
    H256,
    types::{
        AccountState, Block, BlockBody, BlockHash, BlockHeader, BlockNumber, ChainConfig, Code,
        Index, Receipt, Transaction,
    },
};
use ethrex_trie::{Nibbles, Node, Trie, TrieNode};
use rocksdb::{
    BlockBasedOptions, BoundColumnFamily, ColumnFamilyDescriptor, DBWithThreadMode, MultiThreaded,
    Options, WriteBatch, checkpoint::Checkpoint,
};
use std::{
    collections::HashSet,
    path::Path,
    sync::{Arc, Mutex, mpsc::sync_channel},
};
use tracing::{debug, error, info};

use crate::{
    STATE_TRIE_SEGMENTS, UpdateBatch,
    api::StoreEngine,
    error::StoreError,
    rlp::{BlockBodyRLP, BlockHashRLP, BlockHeaderRLP, BlockRLP},
    trie_db::rocksdb::RocksDBTrieDB,
    utils::{ChainDataIndex, SnapStateIndex},
};
use ethrex_rlp::{
    decode::{RLPDecode, decode_bytes},
    encode::RLPEncode,
};
use std::fmt::Debug;

// TODO: use finalized hash to determine when to commit
const COMMIT_THRESHOLD: usize = 128;

/// Canonical block hashes column family: [`u8;_`] => [`Vec<u8>`]
/// - [`u8;_`] = `block_number.to_le_bytes()`
/// - [`Vec<u8>`] = `BlockHashRLP::from(block_hash).bytes().clone()`
const CF_CANONICAL_BLOCK_HASHES: &str = "canonical_block_hashes";

/// Block numbers column family: [`Vec<u8>`] => [`u8;_`]
/// - [`Vec<u8>`] = `BlockHashRLP::from(block_hash).bytes().clone()`
/// - [`u8;_`] = `block_number.to_le_bytes()`
const CF_BLOCK_NUMBERS: &str = "block_numbers";

/// Block headers column family: [`Vec<u8>`] => [`Vec<u8>`]
/// - [`Vec<u8>`] = `BlockHashRLP::from(block_hash).bytes().clone()`
/// - [`Vec<u8>`] = `BlockHeaderRLP::from(block.header.clone()).bytes().clone()`
const CF_HEADERS: &str = "headers";

/// Block bodies column family: [`Vec<u8>`] => [`Vec<u8>`]
/// - [`Vec<u8>`] = `BlockHashRLP::from(block_hash).bytes().clone();`
/// - [`Vec<u8>`] = `BlockBodyRLP::from(block.body.clone()).bytes().clone()`
const CF_BODIES: &str = "bodies";

/// Account codes column family: [`Vec<u8>`] => [`Vec<u8>`]
/// - [`Vec<u8>`] = `code_hash.as_bytes().to_vec()`
/// - [`Vec<u8>`] = `AccountCodeRLP::from(code).bytes().clone()`
const CF_ACCOUNT_CODES: &str = "account_codes";

/// Receipts column family: [`Vec<u8>`] => [`Vec<u8>`]
/// - [`Vec<u8>`] = `(block_hash, index).encode_to_vec()`
/// - [`Vec<u8>`] = `receipt.encode_to_vec()`
const CF_RECEIPTS: &str = "receipts";

/// Transaction locations column family: [`Vec<u8>`] => [`Vec<u8>`]
/// - [`Vec<u8>`] = Composite key
///    ```rust,no_run
///     // let mut composite_key = Vec::with_capacity(64);
///     // composite_key.extend_from_slice(transaction_hash.as_bytes());
///     // composite_key.extend_from_slice(block_hash.as_bytes());
///    ```
/// - [`Vec<u8>`] = `(block_number, block_hash, index).encode_to_vec()`
const CF_TRANSACTION_LOCATIONS: &str = "transaction_locations";

/// Chain data column family: [`Vec<u8>`] => [`Vec<u8>`]
/// - [`Vec<u8>`] = `Self::chain_data_key(ChainDataIndex::ChainConfig)`
/// - [`Vec<u8>`] = `serde_json::to_string(chain_config)`
const CF_CHAIN_DATA: &str = "chain_data";

/// Snap state column family: [`Vec<u8>`] => [`Vec<u8>`]
/// - [`Vec<u8>`] = `Self::snap_state_key(SnapStateIndex::HeaderDownloadCheckpoint)`
/// - [`Vec<u8>`] = `BlockHashRLP::from(block_hash).bytes().clone()`
const CF_SNAP_STATE: &str = "snap_state";

/// State trie nodes column family: [`Nibbles`] => [`Vec<u8>`]
/// - [`Nibbles`] = `node_hash.as_ref()`
/// - [`Vec<u8>`] = `node_data`
const CF_TRIE_NODES: &str = "trie_nodes";

/// Pending blocks column family: [`Vec<u8>`] => [`Vec<u8>`]
/// - [`Vec<u8>`] = `BlockHashRLP::from(block.hash()).bytes().clone()`
/// - [`Vec<u8>`] = `BlockRLP::from(block).bytes().clone()`
const CF_PENDING_BLOCKS: &str = "pending_blocks";

/// Invalid ancestors column family: [`Vec<u8>`] => [`Vec<u8>`]
/// - [`Vec<u8>`] = `BlockHashRLP::from(bad_block).bytes().clone()`
/// - [`Vec<u8>`] = `BlockHashRLP::from(latest_valid).bytes().clone()`
const CF_INVALID_ANCESTORS: &str = "invalid_ancestors";

/// Block headers downloaded during fullsync column family: [`u8;_`] => [`Vec<u8>`]
/// - [`u8;_`] = `block_number.to_le_bytes()`
/// - [`Vec<u8>`] = `BlockHeaderRLP::from(block.header.clone()).bytes().clone()`
const CF_FULLSYNC_HEADERS: &str = "fullsync_headers";

pub const CF_FLATKEYVALUE: &str = "flatkeyvalue";

pub const CF_MISC_VALUES: &str = "misc_values";

pub type StorageUpdates = Vec<(H256, Vec<(Nibbles, Vec<u8>)>)>;

pub struct TriedUpdateWorkerTxMsg {
    notify_tx: std::sync::mpsc::SyncSender<Result<(), StoreError>>,
    parent_state_root: H256,
    last_state_root: H256,
    account_updates: Vec<TrieNode>,
    storage_updates: Vec<(H256, Vec<TrieNode>)>,
    receipts: Vec<(H256, Vec<Receipt>)>,
    blocks: Vec<Block>,
}

/// Control messages for the FlatKeyValue generator
#[derive(Debug, PartialEq)]
enum FKVGeneratorControlMessage {
    Stop,
    Continue,
}

#[derive(Debug, Clone)]
pub struct Store {
    db: Arc<DBWithThreadMode<MultiThreaded>>,
    trie_cache: Arc<Mutex<Arc<TrieLayerCache>>>,
    flatkeyvalue_control_tx: std::sync::mpsc::SyncSender<FKVGeneratorControlMessage>,
    trie_update_worker_tx: std::sync::mpsc::SyncSender<TriedUpdateWorkerTxMsg>,
    last_computed_flatkeyvalue: Arc<Mutex<Vec<u8>>>,
}

impl Store {
    pub fn new(path: &Path) -> Result<Self, StoreError> {
        let mut db_options = Options::default();
        db_options.create_if_missing(true);
        db_options.create_missing_column_families(true);

        db_options.set_max_open_files(-1);
        db_options.set_max_file_opening_threads(16);

        db_options.set_max_background_jobs(8);

        db_options.set_level_zero_file_num_compaction_trigger(2);
        db_options.set_level_zero_slowdown_writes_trigger(10);
        db_options.set_level_zero_stop_writes_trigger(16);
        db_options.set_target_file_size_base(512 * 1024 * 1024); // 512MB
        db_options.set_max_bytes_for_level_base(2 * 1024 * 1024 * 1024); // 2GB L1
        db_options.set_max_bytes_for_level_multiplier(10.0);
        db_options.set_level_compaction_dynamic_level_bytes(true);

        db_options.set_db_write_buffer_size(1024 * 1024 * 1024); // 1GB
        db_options.set_write_buffer_size(128 * 1024 * 1024); // 128MB
        db_options.set_max_write_buffer_number(4);
        db_options.set_min_write_buffer_number_to_merge(2);

        db_options.set_wal_recovery_mode(rocksdb::DBRecoveryMode::PointInTime);
        db_options.set_max_total_wal_size(2 * 1024 * 1024 * 1024); // 2GB
        db_options.set_wal_bytes_per_sync(32 * 1024 * 1024); // 32MB
        db_options.set_bytes_per_sync(32 * 1024 * 1024); // 32MB
        db_options.set_use_fsync(false); // fdatasync

        db_options.set_enable_pipelined_write(true);
        db_options.set_allow_concurrent_memtable_write(true);
        db_options.set_enable_write_thread_adaptive_yield(true);
        db_options.set_compaction_readahead_size(4 * 1024 * 1024); // 4MB
        db_options.set_advise_random_on_open(false);

        // db_options.enable_statistics();
        // db_options.set_stats_dump_period_sec(600);

        // Current column families that the code expects
        let expected_column_families = vec![
            CF_CANONICAL_BLOCK_HASHES,
            CF_BLOCK_NUMBERS,
            CF_HEADERS,
            CF_BODIES,
            CF_ACCOUNT_CODES,
            CF_RECEIPTS,
            CF_TRANSACTION_LOCATIONS,
            CF_CHAIN_DATA,
            CF_SNAP_STATE,
            CF_TRIE_NODES,
            CF_PENDING_BLOCKS,
            CF_INVALID_ANCESTORS,
            CF_FULLSYNC_HEADERS,
            CF_FLATKEYVALUE,
            CF_MISC_VALUES,
        ];

        // Get existing column families to know which ones to drop later
        let existing_cfs = match DBWithThreadMode::<MultiThreaded>::list_cf(&db_options, path) {
            Ok(cfs) => {
                info!("Found existing column families: {:?}", cfs);
                cfs
            }
            Err(_) => {
                // Database doesn't exist yet
                info!("Database doesn't exist, will create with expected column families");
                vec!["default".to_string()]
            }
        };

        // Create descriptors for ALL existing CFs + expected ones (RocksDB requires opening all existing CFs)
        let mut all_cfs_to_open = HashSet::new();

        // Add all expected CFs
        for cf in &expected_column_families {
            all_cfs_to_open.insert(cf.to_string());
        }

        // Add all existing CFs (we must open them to be able to drop obsolete ones later)
        for cf in &existing_cfs {
            if cf != "default" {
                // default is handled automatically
                all_cfs_to_open.insert(cf.clone());
            }
        }

        let mut cf_descriptors = Vec::new();
        for cf_name in &all_cfs_to_open {
            let mut cf_opts = Options::default();

            cf_opts.set_level_zero_file_num_compaction_trigger(4);
            cf_opts.set_level_zero_slowdown_writes_trigger(20);
            cf_opts.set_level_zero_stop_writes_trigger(36);

            match cf_name.as_str() {
                CF_HEADERS | CF_BODIES => {
                    cf_opts.set_compression_type(rocksdb::DBCompressionType::Zstd);
                    cf_opts.set_write_buffer_size(128 * 1024 * 1024); // 128MB
                    cf_opts.set_max_write_buffer_number(4);
                    cf_opts.set_target_file_size_base(256 * 1024 * 1024); // 256MB

                    let mut block_opts = BlockBasedOptions::default();
                    block_opts.set_block_size(32 * 1024); // 32KB blocks
                    cf_opts.set_block_based_table_factory(&block_opts);
                }
                CF_CANONICAL_BLOCK_HASHES | CF_BLOCK_NUMBERS => {
                    cf_opts.set_compression_type(rocksdb::DBCompressionType::Lz4);
                    cf_opts.set_write_buffer_size(64 * 1024 * 1024); // 64MB
                    cf_opts.set_max_write_buffer_number(3);
                    cf_opts.set_target_file_size_base(128 * 1024 * 1024); // 128MB

                    let mut block_opts = BlockBasedOptions::default();
                    block_opts.set_block_size(16 * 1024); // 16KB
                    block_opts.set_bloom_filter(10.0, false);
                    cf_opts.set_block_based_table_factory(&block_opts);
                }
                CF_TRIE_NODES => {
                    cf_opts.set_compression_type(rocksdb::DBCompressionType::Lz4);
                    cf_opts.set_write_buffer_size(512 * 1024 * 1024); // 512MB
                    cf_opts.set_max_write_buffer_number(6);
                    cf_opts.set_min_write_buffer_number_to_merge(2);
                    cf_opts.set_target_file_size_base(256 * 1024 * 1024); // 256MB
                    cf_opts.set_memtable_prefix_bloom_ratio(0.2); // Bloom filter

                    let mut block_opts = BlockBasedOptions::default();
                    block_opts.set_block_size(16 * 1024); // 16KB
                    block_opts.set_bloom_filter(10.0, false); // 10 bits per key
                    cf_opts.set_block_based_table_factory(&block_opts);
                }
                CF_RECEIPTS | CF_ACCOUNT_CODES => {
                    cf_opts.set_compression_type(rocksdb::DBCompressionType::Lz4);
                    cf_opts.set_write_buffer_size(128 * 1024 * 1024); // 128MB
                    cf_opts.set_max_write_buffer_number(3);
                    cf_opts.set_target_file_size_base(256 * 1024 * 1024); // 256MB

                    let mut block_opts = BlockBasedOptions::default();
                    block_opts.set_block_size(32 * 1024); // 32KB
                    cf_opts.set_block_based_table_factory(&block_opts);
                }
                _ => {
                    // Default for other CFs
                    cf_opts.set_compression_type(rocksdb::DBCompressionType::Lz4);
                    cf_opts.set_write_buffer_size(64 * 1024 * 1024); // 64MB
                    cf_opts.set_max_write_buffer_number(3);
                    cf_opts.set_target_file_size_base(128 * 1024 * 1024); // 128MB

                    let mut block_opts = BlockBasedOptions::default();
                    block_opts.set_block_size(16 * 1024);
                    cf_opts.set_block_based_table_factory(&block_opts);
                }
            }

            cf_descriptors.push(ColumnFamilyDescriptor::new(cf_name, cf_opts));
        }

        // Note: we are not using transactions on our Rocksdb instance.
        // This is safe as long as two conditions are met:
        // - We never write to the same table from two different places concurrently.
        // - We always use batch writes. This guarantees atomicity in rocksdb.
        //
        // For the first point, we know that all writes to the state and storage tries are
        // done through the `apply_updates` function, called only after block execution.
        // There is only one other place where we write to the tries, and that's during snap
        // sync, through the `write_storage_trie_nodes_batch` function (and similarly for state trie nodes);
        // this does not pose a problem because there is no block execution until snap sync is done.
        //
        // Regardless of transactionality, all writes go through a WAL, which ensures
        // we get durability (i.e. crash recovery).
        //
        // For other less crucial tables refer to the db_safety documentation.
        let db = DBWithThreadMode::<MultiThreaded>::open_cf_descriptors(
            &db_options,
            path,
            cf_descriptors,
        )
        .map_err(|e| StoreError::Custom(format!("Failed to open RocksDB: {}", e)))?;

        // Clean up obsolete column families
        for cf_name in &existing_cfs {
            if cf_name != "default" && !expected_column_families.contains(&cf_name.as_str()) {
                info!("Dropping obsolete column family: {}", cf_name);
                match db.drop_cf(cf_name) {
                    Ok(_) => info!("Successfully dropped column family: {}", cf_name),
                    Err(e) => {
                        // Log error but don't fail initialization - the database is still usable
                        tracing::warn!(
                            "Failed to drop obsolete column family '{}': {}",
                            cf_name,
                            e
                        );
                    }
                }
            }
        }
        let (fkv_tx, fkv_rx) = std::sync::mpsc::sync_channel(0);
        let (trie_upd_tx, trie_upd_rx) = std::sync::mpsc::sync_channel(0);

        let cf_misc = db
            .cf_handle(CF_MISC_VALUES)
            .ok_or_else(|| StoreError::Custom("column not found".to_string()))?;
        let mut last_written = db
            .get_cf(&cf_misc, "last_written")?
            .unwrap_or_else(|| vec![0u8; 64]);
        if last_written == vec![0xff] {
            last_written = vec![0xff; 64];
        }
        drop(cf_misc); // dropped to remove borrow on db

        let store = Self {
            db: Arc::new(db),
            trie_cache: Default::default(),
            flatkeyvalue_control_tx: fkv_tx,
            trie_update_worker_tx: trie_upd_tx,
            last_computed_flatkeyvalue: Arc::new(Mutex::new(last_written)),
        };
        let store_clone = store.clone();
        std::thread::spawn(move || {
            let mut rx = fkv_rx;
            loop {
                match rx.recv() {
                    Ok(FKVGeneratorControlMessage::Continue) => break,
                    Ok(FKVGeneratorControlMessage::Stop) => {}
                    Err(_) => {
                        debug!("Closing FlatKeyValue generator.");
                        return;
                    }
                }
            }
            info!("Generation of FlatKeyValue started.");
            match store_clone.flatkeyvalue_generator(&mut rx) {
                Ok(_) => info!("FlatKeyValue generation finished."),
                Err(err) => error!("Error while generating FlatKeyValue: {err}"),
            }
            // rx channel is dropped, closing it
        });
        let store_clone = store.clone();
        /*
            When a block is executed, the write of the bottom-most diff layer to disk is done in the background through this thread.
            This is to improve block execution times, since it's not necessary when executing the next block to have this layer flushed to disk.

            This background thread receives messages through a channel to apply new trie updates and does three things:

            - First, it updates the top-most in-memory diff layer and notifies the process that sent the message (i.e. the
            block production thread) so it can continue with block execution (block execution cannot proceed without the
            diff layers updated, otherwise it would see wrong state when reading from the trie). This section is done in an RCU manner:
            a shared pointer with the trie is kept behind a lock. This thread first acquires the lock, then copies the pointer and drops the lock;
            afterwards it makes a deep copy of the trie layer and mutates it, then takes the lock again, replaces the pointer with the updated copy,
            then drops the lock again.

            - Second, it performs the logic of persisting the bottom-most diff layer to disk. This is the part of the logic that block execution does not
            need to proceed. What does need to be aware of this section is the process in charge of generating the snapshot (a.k.a. FlatKeyValue).
            Because of this, this section first sends a message to pause the FlatKeyValue generation, then persists the diff layer to disk, then notifies
            again for FlatKeyValue generation to continue.

            - Third, it removes the (no longer needed) bottom-most diff layer from the trie layers in the same way as the first step.
        */
        std::thread::spawn(move || {
            let rx = trie_upd_rx;
            loop {
                match rx.recv() {
                    Ok(msg) => {
                        // FIXME: what should we do on error?
                        let _ = store_clone
                            .apply_trie_updates(msg)
                            .inspect_err(|err| error!("apply_trie_updates failed: {err}"));
                    }
                    Err(err) => error!("Error while reading diff layer: {err}"),
                }
            }
        });
        Ok(store)
    }

    // Helper method to get column family handle
    fn cf_handle(
        &self,
        cf_name: &str,
    ) -> Result<std::sync::Arc<BoundColumnFamily<'_>>, StoreError> {
        self.db
            .cf_handle(cf_name)
            .ok_or_else(|| StoreError::Custom(format!("Column family not found: {}", cf_name)))
    }

    // Helper method for async writes
    async fn write_async<K, V>(&self, cf_name: &str, key: K, value: V) -> Result<(), StoreError>
    where
        K: AsRef<[u8]> + Send + 'static,
        V: AsRef<[u8]> + Send + 'static,
    {
        let db = self.db.clone();
        let cf_name = cf_name.to_string();

        tokio::task::spawn_blocking(move || {
            let cf = db.cf_handle(&cf_name).ok_or_else(|| {
                StoreError::Custom(format!("Column family not found: {}", cf_name))
            })?;
            db.put_cf(&cf, key, value)
                .map_err(|e| StoreError::Custom(format!("RocksDB write error: {}", e)))
        })
        .await
        .map_err(|e| StoreError::Custom(format!("Task panicked: {}", e)))?
    }

    // Helper method for async reads
    async fn read_async<K>(&self, cf_name: &str, key: K) -> Result<Option<Vec<u8>>, StoreError>
    where
        K: AsRef<[u8]> + Send + 'static,
    {
        let db = self.db.clone();
        let cf_name = cf_name.to_string();

        tokio::task::spawn_blocking(move || {
            let cf = db.cf_handle(&cf_name).ok_or_else(|| {
                StoreError::Custom(format!("Column family not found: {}", cf_name))
            })?;
            db.get_cf(&cf, key)
                .map_err(|e| StoreError::Custom(format!("RocksDB read error: {}", e)))
        })
        .await
        .map_err(|e| StoreError::Custom(format!("Task panicked: {}", e)))?
    }

    // Helper method for sync reads
    fn read_sync<K>(&self, cf_name: &str, key: K) -> Result<Option<Vec<u8>>, StoreError>
    where
        K: AsRef<[u8]>,
    {
        let cf = self.cf_handle(cf_name)?;
        self.db
            .get_cf(&cf, key)
            .map_err(|e| StoreError::Custom(format!("RocksDB read error: {}", e)))
    }

    // Helper method for batch writes
    async fn write_batch_async(
        &self,
        batch_ops: Vec<(String, Vec<u8>, Vec<u8>)>,
    ) -> Result<(), StoreError> {
        let db = self.db.clone();
        tokio::task::spawn_blocking(move || {
            let mut batch = WriteBatch::default();

            for (cf_name, key, value) in batch_ops {
                let cf = db.cf_handle(&cf_name).ok_or_else(|| {
                    StoreError::Custom(format!("Column family not found: {}", cf_name))
                })?;
                batch.put_cf(&cf, key, value);
            }

            db.write(batch)
                .map_err(|e| StoreError::Custom(format!("RocksDB batch write error: {}", e)))
        })
        .await
        .map_err(|e| StoreError::Custom(format!("Task panicked: {}", e)))?
    }

    // Helper method to encode ChainDataIndex as key
    fn chain_data_key(index: ChainDataIndex) -> Vec<u8> {
        (index as u8).encode_to_vec()
    }

    // Helper method to encode SnapStateIndex as key
    fn snap_state_key(index: SnapStateIndex) -> Vec<u8> {
        (index as u8).encode_to_vec()
    }

    // Helper method for bulk reads
    async fn read_bulk_async<K, V, F>(
        &self,
        cf_name: &str,
        keys: Vec<K>,
        deserialize_fn: F,
    ) -> Result<Vec<V>, StoreError>
    where
        K: AsRef<[u8]> + Send + 'static,
        V: Send + 'static,
        F: Fn(Vec<u8>) -> Result<V, StoreError> + Send + 'static,
    {
        let db = self.db.clone();
        let cf_name = cf_name.to_string();

        tokio::task::spawn_blocking(move || {
            let cf = db.cf_handle(&cf_name).ok_or_else(|| {
                StoreError::Custom(format!("Column family not found: {}", cf_name))
            })?;

            let mut results = Vec::with_capacity(keys.len());

            for key in keys {
                match db.get_cf(&cf, key)? {
                    Some(bytes) => {
                        let value = deserialize_fn(bytes)?;
                        results.push(value);
                    }
                    None => {
                        return Err(StoreError::Custom("Key not found in bulk read".to_string()));
                    }
                }
            }

            Ok(results)
        })
        .await
        .map_err(|e| StoreError::Custom(format!("Task panicked: {}", e)))?
    }

    fn flatkeyvalue_generator(
        &self,
        control_rx: &mut std::sync::mpsc::Receiver<FKVGeneratorControlMessage>,
    ) -> Result<(), StoreError> {
        let cf_misc = self.cf_handle(CF_MISC_VALUES)?;
        let cf_flatkeyvalue = self.cf_handle(CF_FLATKEYVALUE)?;

        let last_written = self
            .db
            .get_cf(&cf_misc, "last_written")?
            .unwrap_or_default();
        if last_written == vec![0xff] {
            return Ok(());
        }

        self.db
            .delete_range_cf(&cf_flatkeyvalue, last_written, vec![0xff])?;

        loop {
            let root = self
                .read_sync(CF_TRIE_NODES, [])?
                .ok_or(StoreError::MissingLatestBlockNumber)?;
            let root: Node = ethrex_trie::Node::decode(&root)?;
            let state_root = root.compute_hash().finalize();

            let last_written = self
                .db
                .get_cf(&cf_misc, "last_written")?
                .unwrap_or_default();
            let last_written_account = last_written
                .get(0..64)
                .map(|v| Nibbles::from_hex(v.to_vec()))
                .unwrap_or_default();
            let mut last_written_storage = last_written
                .get(66..130)
                .map(|v| Nibbles::from_hex(v.to_vec()))
                .unwrap_or_default();

            debug!("Starting FlatKeyValue loop pivot={last_written:?} SR={state_root:x}");

            let mut ctr = 0;
            let mut batch = WriteBatch::default();
            let mut iter = self.open_direct_state_trie(state_root)?.into_iter();
            if last_written_account > Nibbles::default() {
                iter.advance(last_written_account.to_bytes())?;
            }
            let res = iter.try_for_each(|(path, node)| -> Result<(), StoreError> {
                let Node::Leaf(node) = node else {
                    return Ok(());
                };
                let account_state = AccountState::decode(&node.value)?;
                let account_hash = H256::from_slice(&path.to_bytes());
                batch.put_cf(&cf_misc, "last_written", path.as_ref());
                batch.put_cf(&cf_flatkeyvalue, path.as_ref(), node.value);
                ctr += 1;
                if ctr > 10_000 {
                    self.db.write(std::mem::take(&mut batch))?;
                    *self
                        .last_computed_flatkeyvalue
                        .lock()
                        .map_err(|_| StoreError::LockError)? = path.as_ref().to_vec();
                    ctr = 0;
                }

                let mut iter_inner = self
                    .open_direct_storage_trie(account_hash, account_state.storage_root)?
                    .into_iter();
                if last_written_storage > Nibbles::default() {
                    iter_inner.advance(last_written_storage.to_bytes())?;
                    last_written_storage = Nibbles::default();
                }
                iter_inner.try_for_each(|(path, node)| -> Result<(), StoreError> {
                    let Node::Leaf(node) = node else {
                        return Ok(());
                    };
                    let key = apply_prefix(Some(account_hash), path);
                    batch.put_cf(&cf_misc, "last_written", key.as_ref());
                    batch.put_cf(&cf_flatkeyvalue, key.as_ref(), node.value);
                    ctr += 1;
                    if ctr > 10_000 {
                        self.db.write(std::mem::take(&mut batch))?;
                        *self
                            .last_computed_flatkeyvalue
                            .lock()
                            .map_err(|_| StoreError::LockError)? = key.as_ref().to_vec();
                        ctr = 0;
                    }
                    if let Ok(value) = control_rx.try_recv() {
                        match value {
                            FKVGeneratorControlMessage::Stop => {
                                return Err(StoreError::PivotChanged);
                            }
                            _ => {
                                return Err(StoreError::Custom("Unexpected message".to_string()));
                            }
                        }
                    }
                    Ok(())
                })?;
                if let Ok(value) = control_rx.try_recv() {
                    match value {
                        FKVGeneratorControlMessage::Stop => return Err(StoreError::PivotChanged),
                        _ => {
                            return Err(StoreError::Custom("Unexpected message".to_string()));
                        }
                    }
                }
                Ok(())
            });
            match res {
                Err(StoreError::PivotChanged) => {
                    if let Ok(value) = control_rx.recv() {
                        match value {
                            FKVGeneratorControlMessage::Continue => {}
                            _ => {
                                return Err(StoreError::Custom("Unexpected messafe".to_string()));
                            }
                        }
                    }
                }
                Err(err) => return Err(err),
                Ok(()) => {
                    batch.put_cf(&cf_misc, "last_written", [0xff]);
                    self.db.write(batch)?;
                    *self
                        .last_computed_flatkeyvalue
                        .lock()
                        .map_err(|_| StoreError::LockError)? = vec![0xff; 64];
                    return Ok(());
                }
            };
        }
    }

    fn apply_trie_updates(&self, msg: TriedUpdateWorkerTxMsg) -> Result<(), StoreError> {
        let TriedUpdateWorkerTxMsg {
            notify_tx,
            parent_state_root,
            last_state_root,
            account_updates,
            storage_updates,
            receipts,
            blocks,
        } = msg;
        let db = &*self.db;
        let fkv_ctl = &self.flatkeyvalue_control_tx;
        let trie_cache = &self.trie_cache;

        // Phase 1: update the in-memory diff-layers only, then notify block production.
        let new_layer = storage_updates
            .into_iter()
            .flat_map(|(account_hash, nodes)| {
                nodes
                    .into_iter()
                    .map(move |(path, node)| (apply_prefix(Some(account_hash), path), node))
            })
            .chain(account_updates)
            .collect();
        // Read-Copy-Update the trie cache with a new layer.
        let trie = trie_cache
            .lock()
            .map_err(|_| StoreError::LockError)?
            .clone();
        let mut trie_mut = (*trie).clone();
        trie_mut.put_batch(parent_state_root, last_state_root, new_layer);
        let trie = Arc::new(trie_mut);
        *trie_cache.lock().map_err(|_| StoreError::LockError)? = trie.clone();
        // Update finished, signal block processing.
        notify_tx.send(Ok(())).map_err(|_| StoreError::LockError)?;

        // Phase 2: update disk layer.
        let Some(root) = trie.get_commitable(parent_state_root, COMMIT_THRESHOLD) else {
            // Nothing to commit to disk, move on.
            return Ok(());
        };
        // Stop the flat-key-value generator thread, as the underlying trie is about to change.
        // Ignore the error, if the channel is closed it means there is no worker to notify.
        let _ = fkv_ctl.send(FKVGeneratorControlMessage::Stop);

        // RCU to remove the bottom layer: update step needs to happen after disk layer is updated.
        let mut trie_mut = (*trie).clone();
        let mut batch = WriteBatch::default();
        let [
            cf_trie_nodes,
            cf_flatkeyvalue,
            cf_misc,
            cf_receipts,
            cf_tx_locations,
        ] = open_cfs(
            db,
            [
                CF_TRIE_NODES,
                CF_FLATKEYVALUE,
                CF_MISC_VALUES,
                CF_RECEIPTS,
                CF_TRANSACTION_LOCATIONS,
            ],
        )?;

        let last_written = db.get_cf(&cf_misc, "last_written")?.unwrap_or_default();
        // Commit removes the bottom layer and returns it, this is the mutation step.
        let nodes = trie_mut.commit(root).unwrap_or_default();
        for (key, value) in nodes {
            let is_leaf = key.len() == 65 || key.len() == 131;

            if is_leaf && key > last_written {
                continue;
            }
            let cf = if is_leaf {
                &cf_flatkeyvalue
            } else {
                &cf_trie_nodes
            };
            if value.is_empty() {
                batch.delete_cf(cf, key);
            } else {
                batch.put_cf(cf, key, value);
            }
        }

        for (block_hash, receipts) in receipts {
            for (index, receipt) in receipts.into_iter().enumerate() {
                let key = (block_hash, index as u64).encode_to_vec();
                let value = receipt.encode_to_vec();
                batch.put_cf(&cf_receipts, key, value);
            }
        }
        for block in blocks {
            let block_hash = block.hash();
            let block_number = block.header.number;
            for (index, transaction) in block.body.transactions.iter().enumerate() {
                let tx_hash = transaction.hash();
                // Key: tx_hash + block_hash
                let mut composite_key = Vec::with_capacity(64);
                composite_key.extend_from_slice(tx_hash.as_bytes());
                composite_key.extend_from_slice(block_hash.as_bytes());
                let location_value = (block_number, block_hash, index as u64).encode_to_vec();
                batch.put_cf(&cf_tx_locations, composite_key, location_value);
            }
        }

        let result = db.write(batch);
        // We want to send this message even if there was an error during the batch write
        let _ = fkv_ctl.send(FKVGeneratorControlMessage::Continue);
        result?;
        // Phase 3: update diff layers with the removal of bottom layer.
        *trie_cache.lock().map_err(|_| StoreError::LockError)? = Arc::new(trie_mut);
        Ok(())
    }

    fn last_written(&self) -> Result<Vec<u8>, StoreError> {
        let last_computed_flatkeyvalue = self
            .last_computed_flatkeyvalue
            .lock()
            .map_err(|_| StoreError::LockError)?;
        Ok(last_computed_flatkeyvalue.clone())
    }
}

#[async_trait::async_trait]
impl StoreEngine for Store {
    fn apply_updates(&self, update_batch: UpdateBatch) -> Result<(), StoreError> {
        let db = self.db.clone();
        let parent_state_root = self
            .get_block_header_by_hash(
                update_batch
                    .blocks
                    .first()
                    .ok_or(StoreError::UpdateBatchNoBlocks)?
                    .header
                    .parent_hash,
            )?
            .map(|header| header.state_root)
            .unwrap_or_default();
        let last_state_root = update_batch
            .blocks
            .last()
            .ok_or(StoreError::UpdateBatchNoBlocks)?
            .header
            .state_root;
        let trie_upd_worker_tx = self.trie_update_worker_tx.clone();

<<<<<<< HEAD
        let _span = tracing::trace_span!("Block DB update").entered();

        let [cf_codes, cf_block_numbers, cf_headers, cf_bodies] = open_cfs(
=======
        let [
            cf_receipts,
            cf_codes,
            cf_block_numbers,
            cf_tx_locations,
            cf_headers,
            cf_bodies,
        ] = open_cfs(
>>>>>>> 66cd9fb4
            &db,
            [CF_ACCOUNT_CODES, CF_BLOCK_NUMBERS, CF_HEADERS, CF_BODIES],
        )?;
        let mut batch = WriteBatch::default();

        let UpdateBatch {
            account_updates,
            storage_updates,
            ..
        } = update_batch;

        // Capacity one ensures sender just notifies and goes on
        let (notify_tx, notify_rx) = sync_channel(1);
        let wait_for_new_layer = notify_rx;
        trie_upd_worker_tx
            .send(TriedUpdateWorkerTxMsg {
                notify_tx,
                parent_state_root,
                last_state_root,
                account_updates,
                storage_updates,
                receipts: update_batch.receipts,
                blocks: update_batch.blocks.clone(),
            })
            .map_err(|e| {
                StoreError::Custom(format!("failed to read new trie layer notification: {e}"))
            })?;

        for block in update_batch.blocks {
            let block_number = block.header.number;
            let block_hash = block.hash();

            let hash_key_rlp = BlockHashRLP::from(block_hash);
            let header_value_rlp = BlockHeaderRLP::from(block.header.clone());
            batch.put_cf(&cf_headers, hash_key_rlp.bytes(), header_value_rlp.bytes());

            let hash_key: AccountCodeHashRLP = block_hash.into();
            let body_value = BlockBodyRLP::from_bytes(block.body.encode_to_vec());
            batch.put_cf(&cf_bodies, hash_key.bytes(), body_value.bytes());

            let hash_key = BlockHashRLP::from(block_hash).bytes().clone();
            batch.put_cf(&cf_block_numbers, hash_key, block_number.to_le_bytes());
        }

        for (code_hash, code) in update_batch.code_updates {
            let mut buf = Vec::with_capacity(6 + code.bytecode.len() + 2 * code.jump_targets.len());
            code.bytecode.encode(&mut buf);
            code.jump_targets
                .into_iter()
                .flat_map(|t| t.to_le_bytes())
                .collect::<Vec<u8>>()
                .as_slice()
                .encode(&mut buf);
            batch.put_cf(&cf_codes, code_hash.0, buf);
        }

        // Wait for an updated top layer so every caller afterwards sees a consistent view.
        // Specifically, the next block produced MUST see this upper layer.
        wait_for_new_layer
            .recv()
            .map_err(|e| StoreError::Custom(format!("recv failed: {e}")))??;
        // After top-level is added, we can make the rest of the changes visible.
        db.write(batch)
            .map_err(|e| StoreError::Custom(format!("RocksDB batch write error: {}", e)))
    }

    /// Add a batch of blocks in a single transaction.
    /// This will store -> BlockHeader, BlockBody, BlockTransactions, BlockNumber.
    async fn add_blocks(&self, blocks: Vec<Block>) -> Result<(), StoreError> {
        let db = self.db.clone();

        tokio::task::spawn_blocking(move || {
            let mut batch = WriteBatch::default();

            let [cf_headers, cf_bodies, cf_block_numbers, cf_tx_locations] = open_cfs(
                &db,
                [
                    CF_HEADERS,
                    CF_BODIES,
                    CF_BLOCK_NUMBERS,
                    CF_TRANSACTION_LOCATIONS,
                ],
            )?;

            for block in blocks {
                let block_hash = block.hash();
                let block_number = block.header.number;

                let hash_key = BlockHashRLP::from(block_hash).bytes().clone();
                let header_value = BlockHeaderRLP::from(block.header.clone()).bytes().clone();
                batch.put_cf(&cf_headers, hash_key, header_value);

                let hash_key = BlockHashRLP::from(block_hash).bytes().clone();
                let body_value = BlockBodyRLP::from(block.body.clone()).bytes().clone();
                batch.put_cf(&cf_bodies, hash_key, body_value);

                let hash_key = BlockHashRLP::from(block_hash).bytes().clone();
                batch.put_cf(&cf_block_numbers, hash_key, block_number.to_le_bytes());

                for (index, transaction) in block.body.transactions.iter().enumerate() {
                    let tx_hash = transaction.hash();
                    // Key: tx_hash + block_hash
                    let mut composite_key = Vec::with_capacity(64);
                    composite_key.extend_from_slice(tx_hash.as_bytes());
                    composite_key.extend_from_slice(block_hash.as_bytes());
                    let location_value = (block_number, block_hash, index as u64).encode_to_vec();
                    batch.put_cf(&cf_tx_locations, composite_key, location_value);
                }
            }

            db.write(batch)
                .map_err(|e| StoreError::Custom(format!("RocksDB batch write error: {}", e)))
        })
        .await
        .map_err(|e| StoreError::Custom(format!("Task panicked: {}", e)))?
    }

    async fn add_block_header(
        &self,
        block_hash: BlockHash,
        block_header: BlockHeader,
    ) -> Result<(), StoreError> {
        let hash_key = BlockHashRLP::from(block_hash).bytes().clone();
        let header_value = BlockHeaderRLP::from(block_header).bytes().clone();
        self.write_async(CF_HEADERS, hash_key, header_value).await
    }

    async fn add_block_headers(&self, block_headers: Vec<BlockHeader>) -> Result<(), StoreError> {
        let mut batch_ops = Vec::new();

        for header in block_headers {
            let block_hash = header.hash();
            let hash_key = BlockHashRLP::from(block_hash).bytes().clone();
            let header_value = BlockHeaderRLP::from(header.clone()).bytes().clone();

            batch_ops.push((CF_HEADERS.to_string(), hash_key, header_value));

            let number_key = header.number.to_le_bytes().to_vec();
            batch_ops.push((
                CF_BLOCK_NUMBERS.to_string(),
                BlockHashRLP::from(block_hash).bytes().clone(),
                number_key,
            ));
        }

        self.write_batch_async(batch_ops).await
    }

    fn get_block_header(
        &self,
        block_number: BlockNumber,
    ) -> Result<Option<BlockHeader>, StoreError> {
        let Some(block_hash) = self.get_canonical_block_hash_sync(block_number)? else {
            return Ok(None);
        };

        self.get_block_header_by_hash(block_hash)
    }

    async fn add_block_body(
        &self,
        block_hash: BlockHash,
        block_body: BlockBody,
    ) -> Result<(), StoreError> {
        let hash_key = BlockHashRLP::from(block_hash).bytes().clone();
        let body_value = BlockBodyRLP::from(block_body).bytes().clone();
        self.write_async(CF_BODIES, hash_key, body_value).await
    }

    async fn get_block_body(
        &self,
        block_number: BlockNumber,
    ) -> Result<Option<BlockBody>, StoreError> {
        let Some(block_hash) = self.get_canonical_block_hash_sync(block_number)? else {
            return Ok(None);
        };

        self.get_block_body_by_hash(block_hash).await
    }

    async fn remove_block(&self, block_number: BlockNumber) -> Result<(), StoreError> {
        let mut batch = WriteBatch::default();

        let Some(hash) = self.get_canonical_block_hash_sync(block_number)? else {
            return Ok(());
        };

        let [cf_canonical, cf_bodies, cf_headers, cf_block_numbers] = open_cfs(
            &self.db,
            [
                CF_CANONICAL_BLOCK_HASHES,
                CF_BODIES,
                CF_HEADERS,
                CF_BLOCK_NUMBERS,
            ],
        )?;

        batch.delete_cf(&cf_canonical, block_number.to_le_bytes());
        batch.delete_cf(&cf_bodies, hash.as_bytes());
        batch.delete_cf(&cf_headers, hash.as_bytes());
        batch.delete_cf(&cf_block_numbers, hash.as_bytes());

        self.db
            .write(batch)
            .map_err(|e| StoreError::Custom(format!("RocksDB batch write error: {}", e)))
    }

    async fn get_block_bodies(
        &self,
        from: BlockNumber,
        to: BlockNumber,
    ) -> Result<Vec<BlockBody>, StoreError> {
        let numbers: Vec<BlockNumber> = (from..=to).collect();
        let number_keys: Vec<Vec<u8>> = numbers.iter().map(|n| n.to_le_bytes().to_vec()).collect();

        let hashes = self
            .read_bulk_async(CF_CANONICAL_BLOCK_HASHES, number_keys, |bytes| {
                BlockHashRLP::from_bytes(bytes)
                    .to()
                    .map_err(StoreError::from)
            })
            .await?;

        let hash_keys: Vec<Vec<u8>> = hashes
            .iter()
            .map(|hash| BlockHashRLP::from(*hash).bytes().clone())
            .collect();

        let bodies = self
            .read_bulk_async(CF_BODIES, hash_keys, |bytes| {
                BlockBodyRLP::from_bytes(bytes)
                    .to()
                    .map_err(StoreError::from)
            })
            .await?;

        Ok(bodies)
    }

    async fn get_block_bodies_by_hash(
        &self,
        hashes: Vec<BlockHash>,
    ) -> Result<Vec<BlockBody>, StoreError> {
        let hash_keys: Vec<Vec<u8>> = hashes
            .iter()
            .map(|hash| BlockHashRLP::from(*hash).bytes().clone())
            .collect();

        let bodies = self
            .read_bulk_async(CF_BODIES, hash_keys, |bytes| {
                BlockBodyRLP::from_bytes(bytes)
                    .to()
                    .map_err(StoreError::from)
            })
            .await?;

        Ok(bodies)
    }

    async fn get_block_body_by_hash(
        &self,
        block_hash: BlockHash,
    ) -> Result<Option<BlockBody>, StoreError> {
        let hash_key = BlockHashRLP::from(block_hash).bytes().clone();

        self.read_async(CF_BODIES, hash_key)
            .await?
            .map(|bytes| BlockBodyRLP::from_bytes(bytes).to())
            .transpose()
            .map_err(StoreError::from)
    }

    fn get_block_header_by_hash(
        &self,
        block_hash: BlockHash,
    ) -> Result<Option<BlockHeader>, StoreError> {
        let hash_key = BlockHashRLP::from(block_hash).bytes().clone();

        self.read_sync(CF_HEADERS, hash_key)?
            .map(|bytes| BlockHeaderRLP::from_bytes(bytes).to())
            .transpose()
            .map_err(StoreError::from)
    }

    fn add_pending_block(&self, block: Block) -> Result<(), StoreError> {
        let hash_key = BlockHashRLP::from(block.hash()).bytes().clone();
        let block_value = BlockRLP::from(block).bytes().clone();
        let cf = self.cf_handle(CF_PENDING_BLOCKS)?;
        self.db
            .put_cf(&cf, hash_key, block_value)
            .map_err(StoreError::RocksdbError)
    }

    async fn get_pending_block(&self, block_hash: BlockHash) -> Result<Option<Block>, StoreError> {
        let hash_key = BlockHashRLP::from(block_hash).bytes().clone();

        self.read_async(CF_PENDING_BLOCKS, hash_key)
            .await?
            .map(|bytes| BlockRLP::from_bytes(bytes).to())
            .transpose()
            .map_err(StoreError::from)
    }

    async fn add_block_number(
        &self,
        block_hash: BlockHash,
        block_number: BlockNumber,
    ) -> Result<(), StoreError> {
        let hash_key = BlockHashRLP::from(block_hash).bytes().clone();
        let number_value = block_number.to_le_bytes();
        self.write_async(CF_BLOCK_NUMBERS, hash_key, number_value)
            .await
    }

    async fn get_block_number(
        &self,
        block_hash: BlockHash,
    ) -> Result<Option<BlockNumber>, StoreError> {
        let hash_key = BlockHashRLP::from(block_hash).bytes().clone();

        self.read_async(CF_BLOCK_NUMBERS, hash_key)
            .await?
            .map(|bytes| -> Result<BlockNumber, StoreError> {
                let array: [u8; 8] = bytes
                    .try_into()
                    .map_err(|_| StoreError::Custom("Invalid BlockNumber bytes".to_string()))?;
                Ok(BlockNumber::from_le_bytes(array))
            })
            .transpose()
    }

    // Check also keys
    async fn get_transaction_location(
        &self,
        transaction_hash: H256,
    ) -> Result<Option<(BlockNumber, BlockHash, Index)>, StoreError> {
        let db = self.db.clone();
        let tx_hash_key = transaction_hash.as_bytes().to_vec();

        tokio::task::spawn_blocking(move || {
            let [cf_transaction_locations, cf_canonical] =
                open_cfs(&db, [CF_TRANSACTION_LOCATIONS, CF_CANONICAL_BLOCK_HASHES])?;

            let mut iter = db.prefix_iterator_cf(&cf_transaction_locations, &tx_hash_key);
            let mut transaction_locations = Vec::new();

            while let Some(Ok((key, value))) = iter.next() {
                // Ensure key is exactly tx_hash + block_hash (32 + 32 = 64 bytes)
                // and starts with our exact tx_hash
                if key.len() == 64 && &key[0..32] == tx_hash_key.as_slice() {
                    transaction_locations.push(<(BlockNumber, BlockHash, Index)>::decode(&value)?);
                }
            }

            if transaction_locations.is_empty() {
                return Ok(None);
            }

            // If there are multiple locations, filter by the canonical chain
            for (block_number, block_hash, index) in transaction_locations {
                let canonical_hash = {
                    db.get_cf(&cf_canonical, block_number.to_le_bytes())?
                        .and_then(|bytes| BlockHashRLP::from_bytes(bytes).to().ok())
                };

                if canonical_hash == Some(block_hash) {
                    return Ok(Some((block_number, block_hash, index)));
                }
            }

            Ok(None)
        })
        .await
        .map_err(|e| StoreError::Custom(format!("Task panicked: {}", e)))?
    }

    async fn add_receipt(
        &self,
        block_hash: BlockHash,
        index: Index,
        receipt: Receipt,
    ) -> Result<(), StoreError> {
        let key = (block_hash, index).encode_to_vec();
        let value = receipt.encode_to_vec();
        self.write_async(CF_RECEIPTS, key, value).await
    }

    async fn add_receipts(
        &self,
        block_hash: BlockHash,
        receipts: Vec<Receipt>,
    ) -> Result<(), StoreError> {
        let mut batch_ops = Vec::new();

        for (index, receipt) in receipts.into_iter().enumerate() {
            let key = (block_hash, index as u64).encode_to_vec();
            let value = receipt.encode_to_vec();
            batch_ops.push((CF_RECEIPTS.to_string(), key, value));
        }

        self.write_batch_async(batch_ops).await
    }

    async fn get_receipt(
        &self,
        block_hash: BlockHash,
        index: Index,
    ) -> Result<Option<Receipt>, StoreError> {
        let key = (block_hash, index).encode_to_vec();

        self.read_async(CF_RECEIPTS, key)
            .await?
            .map(|bytes| Receipt::decode(bytes.as_slice()))
            .transpose()
            .map_err(StoreError::from)
    }

    async fn add_account_code(&self, code: Code) -> Result<(), StoreError> {
        let hash_key = code.hash.0.to_vec();
        let mut buf = Vec::with_capacity(6 + code.bytecode.len() + 2 * code.jump_targets.len());
        code.bytecode.encode(&mut buf);
        code.jump_targets
            .into_iter()
            .flat_map(|t| t.to_le_bytes())
            .collect::<Vec<u8>>()
            .as_slice()
            .encode(&mut buf);
        self.write_async(CF_ACCOUNT_CODES, hash_key, buf).await
    }

    async fn clear_snap_state(&self) -> Result<(), StoreError> {
        let db = self.db.clone();

        tokio::task::spawn_blocking(move || {
            let cf = db
                .cf_handle(CF_SNAP_STATE)
                .ok_or_else(|| StoreError::Custom("Column family not found".to_string()))?;

            let mut iter = db.iterator_cf(&cf, rocksdb::IteratorMode::Start);
            let mut batch = WriteBatch::default();

            while let Some(Ok((key, _))) = iter.next() {
                batch.delete_cf(&cf, key);
            }

            db.write(batch)
                .map_err(|e| StoreError::Custom(format!("RocksDB batch write error: {}", e)))
        })
        .await
        .map_err(|e| StoreError::Custom(format!("Task panicked: {}", e)))?
    }

    fn get_account_code(&self, code_hash: H256) -> Result<Option<Code>, StoreError> {
        let hash_key = code_hash.as_bytes().to_vec();
        let Some(bytes) = self.read_sync(CF_ACCOUNT_CODES, hash_key)? else {
            return Ok(None);
        };
        let bytes = Bytes::from_owner(bytes);
        let (bytecode, targets) = decode_bytes(&bytes)?;
        let (targets, rest) = decode_bytes(targets)?;
        if !rest.is_empty() || !targets.len().is_multiple_of(2) {
            return Err(StoreError::DecodeError);
        }
        let code = Code {
            hash: code_hash,
            bytecode: Bytes::copy_from_slice(bytecode),
            jump_targets: targets
                .chunks_exact(2)
                .map(|c| u16::from_le_bytes([c[0], c[1]]))
                .collect(),
        };
        Ok(Some(code))
    }

    async fn get_transaction_by_hash(
        &self,
        transaction_hash: H256,
    ) -> Result<Option<Transaction>, StoreError> {
        info!(
            "[TRANSACTION BY HASH] Transaction hash: {:?}",
            transaction_hash
        );
        let (_block_number, block_hash, index) =
            match self.get_transaction_location(transaction_hash).await? {
                Some(location) => location,
                None => return Ok(None),
            };
        self.get_transaction_by_location(block_hash, index).await
    }

    async fn get_transaction_by_location(
        &self,
        block_hash: H256,
        index: u64,
    ) -> Result<Option<Transaction>, StoreError> {
        let block_body = match self.get_block_body_by_hash(block_hash).await? {
            Some(body) => body,
            None => return Ok(None),
        };
        let index: usize = index.try_into()?;
        Ok(block_body.transactions.get(index).cloned())
    }

    async fn get_block_by_hash(&self, block_hash: BlockHash) -> Result<Option<Block>, StoreError> {
        let header = match self.get_block_header_by_hash(block_hash)? {
            Some(header) => header,
            None => return Ok(None),
        };
        let body = match self.get_block_body_by_hash(block_hash).await? {
            Some(body) => body,
            None => return Ok(None),
        };
        Ok(Some(Block::new(header, body)))
    }

    async fn get_canonical_block_hash(
        &self,
        block_number: BlockNumber,
    ) -> Result<Option<BlockHash>, StoreError> {
        let number_key = block_number.to_le_bytes().to_vec();

        self.read_async(CF_CANONICAL_BLOCK_HASHES, number_key)
            .await?
            .map(|bytes| BlockHashRLP::from_bytes(bytes).to())
            .transpose()
            .map_err(StoreError::from)
    }

    async fn set_chain_config(&self, chain_config: &ChainConfig) -> Result<(), StoreError> {
        let key = Self::chain_data_key(ChainDataIndex::ChainConfig);
        let value = serde_json::to_string(chain_config)
            .map_err(|_| StoreError::Custom("Failed to serialize chain config".to_string()))?
            .into_bytes();
        self.write_async(CF_CHAIN_DATA, key, value).await
    }

    async fn update_earliest_block_number(
        &self,
        block_number: BlockNumber,
    ) -> Result<(), StoreError> {
        let key = Self::chain_data_key(ChainDataIndex::EarliestBlockNumber);
        let value = block_number.to_le_bytes();
        self.write_async(CF_CHAIN_DATA, key, value).await
    }

    async fn get_earliest_block_number(&self) -> Result<Option<BlockNumber>, StoreError> {
        let key = Self::chain_data_key(ChainDataIndex::EarliestBlockNumber);

        self.read_async(CF_CHAIN_DATA, key)
            .await?
            .map(|bytes| -> Result<BlockNumber, StoreError> {
                let array: [u8; 8] = bytes
                    .try_into()
                    .map_err(|_| StoreError::Custom("Invalid BlockNumber bytes".to_string()))?;
                Ok(BlockNumber::from_le_bytes(array))
            })
            .transpose()
    }

    async fn get_finalized_block_number(&self) -> Result<Option<BlockNumber>, StoreError> {
        let key = Self::chain_data_key(ChainDataIndex::FinalizedBlockNumber);

        self.read_async(CF_CHAIN_DATA, key)
            .await?
            .map(|bytes| -> Result<BlockNumber, StoreError> {
                let array: [u8; 8] = bytes
                    .try_into()
                    .map_err(|_| StoreError::Custom("Invalid BlockNumber bytes".to_string()))?;
                Ok(BlockNumber::from_le_bytes(array))
            })
            .transpose()
    }

    async fn get_safe_block_number(&self) -> Result<Option<BlockNumber>, StoreError> {
        let key = Self::chain_data_key(ChainDataIndex::SafeBlockNumber);

        self.read_async(CF_CHAIN_DATA, key)
            .await?
            .map(|bytes| -> Result<BlockNumber, StoreError> {
                let array: [u8; 8] = bytes
                    .try_into()
                    .map_err(|_| StoreError::Custom("Invalid BlockNumber bytes".to_string()))?;
                Ok(BlockNumber::from_le_bytes(array))
            })
            .transpose()
    }

    async fn get_latest_block_number(&self) -> Result<Option<BlockNumber>, StoreError> {
        let key = Self::chain_data_key(ChainDataIndex::LatestBlockNumber);

        self.read_async(CF_CHAIN_DATA, key)
            .await?
            .map(|bytes| -> Result<BlockNumber, StoreError> {
                let array: [u8; 8] = bytes
                    .try_into()
                    .map_err(|_| StoreError::Custom("Invalid BlockNumber bytes".to_string()))?;
                Ok(BlockNumber::from_le_bytes(array))
            })
            .transpose()
    }

    async fn update_pending_block_number(
        &self,
        block_number: BlockNumber,
    ) -> Result<(), StoreError> {
        let key = Self::chain_data_key(ChainDataIndex::PendingBlockNumber);
        let value = block_number.to_le_bytes();
        self.write_async(CF_CHAIN_DATA, key, value).await
    }

    async fn get_pending_block_number(&self) -> Result<Option<BlockNumber>, StoreError> {
        let key = Self::chain_data_key(ChainDataIndex::PendingBlockNumber);

        self.read_async(CF_CHAIN_DATA, key)
            .await?
            .map(|bytes| -> Result<BlockNumber, StoreError> {
                let array: [u8; 8] = bytes
                    .try_into()
                    .map_err(|_| StoreError::Custom("Invalid BlockNumber bytes".to_string()))?;
                Ok(BlockNumber::from_le_bytes(array))
            })
            .transpose()
    }

    fn open_storage_trie(
        &self,
        hashed_address: H256,
        storage_root: H256,
        state_root: H256,
    ) -> Result<Trie, StoreError> {
        // FIXME: use a DB snapshot here
        let db = Box::new(RocksDBTrieDB::new(
            self.db.clone(),
            CF_TRIE_NODES,
            None,
            self.last_written()?,
        )?);
        let wrap_db = Box::new(TrieWrapper {
            state_root,
            inner: self
                .trie_cache
                .lock()
                .map_err(|_| StoreError::LockError)?
                .clone(),
            db,
            prefix: Some(hashed_address),
        });
        Ok(Trie::open(wrap_db, storage_root))
    }

    fn open_state_trie(&self, state_root: H256) -> Result<Trie, StoreError> {
        // FIXME: use a DB snapshot here
        let db = Box::new(RocksDBTrieDB::new(
            self.db.clone(),
            CF_TRIE_NODES,
            None,
            self.last_written()?,
        )?);
        let wrap_db = Box::new(TrieWrapper {
            state_root,
            inner: self
                .trie_cache
                .lock()
                .map_err(|_| StoreError::LockError)?
                .clone(),
            db,
            prefix: None,
        });
        Ok(Trie::open(wrap_db, state_root))
    }

    fn open_direct_storage_trie(
        &self,
        hashed_address: H256,
        storage_root: H256,
    ) -> Result<Trie, StoreError> {
        let db = Box::new(RocksDBTrieDB::new(
            self.db.clone(),
            CF_TRIE_NODES,
            Some(hashed_address),
            self.last_written()?,
        )?);
        Ok(Trie::open(db, storage_root))
    }

    fn open_direct_state_trie(&self, state_root: H256) -> Result<Trie, StoreError> {
        let db = Box::new(RocksDBTrieDB::new(
            self.db.clone(),
            CF_TRIE_NODES,
            None,
            self.last_written()?,
        )?);
        Ok(Trie::open(db, state_root))
    }

    fn open_locked_state_trie(&self, state_root: H256) -> Result<Trie, StoreError> {
        let db = Box::new(RocksDBLockedTrieDB::new(
            self.db.clone(),
            CF_TRIE_NODES,
            None,
            self.last_written()?,
        )?);
        let wrap_db = Box::new(TrieWrapper {
            state_root,
            inner: self
                .trie_cache
                .lock()
                .map_err(|_| StoreError::LockError)?
                .clone(),
            db,
            prefix: None,
        });
        Ok(Trie::open(wrap_db, state_root))
    }

    fn open_locked_storage_trie(
        &self,
        hashed_address: H256,
        storage_root: H256,
        state_root: H256,
    ) -> Result<Trie, StoreError> {
        let db = Box::new(RocksDBLockedTrieDB::new(
            self.db.clone(),
            CF_TRIE_NODES,
            None,
            self.last_written()?,
        )?);
        let wrap_db = Box::new(TrieWrapper {
            state_root,
            inner: self
                .trie_cache
                .lock()
                .map_err(|_| StoreError::LockError)?
                .clone(),
            db,
            prefix: Some(hashed_address),
        });
        Ok(Trie::open(wrap_db, storage_root))
    }

    async fn forkchoice_update(
        &self,
        new_canonical_blocks: Option<Vec<(BlockNumber, BlockHash)>>,
        head_number: BlockNumber,
        head_hash: BlockHash,
        safe: Option<BlockNumber>,
        finalized: Option<BlockNumber>,
    ) -> Result<(), StoreError> {
        // Get current latest block number to know what to clean up
        let latest = self.get_latest_block_number().await?.unwrap_or(0);
        let db = self.db.clone();

        tokio::task::spawn_blocking(move || {
            let mut batch = WriteBatch::default();

            let [cf_canonical, cf_chain_data] =
                open_cfs(&db, [CF_CANONICAL_BLOCK_HASHES, CF_CHAIN_DATA])?;

            // Update canonical block hashes
            if let Some(canonical_blocks) = new_canonical_blocks {
                for (block_number, block_hash) in canonical_blocks {
                    let number_key = block_number.to_le_bytes();
                    let hash_value = BlockHashRLP::from(block_hash).bytes().clone();
                    batch.put_cf(&cf_canonical, number_key, hash_value);
                }
            }

            // Remove anything after the head from the canonical chain
            for number in (head_number + 1)..=(latest) {
                batch.delete_cf(&cf_canonical, number.to_le_bytes());
            }

            // Make head canonical
            let head_key = head_number.to_le_bytes();
            let head_value = BlockHashRLP::from(head_hash).bytes().clone();
            batch.put_cf(&cf_canonical, head_key, head_value);

            // Update chain data

            let latest_key = Self::chain_data_key(ChainDataIndex::LatestBlockNumber);
            batch.put_cf(&cf_chain_data, latest_key, head_number.to_le_bytes());

            if let Some(safe_number) = safe {
                let safe_key = Self::chain_data_key(ChainDataIndex::SafeBlockNumber);
                batch.put_cf(&cf_chain_data, safe_key, safe_number.to_le_bytes());
            }

            if let Some(finalized_number) = finalized {
                let finalized_key = Self::chain_data_key(ChainDataIndex::FinalizedBlockNumber);
                batch.put_cf(
                    &cf_chain_data,
                    finalized_key,
                    finalized_number.to_le_bytes(),
                );
            }

            db.write(batch)
                .map_err(|e| StoreError::Custom(format!("RocksDB batch write error: {}", e)))
        })
        .await
        .map_err(|e| StoreError::Custom(format!("Task panicked: {}", e)))?
    }

    async fn get_receipts_for_block(
        &self,
        block_hash: &BlockHash,
    ) -> Result<Vec<Receipt>, StoreError> {
        let mut receipts = Vec::new();
        let mut index = 0u64;

        loop {
            let key = (*block_hash, index).encode_to_vec();
            match self.read_async(CF_RECEIPTS, key).await? {
                Some(receipt_bytes) => {
                    let receipt = Receipt::decode(receipt_bytes.as_slice())?;
                    receipts.push(receipt);
                    index += 1;
                }
                None => break,
            }
        }

        Ok(receipts)
    }

    async fn set_header_download_checkpoint(
        &self,
        block_hash: BlockHash,
    ) -> Result<(), StoreError> {
        let key = Self::snap_state_key(SnapStateIndex::HeaderDownloadCheckpoint);
        let value = BlockHashRLP::from(block_hash).bytes().clone();
        self.write_async(CF_SNAP_STATE, key, value).await
    }

    /// Gets the hash of the last header downloaded during a snap sync
    async fn get_header_download_checkpoint(&self) -> Result<Option<BlockHash>, StoreError> {
        let key = Self::snap_state_key(SnapStateIndex::HeaderDownloadCheckpoint);

        self.read_async(CF_SNAP_STATE, key)
            .await?
            .map(|bytes| BlockHashRLP::from_bytes(bytes).to())
            .transpose()
            .map_err(StoreError::from)
    }

    async fn set_state_trie_key_checkpoint(
        &self,
        last_keys: [H256; STATE_TRIE_SEGMENTS],
    ) -> Result<(), StoreError> {
        let key = Self::snap_state_key(SnapStateIndex::StateTrieKeyCheckpoint);
        let value = last_keys.to_vec().encode_to_vec();
        self.write_async(CF_SNAP_STATE, key, value).await
    }

    async fn get_state_trie_key_checkpoint(
        &self,
    ) -> Result<Option<[H256; STATE_TRIE_SEGMENTS]>, StoreError> {
        let key = Self::snap_state_key(SnapStateIndex::StateTrieKeyCheckpoint);

        match self.read_async(CF_SNAP_STATE, key).await? {
            Some(keys_bytes) => {
                let keys_vec: Vec<H256> = Vec::<H256>::decode(keys_bytes.as_slice())?;
                if keys_vec.len() == STATE_TRIE_SEGMENTS {
                    let mut keys_array = [H256::zero(); STATE_TRIE_SEGMENTS];
                    keys_array.copy_from_slice(&keys_vec);
                    Ok(Some(keys_array))
                } else {
                    Err(StoreError::Custom("Invalid array size".to_string()))
                }
            }
            None => Ok(None),
        }
    }

    async fn set_state_heal_paths(&self, paths: Vec<(Nibbles, H256)>) -> Result<(), StoreError> {
        let key = Self::snap_state_key(SnapStateIndex::StateHealPaths);
        let value = paths.encode_to_vec();
        self.write_async(CF_SNAP_STATE, key, value).await
    }

    async fn get_state_heal_paths(&self) -> Result<Option<Vec<(Nibbles, H256)>>, StoreError> {
        let key = Self::snap_state_key(SnapStateIndex::StateHealPaths);

        self.read_async(CF_SNAP_STATE, key)
            .await?
            .map(|bytes| Vec::<(Nibbles, H256)>::decode(bytes.as_slice()))
            .transpose()
            .map_err(StoreError::from)
    }

    async fn set_state_trie_rebuild_checkpoint(
        &self,
        checkpoint: (H256, [H256; STATE_TRIE_SEGMENTS]),
    ) -> Result<(), StoreError> {
        let key = Self::snap_state_key(SnapStateIndex::StateTrieRebuildCheckpoint);
        let value = (checkpoint.0, checkpoint.1.to_vec()).encode_to_vec();
        self.write_async(CF_SNAP_STATE, key, value).await
    }

    async fn get_state_trie_rebuild_checkpoint(
        &self,
    ) -> Result<Option<(H256, [H256; STATE_TRIE_SEGMENTS])>, StoreError> {
        let key = Self::snap_state_key(SnapStateIndex::StateTrieRebuildCheckpoint);

        match self.read_async(CF_SNAP_STATE, key).await? {
            Some(checkpoint_bytes) => {
                let (root, keys_vec): (H256, Vec<H256>) =
                    <(H256, Vec<H256>)>::decode(checkpoint_bytes.as_slice())?;
                if keys_vec.len() == STATE_TRIE_SEGMENTS {
                    let mut keys_array = [H256::zero(); STATE_TRIE_SEGMENTS];
                    keys_array.copy_from_slice(&keys_vec);
                    Ok(Some((root, keys_array)))
                } else {
                    Err(StoreError::Custom("Invalid array size".to_string()))
                }
            }
            None => Ok(None),
        }
    }

    async fn set_storage_trie_rebuild_pending(
        &self,
        pending: Vec<(H256, H256)>,
    ) -> Result<(), StoreError> {
        let key = Self::snap_state_key(SnapStateIndex::StorageTrieRebuildPending);
        let value = pending.encode_to_vec();
        self.write_async(CF_SNAP_STATE, key, value).await
    }

    async fn get_storage_trie_rebuild_pending(
        &self,
    ) -> Result<Option<Vec<(H256, H256)>>, StoreError> {
        let key = Self::snap_state_key(SnapStateIndex::StorageTrieRebuildPending);

        self.read_async(CF_SNAP_STATE, key)
            .await?
            .map(|bytes| Vec::<(H256, H256)>::decode(bytes.as_slice()))
            .transpose()
            .map_err(StoreError::from)
    }

    async fn set_latest_valid_ancestor(
        &self,
        bad_block: BlockHash,
        latest_valid: BlockHash,
    ) -> Result<(), StoreError> {
        let key = BlockHashRLP::from(bad_block).bytes().clone();
        let value = BlockHashRLP::from(latest_valid).bytes().clone();
        self.write_async(CF_INVALID_ANCESTORS, key, value).await
    }

    async fn get_latest_valid_ancestor(
        &self,
        block: BlockHash,
    ) -> Result<Option<BlockHash>, StoreError> {
        let key = BlockHashRLP::from(block).bytes().clone();

        self.read_async(CF_INVALID_ANCESTORS, key)
            .await?
            .map(|bytes| BlockHashRLP::from_bytes(bytes).to())
            .transpose()
            .map_err(StoreError::from)
    }

    fn get_block_number_sync(
        &self,
        block_hash: BlockHash,
    ) -> Result<Option<BlockNumber>, StoreError> {
        let hash_key = BlockHashRLP::from(block_hash).bytes().clone();

        self.read_sync(CF_BLOCK_NUMBERS, hash_key)?
            .map(|bytes| -> Result<BlockNumber, StoreError> {
                let array: [u8; 8] = bytes
                    .try_into()
                    .map_err(|_| StoreError::Custom("Invalid BlockNumber bytes".to_string()))?;
                Ok(BlockNumber::from_le_bytes(array))
            })
            .transpose()
    }

    fn get_canonical_block_hash_sync(
        &self,
        block_number: BlockNumber,
    ) -> Result<Option<BlockHash>, StoreError> {
        let number_key = block_number.to_le_bytes().to_vec();

        self.read_sync(CF_CANONICAL_BLOCK_HASHES, number_key)?
            .map(|bytes| BlockHashRLP::from_bytes(bytes).to())
            .transpose()
            .map_err(StoreError::from)
    }

    async fn write_storage_trie_nodes_batch(
        &self,
        storage_trie_nodes: Vec<(H256, Vec<(Nibbles, Vec<u8>)>)>,
    ) -> Result<(), StoreError> {
        let db = self.db.clone();
        tokio::task::spawn_blocking(move || {
            let mut batch = WriteBatch::default();
            let cf = db.cf_handle(CF_TRIE_NODES).ok_or_else(|| {
                StoreError::Custom("Column family not found: CF_TRIE_NODES".to_string())
            })?;

            for (address_hash, nodes) in storage_trie_nodes {
                for (node_hash, node_data) in nodes {
                    let key = apply_prefix(Some(address_hash), node_hash);
                    if node_data.is_empty() {
                        batch.delete_cf(&cf, key.as_ref());
                    } else {
                        batch.put_cf(&cf, key.as_ref(), node_data);
                    }
                }
            }

            db.write(batch)
                .map_err(|e| StoreError::Custom(format!("RocksDB batch write error: {}", e)))
        })
        .await
        .map_err(|e| StoreError::Custom(format!("Task panicked: {}", e)))?
    }

    async fn write_account_code_batch(
        &self,
        account_codes: Vec<(H256, Code)>,
    ) -> Result<(), StoreError> {
        let mut batch_ops = Vec::new();

        for (code_hash, code) in account_codes {
            let key = code_hash.as_bytes().to_vec();
            let mut buf = Vec::with_capacity(6 + code.bytecode.len() + 2 * code.jump_targets.len());
            code.bytecode.encode(&mut buf);
            code.jump_targets
                .into_iter()
                .flat_map(|t| t.to_le_bytes())
                .collect::<Vec<u8>>()
                .as_slice()
                .encode(&mut buf);
            batch_ops.push((CF_ACCOUNT_CODES.to_string(), key, buf));
        }

        self.write_batch_async(batch_ops).await
    }

    async fn add_fullsync_batch(&self, headers: Vec<BlockHeader>) -> Result<(), StoreError> {
        let mut batch_ops = Vec::new();

        for header in headers {
            let number_value = header.number.to_le_bytes().to_vec();
            let header_value = BlockHeaderRLP::from(header).bytes().clone();

            batch_ops.push((CF_FULLSYNC_HEADERS.to_string(), number_value, header_value));
        }

        self.write_batch_async(batch_ops).await
    }

    async fn read_fullsync_batch(
        &self,
        start: BlockNumber,
        limit: u64,
    ) -> Result<Vec<BlockHeader>, StoreError> {
        self.read_bulk_async(
            CF_FULLSYNC_HEADERS,
            (start..start + limit).map(|n| n.to_le_bytes()).collect(),
            |bytes| {
                BlockHeaderRLP::from_bytes(bytes)
                    .to()
                    .map_err(StoreError::from)
            },
        )
        .await
    }

    async fn clear_fullsync_headers(&self) -> Result<(), StoreError> {
        let db = self.db.clone();

        tokio::task::spawn_blocking(move || {
            let cf = db
                .cf_handle(CF_FULLSYNC_HEADERS)
                .ok_or_else(|| StoreError::Custom("Column family not found".to_string()))?;

            let mut iter = db.iterator_cf(&cf, rocksdb::IteratorMode::Start);
            let mut batch = WriteBatch::default();

            while let Some(Ok((key, _))) = iter.next() {
                batch.delete_cf(&cf, key);
            }

            db.write(batch)
                .map_err(|e| StoreError::Custom(format!("RocksDB batch write error: {}", e)))
        })
        .await
        .map_err(|e| StoreError::Custom(format!("Task panicked: {}", e)))?
    }

    fn generate_flatkeyvalue(&self) -> Result<(), StoreError> {
        self.flatkeyvalue_control_tx
            .send(FKVGeneratorControlMessage::Continue)
            .map_err(|_| StoreError::Custom("FlatKeyValue thread disconnected.".to_string()))
    }

    async fn create_checkpoint(&self, path: &Path) -> Result<(), StoreError> {
        let checkpoint = Checkpoint::new(&self.db)
            .map_err(|e| StoreError::Custom(format!("Failed to create checkpoint: {e}")))?;

        checkpoint.create_checkpoint(path).map_err(|e| {
            StoreError::Custom(format!(
                "Failed to create RocksDB checkpoint at {path:?}: {e}"
            ))
        })?;

        Ok(())
    }

    fn flatkeyvalue_computed(&self, account: H256) -> Result<bool, StoreError> {
        let account_nibbles = Nibbles::from_bytes(account.as_bytes());
        let last_computed_flatkeyvalue = self.last_written()?;
        Ok(&last_computed_flatkeyvalue[0..64] > account_nibbles.as_ref())
    }
}

/// Open column families
fn open_cfs<'a, const N: usize>(
    db: &'a DBWithThreadMode<MultiThreaded>,
    names: [&str; N],
) -> Result<[Arc<BoundColumnFamily<'a>>; N], StoreError> {
    let mut handles = Vec::with_capacity(N);

    for name in names {
        handles
            .push(db.cf_handle(name).ok_or_else(|| {
                StoreError::Custom(format!("Column family '{}' not found", name))
            })?);
    }

    handles
        .try_into()
        .map_err(|_| StoreError::Custom("Unexpected number of column families".to_string()))
}<|MERGE_RESOLUTION|>--- conflicted
+++ resolved
@@ -833,20 +833,7 @@
             .state_root;
         let trie_upd_worker_tx = self.trie_update_worker_tx.clone();
 
-<<<<<<< HEAD
-        let _span = tracing::trace_span!("Block DB update").entered();
-
         let [cf_codes, cf_block_numbers, cf_headers, cf_bodies] = open_cfs(
-=======
-        let [
-            cf_receipts,
-            cf_codes,
-            cf_block_numbers,
-            cf_tx_locations,
-            cf_headers,
-            cf_bodies,
-        ] = open_cfs(
->>>>>>> 66cd9fb4
             &db,
             [CF_ACCOUNT_CODES, CF_BLOCK_NUMBERS, CF_HEADERS, CF_BODIES],
         )?;
