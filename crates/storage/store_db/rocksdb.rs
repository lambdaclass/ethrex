--- conflicted
+++ resolved
@@ -278,12 +278,7 @@
                     block_opts.set_bloom_filter(10.0, false);
                     cf_opts.set_block_based_table_factory(&block_opts);
                 }
-<<<<<<< HEAD
-                CF_ACCOUNT_TRIE_NODES => {
-                    cf_opts.set_compression_type(rocksdb::DBCompressionType::Lz4);
-=======
-                CF_TRIE_NODES => {
->>>>>>> f27da23f
+                CF_ACCOUNT_TRIE_NODES | CF_STORAGE_TRIE_NODES  => {
                     cf_opts.set_write_buffer_size(512 * 1024 * 1024); // 512MB
                     cf_opts.set_max_write_buffer_number(6);
                     cf_opts.set_min_write_buffer_number_to_merge(2);
@@ -295,12 +290,7 @@
                     block_opts.set_bloom_filter(10.0, false); // 10 bits per key
                     cf_opts.set_block_based_table_factory(&block_opts);
                 }
-<<<<<<< HEAD
-                CF_STORAGE_TRIE_NODES => {
-                    cf_opts.set_compression_type(rocksdb::DBCompressionType::Lz4);
-=======
-                CF_FLATKEYVALUE => {
->>>>>>> f27da23f
+                CF_ACCOUNT_FLATKEYVALUE | CF_STORAGE_FLATKEYVALUE => {
                     cf_opts.set_write_buffer_size(512 * 1024 * 1024); // 512MB
                     cf_opts.set_max_write_buffer_number(6);
                     cf_opts.set_min_write_buffer_number_to_merge(2);
