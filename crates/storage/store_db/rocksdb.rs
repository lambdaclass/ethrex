use crate::{
    rlp::AccountCodeHashRLP,
    trie_db::{
        layering::{TrieLayerCache, TrieWrapper, apply_prefix},
        rocksdb_locked::RocksDBLockedTrieDB,
    },
};
use bytes::Bytes;
use ethrex_common::{
    H256,
    types::{
        Block, BlockBody, BlockHash, BlockHeader, BlockNumber, ChainConfig, Index, Receipt,
        Transaction,
    },
};
use ethrex_trie::{Nibbles, Trie};
use rocksdb::{
<<<<<<< HEAD
    BlockBasedIndexType, BlockBasedOptions, BoundColumnFamily, Cache, ColumnFamilyDescriptor,
    CompactOptions, DBCompressionType, FifoCompactOptions, LruCacheOptions, MultiThreaded,
    OptimisticTransactionDB, Options, UniversalCompactOptions, WriteBatchWithTransaction,
=======
    BlockBasedOptions, BoundColumnFamily, ColumnFamilyDescriptor, DBWithThreadMode, MultiThreaded,
    Options, WriteBatch,
>>>>>>> 656d0282
};
use std::{
    collections::HashSet,
    path::Path,
    sync::{Arc, RwLock},
};
use tracing::info;

use crate::{
    STATE_TRIE_SEGMENTS, UpdateBatch,
    api::StoreEngine,
    error::StoreError,
    rlp::{AccountCodeRLP, BlockBodyRLP, BlockHashRLP, BlockHeaderRLP, BlockRLP},
    trie_db::rocksdb::RocksDBTrieDB,
    utils::{ChainDataIndex, SnapStateIndex},
};
use ethrex_rlp::{decode::RLPDecode, encode::RLPEncode};
use std::fmt::Debug;

// TODO: use finalized hash to determine when to commit
const COMMIT_THRESHOLD: usize = 128;

/// Canonical block hashes column family: [`u8;_`] => [`Vec<u8>`]
/// - [`u8;_`] = `block_number.to_le_bytes()`
/// - [`Vec<u8>`] = `BlockHashRLP::from(block_hash).bytes().clone()`
const CF_CANONICAL_BLOCK_HASHES: &str = "canonical_block_hashes";

/// Block numbers column family: [`Vec<u8>`] => [`u8;_`]
/// - [`Vec<u8>`] = `BlockHashRLP::from(block_hash).bytes().clone()`
/// - [`u8;_`] = `block_number.to_le_bytes()`
const CF_BLOCK_NUMBERS: &str = "block_numbers";

/// Block headers column family: [`Vec<u8>`] => [`Vec<u8>`]
/// - [`Vec<u8>`] = `BlockHashRLP::from(block_hash).bytes().clone()`
/// - [`Vec<u8>`] = `BlockHeaderRLP::from(block.header.clone()).bytes().clone()`
const CF_HEADERS: &str = "headers";

/// Block bodies column family: [`Vec<u8>`] => [`Vec<u8>`]
/// - [`Vec<u8>`] = `BlockHashRLP::from(block_hash).bytes().clone();`
/// - [`Vec<u8>`] = `BlockBodyRLP::from(block.body.clone()).bytes().clone()`
const CF_BODIES: &str = "bodies";

/// Account codes column family: [`Vec<u8>`] => [`Vec<u8>`]
/// - [`Vec<u8>`] = `code_hash.as_bytes().to_vec()`
/// - [`Vec<u8>`] = `AccountCodeRLP::from(code).bytes().clone()`
const CF_ACCOUNT_CODES: &str = "account_codes";

/// Receipts column family: [`Vec<u8>`] => [`Vec<u8>`]
/// - [`Vec<u8>`] = `(block_hash, index).encode_to_vec()`
/// - [`Vec<u8>`] = `receipt.encode_to_vec()`
const CF_RECEIPTS: &str = "receipts";

/// Transaction locations column family: [`Vec<u8>`] => [`Vec<u8>`]
/// - [`Vec<u8>`] = Composite key
///    ```rust,no_run
///     // let mut composite_key = Vec::with_capacity(64);
///     // composite_key.extend_from_slice(transaction_hash.as_bytes());
///     // composite_key.extend_from_slice(block_hash.as_bytes());
///    ```
/// - [`Vec<u8>`] = `(block_number, block_hash, index).encode_to_vec()`
const CF_TRANSACTION_LOCATIONS: &str = "transaction_locations";

/// Chain data column family: [`Vec<u8>`] => [`Vec<u8>`]
/// - [`Vec<u8>`] = `Self::chain_data_key(ChainDataIndex::ChainConfig)`
/// - [`Vec<u8>`] = `serde_json::to_string(chain_config)`
const CF_CHAIN_DATA: &str = "chain_data";

/// Snap state column family: [`Vec<u8>`] => [`Vec<u8>`]
/// - [`Vec<u8>`] = `Self::snap_state_key(SnapStateIndex::HeaderDownloadCheckpoint)`
/// - [`Vec<u8>`] = `BlockHashRLP::from(block_hash).bytes().clone()`
const CF_SNAP_STATE: &str = "snap_state";

/// State trie nodes column family: [`Nibbles`] => [`Vec<u8>`]
/// - [`Nibbles`] = `node_hash.as_ref()`
/// - [`Vec<u8>`] = `node_data`
const CF_TRIE_NODES: &str = "trie_nodes";

/// Pending blocks column family: [`Vec<u8>`] => [`Vec<u8>`]
/// - [`Vec<u8>`] = `BlockHashRLP::from(block.hash()).bytes().clone()`
/// - [`Vec<u8>`] = `BlockRLP::from(block).bytes().clone()`
const CF_PENDING_BLOCKS: &str = "pending_blocks";

/// Invalid ancestors column family: [`Vec<u8>`] => [`Vec<u8>`]
/// - [`Vec<u8>`] = `BlockHashRLP::from(bad_block).bytes().clone()`
/// - [`Vec<u8>`] = `BlockHashRLP::from(latest_valid).bytes().clone()`
const CF_INVALID_ANCESTORS: &str = "invalid_ancestors";

/// Block headers downloaded during fullsync column family: [`u8;_`] => [`Vec<u8>`]
/// - [`u8;_`] = `block_number.to_le_bytes()`
/// - [`Vec<u8>`] = `BlockHeaderRLP::from(block.header.clone()).bytes().clone()`
const CF_FULLSYNC_HEADERS: &str = "fullsync_headers";

#[derive(Debug)]
pub struct Store {
    db: Arc<DBWithThreadMode<MultiThreaded>>,
    trie_cache: Arc<RwLock<TrieLayerCache>>,
}

impl Store {
    pub fn new(path: &Path) -> Result<Self, StoreError> {
        let cache = Cache::new_lru_cache(4 * 1024 * 1024 * 1024); // 4GB shared cache
        let mut db_options = Options::default();

        db_options.create_if_missing(true);
        db_options.create_missing_column_families(true);

<<<<<<< HEAD
        db_options.set_max_background_jobs(24);
        db_options.set_compaction_readahead_size(2097152);
        db_options.set_wal_bytes_per_sync(0);
=======
>>>>>>> 656d0282
        db_options.set_max_open_files(-1);
        db_options.set_stats_dump_period_sec(600);
        db_options.set_stats_persist_period_sec(600);
        db_options.set_delete_obsolete_files_period_micros(21600000000);
        db_options.set_max_total_wal_size(0);
        // MISSING OPT:
        // db_options.set_strict_bytes_per_sync(false);
        db_options.set_writable_file_max_buffer_size(1048576);
        db_options.set_max_subcompactions(24);
        db_options.set_max_background_jobs(24);
        db_options.set_avoid_unnecessary_blocking_io(false);
        db_options.set_allow_ingest_behind(false);
        db_options.set_manual_wal_flush(false);
        db_options.set_enable_write_thread_adaptive_yield(true);
        db_options.set_wal_recovery_mode(rocksdb::DBRecoveryMode::PointInTime);
        db_options.set_unordered_write(true);
        db_options.set_wal_compression_type(DBCompressionType::None);
        db_options.set_enable_pipelined_write(false);
        db_options.set_write_dbid_to_manifest(true);
        db_options.set_allow_concurrent_memtable_write(true);
        db_options.set_max_manifest_file_size(1073741824);
        db_options.set_wal_ttl_seconds(0);
        db_options.set_wal_size_limit_mb(0);
        db_options.set_manifest_preallocation_size(4194304);
        db_options.set_log_file_time_to_roll(0);
        db_options.set_keep_log_file_num(1000);
        db_options.set_db_write_buffer_size(0);
        db_options.set_table_cache_num_shard_bits(6);
        db_options.set_max_file_opening_threads(16);
        db_options.set_use_adaptive_mutex(false);
        db_options.set_use_fsync(false);
        db_options.set_skip_stats_update_on_db_open(false);
        db_options.set_dump_malloc_stats(false);
        db_options.set_track_and_verify_wals_in_manifest(false);
        db_options.set_is_fd_close_on_exec(true);
        db_options.set_error_if_exists(false);
        db_options.set_log_level(rocksdb::LogLevel::Info);
        db_options.set_recycle_log_file_num(0);
        db_options.set_paranoid_checks(true);
        db_options.set_track_and_verify_wals_in_manifest(false);
        db_options.set_max_log_file_size(0);
        db_options.set_use_direct_io_for_flush_and_compaction(false);
        db_options.set_use_direct_reads(false);
        db_options.set_allow_mmap_writes(false);
        db_options.set_allow_mmap_reads(false);
        db_options.set_atomic_flush(false);
        db_options.set_advise_random_on_open(true);

        // Current column families that the code expects
        let expected_column_families = vec![
            CF_CANONICAL_BLOCK_HASHES,
            CF_BLOCK_NUMBERS,
            CF_HEADERS,
            CF_BODIES,
            CF_ACCOUNT_CODES,
            CF_RECEIPTS,
            CF_TRANSACTION_LOCATIONS,
            CF_CHAIN_DATA,
            CF_SNAP_STATE,
            CF_TRIE_NODES,
            CF_PENDING_BLOCKS,
            CF_INVALID_ANCESTORS,
            CF_FULLSYNC_HEADERS,
        ];

        // Get existing column families to know which ones to drop later
        let existing_cfs = match DBWithThreadMode::<MultiThreaded>::list_cf(&db_options, path) {
            Ok(cfs) => {
                info!("Found existing column families: {:?}", cfs);
                cfs
            }
            Err(_) => {
                // Database doesn't exist yet
                info!("Database doesn't exist, will create with expected column families");
                vec!["default".to_string()]
            }
        };

        // Create descriptors for ALL existing CFs + expected ones (RocksDB requires opening all existing CFs)
        let mut all_cfs_to_open = HashSet::new();

        // Add all expected CFs
        for cf in &expected_column_families {
            all_cfs_to_open.insert(cf.to_string());
        }

        // Add all existing CFs (we must open them to be able to drop obsolete ones later)
        for cf in &existing_cfs {
            if cf != "default" {
                // default is handled automatically
                all_cfs_to_open.insert(cf.clone());
            }
        }

        let mut cf_descriptors = Vec::new();
        for cf_name in &all_cfs_to_open {
            let mut cf_opts = Options::default();

            cf_opts.set_level_zero_file_num_compaction_trigger(4);
            cf_opts.set_level_zero_slowdown_writes_trigger(20);
            cf_opts.set_level_zero_stop_writes_trigger(36);

            match cf_name.as_str() {
                CF_HEADERS | CF_BODIES => {
                    cf_opts.set_compression_type(rocksdb::DBCompressionType::Zstd);
                    cf_opts.set_write_buffer_size(128 * 1024 * 1024); // 128MB
                    cf_opts.set_max_write_buffer_number(4);
                    cf_opts.set_target_file_size_base(256 * 1024 * 1024); // 256MB

                    let mut block_opts = BlockBasedOptions::default();
                    block_opts.set_block_size(32 * 1024); // 32KB blocks
                    cf_opts.set_block_based_table_factory(&block_opts);
                }
                CF_CANONICAL_BLOCK_HASHES | CF_BLOCK_NUMBERS => {
                    cf_opts.set_compression_type(rocksdb::DBCompressionType::Lz4);
                    cf_opts.set_write_buffer_size(64 * 1024 * 1024); // 64MB
                    cf_opts.set_max_write_buffer_number(3);
                    cf_opts.set_target_file_size_base(128 * 1024 * 1024); // 128MB

                    let mut block_opts = BlockBasedOptions::default();
                    block_opts.set_block_size(16 * 1024); // 16KB
                    block_opts.set_bloom_filter(10.0, false);
                    cf_opts.set_block_based_table_factory(&block_opts);
                }
                CF_TRIE_NODES => {
                    let mut cache_opts = LruCacheOptions::default();
                    cache_opts.set_num_shard_bits(6);
                    let cache = Cache::new_lru_cache_opts(&cache_opts);

                    cf_opts = Options::default();

                    cf_opts.set_level_zero_file_num_compaction_trigger(4);
                    cf_opts.set_level_zero_slowdown_writes_trigger(20);
                    cf_opts.set_level_zero_stop_writes_trigger(1024);
                    cf_opts.set_compression_type(DBCompressionType::Lz4);
                    cf_opts.set_enable_blob_gc(false);
                    cf_opts.set_target_file_size_base(1073741824);
                    cf_opts.set_enable_blob_files(false);
                    cf_opts.set_periodic_compaction_seconds(0);
                    cf_opts.set_max_bytes_for_level_multiplier_additional(&[1, 1, 1, 1, 1, 1, 1]);
                    cf_opts.set_max_bytes_for_level_base(350000000);
                    cf_opts.set_memtable_prefix_bloom_ratio(0.020000);
                    cf_opts.set_write_buffer_size(134217728);
                    cf_opts.set_memtable_huge_page_size(0);
                    cf_opts.set_max_successive_merges(0);
                    cf_opts.set_max_bytes_for_level_multiplier(30.000000);
                    cf_opts.set_target_file_size_multiplier(2);
                    cf_opts.set_max_write_buffer_number(4);
                    cf_opts.set_target_file_size_base(64000000);
                    cf_opts.set_max_compaction_bytes(4000000000);
                    cf_opts.set_memtable_whole_key_filtering(true);
                    cf_opts.set_hard_pending_compaction_bytes_limit(274877906944);
                    cf_opts.set_soft_pending_compaction_bytes_limit(68719476736);
                    cf_opts.set_paranoid_checks(false);
                    cf_opts.set_arena_block_size(1048576);
                    cf_opts.set_disable_auto_compactions(false);
                    cf_opts.set_max_sequential_skip_in_iterations(8);
                    cf_opts.set_report_bg_io_stats(false);
                    cf_opts.set_compaction_pri(rocksdb::CompactionPri::MinOverlappingRatio);
                    cf_opts.set_bloom_locality(0);
                    cf_opts.set_compaction_style(rocksdb::DBCompactionStyle::Level);
                    cf_opts.set_min_write_buffer_number_to_merge(2);
                    cf_opts.set_max_write_buffer_size_to_maintain(0);
                    cf_opts.set_num_levels(7);
                    cf_opts.set_optimize_filters_for_hits(true);
                    cf_opts.set_level_compaction_dynamic_level_bytes(false);
                    cf_opts.set_inplace_update_support(false);

                    let mut block_opts = BlockBasedOptions::default();
<<<<<<< HEAD
                    block_opts.set_unpartitioned_pinning_tier(
                        rocksdb::BlockBasedTablePinningTier::Fallback,
                    );
                    block_opts
                        .set_partition_pinning_tier(rocksdb::BlockBasedTablePinningTier::Fallback);
                    block_opts.set_top_level_index_pinning_tier(
                        rocksdb::BlockBasedTablePinningTier::Fallback,
                    );
                    block_opts.set_block_cache(&cache);
                    block_opts.set_format_version(5);
                    block_opts.set_pin_top_level_index_and_filter(true);
                    block_opts.set_partition_filters(false);
                    block_opts.set_metadata_block_size(4096);
                    block_opts.set_index_block_restart_interval(1);
                    block_opts.set_block_size(32000);
                    block_opts.set_block_cache(&cache);
                    block_opts.set_checksum_type(rocksdb::ChecksumType::XXH3);
                    block_opts.set_bloom_filter(15.0, false);
                    block_opts.set_data_block_hash_ratio(0.5);
                    block_opts.set_block_restart_interval(4);
                    block_opts.set_index_type(BlockBasedIndexType::BinarySearch);
                    block_opts.set_pin_l0_filter_and_index_blocks_in_cache(true);
                    block_opts
                        .set_data_block_index_type(rocksdb::DataBlockIndexType::BinaryAndHash);
                    block_opts.set_pin_l0_filter_and_index_blocks_in_cache(true);
                    block_opts.set_pin_top_level_index_and_filter(true);
                    block_opts.set_whole_key_filtering(true);
                    block_opts.set_cache_index_and_filter_blocks(false);
                    block_opts.set_optimize_filters_for_memory(true);
=======
                    block_opts.set_block_size(16 * 1024); // 16KB
                    block_opts.set_bloom_filter(10.0, false); // 10 bits per key
>>>>>>> 656d0282
                    cf_opts.set_block_based_table_factory(&block_opts);
                }
                CF_RECEIPTS | CF_ACCOUNT_CODES => {
                    cf_opts.set_compression_type(rocksdb::DBCompressionType::Lz4);
                    cf_opts.set_write_buffer_size(128 * 1024 * 1024); // 128MB
                    cf_opts.set_max_write_buffer_number(3);
                    cf_opts.set_target_file_size_base(256 * 1024 * 1024); // 256MB

                    let mut block_opts = BlockBasedOptions::default();
                    block_opts.set_block_size(32 * 1024); // 32KB
                    cf_opts.set_block_based_table_factory(&block_opts);
                }
                _ => {
                    // Default for other CFs
                    cf_opts.set_compression_type(rocksdb::DBCompressionType::Lz4);
                    cf_opts.set_write_buffer_size(64 * 1024 * 1024); // 64MB
                    cf_opts.set_max_write_buffer_number(3);
                    cf_opts.set_target_file_size_base(128 * 1024 * 1024); // 128MB

                    let mut block_opts = BlockBasedOptions::default();
                    block_opts.set_block_size(16 * 1024);
                    cf_opts.set_block_based_table_factory(&block_opts);
                }
            }

            cf_descriptors.push(ColumnFamilyDescriptor::new(cf_name, cf_opts));
        }

        // Note: we are not using transactions on our Rocksdb instance.
        // This is safe as long as two conditions are met:
        // - We never write to the same table from two different places concurrently.
        // - We always use batch writes. This guarantees atomicity in rocksdb.
        //
        // For the first point, we know that all writes to the state and storage tries are
        // done through the `apply_updates` function, called only after block execution.
        // There is only one other place where we write to the tries, and that's during snap
        // sync, through the `write_storage_trie_nodes_batch` function (and similarly for state trie nodes);
        // this does not pose a problem because there is no block execution until snap sync is done.
        //
        // Regardless of transactionality, all writes go through a WAL, which ensures
        // we get durability (i.e. crash recovery).
        //
        // For other less crucial tables refer to the db_safety documentation.
        let db = DBWithThreadMode::<MultiThreaded>::open_cf_descriptors(
            &db_options,
            path,
            cf_descriptors,
        )
        .map_err(|e| StoreError::Custom(format!("Failed to open RocksDB: {}", e)))?;

        // Clean up obsolete column families
        for cf_name in &existing_cfs {
            if cf_name != "default" && !expected_column_families.contains(&cf_name.as_str()) {
                info!("Dropping obsolete column family: {}", cf_name);
                match db.drop_cf(cf_name) {
                    Ok(_) => info!("Successfully dropped column family: {}", cf_name),
                    Err(e) => {
                        // Log error but don't fail initialization - the database is still usable
                        tracing::warn!(
                            "Failed to drop obsolete column family '{}': {}",
                            cf_name,
                            e
                        );
                    }
                }
            }
        }

        Ok(Self {
            db: Arc::new(db),
            trie_cache: Default::default(),
        })
    }

    // Helper method to get column family handle
    fn cf_handle(
        &self,
        cf_name: &str,
    ) -> Result<std::sync::Arc<BoundColumnFamily<'_>>, StoreError> {
        self.db
            .cf_handle(cf_name)
            .ok_or_else(|| StoreError::Custom(format!("Column family not found: {}", cf_name)))
    }

    // Helper method for async writes
    async fn write_async<K, V>(&self, cf_name: &str, key: K, value: V) -> Result<(), StoreError>
    where
        K: AsRef<[u8]> + Send + 'static,
        V: AsRef<[u8]> + Send + 'static,
    {
        let db = self.db.clone();
        let cf_name = cf_name.to_string();

        tokio::task::spawn_blocking(move || {
            let cf = db.cf_handle(&cf_name).ok_or_else(|| {
                StoreError::Custom(format!("Column family not found: {}", cf_name))
            })?;
            db.put_cf(&cf, key, value)
                .map_err(|e| StoreError::Custom(format!("RocksDB write error: {}", e)))
        })
        .await
        .map_err(|e| StoreError::Custom(format!("Task panicked: {}", e)))?
    }

    // Helper method for async reads
    async fn read_async<K>(&self, cf_name: &str, key: K) -> Result<Option<Vec<u8>>, StoreError>
    where
        K: AsRef<[u8]> + Send + 'static,
    {
        let db = self.db.clone();
        let cf_name = cf_name.to_string();

        tokio::task::spawn_blocking(move || {
            let cf = db.cf_handle(&cf_name).ok_or_else(|| {
                StoreError::Custom(format!("Column family not found: {}", cf_name))
            })?;
            db.get_cf(&cf, key)
                .map_err(|e| StoreError::Custom(format!("RocksDB read error: {}", e)))
        })
        .await
        .map_err(|e| StoreError::Custom(format!("Task panicked: {}", e)))?
    }

    // Helper method for sync reads
    fn read_sync<K>(&self, cf_name: &str, key: K) -> Result<Option<Vec<u8>>, StoreError>
    where
        K: AsRef<[u8]>,
    {
        let cf = self.cf_handle(cf_name)?;
        self.db
            .get_cf(&cf, key)
            .map_err(|e| StoreError::Custom(format!("RocksDB read error: {}", e)))
    }

    // Helper method for batch writes
    async fn write_batch_async(
        &self,
        batch_ops: Vec<(String, Vec<u8>, Vec<u8>)>,
    ) -> Result<(), StoreError> {
        let db = self.db.clone();
        tokio::task::spawn_blocking(move || {
            let mut batch = WriteBatch::default();

            for (cf_name, key, value) in batch_ops {
                let cf = db.cf_handle(&cf_name).ok_or_else(|| {
                    StoreError::Custom(format!("Column family not found: {}", cf_name))
                })?;
                batch.put_cf(&cf, key, value);
            }

            db.write(batch)
                .map_err(|e| StoreError::Custom(format!("RocksDB batch write error: {}", e)))
        })
        .await
        .map_err(|e| StoreError::Custom(format!("Task panicked: {}", e)))?
    }

    // Helper method to encode ChainDataIndex as key
    fn chain_data_key(index: ChainDataIndex) -> Vec<u8> {
        (index as u8).encode_to_vec()
    }

    // Helper method to encode SnapStateIndex as key
    fn snap_state_key(index: SnapStateIndex) -> Vec<u8> {
        (index as u8).encode_to_vec()
    }

    // Helper method for bulk reads
    async fn read_bulk_async<K, V, F>(
        &self,
        cf_name: &str,
        keys: Vec<K>,
        deserialize_fn: F,
    ) -> Result<Vec<V>, StoreError>
    where
        K: AsRef<[u8]> + Send + 'static,
        V: Send + 'static,
        F: Fn(Vec<u8>) -> Result<V, StoreError> + Send + 'static,
    {
        let db = self.db.clone();
        let cf_name = cf_name.to_string();

        tokio::task::spawn_blocking(move || {
            let cf = db.cf_handle(&cf_name).ok_or_else(|| {
                StoreError::Custom(format!("Column family not found: {}", cf_name))
            })?;

            let mut results = Vec::with_capacity(keys.len());

            for key in keys {
                match db.get_cf(&cf, key)? {
                    Some(bytes) => {
                        let value = deserialize_fn(bytes)?;
                        results.push(value);
                    }
                    None => {
                        return Err(StoreError::Custom("Key not found in bulk read".to_string()));
                    }
                }
            }

            Ok(results)
        })
        .await
        .map_err(|e| StoreError::Custom(format!("Task panicked: {}", e)))?
    }
}

#[async_trait::async_trait]
impl StoreEngine for Store {
    async fn apply_updates(&self, update_batch: UpdateBatch) -> Result<(), StoreError> {
        let db = self.db.clone();
        let trie_cache = self.trie_cache.clone();

        let parent_state_root = self
            .get_block_header_by_hash(
                update_batch
                    .blocks
                    .first()
                    .ok_or(StoreError::UpdateBatchNoBlocks)?
                    .header
                    .parent_hash,
            )?
            .map(|header| header.state_root)
            .unwrap_or_default();

        let last_state_root = update_batch
            .blocks
            .last()
            .ok_or(StoreError::UpdateBatchNoBlocks)?
            .header
            .state_root;

        tokio::task::spawn_blocking(move || {
            let _span = tracing::trace_span!("Block DB update").entered();

            let [
                cf_trie_nodes,
                cf_receipts,
                cf_codes,
                cf_block_numbers,
                cf_tx_locations,
                cf_headers,
                cf_bodies,
            ] = open_cfs(
                &db,
                [
                    CF_TRIE_NODES,
                    CF_RECEIPTS,
                    CF_ACCOUNT_CODES,
                    CF_BLOCK_NUMBERS,
                    CF_TRANSACTION_LOCATIONS,
                    CF_HEADERS,
                    CF_BODIES,
                ],
            )?;

            let _span = tracing::trace_span!("Block DB update").entered();
            let mut batch = WriteBatch::default();

            let mut trie = trie_cache.write().map_err(|_| StoreError::LockError)?;
            if let Some(root) = trie.get_commitable(parent_state_root, COMMIT_THRESHOLD) {
                let nodes = trie.commit(root).unwrap_or_default();
                for (key, value) in nodes {
                    if value.is_empty() {
                        batch.delete_cf(&cf_trie_nodes, key);
                    } else {
                        batch.put_cf(&cf_trie_nodes, key, value);
                    }
                }
            }
            trie.put_batch(
                parent_state_root,
                last_state_root,
                update_batch
                    .storage_updates
                    .into_iter()
                    .flat_map(|(account_hash, nodes)| {
                        nodes
                            .into_iter()
                            .map(move |(path, node)| (apply_prefix(Some(account_hash), path), node))
                    })
                    .chain(update_batch.account_updates)
                    .collect(),
            );

            for block in update_batch.blocks {
                let block_number = block.header.number;
                let block_hash = block.hash();

                let hash_key_rlp = BlockHashRLP::from(block_hash);
                let header_value_rlp = BlockHeaderRLP::from(block.header.clone());
                batch.put_cf(&cf_headers, hash_key_rlp.bytes(), header_value_rlp.bytes());

                let hash_key: AccountCodeHashRLP = block_hash.into();
                let body_value = BlockBodyRLP::from_bytes(block.body.encode_to_vec());
                batch.put_cf(&cf_bodies, hash_key.bytes(), body_value.bytes());

                let hash_key = BlockHashRLP::from(block_hash).bytes().clone();
                batch.put_cf(&cf_block_numbers, hash_key, block_number.to_le_bytes());

                for (index, transaction) in block.body.transactions.iter().enumerate() {
                    let tx_hash = transaction.hash();
                    // Key: tx_hash + block_hash
                    let mut composite_key = Vec::with_capacity(64);
                    composite_key.extend_from_slice(tx_hash.as_bytes());
                    composite_key.extend_from_slice(block_hash.as_bytes());
                    let location_value = (block_number, block_hash, index as u64).encode_to_vec();
                    batch.put_cf(&cf_tx_locations, composite_key, location_value);
                }
            }

            for (block_hash, receipts) in update_batch.receipts {
                for (index, receipt) in receipts.into_iter().enumerate() {
                    let key = (block_hash, index as u64).encode_to_vec();
                    let value = receipt.encode_to_vec();
                    batch.put_cf(&cf_receipts, key, value);
                }
            }

            for (code_hash, code) in update_batch.code_updates {
                let code_key = code_hash.as_bytes();
                let code_value = AccountCodeRLP::from(code).bytes().clone();
                batch.put_cf(&cf_codes, code_key, code_value);
            }

            // Single write operation
            db.write(batch)
                .map_err(|e| StoreError::Custom(format!("RocksDB batch write error: {}", e)))
        })
        .await
        .map_err(|e| StoreError::Custom(format!("Task panicked: {}", e)))?
    }

    /// Add a batch of blocks in a single transaction.
    /// This will store -> BlockHeader, BlockBody, BlockTransactions, BlockNumber.
    async fn add_blocks(&self, blocks: Vec<Block>) -> Result<(), StoreError> {
        let db = self.db.clone();

        tokio::task::spawn_blocking(move || {
            let mut batch = WriteBatch::default();

            let [cf_headers, cf_bodies, cf_block_numbers, cf_tx_locations] = open_cfs(
                &db,
                [
                    CF_HEADERS,
                    CF_BODIES,
                    CF_BLOCK_NUMBERS,
                    CF_TRANSACTION_LOCATIONS,
                ],
            )?;

            for block in blocks {
                let block_hash = block.hash();
                let block_number = block.header.number;

                let hash_key = BlockHashRLP::from(block_hash).bytes().clone();
                let header_value = BlockHeaderRLP::from(block.header.clone()).bytes().clone();
                batch.put_cf(&cf_headers, hash_key, header_value);

                let hash_key = BlockHashRLP::from(block_hash).bytes().clone();
                let body_value = BlockBodyRLP::from(block.body.clone()).bytes().clone();
                batch.put_cf(&cf_bodies, hash_key, body_value);

                let hash_key = BlockHashRLP::from(block_hash).bytes().clone();
                batch.put_cf(&cf_block_numbers, hash_key, block_number.to_le_bytes());

                for (index, transaction) in block.body.transactions.iter().enumerate() {
                    let tx_hash = transaction.hash();
                    // Key: tx_hash + block_hash
                    let mut composite_key = Vec::with_capacity(64);
                    composite_key.extend_from_slice(tx_hash.as_bytes());
                    composite_key.extend_from_slice(block_hash.as_bytes());
                    let location_value = (block_number, block_hash, index as u64).encode_to_vec();
                    batch.put_cf(&cf_tx_locations, composite_key, location_value);
                }
            }

            db.write(batch)
                .map_err(|e| StoreError::Custom(format!("RocksDB batch write error: {}", e)))
        })
        .await
        .map_err(|e| StoreError::Custom(format!("Task panicked: {}", e)))?
    }

    async fn add_block_header(
        &self,
        block_hash: BlockHash,
        block_header: BlockHeader,
    ) -> Result<(), StoreError> {
        let hash_key = BlockHashRLP::from(block_hash).bytes().clone();
        let header_value = BlockHeaderRLP::from(block_header).bytes().clone();
        self.write_async(CF_HEADERS, hash_key, header_value).await
    }

    async fn add_block_headers(&self, block_headers: Vec<BlockHeader>) -> Result<(), StoreError> {
        let mut batch_ops = Vec::new();

        for header in block_headers {
            let block_hash = header.hash();
            let hash_key = BlockHashRLP::from(block_hash).bytes().clone();
            let header_value = BlockHeaderRLP::from(header.clone()).bytes().clone();

            batch_ops.push((CF_HEADERS.to_string(), hash_key, header_value));

            let number_key = header.number.to_le_bytes().to_vec();
            batch_ops.push((
                CF_BLOCK_NUMBERS.to_string(),
                BlockHashRLP::from(block_hash).bytes().clone(),
                number_key,
            ));
        }

        self.write_batch_async(batch_ops).await
    }

    fn get_block_header(
        &self,
        block_number: BlockNumber,
    ) -> Result<Option<BlockHeader>, StoreError> {
        let Some(block_hash) = self.get_canonical_block_hash_sync(block_number)? else {
            return Ok(None);
        };

        self.get_block_header_by_hash(block_hash)
    }

    async fn add_block_body(
        &self,
        block_hash: BlockHash,
        block_body: BlockBody,
    ) -> Result<(), StoreError> {
        let hash_key = BlockHashRLP::from(block_hash).bytes().clone();
        let body_value = BlockBodyRLP::from(block_body).bytes().clone();
        self.write_async(CF_BODIES, hash_key, body_value).await
    }

    async fn get_block_body(
        &self,
        block_number: BlockNumber,
    ) -> Result<Option<BlockBody>, StoreError> {
        let Some(block_hash) = self.get_canonical_block_hash_sync(block_number)? else {
            return Ok(None);
        };

        self.get_block_body_by_hash(block_hash).await
    }

    async fn remove_block(&self, block_number: BlockNumber) -> Result<(), StoreError> {
        let mut batch = WriteBatch::default();

        let Some(hash) = self.get_canonical_block_hash_sync(block_number)? else {
            return Ok(());
        };

        let [cf_canonical, cf_bodies, cf_headers, cf_block_numbers] = open_cfs(
            &self.db,
            [
                CF_CANONICAL_BLOCK_HASHES,
                CF_BODIES,
                CF_HEADERS,
                CF_BLOCK_NUMBERS,
            ],
        )?;

        batch.delete_cf(&cf_canonical, block_number.to_le_bytes());
        batch.delete_cf(&cf_bodies, hash.as_bytes());
        batch.delete_cf(&cf_headers, hash.as_bytes());
        batch.delete_cf(&cf_block_numbers, hash.as_bytes());

        self.db
            .write(batch)
            .map_err(|e| StoreError::Custom(format!("RocksDB batch write error: {}", e)))
    }

    async fn get_block_bodies(
        &self,
        from: BlockNumber,
        to: BlockNumber,
    ) -> Result<Vec<BlockBody>, StoreError> {
        let numbers: Vec<BlockNumber> = (from..=to).collect();
        let number_keys: Vec<Vec<u8>> = numbers.iter().map(|n| n.to_le_bytes().to_vec()).collect();

        let hashes = self
            .read_bulk_async(CF_CANONICAL_BLOCK_HASHES, number_keys, |bytes| {
                BlockHashRLP::from_bytes(bytes)
                    .to()
                    .map_err(StoreError::from)
            })
            .await?;

        let hash_keys: Vec<Vec<u8>> = hashes
            .iter()
            .map(|hash| BlockHashRLP::from(*hash).bytes().clone())
            .collect();

        let bodies = self
            .read_bulk_async(CF_BODIES, hash_keys, |bytes| {
                BlockBodyRLP::from_bytes(bytes)
                    .to()
                    .map_err(StoreError::from)
            })
            .await?;

        Ok(bodies)
    }

    async fn get_block_bodies_by_hash(
        &self,
        hashes: Vec<BlockHash>,
    ) -> Result<Vec<BlockBody>, StoreError> {
        let hash_keys: Vec<Vec<u8>> = hashes
            .iter()
            .map(|hash| BlockHashRLP::from(*hash).bytes().clone())
            .collect();

        let bodies = self
            .read_bulk_async(CF_BODIES, hash_keys, |bytes| {
                BlockBodyRLP::from_bytes(bytes)
                    .to()
                    .map_err(StoreError::from)
            })
            .await?;

        Ok(bodies)
    }

    async fn get_block_body_by_hash(
        &self,
        block_hash: BlockHash,
    ) -> Result<Option<BlockBody>, StoreError> {
        let hash_key = BlockHashRLP::from(block_hash).bytes().clone();

        self.read_async(CF_BODIES, hash_key)
            .await?
            .map(|bytes| BlockBodyRLP::from_bytes(bytes).to())
            .transpose()
            .map_err(StoreError::from)
    }

    fn get_block_header_by_hash(
        &self,
        block_hash: BlockHash,
    ) -> Result<Option<BlockHeader>, StoreError> {
        let hash_key = BlockHashRLP::from(block_hash).bytes().clone();

        self.read_sync(CF_HEADERS, hash_key)?
            .map(|bytes| BlockHeaderRLP::from_bytes(bytes).to())
            .transpose()
            .map_err(StoreError::from)
    }

    async fn add_pending_block(&self, block: Block) -> Result<(), StoreError> {
        let hash_key = BlockHashRLP::from(block.hash()).bytes().clone();
        let block_value = BlockRLP::from(block).bytes().clone();
        self.write_async(CF_PENDING_BLOCKS, hash_key, block_value)
            .await
    }

    async fn get_pending_block(&self, block_hash: BlockHash) -> Result<Option<Block>, StoreError> {
        let hash_key = BlockHashRLP::from(block_hash).bytes().clone();

        self.read_async(CF_PENDING_BLOCKS, hash_key)
            .await?
            .map(|bytes| BlockRLP::from_bytes(bytes).to())
            .transpose()
            .map_err(StoreError::from)
    }

    async fn add_block_number(
        &self,
        block_hash: BlockHash,
        block_number: BlockNumber,
    ) -> Result<(), StoreError> {
        let hash_key = BlockHashRLP::from(block_hash).bytes().clone();
        let number_value = block_number.to_le_bytes();
        self.write_async(CF_BLOCK_NUMBERS, hash_key, number_value)
            .await
    }

    async fn get_block_number(
        &self,
        block_hash: BlockHash,
    ) -> Result<Option<BlockNumber>, StoreError> {
        let hash_key = BlockHashRLP::from(block_hash).bytes().clone();

        self.read_async(CF_BLOCK_NUMBERS, hash_key)
            .await?
            .map(|bytes| -> Result<BlockNumber, StoreError> {
                let array: [u8; 8] = bytes
                    .try_into()
                    .map_err(|_| StoreError::Custom("Invalid BlockNumber bytes".to_string()))?;
                Ok(BlockNumber::from_le_bytes(array))
            })
            .transpose()
    }

    // Check also keys
    async fn get_transaction_location(
        &self,
        transaction_hash: H256,
    ) -> Result<Option<(BlockNumber, BlockHash, Index)>, StoreError> {
        let db = self.db.clone();
        let tx_hash_key = transaction_hash.as_bytes().to_vec();

        tokio::task::spawn_blocking(move || {
            let [cf_transaction_locations, cf_canonical] =
                open_cfs(&db, [CF_TRANSACTION_LOCATIONS, CF_CANONICAL_BLOCK_HASHES])?;

            let mut iter = db.prefix_iterator_cf(&cf_transaction_locations, &tx_hash_key);
            let mut transaction_locations = Vec::new();

            while let Some(Ok((key, value))) = iter.next() {
                // Ensure key is exactly tx_hash + block_hash (32 + 32 = 64 bytes)
                // and starts with our exact tx_hash
                if key.len() == 64 && &key[0..32] == tx_hash_key.as_slice() {
                    transaction_locations.push(<(BlockNumber, BlockHash, Index)>::decode(&value)?);
                }
            }

            if transaction_locations.is_empty() {
                return Ok(None);
            }

            // If there are multiple locations, filter by the canonical chain
            for (block_number, block_hash, index) in transaction_locations {
                let canonical_hash = {
                    db.get_cf(&cf_canonical, block_number.to_le_bytes())?
                        .and_then(|bytes| BlockHashRLP::from_bytes(bytes).to().ok())
                };

                if canonical_hash == Some(block_hash) {
                    return Ok(Some((block_number, block_hash, index)));
                }
            }

            Ok(None)
        })
        .await
        .map_err(|e| StoreError::Custom(format!("Task panicked: {}", e)))?
    }

    async fn add_receipt(
        &self,
        block_hash: BlockHash,
        index: Index,
        receipt: Receipt,
    ) -> Result<(), StoreError> {
        let key = (block_hash, index).encode_to_vec();
        let value = receipt.encode_to_vec();
        self.write_async(CF_RECEIPTS, key, value).await
    }

    async fn add_receipts(
        &self,
        block_hash: BlockHash,
        receipts: Vec<Receipt>,
    ) -> Result<(), StoreError> {
        let mut batch_ops = Vec::new();

        for (index, receipt) in receipts.into_iter().enumerate() {
            let key = (block_hash, index as u64).encode_to_vec();
            let value = receipt.encode_to_vec();
            batch_ops.push((CF_RECEIPTS.to_string(), key, value));
        }

        self.write_batch_async(batch_ops).await
    }

    async fn get_receipt(
        &self,
        block_hash: BlockHash,
        index: Index,
    ) -> Result<Option<Receipt>, StoreError> {
        let key = (block_hash, index).encode_to_vec();

        self.read_async(CF_RECEIPTS, key)
            .await?
            .map(|bytes| Receipt::decode(bytes.as_slice()))
            .transpose()
            .map_err(StoreError::from)
    }

    async fn add_account_code(&self, code_hash: H256, code: Bytes) -> Result<(), StoreError> {
        let hash_key = code_hash.as_bytes().to_vec();
        let code_value = AccountCodeRLP::from(code).bytes().clone();
        self.write_async(CF_ACCOUNT_CODES, hash_key, code_value)
            .await
    }

    async fn clear_snap_state(&self) -> Result<(), StoreError> {
        let db = self.db.clone();

        tokio::task::spawn_blocking(move || {
            let cf = db
                .cf_handle(CF_SNAP_STATE)
                .ok_or_else(|| StoreError::Custom("Column family not found".to_string()))?;

            let mut iter = db.iterator_cf(&cf, rocksdb::IteratorMode::Start);
            let mut batch = WriteBatch::default();

            while let Some(Ok((key, _))) = iter.next() {
                batch.delete_cf(&cf, key);
            }

            db.write(batch)
                .map_err(|e| StoreError::Custom(format!("RocksDB batch write error: {}", e)))
        })
        .await
        .map_err(|e| StoreError::Custom(format!("Task panicked: {}", e)))?
    }

    fn get_account_code(&self, code_hash: H256) -> Result<Option<Bytes>, StoreError> {
        let hash_key = code_hash.as_bytes().to_vec();
        self.read_sync(CF_ACCOUNT_CODES, hash_key)?
            .map(|bytes| AccountCodeRLP::from_bytes(bytes).to())
            .transpose()
            .map_err(StoreError::from)
    }

    async fn get_transaction_by_hash(
        &self,
        transaction_hash: H256,
    ) -> Result<Option<Transaction>, StoreError> {
        info!(
            "[TRANSACTION BY HASH] Transaction hash: {:?}",
            transaction_hash
        );
        let (_block_number, block_hash, index) =
            match self.get_transaction_location(transaction_hash).await? {
                Some(location) => location,
                None => return Ok(None),
            };
        self.get_transaction_by_location(block_hash, index).await
    }

    async fn get_transaction_by_location(
        &self,
        block_hash: H256,
        index: u64,
    ) -> Result<Option<Transaction>, StoreError> {
        let block_body = match self.get_block_body_by_hash(block_hash).await? {
            Some(body) => body,
            None => return Ok(None),
        };
        let index: usize = index.try_into()?;
        Ok(block_body.transactions.get(index).cloned())
    }

    async fn get_block_by_hash(&self, block_hash: BlockHash) -> Result<Option<Block>, StoreError> {
        let header = match self.get_block_header_by_hash(block_hash)? {
            Some(header) => header,
            None => return Ok(None),
        };
        let body = match self.get_block_body_by_hash(block_hash).await? {
            Some(body) => body,
            None => return Ok(None),
        };
        Ok(Some(Block::new(header, body)))
    }

    async fn get_canonical_block_hash(
        &self,
        block_number: BlockNumber,
    ) -> Result<Option<BlockHash>, StoreError> {
        let number_key = block_number.to_le_bytes().to_vec();

        self.read_async(CF_CANONICAL_BLOCK_HASHES, number_key)
            .await?
            .map(|bytes| BlockHashRLP::from_bytes(bytes).to())
            .transpose()
            .map_err(StoreError::from)
    }

    async fn set_chain_config(&self, chain_config: &ChainConfig) -> Result<(), StoreError> {
        let key = Self::chain_data_key(ChainDataIndex::ChainConfig);
        let value = serde_json::to_string(chain_config)
            .map_err(|_| StoreError::Custom("Failed to serialize chain config".to_string()))?
            .into_bytes();
        self.write_async(CF_CHAIN_DATA, key, value).await
    }

    async fn update_earliest_block_number(
        &self,
        block_number: BlockNumber,
    ) -> Result<(), StoreError> {
        let key = Self::chain_data_key(ChainDataIndex::EarliestBlockNumber);
        let value = block_number.to_le_bytes();
        self.write_async(CF_CHAIN_DATA, key, value).await
    }

    async fn get_earliest_block_number(&self) -> Result<Option<BlockNumber>, StoreError> {
        let key = Self::chain_data_key(ChainDataIndex::EarliestBlockNumber);

        self.read_async(CF_CHAIN_DATA, key)
            .await?
            .map(|bytes| -> Result<BlockNumber, StoreError> {
                let array: [u8; 8] = bytes
                    .try_into()
                    .map_err(|_| StoreError::Custom("Invalid BlockNumber bytes".to_string()))?;
                Ok(BlockNumber::from_le_bytes(array))
            })
            .transpose()
    }

    async fn get_finalized_block_number(&self) -> Result<Option<BlockNumber>, StoreError> {
        let key = Self::chain_data_key(ChainDataIndex::FinalizedBlockNumber);

        self.read_async(CF_CHAIN_DATA, key)
            .await?
            .map(|bytes| -> Result<BlockNumber, StoreError> {
                let array: [u8; 8] = bytes
                    .try_into()
                    .map_err(|_| StoreError::Custom("Invalid BlockNumber bytes".to_string()))?;
                Ok(BlockNumber::from_le_bytes(array))
            })
            .transpose()
    }

    async fn get_safe_block_number(&self) -> Result<Option<BlockNumber>, StoreError> {
        let key = Self::chain_data_key(ChainDataIndex::SafeBlockNumber);

        self.read_async(CF_CHAIN_DATA, key)
            .await?
            .map(|bytes| -> Result<BlockNumber, StoreError> {
                let array: [u8; 8] = bytes
                    .try_into()
                    .map_err(|_| StoreError::Custom("Invalid BlockNumber bytes".to_string()))?;
                Ok(BlockNumber::from_le_bytes(array))
            })
            .transpose()
    }

    async fn get_latest_block_number(&self) -> Result<Option<BlockNumber>, StoreError> {
        let key = Self::chain_data_key(ChainDataIndex::LatestBlockNumber);

        self.read_async(CF_CHAIN_DATA, key)
            .await?
            .map(|bytes| -> Result<BlockNumber, StoreError> {
                let array: [u8; 8] = bytes
                    .try_into()
                    .map_err(|_| StoreError::Custom("Invalid BlockNumber bytes".to_string()))?;
                Ok(BlockNumber::from_le_bytes(array))
            })
            .transpose()
    }

    async fn update_pending_block_number(
        &self,
        block_number: BlockNumber,
    ) -> Result<(), StoreError> {
        let key = Self::chain_data_key(ChainDataIndex::PendingBlockNumber);
        let value = block_number.to_le_bytes();
        self.write_async(CF_CHAIN_DATA, key, value).await
    }

    async fn get_pending_block_number(&self) -> Result<Option<BlockNumber>, StoreError> {
        let key = Self::chain_data_key(ChainDataIndex::PendingBlockNumber);

        self.read_async(CF_CHAIN_DATA, key)
            .await?
            .map(|bytes| -> Result<BlockNumber, StoreError> {
                let array: [u8; 8] = bytes
                    .try_into()
                    .map_err(|_| StoreError::Custom("Invalid BlockNumber bytes".to_string()))?;
                Ok(BlockNumber::from_le_bytes(array))
            })
            .transpose()
    }

    fn open_storage_trie(
        &self,
        hashed_address: H256,
        storage_root: H256,
        state_root: H256,
    ) -> Result<Trie, StoreError> {
        let db = Box::new(RocksDBTrieDB::new(self.db.clone(), CF_TRIE_NODES, None)?);
        let wrap_db = Box::new(TrieWrapper {
            state_root,
            inner: self.trie_cache.clone(),
            db,
            prefix: Some(hashed_address),
        });
        Ok(Trie::open(wrap_db, storage_root))
    }

    fn open_state_trie(&self, state_root: H256) -> Result<Trie, StoreError> {
        let db = Box::new(RocksDBTrieDB::new(self.db.clone(), CF_TRIE_NODES, None)?);
        let wrap_db = Box::new(TrieWrapper {
            state_root,
            inner: self.trie_cache.clone(),
            db,
            prefix: None,
        });
        Ok(Trie::open(wrap_db, state_root))
    }

    fn open_direct_storage_trie(
        &self,
        hashed_address: H256,
        storage_root: H256,
    ) -> Result<Trie, StoreError> {
        let db = Box::new(RocksDBTrieDB::new(
            self.db.clone(),
            CF_TRIE_NODES,
            Some(hashed_address),
        )?);
        Ok(Trie::open(db, storage_root))
    }

    fn open_direct_state_trie(&self, state_root: H256) -> Result<Trie, StoreError> {
        let db = Box::new(RocksDBTrieDB::new(self.db.clone(), CF_TRIE_NODES, None)?);
        Ok(Trie::open(db, state_root))
    }

    fn open_locked_state_trie(&self, state_root: H256) -> Result<Trie, StoreError> {
        let db = Box::new(RocksDBLockedTrieDB::new(
            self.db.clone(),
            CF_TRIE_NODES,
            None,
        )?);
        let wrap_db = Box::new(TrieWrapper {
            state_root,
            inner: self.trie_cache.clone(),
            db,
            prefix: None,
        });
        Ok(Trie::open(wrap_db, state_root))
    }

    fn open_locked_storage_trie(
        &self,
        hashed_address: H256,
        storage_root: H256,
        state_root: H256,
    ) -> Result<Trie, StoreError> {
        let db = Box::new(RocksDBLockedTrieDB::new(
            self.db.clone(),
            CF_TRIE_NODES,
            None,
        )?);
        let wrap_db = Box::new(TrieWrapper {
            state_root,
            inner: self.trie_cache.clone(),
            db,
            prefix: Some(hashed_address),
        });
        Ok(Trie::open(wrap_db, storage_root))
    }

    async fn forkchoice_update(
        &self,
        new_canonical_blocks: Option<Vec<(BlockNumber, BlockHash)>>,
        head_number: BlockNumber,
        head_hash: BlockHash,
        safe: Option<BlockNumber>,
        finalized: Option<BlockNumber>,
    ) -> Result<(), StoreError> {
        // Get current latest block number to know what to clean up
        let latest = self.get_latest_block_number().await?.unwrap_or(0);
        let db = self.db.clone();

        tokio::task::spawn_blocking(move || {
            let mut batch = WriteBatch::default();

            let [cf_canonical, cf_chain_data] =
                open_cfs(&db, [CF_CANONICAL_BLOCK_HASHES, CF_CHAIN_DATA])?;

            // Update canonical block hashes
            if let Some(canonical_blocks) = new_canonical_blocks {
                for (block_number, block_hash) in canonical_blocks {
                    let number_key = block_number.to_le_bytes();
                    let hash_value = BlockHashRLP::from(block_hash).bytes().clone();
                    batch.put_cf(&cf_canonical, number_key, hash_value);
                }
            }

            // Remove anything after the head from the canonical chain
            for number in (head_number + 1)..=(latest) {
                batch.delete_cf(&cf_canonical, number.to_le_bytes());
            }

            // Make head canonical
            let head_key = head_number.to_le_bytes();
            let head_value = BlockHashRLP::from(head_hash).bytes().clone();
            batch.put_cf(&cf_canonical, head_key, head_value);

            // Update chain data

            let latest_key = Self::chain_data_key(ChainDataIndex::LatestBlockNumber);
            batch.put_cf(&cf_chain_data, latest_key, head_number.to_le_bytes());

            if let Some(safe_number) = safe {
                let safe_key = Self::chain_data_key(ChainDataIndex::SafeBlockNumber);
                batch.put_cf(&cf_chain_data, safe_key, safe_number.to_le_bytes());
            }

            if let Some(finalized_number) = finalized {
                let finalized_key = Self::chain_data_key(ChainDataIndex::FinalizedBlockNumber);
                batch.put_cf(
                    &cf_chain_data,
                    finalized_key,
                    finalized_number.to_le_bytes(),
                );
            }

            db.write(batch)
                .map_err(|e| StoreError::Custom(format!("RocksDB batch write error: {}", e)))
        })
        .await
        .map_err(|e| StoreError::Custom(format!("Task panicked: {}", e)))?
    }

    async fn get_receipts_for_block(
        &self,
        block_hash: &BlockHash,
    ) -> Result<Vec<Receipt>, StoreError> {
        let mut receipts = Vec::new();
        let mut index = 0u64;

        loop {
            let key = (*block_hash, index).encode_to_vec();
            match self.read_async(CF_RECEIPTS, key).await? {
                Some(receipt_bytes) => {
                    let receipt = Receipt::decode(receipt_bytes.as_slice())?;
                    receipts.push(receipt);
                    index += 1;
                }
                None => break,
            }
        }

        Ok(receipts)
    }

    async fn set_header_download_checkpoint(
        &self,
        block_hash: BlockHash,
    ) -> Result<(), StoreError> {
        let key = Self::snap_state_key(SnapStateIndex::HeaderDownloadCheckpoint);
        let value = BlockHashRLP::from(block_hash).bytes().clone();
        self.write_async(CF_SNAP_STATE, key, value).await
    }

    /// Gets the hash of the last header downloaded during a snap sync
    async fn get_header_download_checkpoint(&self) -> Result<Option<BlockHash>, StoreError> {
        let key = Self::snap_state_key(SnapStateIndex::HeaderDownloadCheckpoint);

        self.read_async(CF_SNAP_STATE, key)
            .await?
            .map(|bytes| BlockHashRLP::from_bytes(bytes).to())
            .transpose()
            .map_err(StoreError::from)
    }

    async fn set_state_trie_key_checkpoint(
        &self,
        last_keys: [H256; STATE_TRIE_SEGMENTS],
    ) -> Result<(), StoreError> {
        let key = Self::snap_state_key(SnapStateIndex::StateTrieKeyCheckpoint);
        let value = last_keys.to_vec().encode_to_vec();
        self.write_async(CF_SNAP_STATE, key, value).await
    }

    async fn get_state_trie_key_checkpoint(
        &self,
    ) -> Result<Option<[H256; STATE_TRIE_SEGMENTS]>, StoreError> {
        let key = Self::snap_state_key(SnapStateIndex::StateTrieKeyCheckpoint);

        match self.read_async(CF_SNAP_STATE, key).await? {
            Some(keys_bytes) => {
                let keys_vec: Vec<H256> = Vec::<H256>::decode(keys_bytes.as_slice())?;
                if keys_vec.len() == STATE_TRIE_SEGMENTS {
                    let mut keys_array = [H256::zero(); STATE_TRIE_SEGMENTS];
                    keys_array.copy_from_slice(&keys_vec);
                    Ok(Some(keys_array))
                } else {
                    Err(StoreError::Custom("Invalid array size".to_string()))
                }
            }
            None => Ok(None),
        }
    }

    async fn set_state_heal_paths(&self, paths: Vec<(Nibbles, H256)>) -> Result<(), StoreError> {
        let key = Self::snap_state_key(SnapStateIndex::StateHealPaths);
        let value = paths.encode_to_vec();
        self.write_async(CF_SNAP_STATE, key, value).await
    }

    async fn get_state_heal_paths(&self) -> Result<Option<Vec<(Nibbles, H256)>>, StoreError> {
        let key = Self::snap_state_key(SnapStateIndex::StateHealPaths);

        self.read_async(CF_SNAP_STATE, key)
            .await?
            .map(|bytes| Vec::<(Nibbles, H256)>::decode(bytes.as_slice()))
            .transpose()
            .map_err(StoreError::from)
    }

    async fn set_state_trie_rebuild_checkpoint(
        &self,
        checkpoint: (H256, [H256; STATE_TRIE_SEGMENTS]),
    ) -> Result<(), StoreError> {
        let key = Self::snap_state_key(SnapStateIndex::StateTrieRebuildCheckpoint);
        let value = (checkpoint.0, checkpoint.1.to_vec()).encode_to_vec();
        self.write_async(CF_SNAP_STATE, key, value).await
    }

    async fn get_state_trie_rebuild_checkpoint(
        &self,
    ) -> Result<Option<(H256, [H256; STATE_TRIE_SEGMENTS])>, StoreError> {
        let key = Self::snap_state_key(SnapStateIndex::StateTrieRebuildCheckpoint);

        match self.read_async(CF_SNAP_STATE, key).await? {
            Some(checkpoint_bytes) => {
                let (root, keys_vec): (H256, Vec<H256>) =
                    <(H256, Vec<H256>)>::decode(checkpoint_bytes.as_slice())?;
                if keys_vec.len() == STATE_TRIE_SEGMENTS {
                    let mut keys_array = [H256::zero(); STATE_TRIE_SEGMENTS];
                    keys_array.copy_from_slice(&keys_vec);
                    Ok(Some((root, keys_array)))
                } else {
                    Err(StoreError::Custom("Invalid array size".to_string()))
                }
            }
            None => Ok(None),
        }
    }

    async fn set_storage_trie_rebuild_pending(
        &self,
        pending: Vec<(H256, H256)>,
    ) -> Result<(), StoreError> {
        let key = Self::snap_state_key(SnapStateIndex::StorageTrieRebuildPending);
        let value = pending.encode_to_vec();
        self.write_async(CF_SNAP_STATE, key, value).await
    }

    async fn get_storage_trie_rebuild_pending(
        &self,
    ) -> Result<Option<Vec<(H256, H256)>>, StoreError> {
        let key = Self::snap_state_key(SnapStateIndex::StorageTrieRebuildPending);

        self.read_async(CF_SNAP_STATE, key)
            .await?
            .map(|bytes| Vec::<(H256, H256)>::decode(bytes.as_slice()))
            .transpose()
            .map_err(StoreError::from)
    }

    async fn set_latest_valid_ancestor(
        &self,
        bad_block: BlockHash,
        latest_valid: BlockHash,
    ) -> Result<(), StoreError> {
        let key = BlockHashRLP::from(bad_block).bytes().clone();
        let value = BlockHashRLP::from(latest_valid).bytes().clone();
        self.write_async(CF_INVALID_ANCESTORS, key, value).await
    }

    async fn get_latest_valid_ancestor(
        &self,
        block: BlockHash,
    ) -> Result<Option<BlockHash>, StoreError> {
        let key = BlockHashRLP::from(block).bytes().clone();

        self.read_async(CF_INVALID_ANCESTORS, key)
            .await?
            .map(|bytes| BlockHashRLP::from_bytes(bytes).to())
            .transpose()
            .map_err(StoreError::from)
    }

    fn get_block_number_sync(
        &self,
        block_hash: BlockHash,
    ) -> Result<Option<BlockNumber>, StoreError> {
        let hash_key = BlockHashRLP::from(block_hash).bytes().clone();

        self.read_sync(CF_BLOCK_NUMBERS, hash_key)?
            .map(|bytes| -> Result<BlockNumber, StoreError> {
                let array: [u8; 8] = bytes
                    .try_into()
                    .map_err(|_| StoreError::Custom("Invalid BlockNumber bytes".to_string()))?;
                Ok(BlockNumber::from_le_bytes(array))
            })
            .transpose()
    }

    fn get_canonical_block_hash_sync(
        &self,
        block_number: BlockNumber,
    ) -> Result<Option<BlockHash>, StoreError> {
        let number_key = block_number.to_le_bytes().to_vec();

        self.read_sync(CF_CANONICAL_BLOCK_HASHES, number_key)?
            .map(|bytes| BlockHashRLP::from_bytes(bytes).to())
            .transpose()
            .map_err(StoreError::from)
    }

    async fn write_storage_trie_nodes_batch(
        &self,
        storage_trie_nodes: Vec<(H256, Vec<(Nibbles, Vec<u8>)>)>,
    ) -> Result<(), StoreError> {
        let db = self.db.clone();
        tokio::task::spawn_blocking(move || {
            let mut batch = WriteBatch::default();
            let cf = db.cf_handle(CF_TRIE_NODES).ok_or_else(|| {
                StoreError::Custom("Column family not found: CF_TRIE_NODES".to_string())
            })?;

            for (address_hash, nodes) in storage_trie_nodes {
                for (node_hash, node_data) in nodes {
                    let key = apply_prefix(Some(address_hash), node_hash);
                    if node_data.is_empty() {
                        batch.delete_cf(&cf, key.as_ref());
                    } else {
                        batch.put_cf(&cf, key.as_ref(), node_data);
                    }
                }
            }

            db.write(batch)
                .map_err(|e| StoreError::Custom(format!("RocksDB batch write error: {}", e)))
        })
        .await
        .map_err(|e| StoreError::Custom(format!("Task panicked: {}", e)))?
    }

    async fn write_account_code_batch(
        &self,
        account_codes: Vec<(H256, Bytes)>,
    ) -> Result<(), StoreError> {
        let mut batch_ops = Vec::new();

        for (code_hash, code) in account_codes {
            let key = code_hash.as_bytes().to_vec();
            let value = AccountCodeRLP::from(code).bytes().clone();
            batch_ops.push((CF_ACCOUNT_CODES.to_string(), key, value));
        }

        self.write_batch_async(batch_ops).await
    }

    async fn add_fullsync_batch(&self, headers: Vec<BlockHeader>) -> Result<(), StoreError> {
        let mut batch_ops = Vec::new();

        for header in headers {
            let number_value = header.number.to_le_bytes().to_vec();
            let header_value = BlockHeaderRLP::from(header).bytes().clone();

            batch_ops.push((CF_FULLSYNC_HEADERS.to_string(), number_value, header_value));
        }

        self.write_batch_async(batch_ops).await
    }

    async fn read_fullsync_batch(
        &self,
        start: BlockNumber,
        limit: u64,
    ) -> Result<Vec<BlockHeader>, StoreError> {
        self.read_bulk_async(
            CF_FULLSYNC_HEADERS,
            (start..start + limit).map(|n| n.to_le_bytes()).collect(),
            |bytes| {
                BlockHeaderRLP::from_bytes(bytes)
                    .to()
                    .map_err(StoreError::from)
            },
        )
        .await
    }

    async fn clear_fullsync_headers(&self) -> Result<(), StoreError> {
        let db = self.db.clone();

        tokio::task::spawn_blocking(move || {
            let cf = db
                .cf_handle(CF_FULLSYNC_HEADERS)
                .ok_or_else(|| StoreError::Custom("Column family not found".to_string()))?;

            let mut iter = db.iterator_cf(&cf, rocksdb::IteratorMode::Start);
            let mut batch = WriteBatch::default();

            while let Some(Ok((key, _))) = iter.next() {
                batch.delete_cf(&cf, key);
            }

            db.write(batch)
                .map_err(|e| StoreError::Custom(format!("RocksDB batch write error: {}", e)))
        })
        .await
        .map_err(|e| StoreError::Custom(format!("Task panicked: {}", e)))?
    }
}

/// Open column families
fn open_cfs<'a, const N: usize>(
    db: &'a Arc<DBWithThreadMode<MultiThreaded>>,
    names: [&str; N],
) -> Result<[Arc<BoundColumnFamily<'a>>; N], StoreError> {
    let mut handles = Vec::with_capacity(N);

    for name in names {
        handles
            .push(db.cf_handle(name).ok_or_else(|| {
                StoreError::Custom(format!("Column family '{}' not found", name))
            })?);
    }

    handles
        .try_into()
        .map_err(|_| StoreError::Custom("Unexpected number of column families".to_string()))
}<|MERGE_RESOLUTION|>--- conflicted
+++ resolved
@@ -15,14 +15,9 @@
 };
 use ethrex_trie::{Nibbles, Trie};
 use rocksdb::{
-<<<<<<< HEAD
     BlockBasedIndexType, BlockBasedOptions, BoundColumnFamily, Cache, ColumnFamilyDescriptor,
-    CompactOptions, DBCompressionType, FifoCompactOptions, LruCacheOptions, MultiThreaded,
-    OptimisticTransactionDB, Options, UniversalCompactOptions, WriteBatchWithTransaction,
-=======
-    BlockBasedOptions, BoundColumnFamily, ColumnFamilyDescriptor, DBWithThreadMode, MultiThreaded,
-    Options, WriteBatch,
->>>>>>> 656d0282
+    CompactOptions, DBCompressionType, DBWithThreadMode, FifoCompactOptions, LruCacheOptions,
+    MultiThreaded, Options, UniversalCompactOptions, WriteBatchWithTransaction,
 };
 use std::{
     collections::HashSet,
@@ -129,12 +124,9 @@
         db_options.create_if_missing(true);
         db_options.create_missing_column_families(true);
 
-<<<<<<< HEAD
         db_options.set_max_background_jobs(24);
         db_options.set_compaction_readahead_size(2097152);
         db_options.set_wal_bytes_per_sync(0);
-=======
->>>>>>> 656d0282
         db_options.set_max_open_files(-1);
         db_options.set_stats_dump_period_sec(600);
         db_options.set_stats_persist_period_sec(600);
@@ -304,7 +296,6 @@
                     cf_opts.set_inplace_update_support(false);
 
                     let mut block_opts = BlockBasedOptions::default();
-<<<<<<< HEAD
                     block_opts.set_unpartitioned_pinning_tier(
                         rocksdb::BlockBasedTablePinningTier::Fallback,
                     );
@@ -334,10 +325,6 @@
                     block_opts.set_whole_key_filtering(true);
                     block_opts.set_cache_index_and_filter_blocks(false);
                     block_opts.set_optimize_filters_for_memory(true);
-=======
-                    block_opts.set_block_size(16 * 1024); // 16KB
-                    block_opts.set_bloom_filter(10.0, false); // 10 bits per key
->>>>>>> 656d0282
                     cf_opts.set_block_based_table_factory(&block_opts);
                 }
                 CF_RECEIPTS | CF_ACCOUNT_CODES => {
