use crate::{
    rlp::AccountCodeHashRLP,
    trie_db::{
        layering::{TrieLayerCache, TrieWrapper, apply_prefix},
        rocksdb_locked::RocksDBLockedTrieDB,
    },
};
use bytes::Bytes;
use canopydb::EnvOptions;
use ethrex_common::{
    H256,
    types::{
        AccountState, Block, BlockBody, BlockHash, BlockHeader, BlockNumber, ChainConfig, Code,
        Index, Receipt, Transaction,
    },
};
use ethrex_trie::{Nibbles, Node, Trie};
use std::{
    collections::BTreeMap,
    path::Path,
    sync::{
        Arc, Mutex,
        mpsc::{SyncSender, sync_channel},
    },
};
use tracing::{debug, error, info};

use crate::{
    STATE_TRIE_SEGMENTS, UpdateBatch,
    api::StoreEngine,
    error::StoreError,
    rlp::{BlockBodyRLP, BlockHashRLP, BlockHeaderRLP, BlockRLP},
    trie_db::rocksdb::RocksDBTrieDB,
    utils::{ChainDataIndex, SnapStateIndex},
};
use ethrex_rlp::{
    decode::{RLPDecode, decode_bytes},
    encode::RLPEncode,
};
use std::fmt::Debug;

// TODO: use finalized hash to determine when to commit
const COMMIT_THRESHOLD: usize = 128;

/// Canonical block hashes column family: [`u8;_`] => [`Vec<u8>`]
/// - [`u8;_`] = `block_number.to_le_bytes()`
/// - [`Vec<u8>`] = `BlockHashRLP::from(block_hash).bytes().clone()`
const CF_CANONICAL_BLOCK_HASHES: &str = "canonical_block_hashes";

/// Block numbers column family: [`Vec<u8>`] => [`u8;_`]
/// - [`Vec<u8>`] = `BlockHashRLP::from(block_hash).bytes().clone()`
/// - [`u8;_`] = `block_number.to_le_bytes()`
const CF_BLOCK_NUMBERS: &str = "block_numbers";

/// Block headers column family: [`Vec<u8>`] => [`Vec<u8>`]
/// - [`Vec<u8>`] = `BlockHashRLP::from(block_hash).bytes().clone()`
/// - [`Vec<u8>`] = `BlockHeaderRLP::from(block.header.clone()).bytes().clone()`
const CF_HEADERS: &str = "headers";

/// Block bodies column family: [`Vec<u8>`] => [`Vec<u8>`]
/// - [`Vec<u8>`] = `BlockHashRLP::from(block_hash).bytes().clone();`
/// - [`Vec<u8>`] = `BlockBodyRLP::from(block.body.clone()).bytes().clone()`
const CF_BODIES: &str = "bodies";

/// Account codes column family: [`Vec<u8>`] => [`Vec<u8>`]
/// - [`Vec<u8>`] = `code_hash.as_bytes().to_vec()`
/// - [`Vec<u8>`] = `AccountCodeRLP::from(code).bytes().clone()`
const CF_ACCOUNT_CODES: &str = "account_codes";

/// Receipts column family: [`Vec<u8>`] => [`Vec<u8>`]
/// - [`Vec<u8>`] = `(block_hash, index).encode_to_vec()`
/// - [`Vec<u8>`] = `receipt.encode_to_vec()`
const CF_RECEIPTS: &str = "receipts";

/// Transaction locations column family: [`Vec<u8>`] => [`Vec<u8>`]
/// - [`Vec<u8>`] = Composite key
///    ```rust,no_run
///     // let mut composite_key = Vec::with_capacity(64);
///     // composite_key.extend_from_slice(transaction_hash.as_bytes());
///     // composite_key.extend_from_slice(block_hash.as_bytes());
///    ```
/// - [`Vec<u8>`] = `(block_number, block_hash, index).encode_to_vec()`
const CF_TRANSACTION_LOCATIONS: &str = "transaction_locations";

/// Chain data column family: [`Vec<u8>`] => [`Vec<u8>`]
/// - [`Vec<u8>`] = `Self::chain_data_key(ChainDataIndex::ChainConfig)`
/// - [`Vec<u8>`] = `serde_json::to_string(chain_config)`
const CF_CHAIN_DATA: &str = "chain_data";

/// Snap state column family: [`Vec<u8>`] => [`Vec<u8>`]
/// - [`Vec<u8>`] = `Self::snap_state_key(SnapStateIndex::HeaderDownloadCheckpoint)`
/// - [`Vec<u8>`] = `BlockHashRLP::from(block_hash).bytes().clone()`
const CF_SNAP_STATE: &str = "snap_state";

/// State trie nodes column family: [`Nibbles`] => [`Vec<u8>`]
/// - [`Nibbles`] = `node_hash.as_ref()`
/// - [`Vec<u8>`] = `node_data`
const CF_TRIE_NODES: &str = "trie_nodes";

/// Pending blocks column family: [`Vec<u8>`] => [`Vec<u8>`]
/// - [`Vec<u8>`] = `BlockHashRLP::from(block.hash()).bytes().clone()`
/// - [`Vec<u8>`] = `BlockRLP::from(block).bytes().clone()`
const CF_PENDING_BLOCKS: &str = "pending_blocks";

/// Invalid ancestors column family: [`Vec<u8>`] => [`Vec<u8>`]
/// - [`Vec<u8>`] = `BlockHashRLP::from(bad_block).bytes().clone()`
/// - [`Vec<u8>`] = `BlockHashRLP::from(latest_valid).bytes().clone()`
const CF_INVALID_ANCESTORS: &str = "invalid_ancestors";

/// Block headers downloaded during fullsync column family: [`u8;_`] => [`Vec<u8>`]
/// - [`u8;_`] = `block_number.to_le_bytes()`
/// - [`Vec<u8>`] = `BlockHeaderRLP::from(block.header.clone()).bytes().clone()`
const CF_FULLSYNC_HEADERS: &str = "fullsync_headers";

pub const CF_FLATKEYVALUE: &str = "flatkeyvalue";

pub const CF_MISC_VALUES: &str = "misc_values";

pub type StorageUpdates = Vec<(H256, Vec<(Nibbles, Vec<u8>)>)>;

pub type TriedUpdateWorkerTx = std::sync::mpsc::SyncSender<(
    std::sync::mpsc::SyncSender<Result<(), StoreError>>,
    H256,
    H256,
    Vec<(Nibbles, Vec<u8>)>,
    Vec<(H256, Vec<(Nibbles, Vec<u8>)>)>,
)>;

/// Control messages for the FlatKeyValue generator
#[derive(Debug, PartialEq)]
enum FKVGeneratorControlMessage {
    Stop,
    Continue,
}

#[derive(Debug, Clone)]
pub struct Store {
    db: canopydb::Environment,
    dbs: Arc<BTreeMap<String, canopydb::Database>>,
    trie_cache: Arc<Mutex<Arc<TrieLayerCache>>>,
    flatkeyvalue_control_tx: std::sync::mpsc::SyncSender<FKVGeneratorControlMessage>,
    trie_update_worker_tx: TriedUpdateWorkerTx,
    last_computed_flatkeyvalue: Arc<Mutex<Vec<u8>>>,
}

impl Store {
    pub fn new(path: &Path) -> Result<Self, StoreError> {
<<<<<<< HEAD
        std::fs::create_dir_all(path).unwrap();
        let mut env_opts = EnvOptions::new(path);
        env_opts.disable_fsync = true;
        env_opts.page_cache_size = 4 * 1024 * 1024 * 1024; // 4 GiB
        let environment = canopydb::Environment::with_options(env_opts).unwrap();
=======
        let mut db_options = Options::default();
        db_options.create_if_missing(true);
        db_options.create_missing_column_families(true);

        db_options.set_max_open_files(-1);
        db_options.set_max_file_opening_threads(16);

        db_options.set_max_background_jobs(8);

        db_options.set_level_zero_file_num_compaction_trigger(2);
        db_options.set_level_zero_slowdown_writes_trigger(10);
        db_options.set_level_zero_stop_writes_trigger(16);
        db_options.set_target_file_size_base(512 * 1024 * 1024); // 512MB
        db_options.set_max_bytes_for_level_base(2 * 1024 * 1024 * 1024); // 2GB L1
        db_options.set_max_bytes_for_level_multiplier(10.0);
        db_options.set_level_compaction_dynamic_level_bytes(true);

        db_options.set_db_write_buffer_size(1024 * 1024 * 1024); // 1GB
        db_options.set_write_buffer_size(128 * 1024 * 1024); // 128MB
        db_options.set_max_write_buffer_number(4);
        db_options.set_min_write_buffer_number_to_merge(2);

        db_options.set_wal_recovery_mode(rocksdb::DBRecoveryMode::PointInTime);
        db_options.set_max_total_wal_size(2 * 1024 * 1024 * 1024); // 2GB
        db_options.set_wal_bytes_per_sync(32 * 1024 * 1024); // 32MB
        db_options.set_bytes_per_sync(32 * 1024 * 1024); // 32MB
        db_options.set_use_fsync(false); // fdatasync

        db_options.set_enable_pipelined_write(true);
        db_options.set_allow_concurrent_memtable_write(true);
        db_options.set_enable_write_thread_adaptive_yield(true);
        db_options.set_compaction_readahead_size(4 * 1024 * 1024); // 4MB
        db_options.set_advise_random_on_open(false);
        db_options.set_compression_type(rocksdb::DBCompressionType::None);
        db_options.set_bottommost_compression_type(rocksdb::DBCompressionType::None);

        // db_options.enable_statistics();
        // db_options.set_stats_dump_period_sec(600);
>>>>>>> f27da23f

        // Current column families that the code expects
        let expected_column_families = vec![
            CF_CANONICAL_BLOCK_HASHES,
            CF_BLOCK_NUMBERS,
            CF_HEADERS,
            CF_BODIES,
            CF_ACCOUNT_CODES,
            CF_RECEIPTS,
            CF_TRANSACTION_LOCATIONS,
            CF_CHAIN_DATA,
            CF_SNAP_STATE,
            CF_TRIE_NODES,
            CF_PENDING_BLOCKS,
            CF_INVALID_ANCESTORS,
            CF_FULLSYNC_HEADERS,
            CF_FLATKEYVALUE,
            CF_MISC_VALUES,
        ];

        let mut dbs = BTreeMap::new();

        // Add all existing CFs (we must open them to be able to drop obsolete ones later)
        for cf in expected_column_families {
            // default is handled automatically
            let db_handle = environment.get_or_create_database(cf).unwrap();
            let tx = db_handle.begin_write().unwrap();
            tx.get_or_create_tree(b"").unwrap();
            tx.commit().unwrap();
            dbs.insert(cf.to_string(), db_handle);
        }

<<<<<<< HEAD
=======
        let mut cf_descriptors = Vec::new();
        for cf_name in &all_cfs_to_open {
            let mut cf_opts = Options::default();

            cf_opts.set_level_zero_file_num_compaction_trigger(4);
            cf_opts.set_level_zero_slowdown_writes_trigger(20);
            cf_opts.set_level_zero_stop_writes_trigger(36);
            cf_opts.set_compression_type(rocksdb::DBCompressionType::None);

            match cf_name.as_str() {
                CF_HEADERS | CF_BODIES => {
                    cf_opts.set_write_buffer_size(128 * 1024 * 1024); // 128MB
                    cf_opts.set_max_write_buffer_number(4);
                    cf_opts.set_target_file_size_base(256 * 1024 * 1024); // 256MB

                    let mut block_opts = BlockBasedOptions::default();
                    block_opts.set_block_size(32 * 1024); // 32KB blocks
                    cf_opts.set_block_based_table_factory(&block_opts);
                }
                CF_CANONICAL_BLOCK_HASHES | CF_BLOCK_NUMBERS => {
                    cf_opts.set_write_buffer_size(64 * 1024 * 1024); // 64MB
                    cf_opts.set_max_write_buffer_number(3);
                    cf_opts.set_target_file_size_base(128 * 1024 * 1024); // 128MB

                    let mut block_opts = BlockBasedOptions::default();
                    block_opts.set_block_size(16 * 1024); // 16KB
                    block_opts.set_bloom_filter(10.0, false);
                    cf_opts.set_block_based_table_factory(&block_opts);
                }
                CF_TRIE_NODES => {
                    cf_opts.set_write_buffer_size(512 * 1024 * 1024); // 512MB
                    cf_opts.set_max_write_buffer_number(6);
                    cf_opts.set_min_write_buffer_number_to_merge(2);
                    cf_opts.set_target_file_size_base(256 * 1024 * 1024); // 256MB
                    cf_opts.set_memtable_prefix_bloom_ratio(0.2); // Bloom filter

                    let mut block_opts = BlockBasedOptions::default();
                    block_opts.set_block_size(16 * 1024); // 16KB
                    block_opts.set_bloom_filter(10.0, false); // 10 bits per key
                    cf_opts.set_block_based_table_factory(&block_opts);
                }
                CF_FLATKEYVALUE => {
                    cf_opts.set_write_buffer_size(512 * 1024 * 1024); // 512MB
                    cf_opts.set_max_write_buffer_number(6);
                    cf_opts.set_min_write_buffer_number_to_merge(2);
                    cf_opts.set_target_file_size_base(256 * 1024 * 1024); // 256MB
                    cf_opts.set_memtable_prefix_bloom_ratio(0.2); // Bloom filter

                    let mut block_opts = BlockBasedOptions::default();
                    block_opts.set_block_size(16 * 1024); // 16KB
                    block_opts.set_bloom_filter(10.0, false); // 10 bits per key
                    cf_opts.set_block_based_table_factory(&block_opts);
                }
                CF_RECEIPTS | CF_ACCOUNT_CODES => {
                    cf_opts.set_write_buffer_size(128 * 1024 * 1024); // 128MB
                    cf_opts.set_max_write_buffer_number(3);
                    cf_opts.set_target_file_size_base(256 * 1024 * 1024); // 256MB

                    let mut block_opts = BlockBasedOptions::default();
                    block_opts.set_block_size(32 * 1024); // 32KB
                    cf_opts.set_block_based_table_factory(&block_opts);
                }
                _ => {
                    // Default for other CFs
                    cf_opts.set_write_buffer_size(64 * 1024 * 1024); // 64MB
                    cf_opts.set_max_write_buffer_number(3);
                    cf_opts.set_target_file_size_base(128 * 1024 * 1024); // 128MB

                    let mut block_opts = BlockBasedOptions::default();
                    block_opts.set_block_size(16 * 1024);
                    cf_opts.set_block_based_table_factory(&block_opts);
                }
            }

            cf_descriptors.push(ColumnFamilyDescriptor::new(cf_name, cf_opts));
        }

        // Note: we are not using transactions on our Rocksdb instance.
        // This is safe as long as two conditions are met:
        // - We never write to the same table from two different places concurrently.
        // - We always use batch writes. This guarantees atomicity in rocksdb.
        //
        // For the first point, we know that all writes to the state and storage tries are
        // done through the `apply_updates` function, called only after block execution.
        // There is only one other place where we write to the tries, and that's during snap
        // sync, through the `write_storage_trie_nodes_batch` function (and similarly for state trie nodes);
        // this does not pose a problem because there is no block execution until snap sync is done.
        //
        // Regardless of transactionality, all writes go through a WAL, which ensures
        // we get durability (i.e. crash recovery).
        //
        // For other less crucial tables refer to the db_safety documentation.
        let db = DBWithThreadMode::<MultiThreaded>::open_cf_descriptors(
            &db_options,
            path,
            cf_descriptors,
        )
        .map_err(|e| StoreError::Custom(format!("Failed to open RocksDB: {}", e)))?;

        // Clean up obsolete column families
        for cf_name in &existing_cfs {
            if cf_name != "default" && !expected_column_families.contains(&cf_name.as_str()) {
                info!("Dropping obsolete column family: {}", cf_name);
                match db.drop_cf(cf_name) {
                    Ok(_) => info!("Successfully dropped column family: {}", cf_name),
                    Err(e) => {
                        // Log error but don't fail initialization - the database is still usable
                        tracing::warn!(
                            "Failed to drop obsolete column family '{}': {}",
                            cf_name,
                            e
                        );
                    }
                }
            }
        }
>>>>>>> f27da23f
        let (fkv_tx, fkv_rx) = std::sync::mpsc::sync_channel(0);
        let (trie_upd_tx, trie_upd_rx) = std::sync::mpsc::sync_channel(0);

        let last_written = {
            let db = dbs.get(CF_MISC_VALUES).unwrap();
            let transaction = db.begin_read().unwrap();
            let mut last_written = transaction
                .get_tree(b"")
                .unwrap()
                .unwrap()
                .get(b"last_written")
                .unwrap()
                .map(|b| b.to_vec())
                .unwrap_or_else(|| vec![0u8; 64]);
            if last_written == vec![0xff] {
                last_written = vec![0xff; 64];
            }
            last_written
        };

        let store = Self {
            db: environment,
            dbs: Arc::new(dbs),
            trie_cache: Default::default(),
            flatkeyvalue_control_tx: fkv_tx,
            trie_update_worker_tx: trie_upd_tx,
            last_computed_flatkeyvalue: Arc::new(Mutex::new(last_written)),
        };
        let store_clone = store.clone();
        std::thread::spawn(move || {
            let mut rx = fkv_rx;
            loop {
                match rx.recv() {
                    Ok(FKVGeneratorControlMessage::Continue) => break,
                    Ok(FKVGeneratorControlMessage::Stop) => {}
                    Err(_) => {
                        debug!("Closing FlatKeyValue generator.");
                        return;
                    }
                }
            }
            info!("Generation of FlatKeyValue started.");
            match store_clone.flatkeyvalue_generator(&mut rx) {
                Ok(_) => info!("FlatKeyValue generation finished."),
                Err(err) => error!("Error while generating FlatKeyValue: {err}"),
            }
            // rx channel is dropped, closing it
        });
        let store_clone = store.clone();
        /*
            When a block is executed, the write of the bottom-most diff layer to disk is done in the background through this thread.
            This is to improve block execution times, since it's not necessary when executing the next block to have this layer flushed to disk.

            This background thread receives messages through a channel to apply new trie updates and does three things:

            - First, it updates the top-most in-memory diff layer and notifies the process that sent the message (i.e. the
            block production thread) so it can continue with block execution (block execution cannot proceed without the
            diff layers updated, otherwise it would see wrong state when reading from the trie). This section is done in an RCU manner:
            a shared pointer with the trie is kept behind a lock. This thread first acquires the lock, then copies the pointer and drops the lock;
            afterwards it makes a deep copy of the trie layer and mutates it, then takes the lock again, replaces the pointer with the updated copy,
            then drops the lock again.

            - Second, it performs the logic of persisting the bottom-most diff layer to disk. This is the part of the logic that block execution does not
            need to proceed. What does need to be aware of this section is the process in charge of generating the snapshot (a.k.a. FlatKeyValue).
            Because of this, this section first sends a message to pause the FlatKeyValue generation, then persists the diff layer to disk, then notifies
            again for FlatKeyValue generation to continue.

            - Third, it removes the (no longer needed) bottom-most diff layer from the trie layers in the same way as the first step.
        */
        std::thread::spawn(move || {
            let rx = trie_upd_rx;
            loop {
                match rx.recv() {
                    Ok((
                        notify,
                        parent_state_root,
                        child_state_root,
                        account_updates,
                        storage_updates,
                    )) => {
                        // FIXME: what should we do on error?
                        let _ = store_clone
                            .apply_trie_updates(
                                notify,
                                parent_state_root,
                                child_state_root,
                                account_updates,
                                storage_updates,
                            )
                            .inspect_err(|err| error!("apply_trie_updates failed: {err}"));
                    }
                    Err(err) => error!("Error while reading diff layer: {err}"),
                }
            }
        });
        Ok(store)
    }

    // Helper method for async writes
    async fn write_async<K, V>(&self, cf_name: &str, key: K, value: V) -> Result<(), StoreError>
    where
        K: AsRef<[u8]> + Send + 'static,
        V: AsRef<[u8]> + Send + 'static,
    {
        let dbs = self.dbs.clone();
        let cf_name = cf_name.to_string();

        tokio::task::spawn_blocking(move || {
            let transaction = dbs.get(&cf_name).unwrap().begin_write().unwrap();
            {
                let mut tree = transaction.get_tree(b"").unwrap().unwrap();
                tree.insert(key.as_ref(), value.as_ref())
                    .map_err(|e| StoreError::Custom(format!("CanopyDB write error: {}", e)))?;
            }
            transaction
                .commit()
                .map_err(|e| StoreError::Custom(format!("CanopyDB commit error: {}", e)))?;
            Ok(())
        })
        .await
        .map_err(|e| StoreError::Custom(format!("Task panicked: {}", e)))?
    }

    // Helper method for async reads
    async fn read_async<K>(&self, cf_name: &str, key: K) -> Result<Option<Vec<u8>>, StoreError>
    where
        K: AsRef<[u8]> + Send + 'static,
    {
        let dbs = self.dbs.clone();
        let cf_name = cf_name.to_string();

        tokio::task::spawn_blocking(move || {
            let transaction = dbs.get(&cf_name).unwrap().begin_read().unwrap();
            let tree = transaction.get_tree(b"").unwrap().unwrap();
            tree.get(key.as_ref())
                .map(|b| b.map(|b| b.to_vec()))
                .map_err(|e| StoreError::Custom(format!("CanopyDB read error: {}", e)))
        })
        .await
        .map_err(|e| StoreError::Custom(format!("Task panicked: {}", e)))?
    }

    // Helper method for sync reads
    fn read_sync<K>(&self, cf_name: &str, key: K) -> Result<Option<Vec<u8>>, StoreError>
    where
        K: AsRef<[u8]>,
    {
        let transaction = self.dbs.get(cf_name).unwrap().begin_read().unwrap();
        let tree = transaction.get_tree(b"").unwrap().unwrap();
        tree.get(key.as_ref())
            .map(|b| b.map(|b| b.to_vec()))
            .map_err(|e| StoreError::Custom(format!("CanopyDB read error: {}", e)))
    }

    // Helper method for batch writes
    async fn write_batch_async(
        &self,
        batch_ops: Vec<(String, Vec<u8>, Vec<u8>)>,
    ) -> Result<(), StoreError> {
        let db = self.db.clone();
        let dbs = self.dbs.clone();
        tokio::task::spawn_blocking(move || {
            let mut cf_names: Vec<&str> = batch_ops
                .iter()
                .map(|(cf_name, _, _)| cf_name.as_str())
                .collect();
            cf_names.sort();
            cf_names.dedup();
            let transactions: BTreeMap<String, _> = cf_names
                .into_iter()
                .map(|name| {
                    (
                        name.to_string(),
                        dbs.get(name).unwrap().begin_write().unwrap(),
                    )
                })
                .collect();

            for (db_name, key, value) in batch_ops {
                let transaction = transactions.get(db_name.as_str()).unwrap();

                transaction
                    .get_tree(b"")
                    .unwrap()
                    .unwrap()
                    .insert(key.as_ref(), value.as_ref())
                    .unwrap();
            }

            Ok(db.group_commit(transactions.into_values(), false).unwrap())
        })
        .await
        .map_err(|e| StoreError::Custom(format!("Task panicked: {}", e)))?
    }

    // Helper method for batch writes
    fn write_batch(
        &self,
        batch_ops: Vec<(&'static str, Vec<u8>, Vec<u8>)>,
    ) -> Result<(), StoreError> {
        let mut cf_names: Vec<&'static str> =
            batch_ops.iter().map(|(cf_name, _, _)| *cf_name).collect();
        cf_names.sort();
        cf_names.dedup();
        let transactions: BTreeMap<String, _> = cf_names
            .into_iter()
            .map(|name| {
                (
                    name.to_string(),
                    self.dbs.get(name).unwrap().begin_write().unwrap(),
                )
            })
            .collect();

        for (db_name, key, value) in batch_ops {
            let transaction = transactions.get(db_name).unwrap();

            transaction
                .get_tree(b"")
                .unwrap()
                .unwrap()
                .insert(key.as_ref(), value.as_ref())
                .unwrap();
        }

        self.db
            .group_commit(transactions.into_values(), false)
            .unwrap();
        Ok(())
    }

    // Helper method to encode ChainDataIndex as key
    fn chain_data_key(index: ChainDataIndex) -> Vec<u8> {
        (index as u8).encode_to_vec()
    }

    // Helper method to encode SnapStateIndex as key
    fn snap_state_key(index: SnapStateIndex) -> Vec<u8> {
        (index as u8).encode_to_vec()
    }

    // Helper method for bulk reads
    async fn read_bulk_async<K, V, F>(
        &self,
        cf_name: &str,
        keys: Vec<K>,
        deserialize_fn: F,
    ) -> Result<Vec<V>, StoreError>
    where
        K: AsRef<[u8]> + Send + 'static,
        V: Send + 'static,
        F: Fn(Vec<u8>) -> Result<V, StoreError> + Send + 'static,
    {
        let dbs = self.dbs.clone();
        let cf_name = cf_name.to_string();

        tokio::task::spawn_blocking(move || {
            let cf = dbs.get(&cf_name).unwrap();
            let transaction = cf.begin_read().unwrap();
            let tree = transaction.get_tree(b"").unwrap().unwrap();
            let mut results = Vec::with_capacity(keys.len());

            for key in keys {
                match tree.get(key.as_ref())? {
                    Some(bytes) => {
                        let value = deserialize_fn(bytes.to_vec())?;
                        results.push(value);
                    }
                    None => {
                        return Err(StoreError::Custom("Key not found in bulk read".to_string()));
                    }
                }
            }

            Ok(results)
        })
        .await
        .map_err(|e| StoreError::Custom(format!("Task panicked: {}", e)))?
    }

    fn flatkeyvalue_generator(
        &self,
        control_rx: &mut std::sync::mpsc::Receiver<FKVGeneratorControlMessage>,
    ) -> Result<(), StoreError> {
        {
            let last_written = self
                .read_sync(CF_MISC_VALUES, b"last_written")?
                .unwrap_or_else(|| vec![0u8; 64]);
            if last_written == vec![0xff] {
                return Ok(());
            }
            // We use sequential write here, so it should be deadlock-free
            let cf_flatkeyvalue = self
                .dbs
                .get(CF_FLATKEYVALUE)
                .unwrap()
                .begin_write()
                .unwrap();
            let mut flatkeyvalue = cf_flatkeyvalue.get_tree(b"").unwrap().unwrap();
            flatkeyvalue.delete_range(last_written..vec![0xff])?;
        }

        loop {
            let root = self
                .read_sync(CF_TRIE_NODES, [])?
                .ok_or(StoreError::MissingLatestBlockNumber)?;
            let root: Node = ethrex_trie::Node::decode(&root)?;
            let state_root = root.compute_hash().finalize();

            let mut last_written = self
                .read_sync(CF_MISC_VALUES, b"last_written")
                .unwrap()
                .unwrap_or_default();
            let last_written_account = last_written
                .get(0..64)
                .map(|v| Nibbles::from_hex(v.to_vec()))
                .unwrap_or_default();
            let mut last_written_storage = last_written
                .get(66..130)
                .map(|v| Nibbles::from_hex(v.to_vec()))
                .unwrap_or_default();

            debug!("Starting FlatKeyValue loop pivot={last_written:?} SR={state_root:x}");

            let mut ctr = 0;
            let mut batch = Vec::with_capacity(10001);

            let mut iter = {
                let db = Box::new(
                    RocksDBTrieDB::new(
                        self.db.clone(),
                        self.dbs.clone(),
                        CF_TRIE_NODES,
                        None,
                        self.last_written()?,
                    )
                    .unwrap(),
                );
                Trie::open(db, state_root)
            }
            .into_iter();
            if last_written_account > Nibbles::default() {
                iter.advance(last_written_account.to_bytes())?;
            }
            let res = iter.try_for_each(|(path, node)| -> Result<(), StoreError> {
                let Node::Leaf(node) = node else {
                    return Ok(());
                };
                let account_state = AccountState::decode(&node.value)?;
                let account_hash = H256::from_slice(&path.to_bytes());
                last_written = path.clone().into_vec();
                batch.push((path.into_vec(), node.value));
                ctr += 1;
                if ctr > 10_000 {
                    let fkv_tx = self
                        .dbs
                        .get(CF_FLATKEYVALUE)
                        .unwrap()
                        .begin_write()
                        .unwrap();
                    let misc_tx = self.dbs.get(CF_MISC_VALUES).unwrap().begin_write().unwrap();

                    {
                        let mut fkv_tree = fkv_tx.get_tree(b"").unwrap().unwrap();

                        for (key, value) in batch.drain(..) {
                            fkv_tree.insert(key.as_ref(), value.as_ref()).unwrap();
                        }
                        let mut misc_tree = misc_tx.get_tree(b"").unwrap().unwrap();
                        misc_tree.insert(b"last_written", &last_written).unwrap();
                    }

                    self.db.group_commit([fkv_tx, misc_tx], false).unwrap();
                    *self
                        .last_computed_flatkeyvalue
                        .lock()
                        .map_err(|_| StoreError::LockError)? = last_written.clone();
                    ctr = 0;
                }

                let mut iter_inner = {
                    let db = Box::new(
                        RocksDBTrieDB::new(
                            self.db.clone(),
                            self.dbs.clone(),
                            CF_TRIE_NODES,
                            Some(account_hash),
                            self.last_written()?,
                        )
                        .unwrap(),
                    );
                    Trie::open(db, account_state.storage_root)
                }
                .into_iter();
                if last_written_storage > Nibbles::default() {
                    iter_inner.advance(last_written_storage.to_bytes())?;
                    last_written_storage = Nibbles::default();
                }
                iter_inner.try_for_each(|(path, node)| -> Result<(), StoreError> {
                    let Node::Leaf(node) = node else {
                        return Ok(());
                    };
                    let key = apply_prefix(Some(account_hash), path);
                    last_written = key.clone().into_vec();
                    batch.push((key.into_vec(), node.value));
                    ctr += 1;
                    if ctr > 10_000 {
                        let fkv_tx = self
                            .dbs
                            .get(CF_FLATKEYVALUE)
                            .unwrap()
                            .begin_write()
                            .unwrap();
                        let misc_tx = self.dbs.get(CF_MISC_VALUES).unwrap().begin_write().unwrap();

                        {
                            let mut fkv_tree = fkv_tx.get_tree(b"").unwrap().unwrap();

                            for (key, value) in batch.drain(..) {
                                fkv_tree.insert(key.as_ref(), value.as_ref()).unwrap();
                            }
                            let mut misc_tree = misc_tx.get_tree(b"").unwrap().unwrap();
                            misc_tree.insert(b"last_written", &last_written).unwrap();
                        }

                        self.db.group_commit([fkv_tx, misc_tx], false).unwrap();

                        *self
                            .last_computed_flatkeyvalue
                            .lock()
                            .map_err(|_| StoreError::LockError)? = last_written.clone();
                        ctr = 0;
                    }
                    if let Ok(value) = control_rx.try_recv() {
                        match value {
                            FKVGeneratorControlMessage::Stop => {
                                return Err(StoreError::PivotChanged);
                            }
                            _ => {
                                return Err(StoreError::Custom("Unexpected message".to_string()));
                            }
                        }
                    }
                    Ok(())
                })?;
                if let Ok(value) = control_rx.try_recv() {
                    match value {
                        FKVGeneratorControlMessage::Stop => {
                            return Err(StoreError::PivotChanged);
                        }
                        _ => {
                            return Err(StoreError::Custom("Unexpected message".to_string()));
                        }
                    }
                }
                Ok(())
            });
            match res {
                Err(StoreError::PivotChanged) => {
                    if let Ok(value) = control_rx.recv() {
                        match value {
                            FKVGeneratorControlMessage::Continue => {}
                            _ => {
                                return Err(StoreError::Custom("Unexpected message".to_string()));
                            }
                        }
                    }
                }
                Err(err) => return Err(err),
                Ok(()) => {
                    let fkv_tx = self
                        .dbs
                        .get(CF_FLATKEYVALUE)
                        .unwrap()
                        .begin_write()
                        .unwrap();
                    let misc_tx = self.dbs.get(CF_MISC_VALUES).unwrap().begin_write().unwrap();

                    {
                        let mut fkv_tree = fkv_tx.get_tree(b"").unwrap().unwrap();

                        for (key, value) in batch {
                            fkv_tree.insert(key.as_ref(), value.as_ref()).unwrap();
                        }
                        let mut misc_tree = misc_tx.get_tree(b"").unwrap().unwrap();
                        misc_tree.insert(b"last_written", &[0xff]).unwrap();
                    }

                    self.db.group_commit([fkv_tx, misc_tx], false).unwrap();

                    *self
                        .last_computed_flatkeyvalue
                        .lock()
                        .map_err(|_| StoreError::LockError)? = vec![0xff; 64];
                    return Ok(());
                }
            };
        }
    }

    fn apply_trie_updates(
        &self,
        notify: SyncSender<Result<(), StoreError>>,
        parent_state_root: H256,
        child_state_root: H256,
        account_updates: Vec<(Nibbles, Vec<u8>)>,
        storage_updates: StorageUpdates,
    ) -> Result<(), StoreError> {
        let fkv_ctl = &self.flatkeyvalue_control_tx;
        let trie_cache = &self.trie_cache;

        // Phase 1: update the in-memory diff-layers only, then notify block production.
        let new_layer = storage_updates
            .into_iter()
            .flat_map(|(account_hash, nodes)| {
                nodes
                    .into_iter()
                    .map(move |(path, node)| (apply_prefix(Some(account_hash), path), node))
            })
            .chain(account_updates)
            .collect();
        // Read-Copy-Update the trie cache with a new layer.
        let trie = trie_cache
            .lock()
            .map_err(|_| StoreError::LockError)?
            .clone();
        let mut trie_mut = (*trie).clone();
        trie_mut.put_batch(parent_state_root, child_state_root, new_layer);
        let trie = Arc::new(trie_mut);
        *trie_cache.lock().map_err(|_| StoreError::LockError)? = trie.clone();
        // Update finished, signal block processing.
        notify.send(Ok(())).map_err(|_| StoreError::LockError)?;

        // Phase 2: update disk layer.
        let Some(root) = trie.get_commitable(parent_state_root, COMMIT_THRESHOLD) else {
            // Nothing to commit to disk, move on.
            return Ok(());
        };
        // Stop the flat-key-value generator thread, as the underlying trie is about to change.
        // Ignore the error, if the channel is closed it means there is no worker to notify.
        let _ = fkv_ctl.send(FKVGeneratorControlMessage::Stop);

        // RCU to remove the bottom layer: update step needs to happen after disk layer is updated.
        let mut trie_mut = (*trie).clone();
        let [cf_trie_nodes, cf_flatkeyvalue, cf_misc] =
            open_cfs(&self.dbs, [CF_TRIE_NODES, CF_FLATKEYVALUE, CF_MISC_VALUES])?;
        let flatkeyvalue_transaction = cf_flatkeyvalue.begin_write().unwrap();
        let nodes_transaction = cf_trie_nodes.begin_write().unwrap();
        {
            let mut nodes_tree = nodes_transaction.get_tree(b"").unwrap().unwrap();
            let mut flatkeyvalue_tree = flatkeyvalue_transaction.get_tree(b"").unwrap().unwrap();

            let last_written = {
                cf_misc
                    .begin_read()
                    .unwrap()
                    .get_tree(b"")
                    .unwrap()
                    .unwrap()
                    .get(b"last_written")
                    .unwrap()
                    .map(|b| b.to_vec())
                    .unwrap_or_default()
            };
            // Commit removes the bottom layer and returns it, this is the mutation step.
            let nodes = trie_mut.commit(root).unwrap_or_default();
            for (key, value) in nodes {
                let is_leaf = key.len() == 65 || key.len() == 131;

                if is_leaf && key > last_written {
                    continue;
                }
                let cf = if is_leaf {
                    &mut flatkeyvalue_tree
                } else {
                    &mut nodes_tree
                };
                if value.is_empty() {
                    cf.delete(&key).unwrap();
                } else {
                    cf.insert(&key, &value).unwrap();
                }
            }
        }
        let result = self
            .db
            .group_commit([flatkeyvalue_transaction, nodes_transaction], false);
        // We want to send this message even if there was an error during the batch write
        let _ = fkv_ctl.send(FKVGeneratorControlMessage::Continue);
        result?;
        // Phase 3: update diff layers with the removal of bottom layer.
        *trie_cache.lock().map_err(|_| StoreError::LockError)? = Arc::new(trie_mut);
        Ok(())
    }

    fn last_written(&self) -> Result<Vec<u8>, StoreError> {
        let last_computed_flatkeyvalue = self
            .last_computed_flatkeyvalue
            .lock()
            .map_err(|_| StoreError::LockError)?;
        Ok(last_computed_flatkeyvalue.clone())
    }
}

#[async_trait::async_trait]
impl StoreEngine for Store {
    fn apply_updates(&self, update_batch: UpdateBatch) -> Result<(), StoreError> {
        let parent_state_root = self
            .get_block_header_by_hash(
                update_batch
                    .blocks
                    .first()
                    .ok_or(StoreError::UpdateBatchNoBlocks)?
                    .header
                    .parent_hash,
            )?
            .map(|header| header.state_root)
            .unwrap_or_default();
        let last_state_root = update_batch
            .blocks
            .last()
            .ok_or(StoreError::UpdateBatchNoBlocks)?
            .header
            .state_root;
        let trie_upd_worker_tx = self.trie_update_worker_tx.clone();

<<<<<<< HEAD
        let _span = tracing::trace_span!("Block DB update").entered();

        let mut batch_ops = vec![];
=======
        let [
            cf_receipts,
            cf_codes,
            cf_block_numbers,
            cf_tx_locations,
            cf_headers,
            cf_bodies,
        ] = open_cfs(
            &db,
            [
                CF_RECEIPTS,
                CF_ACCOUNT_CODES,
                CF_BLOCK_NUMBERS,
                CF_TRANSACTION_LOCATIONS,
                CF_HEADERS,
                CF_BODIES,
            ],
        )?;
        let mut batch = WriteBatch::default();
>>>>>>> f27da23f

        let UpdateBatch {
            account_updates,
            storage_updates,
            ..
        } = update_batch;

        // Capacity one ensures sender just notifies and goes on
        let (notify_tx, notify_rx) = sync_channel(1);
        let wait_for_new_layer = notify_rx;
        trie_upd_worker_tx
            .send((
                notify_tx,
                parent_state_root,
                last_state_root,
                account_updates,
                storage_updates,
            ))
            .map_err(|e| {
                StoreError::Custom(format!("failed to read new trie layer notification: {e}"))
            })?;

        for block in update_batch.blocks {
            let block_number = block.header.number;
            let block_hash = block.hash();

            let hash_key_rlp = BlockHashRLP::from(block_hash);
            let header_value_rlp = BlockHeaderRLP::from(block.header.clone());
            batch_ops.push((
                CF_HEADERS,
                hash_key_rlp.into_bytes(),
                header_value_rlp.into_bytes(),
            ));

            let hash_key: AccountCodeHashRLP = block_hash.into();
            let body_value = BlockBodyRLP::from_bytes(block.body.encode_to_vec());
            batch_ops.push((CF_BODIES, hash_key.into_bytes(), body_value.into_bytes()));

            let hash_key = BlockHashRLP::from(block_hash).bytes().clone();
            batch_ops.push((
                CF_BLOCK_NUMBERS,
                hash_key,
                block_number.to_le_bytes().to_vec(),
            ));

            for (index, transaction) in block.body.transactions.iter().enumerate() {
                let tx_hash = transaction.hash();
                // Key: tx_hash + block_hash
                let mut composite_key = Vec::with_capacity(64);
                composite_key.extend_from_slice(tx_hash.as_bytes());
                composite_key.extend_from_slice(block_hash.as_bytes());
                let location_value = (block_number, block_hash, index as u64).encode_to_vec();
                batch_ops.push((CF_TRANSACTION_LOCATIONS, composite_key, location_value));
            }
        }

        for (block_hash, receipts) in update_batch.receipts {
            for (index, receipt) in receipts.into_iter().enumerate() {
                let key = (block_hash, index as u64).encode_to_vec();
                let value = receipt.encode_to_vec();
                batch_ops.push((CF_RECEIPTS, key, value));
            }
        }

        for (code_hash, code) in update_batch.code_updates {
            let mut buf = Vec::with_capacity(6 + code.bytecode.len() + 2 * code.jump_targets.len());
            code.bytecode.encode(&mut buf);
            code.jump_targets
                .into_iter()
                .flat_map(|t| t.to_le_bytes())
                .collect::<Vec<u8>>()
                .as_slice()
                .encode(&mut buf);
            batch_ops.push((CF_ACCOUNT_CODES, code_hash.0.to_vec(), buf));
        }
        // Wait for an updated top layer so every caller afterwards sees a consistent view.
        // Specifically, the next block produced MUST see this upper layer.
        wait_for_new_layer
            .recv()
            .map_err(|e| StoreError::Custom(format!("recv failed: {e}")))??;
        // After top-level is added, we can make the rest of the changes visible.
        self.write_batch(batch_ops)?;
        Ok(())
    }

    /// Add a batch of blocks in a single transaction.
    /// This will store -> BlockHeader, BlockBody, BlockTransactions, BlockNumber.
    async fn add_blocks(&self, blocks: Vec<Block>) -> Result<(), StoreError> {
        let db = self.db.clone();
        let dbs = self.dbs.clone();

        tokio::task::spawn_blocking(move || {
            let [cf_headers, cf_bodies, cf_block_numbers, cf_tx_locations] = open_cfs(
                &dbs,
                [
                    CF_HEADERS,
                    CF_BODIES,
                    CF_BLOCK_NUMBERS,
                    CF_TRANSACTION_LOCATIONS,
                ],
            )?;

            let block_numbers_tx = cf_block_numbers.begin_write().unwrap();
            let bodies_tx = cf_bodies.begin_write().unwrap();
            let headers_tx = cf_headers.begin_write().unwrap();
            let tx_locations_tx = cf_tx_locations.begin_write().unwrap();
            {
                let mut headers_tree = headers_tx.get_tree(b"").unwrap().unwrap();
                let mut bodies_tree = bodies_tx.get_tree(b"").unwrap().unwrap();
                let mut block_numbers_tree = block_numbers_tx.get_tree(b"").unwrap().unwrap();
                let mut tx_locations_tree = tx_locations_tx.get_tree(b"").unwrap().unwrap();

                for block in blocks {
                    let block_hash = block.hash();
                    let block_number = block.header.number;

                    let hash_key = BlockHashRLP::from(block_hash).bytes().clone();
                    let header_value = BlockHeaderRLP::from(block.header.clone()).bytes().clone();
                    headers_tree.insert(&hash_key, &header_value).unwrap();

                    let hash_key = BlockHashRLP::from(block_hash).bytes().clone();
                    let body_value = BlockBodyRLP::from(block.body.clone()).bytes().clone();
                    bodies_tree.insert(&hash_key, &body_value).unwrap();

                    let hash_key = BlockHashRLP::from(block_hash).bytes().clone();
                    block_numbers_tree
                        .insert(&hash_key, &block_number.to_le_bytes())
                        .unwrap();

                    for (index, transaction) in block.body.transactions.iter().enumerate() {
                        let tx_hash = transaction.hash();
                        // Key: tx_hash + block_hash
                        let mut composite_key = Vec::with_capacity(64);
                        composite_key.extend_from_slice(tx_hash.as_bytes());
                        composite_key.extend_from_slice(block_hash.as_bytes());
                        let location_value =
                            (block_number, block_hash, index as u64).encode_to_vec();
                        tx_locations_tree
                            .insert(&composite_key, &location_value)
                            .unwrap();
                    }
                }
            }

            db.group_commit(
                [block_numbers_tx, bodies_tx, headers_tx, tx_locations_tx],
                false,
            )
            .map_err(|e| StoreError::Custom(format!("CanopyDB batch write error: {}", e)))
        })
        .await
        .map_err(|e| StoreError::Custom(format!("Task panicked: {}", e)))?
    }

    async fn add_block_header(
        &self,
        block_hash: BlockHash,
        block_header: BlockHeader,
    ) -> Result<(), StoreError> {
        let hash_key = BlockHashRLP::from(block_hash).bytes().clone();
        let header_value = BlockHeaderRLP::from(block_header).bytes().clone();
        self.write_async(CF_HEADERS, hash_key, header_value).await
    }

    async fn add_block_headers(&self, block_headers: Vec<BlockHeader>) -> Result<(), StoreError> {
        let mut batch_ops = Vec::new();

        for header in block_headers {
            let block_hash = header.hash();
            let hash_key = BlockHashRLP::from(block_hash).bytes().clone();
            let header_value = BlockHeaderRLP::from(header.clone()).bytes().clone();

            batch_ops.push((CF_HEADERS.to_string(), hash_key, header_value));

            let number_key = header.number.to_le_bytes().to_vec();
            batch_ops.push((
                CF_BLOCK_NUMBERS.to_string(),
                BlockHashRLP::from(block_hash).bytes().clone(),
                number_key,
            ));
        }

        self.write_batch_async(batch_ops).await
    }

    fn get_block_header(
        &self,
        block_number: BlockNumber,
    ) -> Result<Option<BlockHeader>, StoreError> {
        let Some(block_hash) = self.get_canonical_block_hash_sync(block_number)? else {
            return Ok(None);
        };

        self.get_block_header_by_hash(block_hash)
    }

    async fn add_block_body(
        &self,
        block_hash: BlockHash,
        block_body: BlockBody,
    ) -> Result<(), StoreError> {
        let hash_key = BlockHashRLP::from(block_hash).bytes().clone();
        let body_value = BlockBodyRLP::from(block_body).bytes().clone();
        self.write_async(CF_BODIES, hash_key, body_value).await
    }

    async fn get_block_body(
        &self,
        block_number: BlockNumber,
    ) -> Result<Option<BlockBody>, StoreError> {
        let Some(block_hash) = self.get_canonical_block_hash_sync(block_number)? else {
            return Ok(None);
        };

        self.get_block_body_by_hash(block_hash).await
    }

    async fn remove_block(&self, block_number: BlockNumber) -> Result<(), StoreError> {
        let Some(hash) = self.get_canonical_block_hash_sync(block_number)? else {
            return Ok(());
        };

        let [cf_canonical, cf_bodies, cf_headers, cf_block_numbers] = open_cfs(
            &self.dbs,
            [
                CF_CANONICAL_BLOCK_HASHES,
                CF_BODIES,
                CF_HEADERS,
                CF_BLOCK_NUMBERS,
            ],
        )?;

        let block_numbers_tx = cf_block_numbers.begin_write().unwrap();
        let bodies_tx = cf_bodies.begin_write().unwrap();
        let canonical_tx = cf_canonical.begin_write().unwrap();
        let headers_tx = cf_headers.begin_write().unwrap();
        {
            let mut canonical_tree = canonical_tx.get_tree(b"").unwrap().unwrap();
            let mut bodies_tree = bodies_tx.get_tree(b"").unwrap().unwrap();
            let mut headers_tree = headers_tx.get_tree(b"").unwrap().unwrap();
            let mut block_numbers_tree = block_numbers_tx.get_tree(b"").unwrap().unwrap();

            canonical_tree.delete(&block_number.to_le_bytes()).unwrap();
            bodies_tree.delete(&hash.as_bytes()).unwrap();
            headers_tree.delete(&hash.as_bytes()).unwrap();
            block_numbers_tree.delete(&hash.as_bytes()).unwrap();
        }

        self.db
            .group_commit(
                [canonical_tx, block_numbers_tx, bodies_tx, headers_tx],
                false,
            )
            .map_err(|e| StoreError::Custom(format!("RocksDB batch write error: {}", e)))
    }

    async fn get_block_bodies(
        &self,
        from: BlockNumber,
        to: BlockNumber,
    ) -> Result<Vec<BlockBody>, StoreError> {
        let numbers: Vec<BlockNumber> = (from..=to).collect();
        let number_keys: Vec<Vec<u8>> = numbers.iter().map(|n| n.to_le_bytes().to_vec()).collect();

        let hashes = self
            .read_bulk_async(CF_CANONICAL_BLOCK_HASHES, number_keys, |bytes| {
                BlockHashRLP::from_bytes(bytes)
                    .to()
                    .map_err(StoreError::from)
            })
            .await?;

        let hash_keys: Vec<Vec<u8>> = hashes
            .iter()
            .map(|hash| BlockHashRLP::from(*hash).bytes().clone())
            .collect();

        let bodies = self
            .read_bulk_async(CF_BODIES, hash_keys, |bytes| {
                BlockBodyRLP::from_bytes(bytes)
                    .to()
                    .map_err(StoreError::from)
            })
            .await?;

        Ok(bodies)
    }

    async fn get_block_bodies_by_hash(
        &self,
        hashes: Vec<BlockHash>,
    ) -> Result<Vec<BlockBody>, StoreError> {
        let hash_keys: Vec<Vec<u8>> = hashes
            .iter()
            .map(|hash| BlockHashRLP::from(*hash).bytes().clone())
            .collect();

        let bodies = self
            .read_bulk_async(CF_BODIES, hash_keys, |bytes| {
                BlockBodyRLP::from_bytes(bytes)
                    .to()
                    .map_err(StoreError::from)
            })
            .await?;

        Ok(bodies)
    }

    async fn get_block_body_by_hash(
        &self,
        block_hash: BlockHash,
    ) -> Result<Option<BlockBody>, StoreError> {
        let hash_key = BlockHashRLP::from(block_hash).bytes().clone();

        self.read_async(CF_BODIES, hash_key)
            .await?
            .map(|bytes| BlockBodyRLP::from_bytes(bytes).to())
            .transpose()
            .map_err(StoreError::from)
    }

    fn get_block_header_by_hash(
        &self,
        block_hash: BlockHash,
    ) -> Result<Option<BlockHeader>, StoreError> {
        let hash_key = BlockHashRLP::from(block_hash).bytes().clone();

        self.read_sync(CF_HEADERS, hash_key)?
            .map(|bytes| BlockHeaderRLP::from_bytes(bytes).to())
            .transpose()
            .map_err(StoreError::from)
    }

    fn add_pending_block(&self, block: Block) -> Result<(), StoreError> {
        let hash_key = BlockHashRLP::from(block.hash()).bytes().clone();
        let block_value = BlockRLP::from(block).bytes().clone();
        let cf = self.dbs.get(CF_PENDING_BLOCKS).unwrap();
        let tx = cf.begin_write().unwrap();
        tx.get_tree(b"")
            .unwrap()
            .unwrap()
            .insert(&hash_key, &block_value)
            .map_err(StoreError::RocksdbError)?;
        tx.commit().unwrap();
        Ok(())
    }

    async fn get_pending_block(&self, block_hash: BlockHash) -> Result<Option<Block>, StoreError> {
        let hash_key = BlockHashRLP::from(block_hash).bytes().clone();

        self.read_async(CF_PENDING_BLOCKS, hash_key)
            .await?
            .map(|bytes| BlockRLP::from_bytes(bytes).to())
            .transpose()
            .map_err(StoreError::from)
    }

    async fn add_block_number(
        &self,
        block_hash: BlockHash,
        block_number: BlockNumber,
    ) -> Result<(), StoreError> {
        let hash_key = BlockHashRLP::from(block_hash).bytes().clone();
        let number_value = block_number.to_le_bytes();
        self.write_async(CF_BLOCK_NUMBERS, hash_key, number_value)
            .await
    }

    async fn get_block_number(
        &self,
        block_hash: BlockHash,
    ) -> Result<Option<BlockNumber>, StoreError> {
        let hash_key = BlockHashRLP::from(block_hash).bytes().clone();

        self.read_async(CF_BLOCK_NUMBERS, hash_key)
            .await?
            .map(|bytes| -> Result<BlockNumber, StoreError> {
                let array: [u8; 8] = bytes
                    .try_into()
                    .map_err(|_| StoreError::Custom("Invalid BlockNumber bytes".to_string()))?;
                Ok(BlockNumber::from_le_bytes(array))
            })
            .transpose()
    }

    // Check also keys
    async fn get_transaction_location(
        &self,
        transaction_hash: H256,
    ) -> Result<Option<(BlockNumber, BlockHash, Index)>, StoreError> {
        let dbs = self.dbs.clone();
        let tx_hash_key = transaction_hash.as_bytes().to_vec();

        tokio::task::spawn_blocking(move || {
            let [cf_transaction_locations, cf_canonical] =
                open_cfs(&dbs, [CF_TRANSACTION_LOCATIONS, CF_CANONICAL_BLOCK_HASHES])?;

            let tl_tx = cf_transaction_locations.begin_read().unwrap();
            let canonical_tx = cf_canonical.begin_read().unwrap();

            let tl_tree = tl_tx.get_tree(b"").unwrap().unwrap();

            let mut iter = tl_tree.prefix(&tx_hash_key).unwrap();
            let mut transaction_locations = Vec::new();

            while let Some(Ok((key, value))) = iter.next() {
                // Ensure key is exactly tx_hash + block_hash (32 + 32 = 64 bytes)
                // and starts with our exact tx_hash
                if key.len() == 64 && &key[0..32] == tx_hash_key.as_slice() {
                    transaction_locations.push(<(BlockNumber, BlockHash, Index)>::decode(&value)?);
                }
            }

            if transaction_locations.is_empty() {
                return Ok(None);
            }

            let canonical_tree = canonical_tx.get_tree(b"").unwrap().unwrap();

            // If there are multiple locations, filter by the canonical chain
            for (block_number, block_hash, index) in transaction_locations {
                let canonical_hash = {
                    canonical_tree
                        .get(&block_number.to_le_bytes())?
                        .and_then(|bytes| BlockHashRLP::from_bytes(bytes.to_vec()).to().ok())
                };

                if canonical_hash == Some(block_hash) {
                    return Ok(Some((block_number, block_hash, index)));
                }
            }

            Ok(None)
        })
        .await
        .map_err(|e| StoreError::Custom(format!("Task panicked: {}", e)))?
    }

    async fn add_receipt(
        &self,
        block_hash: BlockHash,
        index: Index,
        receipt: Receipt,
    ) -> Result<(), StoreError> {
        let key = (block_hash, index).encode_to_vec();
        let value = receipt.encode_to_vec();
        self.write_async(CF_RECEIPTS, key, value).await
    }

    async fn add_receipts(
        &self,
        block_hash: BlockHash,
        receipts: Vec<Receipt>,
    ) -> Result<(), StoreError> {
        let mut batch_ops = Vec::new();

        for (index, receipt) in receipts.into_iter().enumerate() {
            let key = (block_hash, index as u64).encode_to_vec();
            let value = receipt.encode_to_vec();
            batch_ops.push((CF_RECEIPTS.to_string(), key, value));
        }

        self.write_batch_async(batch_ops).await
    }

    async fn get_receipt(
        &self,
        block_hash: BlockHash,
        index: Index,
    ) -> Result<Option<Receipt>, StoreError> {
        let key = (block_hash, index).encode_to_vec();

        self.read_async(CF_RECEIPTS, key)
            .await?
            .map(|bytes| Receipt::decode(bytes.as_slice()))
            .transpose()
            .map_err(StoreError::from)
    }

    async fn add_account_code(&self, code: Code) -> Result<(), StoreError> {
        let hash_key = code.hash.0.to_vec();
        let mut buf = Vec::with_capacity(6 + code.bytecode.len() + 2 * code.jump_targets.len());
        code.bytecode.encode(&mut buf);
        code.jump_targets
            .into_iter()
            .flat_map(|t| t.to_le_bytes())
            .collect::<Vec<u8>>()
            .as_slice()
            .encode(&mut buf);
        self.write_async(CF_ACCOUNT_CODES, hash_key, buf).await
    }

    async fn clear_snap_state(&self) -> Result<(), StoreError> {
        let dbs = self.dbs.clone();

        tokio::task::spawn_blocking(move || {
            let cf = dbs
                .get(CF_SNAP_STATE)
                .ok_or_else(|| StoreError::Custom("Column family not found".to_string()))?;

            let tx = cf.begin_write().unwrap();
            tx.get_tree(b"").unwrap().unwrap().clear().unwrap();
            tx.commit().unwrap();
            Ok(())
        })
        .await
        .map_err(|e| StoreError::Custom(format!("Task panicked: {}", e)))?
    }

    fn get_account_code(&self, code_hash: H256) -> Result<Option<Code>, StoreError> {
        let hash_key = code_hash.as_bytes().to_vec();
        let Some(bytes) = self.read_sync(CF_ACCOUNT_CODES, hash_key)? else {
            return Ok(None);
        };
        let bytes = Bytes::from_owner(bytes);
        let (bytecode, targets) = decode_bytes(&bytes)?;
        let (targets, rest) = decode_bytes(targets)?;
        if !rest.is_empty() || !targets.len().is_multiple_of(2) {
            return Err(StoreError::DecodeError);
        }
        let code = Code {
            hash: code_hash,
            bytecode: Bytes::copy_from_slice(bytecode),
            jump_targets: targets
                .chunks_exact(2)
                .map(|c| u16::from_le_bytes([c[0], c[1]]))
                .collect(),
        };
        Ok(Some(code))
    }

    async fn get_transaction_by_hash(
        &self,
        transaction_hash: H256,
    ) -> Result<Option<Transaction>, StoreError> {
        info!(
            "[TRANSACTION BY HASH] Transaction hash: {:?}",
            transaction_hash
        );
        let (_block_number, block_hash, index) =
            match self.get_transaction_location(transaction_hash).await? {
                Some(location) => location,
                None => return Ok(None),
            };
        self.get_transaction_by_location(block_hash, index).await
    }

    async fn get_transaction_by_location(
        &self,
        block_hash: H256,
        index: u64,
    ) -> Result<Option<Transaction>, StoreError> {
        let block_body = match self.get_block_body_by_hash(block_hash).await? {
            Some(body) => body,
            None => return Ok(None),
        };
        let index: usize = index.try_into()?;
        Ok(block_body.transactions.get(index).cloned())
    }

    async fn get_block_by_hash(&self, block_hash: BlockHash) -> Result<Option<Block>, StoreError> {
        let header = match self.get_block_header_by_hash(block_hash)? {
            Some(header) => header,
            None => return Ok(None),
        };
        let body = match self.get_block_body_by_hash(block_hash).await? {
            Some(body) => body,
            None => return Ok(None),
        };
        Ok(Some(Block::new(header, body)))
    }

    async fn get_canonical_block_hash(
        &self,
        block_number: BlockNumber,
    ) -> Result<Option<BlockHash>, StoreError> {
        let number_key = block_number.to_le_bytes().to_vec();

        self.read_async(CF_CANONICAL_BLOCK_HASHES, number_key)
            .await?
            .map(|bytes| BlockHashRLP::from_bytes(bytes).to())
            .transpose()
            .map_err(StoreError::from)
    }

    async fn set_chain_config(&self, chain_config: &ChainConfig) -> Result<(), StoreError> {
        let key = Self::chain_data_key(ChainDataIndex::ChainConfig);
        let value = serde_json::to_string(chain_config)
            .map_err(|_| StoreError::Custom("Failed to serialize chain config".to_string()))?
            .into_bytes();
        self.write_async(CF_CHAIN_DATA, key, value).await
    }

    async fn update_earliest_block_number(
        &self,
        block_number: BlockNumber,
    ) -> Result<(), StoreError> {
        let key = Self::chain_data_key(ChainDataIndex::EarliestBlockNumber);
        let value = block_number.to_le_bytes();
        self.write_async(CF_CHAIN_DATA, key, value).await
    }

    async fn get_earliest_block_number(&self) -> Result<Option<BlockNumber>, StoreError> {
        let key = Self::chain_data_key(ChainDataIndex::EarliestBlockNumber);

        self.read_async(CF_CHAIN_DATA, key)
            .await?
            .map(|bytes| -> Result<BlockNumber, StoreError> {
                let array: [u8; 8] = bytes
                    .try_into()
                    .map_err(|_| StoreError::Custom("Invalid BlockNumber bytes".to_string()))?;
                Ok(BlockNumber::from_le_bytes(array))
            })
            .transpose()
    }

    async fn get_finalized_block_number(&self) -> Result<Option<BlockNumber>, StoreError> {
        let key = Self::chain_data_key(ChainDataIndex::FinalizedBlockNumber);

        self.read_async(CF_CHAIN_DATA, key)
            .await?
            .map(|bytes| -> Result<BlockNumber, StoreError> {
                let array: [u8; 8] = bytes
                    .try_into()
                    .map_err(|_| StoreError::Custom("Invalid BlockNumber bytes".to_string()))?;
                Ok(BlockNumber::from_le_bytes(array))
            })
            .transpose()
    }

    async fn get_safe_block_number(&self) -> Result<Option<BlockNumber>, StoreError> {
        let key = Self::chain_data_key(ChainDataIndex::SafeBlockNumber);

        self.read_async(CF_CHAIN_DATA, key)
            .await?
            .map(|bytes| -> Result<BlockNumber, StoreError> {
                let array: [u8; 8] = bytes
                    .try_into()
                    .map_err(|_| StoreError::Custom("Invalid BlockNumber bytes".to_string()))?;
                Ok(BlockNumber::from_le_bytes(array))
            })
            .transpose()
    }

    async fn get_latest_block_number(&self) -> Result<Option<BlockNumber>, StoreError> {
        let key = Self::chain_data_key(ChainDataIndex::LatestBlockNumber);

        self.read_async(CF_CHAIN_DATA, key)
            .await?
            .map(|bytes| -> Result<BlockNumber, StoreError> {
                let array: [u8; 8] = bytes
                    .try_into()
                    .map_err(|_| StoreError::Custom("Invalid BlockNumber bytes".to_string()))?;
                Ok(BlockNumber::from_le_bytes(array))
            })
            .transpose()
    }

    async fn update_pending_block_number(
        &self,
        block_number: BlockNumber,
    ) -> Result<(), StoreError> {
        let key = Self::chain_data_key(ChainDataIndex::PendingBlockNumber);
        let value = block_number.to_le_bytes();
        self.write_async(CF_CHAIN_DATA, key, value).await
    }

    async fn get_pending_block_number(&self) -> Result<Option<BlockNumber>, StoreError> {
        let key = Self::chain_data_key(ChainDataIndex::PendingBlockNumber);

        self.read_async(CF_CHAIN_DATA, key)
            .await?
            .map(|bytes| -> Result<BlockNumber, StoreError> {
                let array: [u8; 8] = bytes
                    .try_into()
                    .map_err(|_| StoreError::Custom("Invalid BlockNumber bytes".to_string()))?;
                Ok(BlockNumber::from_le_bytes(array))
            })
            .transpose()
    }

    fn open_storage_trie(
        &self,
        hashed_address: H256,
        storage_root: H256,
        state_root: H256,
    ) -> Result<Trie, StoreError> {
        // FIXME: use a DB snapshot here
        let db = Box::new(RocksDBTrieDB::new(
            self.db.clone(),
            self.dbs.clone(),
            CF_TRIE_NODES,
            None,
            self.last_written()?,
        )?);
        let wrap_db = Box::new(TrieWrapper {
            state_root,
            inner: self
                .trie_cache
                .lock()
                .map_err(|_| StoreError::LockError)?
                .clone(),
            db,
            prefix: Some(hashed_address),
        });
        Ok(Trie::open(wrap_db, storage_root))
    }

    fn open_state_trie(&self, state_root: H256) -> Result<Trie, StoreError> {
        // FIXME: use a DB snapshot here
        let db = Box::new(RocksDBTrieDB::new(
            self.db.clone(),
            self.dbs.clone(),
            CF_TRIE_NODES,
            None,
            self.last_written()?,
        )?);
        let wrap_db = Box::new(TrieWrapper {
            state_root,
            inner: self
                .trie_cache
                .lock()
                .map_err(|_| StoreError::LockError)?
                .clone(),
            db,
            prefix: None,
        });
        Ok(Trie::open(wrap_db, state_root))
    }

    fn open_direct_storage_trie(
        &self,
        hashed_address: H256,
        storage_root: H256,
    ) -> Result<Trie, StoreError> {
        let db = Box::new(RocksDBTrieDB::new(
            self.db.clone(),
            self.dbs.clone(),
            CF_TRIE_NODES,
            Some(hashed_address),
            self.last_written()?,
        )?);
        Ok(Trie::open(db, storage_root))
    }

    fn open_direct_state_trie(&self, state_root: H256) -> Result<Trie, StoreError> {
        let db = Box::new(RocksDBTrieDB::new(
            self.db.clone(),
            self.dbs.clone(),
            CF_TRIE_NODES,
            None,
            self.last_written()?,
        )?);
        Ok(Trie::open(db, state_root))
    }

    fn open_locked_state_trie(&self, state_root: H256) -> Result<Trie, StoreError> {
        let db = Box::new(RocksDBLockedTrieDB::new(
            self.dbs.clone(),
            CF_TRIE_NODES,
            None,
            self.last_written()?,
        )?);
        let wrap_db = Box::new(TrieWrapper {
            state_root,
            inner: self
                .trie_cache
                .lock()
                .map_err(|_| StoreError::LockError)?
                .clone(),
            db,
            prefix: None,
        });
        Ok(Trie::open(wrap_db, state_root))
    }

    fn open_locked_storage_trie(
        &self,
        hashed_address: H256,
        storage_root: H256,
        state_root: H256,
    ) -> Result<Trie, StoreError> {
        let db = Box::new(RocksDBLockedTrieDB::new(
            self.dbs.clone(),
            CF_TRIE_NODES,
            None,
            self.last_written()?,
        )?);
        let wrap_db = Box::new(TrieWrapper {
            state_root,
            inner: self
                .trie_cache
                .lock()
                .map_err(|_| StoreError::LockError)?
                .clone(),
            db,
            prefix: Some(hashed_address),
        });
        Ok(Trie::open(wrap_db, storage_root))
    }

    async fn forkchoice_update(
        &self,
        new_canonical_blocks: Option<Vec<(BlockNumber, BlockHash)>>,
        head_number: BlockNumber,
        head_hash: BlockHash,
        safe: Option<BlockNumber>,
        finalized: Option<BlockNumber>,
    ) -> Result<(), StoreError> {
        // Get current latest block number to know what to clean up
        let latest = self.get_latest_block_number().await?.unwrap_or(0);
        let db = self.db.clone();
        let dbs = self.dbs.clone();

        tokio::task::spawn_blocking(move || {
            let [cf_canonical, cf_chain_data] =
                open_cfs(&dbs, [CF_CANONICAL_BLOCK_HASHES, CF_CHAIN_DATA])?;

            let canonical_tx = cf_canonical.begin_write().unwrap();
            let chain_data_tx = cf_chain_data.begin_write().unwrap();
            {
                let mut canonical_tree = canonical_tx.get_tree(b"").unwrap().unwrap();
                let mut chain_data_tree = chain_data_tx.get_tree(b"").unwrap().unwrap();

                // Update canonical block hashes
                if let Some(canonical_blocks) = new_canonical_blocks {
                    for (block_number, block_hash) in canonical_blocks {
                        let number_key = block_number.to_le_bytes();
                        let hash_value = BlockHashRLP::from(block_hash).bytes().clone();
                        canonical_tree.insert(&number_key, &hash_value).unwrap();
                    }
                }

                // Remove anything after the head from the canonical chain
                for number in (head_number + 1)..=(latest) {
                    canonical_tree.delete(&number.to_le_bytes()).unwrap();
                }

                // Make head canonical
                let head_key = head_number.to_le_bytes();
                let head_value = BlockHashRLP::from(head_hash).bytes().clone();
                canonical_tree.insert(&head_key, &head_value).unwrap();

                // Update chain data

                let latest_key = Self::chain_data_key(ChainDataIndex::LatestBlockNumber);
                chain_data_tree
                    .insert(&latest_key, &head_number.to_le_bytes())
                    .unwrap();

                if let Some(safe_number) = safe {
                    let safe_key = Self::chain_data_key(ChainDataIndex::SafeBlockNumber);
                    chain_data_tree
                        .insert(&safe_key, &safe_number.to_le_bytes())
                        .unwrap();
                }

                if let Some(finalized_number) = finalized {
                    let finalized_key = Self::chain_data_key(ChainDataIndex::FinalizedBlockNumber);
                    chain_data_tree
                        .insert(&finalized_key, &finalized_number.to_le_bytes())
                        .unwrap();
                }
            }

            db.group_commit([canonical_tx, chain_data_tx], false)
                .map_err(|e| StoreError::Custom(format!("CanopyDB batch write error: {}", e)))
        })
        .await
        .map_err(|e| StoreError::Custom(format!("Task panicked: {}", e)))?
    }

    async fn get_receipts_for_block(
        &self,
        block_hash: &BlockHash,
    ) -> Result<Vec<Receipt>, StoreError> {
        let mut receipts = Vec::new();
        let mut index = 0u64;

        loop {
            let key = (*block_hash, index).encode_to_vec();
            match self.read_async(CF_RECEIPTS, key).await? {
                Some(receipt_bytes) => {
                    let receipt = Receipt::decode(receipt_bytes.as_slice())?;
                    receipts.push(receipt);
                    index += 1;
                }
                None => break,
            }
        }

        Ok(receipts)
    }

    async fn set_header_download_checkpoint(
        &self,
        block_hash: BlockHash,
    ) -> Result<(), StoreError> {
        let key = Self::snap_state_key(SnapStateIndex::HeaderDownloadCheckpoint);
        let value = BlockHashRLP::from(block_hash).bytes().clone();
        self.write_async(CF_SNAP_STATE, key, value).await
    }

    /// Gets the hash of the last header downloaded during a snap sync
    async fn get_header_download_checkpoint(&self) -> Result<Option<BlockHash>, StoreError> {
        let key = Self::snap_state_key(SnapStateIndex::HeaderDownloadCheckpoint);

        self.read_async(CF_SNAP_STATE, key)
            .await?
            .map(|bytes| BlockHashRLP::from_bytes(bytes).to())
            .transpose()
            .map_err(StoreError::from)
    }

    async fn set_state_trie_key_checkpoint(
        &self,
        last_keys: [H256; STATE_TRIE_SEGMENTS],
    ) -> Result<(), StoreError> {
        let key = Self::snap_state_key(SnapStateIndex::StateTrieKeyCheckpoint);
        let value = last_keys.to_vec().encode_to_vec();
        self.write_async(CF_SNAP_STATE, key, value).await
    }

    async fn get_state_trie_key_checkpoint(
        &self,
    ) -> Result<Option<[H256; STATE_TRIE_SEGMENTS]>, StoreError> {
        let key = Self::snap_state_key(SnapStateIndex::StateTrieKeyCheckpoint);

        match self.read_async(CF_SNAP_STATE, key).await? {
            Some(keys_bytes) => {
                let keys_vec: Vec<H256> = Vec::<H256>::decode(keys_bytes.as_slice())?;
                if keys_vec.len() == STATE_TRIE_SEGMENTS {
                    let mut keys_array = [H256::zero(); STATE_TRIE_SEGMENTS];
                    keys_array.copy_from_slice(&keys_vec);
                    Ok(Some(keys_array))
                } else {
                    Err(StoreError::Custom("Invalid array size".to_string()))
                }
            }
            None => Ok(None),
        }
    }

    async fn set_state_heal_paths(&self, paths: Vec<(Nibbles, H256)>) -> Result<(), StoreError> {
        let key = Self::snap_state_key(SnapStateIndex::StateHealPaths);
        let value = paths.encode_to_vec();
        self.write_async(CF_SNAP_STATE, key, value).await
    }

    async fn get_state_heal_paths(&self) -> Result<Option<Vec<(Nibbles, H256)>>, StoreError> {
        let key = Self::snap_state_key(SnapStateIndex::StateHealPaths);

        self.read_async(CF_SNAP_STATE, key)
            .await?
            .map(|bytes| Vec::<(Nibbles, H256)>::decode(bytes.as_slice()))
            .transpose()
            .map_err(StoreError::from)
    }

    async fn set_state_trie_rebuild_checkpoint(
        &self,
        checkpoint: (H256, [H256; STATE_TRIE_SEGMENTS]),
    ) -> Result<(), StoreError> {
        let key = Self::snap_state_key(SnapStateIndex::StateTrieRebuildCheckpoint);
        let value = (checkpoint.0, checkpoint.1.to_vec()).encode_to_vec();
        self.write_async(CF_SNAP_STATE, key, value).await
    }

    async fn get_state_trie_rebuild_checkpoint(
        &self,
    ) -> Result<Option<(H256, [H256; STATE_TRIE_SEGMENTS])>, StoreError> {
        let key = Self::snap_state_key(SnapStateIndex::StateTrieRebuildCheckpoint);

        match self.read_async(CF_SNAP_STATE, key).await? {
            Some(checkpoint_bytes) => {
                let (root, keys_vec): (H256, Vec<H256>) =
                    <(H256, Vec<H256>)>::decode(checkpoint_bytes.as_slice())?;
                if keys_vec.len() == STATE_TRIE_SEGMENTS {
                    let mut keys_array = [H256::zero(); STATE_TRIE_SEGMENTS];
                    keys_array.copy_from_slice(&keys_vec);
                    Ok(Some((root, keys_array)))
                } else {
                    Err(StoreError::Custom("Invalid array size".to_string()))
                }
            }
            None => Ok(None),
        }
    }

    async fn set_storage_trie_rebuild_pending(
        &self,
        pending: Vec<(H256, H256)>,
    ) -> Result<(), StoreError> {
        let key = Self::snap_state_key(SnapStateIndex::StorageTrieRebuildPending);
        let value = pending.encode_to_vec();
        self.write_async(CF_SNAP_STATE, key, value).await
    }

    async fn get_storage_trie_rebuild_pending(
        &self,
    ) -> Result<Option<Vec<(H256, H256)>>, StoreError> {
        let key = Self::snap_state_key(SnapStateIndex::StorageTrieRebuildPending);

        self.read_async(CF_SNAP_STATE, key)
            .await?
            .map(|bytes| Vec::<(H256, H256)>::decode(bytes.as_slice()))
            .transpose()
            .map_err(StoreError::from)
    }

    async fn set_latest_valid_ancestor(
        &self,
        bad_block: BlockHash,
        latest_valid: BlockHash,
    ) -> Result<(), StoreError> {
        let key = BlockHashRLP::from(bad_block).bytes().clone();
        let value = BlockHashRLP::from(latest_valid).bytes().clone();
        self.write_async(CF_INVALID_ANCESTORS, key, value).await
    }

    async fn get_latest_valid_ancestor(
        &self,
        block: BlockHash,
    ) -> Result<Option<BlockHash>, StoreError> {
        let key = BlockHashRLP::from(block).bytes().clone();

        self.read_async(CF_INVALID_ANCESTORS, key)
            .await?
            .map(|bytes| BlockHashRLP::from_bytes(bytes).to())
            .transpose()
            .map_err(StoreError::from)
    }

    fn get_block_number_sync(
        &self,
        block_hash: BlockHash,
    ) -> Result<Option<BlockNumber>, StoreError> {
        let hash_key = BlockHashRLP::from(block_hash).bytes().clone();

        self.read_sync(CF_BLOCK_NUMBERS, hash_key)?
            .map(|bytes| -> Result<BlockNumber, StoreError> {
                let array: [u8; 8] = bytes
                    .try_into()
                    .map_err(|_| StoreError::Custom("Invalid BlockNumber bytes".to_string()))?;
                Ok(BlockNumber::from_le_bytes(array))
            })
            .transpose()
    }

    fn get_canonical_block_hash_sync(
        &self,
        block_number: BlockNumber,
    ) -> Result<Option<BlockHash>, StoreError> {
        let number_key = block_number.to_le_bytes().to_vec();

        self.read_sync(CF_CANONICAL_BLOCK_HASHES, number_key)?
            .map(|bytes| BlockHashRLP::from_bytes(bytes).to())
            .transpose()
            .map_err(StoreError::from)
    }

    async fn write_storage_trie_nodes_batch(
        &self,
        storage_trie_nodes: Vec<(H256, Vec<(Nibbles, Vec<u8>)>)>,
    ) -> Result<(), StoreError> {
        let dbs = self.dbs.clone();
        tokio::task::spawn_blocking(move || {
            let cf = dbs.get(CF_TRIE_NODES).ok_or_else(|| {
                StoreError::Custom("Column family not found: CF_TRIE_NODES".to_string())
            })?;

            let tx = cf.begin_write().unwrap();
            {
                let mut tree = tx.get_tree(b"").unwrap().unwrap();

                for (address_hash, nodes) in storage_trie_nodes {
                    for (node_hash, node_data) in nodes {
                        let key = apply_prefix(Some(address_hash), node_hash);
                        if node_data.is_empty() {
                            tree.delete(key.as_ref()).unwrap();
                        } else {
                            tree.insert(key.as_ref(), &node_data).unwrap();
                        }
                    }
                }
            }

            tx.commit()
                .map_err(|e| StoreError::Custom(format!("CanopyDB batch write error: {}", e)))?;

            Ok(())
        })
        .await
        .map_err(|e| StoreError::Custom(format!("Task panicked: {}", e)))?
    }

    async fn write_account_code_batch(
        &self,
        account_codes: Vec<(H256, Code)>,
    ) -> Result<(), StoreError> {
        let mut batch_ops = Vec::new();

        for (code_hash, code) in account_codes {
            let key = code_hash.as_bytes().to_vec();
            let mut buf = Vec::with_capacity(6 + code.bytecode.len() + 2 * code.jump_targets.len());
            code.bytecode.encode(&mut buf);
            code.jump_targets
                .into_iter()
                .flat_map(|t| t.to_le_bytes())
                .collect::<Vec<u8>>()
                .as_slice()
                .encode(&mut buf);
            batch_ops.push((CF_ACCOUNT_CODES.to_string(), key, buf));
        }

        self.write_batch_async(batch_ops).await
    }

    async fn add_fullsync_batch(&self, headers: Vec<BlockHeader>) -> Result<(), StoreError> {
        let mut batch_ops = Vec::new();

        for header in headers {
            let number_value = header.number.to_le_bytes().to_vec();
            let header_value = BlockHeaderRLP::from(header).bytes().clone();

            batch_ops.push((CF_FULLSYNC_HEADERS.to_string(), number_value, header_value));
        }

        self.write_batch_async(batch_ops).await
    }

    async fn read_fullsync_batch(
        &self,
        start: BlockNumber,
        limit: u64,
    ) -> Result<Vec<BlockHeader>, StoreError> {
        self.read_bulk_async(
            CF_FULLSYNC_HEADERS,
            (start..start + limit).map(|n| n.to_le_bytes()).collect(),
            |bytes| {
                BlockHeaderRLP::from_bytes(bytes)
                    .to()
                    .map_err(StoreError::from)
            },
        )
        .await
    }

    async fn clear_fullsync_headers(&self) -> Result<(), StoreError> {
        let dbs = self.dbs.clone();

        tokio::task::spawn_blocking(move || {
            let cf = dbs
                .get(CF_FULLSYNC_HEADERS)
                .ok_or_else(|| StoreError::Custom("Column family not found".to_string()))?;

            let tx = cf.begin_write().unwrap();
            tx.get_tree(b"").unwrap().unwrap().clear().unwrap();
            tx.commit().unwrap();
            Ok(())
        })
        .await
        .map_err(|e| StoreError::Custom(format!("Task panicked: {}", e)))?
    }

    fn generate_flatkeyvalue(&self) -> Result<(), StoreError> {
        self.flatkeyvalue_control_tx
            .send(FKVGeneratorControlMessage::Continue)
            .map_err(|_| StoreError::Custom("FlatKeyValue thread disconnected.".to_string()))
    }

    async fn create_checkpoint(&self, path: &Path) -> Result<(), StoreError> {
        todo!("not implemented because used only for L2")

        // let checkpoint = Checkpoint::new(&self.db)
        //     .map_err(|e| StoreError::Custom(format!("Failed to create checkpoint: {e}")))?;

        // checkpoint.create_checkpoint(path).map_err(|e| {
        //     StoreError::Custom(format!(
        //         "Failed to create RocksDB checkpoint at {path:?}: {e}"
        //     ))
        // })?;

        // Ok(())
    }

    fn flatkeyvalue_computed(&self, account: H256) -> Result<bool, StoreError> {
        let account_nibbles = Nibbles::from_bytes(account.as_bytes());
        let last_computed_flatkeyvalue = self.last_written()?;
        Ok(&last_computed_flatkeyvalue[0..64] > account_nibbles.as_ref())
    }
}

/// Open column families
fn open_cfs<'a, const N: usize>(
    dbs: &'a BTreeMap<String, canopydb::Database>,
    names: [&str; N],
) -> Result<[&'a canopydb::Database; N], StoreError> {
    let mut handles = Vec::with_capacity(N);

    for name in names {
        handles
            .push(dbs.get(name).ok_or_else(|| {
                StoreError::Custom(format!("Column family '{}' not found", name))
            })?);
    }

    handles
        .try_into()
        .map_err(|_| StoreError::Custom("Unexpected number of column families".to_string()))
}<|MERGE_RESOLUTION|>--- conflicted
+++ resolved
@@ -145,52 +145,11 @@
 
 impl Store {
     pub fn new(path: &Path) -> Result<Self, StoreError> {
-<<<<<<< HEAD
         std::fs::create_dir_all(path).unwrap();
         let mut env_opts = EnvOptions::new(path);
         env_opts.disable_fsync = true;
         env_opts.page_cache_size = 4 * 1024 * 1024 * 1024; // 4 GiB
         let environment = canopydb::Environment::with_options(env_opts).unwrap();
-=======
-        let mut db_options = Options::default();
-        db_options.create_if_missing(true);
-        db_options.create_missing_column_families(true);
-
-        db_options.set_max_open_files(-1);
-        db_options.set_max_file_opening_threads(16);
-
-        db_options.set_max_background_jobs(8);
-
-        db_options.set_level_zero_file_num_compaction_trigger(2);
-        db_options.set_level_zero_slowdown_writes_trigger(10);
-        db_options.set_level_zero_stop_writes_trigger(16);
-        db_options.set_target_file_size_base(512 * 1024 * 1024); // 512MB
-        db_options.set_max_bytes_for_level_base(2 * 1024 * 1024 * 1024); // 2GB L1
-        db_options.set_max_bytes_for_level_multiplier(10.0);
-        db_options.set_level_compaction_dynamic_level_bytes(true);
-
-        db_options.set_db_write_buffer_size(1024 * 1024 * 1024); // 1GB
-        db_options.set_write_buffer_size(128 * 1024 * 1024); // 128MB
-        db_options.set_max_write_buffer_number(4);
-        db_options.set_min_write_buffer_number_to_merge(2);
-
-        db_options.set_wal_recovery_mode(rocksdb::DBRecoveryMode::PointInTime);
-        db_options.set_max_total_wal_size(2 * 1024 * 1024 * 1024); // 2GB
-        db_options.set_wal_bytes_per_sync(32 * 1024 * 1024); // 32MB
-        db_options.set_bytes_per_sync(32 * 1024 * 1024); // 32MB
-        db_options.set_use_fsync(false); // fdatasync
-
-        db_options.set_enable_pipelined_write(true);
-        db_options.set_allow_concurrent_memtable_write(true);
-        db_options.set_enable_write_thread_adaptive_yield(true);
-        db_options.set_compaction_readahead_size(4 * 1024 * 1024); // 4MB
-        db_options.set_advise_random_on_open(false);
-        db_options.set_compression_type(rocksdb::DBCompressionType::None);
-        db_options.set_bottommost_compression_type(rocksdb::DBCompressionType::None);
-
-        // db_options.enable_statistics();
-        // db_options.set_stats_dump_period_sec(600);
->>>>>>> f27da23f
 
         // Current column families that the code expects
         let expected_column_families = vec![
@@ -223,125 +182,6 @@
             dbs.insert(cf.to_string(), db_handle);
         }
 
-<<<<<<< HEAD
-=======
-        let mut cf_descriptors = Vec::new();
-        for cf_name in &all_cfs_to_open {
-            let mut cf_opts = Options::default();
-
-            cf_opts.set_level_zero_file_num_compaction_trigger(4);
-            cf_opts.set_level_zero_slowdown_writes_trigger(20);
-            cf_opts.set_level_zero_stop_writes_trigger(36);
-            cf_opts.set_compression_type(rocksdb::DBCompressionType::None);
-
-            match cf_name.as_str() {
-                CF_HEADERS | CF_BODIES => {
-                    cf_opts.set_write_buffer_size(128 * 1024 * 1024); // 128MB
-                    cf_opts.set_max_write_buffer_number(4);
-                    cf_opts.set_target_file_size_base(256 * 1024 * 1024); // 256MB
-
-                    let mut block_opts = BlockBasedOptions::default();
-                    block_opts.set_block_size(32 * 1024); // 32KB blocks
-                    cf_opts.set_block_based_table_factory(&block_opts);
-                }
-                CF_CANONICAL_BLOCK_HASHES | CF_BLOCK_NUMBERS => {
-                    cf_opts.set_write_buffer_size(64 * 1024 * 1024); // 64MB
-                    cf_opts.set_max_write_buffer_number(3);
-                    cf_opts.set_target_file_size_base(128 * 1024 * 1024); // 128MB
-
-                    let mut block_opts = BlockBasedOptions::default();
-                    block_opts.set_block_size(16 * 1024); // 16KB
-                    block_opts.set_bloom_filter(10.0, false);
-                    cf_opts.set_block_based_table_factory(&block_opts);
-                }
-                CF_TRIE_NODES => {
-                    cf_opts.set_write_buffer_size(512 * 1024 * 1024); // 512MB
-                    cf_opts.set_max_write_buffer_number(6);
-                    cf_opts.set_min_write_buffer_number_to_merge(2);
-                    cf_opts.set_target_file_size_base(256 * 1024 * 1024); // 256MB
-                    cf_opts.set_memtable_prefix_bloom_ratio(0.2); // Bloom filter
-
-                    let mut block_opts = BlockBasedOptions::default();
-                    block_opts.set_block_size(16 * 1024); // 16KB
-                    block_opts.set_bloom_filter(10.0, false); // 10 bits per key
-                    cf_opts.set_block_based_table_factory(&block_opts);
-                }
-                CF_FLATKEYVALUE => {
-                    cf_opts.set_write_buffer_size(512 * 1024 * 1024); // 512MB
-                    cf_opts.set_max_write_buffer_number(6);
-                    cf_opts.set_min_write_buffer_number_to_merge(2);
-                    cf_opts.set_target_file_size_base(256 * 1024 * 1024); // 256MB
-                    cf_opts.set_memtable_prefix_bloom_ratio(0.2); // Bloom filter
-
-                    let mut block_opts = BlockBasedOptions::default();
-                    block_opts.set_block_size(16 * 1024); // 16KB
-                    block_opts.set_bloom_filter(10.0, false); // 10 bits per key
-                    cf_opts.set_block_based_table_factory(&block_opts);
-                }
-                CF_RECEIPTS | CF_ACCOUNT_CODES => {
-                    cf_opts.set_write_buffer_size(128 * 1024 * 1024); // 128MB
-                    cf_opts.set_max_write_buffer_number(3);
-                    cf_opts.set_target_file_size_base(256 * 1024 * 1024); // 256MB
-
-                    let mut block_opts = BlockBasedOptions::default();
-                    block_opts.set_block_size(32 * 1024); // 32KB
-                    cf_opts.set_block_based_table_factory(&block_opts);
-                }
-                _ => {
-                    // Default for other CFs
-                    cf_opts.set_write_buffer_size(64 * 1024 * 1024); // 64MB
-                    cf_opts.set_max_write_buffer_number(3);
-                    cf_opts.set_target_file_size_base(128 * 1024 * 1024); // 128MB
-
-                    let mut block_opts = BlockBasedOptions::default();
-                    block_opts.set_block_size(16 * 1024);
-                    cf_opts.set_block_based_table_factory(&block_opts);
-                }
-            }
-
-            cf_descriptors.push(ColumnFamilyDescriptor::new(cf_name, cf_opts));
-        }
-
-        // Note: we are not using transactions on our Rocksdb instance.
-        // This is safe as long as two conditions are met:
-        // - We never write to the same table from two different places concurrently.
-        // - We always use batch writes. This guarantees atomicity in rocksdb.
-        //
-        // For the first point, we know that all writes to the state and storage tries are
-        // done through the `apply_updates` function, called only after block execution.
-        // There is only one other place where we write to the tries, and that's during snap
-        // sync, through the `write_storage_trie_nodes_batch` function (and similarly for state trie nodes);
-        // this does not pose a problem because there is no block execution until snap sync is done.
-        //
-        // Regardless of transactionality, all writes go through a WAL, which ensures
-        // we get durability (i.e. crash recovery).
-        //
-        // For other less crucial tables refer to the db_safety documentation.
-        let db = DBWithThreadMode::<MultiThreaded>::open_cf_descriptors(
-            &db_options,
-            path,
-            cf_descriptors,
-        )
-        .map_err(|e| StoreError::Custom(format!("Failed to open RocksDB: {}", e)))?;
-
-        // Clean up obsolete column families
-        for cf_name in &existing_cfs {
-            if cf_name != "default" && !expected_column_families.contains(&cf_name.as_str()) {
-                info!("Dropping obsolete column family: {}", cf_name);
-                match db.drop_cf(cf_name) {
-                    Ok(_) => info!("Successfully dropped column family: {}", cf_name),
-                    Err(e) => {
-                        // Log error but don't fail initialization - the database is still usable
-                        tracing::warn!(
-                            "Failed to drop obsolete column family '{}': {}",
-                            cf_name,
-                            e
-                        );
-                    }
-                }
-            }
-        }
->>>>>>> f27da23f
         let (fkv_tx, fkv_rx) = std::sync::mpsc::sync_channel(0);
         let (trie_upd_tx, trie_upd_rx) = std::sync::mpsc::sync_channel(0);
 
@@ -968,31 +808,7 @@
             .state_root;
         let trie_upd_worker_tx = self.trie_update_worker_tx.clone();
 
-<<<<<<< HEAD
-        let _span = tracing::trace_span!("Block DB update").entered();
-
         let mut batch_ops = vec![];
-=======
-        let [
-            cf_receipts,
-            cf_codes,
-            cf_block_numbers,
-            cf_tx_locations,
-            cf_headers,
-            cf_bodies,
-        ] = open_cfs(
-            &db,
-            [
-                CF_RECEIPTS,
-                CF_ACCOUNT_CODES,
-                CF_BLOCK_NUMBERS,
-                CF_TRANSACTION_LOCATIONS,
-                CF_HEADERS,
-                CF_BODIES,
-            ],
-        )?;
-        let mut batch = WriteBatch::default();
->>>>>>> f27da23f
 
         let UpdateBatch {
             account_updates,
