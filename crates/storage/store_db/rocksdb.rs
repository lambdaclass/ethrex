use crate::{rlp::AccountCodeHashRLP, trie_db::rocksdb_locked::RocksDBLockedTrieDB};
use bytes::Bytes;
use ethrex_common::{
    H256,
    types::{
        Block, BlockBody, BlockHash, BlockHeader, BlockNumber, ChainConfig, Index, Receipt,
        Transaction,
    },
};
use ethrex_trie::{Nibbles, NodeHash, Trie};
use rocksdb::{
    BlockBasedOptions, BoundColumnFamily, Cache, ColumnFamilyDescriptor, MultiThreaded,
    OptimisticTransactionDB, Options, WriteBatchWithTransaction,
};
use std::{collections::HashSet, path::Path, sync::Arc};
use tracing::info;

use crate::{
    STATE_TRIE_SEGMENTS, UpdateBatch,
    api::StoreEngine,
    error::StoreError,
    rlp::{AccountCodeRLP, BlockBodyRLP, BlockHashRLP, BlockHeaderRLP, BlockRLP},
    trie_db::rocksdb::RocksDBTrieDB,
    utils::{ChainDataIndex, SnapStateIndex},
};
use ethrex_rlp::{decode::RLPDecode, encode::RLPEncode};
use std::fmt::Debug;

/// Canonical block hashes column family: [`u8;_`] => [`Vec<u8>`]
/// - [`u8;_`] = `block_number.to_le_bytes()`
/// - [`Vec<u8>`] = `BlockHashRLP::from(block_hash).bytes().clone()`
const CF_CANONICAL_BLOCK_HASHES: &str = "canonical_block_hashes";

/// Block numbers column family: [`Vec<u8>`] => [`u8;_`]
/// - [`Vec<u8>`] = `BlockHashRLP::from(block_hash).bytes().clone()`
/// - [`u8;_`] = `block_number.to_le_bytes()`
const CF_BLOCK_NUMBERS: &str = "block_numbers";

/// Block headers column family: [`Vec<u8>`] => [`Vec<u8>`]
/// - [`Vec<u8>`] = `BlockHashRLP::from(block_hash).bytes().clone()`
/// - [`Vec<u8>`] = `BlockHeaderRLP::from(block.header.clone()).bytes().clone()`
const CF_HEADERS: &str = "headers";

/// Block bodies column family: [`Vec<u8>`] => [`Vec<u8>`]
/// - [`Vec<u8>`] = `BlockHashRLP::from(block_hash).bytes().clone();`
/// - [`Vec<u8>`] = `BlockBodyRLP::from(block.body.clone()).bytes().clone()`
const CF_BODIES: &str = "bodies";

/// Account codes column family: [`Vec<u8>`] => [`Vec<u8>`]
/// - [`Vec<u8>`] = `code_hash.as_bytes().to_vec()`
/// - [`Vec<u8>`] = `AccountCodeRLP::from(code).bytes().clone()`
const CF_ACCOUNT_CODES: &str = "account_codes";

/// Receipts column family: [`Vec<u8>`] => [`Vec<u8>`]
/// - [`Vec<u8>`] = `(block_hash, index).encode_to_vec()`
/// - [`Vec<u8>`] = `receipt.encode_to_vec()`
const CF_RECEIPTS: &str = "receipts";

/// Transaction locations column family: [`Vec<u8>`] => [`Vec<u8>`]
/// - [`Vec<u8>`] = Composite key
///    ```rust,no_run
///     // let mut composite_key = Vec::with_capacity(64);
///     // composite_key.extend_from_slice(transaction_hash.as_bytes());
///     // composite_key.extend_from_slice(block_hash.as_bytes());
///    ```
/// - [`Vec<u8>`] = `(block_number, block_hash, index).encode_to_vec()`
const CF_TRANSACTION_LOCATIONS: &str = "transaction_locations";

/// Chain data column family: [`Vec<u8>`] => [`Vec<u8>`]
/// - [`Vec<u8>`] = `Self::chain_data_key(ChainDataIndex::ChainConfig)`
/// - [`Vec<u8>`] = `serde_json::to_string(chain_config)`
const CF_CHAIN_DATA: &str = "chain_data";

/// Snap state column family: [`Vec<u8>`] => [`Vec<u8>`]
/// - [`Vec<u8>`] = `Self::snap_state_key(SnapStateIndex::HeaderDownloadCheckpoint)`
/// - [`Vec<u8>`] = `BlockHashRLP::from(block_hash).bytes().clone()`
const CF_SNAP_STATE: &str = "snap_state";

/// State trie nodes column family: [`NodeHash`] => [`Vec<u8>`]
/// - [`NodeHash`] = `node_hash.as_ref()`
/// - [`Vec<u8>`] = `node_data`
const CF_STATE_TRIE_NODES: &str = "state_trie_nodes";

/// Storage tries nodes column family: [`Vec<u8>`] => [`Vec<u8>`]
/// - [`Vec<u8>`] = Composite key
///   ```rust,no_run
///     // let mut key = Vec::with_capacity(64);
///     // key.extend_from_slice(address_hash.as_bytes());
///     // key.extend_from_slice(node_hash.as_ref());
///   ```
/// - [`Vec<u8>`] = `node_data`
const CF_STORAGE_TRIES_NODES: &str = "storage_tries_nodes";

/// Pending blocks column family: [`Vec<u8>`] => [`Vec<u8>`]
/// - [`Vec<u8>`] = `BlockHashRLP::from(block.hash()).bytes().clone()`
/// - [`Vec<u8>`] = `BlockRLP::from(block).bytes().clone()`
const CF_PENDING_BLOCKS: &str = "pending_blocks";

/// Invalid ancestors column family: [`Vec<u8>`] => [`Vec<u8>`]
/// - [`Vec<u8>`] = `BlockHashRLP::from(bad_block).bytes().clone()`
/// - [`Vec<u8>`] = `BlockHashRLP::from(latest_valid).bytes().clone()`
const CF_INVALID_ANCESTORS: &str = "invalid_ancestors";

#[derive(Debug)]
pub struct Store {
    db: Arc<OptimisticTransactionDB<MultiThreaded>>,
}

impl Store {
    pub fn new(path: &Path) -> Result<Self, StoreError> {
        let mut db_options = Options::default();
        db_options.create_if_missing(true);
        db_options.create_missing_column_families(true);

        let cache = Cache::new_lru_cache(4 * 1024 * 1024 * 1024); // 4GB cache

        db_options.set_max_open_files(-1);
        db_options.set_max_file_opening_threads(16);

        db_options.set_max_background_jobs(8);

        db_options.set_level_zero_file_num_compaction_trigger(2);
        db_options.set_level_zero_slowdown_writes_trigger(10);
        db_options.set_level_zero_stop_writes_trigger(16);
        db_options.set_target_file_size_base(512 * 1024 * 1024); // 512MB
        db_options.set_max_bytes_for_level_base(2 * 1024 * 1024 * 1024); // 2GB L1
        db_options.set_max_bytes_for_level_multiplier(10.0);
        db_options.set_level_compaction_dynamic_level_bytes(true);

        db_options.set_db_write_buffer_size(1024 * 1024 * 1024); // 1GB
        db_options.set_write_buffer_size(128 * 1024 * 1024); // 128MB
        db_options.set_max_write_buffer_number(4);
        db_options.set_min_write_buffer_number_to_merge(2);

        db_options.set_wal_recovery_mode(rocksdb::DBRecoveryMode::PointInTime);
        db_options.set_max_total_wal_size(2 * 1024 * 1024 * 1024); // 2GB
        db_options.set_wal_ttl_seconds(3600);
        db_options.set_wal_bytes_per_sync(32 * 1024 * 1024); // 32MB
        db_options.set_bytes_per_sync(32 * 1024 * 1024); // 32MB
        db_options.set_use_fsync(false); // fdatasync

        db_options.set_enable_pipelined_write(true);
        db_options.set_allow_concurrent_memtable_write(true);
        db_options.set_enable_write_thread_adaptive_yield(true);
        db_options.set_compaction_readahead_size(4 * 1024 * 1024); // 4MB
        db_options.set_advise_random_on_open(false);

        // db_options.enable_statistics();
        // db_options.set_stats_dump_period_sec(600);

        // Current column families that the code expects
        let expected_column_families = vec![
            CF_CANONICAL_BLOCK_HASHES,
            CF_BLOCK_NUMBERS,
            CF_HEADERS,
            CF_BODIES,
            CF_ACCOUNT_CODES,
            CF_RECEIPTS,
            CF_TRANSACTION_LOCATIONS,
            CF_CHAIN_DATA,
            CF_SNAP_STATE,
            CF_STATE_TRIE_NODES,
            CF_STORAGE_TRIES_NODES,
            CF_PENDING_BLOCKS,
            CF_INVALID_ANCESTORS,
        ];

        // Get existing column families to know which ones to drop later
        let existing_cfs =
            match OptimisticTransactionDB::<MultiThreaded>::list_cf(&db_options, path) {
                Ok(cfs) => {
                    info!("Found existing column families: {:?}", cfs);
                    cfs
                }
                Err(_) => {
                    // Database doesn't exist yet
                    info!("Database doesn't exist, will create with expected column families");
                    vec!["default".to_string()]
                }
            };

        // Create descriptors for ALL existing CFs + expected ones (RocksDB requires opening all existing CFs)
        let mut all_cfs_to_open = HashSet::new();

        // Add all expected CFs
        for cf in &expected_column_families {
            all_cfs_to_open.insert(cf.to_string());
        }

        // Add all existing CFs (we must open them to be able to drop obsolete ones later)
        for cf in &existing_cfs {
            if cf != "default" {
                // default is handled automatically
                all_cfs_to_open.insert(cf.clone());
            }
        }

        let mut cf_descriptors = Vec::new();
        for cf_name in &all_cfs_to_open {
            let mut cf_opts = Options::default();

            cf_opts.set_level_zero_file_num_compaction_trigger(4);
            cf_opts.set_level_zero_slowdown_writes_trigger(20);
            cf_opts.set_level_zero_stop_writes_trigger(36);

            match cf_name.as_str() {
                CF_HEADERS | CF_BODIES => {
                    cf_opts.set_compression_type(rocksdb::DBCompressionType::Zstd);
                    cf_opts.set_write_buffer_size(128 * 1024 * 1024); // 128MB
                    cf_opts.set_max_write_buffer_number(4);
                    cf_opts.set_target_file_size_base(256 * 1024 * 1024); // 256MB

                    let mut block_opts = BlockBasedOptions::default();
                    block_opts.set_block_cache(&cache);
                    block_opts.set_block_size(32 * 1024); // 32KB blocks
                    block_opts.set_cache_index_and_filter_blocks(true);
                    cf_opts.set_block_based_table_factory(&block_opts);
                }
                CF_CANONICAL_BLOCK_HASHES | CF_BLOCK_NUMBERS => {
                    cf_opts.set_compression_type(rocksdb::DBCompressionType::Lz4);
                    cf_opts.set_write_buffer_size(64 * 1024 * 1024); // 64MB
                    cf_opts.set_max_write_buffer_number(3);
                    cf_opts.set_target_file_size_base(128 * 1024 * 1024); // 128MB

                    let mut block_opts = BlockBasedOptions::default();
                    block_opts.set_block_cache(&cache);
                    block_opts.set_block_size(16 * 1024); // 16KB
                    block_opts.set_bloom_filter(10.0, false);
                    block_opts.set_cache_index_and_filter_blocks(true);
                    cf_opts.set_block_based_table_factory(&block_opts);
                }
                CF_STATE_TRIE_NODES | CF_STORAGE_TRIES_NODES => {
                    cf_opts.set_compression_type(rocksdb::DBCompressionType::Lz4);
                    cf_opts.set_write_buffer_size(512 * 1024 * 1024); // 512MB
                    cf_opts.set_max_write_buffer_number(6);
                    cf_opts.set_min_write_buffer_number_to_merge(2);
                    cf_opts.set_target_file_size_base(256 * 1024 * 1024); // 256MB
                    cf_opts.set_memtable_prefix_bloom_ratio(0.2); // Bloom filter

                    let mut block_opts = BlockBasedOptions::default();
                    block_opts.set_block_size(16 * 1024); // 16KB
                    block_opts.set_block_cache(&cache);
                    block_opts.set_bloom_filter(10.0, false); // 10 bits per key
                    block_opts.set_cache_index_and_filter_blocks(true);
                    block_opts.set_pin_l0_filter_and_index_blocks_in_cache(true);
                    cf_opts.set_block_based_table_factory(&block_opts);
                }
                CF_RECEIPTS | CF_ACCOUNT_CODES => {
                    cf_opts.set_compression_type(rocksdb::DBCompressionType::Lz4);
                    cf_opts.set_write_buffer_size(128 * 1024 * 1024); // 128MB
                    cf_opts.set_max_write_buffer_number(3);
                    cf_opts.set_target_file_size_base(256 * 1024 * 1024); // 256MB

                    let mut block_opts = BlockBasedOptions::default();
                    block_opts.set_block_cache(&cache);
                    block_opts.set_block_size(32 * 1024); // 32KB
                    block_opts.set_block_cache(&cache);
                    cf_opts.set_block_based_table_factory(&block_opts);
                }
                _ => {
                    // Default for other CFs
                    cf_opts.set_compression_type(rocksdb::DBCompressionType::Lz4);
                    cf_opts.set_write_buffer_size(64 * 1024 * 1024); // 64MB
                    cf_opts.set_max_write_buffer_number(3);
                    cf_opts.set_target_file_size_base(128 * 1024 * 1024); // 128MB

                    let mut block_opts = BlockBasedOptions::default();
                    block_opts.set_block_size(16 * 1024);
                    block_opts.set_block_cache(&cache);
                    cf_opts.set_block_based_table_factory(&block_opts);
                }
            }

            cf_descriptors.push(ColumnFamilyDescriptor::new(cf_name, cf_opts));
        }

        let db = OptimisticTransactionDB::<MultiThreaded>::open_cf_descriptors(
            &db_options,
            path,
            cf_descriptors,
        )
        .map_err(|e| StoreError::Custom(format!("Failed to open RocksDB: {}", e)))?;

        // Clean up obsolete column families
        for cf_name in &existing_cfs {
            if cf_name != "default" && !expected_column_families.contains(&cf_name.as_str()) {
                info!("Dropping obsolete column family: {}", cf_name);
                match db.drop_cf(cf_name) {
                    Ok(_) => info!("Successfully dropped column family: {}", cf_name),
                    Err(e) => {
                        // Log error but don't fail initialization - the database is still usable
                        tracing::warn!(
                            "Failed to drop obsolete column family '{}': {}",
                            cf_name,
                            e
                        );
                    }
                }
            }
        }

        Ok(Self { db: Arc::new(db) })
    }

    // Helper method to get column family handle
    fn cf_handle(&self, cf_name: &str) -> Result<std::sync::Arc<BoundColumnFamily>, StoreError> {
        self.db
            .cf_handle(cf_name)
            .ok_or_else(|| StoreError::Custom(format!("Column family not found: {}", cf_name)))
    }

    // Helper method for async writes
    async fn write_async<K, V>(&self, cf_name: &str, key: K, value: V) -> Result<(), StoreError>
    where
        K: AsRef<[u8]> + Send + 'static,
        V: AsRef<[u8]> + Send + 'static,
    {
        let db = self.db.clone();
        let cf_name = cf_name.to_string();

        tokio::task::spawn_blocking(move || {
            let cf = db.cf_handle(&cf_name).ok_or_else(|| {
                StoreError::Custom(format!("Column family not found: {}", cf_name))
            })?;
            db.put_cf(&cf, key, value)
                .map_err(|e| StoreError::Custom(format!("RocksDB write error: {}", e)))
        })
        .await
        .map_err(|e| StoreError::Custom(format!("Task panicked: {}", e)))?
    }

    // Helper method for async reads
    async fn read_async<K>(&self, cf_name: &str, key: K) -> Result<Option<Vec<u8>>, StoreError>
    where
        K: AsRef<[u8]> + Send + 'static,
    {
        let db = self.db.clone();
        let cf_name = cf_name.to_string();

        tokio::task::spawn_blocking(move || {
            let cf = db.cf_handle(&cf_name).ok_or_else(|| {
                StoreError::Custom(format!("Column family not found: {}", cf_name))
            })?;
            db.get_cf(&cf, key)
                .map_err(|e| StoreError::Custom(format!("RocksDB read error: {}", e)))
        })
        .await
        .map_err(|e| StoreError::Custom(format!("Task panicked: {}", e)))?
    }

    // Helper method for sync reads
    fn read_sync<K>(&self, cf_name: &str, key: K) -> Result<Option<Vec<u8>>, StoreError>
    where
        K: AsRef<[u8]>,
    {
        let cf = self.cf_handle(cf_name)?;
        self.db
            .get_cf(&cf, key)
            .map_err(|e| StoreError::Custom(format!("RocksDB read error: {}", e)))
    }

    // Helper method for batch writes
    async fn write_batch_async(
        &self,
        batch_ops: Vec<(String, Vec<u8>, Vec<u8>)>,
    ) -> Result<(), StoreError> {
        let db = self.db.clone();

        tokio::task::spawn_blocking(move || {
            let mut batch = WriteBatchWithTransaction::default();

            for (cf_name, key, value) in batch_ops {
                let cf = db.cf_handle(&cf_name).ok_or_else(|| {
                    StoreError::Custom(format!("Column family not found: {}", cf_name))
                })?;
                batch.put_cf(&cf, key, value);
            }

            db.write(batch)
                .map_err(|e| StoreError::Custom(format!("RocksDB batch write error: {}", e)))
        })
        .await
        .map_err(|e| StoreError::Custom(format!("Task panicked: {}", e)))?
    }

    // Helper method to encode ChainDataIndex as key
    fn chain_data_key(index: ChainDataIndex) -> Vec<u8> {
        (index as u8).encode_to_vec()
    }

    // Helper method to encode SnapStateIndex as key
    fn snap_state_key(index: SnapStateIndex) -> Vec<u8> {
        (index as u8).encode_to_vec()
    }

    // Helper method for bulk reads
    async fn read_bulk_async<K, V, F>(
        &self,
        cf_name: &str,
        keys: Vec<K>,
        deserialize_fn: F,
    ) -> Result<Vec<V>, StoreError>
    where
        K: AsRef<[u8]> + Send + 'static,
        V: Send + 'static,
        F: Fn(Vec<u8>) -> Result<V, StoreError> + Send + 'static,
    {
        let db = self.db.clone();
        let cf_name = cf_name.to_string();

        tokio::task::spawn_blocking(move || {
            let cf = db.cf_handle(&cf_name).ok_or_else(|| {
                StoreError::Custom(format!("Column family not found: {}", cf_name))
            })?;

            let mut results = Vec::with_capacity(keys.len());

            for key in keys {
                match db.get_cf(&cf, key)? {
                    Some(bytes) => {
                        let value = deserialize_fn(bytes)?;
                        results.push(value);
                    }
                    None => {
                        return Err(StoreError::Custom("Key not found in bulk read".to_string()));
                    }
                }
            }

            Ok(results)
        })
        .await
        .map_err(|e| StoreError::Custom(format!("Task panicked: {}", e)))?
    }
}

#[async_trait::async_trait]
impl StoreEngine for Store {
    async fn apply_updates(&self, update_batch: UpdateBatch) -> Result<(), StoreError> {
        let db = self.db.clone();

        tokio::task::spawn_blocking(move || {
            let [
                cf_state,
                cf_storage,
                cf_receipts,
                cf_codes,
                cf_block_numbers,
                cf_tx_locations,
                cf_headers,
                cf_bodies,
            ] = open_cfs(
                &db,
                [
                    CF_STATE_TRIE_NODES,
                    CF_STORAGE_TRIES_NODES,
                    CF_RECEIPTS,
                    CF_ACCOUNT_CODES,
                    CF_BLOCK_NUMBERS,
                    CF_TRANSACTION_LOCATIONS,
                    CF_HEADERS,
                    CF_BODIES,
                ],
            )?;

            let _span = tracing::trace_span!("Block DB update").entered();
            let mut batch = WriteBatchWithTransaction::default();

            for (node_hash, node_data) in update_batch.account_updates {
                batch.put_cf(&cf_state, node_hash.as_ref(), node_data);
            }

            for (address_hash, storage_updates) in update_batch.storage_updates {
                for (node_hash, node_data) in storage_updates {
                    // Key: address_hash + node_hash
                    let mut key = Vec::with_capacity(64);
                    key.extend_from_slice(address_hash.as_bytes());
                    key.extend_from_slice(node_hash.as_ref());
                    batch.put_cf(&cf_storage, key, node_data);
                }
            }

            for block in update_batch.blocks {
                let block_number = block.header.number;
                let block_hash = block.hash();

                let hash_key_rlp = BlockHashRLP::from(block_hash);
                let header_value_rlp = BlockHeaderRLP::from(block.header.clone());
                batch.put_cf(&cf_headers, hash_key_rlp.bytes(), header_value_rlp.bytes());

                let hash_key: AccountCodeHashRLP = block_hash.into();
                let body_value = BlockBodyRLP::from_bytes(block.body.encode_to_vec());
                batch.put_cf(&cf_bodies, hash_key.bytes(), body_value.bytes());

                let hash_key = BlockHashRLP::from(block_hash).bytes().clone();
                batch.put_cf(&cf_block_numbers, hash_key, block_number.to_le_bytes());

                for (index, transaction) in block.body.transactions.iter().enumerate() {
                    let tx_hash = transaction.hash();
                    // Key: tx_hash + block_hash
                    let mut composite_key = Vec::with_capacity(64);
                    composite_key.extend_from_slice(tx_hash.as_bytes());
                    composite_key.extend_from_slice(block_hash.as_bytes());
                    let location_value = (block_number, block_hash, index as u64).encode_to_vec();
                    batch.put_cf(&cf_tx_locations, composite_key, location_value);
                }
            }

            for (block_hash, receipts) in update_batch.receipts {
                for (index, receipt) in receipts.into_iter().enumerate() {
                    let key = (block_hash, index as u64).encode_to_vec();
                    let value = receipt.encode_to_vec();
                    batch.put_cf(&cf_receipts, key, value);
                }
            }

            for (code_hash, code) in update_batch.code_updates {
                let code_key = code_hash.as_bytes();
                let code_value = AccountCodeRLP::from(code).bytes().clone();
                batch.put_cf(&cf_codes, code_key, code_value);
            }

            // Single write operation
            db.write(batch)
                .map_err(|e| StoreError::Custom(format!("RocksDB batch write error: {}", e)))
        })
        .await
        .map_err(|e| StoreError::Custom(format!("Task panicked: {}", e)))?
    }

    /// Add a batch of blocks in a single transaction.
    /// This will store -> BlockHeader, BlockBody, BlockTransactions, BlockNumber.
    async fn add_blocks(&self, blocks: Vec<Block>) -> Result<(), StoreError> {
        let db = self.db.clone();

        tokio::task::spawn_blocking(move || {
            let mut batch = WriteBatchWithTransaction::default();

            let [cf_headers, cf_bodies, cf_block_numbers, cf_tx_locations] = open_cfs(
                &db,
                [
                    CF_HEADERS,
                    CF_BODIES,
                    CF_BLOCK_NUMBERS,
                    CF_TRANSACTION_LOCATIONS,
                ],
            )?;

            for block in blocks {
                let block_hash = block.hash();
                let block_number = block.header.number;

                let hash_key = BlockHashRLP::from(block_hash).bytes().clone();
                let header_value = BlockHeaderRLP::from(block.header.clone()).bytes().clone();
                batch.put_cf(&cf_headers, hash_key, header_value);

                let hash_key = BlockHashRLP::from(block_hash).bytes().clone();
                let body_value = BlockBodyRLP::from(block.body.clone()).bytes().clone();
                batch.put_cf(&cf_bodies, hash_key, body_value);

                let hash_key = BlockHashRLP::from(block_hash).bytes().clone();
                batch.put_cf(&cf_block_numbers, hash_key, block_number.to_le_bytes());

                for (index, transaction) in block.body.transactions.iter().enumerate() {
                    let tx_hash = transaction.hash();
                    // Key: tx_hash + block_hash
                    let mut composite_key = Vec::with_capacity(64);
                    composite_key.extend_from_slice(tx_hash.as_bytes());
                    composite_key.extend_from_slice(block_hash.as_bytes());
                    let location_value = (block_number, block_hash, index as u64).encode_to_vec();
                    batch.put_cf(&cf_tx_locations, composite_key, location_value);
                }
            }

            db.write(batch)
                .map_err(|e| StoreError::Custom(format!("RocksDB batch write error: {}", e)))
        })
        .await
        .map_err(|e| StoreError::Custom(format!("Task panicked: {}", e)))?
    }

    async fn add_block_header(
        &self,
        block_hash: BlockHash,
        block_header: BlockHeader,
    ) -> Result<(), StoreError> {
        let hash_key = BlockHashRLP::from(block_hash).bytes().clone();
        let header_value = BlockHeaderRLP::from(block_header).bytes().clone();
        self.write_async(CF_HEADERS, hash_key, header_value).await
    }

    async fn add_block_headers(&self, block_headers: Vec<BlockHeader>) -> Result<(), StoreError> {
        let mut batch_ops = Vec::new();

        for header in block_headers {
            let block_hash = header.hash();
            let hash_key = BlockHashRLP::from(block_hash).bytes().clone();
            let header_value = BlockHeaderRLP::from(header.clone()).bytes().clone();

            batch_ops.push((CF_HEADERS.to_string(), hash_key, header_value));

            let number_key = header.number.to_le_bytes().to_vec();
            batch_ops.push((
                CF_BLOCK_NUMBERS.to_string(),
                BlockHashRLP::from(block_hash).bytes().clone(),
                number_key,
            ));
        }

        self.write_batch_async(batch_ops).await
    }

    fn get_block_header(
        &self,
        block_number: BlockNumber,
    ) -> Result<Option<BlockHeader>, StoreError> {
        let Some(block_hash) = self.get_canonical_block_hash_sync(block_number)? else {
            return Ok(None);
        };

        self.get_block_header_by_hash(block_hash)
    }

    async fn add_block_body(
        &self,
        block_hash: BlockHash,
        block_body: BlockBody,
    ) -> Result<(), StoreError> {
        let hash_key = BlockHashRLP::from(block_hash).bytes().clone();
        let body_value = BlockBodyRLP::from(block_body).bytes().clone();
        self.write_async(CF_BODIES, hash_key, body_value).await
    }

    async fn get_block_body(
        &self,
        block_number: BlockNumber,
    ) -> Result<Option<BlockBody>, StoreError> {
        let Some(block_hash) = self.get_canonical_block_hash_sync(block_number)? else {
            return Ok(None);
        };

        self.get_block_body_by_hash(block_hash).await
    }

    async fn remove_block(&self, block_number: BlockNumber) -> Result<(), StoreError> {
        let mut batch = WriteBatchWithTransaction::default();

        let Some(hash) = self.get_canonical_block_hash_sync(block_number)? else {
            return Ok(());
        };

        let [cf_canonical, cf_bodies, cf_headers, cf_block_numbers] = open_cfs(
            &self.db,
            [
                CF_CANONICAL_BLOCK_HASHES,
                CF_BODIES,
                CF_HEADERS,
                CF_BLOCK_NUMBERS,
            ],
        )?;

        batch.delete_cf(&cf_canonical, block_number.to_le_bytes());
        batch.delete_cf(&cf_bodies, hash.as_bytes());
        batch.delete_cf(&cf_headers, hash.as_bytes());
        batch.delete_cf(&cf_block_numbers, hash.as_bytes());

        self.db
            .write(batch)
            .map_err(|e| StoreError::Custom(format!("RocksDB batch write error: {}", e)))
    }

    async fn get_block_bodies(
        &self,
        from: BlockNumber,
        to: BlockNumber,
    ) -> Result<Vec<BlockBody>, StoreError> {
        let numbers: Vec<BlockNumber> = (from..=to).collect();
        let number_keys: Vec<Vec<u8>> = numbers.iter().map(|n| n.to_le_bytes().to_vec()).collect();

        let hashes = self
            .read_bulk_async(CF_CANONICAL_BLOCK_HASHES, number_keys, |bytes| {
                BlockHashRLP::from_bytes(bytes)
                    .to()
                    .map_err(StoreError::from)
            })
            .await?;

        let hash_keys: Vec<Vec<u8>> = hashes
            .iter()
            .map(|hash| BlockHashRLP::from(*hash).bytes().clone())
            .collect();

        let bodies = self
            .read_bulk_async(CF_BODIES, hash_keys, |bytes| {
                BlockBodyRLP::from_bytes(bytes)
                    .to()
                    .map_err(StoreError::from)
            })
            .await?;

        Ok(bodies)
    }

    async fn get_block_bodies_by_hash(
        &self,
        hashes: Vec<BlockHash>,
    ) -> Result<Vec<BlockBody>, StoreError> {
        let hash_keys: Vec<Vec<u8>> = hashes
            .iter()
            .map(|hash| BlockHashRLP::from(*hash).bytes().clone())
            .collect();

        let bodies = self
            .read_bulk_async(CF_BODIES, hash_keys, |bytes| {
                BlockBodyRLP::from_bytes(bytes)
                    .to()
                    .map_err(StoreError::from)
            })
            .await?;

        Ok(bodies)
    }

    async fn get_block_body_by_hash(
        &self,
        block_hash: BlockHash,
    ) -> Result<Option<BlockBody>, StoreError> {
        let hash_key = BlockHashRLP::from(block_hash).bytes().clone();

        self.read_async(CF_BODIES, hash_key)
            .await?
            .map(|bytes| BlockBodyRLP::from_bytes(bytes).to())
            .transpose()
            .map_err(StoreError::from)
    }

    fn get_block_header_by_hash(
        &self,
        block_hash: BlockHash,
    ) -> Result<Option<BlockHeader>, StoreError> {
        let hash_key = BlockHashRLP::from(block_hash).bytes().clone();

        self.read_sync(CF_HEADERS, hash_key)?
            .map(|bytes| BlockHeaderRLP::from_bytes(bytes).to())
            .transpose()
            .map_err(StoreError::from)
    }

    async fn add_pending_block(&self, block: Block) -> Result<(), StoreError> {
        let hash_key = BlockHashRLP::from(block.hash()).bytes().clone();
        let block_value = BlockRLP::from(block).bytes().clone();
        self.write_async(CF_PENDING_BLOCKS, hash_key, block_value)
            .await
    }

    async fn get_pending_block(&self, block_hash: BlockHash) -> Result<Option<Block>, StoreError> {
        let hash_key = BlockHashRLP::from(block_hash).bytes().clone();

        self.read_async(CF_PENDING_BLOCKS, hash_key)
            .await?
            .map(|bytes| BlockRLP::from_bytes(bytes).to())
            .transpose()
            .map_err(StoreError::from)
    }

    async fn add_block_number(
        &self,
        block_hash: BlockHash,
        block_number: BlockNumber,
    ) -> Result<(), StoreError> {
        let hash_key = BlockHashRLP::from(block_hash).bytes().clone();
        let number_value = block_number.to_le_bytes();
        self.write_async(CF_BLOCK_NUMBERS, hash_key, number_value)
            .await
    }

    async fn get_block_number(
        &self,
        block_hash: BlockHash,
    ) -> Result<Option<BlockNumber>, StoreError> {
        let hash_key = BlockHashRLP::from(block_hash).bytes().clone();

        self.read_async(CF_BLOCK_NUMBERS, hash_key)
            .await?
            .map(|bytes| -> Result<BlockNumber, StoreError> {
                let array: [u8; 8] = bytes
                    .try_into()
                    .map_err(|_| StoreError::Custom("Invalid BlockNumber bytes".to_string()))?;
                Ok(BlockNumber::from_le_bytes(array))
            })
            .transpose()
    }

    async fn add_transaction_location(
        &self,
        transaction_hash: H256,
        block_number: BlockNumber,
        block_hash: BlockHash,
        index: Index,
    ) -> Result<(), StoreError> {
        // Key: tx_hash + block_hash
        let mut composite_key = Vec::with_capacity(64);
        composite_key.extend_from_slice(transaction_hash.as_bytes());
        composite_key.extend_from_slice(block_hash.as_bytes());

        let location_value = (block_number, block_hash, index).encode_to_vec();
        self.write_async(CF_TRANSACTION_LOCATIONS, composite_key, location_value)
            .await
    }

    // TODO: This function should be removed #4748
    // Check also keys
    async fn add_transaction_locations(
        &self,
        locations: Vec<(H256, BlockNumber, BlockHash, Index)>,
    ) -> Result<(), StoreError> {
        let mut batch_ops = Vec::new();

        for (tx_hash, block_number, block_hash, index) in locations {
            // Key: tx_hash + block_hash
            let mut composite_key = Vec::with_capacity(64);
            composite_key.extend_from_slice(tx_hash.as_bytes());
            composite_key.extend_from_slice(block_hash.as_bytes());

            let location_value = (block_number, block_hash, index).encode_to_vec();
            batch_ops.push((
                CF_TRANSACTION_LOCATIONS.to_string(),
                composite_key,
                location_value,
            ));
        }

        self.write_batch_async(batch_ops).await
    }

    // Check also keys
    async fn get_transaction_location(
        &self,
        transaction_hash: H256,
    ) -> Result<Option<(BlockNumber, BlockHash, Index)>, StoreError> {
        let db = self.db.clone();
        let tx_hash_key = transaction_hash.as_bytes().to_vec();

        tokio::task::spawn_blocking(move || {
            let [cf_transaction_locations, cf_canonical] =
                open_cfs(&db, [CF_TRANSACTION_LOCATIONS, CF_CANONICAL_BLOCK_HASHES])?;

            let mut iter = db.prefix_iterator_cf(&cf_transaction_locations, &tx_hash_key);
            let mut transaction_locations = Vec::new();

            while let Some(Ok((key, value))) = iter.next() {
                // Ensure key is exactly tx_hash + block_hash (32 + 32 = 64 bytes)
                // and starts with our exact tx_hash
                if key.len() == 64 && &key[0..32] == tx_hash_key.as_slice() {
                    transaction_locations.push(<(BlockNumber, BlockHash, Index)>::decode(&value)?);
                }
            }

            if transaction_locations.is_empty() {
                return Ok(None);
            }

            // If there are multiple locations, filter by the canonical chain
            for (block_number, block_hash, index) in transaction_locations {
                let canonical_hash = {
                    db.get_cf(&cf_canonical, block_number.to_le_bytes())?
                        .and_then(|bytes| BlockHashRLP::from_bytes(bytes).to().ok())
                };

                if canonical_hash == Some(block_hash) {
                    return Ok(Some((block_number, block_hash, index)));
                }
            }

            Ok(None)
        })
        .await
        .map_err(|e| StoreError::Custom(format!("Task panicked: {}", e)))?
    }

    async fn add_receipt(
        &self,
        block_hash: BlockHash,
        index: Index,
        receipt: Receipt,
    ) -> Result<(), StoreError> {
        let key = (block_hash, index).encode_to_vec();
        let value = receipt.encode_to_vec();
        self.write_async(CF_RECEIPTS, key, value).await
    }

    async fn add_receipts(
        &self,
        block_hash: BlockHash,
        receipts: Vec<Receipt>,
    ) -> Result<(), StoreError> {
        let mut batch_ops = Vec::new();

        for (index, receipt) in receipts.into_iter().enumerate() {
            let key = (block_hash, index as u64).encode_to_vec();
            let value = receipt.encode_to_vec();
            batch_ops.push((CF_RECEIPTS.to_string(), key, value));
        }

        self.write_batch_async(batch_ops).await
    }

    async fn get_receipt(
        &self,
        block_hash: BlockHash,
        index: Index,
    ) -> Result<Option<Receipt>, StoreError> {
        let key = (block_hash, index).encode_to_vec();

        self.read_async(CF_RECEIPTS, key)
            .await?
            .map(|bytes| Receipt::decode(bytes.as_slice()))
            .transpose()
            .map_err(StoreError::from)
    }

    async fn add_account_code(&self, code_hash: H256, code: Bytes) -> Result<(), StoreError> {
        let hash_key = code_hash.as_bytes().to_vec();
        let code_value = AccountCodeRLP::from(code).bytes().clone();
        self.write_async(CF_ACCOUNT_CODES, hash_key, code_value)
            .await
    }

    async fn clear_snap_state(&self) -> Result<(), StoreError> {
        let db = self.db.clone();

        tokio::task::spawn_blocking(move || {
            let cf = db
                .cf_handle(CF_SNAP_STATE)
                .ok_or_else(|| StoreError::Custom("Column family not found".to_string()))?;

            let mut iter = db.iterator_cf(&cf, rocksdb::IteratorMode::Start);
            let mut batch = WriteBatchWithTransaction::default();

            while let Some(Ok((key, _))) = iter.next() {
                batch.delete_cf(&cf, key);
            }

            db.write(batch)
                .map_err(|e| StoreError::Custom(format!("RocksDB batch write error: {}", e)))
        })
        .await
        .map_err(|e| StoreError::Custom(format!("Task panicked: {}", e)))?
    }

    fn get_account_code(&self, code_hash: H256) -> Result<Option<Bytes>, StoreError> {
        let hash_key = code_hash.as_bytes().to_vec();
        self.read_sync(CF_ACCOUNT_CODES, hash_key)?
            .map(|bytes| AccountCodeRLP::from_bytes(bytes).to())
            .transpose()
            .map_err(StoreError::from)
    }

    async fn get_transaction_by_hash(
        &self,
        transaction_hash: H256,
    ) -> Result<Option<Transaction>, StoreError> {
        info!(
            "[TRANSACTION BY HASH] Transaction hash: {:?}",
            transaction_hash
        );
        let (_block_number, block_hash, index) =
            match self.get_transaction_location(transaction_hash).await? {
                Some(location) => location,
                None => return Ok(None),
            };
        self.get_transaction_by_location(block_hash, index).await
    }

    async fn get_transaction_by_location(
        &self,
        block_hash: H256,
        index: u64,
    ) -> Result<Option<Transaction>, StoreError> {
        let block_body = match self.get_block_body_by_hash(block_hash).await? {
            Some(body) => body,
            None => return Ok(None),
        };
        let index: usize = index.try_into()?;
        Ok(block_body.transactions.get(index).cloned())
    }

    async fn get_block_by_hash(&self, block_hash: BlockHash) -> Result<Option<Block>, StoreError> {
        let header = match self.get_block_header_by_hash(block_hash)? {
            Some(header) => header,
            None => return Ok(None),
        };
        let body = match self.get_block_body_by_hash(block_hash).await? {
            Some(body) => body,
            None => return Ok(None),
        };
        Ok(Some(Block::new(header, body)))
    }

    async fn get_canonical_block_hash(
        &self,
        block_number: BlockNumber,
    ) -> Result<Option<BlockHash>, StoreError> {
        let number_key = block_number.to_le_bytes().to_vec();

        self.read_async(CF_CANONICAL_BLOCK_HASHES, number_key)
            .await?
            .map(|bytes| BlockHashRLP::from_bytes(bytes).to())
            .transpose()
            .map_err(StoreError::from)
    }

    async fn set_chain_config(&self, chain_config: &ChainConfig) -> Result<(), StoreError> {
        let key = Self::chain_data_key(ChainDataIndex::ChainConfig);
        let value = serde_json::to_string(chain_config)
            .map_err(|_| StoreError::Custom("Failed to serialize chain config".to_string()))?
            .into_bytes();
        self.write_async(CF_CHAIN_DATA, key, value).await
    }

    async fn update_earliest_block_number(
        &self,
        block_number: BlockNumber,
    ) -> Result<(), StoreError> {
        let key = Self::chain_data_key(ChainDataIndex::EarliestBlockNumber);
        let value = block_number.to_le_bytes();
        self.write_async(CF_CHAIN_DATA, key, value).await
    }

    async fn get_earliest_block_number(&self) -> Result<Option<BlockNumber>, StoreError> {
        let key = Self::chain_data_key(ChainDataIndex::EarliestBlockNumber);

        self.read_async(CF_CHAIN_DATA, key)
            .await?
            .map(|bytes| -> Result<BlockNumber, StoreError> {
                let array: [u8; 8] = bytes
                    .try_into()
                    .map_err(|_| StoreError::Custom("Invalid BlockNumber bytes".to_string()))?;
                Ok(BlockNumber::from_le_bytes(array))
            })
            .transpose()
    }

    async fn get_finalized_block_number(&self) -> Result<Option<BlockNumber>, StoreError> {
        let key = Self::chain_data_key(ChainDataIndex::FinalizedBlockNumber);

        self.read_async(CF_CHAIN_DATA, key)
            .await?
            .map(|bytes| -> Result<BlockNumber, StoreError> {
                let array: [u8; 8] = bytes
                    .try_into()
                    .map_err(|_| StoreError::Custom("Invalid BlockNumber bytes".to_string()))?;
                Ok(BlockNumber::from_le_bytes(array))
            })
            .transpose()
    }

    async fn get_safe_block_number(&self) -> Result<Option<BlockNumber>, StoreError> {
        let key = Self::chain_data_key(ChainDataIndex::SafeBlockNumber);

        self.read_async(CF_CHAIN_DATA, key)
            .await?
            .map(|bytes| -> Result<BlockNumber, StoreError> {
                let array: [u8; 8] = bytes
                    .try_into()
                    .map_err(|_| StoreError::Custom("Invalid BlockNumber bytes".to_string()))?;
                Ok(BlockNumber::from_le_bytes(array))
            })
            .transpose()
    }

    async fn get_latest_block_number(&self) -> Result<Option<BlockNumber>, StoreError> {
        let key = Self::chain_data_key(ChainDataIndex::LatestBlockNumber);

        self.read_async(CF_CHAIN_DATA, key)
            .await?
            .map(|bytes| -> Result<BlockNumber, StoreError> {
                let array: [u8; 8] = bytes
                    .try_into()
                    .map_err(|_| StoreError::Custom("Invalid BlockNumber bytes".to_string()))?;
                Ok(BlockNumber::from_le_bytes(array))
            })
            .transpose()
    }

    async fn update_pending_block_number(
        &self,
        block_number: BlockNumber,
    ) -> Result<(), StoreError> {
        let key = Self::chain_data_key(ChainDataIndex::PendingBlockNumber);
        let value = block_number.to_le_bytes();
        self.write_async(CF_CHAIN_DATA, key, value).await
    }

    async fn get_pending_block_number(&self) -> Result<Option<BlockNumber>, StoreError> {
        let key = Self::chain_data_key(ChainDataIndex::PendingBlockNumber);

        self.read_async(CF_CHAIN_DATA, key)
            .await?
            .map(|bytes| -> Result<BlockNumber, StoreError> {
                let array: [u8; 8] = bytes
                    .try_into()
                    .map_err(|_| StoreError::Custom("Invalid BlockNumber bytes".to_string()))?;
                Ok(BlockNumber::from_le_bytes(array))
            })
            .transpose()
    }

    fn open_storage_trie(
        &self,
        hashed_address: H256,
        storage_root: H256,
    ) -> Result<Trie, StoreError> {
        let db = Box::new(RocksDBTrieDB::new(
            self.db.clone(),
            CF_STORAGE_TRIES_NODES,
            Some(hashed_address),
        )?);
        Ok(Trie::open(db, storage_root))
    }

    fn open_state_trie(&self, state_root: H256) -> Result<Trie, StoreError> {
        let db = Box::new(RocksDBTrieDB::new(
            self.db.clone(),
            CF_STATE_TRIE_NODES,
            None,
        )?);
        Ok(Trie::open(db, state_root))
    }

    fn open_locked_state_trie(&self, state_root: H256) -> Result<Trie, StoreError> {
        let db = RocksDBLockedTrieDB::new(self.db.clone(), CF_STATE_TRIE_NODES, None)?;
        Ok(Trie::open(Box::new(db), state_root))
    }

    fn open_locked_storage_trie(
        &self,
        hashed_address: H256,
        storage_root: H256,
    ) -> Result<Trie, StoreError> {
        let db = RocksDBLockedTrieDB::new(
            self.db.clone(),
            CF_STORAGE_TRIES_NODES,
            Some(hashed_address),
        )?;
        Ok(Trie::open(Box::new(db), storage_root))
    }

    async fn forkchoice_update(
        &self,
        new_canonical_blocks: Option<Vec<(BlockNumber, BlockHash)>>,
        head_number: BlockNumber,
        head_hash: BlockHash,
        safe: Option<BlockNumber>,
        finalized: Option<BlockNumber>,
    ) -> Result<(), StoreError> {
        // Get current latest block number to know what to clean up
        let latest = self.get_latest_block_number().await?.unwrap_or(0);
        let db = self.db.clone();

        tokio::task::spawn_blocking(move || {
            let mut batch = WriteBatchWithTransaction::default();

            let [cf_canonical, cf_chain_data] =
                open_cfs(&db, [CF_CANONICAL_BLOCK_HASHES, CF_CHAIN_DATA])?;

            // Update canonical block hashes
            if let Some(canonical_blocks) = new_canonical_blocks {
                for (block_number, block_hash) in canonical_blocks {
                    let number_key = block_number.to_le_bytes();
                    let hash_value = BlockHashRLP::from(block_hash).bytes().clone();
                    batch.put_cf(&cf_canonical, number_key, hash_value);
                }
            }

            // Remove anything after the head from the canonical chain
            for number in (head_number + 1)..=(latest) {
                batch.delete_cf(&cf_canonical, number.to_le_bytes());
            }

            // Make head canonical
            let head_key = head_number.to_le_bytes();
            let head_value = BlockHashRLP::from(head_hash).bytes().clone();
            batch.put_cf(&cf_canonical, head_key, head_value);

            // Update chain data

            let latest_key = Self::chain_data_key(ChainDataIndex::LatestBlockNumber);
            batch.put_cf(&cf_chain_data, latest_key, head_number.to_le_bytes());

            if let Some(safe_number) = safe {
                let safe_key = Self::chain_data_key(ChainDataIndex::SafeBlockNumber);
                batch.put_cf(&cf_chain_data, safe_key, safe_number.to_le_bytes());
            }

            if let Some(finalized_number) = finalized {
                let finalized_key = Self::chain_data_key(ChainDataIndex::FinalizedBlockNumber);
                batch.put_cf(
                    &cf_chain_data,
                    finalized_key,
                    finalized_number.to_le_bytes(),
                );
            }

            db.write(batch)
                .map_err(|e| StoreError::Custom(format!("RocksDB batch write error: {}", e)))
        })
        .await
        .map_err(|e| StoreError::Custom(format!("Task panicked: {}", e)))?
    }
<<<<<<< HEAD
    
    // TODO: REVIEW LOGIC AGAINST LIBMDBX
    async fn get_receipts_for_block(
        &self,
        block_hash: &BlockHash,
    ) -> Result<Vec<Receipt>, StoreError> {
=======

    fn get_receipts_for_block(&self, block_hash: &BlockHash) -> Result<Vec<Receipt>, StoreError> {
        let cf = self.cf_handle(CF_RECEIPTS)?;
>>>>>>> 450fe2bb
        let mut receipts = Vec::new();
        let mut index = 0u64;

        loop {
            let key = (*block_hash, index).encode_to_vec();
            match self.read_async(CF_RECEIPTS, key).await? {
                Some(receipt_bytes) => {
                    let receipt = Receipt::decode(receipt_bytes.as_slice())?;
                    receipts.push(receipt);
                    index += 1;
                }
                None => break,
            }
        }

        Ok(receipts)
    }

    async fn set_header_download_checkpoint(
        &self,
        block_hash: BlockHash,
    ) -> Result<(), StoreError> {
        let key = Self::snap_state_key(SnapStateIndex::HeaderDownloadCheckpoint);
        let value = BlockHashRLP::from(block_hash).bytes().clone();
        self.write_async(CF_SNAP_STATE, key, value).await
    }

    /// Gets the hash of the last header downloaded during a snap sync
    async fn get_header_download_checkpoint(&self) -> Result<Option<BlockHash>, StoreError> {
        let key = Self::snap_state_key(SnapStateIndex::HeaderDownloadCheckpoint);

        self.read_async(CF_SNAP_STATE, key)
            .await?
            .map(|bytes| BlockHashRLP::from_bytes(bytes).to())
            .transpose()
            .map_err(StoreError::from)
    }

    async fn set_state_trie_key_checkpoint(
        &self,
        last_keys: [H256; STATE_TRIE_SEGMENTS],
    ) -> Result<(), StoreError> {
        let key = Self::snap_state_key(SnapStateIndex::StateTrieKeyCheckpoint);
        let value = last_keys.to_vec().encode_to_vec();
        self.write_async(CF_SNAP_STATE, key, value).await
    }

    async fn get_state_trie_key_checkpoint(
        &self,
    ) -> Result<Option<[H256; STATE_TRIE_SEGMENTS]>, StoreError> {
        let key = Self::snap_state_key(SnapStateIndex::StateTrieKeyCheckpoint);

        match self.read_async(CF_SNAP_STATE, key).await? {
            Some(keys_bytes) => {
                let keys_vec: Vec<H256> = Vec::<H256>::decode(keys_bytes.as_slice())?;
                if keys_vec.len() == STATE_TRIE_SEGMENTS {
                    let mut keys_array = [H256::zero(); STATE_TRIE_SEGMENTS];
                    keys_array.copy_from_slice(&keys_vec);
                    Ok(Some(keys_array))
                } else {
                    Err(StoreError::Custom("Invalid array size".to_string()))
                }
            }
            None => Ok(None),
        }
    }

    async fn set_state_heal_paths(&self, paths: Vec<(Nibbles, H256)>) -> Result<(), StoreError> {
        let key = Self::snap_state_key(SnapStateIndex::StateHealPaths);
        let value = paths.encode_to_vec();
        self.write_async(CF_SNAP_STATE, key, value).await
    }

    async fn get_state_heal_paths(&self) -> Result<Option<Vec<(Nibbles, H256)>>, StoreError> {
        let key = Self::snap_state_key(SnapStateIndex::StateHealPaths);

        self.read_async(CF_SNAP_STATE, key)
            .await?
            .map(|bytes| Vec::<(Nibbles, H256)>::decode(bytes.as_slice()))
            .transpose()
            .map_err(StoreError::from)
    }

    async fn set_state_trie_rebuild_checkpoint(
        &self,
        checkpoint: (H256, [H256; STATE_TRIE_SEGMENTS]),
    ) -> Result<(), StoreError> {
        let key = Self::snap_state_key(SnapStateIndex::StateTrieRebuildCheckpoint);
        let value = (checkpoint.0, checkpoint.1.to_vec()).encode_to_vec();
        self.write_async(CF_SNAP_STATE, key, value).await
    }

    async fn get_state_trie_rebuild_checkpoint(
        &self,
    ) -> Result<Option<(H256, [H256; STATE_TRIE_SEGMENTS])>, StoreError> {
        let key = Self::snap_state_key(SnapStateIndex::StateTrieRebuildCheckpoint);

        match self.read_async(CF_SNAP_STATE, key).await? {
            Some(checkpoint_bytes) => {
                let (root, keys_vec): (H256, Vec<H256>) =
                    <(H256, Vec<H256>)>::decode(checkpoint_bytes.as_slice())?;
                if keys_vec.len() == STATE_TRIE_SEGMENTS {
                    let mut keys_array = [H256::zero(); STATE_TRIE_SEGMENTS];
                    keys_array.copy_from_slice(&keys_vec);
                    Ok(Some((root, keys_array)))
                } else {
                    Err(StoreError::Custom("Invalid array size".to_string()))
                }
            }
            None => Ok(None),
        }
    }

    async fn set_storage_trie_rebuild_pending(
        &self,
        pending: Vec<(H256, H256)>,
    ) -> Result<(), StoreError> {
        let key = Self::snap_state_key(SnapStateIndex::StorageTrieRebuildPending);
        let value = pending.encode_to_vec();
        self.write_async(CF_SNAP_STATE, key, value).await
    }

    async fn get_storage_trie_rebuild_pending(
        &self,
    ) -> Result<Option<Vec<(H256, H256)>>, StoreError> {
        let key = Self::snap_state_key(SnapStateIndex::StorageTrieRebuildPending);

        self.read_async(CF_SNAP_STATE, key)
            .await?
            .map(|bytes| Vec::<(H256, H256)>::decode(bytes.as_slice()))
            .transpose()
            .map_err(StoreError::from)
    }

    async fn set_latest_valid_ancestor(
        &self,
        bad_block: BlockHash,
        latest_valid: BlockHash,
    ) -> Result<(), StoreError> {
        let key = BlockHashRLP::from(bad_block).bytes().clone();
        let value = BlockHashRLP::from(latest_valid).bytes().clone();
        self.write_async(CF_INVALID_ANCESTORS, key, value).await
    }

    async fn get_latest_valid_ancestor(
        &self,
        block: BlockHash,
    ) -> Result<Option<BlockHash>, StoreError> {
        let key = BlockHashRLP::from(block).bytes().clone();

        self.read_async(CF_INVALID_ANCESTORS, key)
            .await?
            .map(|bytes| BlockHashRLP::from_bytes(bytes).to())
            .transpose()
            .map_err(StoreError::from)
    }

    fn get_block_number_sync(
        &self,
        block_hash: BlockHash,
    ) -> Result<Option<BlockNumber>, StoreError> {
        let hash_key = BlockHashRLP::from(block_hash).bytes().clone();

        self.read_sync(CF_BLOCK_NUMBERS, hash_key)?
            .map(|bytes| -> Result<BlockNumber, StoreError> {
                let array: [u8; 8] = bytes
                    .try_into()
                    .map_err(|_| StoreError::Custom("Invalid BlockNumber bytes".to_string()))?;
                Ok(BlockNumber::from_le_bytes(array))
            })
            .transpose()
    }

    fn get_canonical_block_hash_sync(
        &self,
        block_number: BlockNumber,
    ) -> Result<Option<BlockHash>, StoreError> {
        let number_key = block_number.to_le_bytes().to_vec();

        self.read_sync(CF_CANONICAL_BLOCK_HASHES, number_key)?
            .map(|bytes| BlockHashRLP::from_bytes(bytes).to())
            .transpose()
            .map_err(StoreError::from)
    }

    async fn write_storage_trie_nodes_batch(
        &self,
        storage_trie_nodes: Vec<(H256, Vec<(NodeHash, Vec<u8>)>)>,
    ) -> Result<(), StoreError> {
        let mut batch_ops = Vec::new();

        for (address_hash, nodes) in storage_trie_nodes {
            for (node_hash, node_data) in nodes {
                // Create composite key: address_hash + node_hash
                let mut key = Vec::with_capacity(64);
                key.extend_from_slice(address_hash.as_bytes());
                key.extend_from_slice(node_hash.as_ref());
                batch_ops.push((CF_STORAGE_TRIES_NODES.to_string(), key, node_data));
            }
        }

        self.write_batch_async(batch_ops).await
    }

    async fn write_account_code_batch(
        &self,
        account_codes: Vec<(H256, Bytes)>,
    ) -> Result<(), StoreError> {
        let mut batch_ops = Vec::new();

        for (code_hash, code) in account_codes {
            let key = code_hash.as_bytes().to_vec();
            let value = AccountCodeRLP::from(code).bytes().clone();
            batch_ops.push((CF_ACCOUNT_CODES.to_string(), key, value));
        }

        self.write_batch_async(batch_ops).await
    }
}

/// Open column families
fn open_cfs<'a, const N: usize>(
    db: &'a Arc<OptimisticTransactionDB<MultiThreaded>>,
    names: [&str; N],
) -> Result<[Arc<BoundColumnFamily<'a>>; N], StoreError> {
    let mut handles = Vec::with_capacity(N);

    for name in names {
        handles
            .push(db.cf_handle(name).ok_or_else(|| {
                StoreError::Custom(format!("Column family '{}' not found", name))
            })?);
    }

    handles
        .try_into()
        .map_err(|_| StoreError::Custom("Unexpected number of column families".to_string()))
}<|MERGE_RESOLUTION|>--- conflicted
+++ resolved
@@ -1208,18 +1208,12 @@
         .await
         .map_err(|e| StoreError::Custom(format!("Task panicked: {}", e)))?
     }
-<<<<<<< HEAD
-    
+  
     // TODO: REVIEW LOGIC AGAINST LIBMDBX
     async fn get_receipts_for_block(
         &self,
         block_hash: &BlockHash,
     ) -> Result<Vec<Receipt>, StoreError> {
-=======
-
-    fn get_receipts_for_block(&self, block_hash: &BlockHash) -> Result<Vec<Receipt>, StoreError> {
-        let cf = self.cf_handle(CF_RECEIPTS)?;
->>>>>>> 450fe2bb
         let mut receipts = Vec::new();
         let mut index = 0u64;
 
@@ -1237,7 +1231,7 @@
 
         Ok(receipts)
     }
-
+  
     async fn set_header_download_checkpoint(
         &self,
         block_hash: BlockHash,
