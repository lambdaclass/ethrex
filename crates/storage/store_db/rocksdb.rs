--- conflicted
+++ resolved
@@ -1526,16 +1526,15 @@
     ) -> Result<Trie, StoreError> {
         // FIXME: use a DB snapshot here
         let db = Box::new(RocksDBTrieDB::new(
+            
             self.db.clone(),
-<<<<<<< HEAD
+           
             CF_STORAGE_TRIE_NODES,
             CF_STORAGE_FLATKEYVALUE,
+           
             None,
-=======
-            CF_TRIE_NODES,
-            None,
+        ,
             self.last_written()?,
->>>>>>> 1d36a0b3
         )?);
         let wrap_db = Box::new(TrieWrapper {
             state_root,
@@ -1553,16 +1552,15 @@
     fn open_state_trie(&self, state_root: H256) -> Result<Trie, StoreError> {
         // FIXME: use a DB snapshot here
         let db = Box::new(RocksDBTrieDB::new(
+            
             self.db.clone(),
-<<<<<<< HEAD
+           
             CF_ACCOUNT_TRIE_NODES,
             CF_ACCOUNT_FLATKEYVALUE,
+           
             None,
-=======
-            CF_TRIE_NODES,
-            None,
+        ,
             self.last_written()?,
->>>>>>> 1d36a0b3
         )?);
         let wrap_db = Box::new(TrieWrapper {
             state_root,
@@ -1594,16 +1592,15 @@
 
     fn open_direct_state_trie(&self, state_root: H256) -> Result<Trie, StoreError> {
         let db = Box::new(RocksDBTrieDB::new(
+            
             self.db.clone(),
-<<<<<<< HEAD
+           
             CF_ACCOUNT_TRIE_NODES,
             CF_ACCOUNT_FLATKEYVALUE,
+           
             None,
-=======
-            CF_TRIE_NODES,
-            None,
+        ,
             self.last_written()?,
->>>>>>> 1d36a0b3
         )?);
         Ok(Trie::open(db, state_root))
     }
