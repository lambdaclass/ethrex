--- conflicted
+++ resolved
@@ -103,12 +103,8 @@
 
 #[derive(Debug)]
 pub struct Store {
-<<<<<<< HEAD
-    db: Arc<DBWithThreadMode<MultiThreaded>>,
+    db: Arc<OptimisticTransactionDB<MultiThreaded>>,
     trie_cache: Arc<RwLock<TrieWrapperInner>>,
-=======
-    db: Arc<OptimisticTransactionDB<MultiThreaded>>,
->>>>>>> c25e90f8
 }
 
 impl Store {
@@ -487,12 +483,8 @@
                 ],
             )?;
 
-<<<<<<< HEAD
-            let mut batch = WriteBatch::default();
-=======
             let _span = tracing::trace_span!("Block DB update").entered();
             let mut batch = WriteBatchWithTransaction::default();
->>>>>>> c25e90f8
 
             let mut trie = trie_cache.write().map_err(|_| StoreError::LockError)?;
             if let Some(root) = trie.get_commitable(parent_state_root) {
@@ -1485,7 +1477,7 @@
     ) -> Result<(), StoreError> {
         let db = self.db.clone();
         tokio::task::spawn_blocking(move || {
-            let mut batch = WriteBatch::default();
+            let mut batch = WriteBatchWithTransaction::default();
             let cf = db.cf_handle(&CF_TRIE_NODES).ok_or_else(|| {
                 StoreError::Custom(format!("Column family not found: CF_TRIE_NODES"))
             })?;
