<<<<<<< HEAD
use crate::{
    rlp::Rlp,
    trie_db::{
        layering::{TrieWrapper, TrieWrapperInner},
        rocksdb_locked::RocksDBLockedTrieDB,
    },
};
=======
use crate::{rlp::AccountCodeHashRLP, trie_db::rocksdb_locked::RocksDBLockedTrieDB};
>>>>>>> 468ec140
use bytes::Bytes;
use ethrex_common::{
    H256,
    types::{
        Block, BlockBody, BlockHash, BlockHeader, BlockNumber, ChainConfig, Index, Receipt,
        Transaction,
    },
};
use ethrex_trie::{Nibbles, Trie};
use rocksdb::{
    BlockBasedOptions, BoundColumnFamily, Cache, ColumnFamilyDescriptor, DBWithThreadMode,
    MultiThreaded, Options, WriteBatch,
};
use std::{
    collections::HashSet,
    sync::{Arc, RwLock},
};
use tracing::info;

use crate::{
    STATE_TRIE_SEGMENTS, UpdateBatch,
    api::StoreEngine,
    error::StoreError,
    rlp::{AccountCodeRLP, BlockBodyRLP, BlockHashRLP, BlockHeaderRLP, BlockRLP},
    trie_db::rocksdb::RocksDBTrieDB,
    utils::{ChainDataIndex, SnapStateIndex},
};
use ethrex_rlp::{decode::RLPDecode, encode::RLPEncode};
use std::fmt::Debug;

/// Canonical block hashes column family: [`u8;_`] => [`Vec<u8>`]
/// - [`u8;_`] = `block_number.to_le_bytes()`
/// - [`Vec<u8>`] = `BlockHashRLP::from(block_hash).bytes().clone()`
const CF_CANONICAL_BLOCK_HASHES: &str = "canonical_block_hashes";

/// Block numbers column family: [`Vec<u8>`] => [`u8;_`]
/// - [`Vec<u8>`] = `BlockHashRLP::from(block_hash).bytes().clone()`
/// - [`u8;_`] = `block_number.to_le_bytes()`
const CF_BLOCK_NUMBERS: &str = "block_numbers";

/// Block headers column family: [`Vec<u8>`] => [`Vec<u8>`]
/// - [`Vec<u8>`] = `BlockHashRLP::from(block_hash).bytes().clone()`
/// - [`Vec<u8>`] = `BlockHeaderRLP::from(block.header.clone()).bytes().clone()`
const CF_HEADERS: &str = "headers";

/// Block bodies column family: [`Vec<u8>`] => [`Vec<u8>`]
/// - [`Vec<u8>`] = `BlockHashRLP::from(block_hash).bytes().clone();`
/// - [`Vec<u8>`] = `BlockBodyRLP::from(block.body.clone()).bytes().clone()`
const CF_BODIES: &str = "bodies";

/// Account codes column family: [`Vec<u8>`] => [`Vec<u8>`]
/// - [`Vec<u8>`] = `code_hash.as_bytes().to_vec()`
/// - [`Vec<u8>`] = `AccountCodeRLP::from(code).bytes().clone()`
const CF_ACCOUNT_CODES: &str = "account_codes";

/// Receipts column family: [`Vec<u8>`] => [`Vec<u8>`]
/// - [`Vec<u8>`] = `(block_hash, index).encode_to_vec()`
/// - [`Vec<u8>`] = `receipt.encode_to_vec()`
const CF_RECEIPTS: &str = "receipts";

/// Transaction locations column family: [`Vec<u8>`] => [`Vec<u8>`]
/// - [`Vec<u8>`] = Composite key
///    ```rust,no_run
///     // let mut composite_key = Vec::with_capacity(64);
///     // composite_key.extend_from_slice(transaction_hash.as_bytes());
///     // composite_key.extend_from_slice(block_hash.as_bytes());
///    ```
/// - [`Vec<u8>`] = `(block_number, block_hash, index).encode_to_vec()`
const CF_TRANSACTION_LOCATIONS: &str = "transaction_locations";

/// Chain data column family: [`Vec<u8>`] => [`Vec<u8>`]
/// - [`Vec<u8>`] = `Self::chain_data_key(ChainDataIndex::ChainConfig)`
/// - [`Vec<u8>`] = `serde_json::to_string(chain_config)`
const CF_CHAIN_DATA: &str = "chain_data";

/// Snap state column family: [`Vec<u8>`] => [`Vec<u8>`]
/// - [`Vec<u8>`] = `Self::snap_state_key(SnapStateIndex::HeaderDownloadCheckpoint)`
/// - [`Vec<u8>`] = `BlockHashRLP::from(block_hash).bytes().clone()`
const CF_SNAP_STATE: &str = "snap_state";

/// State trie nodes column family: [`Nibbles`] => [`Vec<u8>`]
/// - [`Nibbles`] = `node_hash.as_ref()`
/// - [`Vec<u8>`] = `node_data`
<<<<<<< HEAD
const CF_TRIE_NODES: &str = "trie_nodes";
=======
const CF_STATE_TRIE_NODES: &str = "state_trie_nodes";

/// Storage tries nodes column family: [`Vec<u8>`] => [`Vec<u8>`]
/// - [`Vec<u8>`] = Composite key
///   ```rust,no_run
///     // let mut key = Vec::with_capacity(64);
///     // key.extend_from_slice(address_hash.as_bytes());
///     // key.extend_from_slice(node_hash.as_ref());
///   ```
/// - [`Vec<u8>`] = `node_data`
const CF_STORAGE_TRIES_NODES: &str = "storage_tries_nodes";
>>>>>>> 468ec140

/// Pending blocks column family: [`Vec<u8>`] => [`Vec<u8>`]
/// - [`Vec<u8>`] = `BlockHashRLP::from(block.hash()).bytes().clone()`
/// - [`Vec<u8>`] = `BlockRLP::from(block).bytes().clone()`
const CF_PENDING_BLOCKS: &str = "pending_blocks";

/// Invalid ancestors column family: [`Vec<u8>`] => [`Vec<u8>`]
/// - [`Vec<u8>`] = `BlockHashRLP::from(bad_block).bytes().clone()`
/// - [`Vec<u8>`] = `BlockHashRLP::from(latest_valid).bytes().clone()`
const CF_INVALID_ANCESTORS: &str = "invalid_ancestors";

#[derive(Debug)]
pub struct Store {
    db: Arc<DBWithThreadMode<MultiThreaded>>,
    trie_cache: Arc<RwLock<TrieWrapperInner>>,
}

impl Store {
    pub fn new(path: &str) -> Result<Self, StoreError> {
        let mut db_options = Options::default();
        db_options.create_if_missing(true);
        db_options.create_missing_column_families(true);

        let cache = Cache::new_lru_cache(4 * 1024 * 1024 * 1024); // 4GB cache 

        db_options.set_max_open_files(-1);
        db_options.set_max_file_opening_threads(16);

        db_options.set_max_background_jobs(8);

        db_options.set_level_zero_file_num_compaction_trigger(2);
        db_options.set_level_zero_slowdown_writes_trigger(10);
        db_options.set_level_zero_stop_writes_trigger(16);
        db_options.set_target_file_size_base(512 * 1024 * 1024); // 512MB
        db_options.set_max_bytes_for_level_base(2 * 1024 * 1024 * 1024); // 2GB L1
        db_options.set_max_bytes_for_level_multiplier(10.0);
        db_options.set_level_compaction_dynamic_level_bytes(true);

        db_options.set_db_write_buffer_size(1024 * 1024 * 1024); // 1GB
        db_options.set_write_buffer_size(128 * 1024 * 1024); // 128MB
        db_options.set_max_write_buffer_number(4);
        db_options.set_min_write_buffer_number_to_merge(2);

        db_options.set_wal_recovery_mode(rocksdb::DBRecoveryMode::PointInTime);
        db_options.set_max_total_wal_size(2 * 1024 * 1024 * 1024); // 2GB
        db_options.set_wal_ttl_seconds(3600);
        db_options.set_wal_bytes_per_sync(32 * 1024 * 1024); // 32MB
        db_options.set_bytes_per_sync(32 * 1024 * 1024); // 32MB
        db_options.set_use_fsync(false); // fdatasync

        db_options.set_enable_pipelined_write(true);
        db_options.set_allow_concurrent_memtable_write(true);
        db_options.set_enable_write_thread_adaptive_yield(true);
        db_options.set_compaction_readahead_size(4 * 1024 * 1024); // 4MB
        db_options.set_advise_random_on_open(false);

        // db_options.enable_statistics();
        // db_options.set_stats_dump_period_sec(600);

        // Current column families that the code expects
        let expected_column_families = vec![
            CF_CANONICAL_BLOCK_HASHES,
            CF_BLOCK_NUMBERS,
            CF_HEADERS,
            CF_BODIES,
            CF_ACCOUNT_CODES,
            CF_RECEIPTS,
            CF_TRANSACTION_LOCATIONS,
            CF_CHAIN_DATA,
            CF_SNAP_STATE,
            CF_TRIE_NODES,
            CF_PENDING_BLOCKS,
            CF_INVALID_ANCESTORS,
        ];

        // Get existing column families to know which ones to drop later
        let existing_cfs = match DBWithThreadMode::<MultiThreaded>::list_cf(&db_options, path) {
            Ok(cfs) => {
                info!("Found existing column families: {:?}", cfs);
                cfs
            }
            Err(_) => {
                // Database doesn't exist yet
                info!("Database doesn't exist, will create with expected column families");
                vec!["default".to_string()]
            }
        };

        // Create descriptors for ALL existing CFs + expected ones (RocksDB requires opening all existing CFs)
        let mut all_cfs_to_open = HashSet::new();

        // Add all expected CFs
        for cf in &expected_column_families {
            all_cfs_to_open.insert(cf.to_string());
        }

        // Add all existing CFs (we must open them to be able to drop obsolete ones later)
        for cf in &existing_cfs {
            if cf != "default" {
                // default is handled automatically
                all_cfs_to_open.insert(cf.clone());
            }
        }

        let mut cf_descriptors = Vec::new();
        for cf_name in &all_cfs_to_open {
            let mut cf_opts = Options::default();

            cf_opts.set_level_zero_file_num_compaction_trigger(4);
            cf_opts.set_level_zero_slowdown_writes_trigger(20);
            cf_opts.set_level_zero_stop_writes_trigger(36);

            match cf_name.as_str() {
                CF_HEADERS | CF_BODIES => {
                    cf_opts.set_compression_type(rocksdb::DBCompressionType::Zstd);
                    cf_opts.set_write_buffer_size(128 * 1024 * 1024); // 128MB
                    cf_opts.set_max_write_buffer_number(4);
                    cf_opts.set_target_file_size_base(256 * 1024 * 1024); // 256MB 

                    let mut block_opts = BlockBasedOptions::default();
                    block_opts.set_block_cache(&cache);
                    block_opts.set_block_size(32 * 1024); // 32KB blocks
                    block_opts.set_cache_index_and_filter_blocks(true);
                    cf_opts.set_block_based_table_factory(&block_opts);
                }
                CF_CANONICAL_BLOCK_HASHES | CF_BLOCK_NUMBERS => {
                    cf_opts.set_compression_type(rocksdb::DBCompressionType::Lz4);
                    cf_opts.set_write_buffer_size(64 * 1024 * 1024); // 64MB
                    cf_opts.set_max_write_buffer_number(3);
                    cf_opts.set_target_file_size_base(128 * 1024 * 1024); // 128MB 

                    let mut block_opts = BlockBasedOptions::default();
                    block_opts.set_block_cache(&cache);
                    block_opts.set_block_size(16 * 1024); // 16KB
                    block_opts.set_bloom_filter(10.0, false);
                    block_opts.set_cache_index_and_filter_blocks(true);
                    cf_opts.set_block_based_table_factory(&block_opts);
                }
                CF_TRIE_NODES => {
                    cf_opts.set_compression_type(rocksdb::DBCompressionType::Lz4);
                    cf_opts.set_write_buffer_size(512 * 1024 * 1024); // 512MB 
                    cf_opts.set_max_write_buffer_number(6);
                    cf_opts.set_min_write_buffer_number_to_merge(2);
                    cf_opts.set_target_file_size_base(256 * 1024 * 1024); // 256MB 
                    cf_opts.set_memtable_prefix_bloom_ratio(0.2); // Bloom filter 

                    let mut block_opts = BlockBasedOptions::default();
                    block_opts.set_block_size(16 * 1024); // 16KB 
                    block_opts.set_block_cache(&cache);
                    block_opts.set_bloom_filter(10.0, false); // 10 bits per key
                    block_opts.set_cache_index_and_filter_blocks(true);
                    block_opts.set_pin_l0_filter_and_index_blocks_in_cache(true);
                    cf_opts.set_block_based_table_factory(&block_opts);
                }
                CF_RECEIPTS | CF_ACCOUNT_CODES => {
                    cf_opts.set_compression_type(rocksdb::DBCompressionType::Lz4);
                    cf_opts.set_write_buffer_size(128 * 1024 * 1024); // 128MB
                    cf_opts.set_max_write_buffer_number(3);
                    cf_opts.set_target_file_size_base(256 * 1024 * 1024); // 256MB

                    let mut block_opts = BlockBasedOptions::default();
                    block_opts.set_block_cache(&cache);
                    block_opts.set_block_size(32 * 1024); // 32KB
                    block_opts.set_block_cache(&cache);
                    cf_opts.set_block_based_table_factory(&block_opts);
                }
                _ => {
                    // Default for other CFs
                    cf_opts.set_compression_type(rocksdb::DBCompressionType::Lz4);
                    cf_opts.set_write_buffer_size(64 * 1024 * 1024); // 64MB
                    cf_opts.set_max_write_buffer_number(3);
                    cf_opts.set_target_file_size_base(128 * 1024 * 1024); // 128MB 

                    let mut block_opts = BlockBasedOptions::default();
                    block_opts.set_block_size(16 * 1024);
                    block_opts.set_block_cache(&cache);
                    cf_opts.set_block_based_table_factory(&block_opts);
                }
            }

            cf_descriptors.push(ColumnFamilyDescriptor::new(cf_name, cf_opts));
        }

        let db = DBWithThreadMode::<MultiThreaded>::open_cf_descriptors(
            &db_options,
            path,
            cf_descriptors,
        )
        .map_err(|e| StoreError::Custom(format!("Failed to open RocksDB: {}", e)))?;

        // Clean up obsolete column families
        for cf_name in &existing_cfs {
            if cf_name != "default" && !expected_column_families.contains(&cf_name.as_str()) {
                info!("Dropping obsolete column family: {}", cf_name);
                match db.drop_cf(cf_name) {
                    Ok(_) => info!("Successfully dropped column family: {}", cf_name),
                    Err(e) => {
                        // Log error but don't fail initialization - the database is still usable
                        tracing::warn!(
                            "Failed to drop obsolete column family '{}': {}",
                            cf_name,
                            e
                        );
                    }
                }
            }
        }

        Ok(Self {
            db: Arc::new(db),
            trie_cache: Default::default(),
        })
    }

    // Helper method to get column family handle
    fn cf_handle(&self, cf_name: &str) -> Result<std::sync::Arc<BoundColumnFamily>, StoreError> {
        self.db
            .cf_handle(cf_name)
            .ok_or_else(|| StoreError::Custom(format!("Column family not found: {}", cf_name)))
    }

    // Helper method for async writes
    async fn write_async<K, V>(&self, cf_name: &str, key: K, value: V) -> Result<(), StoreError>
    where
        K: AsRef<[u8]> + Send + 'static,
        V: AsRef<[u8]> + Send + 'static,
    {
        let db = self.db.clone();
        let cf_name = cf_name.to_string();

        tokio::task::spawn_blocking(move || {
            let cf = db.cf_handle(&cf_name).ok_or_else(|| {
                StoreError::Custom(format!("Column family not found: {}", cf_name))
            })?;
            db.put_cf(&cf, key, value)
                .map_err(|e| StoreError::Custom(format!("RocksDB write error: {}", e)))
        })
        .await
        .map_err(|e| StoreError::Custom(format!("Task panicked: {}", e)))?
    }

    // Helper method for async reads
    async fn read_async<K>(&self, cf_name: &str, key: K) -> Result<Option<Vec<u8>>, StoreError>
    where
        K: AsRef<[u8]> + Send + 'static,
    {
        let db = self.db.clone();
        let cf_name = cf_name.to_string();

        tokio::task::spawn_blocking(move || {
            let cf = db.cf_handle(&cf_name).ok_or_else(|| {
                StoreError::Custom(format!("Column family not found: {}", cf_name))
            })?;
            db.get_cf(&cf, key)
                .map_err(|e| StoreError::Custom(format!("RocksDB read error: {}", e)))
        })
        .await
        .map_err(|e| StoreError::Custom(format!("Task panicked: {}", e)))?
    }

    // Helper method for sync reads
    fn read_sync<K>(&self, cf_name: &str, key: K) -> Result<Option<Vec<u8>>, StoreError>
    where
        K: AsRef<[u8]>,
    {
        let cf = self.cf_handle(cf_name)?;
        self.db
            .get_cf(&cf, key)
            .map_err(|e| StoreError::Custom(format!("RocksDB read error: {}", e)))
    }

    // Helper method for batch writes
    async fn write_batch_async(
        &self,
        batch_ops: Vec<(String, Vec<u8>, Vec<u8>)>,
    ) -> Result<(), StoreError> {
        let db = self.db.clone();

        tokio::task::spawn_blocking(move || {
            let mut batch = WriteBatch::default();

            for (cf_name, key, value) in batch_ops {
                let cf = db.cf_handle(&cf_name).ok_or_else(|| {
                    StoreError::Custom(format!("Column family not found: {}", cf_name))
                })?;
                batch.put_cf(&cf, key, value);
            }

            db.write(batch)
                .map_err(|e| StoreError::Custom(format!("RocksDB batch write error: {}", e)))
        })
        .await
        .map_err(|e| StoreError::Custom(format!("Task panicked: {}", e)))?
    }

    // Helper method to encode ChainDataIndex as key
    fn chain_data_key(index: ChainDataIndex) -> Vec<u8> {
        (index as u8).encode_to_vec()
    }

    // Helper method to encode SnapStateIndex as key
    fn snap_state_key(index: SnapStateIndex) -> Vec<u8> {
        (index as u8).encode_to_vec()
    }

    // Helper method for bulk reads - equivalent to LibMDBX read_bulk
    async fn read_bulk_async<K, V, F>(
        &self,
        cf_name: &str,
        keys: Vec<K>,
        deserialize_fn: F,
    ) -> Result<Vec<V>, StoreError>
    where
        K: AsRef<[u8]> + Send + 'static,
        V: Send + 'static,
        F: Fn(Vec<u8>) -> Result<V, StoreError> + Send + 'static,
    {
        let db = self.db.clone();
        let cf_name = cf_name.to_string();

        tokio::task::spawn_blocking(move || {
            let cf = db.cf_handle(&cf_name).ok_or_else(|| {
                StoreError::Custom(format!("Column family not found: {}", cf_name))
            })?;

            let mut results = Vec::with_capacity(keys.len());

            for key in keys {
                match db.get_cf(&cf, key)? {
                    Some(bytes) => {
                        let value = deserialize_fn(bytes)?;
                        results.push(value);
                    }
                    None => {
                        return Err(StoreError::Custom("Key not found in bulk read".to_string()));
                    }
                }
            }

            Ok(results)
        })
        .await
        .map_err(|e| StoreError::Custom(format!("Task panicked: {}", e)))?
    }
}

#[async_trait::async_trait]
impl StoreEngine for Store {
    async fn apply_updates(&self, update_batch: UpdateBatch) -> Result<(), StoreError> {
        let db = self.db.clone();
        let trie_cache = self.trie_cache.clone();
        let parent_state_root = self
            .get_block_header_by_hash(
                update_batch
                    .blocks
                    .first()
                    .ok_or(StoreError::UpdateBatchNoBlocks)?
                    .header
                    .parent_hash,
            )?
            .map(|header| header.state_root)
            .unwrap_or_default();
        let last_state_root = update_batch
            .blocks
            .last()
            .ok_or(StoreError::UpdateBatchNoBlocks)?
            .header
            .state_root;

        tokio::task::spawn_blocking(move || {
            let _span = tracing::trace_span!("Block DB update").entered();

            let [
                cf_trie_nodes,
                cf_receipts,
                cf_codes,
                cf_block_numbers,
                cf_tx_locations,
                cf_headers,
                cf_bodies,
            ] = open_cfs(
                &db,
                [
                    CF_TRIE_NODES,
                    CF_RECEIPTS,
                    CF_ACCOUNT_CODES,
                    CF_BLOCK_NUMBERS,
                    CF_TRANSACTION_LOCATIONS,
                    CF_HEADERS,
                    CF_BODIES,
                ],
            )?;

            let mut batch = WriteBatch::default();

            let mut trie = trie_cache.write().map_err(|_| StoreError::LockError)?;

            // If the parent is very old, we are probably syncing and should assume it's cannonical
            if trie.depth(parent_state_root) + update_batch.blocks.len() > 128 {
                let nodes = trie.commit(parent_state_root).unwrap_or_default();
                for (key, value) in nodes {
                    batch.put_cf(&cf_trie_nodes, key, value);
                }
            }
            trie.put_batch(
                parent_state_root,
                last_state_root,
                update_batch.account_updates,
            );
            trie.put_batch(
                parent_state_root,
                last_state_root,
                update_batch
                    .storage_updates
                    .into_iter()
                    .flat_map(|(account_hash, nodes)| {
                        nodes.into_iter().map(move |(path, node)| {
                            (
                                Nibbles::from_bytes(account_hash.as_bytes()).concat(path),
                                node,
                            )
                        })
                    })
                    .collect(),
            );

            for block in update_batch.blocks {
                let block_number = block.header.number;
                let block_hash = block.hash();

                let hash_key_rlp = BlockHashRLP::from(block_hash);
                let header_value_rlp = BlockHeaderRLP::from(block.header.clone());
                batch.put_cf(&cf_headers, hash_key_rlp.bytes(), header_value_rlp.bytes());

                let hash_key: AccountCodeHashRLP = block_hash.into();
                let body_value = BlockBodyRLP::from_bytes(block.body.encode_to_vec());
                batch.put_cf(&cf_bodies, hash_key.bytes(), body_value.bytes());

                let hash_key = BlockHashRLP::from(block_hash).bytes().clone();
                batch.put_cf(&cf_block_numbers, hash_key, block_number.to_le_bytes());

                for (index, transaction) in block.body.transactions.iter().enumerate() {
                    let tx_hash = transaction.hash();
                    // Key: tx_hash + block_hash
                    let mut composite_key = Vec::with_capacity(64);
                    composite_key.extend_from_slice(tx_hash.as_bytes());
                    composite_key.extend_from_slice(block_hash.as_bytes());
                    let location_value = (block_number, block_hash, index as u64).encode_to_vec();
                    batch.put_cf(&cf_tx_locations, composite_key, location_value);
                }
            }

            for (block_hash, receipts) in update_batch.receipts {
                for (index, receipt) in receipts.into_iter().enumerate() {
                    let key = (block_hash, index as u64).encode_to_vec();
                    let value = receipt.encode_to_vec();
                    batch.put_cf(&cf_receipts, key, value);
                }
            }

            for (code_hash, code) in update_batch.code_updates {
                let code_key = code_hash.as_bytes();
                let code_value = AccountCodeRLP::from(code).bytes().clone();
                batch.put_cf(&cf_codes, code_key, code_value);
            }

            // Single write operation
            db.write(batch)
                .map_err(|e| StoreError::Custom(format!("RocksDB batch write error: {}", e)))
        })
        .await
        .map_err(|e| StoreError::Custom(format!("Task panicked: {}", e)))?
    }

    /// Add a batch of blocks in a single transaction.
    /// This will store -> BlockHeader, BlockBody, BlockTransactions, BlockNumber.
    async fn add_blocks(&self, blocks: Vec<Block>) -> Result<(), StoreError> {
        let db = self.db.clone();

        tokio::task::spawn_blocking(move || {
            let mut batch = WriteBatch::default();

            let [cf_headers, cf_bodies, cf_block_numbers, cf_tx_locations] = open_cfs(
                &db,
                [
                    CF_HEADERS,
                    CF_BODIES,
                    CF_BLOCK_NUMBERS,
                    CF_TRANSACTION_LOCATIONS,
                ],
            )?;

            for block in blocks {
                let block_hash = block.hash();
                let block_number = block.header.number;

                let hash_key = BlockHashRLP::from(block_hash).bytes().clone();
                let header_value = BlockHeaderRLP::from(block.header.clone()).bytes().clone();
                batch.put_cf(&cf_headers, hash_key, header_value);

                let hash_key = BlockHashRLP::from(block_hash).bytes().clone();
                let body_value = BlockBodyRLP::from(block.body.clone()).bytes().clone();
                batch.put_cf(&cf_bodies, hash_key, body_value);

                let hash_key = BlockHashRLP::from(block_hash).bytes().clone();
                batch.put_cf(&cf_block_numbers, hash_key, block_number.to_le_bytes());

                for (index, transaction) in block.body.transactions.iter().enumerate() {
                    let tx_hash = transaction.hash();
                    // Key: tx_hash + block_hash
                    let mut composite_key = Vec::with_capacity(64);
                    composite_key.extend_from_slice(tx_hash.as_bytes());
                    composite_key.extend_from_slice(block_hash.as_bytes());
                    let location_value = (block_number, block_hash, index as u64).encode_to_vec();
                    batch.put_cf(&cf_tx_locations, composite_key, location_value);
                }
            }

            db.write(batch)
                .map_err(|e| StoreError::Custom(format!("RocksDB batch write error: {}", e)))
        })
        .await
        .map_err(|e| StoreError::Custom(format!("Task panicked: {}", e)))?
    }

    async fn add_block_header(
        &self,
        block_hash: BlockHash,
        block_header: BlockHeader,
    ) -> Result<(), StoreError> {
        let hash_key = BlockHashRLP::from(block_hash).bytes().clone();
        let header_value = BlockHeaderRLP::from(block_header).bytes().clone();
        self.write_async(CF_HEADERS, hash_key, header_value).await
    }

    async fn add_block_headers(&self, block_headers: Vec<BlockHeader>) -> Result<(), StoreError> {
        let mut batch_ops = Vec::new();

        for header in block_headers {
            let block_hash = header.hash();
            let hash_key = BlockHashRLP::from(block_hash).bytes().clone();
            let header_value = BlockHeaderRLP::from(header.clone()).bytes().clone();

            batch_ops.push((CF_HEADERS.to_string(), hash_key, header_value));

            let number_key = header.number.to_le_bytes().to_vec();
            batch_ops.push((
                CF_BLOCK_NUMBERS.to_string(),
                BlockHashRLP::from(block_hash).bytes().clone(),
                number_key,
            ));
        }

        self.write_batch_async(batch_ops).await
    }

    fn get_block_header(
        &self,
        block_number: BlockNumber,
    ) -> Result<Option<BlockHeader>, StoreError> {
        let Some(block_hash) = self.get_canonical_block_hash_sync(block_number)? else {
            return Ok(None);
        };

        self.get_block_header_by_hash(block_hash)
    }

    async fn add_block_body(
        &self,
        block_hash: BlockHash,
        block_body: BlockBody,
    ) -> Result<(), StoreError> {
        let hash_key = BlockHashRLP::from(block_hash).bytes().clone();
        let body_value = BlockBodyRLP::from(block_body).bytes().clone();
        self.write_async(CF_BODIES, hash_key, body_value).await
    }

    async fn get_block_body(
        &self,
        block_number: BlockNumber,
    ) -> Result<Option<BlockBody>, StoreError> {
        let Some(block_hash) = self.get_canonical_block_hash_sync(block_number)? else {
            return Ok(None);
        };

        self.get_block_body_by_hash(block_hash).await
    }

    async fn remove_block(&self, block_number: BlockNumber) -> Result<(), StoreError> {
        let mut batch = WriteBatch::default();

        let Some(hash) = self.get_canonical_block_hash_sync(block_number)? else {
            return Ok(());
        };

        let [cf_canonical, cf_bodies, cf_headers, cf_block_numbers] = open_cfs(
            &self.db,
            [
                CF_CANONICAL_BLOCK_HASHES,
                CF_BODIES,
                CF_HEADERS,
                CF_BLOCK_NUMBERS,
            ],
        )?;

        batch.delete_cf(&cf_canonical, block_number.to_le_bytes());
        batch.delete_cf(&cf_bodies, hash.as_bytes());
        batch.delete_cf(&cf_headers, hash.as_bytes());
        batch.delete_cf(&cf_block_numbers, hash.as_bytes());

        self.db
            .write(batch)
            .map_err(|e| StoreError::Custom(format!("RocksDB batch write error: {}", e)))
    }

    async fn get_block_bodies(
        &self,
        from: BlockNumber,
        to: BlockNumber,
    ) -> Result<Vec<BlockBody>, StoreError> {
        let numbers: Vec<BlockNumber> = (from..=to).collect();
        let number_keys: Vec<Vec<u8>> = numbers.iter().map(|n| n.to_le_bytes().to_vec()).collect();

        let hashes = self
            .read_bulk_async(CF_CANONICAL_BLOCK_HASHES, number_keys, |bytes| {
                BlockHashRLP::from_bytes(bytes)
                    .to()
                    .map_err(StoreError::from)
            })
            .await?;

        let hash_keys: Vec<Vec<u8>> = hashes
            .iter()
            .map(|hash| BlockHashRLP::from(*hash).bytes().clone())
            .collect();

        let bodies = self
            .read_bulk_async(CF_BODIES, hash_keys, |bytes| {
                BlockBodyRLP::from_bytes(bytes)
                    .to()
                    .map_err(StoreError::from)
            })
            .await?;

        Ok(bodies)
    }

    async fn get_block_bodies_by_hash(
        &self,
        hashes: Vec<BlockHash>,
    ) -> Result<Vec<BlockBody>, StoreError> {
        let hash_keys: Vec<Vec<u8>> = hashes
            .iter()
            .map(|hash| BlockHashRLP::from(*hash).bytes().clone())
            .collect();

        let bodies = self
            .read_bulk_async(CF_BODIES, hash_keys, |bytes| {
                BlockBodyRLP::from_bytes(bytes)
                    .to()
                    .map_err(StoreError::from)
            })
            .await?;

        Ok(bodies)
    }

    async fn get_block_body_by_hash(
        &self,
        block_hash: BlockHash,
    ) -> Result<Option<BlockBody>, StoreError> {
        let hash_key = BlockHashRLP::from(block_hash).bytes().clone();

        self.read_async(CF_BODIES, hash_key)
            .await?
            .map(|bytes| BlockBodyRLP::from_bytes(bytes).to())
            .transpose()
            .map_err(StoreError::from)
    }

    fn get_block_header_by_hash(
        &self,
        block_hash: BlockHash,
    ) -> Result<Option<BlockHeader>, StoreError> {
        let hash_key = BlockHashRLP::from(block_hash).bytes().clone();

        self.read_sync(CF_HEADERS, hash_key)?
            .map(|bytes| BlockHeaderRLP::from_bytes(bytes).to())
            .transpose()
            .map_err(StoreError::from)
    }

    async fn add_pending_block(&self, block: Block) -> Result<(), StoreError> {
        let hash_key = BlockHashRLP::from(block.hash()).bytes().clone();
        let block_value = BlockRLP::from(block).bytes().clone();
        self.write_async(CF_PENDING_BLOCKS, hash_key, block_value)
            .await
    }

    async fn get_pending_block(&self, block_hash: BlockHash) -> Result<Option<Block>, StoreError> {
        let hash_key = BlockHashRLP::from(block_hash).bytes().clone();

        self.read_async(CF_PENDING_BLOCKS, hash_key)
            .await?
            .map(|bytes| BlockRLP::from_bytes(bytes).to())
            .transpose()
            .map_err(StoreError::from)
    }

    async fn add_block_number(
        &self,
        block_hash: BlockHash,
        block_number: BlockNumber,
    ) -> Result<(), StoreError> {
        let hash_key = BlockHashRLP::from(block_hash).bytes().clone();
        let number_value = block_number.to_le_bytes();
        self.write_async(CF_BLOCK_NUMBERS, hash_key, number_value)
            .await
    }

    async fn get_block_number(
        &self,
        block_hash: BlockHash,
    ) -> Result<Option<BlockNumber>, StoreError> {
        let hash_key = BlockHashRLP::from(block_hash).bytes().clone();

        self.read_async(CF_BLOCK_NUMBERS, hash_key)
            .await?
            .map(|bytes| -> Result<BlockNumber, StoreError> {
                let array: [u8; 8] = bytes
                    .try_into()
                    .map_err(|_| StoreError::Custom("Invalid BlockNumber bytes".to_string()))?;
                Ok(BlockNumber::from_le_bytes(array))
            })
            .transpose()
    }

    async fn add_transaction_location(
        &self,
        transaction_hash: H256,
        block_number: BlockNumber,
        block_hash: BlockHash,
        index: Index,
    ) -> Result<(), StoreError> {
        // Key: tx_hash + block_hash
        let mut composite_key = Vec::with_capacity(64);
        composite_key.extend_from_slice(transaction_hash.as_bytes());
        composite_key.extend_from_slice(block_hash.as_bytes());

        let location_value = (block_number, block_hash, index).encode_to_vec();
        self.write_async(CF_TRANSACTION_LOCATIONS, composite_key, location_value)
            .await
    }

    // TODO: REVIEW LOGIC AGAINST LIBMDBX
    // Check also keys
    async fn add_transaction_locations(
        &self,
        locations: Vec<(H256, BlockNumber, BlockHash, Index)>,
    ) -> Result<(), StoreError> {
        let mut batch_ops = Vec::new();

        for (tx_hash, block_number, block_hash, index) in locations {
            // Key: tx_hash + block_hash
            let mut composite_key = Vec::with_capacity(64);
            composite_key.extend_from_slice(tx_hash.as_bytes());
            composite_key.extend_from_slice(block_hash.as_bytes());

            let location_value = (block_number, block_hash, index).encode_to_vec();
            batch_ops.push((
                CF_TRANSACTION_LOCATIONS.to_string(),
                composite_key,
                location_value,
            ));
        }

        self.write_batch_async(batch_ops).await
    }

    // TODO: REVIEW LOGIC AGAINST LIBMDBX
    // Check also keys
    async fn get_transaction_location(
        &self,
        transaction_hash: H256,
    ) -> Result<Option<(BlockNumber, BlockHash, Index)>, StoreError> {
        let db = self.db.clone();
        let tx_hash_key = transaction_hash.as_bytes().to_vec();

        tokio::task::spawn_blocking(move || {
            let [cf_transaction_locations, cf_canonical] =
                open_cfs(&db, [CF_TRANSACTION_LOCATIONS, CF_CANONICAL_BLOCK_HASHES])?;

            let mut iter = db.prefix_iterator_cf(&cf_transaction_locations, &tx_hash_key);
            let mut transaction_locations = Vec::new();

            while let Some(Ok((key, value))) = iter.next() {
                // Ensure key is exactly tx_hash + block_hash (32 + 32 = 64 bytes)
                // and starts with our exact tx_hash
                if key.len() == 64 && &key[0..32] == tx_hash_key.as_slice() {
                    transaction_locations.push(<(BlockNumber, BlockHash, Index)>::decode(&value)?);
                }
            }

            if transaction_locations.is_empty() {
                return Ok(None);
            }

            // If there are multiple locations, filter by the canonical chain
            for (block_number, block_hash, index) in transaction_locations {
                let canonical_hash = {
                    db.get_cf(&cf_canonical, block_number.to_le_bytes())?
                        .and_then(|bytes| BlockHashRLP::from_bytes(bytes).to().ok())
                };

                if canonical_hash == Some(block_hash) {
                    return Ok(Some((block_number, block_hash, index)));
                }
            }

            Ok(None)
        })
        .await
        .map_err(|e| StoreError::Custom(format!("Task panicked: {}", e)))?
    }

    async fn add_receipt(
        &self,
        block_hash: BlockHash,
        index: Index,
        receipt: Receipt,
    ) -> Result<(), StoreError> {
        let key = (block_hash, index).encode_to_vec();
        let value = receipt.encode_to_vec();
        self.write_async(CF_RECEIPTS, key, value).await
    }

    async fn add_receipts(
        &self,
        block_hash: BlockHash,
        receipts: Vec<Receipt>,
    ) -> Result<(), StoreError> {
        let mut batch_ops = Vec::new();

        for (index, receipt) in receipts.into_iter().enumerate() {
            let key = (block_hash, index as u64).encode_to_vec();
            let value = receipt.encode_to_vec();
            batch_ops.push((CF_RECEIPTS.to_string(), key, value));
        }

        self.write_batch_async(batch_ops).await
    }

    // TODO: Check differences with libmdbx
    async fn get_receipt(
        &self,
        block_hash: BlockHash,
        index: Index,
    ) -> Result<Option<Receipt>, StoreError> {
        let key = (block_hash, index).encode_to_vec();

        self.read_async(CF_RECEIPTS, key)
            .await?
            .map(|bytes| Receipt::decode(bytes.as_slice()))
            .transpose()
            .map_err(StoreError::from)
    }

    async fn add_account_code(&self, code_hash: H256, code: Bytes) -> Result<(), StoreError> {
        let hash_key = code_hash.as_bytes().to_vec();
        let code_value = AccountCodeRLP::from(code).bytes().clone();
        self.write_async(CF_ACCOUNT_CODES, hash_key, code_value)
            .await
    }

    async fn clear_snap_state(&self) -> Result<(), StoreError> {
        let db = self.db.clone();

        tokio::task::spawn_blocking(move || {
            let cf = db
                .cf_handle(CF_SNAP_STATE)
                .ok_or_else(|| StoreError::Custom("Column family not found".to_string()))?;

            let mut iter = db.iterator_cf(&cf, rocksdb::IteratorMode::Start);
            let mut batch = WriteBatch::default();

            while let Some(Ok((key, _))) = iter.next() {
                batch.delete_cf(&cf, key);
            }

            db.write(batch)
                .map_err(|e| StoreError::Custom(format!("RocksDB batch write error: {}", e)))
        })
        .await
        .map_err(|e| StoreError::Custom(format!("Task panicked: {}", e)))?
    }

    fn get_account_code(&self, code_hash: H256) -> Result<Option<Bytes>, StoreError> {
        let hash_key = code_hash.as_bytes().to_vec();
        self.read_sync(CF_ACCOUNT_CODES, hash_key)?
            .map(|bytes| AccountCodeRLP::from_bytes(bytes).to())
            .transpose()
            .map_err(StoreError::from)
    }

    async fn get_transaction_by_hash(
        &self,
        transaction_hash: H256,
    ) -> Result<Option<Transaction>, StoreError> {
        info!(
            "[TRANSACTION BY HASH] Transaction hash: {:?}",
            transaction_hash
        );
        let (_block_number, block_hash, index) =
            match self.get_transaction_location(transaction_hash).await? {
                Some(location) => location,
                None => return Ok(None),
            };
        self.get_transaction_by_location(block_hash, index).await
    }

    async fn get_transaction_by_location(
        &self,
        block_hash: H256,
        index: u64,
    ) -> Result<Option<Transaction>, StoreError> {
        let block_body = match self.get_block_body_by_hash(block_hash).await? {
            Some(body) => body,
            None => return Ok(None),
        };
        let index: usize = index.try_into()?;
        Ok(block_body.transactions.get(index).cloned())
    }

    async fn get_block_by_hash(&self, block_hash: BlockHash) -> Result<Option<Block>, StoreError> {
        let header = match self.get_block_header_by_hash(block_hash)? {
            Some(header) => header,
            None => return Ok(None),
        };
        let body = match self.get_block_body_by_hash(block_hash).await? {
            Some(body) => body,
            None => return Ok(None),
        };
        Ok(Some(Block::new(header, body)))
    }

    async fn get_canonical_block_hash(
        &self,
        block_number: BlockNumber,
    ) -> Result<Option<BlockHash>, StoreError> {
        let number_key = block_number.to_le_bytes().to_vec();

        self.read_async(CF_CANONICAL_BLOCK_HASHES, number_key)
            .await?
            .map(|bytes| BlockHashRLP::from_bytes(bytes).to())
            .transpose()
            .map_err(StoreError::from)
    }

    async fn set_chain_config(&self, chain_config: &ChainConfig) -> Result<(), StoreError> {
        let key = Self::chain_data_key(ChainDataIndex::ChainConfig);
        let value = serde_json::to_string(chain_config)
            .map_err(|_| StoreError::Custom("Failed to serialize chain config".to_string()))?
            .into_bytes();
        self.write_async(CF_CHAIN_DATA, key, value).await
    }

    async fn update_earliest_block_number(
        &self,
        block_number: BlockNumber,
    ) -> Result<(), StoreError> {
        let key = Self::chain_data_key(ChainDataIndex::EarliestBlockNumber);
        let value = block_number.to_le_bytes();
        self.write_async(CF_CHAIN_DATA, key, value).await
    }

    async fn get_earliest_block_number(&self) -> Result<Option<BlockNumber>, StoreError> {
        let key = Self::chain_data_key(ChainDataIndex::EarliestBlockNumber);

        self.read_async(CF_CHAIN_DATA, key)
            .await?
            .map(|bytes| -> Result<BlockNumber, StoreError> {
                let array: [u8; 8] = bytes
                    .try_into()
                    .map_err(|_| StoreError::Custom("Invalid BlockNumber bytes".to_string()))?;
                Ok(BlockNumber::from_le_bytes(array))
            })
            .transpose()
    }

    async fn get_finalized_block_number(&self) -> Result<Option<BlockNumber>, StoreError> {
        let key = Self::chain_data_key(ChainDataIndex::FinalizedBlockNumber);

        self.read_async(CF_CHAIN_DATA, key)
            .await?
            .map(|bytes| -> Result<BlockNumber, StoreError> {
                let array: [u8; 8] = bytes
                    .try_into()
                    .map_err(|_| StoreError::Custom("Invalid BlockNumber bytes".to_string()))?;
                Ok(BlockNumber::from_le_bytes(array))
            })
            .transpose()
    }

    async fn get_safe_block_number(&self) -> Result<Option<BlockNumber>, StoreError> {
        let key = Self::chain_data_key(ChainDataIndex::SafeBlockNumber);

        self.read_async(CF_CHAIN_DATA, key)
            .await?
            .map(|bytes| -> Result<BlockNumber, StoreError> {
                let array: [u8; 8] = bytes
                    .try_into()
                    .map_err(|_| StoreError::Custom("Invalid BlockNumber bytes".to_string()))?;
                Ok(BlockNumber::from_le_bytes(array))
            })
            .transpose()
    }

    async fn get_latest_block_number(&self) -> Result<Option<BlockNumber>, StoreError> {
        let key = Self::chain_data_key(ChainDataIndex::LatestBlockNumber);

        self.read_async(CF_CHAIN_DATA, key)
            .await?
            .map(|bytes| -> Result<BlockNumber, StoreError> {
                let array: [u8; 8] = bytes
                    .try_into()
                    .map_err(|_| StoreError::Custom("Invalid BlockNumber bytes".to_string()))?;
                Ok(BlockNumber::from_le_bytes(array))
            })
            .transpose()
    }

    async fn update_pending_block_number(
        &self,
        block_number: BlockNumber,
    ) -> Result<(), StoreError> {
        let key = Self::chain_data_key(ChainDataIndex::PendingBlockNumber);
        let value = block_number.to_le_bytes();
        self.write_async(CF_CHAIN_DATA, key, value).await
    }

    async fn get_pending_block_number(&self) -> Result<Option<BlockNumber>, StoreError> {
        let key = Self::chain_data_key(ChainDataIndex::PendingBlockNumber);

        self.read_async(CF_CHAIN_DATA, key)
            .await?
            .map(|bytes| -> Result<BlockNumber, StoreError> {
                let array: [u8; 8] = bytes
                    .try_into()
                    .map_err(|_| StoreError::Custom("Invalid BlockNumber bytes".to_string()))?;
                Ok(BlockNumber::from_le_bytes(array))
            })
            .transpose()
    }

    fn open_storage_trie(
        &self,
        hashed_address: H256,
        storage_root: H256,
        state_root: H256,
    ) -> Result<Trie, StoreError> {
        let db = Box::new(RocksDBTrieDB::new(
            self.db.clone(),
            CF_TRIE_NODES,
            Some(hashed_address),
        )?);
        let wrap_db = Box::new(TrieWrapper {
            state_root,
            inner: self.trie_cache.clone(),
            db,
        });
        Ok(Trie::open(wrap_db, storage_root))
    }

    fn open_state_trie(&self, state_root: H256) -> Result<Trie, StoreError> {
        let db = Box::new(RocksDBTrieDB::new(self.db.clone(), CF_TRIE_NODES, None)?);
        let wrap_db = Box::new(TrieWrapper {
            state_root,
            inner: self.trie_cache.clone(),
            db,
        });
        Ok(Trie::open(wrap_db, state_root))
    }

    fn open_locked_state_trie(&self, state_root: H256) -> Result<Trie, StoreError> {
        let db = Box::new(RocksDBLockedTrieDB::new(
            self.db.clone(),
            CF_TRIE_NODES,
            None,
        )?);
        let wrap_db = Box::new(TrieWrapper {
            state_root,
            inner: self.trie_cache.clone(),
            db,
        });
        Ok(Trie::open(wrap_db, state_root))
    }

    fn open_locked_storage_trie(
        &self,
        hashed_address: H256,
        storage_root: H256,
        state_root: H256,
    ) -> Result<Trie, StoreError> {
        let db = Box::new(RocksDBLockedTrieDB::new(
            self.db.clone(),
            CF_TRIE_NODES,
            Some(hashed_address),
        )?);
        let wrap_db = Box::new(TrieWrapper {
            state_root,
            inner: self.trie_cache.clone(),
            db,
        });
        Ok(Trie::open(wrap_db, storage_root))
    }

    async fn forkchoice_update(
        &self,
        new_canonical_blocks: Option<Vec<(BlockNumber, BlockHash)>>,
        head_number: BlockNumber,
        head_hash: BlockHash,
        safe: Option<BlockNumber>,
        finalized: Option<BlockNumber>,
    ) -> Result<(), StoreError> {
        // Get current latest block number to know what to clean up
        let latest = self.get_latest_block_number().await?.unwrap_or(0);
        let db = self.db.clone();

        tokio::task::spawn_blocking(move || {
            let mut batch = WriteBatch::default();

            let [cf_canonical, cf_chain_data] =
                open_cfs(&db, [CF_CANONICAL_BLOCK_HASHES, CF_CHAIN_DATA])?;

            // Update canonical block hashes
            if let Some(canonical_blocks) = new_canonical_blocks {
                for (block_number, block_hash) in canonical_blocks {
                    let number_key = block_number.to_le_bytes();
                    let hash_value = BlockHashRLP::from(block_hash).bytes().clone();
                    batch.put_cf(&cf_canonical, number_key, hash_value);
                }
            }

            // Remove anything after the head from the canonical chain
            for number in (head_number + 1)..=(latest) {
                batch.delete_cf(&cf_canonical, number.to_le_bytes());
            }

            // Make head canonical
            let head_key = head_number.to_le_bytes();
            let head_value = BlockHashRLP::from(head_hash).bytes().clone();
            batch.put_cf(&cf_canonical, head_key, head_value);

            // Update chain data

            let latest_key = Self::chain_data_key(ChainDataIndex::LatestBlockNumber);
            batch.put_cf(&cf_chain_data, latest_key, head_number.to_le_bytes());

            if let Some(safe_number) = safe {
                let safe_key = Self::chain_data_key(ChainDataIndex::SafeBlockNumber);
                batch.put_cf(&cf_chain_data, safe_key, safe_number.to_le_bytes());
            }

            if let Some(finalized_number) = finalized {
                let finalized_key = Self::chain_data_key(ChainDataIndex::FinalizedBlockNumber);
                batch.put_cf(
                    &cf_chain_data,
                    finalized_key,
                    finalized_number.to_le_bytes(),
                );
            }

            db.write(batch)
                .map_err(|e| StoreError::Custom(format!("RocksDB batch write error: {}", e)))
        })
        .await
        .map_err(|e| StoreError::Custom(format!("Task panicked: {}", e)))?
    }

    // TODO: REVIEW LOGIC AGAINST LIBMDBX
    fn get_receipts_for_block(&self, block_hash: &BlockHash) -> Result<Vec<Receipt>, StoreError> {
        let cf = self.cf_handle(CF_RECEIPTS)?;
        let mut receipts = Vec::new();
        let mut index = 0u64;

        loop {
            let key = (*block_hash, index).encode_to_vec();
            match self.db.get_cf(&cf, key)? {
                Some(receipt_bytes) => {
                    let receipt = Receipt::decode(receipt_bytes.as_slice())?;
                    receipts.push(receipt);
                    index += 1;
                }
                None => break,
            }
        }

        Ok(receipts)
    }

    async fn set_header_download_checkpoint(
        &self,
        block_hash: BlockHash,
    ) -> Result<(), StoreError> {
        let key = Self::snap_state_key(SnapStateIndex::HeaderDownloadCheckpoint);
        let value = BlockHashRLP::from(block_hash).bytes().clone();
        self.write_async(CF_SNAP_STATE, key, value).await
    }

    /// Gets the hash of the last header downloaded during a snap sync
    async fn get_header_download_checkpoint(&self) -> Result<Option<BlockHash>, StoreError> {
        let key = Self::snap_state_key(SnapStateIndex::HeaderDownloadCheckpoint);

        self.read_async(CF_SNAP_STATE, key)
            .await?
            .map(|bytes| BlockHashRLP::from_bytes(bytes).to())
            .transpose()
            .map_err(StoreError::from)
    }

    async fn set_state_trie_key_checkpoint(
        &self,
        last_keys: [H256; STATE_TRIE_SEGMENTS],
    ) -> Result<(), StoreError> {
        let key = Self::snap_state_key(SnapStateIndex::StateTrieKeyCheckpoint);
        let value = last_keys.to_vec().encode_to_vec();
        self.write_async(CF_SNAP_STATE, key, value).await
    }

    async fn get_state_trie_key_checkpoint(
        &self,
    ) -> Result<Option<[H256; STATE_TRIE_SEGMENTS]>, StoreError> {
        let key = Self::snap_state_key(SnapStateIndex::StateTrieKeyCheckpoint);

        match self.read_async(CF_SNAP_STATE, key).await? {
            Some(keys_bytes) => {
                let keys_vec: Vec<H256> = Vec::<H256>::decode(keys_bytes.as_slice())?;
                if keys_vec.len() == STATE_TRIE_SEGMENTS {
                    let mut keys_array = [H256::zero(); STATE_TRIE_SEGMENTS];
                    keys_array.copy_from_slice(&keys_vec);
                    Ok(Some(keys_array))
                } else {
                    Err(StoreError::Custom("Invalid array size".to_string()))
                }
            }
            None => Ok(None),
        }
    }

    async fn set_state_heal_paths(&self, paths: Vec<(Nibbles, H256)>) -> Result<(), StoreError> {
        let key = Self::snap_state_key(SnapStateIndex::StateHealPaths);
        let value = paths.encode_to_vec();
        self.write_async(CF_SNAP_STATE, key, value).await
    }

    async fn get_state_heal_paths(&self) -> Result<Option<Vec<(Nibbles, H256)>>, StoreError> {
        let key = Self::snap_state_key(SnapStateIndex::StateHealPaths);

        self.read_async(CF_SNAP_STATE, key)
            .await?
            .map(|bytes| Vec::<(Nibbles, H256)>::decode(bytes.as_slice()))
            .transpose()
            .map_err(StoreError::from)
    }

    async fn set_state_trie_rebuild_checkpoint(
        &self,
        checkpoint: (H256, [H256; STATE_TRIE_SEGMENTS]),
    ) -> Result<(), StoreError> {
        let key = Self::snap_state_key(SnapStateIndex::StateTrieRebuildCheckpoint);
        let value = (checkpoint.0, checkpoint.1.to_vec()).encode_to_vec();
        self.write_async(CF_SNAP_STATE, key, value).await
    }

    async fn get_state_trie_rebuild_checkpoint(
        &self,
    ) -> Result<Option<(H256, [H256; STATE_TRIE_SEGMENTS])>, StoreError> {
        let key = Self::snap_state_key(SnapStateIndex::StateTrieRebuildCheckpoint);

        match self.read_async(CF_SNAP_STATE, key).await? {
            Some(checkpoint_bytes) => {
                let (root, keys_vec): (H256, Vec<H256>) =
                    <(H256, Vec<H256>)>::decode(checkpoint_bytes.as_slice())?;
                if keys_vec.len() == STATE_TRIE_SEGMENTS {
                    let mut keys_array = [H256::zero(); STATE_TRIE_SEGMENTS];
                    keys_array.copy_from_slice(&keys_vec);
                    Ok(Some((root, keys_array)))
                } else {
                    Err(StoreError::Custom("Invalid array size".to_string()))
                }
            }
            None => Ok(None),
        }
    }

    async fn set_storage_trie_rebuild_pending(
        &self,
        pending: Vec<(H256, H256)>,
    ) -> Result<(), StoreError> {
        let key = Self::snap_state_key(SnapStateIndex::StorageTrieRebuildPending);
        let value = pending.encode_to_vec();
        self.write_async(CF_SNAP_STATE, key, value).await
    }

    async fn get_storage_trie_rebuild_pending(
        &self,
    ) -> Result<Option<Vec<(H256, H256)>>, StoreError> {
        let key = Self::snap_state_key(SnapStateIndex::StorageTrieRebuildPending);

        self.read_async(CF_SNAP_STATE, key)
            .await?
            .map(|bytes| Vec::<(H256, H256)>::decode(bytes.as_slice()))
            .transpose()
            .map_err(StoreError::from)
    }

    async fn set_latest_valid_ancestor(
        &self,
        bad_block: BlockHash,
        latest_valid: BlockHash,
    ) -> Result<(), StoreError> {
        let key = BlockHashRLP::from(bad_block).bytes().clone();
        let value = BlockHashRLP::from(latest_valid).bytes().clone();
        self.write_async(CF_INVALID_ANCESTORS, key, value).await
    }

    async fn get_latest_valid_ancestor(
        &self,
        block: BlockHash,
    ) -> Result<Option<BlockHash>, StoreError> {
        let key = BlockHashRLP::from(block).bytes().clone();

        self.read_async(CF_INVALID_ANCESTORS, key)
            .await?
            .map(|bytes| BlockHashRLP::from_bytes(bytes).to())
            .transpose()
            .map_err(StoreError::from)
    }

    fn get_block_number_sync(
        &self,
        block_hash: BlockHash,
    ) -> Result<Option<BlockNumber>, StoreError> {
        let hash_key = BlockHashRLP::from(block_hash).bytes().clone();

        self.read_sync(CF_BLOCK_NUMBERS, hash_key)?
            .map(|bytes| -> Result<BlockNumber, StoreError> {
                let array: [u8; 8] = bytes
                    .try_into()
                    .map_err(|_| StoreError::Custom("Invalid BlockNumber bytes".to_string()))?;
                Ok(BlockNumber::from_le_bytes(array))
            })
            .transpose()
    }

    fn get_canonical_block_hash_sync(
        &self,
        block_number: BlockNumber,
    ) -> Result<Option<BlockHash>, StoreError> {
        let number_key = block_number.to_le_bytes().to_vec();

        self.read_sync(CF_CANONICAL_BLOCK_HASHES, number_key)?
            .map(|bytes| BlockHashRLP::from_bytes(bytes).to())
            .transpose()
            .map_err(StoreError::from)
    }

    async fn write_storage_trie_nodes_batch(
        &self,
        _storage_trie_nodes: Vec<(H256, Vec<(Nibbles, Vec<u8>)>)>,
    ) -> Result<(), StoreError> {
        todo!();
        /*
        let mut batch_ops = Vec::new();

        for (address_hash, nodes) in storage_trie_nodes {
            for (node_hash, node_data) in nodes {
                // Create composite key: address_hash + node_hash
                let mut key = Vec::with_capacity(64);
                key.extend_from_slice(address_hash.as_bytes());
                key.extend_from_slice(node_hash.as_ref());
                batch_ops.push((CF_STORAGE_TRIES_NODES.to_string(), key, node_data));
            }
        }

        self.write_batch_async(batch_ops).await
        */
    }

    async fn write_account_code_batch(
        &self,
        account_codes: Vec<(H256, Bytes)>,
    ) -> Result<(), StoreError> {
        let mut batch_ops = Vec::new();

        for (code_hash, code) in account_codes {
            let key = code_hash.as_bytes().to_vec();
            let value = AccountCodeRLP::from(code).bytes().clone();
            batch_ops.push((CF_ACCOUNT_CODES.to_string(), key, value));
        }

        self.write_batch_async(batch_ops).await
    }
}

/// Open column families
fn open_cfs<'a, const N: usize>(
    db: &'a Arc<DBWithThreadMode<MultiThreaded>>,
    names: [&str; N],
) -> Result<[Arc<BoundColumnFamily<'a>>; N], StoreError> {
    let mut handles = Vec::with_capacity(N);

    for name in names {
        handles
            .push(db.cf_handle(name).ok_or_else(|| {
                StoreError::Custom(format!("Column family '{}' not found", name))
            })?);
    }

    handles
        .try_into()
        .map_err(|_| StoreError::Custom("Unexpected number of column families".to_string()))
}<|MERGE_RESOLUTION|>--- conflicted
+++ resolved
@@ -1,14 +1,10 @@
-<<<<<<< HEAD
 use crate::{
-    rlp::Rlp,
+    rlp::AccountCodeHashRLP,
     trie_db::{
         layering::{TrieWrapper, TrieWrapperInner},
         rocksdb_locked::RocksDBLockedTrieDB,
     },
 };
-=======
-use crate::{rlp::AccountCodeHashRLP, trie_db::rocksdb_locked::RocksDBLockedTrieDB};
->>>>>>> 468ec140
 use bytes::Bytes;
 use ethrex_common::{
     H256,
@@ -92,21 +88,7 @@
 /// State trie nodes column family: [`Nibbles`] => [`Vec<u8>`]
 /// - [`Nibbles`] = `node_hash.as_ref()`
 /// - [`Vec<u8>`] = `node_data`
-<<<<<<< HEAD
 const CF_TRIE_NODES: &str = "trie_nodes";
-=======
-const CF_STATE_TRIE_NODES: &str = "state_trie_nodes";
-
-/// Storage tries nodes column family: [`Vec<u8>`] => [`Vec<u8>`]
-/// - [`Vec<u8>`] = Composite key
-///   ```rust,no_run
-///     // let mut key = Vec::with_capacity(64);
-///     // key.extend_from_slice(address_hash.as_bytes());
-///     // key.extend_from_slice(node_hash.as_ref());
-///   ```
-/// - [`Vec<u8>`] = `node_data`
-const CF_STORAGE_TRIES_NODES: &str = "storage_tries_nodes";
->>>>>>> 468ec140
 
 /// Pending blocks column family: [`Vec<u8>`] => [`Vec<u8>`]
 /// - [`Vec<u8>`] = `BlockHashRLP::from(block.hash()).bytes().clone()`
