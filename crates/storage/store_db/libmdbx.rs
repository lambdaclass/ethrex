--- conflicted
+++ resolved
@@ -129,8 +129,7 @@
 
 #[async_trait::async_trait]
 impl StoreEngine for Store {
-<<<<<<< HEAD
-    async fn store_changes_batch(
+    async fn apply_updates(
         &self,
         update_batch: UpdateBatch,
         account_updates: &[AccountUpdate],
@@ -156,18 +155,16 @@
                     {
                         cursor.delete_current().map_err(StoreError::LibmdbxError)?;
                     }
-                } else {
-                    if let Some(info_update) = update.info {
-                        let value = (
-                            info_update.code_hash,
-                            info_update.balance,
-                            info_update.nonce,
-                        )
-                            .into();
-                        cursor
-                            .upsert(key, value)
-                            .map_err(StoreError::LibmdbxError)?;
-                    }
+                } else if let Some(info_update) = update.info {
+                    let value = (
+                        info_update.code_hash,
+                        info_update.balance,
+                        info_update.nonce,
+                    )
+                        .into();
+                    cursor
+                        .upsert(key, value)
+                        .map_err(StoreError::LibmdbxError)?;
                 }
                 for (slot, value) in update.added_storage.iter() {
                     let key = (update.address.into(), (*slot).into());
@@ -187,13 +184,6 @@
                 }
             }
 
-=======
-    async fn apply_updates(&self, update_batch: UpdateBatch) -> Result<(), StoreError> {
-        let db = self.db.clone();
-        tokio::task::spawn_blocking(move || {
-            let tx = db.begin_readwrite().map_err(StoreError::LibmdbxError)?;
-
->>>>>>> 2ca9ac46
             // store account updates
             for (node_hash, node_data) in update_batch.account_updates {
                 tx.upsert::<StateTrieNodes>(node_hash, node_data)
@@ -238,19 +228,9 @@
                     .map_err(StoreError::LibmdbxError)?;
             }
             for (block_hash, receipts) in update_batch.receipts {
+                let mut key_values = vec![];
                 // store receipts
-<<<<<<< HEAD
-                let mut key_values = vec![];
-                for (index, receipt) in receipts.into_iter().enumerate() {
-                    let key = (block_hash, index as u64).into();
-                    let receipt_rlp = receipt.encode_to_vec();
-                    let Some(mut entries) = IndexedChunk::from::<Receipts>(key, &receipt_rlp)
-                    else {
-                        continue;
-                    };
-
-=======
-                let mut key_values: Vec<(Rlp<(H256, u64)>, IndexedChunk<Receipt>)> = vec![];
+
                 for mut entries in
                     receipts
                         .into_iter()
@@ -261,7 +241,6 @@
                             IndexedChunk::from::<Receipts>(key, &receipt_rlp)
                         })
                 {
->>>>>>> 2ca9ac46
                     key_values.append(&mut entries);
                 }
                 let mut cursor = tx.cursor::<Receipts>().map_err(StoreError::LibmdbxError)?;
