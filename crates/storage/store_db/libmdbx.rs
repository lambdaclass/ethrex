use crate::UpdateBatch;
use crate::api::StoreEngine;
use crate::error::StoreError;
use crate::rlp::{
    AccountCodeHashRLP, AccountCodeRLP, AccountHashRLP, AccountStateRLP, BlockBodyRLP,
    BlockHashRLP, BlockHeaderRLP, BlockRLP, PayloadBundleRLP, Rlp, TransactionHashRLP,
    TriePathsRLP, TupleRLP,
};
use crate::store::{MAX_SNAPSHOT_READS, STATE_TRIE_SEGMENTS};
use crate::trie_db::libmdbx::LibmdbxTrieDB;
use crate::trie_db::libmdbx_dupsort::LibmdbxDupsortTrieDB;
use crate::trie_db::utils::node_hash_to_fixed_size;
use crate::utils::{ChainDataIndex, SnapStateIndex};
use bytes::Bytes;
use ethereum_types::{H256, U256};
use ethrex_common::types::{
<<<<<<< HEAD
    payload::PayloadBundle, AccountInfo, AccountState, AccountUpdate, Block, BlockBody, BlockHash,
    BlockHeader, BlockNumber, ChainConfig, Index, Receipt, Transaction,
=======
    AccountState, Block, BlockBody, BlockHash, BlockHeader, BlockNumber, ChainConfig, Index,
    Receipt, Transaction, payload::PayloadBundle,
>>>>>>> 7f8f6b7f
};
use ethrex_common::Address;
use ethrex_common::H160;
use ethrex_rlp::decode::RLPDecode;
use ethrex_rlp::encode::RLPEncode;
use ethrex_rlp::error::RLPDecodeError;
use ethrex_trie::{Nibbles, NodeHash, Trie};
use libmdbx::orm::{Decodable, DupSort, Encodable, Table};
use libmdbx::{DatabaseOptions, Mode, PageSize, ReadWriteOptions, TransactionKind};
use libmdbx::{
    dupsort,
    orm::{Database, table},
    table_info,
};
use serde_json;
use std::fmt::{Debug, Formatter};
use std::mem;
use std::path::Path;
use std::sync::Arc;

pub struct Store {
    db: Arc<Database>,
}
impl Store {
    pub fn new(path: &str) -> Result<Self, StoreError> {
        Ok(Self {
            db: Arc::new(init_db(Some(path)).map_err(StoreError::LibmdbxError)?),
        })
    }

    // Helper method to write into a libmdbx table
    async fn write<T: Table>(&self, key: T::Key, value: T::Value) -> Result<(), StoreError> {
        let db = self.db.clone();
        tokio::task::spawn_blocking(move || {
            let txn = db.begin_readwrite().map_err(StoreError::LibmdbxError)?;
            txn.upsert::<T>(key, value)
                .map_err(StoreError::LibmdbxError)?;
            txn.commit().map_err(StoreError::LibmdbxError)
        })
        .await
        .map_err(|e| StoreError::Custom(format!("task panicked: {e}")))?
    }

    // Helper method to write into a libmdbx table in batch
    async fn write_batch<T: Table>(
        &self,
        key_values: Vec<(T::Key, T::Value)>,
    ) -> Result<(), StoreError> {
        let db = self.db.clone();
        tokio::task::spawn_blocking(move || {
            let txn = db.begin_readwrite().map_err(StoreError::LibmdbxError)?;

            let mut cursor = txn.cursor::<T>().map_err(StoreError::LibmdbxError)?;
            for (key, value) in key_values {
                cursor
                    .upsert(key, value)
                    .map_err(StoreError::LibmdbxError)?;
            }
            txn.commit().map_err(StoreError::LibmdbxError)
        })
        .await
        .map_err(|e| StoreError::Custom(format!("task panicked: {e}")))?
    }

    // Helper method to read from a libmdbx table
    async fn read<T: Table>(&self, key: T::Key) -> Result<Option<T::Value>, StoreError> {
        let db = self.db.clone();
        tokio::task::spawn_blocking(move || {
            let txn = db.begin_read().map_err(StoreError::LibmdbxError)?;
            txn.get::<T>(key).map_err(StoreError::LibmdbxError)
        })
        .await
        .map_err(|e| StoreError::Custom(format!("task panicked: {e}")))?
    }

    // Helper method to read from a libmdbx table
    async fn read_bulk<T: Table>(&self, keys: Vec<T::Key>) -> Result<Vec<T::Value>, StoreError> {
        let db = self.db.clone();
        tokio::task::spawn_blocking(move || {
            let mut res = Vec::new();
            let txn = db.begin_read().map_err(StoreError::LibmdbxError)?;
            for key in keys {
                let val = txn.get::<T>(key).map_err(StoreError::LibmdbxError)?;
                match val {
                    Some(val) => res.push(val),
                    None => Err(StoreError::ReadError)?,
                }
            }
            Ok(res)
        })
        .await
        .map_err(|e| StoreError::Custom(format!("task panicked: {e}")))?
    }

    // Helper method to read from a libmdbx table
    fn read_sync<T: Table>(&self, key: T::Key) -> Result<Option<T::Value>, StoreError> {
        let txn = self.db.begin_read().map_err(StoreError::LibmdbxError)?;
        txn.get::<T>(key).map_err(StoreError::LibmdbxError)
    }

    fn get_block_hash_by_block_number(
        &self,
        number: BlockNumber,
    ) -> Result<Option<BlockHash>, StoreError> {
        self.read_sync::<CanonicalBlockHashes>(number)?
            .map(|block_hash| block_hash.to())
            .transpose()
            .map_err(StoreError::from)
    }
}

#[async_trait::async_trait]
impl StoreEngine for Store {
    async fn apply_updates(
        &self,
        update_batch: UpdateBatch,
        account_updates: &[AccountUpdate],
    ) -> Result<(), StoreError> {
        let db = self.db.clone();
        let account_updates = account_updates.to_vec();
        tokio::task::spawn_blocking(move || {
            let tx = db.begin_readwrite().map_err(StoreError::LibmdbxError)?;

            let mut cursor = tx
                .cursor::<FlatAccountInfo>()
                .map_err(StoreError::LibmdbxError)?;
            let mut storage_cursor = tx
                .cursor::<FlatAccountStorage>()
                .map_err(StoreError::LibmdbxError)?;
            for update in account_updates.iter() {
                let key = AccountAddress(update.address);
                if update.removed {
                    if cursor
                        .seek_exact(key)
                        .map_err(StoreError::LibmdbxError)?
                        .is_some()
                    {
                        cursor.delete_current().map_err(StoreError::LibmdbxError)?;
                    }
                } else if let Some(info_update) = &update.info {
                    let value = (
                        info_update.code_hash,
                        info_update.balance,
                        info_update.nonce,
                    )
                        .into();
                    cursor
                        .upsert(key, value)
                        .map_err(StoreError::LibmdbxError)?;
                }

                for (slot, value) in update.added_storage.iter() {
                    let key = (update.address.into(), (*slot).into());
                    if !value.is_zero() {
                        storage_cursor
                            .upsert(key, (*value).into())
                            .map_err(StoreError::LibmdbxError)?;
                    } else if let Some(_current_data) = storage_cursor
                        .seek_exact(key)
                        .map_err(StoreError::LibmdbxError)?
                    {
                        storage_cursor
                            .delete_current()
                            .map_err(StoreError::LibmdbxError)?;
                    }
                }
            }

            // for each block in the update batch, we iterate over the account updates (by index)
            // we store account info changes in the table StateWriteBatch
            // store account updates
            for (node_hash, node_data) in update_batch.account_updates {
                tx.upsert::<StateTrieNodes>(node_hash, node_data)
                    .map_err(StoreError::LibmdbxError)?;
            }

            for (hashed_address, nodes) in update_batch.storage_updates {
                for (node_hash, node_data) in nodes {
                    let key_1: [u8; 32] = hashed_address.into();
                    let key_2 = node_hash_to_fixed_size(node_hash);

                    tx.upsert::<StorageTriesNodes>((key_1, key_2), node_data)
                        .map_err(StoreError::LibmdbxError)?;
                }
            }
            for block in update_batch.blocks {
                // store block
                let number = block.header.number;
                let hash = block.hash();

                for (index, transaction) in block.body.transactions.iter().enumerate() {
                    tx.upsert::<TransactionLocations>(
                        transaction.compute_hash().into(),
                        (number, hash, index as u64).into(),
                    )
                    .map_err(StoreError::LibmdbxError)?;
                }

                tx.upsert::<Bodies>(
                    hash.into(),
                    BlockBodyRLP::from_bytes(block.body.encode_to_vec()),
                )
                .map_err(StoreError::LibmdbxError)?;

                tx.upsert::<Headers>(
                    hash.into(),
                    BlockHeaderRLP::from_bytes(block.header.encode_to_vec()),
                )
                .map_err(StoreError::LibmdbxError)?;

                tx.upsert::<BlockNumbers>(hash.into(), number)
                    .map_err(StoreError::LibmdbxError)?;
            }
            for (block_hash, receipts) in update_batch.receipts {
                let mut key_values = vec![];
                // store receipts

                for mut entries in
                    receipts
                        .into_iter()
                        .enumerate()
                        .filter_map(|(index, receipt)| {
                            let key = (block_hash, index as u64).into();
                            let receipt_rlp = receipt.encode_to_vec();
                            IndexedChunk::from::<Receipts>(key, &receipt_rlp)
                        })
                {
                    key_values.append(&mut entries);
                }
                let mut cursor = tx.cursor::<Receipts>().map_err(StoreError::LibmdbxError)?;
                for (key, value) in key_values {
                    cursor
                        .upsert(key, value)
                        .map_err(StoreError::LibmdbxError)?;
                }
            }

            tx.commit().map_err(StoreError::LibmdbxError)
        })
        .await
        .map_err(|e| StoreError::Custom(format!("task panicked: {e}")))?
    }

    async fn store_account_info_logs(
        &self,
        account_info_logs: Vec<(BlockNumHash, AccountAddress, AccountInfo, AccountInfo)>,
    ) -> Result<(), StoreError> {
        let inner = || -> Result<(), _> {
            let tx = self.db.begin_readwrite()?;
            let mut cursor = tx.cursor::<AccountsStateWriteLog>()?;
            for (blk, addr, old_info, new_info) in account_info_logs {
                cursor.upsert(
                    (blk, addr),
                    AccountInfoLogEntry {
                        info: new_info,
                        previous_info: old_info,
                    },
                )?;
            }
            tx.commit()
        };
        inner().map_err(StoreError::LibmdbxError)
    }
    async fn store_account_storage_logs(
        &self,
        account_storage_logs: Vec<(BlockNumHash, AccountAddress, H256, U256, U256)>,
    ) -> Result<(), StoreError> {
        let inner = || -> Result<(), _> {
            let tx = self.db.begin_readwrite()?;
            let mut cursor = tx.cursor::<AccountsStorageWriteLog>()?;
            for (blk, addr, slot, old_value, new_value) in account_storage_logs {
                cursor.upsert(
                    (blk, addr),
                    AccountStorageLogEntry(slot, old_value, new_value),
                )?;
            }
            tx.commit()
        };
        inner().map_err(StoreError::LibmdbxError)
    }

    fn get_canonical_blocks_since(
        &self,
        first_block_num: u64,
    ) -> Result<Vec<(u64, H256)>, StoreError> {
        let inner = || -> Result<_, _> {
            let mut res = Vec::new();
            let tx = self.db.begin_read()?;
            let mut cursor = tx.cursor::<CanonicalBlockHashes>()?;
            cursor.seek_exact(first_block_num)?;
            while let Some((key, value)) = cursor.current()? {
                res.push((key, value.to()?));
                cursor.next()?;
            }
            Ok(res)
        };
        inner().map_err(StoreError::LibmdbxError)
    }
    async fn undo_writes_for_blocks(
        &self,
        invalidated_blocks: &[(u64, H256)],
    ) -> Result<(), StoreError> {
        let inner = || -> Result<_, _> {
            let tx = self.db.begin_readwrite()?;
            let mut state_log_cursor = tx.cursor::<AccountsStateWriteLog>()?;
            let mut storage_log_cursor = tx.cursor::<AccountsStorageWriteLog>()?;
            let mut flat_info_cursor = tx.cursor::<FlatAccountInfo>()?;
            let mut flat_storage_cursor = tx.cursor::<FlatAccountStorage>()?;
            for (block_num, block_hash) in invalidated_blocks.iter().rev() {
                let key = (*block_num, *block_hash).into();
                let mut found_state_log = state_log_cursor.seek_closest(key)?;
                let mut found_storage_log = storage_log_cursor.seek_closest(key)?;
                let (account_key, account_value) = state_log_cursor.current()?.unwrap_or_default();
                let (storage_key, storage_value) =
                    storage_log_cursor.current()?.unwrap_or_default();
                // loop over log_entries, take log_value and restore it in the flat tables
                if account_key.0 == key {
                    while let Some(((read_key_num_hash, read_key_address), log_entry)) =
                        found_state_log
                    {
                        if read_key_num_hash != key {
                            break;
                        }

                        let old_info = log_entry.previous_info;
                        if !(old_info.balance.is_zero()
                            && old_info.code_hash.is_zero()
                            && old_info.nonce == 0)
                        {
                            flat_info_cursor
                                .upsert(read_key_address, EncodableAccountInfo(old_info))
                                .map_err(StoreError::LibmdbxError)?;
                        } else if let Some(_current_info) = flat_info_cursor
                            .seek_exact(read_key_address)
                            .map_err(StoreError::LibmdbxError)?
                        {
                            flat_info_cursor
                                .delete_current()
                                .map_err(StoreError::LibmdbxError)?
                        }

                        found_state_log = state_log_cursor.next()?;
                    }
                }

                if storage_key.0 == key {
                    while let Some(((read_key_num_hash, read_key_address), log_entry)) =
                        found_storage_log
                    {
                        if read_key_num_hash != key {
                            break;
                        }

                        let old_value = log_entry.1;
                        let slot = log_entry.0;
                        let storage_key = (read_key_address.into(), slot.into());
                        if !old_value.is_zero() {
                            flat_storage_cursor
                                .upsert(storage_key, old_value.into())
                                .map_err(StoreError::LibmdbxError)?;
                        } else if let Some(_current_data) = flat_storage_cursor
                            .seek_exact(storage_key)
                            .map_err(StoreError::LibmdbxError)?
                        {
                            flat_storage_cursor
                                .delete_current()
                                .map_err(StoreError::LibmdbxError)?;
                        }

                        found_storage_log = storage_log_cursor.next()?;
                    }
                }
            }
            tx.commit()
        };

        inner().map_err(StoreError::LibmdbxError)
    }
    async fn replay_writes_for_blocks(
        &self,
        new_canonical_blocks: &[(u64, H256)],
    ) -> Result<(), StoreError> {
        let inner = || -> Result<_, _> {
            let tx = self.db.begin_readwrite()?;
            let mut state_log_cursor = tx.cursor::<AccountsStateWriteLog>()?;
            let mut storage_log_cursor = tx.cursor::<AccountsStorageWriteLog>()?;
            let mut flat_info_cursor = tx.cursor::<FlatAccountInfo>()?;
            let mut flat_storage_cursor = tx.cursor::<FlatAccountStorage>()?;
            for (block_num, block_hash) in new_canonical_blocks.iter() {
                let key = (*block_num, *block_hash).into();
                let mut found_state_log = state_log_cursor.seek_closest(key)?;
                let mut found_storage_log = storage_log_cursor.seek_closest(key)?;
                let (account_key, account_value) = state_log_cursor.current()?.unwrap_or_default();
                let (storage_key, storage_value) =
                    storage_log_cursor.current()?.unwrap_or_default();
                // loop over log_entries, take log_value and restore it in the flat tables
                if account_key.0 == key {
                    while let Some(((read_key_num_hash, read_key_address), log_entry)) =
                        found_state_log
                    {
                        if read_key_num_hash != key {
                            break;
                        }

                        let new_info = log_entry.info;
                        if !(new_info.balance.is_zero()
                            && new_info.code_hash.is_zero()
                            && new_info.nonce == 0)
                        {
                            flat_info_cursor
                                .upsert(read_key_address, EncodableAccountInfo(new_info))
                                .map_err(StoreError::LibmdbxError)?;
                        } else if let Some(_current_info) = flat_info_cursor
                            .seek_exact(read_key_address)
                            .map_err(StoreError::LibmdbxError)?
                        {
                            flat_info_cursor
                                .delete_current()
                                .map_err(StoreError::LibmdbxError)?
                        }

                        found_state_log = state_log_cursor.next()?;
                    }
                }

                if storage_key.0 == key {
                    while let Some(((read_key_num_hash, read_key_address), log_entry)) =
                        found_storage_log
                    {
                        if read_key_num_hash != key {
                            break;
                        }

                        let new_value = log_entry.2;
                        let slot = log_entry.0;
                        let storage_key = (read_key_address.into(), slot.into());
                        if !new_value.is_zero() {
                            flat_storage_cursor
                                .upsert(storage_key, new_value.into())
                                .map_err(StoreError::LibmdbxError)?;
                        } else if let Some(_current_data) = flat_storage_cursor
                            .seek_exact(storage_key)
                            .map_err(StoreError::LibmdbxError)?
                        {
                            flat_storage_cursor
                                .delete_current()
                                .map_err(StoreError::LibmdbxError)?;
                        }

                        found_storage_log = storage_log_cursor.next()?;
                    }
                }
            }
            tx.commit()
        };

        inner().map_err(StoreError::LibmdbxError)
    }

    async fn add_block_header(
        &self,
        block_hash: BlockHash,
        block_header: BlockHeader,
    ) -> Result<(), StoreError> {
        self.write::<Headers>(block_hash.into(), block_header.into())
            .await
    }

    async fn add_block_headers(
        &self,
        block_hashes: Vec<BlockHash>,
        block_headers: Vec<BlockHeader>,
    ) -> Result<(), StoreError> {
        let hashes_and_headers = block_hashes
            .into_iter()
            .zip(block_headers)
            .map(|(hash, header)| (hash.into(), header.into()))
            .collect();
        self.write_batch::<Headers>(hashes_and_headers).await
    }

    fn get_block_header(
        &self,
        block_number: BlockNumber,
    ) -> Result<Option<BlockHeader>, StoreError> {
        let Some(block_hash) = self.get_block_hash_by_block_number(block_number)? else {
            return Ok(None);
        };

        self.read_sync::<Headers>(block_hash.into())?
            .map(|b| b.to())
            .transpose()
            .map_err(StoreError::from)
    }

    async fn add_block_body(
        &self,
        block_hash: BlockHash,
        block_body: BlockBody,
    ) -> Result<(), StoreError> {
        self.write::<Bodies>(block_hash.into(), block_body.into())
            .await
    }

    async fn add_blocks(&self, blocks: Vec<Block>) -> Result<(), StoreError> {
        let db = self.db.clone();
        tokio::task::spawn_blocking(move || {
            let tx = db.begin_readwrite().map_err(StoreError::LibmdbxError)?;

            for block in blocks {
                let number = block.header.number;
                let hash = block.hash();

                for (index, transaction) in block.body.transactions.iter().enumerate() {
                    tx.upsert::<TransactionLocations>(
                        transaction.compute_hash().into(),
                        (number, hash, index as u64).into(),
                    )
                    .map_err(StoreError::LibmdbxError)?;
                }

                tx.upsert::<Bodies>(
                    hash.into(),
                    BlockBodyRLP::from_bytes(block.body.encode_to_vec()),
                )
                .map_err(StoreError::LibmdbxError)?;

                tx.upsert::<Headers>(
                    hash.into(),
                    BlockHeaderRLP::from_bytes(block.header.encode_to_vec()),
                )
                .map_err(StoreError::LibmdbxError)?;

                tx.upsert::<BlockNumbers>(hash.into(), number)
                    .map_err(StoreError::LibmdbxError)?;
            }

            tx.commit().map_err(StoreError::LibmdbxError)
        })
        .await
        .map_err(|e| StoreError::Custom(format!("task panicked: {e}")))?
    }

    async fn mark_chain_as_canonical(&self, blocks: &[Block]) -> Result<(), StoreError> {
        let key_values = blocks
            .iter()
            .map(|e| (e.header.number, e.hash().into()))
            .collect();

        self.write_batch::<CanonicalBlockHashes>(key_values).await
    }

    async fn get_block_body(
        &self,
        block_number: BlockNumber,
    ) -> Result<Option<BlockBody>, StoreError> {
        if let Some(hash) = self.get_block_hash_by_block_number(block_number)? {
            self.get_block_body_by_hash(hash).await
        } else {
            Ok(None)
        }
    }

    async fn get_block_bodies(
        &self,
        from: BlockNumber,
        to: BlockNumber,
    ) -> Result<Vec<BlockBody>, StoreError> {
        let numbers = (from..=to).collect();
        let hashes = self.read_bulk::<CanonicalBlockHashes>(numbers).await?;
        let blocks = self.read_bulk::<Bodies>(hashes).await?;
        let mut block_bodies = Vec::new();
        for block_body in blocks.into_iter() {
            block_bodies.push(block_body.to()?)
        }
        Ok(block_bodies)
    }

    async fn get_block_bodies_by_hash(
        &self,
        hashes: Vec<BlockHash>,
    ) -> Result<Vec<BlockBody>, StoreError> {
        let hashes = hashes.into_iter().map(|h| h.into()).collect();
        let blocks = self.read_bulk::<Bodies>(hashes).await?;
        let mut block_bodies = Vec::new();
        for block_body in blocks.into_iter() {
            block_bodies.push(block_body.to()?)
        }
        Ok(block_bodies)
    }

    async fn get_block_body_by_hash(
        &self,
        block_hash: BlockHash,
    ) -> Result<Option<BlockBody>, StoreError> {
        self.read::<Bodies>(block_hash.into())
            .await?
            .map(|b| b.to())
            .transpose()
            .map_err(StoreError::from)
    }

    fn get_block_header_by_hash(
        &self,
        block_hash: BlockHash,
    ) -> Result<Option<BlockHeader>, StoreError> {
        self.read_sync::<Headers>(block_hash.into())?
            .map(|b| b.to())
            .transpose()
            .map_err(StoreError::from)
    }

    async fn add_block_number(
        &self,
        block_hash: BlockHash,
        block_number: BlockNumber,
    ) -> Result<(), StoreError> {
        self.write::<BlockNumbers>(block_hash.into(), block_number)
            .await
    }

    async fn get_block_number(
        &self,
        block_hash: BlockHash,
    ) -> Result<Option<BlockNumber>, StoreError> {
        self.read::<BlockNumbers>(block_hash.into()).await
    }

    fn get_block_number_sync(
        &self,
        block_hash: BlockHash,
    ) -> Result<Option<BlockNumber>, StoreError> {
        self.read_sync::<BlockNumbers>(block_hash.into())
    }

    async fn add_account_code(&self, code_hash: H256, code: Bytes) -> Result<(), StoreError> {
        self.write::<AccountCodes>(code_hash.into(), code.into())
            .await
    }

    fn get_account_code(&self, code_hash: H256) -> Result<Option<Bytes>, StoreError> {
        self.read_sync::<AccountCodes>(code_hash.into())?
            .map(|b| b.to())
            .transpose()
            .map_err(StoreError::from)
    }

    async fn add_receipt(
        &self,
        block_hash: BlockHash,
        index: Index,
        receipt: Receipt,
    ) -> Result<(), StoreError> {
        let key: Rlp<(BlockHash, Index)> = (block_hash, index).into();
        let Some(entries) = IndexedChunk::from::<Receipts>(key, &receipt.encode_to_vec()) else {
            return Err(StoreError::Custom("Invalid size".to_string()));
        };
        self.write_batch::<Receipts>(entries).await
    }

    async fn get_receipt(
        &self,
        block_number: BlockNumber,
        index: Index,
    ) -> Result<Option<Receipt>, StoreError> {
        if let Some(hash) = self.get_block_hash_by_block_number(block_number)? {
            let txn = self.db.begin_read().map_err(StoreError::LibmdbxError)?;
            let mut cursor = txn.cursor::<Receipts>().map_err(StoreError::LibmdbxError)?;
            let key = (hash, index).into();
            IndexedChunk::read_from_db(&mut cursor, key)
        } else {
            Ok(None)
        }
    }

    async fn add_transaction_location(
        &self,
        transaction_hash: H256,
        block_number: BlockNumber,
        block_hash: BlockHash,
        index: Index,
    ) -> Result<(), StoreError> {
        self.write::<TransactionLocations>(
            transaction_hash.into(),
            (block_number, block_hash, index).into(),
        )
        .await
    }

    async fn get_transaction_location(
        &self,
        transaction_hash: H256,
    ) -> Result<Option<(BlockNumber, BlockHash, Index)>, StoreError> {
        let txn = self.db.begin_read().map_err(StoreError::LibmdbxError)?;
        let cursor = txn
            .cursor::<TransactionLocations>()
            .map_err(StoreError::LibmdbxError)?;

        let mut transaction_hashes = Vec::new();
        let mut cursor_it = cursor.walk_key(transaction_hash.into(), None);
        while let Some(Ok(tx)) = cursor_it.next() {
            transaction_hashes.push(tx.to().map_err(StoreError::from)?);
        }

        Ok(transaction_hashes
            .into_iter()
            .find(|(number, hash, _index)| {
                self.get_block_hash_by_block_number(*number)
                    .is_ok_and(|o| o == Some(*hash))
            }))
    }

    /// Stores the chain config serialized as json
    async fn set_chain_config(&self, chain_config: &ChainConfig) -> Result<(), StoreError> {
        self.write::<ChainData>(
            ChainDataIndex::ChainConfig,
            serde_json::to_string(chain_config)
                .map_err(|_| StoreError::DecodeError)?
                .into_bytes(),
        )
        .await
    }

    fn get_chain_config(&self) -> Result<ChainConfig, StoreError> {
        match self.read_sync::<ChainData>(ChainDataIndex::ChainConfig)? {
            None => Err(StoreError::Custom("Chain config not found".to_string())),
            Some(bytes) => {
                let json = String::from_utf8(bytes).map_err(|_| StoreError::DecodeError)?;
                let chain_config: ChainConfig =
                    serde_json::from_str(&json).map_err(|_| StoreError::DecodeError)?;
                Ok(chain_config)
            }
        }
    }

    async fn update_earliest_block_number(
        &self,
        block_number: BlockNumber,
    ) -> Result<(), StoreError> {
        self.write::<ChainData>(
            ChainDataIndex::EarliestBlockNumber,
            block_number.encode_to_vec(),
        )
        .await
    }

    async fn get_earliest_block_number(&self) -> Result<Option<BlockNumber>, StoreError> {
        match self
            .read::<ChainData>(ChainDataIndex::EarliestBlockNumber)
            .await?
        {
            None => Ok(None),
            Some(ref rlp) => RLPDecode::decode(rlp)
                .map(Some)
                .map_err(|_| StoreError::DecodeError),
        }
    }

    async fn update_finalized_block_number(
        &self,
        block_number: BlockNumber,
    ) -> Result<(), StoreError> {
        self.write::<ChainData>(
            ChainDataIndex::FinalizedBlockNumber,
            block_number.encode_to_vec(),
        )
        .await
    }

    async fn get_finalized_block_number(&self) -> Result<Option<BlockNumber>, StoreError> {
        match self
            .read::<ChainData>(ChainDataIndex::FinalizedBlockNumber)
            .await?
        {
            None => Ok(None),
            Some(ref rlp) => RLPDecode::decode(rlp)
                .map(Some)
                .map_err(|_| StoreError::DecodeError),
        }
    }

    async fn update_safe_block_number(&self, block_number: BlockNumber) -> Result<(), StoreError> {
        self.write::<ChainData>(
            ChainDataIndex::SafeBlockNumber,
            block_number.encode_to_vec(),
        )
        .await
    }

    async fn get_safe_block_number(&self) -> Result<Option<BlockNumber>, StoreError> {
        match self
            .read::<ChainData>(ChainDataIndex::SafeBlockNumber)
            .await?
        {
            None => Ok(None),
            Some(ref rlp) => RLPDecode::decode(rlp)
                .map(Some)
                .map_err(|_| StoreError::DecodeError),
        }
    }

    async fn update_latest_block_number(
        &self,
        block_number: BlockNumber,
    ) -> Result<(), StoreError> {
        self.write::<ChainData>(
            ChainDataIndex::LatestBlockNumber,
            block_number.encode_to_vec(),
        )
        .await
    }

    async fn get_latest_block_number(&self) -> Result<Option<BlockNumber>, StoreError> {
        match self
            .read::<ChainData>(ChainDataIndex::LatestBlockNumber)
            .await?
        {
            None => Ok(None),
            Some(ref rlp) => RLPDecode::decode(rlp)
                .map(Some)
                .map_err(|_| StoreError::DecodeError),
        }
    }

    async fn update_pending_block_number(
        &self,
        block_number: BlockNumber,
    ) -> Result<(), StoreError> {
        self.write::<ChainData>(
            ChainDataIndex::PendingBlockNumber,
            block_number.encode_to_vec(),
        )
        .await
    }

    async fn get_pending_block_number(&self) -> Result<Option<BlockNumber>, StoreError> {
        match self
            .read::<ChainData>(ChainDataIndex::PendingBlockNumber)
            .await?
        {
            None => Ok(None),
            Some(ref rlp) => RLPDecode::decode(rlp)
                .map(Some)
                .map_err(|_| StoreError::DecodeError),
        }
    }

    fn open_storage_trie(
        &self,
        hashed_address: H256,
        storage_root: H256,
    ) -> Result<Trie, StoreError> {
        let db = Box::new(LibmdbxDupsortTrieDB::<StorageTriesNodes, [u8; 32]>::new(
            self.db.clone(),
            hashed_address.0,
        ));
        Ok(Trie::open(db, storage_root))
    }

    fn open_state_trie(&self, state_root: H256) -> Result<Trie, StoreError> {
        let db = Box::new(LibmdbxTrieDB::<StateTrieNodes>::new(self.db.clone()));
        Ok(Trie::open(db, state_root))
    }

    async fn set_canonical_block(
        &self,
        number: BlockNumber,
        hash: BlockHash,
    ) -> Result<(), StoreError> {
        self.write::<CanonicalBlockHashes>(number, hash.into())
            .await
    }

    async fn get_canonical_block_hash(
        &self,
        number: BlockNumber,
    ) -> Result<Option<BlockHash>, StoreError> {
        self.read::<CanonicalBlockHashes>(number)
            .await
            .map(|o| o.map(|hash_rlp| hash_rlp.to()))?
            .transpose()
            .map_err(StoreError::from)
    }

    fn get_canonical_block_hash_sync(
        &self,
        number: BlockNumber,
    ) -> Result<Option<BlockHash>, StoreError> {
        self.read_sync::<CanonicalBlockHashes>(number)
            .map(|o| o.map(|hash_rlp| hash_rlp.to()))?
            .transpose()
            .map_err(StoreError::from)
    }

    async fn add_payload(&self, payload_id: u64, block: Block) -> Result<(), StoreError> {
        self.write::<Payloads>(payload_id, PayloadBundle::from_block(block).into())
            .await
    }

    async fn get_payload(&self, payload_id: u64) -> Result<Option<PayloadBundle>, StoreError> {
        Ok(self
            .read::<Payloads>(payload_id)
            .await?
            .map(|b| b.to())
            .transpose()
            .map_err(StoreError::from)?)
    }

    async fn update_payload(
        &self,
        payload_id: u64,
        payload: PayloadBundle,
    ) -> Result<(), StoreError> {
        self.write::<Payloads>(payload_id, payload.into()).await
    }

    async fn get_transaction_by_hash(
        &self,
        transaction_hash: H256,
    ) -> Result<Option<Transaction>, StoreError> {
        let (_block_number, block_hash, index) =
            match self.get_transaction_location(transaction_hash).await? {
                Some(location) => location,
                None => return Ok(None),
            };
        self.get_transaction_by_location(block_hash, index).await
    }

    async fn get_transaction_by_location(
        &self,
        block_hash: H256,
        index: u64,
    ) -> Result<Option<Transaction>, StoreError> {
        let block_body = match self.get_block_body_by_hash(block_hash).await? {
            Some(body) => body,
            None => return Ok(None),
        };
        Ok(index
            .try_into()
            .ok()
            .and_then(|index: usize| block_body.transactions.get(index).cloned()))
    }

    async fn get_block_by_hash(&self, block_hash: BlockHash) -> Result<Option<Block>, StoreError> {
        let header = match self.get_block_header_by_hash(block_hash)? {
            Some(header) => header,
            None => return Ok(None),
        };
        let body = match self.get_block_body_by_hash(block_hash).await? {
            Some(body) => body,
            None => return Ok(None),
        };
        Ok(Some(Block::new(header, body)))
    }

    async fn unset_canonical_block(&self, number: BlockNumber) -> Result<(), StoreError> {
        let db = self.db.clone();
        tokio::task::spawn_blocking(move || {
            db.begin_readwrite()
                .map_err(StoreError::LibmdbxError)?
                .delete::<CanonicalBlockHashes>(number, None)
                .map(|_| ())
                .map_err(StoreError::LibmdbxError)
        })
        .await
        .map_err(|e| StoreError::Custom(format!("task panicked: {e}")))?
    }

    async fn add_pending_block(&self, block: Block) -> Result<(), StoreError> {
        self.write::<PendingBlocks>(block.hash().into(), block.into())
            .await
    }

    async fn get_pending_block(&self, block_hash: BlockHash) -> Result<Option<Block>, StoreError> {
        self.read::<PendingBlocks>(block_hash.into())
            .await?
            .map(|b| b.to())
            .transpose()
            .map_err(StoreError::from)
    }

    async fn add_transaction_locations(
        &self,
        locations: Vec<(H256, BlockNumber, BlockHash, Index)>,
    ) -> Result<(), StoreError> {
        #[allow(clippy::type_complexity)]
        let key_values = locations
            .into_iter()
            .map(|(tx_hash, block_number, block_hash, index)| {
                (tx_hash.into(), (block_number, block_hash, index).into())
            })
            .collect();

        self.write_batch::<TransactionLocations>(key_values).await
    }

    async fn add_receipts(
        &self,
        block_hash: BlockHash,
        receipts: Vec<Receipt>,
    ) -> Result<(), StoreError> {
        let mut key_values = vec![];

        for (index, receipt) in receipts.clone().into_iter().enumerate() {
            let key = (block_hash, index as u64).into();
            let receipt_rlp = receipt.encode_to_vec();
            let Some(mut entries) = IndexedChunk::from::<Receipts>(key, &receipt_rlp) else {
                continue;
            };

            key_values.append(&mut entries);
        }

        self.write_batch::<Receipts>(key_values).await
    }

    fn get_receipts_for_block(&self, block_hash: &BlockHash) -> Result<Vec<Receipt>, StoreError> {
        let mut receipts = vec![];
        let mut receipt_index = 0;
        let mut key = (*block_hash, 0).into();
        let txn = self.db.begin_read().map_err(|_| StoreError::ReadError)?;
        let mut cursor = txn
            .cursor::<Receipts>()
            .map_err(|_| StoreError::CursorError("Receipts".to_owned()))?;

        // We're searching receipts for a block, the keys
        // for the receipt table are of the kind: rlp((BlockHash, Index)).
        // So we search for values in the db that match with this kind
        // of key, until we reach an Index that returns None
        // and we stop the search.
        while let Some(receipt) = IndexedChunk::read_from_db(&mut cursor, key)? {
            receipts.push(receipt);
            receipt_index += 1;
            key = (*block_hash, receipt_index).into();
        }

        Ok(receipts)
    }

    async fn set_header_download_checkpoint(
        &self,
        block_hash: BlockHash,
    ) -> Result<(), StoreError> {
        self.write::<SnapState>(
            SnapStateIndex::HeaderDownloadCheckpoint,
            block_hash.encode_to_vec(),
        )
        .await
    }

    async fn get_header_download_checkpoint(&self) -> Result<Option<BlockHash>, StoreError> {
        self.read::<SnapState>(SnapStateIndex::HeaderDownloadCheckpoint)
            .await?
            .map(|ref h| BlockHash::decode(h))
            .transpose()
            .map_err(StoreError::RLPDecode)
    }

    async fn set_state_trie_key_checkpoint(
        &self,
        last_keys: [H256; STATE_TRIE_SEGMENTS],
    ) -> Result<(), StoreError> {
        self.write::<SnapState>(
            SnapStateIndex::StateTrieKeyCheckpoint,
            last_keys.to_vec().encode_to_vec(),
        )
        .await
    }

    async fn get_state_trie_key_checkpoint(
        &self,
    ) -> Result<Option<[H256; STATE_TRIE_SEGMENTS]>, StoreError> {
        self.read::<SnapState>(SnapStateIndex::StateTrieKeyCheckpoint)
            .await?
            .map(|ref c| {
                <Vec<H256>>::decode(c)?
                    .try_into()
                    .map_err(|_| RLPDecodeError::InvalidLength)
            })
            .transpose()
            .map_err(StoreError::RLPDecode)
    }

    async fn set_storage_heal_paths(
        &self,
        paths: Vec<(H256, Vec<Nibbles>)>,
    ) -> Result<(), StoreError> {
        self.write_batch::<StorageHealPaths>(
            paths
                .into_iter()
                .map(|(hash, paths)| (hash.into(), paths.into()))
                .collect(),
        )
        .await
    }

    async fn take_storage_heal_paths(
        &self,
        limit: usize,
    ) -> Result<Vec<(H256, Vec<Nibbles>)>, StoreError> {
        let txn = self.db.begin_read().map_err(StoreError::LibmdbxError)?;
        let cursor = txn
            .cursor::<StorageHealPaths>()
            .map_err(StoreError::LibmdbxError)?;

        let mut res = Vec::new();
        let mut cursor_it = cursor.walk(None);
        while let Some(Ok((hash, paths))) = cursor_it.next() {
            res.push((hash.to()?, paths.to()?));
        }

        res = res.into_iter().take(limit).collect::<Vec<_>>();

        // Delete fetched entries from the table
        let txn = self
            .db
            .begin_readwrite()
            .map_err(StoreError::LibmdbxError)?;
        for (hash, _) in res.iter() {
            txn.delete::<StorageHealPaths>((*hash).into(), None)
                .map_err(StoreError::LibmdbxError)?;
        }
        txn.commit().map_err(StoreError::LibmdbxError)?;
        Ok(res)
    }

    async fn set_state_heal_paths(&self, paths: Vec<Nibbles>) -> Result<(), StoreError> {
        self.write::<SnapState>(SnapStateIndex::StateHealPaths, paths.encode_to_vec())
            .await
    }

    async fn get_state_heal_paths(&self) -> Result<Option<Vec<Nibbles>>, StoreError> {
        self.read::<SnapState>(SnapStateIndex::StateHealPaths)
            .await?
            .map(|ref h| <Vec<Nibbles>>::decode(h))
            .transpose()
            .map_err(StoreError::RLPDecode)
    }

    async fn clear_snap_state(&self) -> Result<(), StoreError> {
        let db = self.db.clone();
        tokio::task::spawn_blocking(move || {
            let txn = db.begin_readwrite().map_err(StoreError::LibmdbxError)?;
            txn.clear_table::<SnapState>()
                .map_err(StoreError::LibmdbxError)?;
            txn.clear_table::<StorageHealPaths>()
                .map_err(StoreError::LibmdbxError)?;
            txn.commit().map_err(StoreError::LibmdbxError)
        })
        .await
        .map_err(|e| StoreError::Custom(format!("task panicked: {e}")))?
    }

    async fn write_snapshot_account_batch(
        &self,
        account_hashes: Vec<H256>,
        account_states: Vec<AccountState>,
    ) -> Result<(), StoreError> {
        self.write_batch::<StateSnapShot>(
            account_hashes
                .into_iter()
                .map(|h| h.into())
                .zip(account_states.into_iter().map(|a| a.into()))
                .collect(),
        )
        .await
    }

    async fn write_snapshot_storage_batch(
        &self,
        account_hash: H256,
        storage_keys: Vec<H256>,
        storage_values: Vec<U256>,
    ) -> Result<(), StoreError> {
        let db = self.db.clone();
        tokio::task::spawn_blocking(move || {
            let txn = db.begin_readwrite().map_err(StoreError::LibmdbxError)?;

            for (key, value) in storage_keys.into_iter().zip(storage_values.into_iter()) {
                txn.upsert::<StorageSnapShot>(account_hash.into(), (key.into(), value.into()))
                    .map_err(StoreError::LibmdbxError)?;
            }

            txn.commit().map_err(StoreError::LibmdbxError)
        })
        .await
        .map_err(|e| StoreError::Custom(format!("task panicked: {e}")))?
    }

    async fn write_snapshot_storage_batches(
        &self,
        account_hashes: Vec<H256>,
        storage_keys: Vec<Vec<H256>>,
        storage_values: Vec<Vec<U256>>,
    ) -> Result<(), StoreError> {
        let db = self.db.clone();
        tokio::task::spawn_blocking(move || {
            let txn = db.begin_readwrite().map_err(StoreError::LibmdbxError)?;
            for (account_hash, (storage_keys, storage_values)) in account_hashes
                .into_iter()
                .zip(storage_keys.into_iter().zip(storage_values.into_iter()))
            {
                for (key, value) in storage_keys.into_iter().zip(storage_values.into_iter()) {
                    txn.upsert::<StorageSnapShot>(account_hash.into(), (key.into(), value.into()))
                        .map_err(StoreError::LibmdbxError)?;
                }
            }
            txn.commit().map_err(StoreError::LibmdbxError)
        })
        .await
        .map_err(|e| StoreError::Custom(format!("task panicked: {e}")))?
    }

    async fn set_state_trie_rebuild_checkpoint(
        &self,
        checkpoint: (H256, [H256; STATE_TRIE_SEGMENTS]),
    ) -> Result<(), StoreError> {
        self.write::<SnapState>(
            SnapStateIndex::StateTrieRebuildCheckpoint,
            (checkpoint.0, checkpoint.1.to_vec()).encode_to_vec(),
        )
        .await
    }

    async fn get_state_trie_rebuild_checkpoint(
        &self,
    ) -> Result<Option<(H256, [H256; STATE_TRIE_SEGMENTS])>, StoreError> {
        let Some((root, checkpoints)) = self
            .read::<SnapState>(SnapStateIndex::StateTrieRebuildCheckpoint)
            .await?
            .map(|ref c| <(H256, Vec<H256>)>::decode(c))
            .transpose()?
        else {
            return Ok(None);
        };
        Ok(Some((
            root,
            checkpoints
                .try_into()
                .map_err(|_| RLPDecodeError::InvalidLength)?,
        )))
    }

    async fn set_storage_trie_rebuild_pending(
        &self,
        pending: Vec<(H256, H256)>,
    ) -> Result<(), StoreError> {
        self.write::<SnapState>(
            SnapStateIndex::StorageTrieRebuildPending,
            pending.encode_to_vec(),
        )
        .await
    }

    async fn get_storage_trie_rebuild_pending(
        &self,
    ) -> Result<Option<Vec<(H256, H256)>>, StoreError> {
        self.read::<SnapState>(SnapStateIndex::StorageTrieRebuildPending)
            .await?
            .map(|ref h| <Vec<(H256, H256)>>::decode(h))
            .transpose()
            .map_err(StoreError::RLPDecode)
    }

    async fn clear_snapshot(&self) -> Result<(), StoreError> {
        let db = self.db.clone();
        tokio::task::spawn_blocking(move || {
            let txn = db.begin_readwrite().map_err(StoreError::LibmdbxError)?;
            txn.clear_table::<StateSnapShot>()
                .map_err(StoreError::LibmdbxError)?;
            txn.clear_table::<StorageSnapShot>()
                .map_err(StoreError::LibmdbxError)?;
            txn.commit().map_err(StoreError::LibmdbxError)?;
            Ok(())
        })
        .await
        .map_err(|e| StoreError::Custom(format!("task panicked: {e}")))?
    }

    fn read_account_snapshot(&self, start: H256) -> Result<Vec<(H256, AccountState)>, StoreError> {
        let txn = self.db.begin_read().map_err(StoreError::LibmdbxError)?;
        let cursor = txn
            .cursor::<StateSnapShot>()
            .map_err(StoreError::LibmdbxError)?;
        let iter = cursor
            .walk(Some(start.into()))
            .map_while(|res| {
                res.ok().map(|(hash, acc)| match (hash.to(), acc.to()) {
                    (Ok(hash), Ok(acc)) => Some((hash, acc)),
                    _ => None,
                })
            })
            .flatten()
            .take(MAX_SNAPSHOT_READS);
        Ok(iter.collect::<Vec<_>>())
    }

    async fn read_storage_snapshot(
        &self,
        account_hash: H256,
        start: H256,
    ) -> Result<Vec<(H256, U256)>, StoreError> {
        let txn = self.db.begin_read().map_err(StoreError::LibmdbxError)?;
        let cursor = txn
            .cursor::<StorageSnapShot>()
            .map_err(StoreError::LibmdbxError)?;
        let iter = cursor
            .walk_key(account_hash.into(), Some(start.into()))
            .map_while(|res| {
                res.ok()
                    .map(|(k, v)| (H256(k.0), U256::from_big_endian(&v.0)))
            })
            .take(MAX_SNAPSHOT_READS);
        Ok(iter.collect::<Vec<_>>())
    }

    async fn get_latest_valid_ancestor(
        &self,
        block: BlockHash,
    ) -> Result<Option<BlockHash>, StoreError> {
        self.read::<InvalidAncestors>(block.into())
            .await
            .map(|o| o.map(|a| a.to()))?
            .transpose()
            .map_err(StoreError::from)
    }

    async fn set_latest_valid_ancestor(
        &self,
        bad_block: BlockHash,
        latest_valid: BlockHash,
    ) -> Result<(), StoreError> {
        self.write::<InvalidAncestors>(bad_block.into(), latest_valid.into())
            .await
    }

    async fn setup_genesis_flat_account_storage(
        &self,
        genesis_accounts: &[(Address, H256, U256)],
    ) -> Result<(), StoreError> {
        self.update_flat_storage(genesis_accounts).await
    }

    async fn update_flat_storage(
        &self,
        updates: &[(Address, H256, U256)],
    ) -> Result<(), StoreError> {
        // tracing::info!("called update_flat_storage");
        let tx = self
            .db
            .begin_readwrite()
            .map_err(StoreError::LibmdbxError)?;
        let mut cursor = tx
            .cursor::<FlatAccountStorage>()
            .map_err(StoreError::LibmdbxError)?;
        for (addr, slot, value) in updates.iter().cloned() {
            let key = (addr.into(), slot.into());
            if !value.is_zero() {
                cursor
                    .upsert(key, value.into())
                    .map_err(StoreError::LibmdbxError)?;
            } else if cursor
                .seek_exact(key)
                .map_err(StoreError::LibmdbxError)?
                .is_some()
            {
                cursor.delete_current().map_err(StoreError::LibmdbxError)?;
            }
        }
        tx.commit().map_err(StoreError::LibmdbxError)
    }

    async fn setup_genesis_flat_account_info(
        &self,
        genesis_accounts: &[(Address, u64, U256, H256, bool)],
    ) -> Result<(), StoreError> {
        self.update_flat_account_info(genesis_accounts).await
    }

    async fn update_flat_account_info(
        &self,
        updates: &[(Address, u64, U256, H256, bool)],
    ) -> Result<(), StoreError> {
        // tracing::info!("called update_flat_account_info");
        let tx = self
            .db
            .begin_readwrite()
            .map_err(StoreError::LibmdbxError)?;
        let mut cursor = tx
            .cursor::<FlatAccountInfo>()
            .map_err(StoreError::LibmdbxError)?;
        for (addr, nonce, balance, code_hash, removed) in updates.iter().cloned() {
            let key = addr.into();
            if removed {
                if cursor
                    .seek_exact(key)
                    .map_err(StoreError::LibmdbxError)?
                    .is_some()
                {
                    cursor.delete_current().map_err(StoreError::LibmdbxError)?;
                }
            } else {
                cursor
                    .upsert(key, (code_hash, balance, nonce).into())
                    .map_err(StoreError::LibmdbxError)?;
            }
        }
        tx.commit().map_err(StoreError::LibmdbxError)
    }

    fn get_current_storage(&self, address: Address, key: H256) -> Result<Option<U256>, StoreError> {
        // tracing::info!("called get_current_storage");
        let tx = self.db.begin_read().map_err(StoreError::LibmdbxError)?;
        let res = tx
            .get::<FlatAccountStorage>((address.into(), key.into()))
            .map_err(StoreError::LibmdbxError)?;
        Ok(res.map(Into::into))
    }

    fn get_current_account_info(
        &self,
        address: Address,
    ) -> Result<Option<AccountInfo>, StoreError> {
        // tracing::info!("called get_current_account_info");
        let tx = self.db.begin_read().map_err(StoreError::LibmdbxError)?;
        let res = tx
            .get::<FlatAccountInfo>(address.into())
            .map_err(StoreError::LibmdbxError)?;
        Ok(res.map(|i| i.0))
    }
}

impl Debug for Store {
    fn fmt(&self, f: &mut Formatter<'_>) -> std::fmt::Result {
        f.debug_struct("Libmdbx Store").finish()
    }
}

// Define tables

/// For `dupsort` tables, multiple values can be stored under the same key.
/// To maintain an explicit order, each value is assigned an `index`.
/// This is useful when storing large byte sequences that exceed the maximum size limit,
/// requiring them to be split into smaller chunks for storage.
pub struct IndexedChunk<T: RLPEncode + RLPDecode> {
    index: u8,
    value: Rlp<T>,
}

pub trait ChunkTrait<T: RLPEncode + RLPDecode> {
    #[allow(unused)]
    fn index(&self) -> u8;
    fn value_bytes(&self) -> &Vec<u8>;
}

impl<T: RLPEncode + RLPDecode> ChunkTrait<T> for IndexedChunk<T> {
    fn index(&self) -> u8 {
        self.index
    }

    fn value_bytes(&self) -> &Vec<u8> {
        self.value.bytes()
    }
}

impl<T: Send + Sync + RLPEncode + RLPDecode> Decodable for IndexedChunk<T> {
    fn decode(b: &[u8]) -> anyhow::Result<Self> {
        let index = b[0];
        let value = Rlp::from_bytes(b[1..].to_vec());
        Ok(Self { index, value })
    }
}

impl<T: Send + Sync + RLPEncode + RLPDecode> Encodable for IndexedChunk<T> {
    type Encoded = Vec<u8>;

    fn encode(self) -> Self::Encoded {
        // by appending the index at the begging, we enforce the btree ordering from lowest to highest
        let mut buf = vec![self.index];
        buf.extend_from_slice(self.value.bytes());
        buf
    }
}

impl<T: RLPEncode + RLPDecode> IndexedChunk<T> {
    /// Splits a value into a indexed chunks if it exceeds the maximum storage size.
    /// Each chunk is assigned an index to ensure correct ordering when retrieved.
    ///
    /// Warning: The current implementation supports a maximum of 256 chunks per value
    /// because the index is stored as a u8.
    ///
    /// If the data exceeds this limit, `None` is returned to indicate that it cannot be stored.
    pub fn from<Tab: Table>(key: Tab::Key, bytes: &[u8]) -> Option<Vec<(Tab::Key, Self)>>
    where
        Tab::Key: Clone,
    {
        let chunks: Vec<Vec<u8>> = bytes
            // -1 to account for the index byte
            .chunks(DB_MAX_VALUE_SIZE - 1)
            .map(|i| i.to_vec())
            .collect();

        if chunks.len() > 256 {
            return None;
        }

        let chunks = chunks
            .into_iter()
            .enumerate()
            .map(|(index, chunk)| {
                (
                    key.clone(),
                    IndexedChunk {
                        index: index as u8,
                        value: Rlp::from_bytes(chunk),
                    },
                )
            })
            .collect();

        Some(chunks)
    }

    /// Reads multiple stored chunks and reconstructs the original full value.
    /// The chunks are appended in order based on their assigned index.
    pub fn read_from_db<Tab: Table + DupSort, K: TransactionKind>(
        cursor: &mut libmdbx::orm::Cursor<'_, K, Tab>,
        key: Tab::Key,
    ) -> Result<Option<T>, StoreError>
    where
        Tab::Key: Decodable,
        Tab::Value: ChunkTrait<T>,
    {
        let mut value = vec![];

        if let Some((_, chunk)) = cursor.seek_exact(key).map_err(StoreError::LibmdbxError)? {
            value.extend_from_slice(chunk.value_bytes());
        } else {
            return Ok(None);
        }

        // Fetch remaining parts
        while let Some((_, chunk)) = cursor.next_value().map_err(StoreError::LibmdbxError)? {
            value.extend_from_slice(chunk.value_bytes());
        }

        let decoded = T::decode(&value).map_err(StoreError::RLPDecode)?;
        Ok(Some(decoded))
    }
}

table!(
    /// The canonical block hash for each block number. It represents the canonical chain.
    ( CanonicalBlockHashes ) BlockNumber => BlockHashRLP
);

table!(
    /// Block hash to number table.
    ( BlockNumbers ) BlockHashRLP => BlockNumber
);

table!(
    /// Block headers table.
    ( Headers ) BlockHashRLP => BlockHeaderRLP
);
table!(
    /// Block bodies table.
    ( Bodies ) BlockHashRLP => BlockBodyRLP
);
table!(
    /// Account codes table.
    ( AccountCodes ) AccountCodeHashRLP => AccountCodeRLP
);

#[derive(Debug, Clone, Copy, Default, PartialEq, Eq, Hash)]
pub struct BlockNumHash(pub BlockNumber, pub BlockHash);
impl From<(BlockNumber, BlockHash)> for BlockNumHash {
    fn from(value: (BlockNumber, BlockHash)) -> Self {
        Self(value.0, value.1)
    }
}

#[derive(Default)]
pub struct AccountInfoLogEntry {
    pub info: AccountInfo,
    pub previous_info: AccountInfo,
}

const SIZE_OF_ACCOUNT_INFO_LOG_ENTRY: usize = mem::size_of::<AccountInfoLogEntry>();

impl Encodable for AccountInfoLogEntry {
    type Encoded = [u8; std::mem::size_of::<Self>()];
    fn encode(self) -> Self::Encoded {
        let mut encoded: Self::Encoded = std::array::from_fn(|_| 0);
        encoded[0..32].copy_from_slice(&self.info.code_hash.0);
        encoded[32..40].copy_from_slice(&self.info.nonce.to_be_bytes());
        encoded[40..72].copy_from_slice(&self.info.balance.to_big_endian());
        encoded[72..104].copy_from_slice(&self.previous_info.code_hash.0);
        encoded[104..112].copy_from_slice(&self.previous_info.nonce.to_be_bytes());
        encoded[112..144].copy_from_slice(&self.previous_info.balance.to_big_endian());
        encoded
    }
}

impl Decodable for AccountInfoLogEntry {
    fn decode(b: &[u8]) -> anyhow::Result<Self> {
        if b.len() != SIZE_OF_ACCOUNT_INFO_LOG_ENTRY {
            anyhow::bail!("Invalid length for AccountInfoLog");
        }
        let info_code_hash = H256::from_slice(&b[0..32]);
        let info_nonce = Decodable::decode(&b[32..40])?;
        let info_balance = U256::from_big_endian(&b[40..72]);
        let previous_info_code_hash = H256::from_slice(&b[72..104]);
        let previous_info_nonce = Decodable::decode(&b[104..112])?;
        let previous_info_balance = U256::from_big_endian(&b[112..144]);
        Ok(Self {
            info: AccountInfo {
                code_hash: info_code_hash,
                nonce: info_nonce,
                balance: info_balance,
            },
            previous_info: AccountInfo {
                code_hash: previous_info_code_hash,
                nonce: previous_info_nonce,
                balance: previous_info_balance,
            },
        })
    }
}

// TODO: maybe the log tables could save 64 bytes per
// entry by storing the address in the value instead
dupsort!(
    /// Account codes table.
    ( AccountsStateWriteLog ) (BlockNumHash, AccountAddress)[BlockNumHash] => AccountInfoLogEntry
);

#[derive(Default)]
pub struct AccountStorageLogEntry(pub H256, pub U256, pub U256);

// implemente Encode and Decode for StorageStateWriteLogVal
impl Encodable for AccountStorageLogEntry {
    type Encoded = [u8; 96];

    fn encode(self) -> Self::Encoded {
        let mut encoded = [0u8; 96];
        encoded[0..32].copy_from_slice(&self.0 .0);
        encoded[32..64].copy_from_slice(&self.1.to_big_endian());
        encoded[64..96].copy_from_slice(&self.2.to_big_endian());
        encoded
    }
}

impl Decodable for AccountStorageLogEntry {
    fn decode(b: &[u8]) -> anyhow::Result<Self> {
        if b.len() < std::mem::size_of::<Self>() {
            anyhow::bail!("Invalid length for StorageStateWriteLogVal");
        }
        let slot = H256::from_slice(&b[0..32]);
        let old_value = U256::from_big_endian(&b[32..64]);
        let new_value = U256::from_big_endian(&b[64..96]);
        Ok(Self(slot, old_value, new_value))
    }
}

dupsort!(
    /// Storage write log table.
    ( AccountsStorageWriteLog ) (BlockNumHash, AccountAddress)[BlockNumHash] => AccountStorageLogEntry
);

impl Encodable for BlockNumHash {
    type Encoded = [u8; 40];

    fn encode(self) -> Self::Encoded {
        let mut encoded = [0u8; 40];
        encoded[0..8].copy_from_slice(&self.0.to_be_bytes());
        encoded[8..40].copy_from_slice(&self.1 .0);
        encoded
    }
}

impl Decodable for BlockNumHash {
    fn decode(b: &[u8]) -> anyhow::Result<Self> {
        if b.len() != 40 {
            anyhow::bail!("Invalid length for (BlockNumber, BlockHash)");
        }
        let block_number = BlockNumber::from_be_bytes(b[0..8].try_into()?);
        let block_hash = H256::from_slice(&b[8..40]);
        Ok((block_number, block_hash).into())
    }
}

dupsort!(
    /// Receipts table.
    ( Receipts ) TupleRLP<BlockHash, Index>[Index] => IndexedChunk<Receipt>
);

dupsort!(
    /// Table containing all storage trie's nodes
    /// Each node is stored by hashed account address and node hash in order to keep different storage trie's nodes separate
    ( StorageTriesNodes ) ([u8;32], [u8;33])[[u8;32]] => Vec<u8>
);

dupsort!(
    /// Transaction locations table.
    ( TransactionLocations ) TransactionHashRLP => Rlp<(BlockNumber, BlockHash, Index)>
);

table!(
    /// Stores chain data, each value is unique and stored as its rlp encoding
    /// See [ChainDataIndex] for available chain values
    ( ChainData ) ChainDataIndex => Vec<u8>
);

table!(
    /// Stores snap state, each value is unique and stored as its rlp encoding
    /// See [SnapStateIndex] for available values
    ( SnapState ) SnapStateIndex => Vec<u8>
);

// Trie storages

table!(
    /// state trie nodes
    ( StateTrieNodes ) NodeHash => Vec<u8>
);

// Local Blocks

table!(
    /// payload id to payload table
    ( Payloads ) u64 => PayloadBundleRLP
);

table!(
    /// Stores blocks that are pending validation.
    ( PendingBlocks ) BlockHashRLP => BlockRLP
);

table!(
    /// State Snapshot used by an ongoing sync process
    ( StateSnapShot ) AccountHashRLP => AccountStateRLP
);

dupsort!(
    /// Storage Snapshot used by an ongoing sync process
    ( StorageSnapShot ) AccountHashRLP => (AccountStorageKeyBytes, AccountStorageValueBytes)[AccountStorageKeyBytes]
);

table!(
    /// Storage trie paths in need of healing stored by hashed address
    ( StorageHealPaths ) AccountHashRLP => TriePathsRLP
);

table!(
    /// Stores invalid ancestors
    ( InvalidAncestors ) BlockHashRLP => BlockHashRLP
);

table!(
    /// Account storage as a flat mapping from (AccountAddress, Slot) to (Value)
    ( FlatAccountStorage ) (AccountAddress, AccountStorageKeyBytes) [AccountAddress] => AccountStorageValueBytes
);
table!(
    /// Account state as a flat mapping from (AccountAddress) to (State)
    ( FlatAccountInfo ) AccountAddress => EncodableAccountInfo
);

// Storage values are stored as bytes instead of using their rlp encoding
// As they are stored in a dupsort table, they need to have a fixed size, and encoding them doesn't preserve their size
#[derive(Clone)]
pub struct AccountStorageKeyBytes(pub [u8; 32]);

#[derive(Clone)]
pub struct AccountStorageValueBytes(pub [u8; 32]);

#[derive(Clone, Default, PartialEq, Eq, Hash)]
pub struct AccountAddress(pub H160);

#[derive(Clone, Default, PartialEq, Eq, Hash)]
pub struct EncodableAccountInfo(pub AccountInfo);

impl From<H160> for AccountAddress {
    fn from(value: H160) -> Self {
        Self(value)
    }
}

impl Encodable for AccountStorageKeyBytes {
    type Encoded = [u8; 32];

    fn encode(self) -> Self::Encoded {
        self.0
    }
}

impl Decodable for AccountStorageKeyBytes {
    fn decode(b: &[u8]) -> anyhow::Result<Self> {
        Ok(AccountStorageKeyBytes(b.try_into()?))
    }
}

impl Encodable for AccountStorageValueBytes {
    type Encoded = [u8; 32];

    fn encode(self) -> Self::Encoded {
        self.0
    }
}

impl Decodable for AccountStorageValueBytes {
    fn decode(b: &[u8]) -> anyhow::Result<Self> {
        Ok(AccountStorageValueBytes(b.try_into()?))
    }
}

impl Encodable for AccountAddress {
    type Encoded = [u8; 20];

    fn encode(self) -> Self::Encoded {
        self.0 .0
    }
}

impl Decodable for AccountAddress {
    fn decode(b: &[u8]) -> anyhow::Result<Self> {
        Ok(AccountAddress(H160(b.try_into()?)))
    }
}

impl Encodable for EncodableAccountInfo {
    type Encoded = [u8; 72];
    fn encode(self) -> Self::Encoded {
        let mut encoded = [0u8; 72];
        encoded[0..32].copy_from_slice(&self.0.code_hash.to_fixed_bytes());
        encoded[32..64].copy_from_slice(&self.0.balance.to_big_endian());
        encoded[64..72].copy_from_slice(&self.0.nonce.to_be_bytes());
        encoded
    }
}

impl Decodable for EncodableAccountInfo {
    fn decode(b: &[u8]) -> anyhow::Result<Self> {
        if b.len() < 72 {
            anyhow::bail!("too few bytes");
        }
        let mut nonce_bytes = [0u8; 8];
        nonce_bytes.copy_from_slice(&b[64..72]);
        Ok(Self(AccountInfo {
            code_hash: H256::from_slice(&b[0..32]),
            balance: U256::from_big_endian(&b[32..64]),
            nonce: u64::from_be_bytes(nonce_bytes),
        }))
    }
}

impl From<(H256, U256, u64)> for EncodableAccountInfo {
    fn from(value: (H256, U256, u64)) -> Self {
        Self(AccountInfo {
            code_hash: value.0,
            balance: value.1,
            nonce: value.2,
        })
    }
}

impl From<H256> for AccountStorageKeyBytes {
    fn from(value: H256) -> Self {
        AccountStorageKeyBytes(value.0)
    }
}

impl From<U256> for AccountStorageValueBytes {
    fn from(value: U256) -> Self {
        AccountStorageValueBytes(value.to_big_endian())
    }
}

impl From<AccountStorageKeyBytes> for H256 {
    fn from(value: AccountStorageKeyBytes) -> Self {
        H256(value.0)
    }
}

impl From<AccountStorageValueBytes> for U256 {
    fn from(value: AccountStorageValueBytes) -> Self {
        U256::from_big_endian(&value.0)
    }
}

impl Encodable for ChainDataIndex {
    type Encoded = [u8; 4];

    fn encode(self) -> Self::Encoded {
        (self as u32).encode()
    }
}

impl Encodable for SnapStateIndex {
    type Encoded = [u8; 4];

    fn encode(self) -> Self::Encoded {
        (self as u32).encode()
    }
}

/// default page size recommended by libmdbx
///
/// - See here: https://github.com/erthink/libmdbx/tree/master?tab=readme-ov-file#limitations
/// - and here: https://libmdbx.dqdkfa.ru/structmdbx_1_1env_1_1geometry.html#a45048bf2de9120d01dae2151c060d459
const DB_PAGE_SIZE: usize = 4096;
/// For a default page size of 4096, the max value size is roughly 1/2 page size.
const DB_MAX_VALUE_SIZE: usize = 2022;
// Maximum DB size, set to 2 TB
const MAX_MAP_SIZE: isize = 1024_isize.pow(4) * 2; // 2 TB

/// Initializes a new database with the provided path. If the path is `None`, the database
/// will be temporary.
pub fn init_db(path: Option<impl AsRef<Path>>) -> anyhow::Result<Database> {
    let tables = [
        table_info!(BlockNumbers),
        table_info!(Headers),
        table_info!(Bodies),
        table_info!(AccountCodes),
        table_info!(Receipts),
        table_info!(TransactionLocations),
        table_info!(ChainData),
        table_info!(StateTrieNodes),
        table_info!(StorageTriesNodes),
        table_info!(CanonicalBlockHashes),
        table_info!(Payloads),
        table_info!(PendingBlocks),
        table_info!(SnapState),
        table_info!(StateSnapShot),
        table_info!(StorageSnapShot),
        table_info!(StorageHealPaths),
        table_info!(InvalidAncestors),
        table_info!(FlatAccountStorage),
        table_info!(FlatAccountInfo),
        table_info!(AccountsStorageWriteLog),
        table_info!(AccountsStateWriteLog),
    ]
    .into_iter()
    .collect();
    let path = path.map(|p| p.as_ref().to_path_buf());
    let options = DatabaseOptions {
        page_size: Some(PageSize::Set(DB_PAGE_SIZE)),
        mode: Mode::ReadWrite(ReadWriteOptions {
            max_size: Some(MAX_MAP_SIZE),
            ..Default::default()
        }),
        ..Default::default()
    };
    Database::create_with_options(path, options, &tables)
}

#[cfg(test)]
mod tests {
    use super::*;
    use crate::rlp::TupleRLP;
    use bytes::Bytes;
    use ethrex_common::{
        Address, H256,
        types::{BlockHash, Index, Log, TxType},
    };

    #[test]
    fn mdbx_smoke_test() {
        // Declare tables used for the smoke test
        table!(
            /// Example table.
            ( Example ) String => String
        );

        // Assemble database chart
        let tables = [table_info!(Example)].into_iter().collect();

        let key = "Hello".to_string();
        let value = "World!".to_string();

        let db = Database::create(None, &tables).unwrap();

        // Write values
        {
            let txn = db.begin_readwrite().unwrap();
            txn.upsert::<Example>(key.clone(), value.clone()).unwrap();
            txn.commit().unwrap();
        }
        // Read written values
        let read_value = {
            let txn = db.begin_read().unwrap();
            txn.get::<Example>(key).unwrap()
        };
        assert_eq!(read_value, Some(value));
    }

    #[test]
    fn mdbx_structs_smoke_test() {
        #[derive(Clone, Copy, Debug, PartialEq, Eq)]
        pub struct ExampleKey([u8; 32]);

        impl Encodable for ExampleKey {
            type Encoded = [u8; 32];

            fn encode(self) -> Self::Encoded {
                Encodable::encode(self.0)
            }
        }

        #[derive(Clone, Copy, Debug, PartialEq, Eq)]
        pub struct ExampleValue {
            x: u64,
            y: [u8; 32],
        }

        impl Encodable for ExampleValue {
            type Encoded = [u8; 40];

            fn encode(self) -> Self::Encoded {
                let mut encoded = [0u8; 40];
                encoded[..8].copy_from_slice(&self.x.to_ne_bytes());
                encoded[8..].copy_from_slice(&self.y);
                encoded
            }
        }

        impl Decodable for ExampleValue {
            fn decode(b: &[u8]) -> anyhow::Result<Self> {
                let x = u64::from_ne_bytes(b[..8].try_into()?);
                let y = b[8..].try_into()?;
                Ok(Self { x, y })
            }
        }

        // Declare tables used for the smoke test
        table!(
            /// Example table.
            ( StructsExample ) ExampleKey => ExampleValue
        );

        // Assemble database chart
        let tables = [table_info!(StructsExample)].into_iter().collect();
        let key = ExampleKey([151; 32]);
        let value = ExampleValue { x: 42, y: [42; 32] };

        let db = Database::create(None, &tables).unwrap();

        // Write values
        {
            let txn = db.begin_readwrite().unwrap();
            txn.upsert::<StructsExample>(key, value).unwrap();
            txn.commit().unwrap();
        }
        // Read written values
        let read_value = {
            let txn = db.begin_read().unwrap();
            txn.get::<StructsExample>(key).unwrap()
        };
        assert_eq!(read_value, Some(value));
    }

    #[test]
    fn mdbx_dupsort_smoke_test() {
        #[derive(Clone, Copy, Debug, PartialEq, Eq)]
        pub struct ExampleKey(u8);

        impl Encodable for ExampleKey {
            type Encoded = [u8; 1];

            fn encode(self) -> Self::Encoded {
                [self.0]
            }
        }
        impl Decodable for ExampleKey {
            fn decode(b: &[u8]) -> anyhow::Result<Self> {
                if b.len() != 1 {
                    anyhow::bail!("Invalid length");
                }
                Ok(Self(b[0]))
            }
        }

        #[derive(Clone, Copy, Debug, PartialEq, Eq)]
        pub struct ExampleValue {
            x: u64,
            y: [u8; 32],
        }

        impl Encodable for ExampleValue {
            type Encoded = [u8; 40];

            fn encode(self) -> Self::Encoded {
                let mut encoded = [0u8; 40];
                encoded[..8].copy_from_slice(&self.x.to_ne_bytes());
                encoded[8..].copy_from_slice(&self.y);
                encoded
            }
        }

        impl Decodable for ExampleValue {
            fn decode(b: &[u8]) -> anyhow::Result<Self> {
                let x = u64::from_ne_bytes(b[..8].try_into()?);
                let y = b[8..].try_into()?;
                Ok(Self { x, y })
            }
        }

        // Declare tables used for the smoke test
        dupsort!(
            /// Example table.
            ( DupsortExample ) ExampleKey => (ExampleKey, ExampleValue) [ExampleKey]
        );

        // Assemble database chart
        let tables = [table_info!(DupsortExample)].into_iter().collect();
        let key = ExampleKey(151);
        let subkey1 = ExampleKey(16);
        let subkey2 = ExampleKey(42);
        let value = ExampleValue { x: 42, y: [42; 32] };

        let db = Database::create(None, &tables).unwrap();

        // Write values
        {
            let txn = db.begin_readwrite().unwrap();
            txn.upsert::<DupsortExample>(key, (subkey1, value)).unwrap();
            txn.upsert::<DupsortExample>(key, (subkey2, value)).unwrap();
            txn.commit().unwrap();
        }
        // Read written values
        {
            let txn = db.begin_read().unwrap();
            let mut cursor = txn.cursor::<DupsortExample>().unwrap();
            let value1 = cursor.seek_exact(key).unwrap().unwrap();
            assert_eq!(value1, (key, (subkey1, value)));
            let value2 = cursor.seek_value(key, subkey2).unwrap().unwrap();
            assert_eq!(value2, (subkey2, value));
        };

        // Walk through duplicates
        {
            let txn = db.begin_read().unwrap();
            let cursor = txn.cursor::<DupsortExample>().unwrap();
            let mut acc = 0;
            for key in cursor.walk_key(key, None).map(|r| r.unwrap().0.0) {
                acc += key;
            }

            assert_eq!(acc, 58);
        }
    }

    // Test IndexedChunks implementation with receipts as the type
    #[test]
    fn mdbx_indexed_chunks_test() {
        dupsort!(
            /// Receipts table.
            ( Receipts ) TupleRLP<BlockHash, Index>[Index] => IndexedChunk<Receipt>
        );

        let tables = [table_info!(Receipts)].into_iter().collect();
        let options = DatabaseOptions {
            page_size: Some(PageSize::Set(DB_PAGE_SIZE)),
            mode: Mode::ReadWrite(ReadWriteOptions {
                max_size: Some(MAX_MAP_SIZE),
                ..Default::default()
            }),
            ..Default::default()
        };
        let db = Database::create_with_options(None, options, &tables).unwrap();

        let mut receipts = vec![];
        for i in 0..10 {
            receipts.push(generate_big_receipt(100 * (i + 1), 10, 10 * (i + 1)));
        }

        // encode receipts
        let block_hash = H256::random();
        let mut key_values = vec![];
        for (i, receipt) in receipts.iter().enumerate() {
            let key = (block_hash, i as u64).into();
            let receipt_rlp = receipt.encode_to_vec();
            let Some(mut entries) = IndexedChunk::from::<Receipts>(key, &receipt_rlp) else {
                continue;
            };
            key_values.append(&mut entries);
        }

        // store values
        let txn = db.begin_readwrite().unwrap();
        let mut cursor = txn.cursor::<Receipts>().unwrap();
        for (key, value) in key_values {
            cursor.upsert(key, value).unwrap()
        }
        txn.commit().unwrap();

        // now retrieve the values and assert they are the same
        let mut stored_receipts = vec![];
        let mut receipt_index = 0;
        let mut key: TupleRLP<BlockHash, Index> = (block_hash, 0).into();
        let txn = db.begin_read().unwrap();
        let mut cursor = txn.cursor::<Receipts>().unwrap();
        while let Some(receipt) = IndexedChunk::read_from_db(&mut cursor, key).unwrap() {
            stored_receipts.push(receipt);
            receipt_index += 1;
            key = (block_hash, receipt_index).into();
        }

        assert_eq!(receipts, stored_receipts);
    }

    // This test verifies the 256-chunk-per-value limitation on indexed chunks.
    // Given a value size of 2022 bytes, we can store up to 256 * 2022 = 517,632 - 256 bytes.
    // The 256 subtraction accounts for the index byte overhead.
    // We expect that exceeding this storage limit results in a `None` when writing.
    #[test]
    fn indexed_chunk_storage_limit_exceeded() {
        dupsort!(
            /// example table.
            ( Example ) BlockHashRLP[Index] => IndexedChunk<Vec<u8>>
        );

        let tables = [table_info!(Example)].into_iter().collect();
        let options = DatabaseOptions {
            page_size: Some(PageSize::Set(DB_PAGE_SIZE)),
            mode: Mode::ReadWrite(ReadWriteOptions {
                max_size: Some(MAX_MAP_SIZE),
                ..Default::default()
            }),
            ..Default::default()
        };
        let _ = Database::create_with_options(None, options, &tables).unwrap();

        let block_hash = H256::random();

        // we want to store the maximum
        let max_data_bytes: usize = 517377;
        let data = Bytes::from(vec![1u8; max_data_bytes]);
        let key = block_hash.into();
        let entries = IndexedChunk::<Vec<u8>>::from::<Example>(key, &data);

        assert!(entries.is_none());
    }

    // This test verifies the 256-chunk-per-value limitation on indexed chunks.
    // Given a value size of 2022 bytes, we can store up to 256 * 2022 = 517,632 - 256 bytes.
    // The 256 subtraction accounts for the index byte overhead.
    // We expect that we can write up to that storage limit.
    #[test]
    fn indexed_chunk_storage_store_max_limit() {
        dupsort!(
            /// example table.
            ( Example ) BlockHashRLP[Index] => IndexedChunk<Vec<u8>>
        );

        let tables = [table_info!(Example)].into_iter().collect();
        let options = DatabaseOptions {
            page_size: Some(PageSize::Set(DB_PAGE_SIZE)),
            mode: Mode::ReadWrite(ReadWriteOptions {
                max_size: Some(MAX_MAP_SIZE),
                ..Default::default()
            }),
            ..Default::default()
        };
        let db = Database::create_with_options(None, options, &tables).unwrap();

        let block_hash = H256::random();

        // we want to store the maximum
        let max_data_bytes: usize = 517376;
        let data = Bytes::from(vec![1u8; max_data_bytes]);
        let key = block_hash.into();
        let entries = IndexedChunk::<Vec<u8>>::from::<Example>(key, &data).unwrap();

        // store values
        let txn = db.begin_readwrite().unwrap();
        let mut cursor = txn.cursor::<Example>().unwrap();
        for (k, v) in entries {
            cursor.upsert(k, v).unwrap();
        }
        txn.commit().unwrap();
    }

    fn generate_big_receipt(
        data_size_in_bytes: usize,
        logs_size: usize,
        topics_size: usize,
    ) -> Receipt {
        let large_data: Bytes = Bytes::from(vec![1u8; data_size_in_bytes]);
        let large_topics: Vec<H256> = std::iter::repeat_n(H256::random(), topics_size).collect();

        let logs = std::iter::repeat_n(
            Log {
                address: Address::random(),
                topics: large_topics.clone(),
                data: large_data.clone(),
            },
            logs_size,
        )
        .collect();

        Receipt {
            tx_type: TxType::EIP7702,
            succeeded: true,
            cumulative_gas_used: u64::MAX,
            logs,
        }
    }
}<|MERGE_RESOLUTION|>--- conflicted
+++ resolved
@@ -13,17 +13,12 @@
 use crate::utils::{ChainDataIndex, SnapStateIndex};
 use bytes::Bytes;
 use ethereum_types::{H256, U256};
-use ethrex_common::types::{
-<<<<<<< HEAD
-    payload::PayloadBundle, AccountInfo, AccountState, AccountUpdate, Block, BlockBody, BlockHash,
-    BlockHeader, BlockNumber, ChainConfig, Index, Receipt, Transaction,
-=======
-    AccountState, Block, BlockBody, BlockHash, BlockHeader, BlockNumber, ChainConfig, Index,
-    Receipt, Transaction, payload::PayloadBundle,
->>>>>>> 7f8f6b7f
-};
 use ethrex_common::Address;
 use ethrex_common::H160;
+use ethrex_common::types::{
+    AccountInfo, AccountState, AccountUpdate, Block, BlockBody, BlockHash, BlockHeader,
+    BlockNumber, ChainConfig, Index, Receipt, Transaction, payload::PayloadBundle,
+};
 use ethrex_rlp::decode::RLPDecode;
 use ethrex_rlp::encode::RLPEncode;
 use ethrex_rlp::error::RLPDecodeError;
@@ -1667,7 +1662,7 @@
 
     fn encode(self) -> Self::Encoded {
         let mut encoded = [0u8; 96];
-        encoded[0..32].copy_from_slice(&self.0 .0);
+        encoded[0..32].copy_from_slice(&self.0.0);
         encoded[32..64].copy_from_slice(&self.1.to_big_endian());
         encoded[64..96].copy_from_slice(&self.2.to_big_endian());
         encoded
@@ -1697,7 +1692,7 @@
     fn encode(self) -> Self::Encoded {
         let mut encoded = [0u8; 40];
         encoded[0..8].copy_from_slice(&self.0.to_be_bytes());
-        encoded[8..40].copy_from_slice(&self.1 .0);
+        encoded[8..40].copy_from_slice(&self.1.0);
         encoded
     }
 }
@@ -1841,7 +1836,7 @@
     type Encoded = [u8; 20];
 
     fn encode(self) -> Self::Encoded {
-        self.0 .0
+        self.0.0
     }
 }
 
