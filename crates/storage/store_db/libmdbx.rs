--- conflicted
+++ resolved
@@ -1083,13 +1083,13 @@
 );
 
 table!(
-<<<<<<< HEAD
     /// Storage trie paths in need of healing stored by hashed address
     ( StorageHealPaths ) AccountHashRLP => TriePathsRLP
-=======
+);
+
+table!(
     /// Stores invalid ancestors
     ( InvalidAncestors ) BlockHashRLP => BlockHashRLP
->>>>>>> 8be6e86a
 );
 
 // Storage values are stored as bytes instead of using their rlp encoding
@@ -1192,11 +1192,8 @@
         table_info!(SnapState),
         table_info!(StateSnapShot),
         table_info!(StorageSnapShot),
-<<<<<<< HEAD
         table_info!(StorageHealPaths),
-=======
         table_info!(InvalidAncestors),
->>>>>>> 8be6e86a
     ]
     .into_iter()
     .collect();
