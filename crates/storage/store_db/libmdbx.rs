use crate::UpdateBatch;
use crate::api::StoreEngine;
use crate::error::StoreError;
use crate::rlp::{
    AccountCodeHashRLP, AccountCodeRLP, AccountHashRLP, BlockBodyRLP, BlockHashRLP, BlockHeaderRLP,
<<<<<<< HEAD
    BlockRLP, PayloadBundleRLP, Rlp, TransactionHashRLP, TupleRLP,
=======
    BlockRLP, Rlp, TransactionHashRLP, TupleRLP,
>>>>>>> 5c77843b
};
use crate::store::{MAX_SNAPSHOT_READS, STATE_TRIE_SEGMENTS};
use crate::trie_db::libmdbx::LibmdbxTrieDB;
use crate::trie_db::libmdbx_dupsort::LibmdbxDupsortTrieDB;
use crate::trie_db::libmdbx_dupsort_locked::LibmdbxLockedDupsortTrieDB;
use crate::trie_db::libmdbx_locked::LibmdbxLockedTrieDB;
use crate::trie_db::utils::node_hash_to_fixed_size;
use crate::utils::{ChainDataIndex, SnapStateIndex};
use bytes::Bytes;
use ethereum_types::{H256, U256};
use ethrex_common::types::{
<<<<<<< HEAD
    Block, BlockBody, BlockHash, BlockHeader, BlockNumber, ChainConfig, Index, Receipt,
    Transaction, payload::PayloadBundle,
=======
    Block, BlockBody, BlockHash, BlockHeader, BlockNumber, ChainConfig, Index, Receipt, Transaction,
>>>>>>> 5c77843b
};
use ethrex_common::utils::u256_to_big_endian;
use ethrex_rlp::decode::RLPDecode;
use ethrex_rlp::encode::RLPEncode;
use ethrex_rlp::error::RLPDecodeError;
use ethrex_trie::{Nibbles, NodeHash, Trie};
use libmdbx::orm::{Decodable, DupSort, Encodable, Table};
use libmdbx::{DatabaseOptions, Mode, PageSize, ReadWriteOptions, TransactionKind};
use libmdbx::{
    dupsort,
    orm::{Database, table},
    table_info,
};
use serde_json;
use std::fmt::{Debug, Formatter};
use std::path::Path;
use std::sync::Arc;

pub struct Store {
    db: Arc<Database>,
}
impl Store {
    pub fn new(path: &str) -> Result<Self, StoreError> {
        Ok(Self {
            db: Arc::new(init_db(Some(path)).map_err(StoreError::LibmdbxError)?),
        })
    }

    // Helper method to write into a libmdbx table
    async fn write<T: Table>(&self, key: T::Key, value: T::Value) -> Result<(), StoreError> {
        let db = self.db.clone();
        tokio::task::spawn_blocking(move || {
            let txn = db.begin_readwrite().map_err(StoreError::LibmdbxError)?;
            txn.upsert::<T>(key, value)
                .map_err(StoreError::LibmdbxError)?;
            txn.commit().map_err(StoreError::LibmdbxError)
        })
        .await
        .map_err(|e| StoreError::Custom(format!("task panicked: {e}")))?
    }

    // Helper method to write into a libmdbx table in batch
    async fn write_batch<T: Table>(
        &self,
        key_values: Vec<(T::Key, T::Value)>,
    ) -> Result<(), StoreError> {
        let db = self.db.clone();
        tokio::task::spawn_blocking(move || {
            let txn = db.begin_readwrite().map_err(StoreError::LibmdbxError)?;

            let mut cursor = txn.cursor::<T>().map_err(StoreError::LibmdbxError)?;
            for (key, value) in key_values {
                cursor
                    .upsert(key, value)
                    .map_err(StoreError::LibmdbxError)?;
            }
            txn.commit().map_err(StoreError::LibmdbxError)
        })
        .await
        .map_err(|e| StoreError::Custom(format!("task panicked: {e}")))?
    }

    // Helper method to read from a libmdbx table
    async fn read<T: Table>(&self, key: T::Key) -> Result<Option<T::Value>, StoreError> {
        let db = self.db.clone();
        tokio::task::spawn_blocking(move || {
            let txn = db.begin_read().map_err(StoreError::LibmdbxError)?;
            txn.get::<T>(key).map_err(StoreError::LibmdbxError)
        })
        .await
        .map_err(|e| StoreError::Custom(format!("task panicked: {e}")))?
    }

    // Helper method to read from a libmdbx table
    async fn read_bulk<T: Table>(&self, keys: Vec<T::Key>) -> Result<Vec<T::Value>, StoreError> {
        let db = self.db.clone();
        tokio::task::spawn_blocking(move || {
            let mut res = Vec::new();
            let txn = db.begin_read().map_err(StoreError::LibmdbxError)?;
            for key in keys {
                let val = txn.get::<T>(key).map_err(StoreError::LibmdbxError)?;
                match val {
                    Some(val) => res.push(val),
                    None => Err(StoreError::ReadError)?,
                }
            }
            Ok(res)
        })
        .await
        .map_err(|e| StoreError::Custom(format!("task panicked: {e}")))?
    }

    // Helper method to read from a libmdbx table
    fn read_sync<T: Table>(&self, key: T::Key) -> Result<Option<T::Value>, StoreError> {
        let txn = self.db.begin_read().map_err(StoreError::LibmdbxError)?;
        txn.get::<T>(key).map_err(StoreError::LibmdbxError)
    }

    fn get_block_hash_by_block_number(
        &self,
        number: BlockNumber,
    ) -> Result<Option<BlockHash>, StoreError> {
        self.read_sync::<CanonicalBlockHashes>(number)?
            .map(|block_hash| block_hash.to())
            .transpose()
            .map_err(StoreError::from)
    }
}

#[async_trait::async_trait]
impl StoreEngine for Store {
    async fn apply_updates(&self, update_batch: UpdateBatch) -> Result<(), StoreError> {
        let db = self.db.clone();
        tokio::task::spawn_blocking(move || {
            let _span = tracing::trace_span!("Block DB update").entered();
            let tx = db.begin_readwrite().map_err(StoreError::LibmdbxError)?;

            // store account updates
            for (node_hash, node_data) in update_batch.account_updates {
                tx.upsert::<StateTrieNodes>(node_hash, node_data)
                    .map_err(StoreError::LibmdbxError)?;
            }

            // store code updates
            for (hashed_address, code) in update_batch.code_updates {
                tx.upsert::<AccountCodes>(hashed_address.into(), code.into())
                    .map_err(StoreError::LibmdbxError)?;
            }

            for (hashed_address, nodes) in update_batch.storage_updates {
                for (node_hash, node_data) in nodes {
                    let key_1: [u8; 32] = hashed_address.into();
                    let key_2 = node_hash_to_fixed_size(node_hash);

                    tx.upsert::<StorageTriesNodes>((key_1, key_2), node_data)
                        .map_err(StoreError::LibmdbxError)?;
                }
            }
            for block in update_batch.blocks {
                // store block
                let number = block.header.number;
                let hash = block.hash();

                for (index, transaction) in block.body.transactions.iter().enumerate() {
                    tx.upsert::<TransactionLocations>(
                        transaction.hash().into(),
                        (number, hash, index as u64).into(),
                    )
                    .map_err(StoreError::LibmdbxError)?;
                }

                tx.upsert::<Bodies>(
                    hash.into(),
                    BlockBodyRLP::from_bytes(block.body.encode_to_vec()),
                )
                .map_err(StoreError::LibmdbxError)?;

                tx.upsert::<Headers>(
                    hash.into(),
                    BlockHeaderRLP::from_bytes(block.header.encode_to_vec()),
                )
                .map_err(StoreError::LibmdbxError)?;

                tx.upsert::<BlockNumbers>(hash.into(), number)
                    .map_err(StoreError::LibmdbxError)?;
            }
            for (block_hash, receipts) in update_batch.receipts {
                // store receipts
                let mut key_values: Vec<(Rlp<(H256, u64)>, IndexedChunk<Receipt>)> = vec![];
                for mut entries in
                    receipts
                        .into_iter()
                        .enumerate()
                        .filter_map(|(index, receipt)| {
                            let key = (block_hash, index as u64).into();
                            let receipt_rlp = receipt.encode_to_vec();
                            IndexedChunk::from::<Receipts>(key, &receipt_rlp)
                        })
                {
                    key_values.append(&mut entries);
                }
                let mut cursor = tx.cursor::<Receipts>().map_err(StoreError::LibmdbxError)?;
                for (key, value) in key_values {
                    cursor
                        .upsert(key, value)
                        .map_err(StoreError::LibmdbxError)?;
                }
            }

            tx.commit().map_err(StoreError::LibmdbxError)
        })
        .await
        .map_err(|e| StoreError::Custom(format!("task panicked: {e}")))?
    }

    async fn add_block_header(
        &self,
        block_hash: BlockHash,
        block_header: BlockHeader,
    ) -> Result<(), StoreError> {
        self.write::<Headers>(block_hash.into(), block_header.into())
            .await
    }

    async fn add_block_headers(&self, block_headers: Vec<BlockHeader>) -> Result<(), StoreError> {
        let hashes_and_numbers = block_headers
            .iter()
            .map(|header| (header.hash().into(), header.number))
            .collect();
        self.write_batch::<BlockNumbers>(hashes_and_numbers).await?;
        let hashes_and_headers = block_headers
            .into_iter()
            .map(|header| (header.hash().into(), header.into()))
            .collect();
        self.write_batch::<Headers>(hashes_and_headers).await
    }

    fn get_block_header(
        &self,
        block_number: BlockNumber,
    ) -> Result<Option<BlockHeader>, StoreError> {
        let Some(block_hash) = self.get_block_hash_by_block_number(block_number)? else {
            return Ok(None);
        };

        self.read_sync::<Headers>(block_hash.into())?
            .map(|b| b.to())
            .transpose()
            .map_err(StoreError::from)
    }

    async fn add_block_body(
        &self,
        block_hash: BlockHash,
        block_body: BlockBody,
    ) -> Result<(), StoreError> {
        self.write::<Bodies>(block_hash.into(), block_body.into())
            .await
    }

    async fn add_blocks(&self, blocks: Vec<Block>) -> Result<(), StoreError> {
        let db = self.db.clone();
        tokio::task::spawn_blocking(move || {
            let tx = db.begin_readwrite().map_err(StoreError::LibmdbxError)?;

            for block in blocks {
                let number = block.header.number;
                let hash = block.hash();

                for (index, transaction) in block.body.transactions.iter().enumerate() {
                    tx.upsert::<TransactionLocations>(
                        transaction.hash().into(),
                        (number, hash, index as u64).into(),
                    )
                    .map_err(StoreError::LibmdbxError)?;
                }

                tx.upsert::<Bodies>(
                    hash.into(),
                    BlockBodyRLP::from_bytes(block.body.encode_to_vec()),
                )
                .map_err(StoreError::LibmdbxError)?;

                tx.upsert::<Headers>(
                    hash.into(),
                    BlockHeaderRLP::from_bytes(block.header.encode_to_vec()),
                )
                .map_err(StoreError::LibmdbxError)?;

                tx.upsert::<BlockNumbers>(hash.into(), number)
                    .map_err(StoreError::LibmdbxError)?;
            }

            tx.commit().map_err(StoreError::LibmdbxError)
        })
        .await
        .map_err(|e| StoreError::Custom(format!("task panicked: {e}")))?
    }

    async fn get_block_body(
        &self,
        block_number: BlockNumber,
    ) -> Result<Option<BlockBody>, StoreError> {
        if let Some(hash) = self.get_block_hash_by_block_number(block_number)? {
            self.get_block_body_by_hash(hash).await
        } else {
            Ok(None)
        }
    }

    async fn remove_block(&self, block_number: BlockNumber) -> Result<(), StoreError> {
        let Some(hash) = self.get_block_hash_by_block_number(block_number)? else {
            return Ok(());
        };
        let txn = self
            .db
            .begin_readwrite()
            .map_err(StoreError::LibmdbxError)?;

        txn.delete::<CanonicalBlockHashes>(block_number, None)
            .map_err(StoreError::LibmdbxError)?;
        txn.delete::<Bodies>(hash.into(), None)
            .map_err(StoreError::LibmdbxError)?;
        txn.delete::<Headers>(hash.into(), None)
            .map_err(StoreError::LibmdbxError)?;
        txn.delete::<BlockNumbers>(hash.into(), None)
            .map_err(StoreError::LibmdbxError)?;

        txn.commit().map_err(StoreError::LibmdbxError)
    }

    async fn get_block_bodies(
        &self,
        from: BlockNumber,
        to: BlockNumber,
    ) -> Result<Vec<BlockBody>, StoreError> {
        let numbers = (from..=to).collect();
        let hashes = self.read_bulk::<CanonicalBlockHashes>(numbers).await?;
        let blocks = self.read_bulk::<Bodies>(hashes).await?;
        let mut block_bodies = Vec::new();
        for block_body in blocks.into_iter() {
            block_bodies.push(block_body.to()?)
        }
        Ok(block_bodies)
    }

    async fn get_block_bodies_by_hash(
        &self,
        hashes: Vec<BlockHash>,
    ) -> Result<Vec<BlockBody>, StoreError> {
        let hashes = hashes.into_iter().map(|h| h.into()).collect();
        let blocks = self.read_bulk::<Bodies>(hashes).await?;
        let mut block_bodies = Vec::new();
        for block_body in blocks.into_iter() {
            block_bodies.push(block_body.to()?)
        }
        Ok(block_bodies)
    }

    async fn get_block_body_by_hash(
        &self,
        block_hash: BlockHash,
    ) -> Result<Option<BlockBody>, StoreError> {
        self.read::<Bodies>(block_hash.into())
            .await?
            .map(|b| b.to())
            .transpose()
            .map_err(StoreError::from)
    }

    fn get_block_header_by_hash(
        &self,
        block_hash: BlockHash,
    ) -> Result<Option<BlockHeader>, StoreError> {
        self.read_sync::<Headers>(block_hash.into())?
            .map(|b| b.to())
            .transpose()
            .map_err(StoreError::from)
    }

    async fn add_block_number(
        &self,
        block_hash: BlockHash,
        block_number: BlockNumber,
    ) -> Result<(), StoreError> {
        self.write::<BlockNumbers>(block_hash.into(), block_number)
            .await
    }

    async fn get_block_number(
        &self,
        block_hash: BlockHash,
    ) -> Result<Option<BlockNumber>, StoreError> {
        self.read::<BlockNumbers>(block_hash.into()).await
    }

    fn get_block_number_sync(
        &self,
        block_hash: BlockHash,
    ) -> Result<Option<BlockNumber>, StoreError> {
        self.read_sync::<BlockNumbers>(block_hash.into())
    }

    async fn add_account_code(&self, code_hash: H256, code: Bytes) -> Result<(), StoreError> {
        self.write::<AccountCodes>(code_hash.into(), code.into())
            .await
    }

    fn get_account_code(&self, code_hash: H256) -> Result<Option<Bytes>, StoreError> {
        self.read_sync::<AccountCodes>(code_hash.into())?
            .map(|b| b.to())
            .transpose()
            .map_err(StoreError::from)
    }

    async fn add_receipt(
        &self,
        block_hash: BlockHash,
        index: Index,
        receipt: Receipt,
    ) -> Result<(), StoreError> {
        let key: Rlp<(BlockHash, Index)> = (block_hash, index).into();
        let Some(entries) = IndexedChunk::from::<Receipts>(key, &receipt.encode_to_vec()) else {
            return Err(StoreError::Custom("Invalid size".to_string()));
        };
        self.write_batch::<Receipts>(entries).await
    }

    async fn get_receipt(
        &self,
        block_number: BlockNumber,
        index: Index,
    ) -> Result<Option<Receipt>, StoreError> {
        if let Some(hash) = self.get_block_hash_by_block_number(block_number)? {
            let txn = self.db.begin_read().map_err(StoreError::LibmdbxError)?;
            let mut cursor = txn.cursor::<Receipts>().map_err(StoreError::LibmdbxError)?;
            let key = (hash, index).into();
            IndexedChunk::read_from_db(&mut cursor, key)
        } else {
            Ok(None)
        }
    }

    async fn add_transaction_location(
        &self,
        transaction_hash: H256,
        block_number: BlockNumber,
        block_hash: BlockHash,
        index: Index,
    ) -> Result<(), StoreError> {
        self.write::<TransactionLocations>(
            transaction_hash.into(),
            (block_number, block_hash, index).into(),
        )
        .await
    }

    async fn get_transaction_location(
        &self,
        transaction_hash: H256,
    ) -> Result<Option<(BlockNumber, BlockHash, Index)>, StoreError> {
        let txn = self.db.begin_read().map_err(StoreError::LibmdbxError)?;
        let cursor = txn
            .cursor::<TransactionLocations>()
            .map_err(StoreError::LibmdbxError)?;

        let mut transaction_hashes = Vec::new();
        let mut cursor_it = cursor.walk_key(transaction_hash.into(), None);
        while let Some(Ok(tx)) = cursor_it.next() {
            transaction_hashes.push(tx.to().map_err(StoreError::from)?);
        }

        Ok(transaction_hashes
            .into_iter()
            .find(|(number, hash, _index)| {
                self.get_block_hash_by_block_number(*number)
                    .is_ok_and(|o| o == Some(*hash))
            }))
    }

    /// Stores the chain config serialized as json
    async fn set_chain_config(&self, chain_config: &ChainConfig) -> Result<(), StoreError> {
        self.write::<ChainData>(
            ChainDataIndex::ChainConfig,
            serde_json::to_string(chain_config)
                .map_err(|_| StoreError::DecodeError)?
                .into_bytes(),
        )
        .await
    }

    async fn update_earliest_block_number(
        &self,
        block_number: BlockNumber,
    ) -> Result<(), StoreError> {
        self.write::<ChainData>(
            ChainDataIndex::EarliestBlockNumber,
            block_number.encode_to_vec(),
        )
        .await
    }

    async fn get_latest_block_number(&self) -> Result<Option<BlockNumber>, StoreError> {
        match self
            .read::<ChainData>(ChainDataIndex::LatestBlockNumber)
            .await?
        {
            None => Ok(None),
            Some(ref rlp) => RLPDecode::decode(rlp)
                .map(Some)
                .map_err(|_| StoreError::DecodeError),
        }
    }

    async fn get_earliest_block_number(&self) -> Result<Option<BlockNumber>, StoreError> {
        match self
            .read::<ChainData>(ChainDataIndex::EarliestBlockNumber)
            .await?
        {
            None => Ok(None),
            Some(ref rlp) => RLPDecode::decode(rlp)
                .map(Some)
                .map_err(|_| StoreError::DecodeError),
        }
    }

    async fn get_finalized_block_number(&self) -> Result<Option<BlockNumber>, StoreError> {
        match self
            .read::<ChainData>(ChainDataIndex::FinalizedBlockNumber)
            .await?
        {
            None => Ok(None),
            Some(ref rlp) => RLPDecode::decode(rlp)
                .map(Some)
                .map_err(|_| StoreError::DecodeError),
        }
    }

    async fn get_safe_block_number(&self) -> Result<Option<BlockNumber>, StoreError> {
        match self
            .read::<ChainData>(ChainDataIndex::SafeBlockNumber)
            .await?
        {
            None => Ok(None),
            Some(ref rlp) => RLPDecode::decode(rlp)
                .map(Some)
                .map_err(|_| StoreError::DecodeError),
        }
    }

    async fn update_pending_block_number(
        &self,
        block_number: BlockNumber,
    ) -> Result<(), StoreError> {
        self.write::<ChainData>(
            ChainDataIndex::PendingBlockNumber,
            block_number.encode_to_vec(),
        )
        .await
    }

    async fn get_pending_block_number(&self) -> Result<Option<BlockNumber>, StoreError> {
        match self
            .read::<ChainData>(ChainDataIndex::PendingBlockNumber)
            .await?
        {
            None => Ok(None),
            Some(ref rlp) => RLPDecode::decode(rlp)
                .map(Some)
                .map_err(|_| StoreError::DecodeError),
        }
    }

    fn open_storage_trie(
        &self,
        hashed_address: H256,
        storage_root: H256,
    ) -> Result<Trie, StoreError> {
        let db = Box::new(LibmdbxDupsortTrieDB::<StorageTriesNodes, [u8; 32]>::new(
            self.db.clone(),
            hashed_address.0,
        ));
        Ok(Trie::open(db, storage_root))
    }

    fn open_state_trie(&self, state_root: H256) -> Result<Trie, StoreError> {
        let db = Box::new(LibmdbxTrieDB::<StateTrieNodes>::new(self.db.clone()));
        Ok(Trie::open(db, state_root))
    }

    fn open_locked_state_trie(&self, state_root: H256) -> Result<Trie, StoreError> {
        let db = Box::new(
            LibmdbxLockedTrieDB::<StateTrieNodes>::new(self.db.clone())
                .map_err(StoreError::Trie)?,
        );
        Ok(Trie::open(db, state_root))
    }

    fn open_locked_storage_trie(
        &self,
        hashed_address: H256,
        storage_root: H256,
    ) -> Result<Trie, StoreError> {
        let db = Box::new(
            LibmdbxLockedDupsortTrieDB::<StorageTriesNodes, [u8; 32]>::new(
                self.db.clone(),
                hashed_address.0,
            )
            .map_err(StoreError::Trie)?,
        );
        Ok(Trie::open(db, storage_root))
    }

    async fn get_canonical_block_hash(
        &self,
        number: BlockNumber,
    ) -> Result<Option<BlockHash>, StoreError> {
        self.read::<CanonicalBlockHashes>(number)
            .await
            .map(|o| o.map(|hash_rlp| hash_rlp.to()))?
            .transpose()
            .map_err(StoreError::from)
    }

    fn get_canonical_block_hash_sync(
        &self,
        number: BlockNumber,
    ) -> Result<Option<BlockHash>, StoreError> {
        self.read_sync::<CanonicalBlockHashes>(number)
            .map(|o| o.map(|hash_rlp| hash_rlp.to()))?
            .transpose()
            .map_err(StoreError::from)
    }

    async fn get_transaction_by_hash(
        &self,
        transaction_hash: H256,
    ) -> Result<Option<Transaction>, StoreError> {
        let (_block_number, block_hash, index) =
            match self.get_transaction_location(transaction_hash).await? {
                Some(location) => location,
                None => return Ok(None),
            };
        self.get_transaction_by_location(block_hash, index).await
    }

    async fn get_transaction_by_location(
        &self,
        block_hash: H256,
        index: Index,
    ) -> Result<Option<Transaction>, StoreError> {
        let block_body = match self.get_block_body_by_hash(block_hash).await? {
            Some(body) => body,
            None => return Ok(None),
        };
        let index: usize = index.try_into()?;
        Ok(block_body.transactions.get(index).cloned())
    }

    async fn get_block_by_hash(&self, block_hash: BlockHash) -> Result<Option<Block>, StoreError> {
        let header = match self.get_block_header_by_hash(block_hash)? {
            Some(header) => header,
            None => return Ok(None),
        };
        let body = match self.get_block_body_by_hash(block_hash).await? {
            Some(body) => body,
            None => return Ok(None),
        };
        Ok(Some(Block::new(header, body)))
    }

    async fn forkchoice_update(
        &self,
        new_canonical_blocks: Option<Vec<(BlockNumber, BlockHash)>>,
        head_number: BlockNumber,
        head_hash: BlockHash,
        safe: Option<BlockNumber>,
        finalized: Option<BlockNumber>,
    ) -> Result<(), StoreError> {
        let latest = self.get_latest_block_number().await?.unwrap_or(0);
        let db = self.db.clone();
        tokio::task::spawn_blocking(move || {
            let tx = db.begin_readwrite().map_err(StoreError::LibmdbxError)?;

            // Update canonical block hashes
            if let Some(new_canonical_blocks) = new_canonical_blocks {
                for (number, hash) in new_canonical_blocks {
                    tx.upsert::<CanonicalBlockHashes>(number, hash.into())
                        .map_err(StoreError::LibmdbxError)?;
                }
            }

            // Remove anything after the head from the canonical chain.
            for number in (head_number + 1)..(latest + 1) {
                tx.delete::<CanonicalBlockHashes>(number, None)
                    .map_err(StoreError::LibmdbxError)?;
            }

            // Make head canonical and label all special blocks correctly
            tx.upsert::<CanonicalBlockHashes>(head_number, head_hash.into())
                .map_err(StoreError::LibmdbxError)?;

            if let Some(finalized) = finalized {
                tx.upsert::<ChainData>(
                    ChainDataIndex::FinalizedBlockNumber,
                    finalized.encode_to_vec(),
                )
                .map_err(StoreError::LibmdbxError)?;
            }

            if let Some(safe) = safe {
                tx.upsert::<ChainData>(ChainDataIndex::SafeBlockNumber, safe.encode_to_vec())
                    .map_err(StoreError::LibmdbxError)?;
            }

            tx.upsert::<ChainData>(
                ChainDataIndex::LatestBlockNumber,
                head_number.encode_to_vec(),
            )
            .map_err(StoreError::LibmdbxError)?;

            tx.commit().map_err(StoreError::LibmdbxError)
        })
        .await
        .map_err(|e| StoreError::Custom(format!("task panicked: {e}")))?
    }

    async fn add_pending_block(&self, block: Block) -> Result<(), StoreError> {
        self.write::<PendingBlocks>(block.hash().into(), block.into())
            .await
    }

    async fn get_pending_block(&self, block_hash: BlockHash) -> Result<Option<Block>, StoreError> {
        self.read::<PendingBlocks>(block_hash.into())
            .await?
            .map(|b| b.to())
            .transpose()
            .map_err(StoreError::from)
    }

    async fn add_transaction_locations(
        &self,
        locations: Vec<(H256, BlockNumber, BlockHash, Index)>,
    ) -> Result<(), StoreError> {
        #[allow(clippy::type_complexity)]
        let key_values = locations
            .into_iter()
            .map(|(tx_hash, block_number, block_hash, index)| {
                (tx_hash.into(), (block_number, block_hash, index).into())
            })
            .collect();

        self.write_batch::<TransactionLocations>(key_values).await
    }

    async fn add_receipts(
        &self,
        block_hash: BlockHash,
        receipts: Vec<Receipt>,
    ) -> Result<(), StoreError> {
        let mut key_values = vec![];

        for (index, receipt) in receipts.clone().into_iter().enumerate() {
            let key = (block_hash, index as u64).into();
            let receipt_rlp = receipt.encode_to_vec();
            let Some(mut entries) = IndexedChunk::from::<Receipts>(key, &receipt_rlp) else {
                continue;
            };

            key_values.append(&mut entries);
        }

        self.write_batch::<Receipts>(key_values).await
    }

    fn get_receipts_for_block(&self, block_hash: &BlockHash) -> Result<Vec<Receipt>, StoreError> {
        let mut receipts = vec![];
        let mut receipt_index = 0;
        let mut key = (*block_hash, 0).into();
        let txn = self.db.begin_read().map_err(|_| StoreError::ReadError)?;
        let mut cursor = txn
            .cursor::<Receipts>()
            .map_err(|_| StoreError::CursorError("Receipts".to_owned()))?;

        // We're searching receipts for a block, the keys
        // for the receipt table are of the kind: rlp((BlockHash, Index)).
        // So we search for values in the db that match with this kind
        // of key, until we reach an Index that returns None
        // and we stop the search.
        while let Some(receipt) = IndexedChunk::read_from_db(&mut cursor, key)? {
            receipts.push(receipt);
            receipt_index += 1;
            key = (*block_hash, receipt_index).into();
        }

        Ok(receipts)
    }

    async fn set_header_download_checkpoint(
        &self,
        block_hash: BlockHash,
    ) -> Result<(), StoreError> {
        self.write::<SnapState>(
            SnapStateIndex::HeaderDownloadCheckpoint,
            block_hash.encode_to_vec(),
        )
        .await
    }

    async fn get_header_download_checkpoint(&self) -> Result<Option<BlockHash>, StoreError> {
        self.read::<SnapState>(SnapStateIndex::HeaderDownloadCheckpoint)
            .await?
            .map(|ref h| BlockHash::decode(h))
            .transpose()
            .map_err(StoreError::RLPDecode)
    }

    async fn set_state_trie_key_checkpoint(
        &self,
        last_keys: [H256; STATE_TRIE_SEGMENTS],
    ) -> Result<(), StoreError> {
        self.write::<SnapState>(
            SnapStateIndex::StateTrieKeyCheckpoint,
            last_keys.to_vec().encode_to_vec(),
        )
        .await
    }

    async fn get_state_trie_key_checkpoint(
        &self,
    ) -> Result<Option<[H256; STATE_TRIE_SEGMENTS]>, StoreError> {
        self.read::<SnapState>(SnapStateIndex::StateTrieKeyCheckpoint)
            .await?
            .map(|ref c| {
                <Vec<H256>>::decode(c)?
                    .try_into()
                    .map_err(|_| RLPDecodeError::InvalidLength)
            })
            .transpose()
            .map_err(StoreError::RLPDecode)
    }

    async fn set_state_heal_paths(&self, paths: Vec<(Nibbles, H256)>) -> Result<(), StoreError> {
        self.write::<SnapState>(SnapStateIndex::StateHealPaths, paths.encode_to_vec())
            .await
    }

    async fn get_state_heal_paths(&self) -> Result<Option<Vec<(Nibbles, H256)>>, StoreError> {
        self.read::<SnapState>(SnapStateIndex::StateHealPaths)
            .await?
            .map(|ref h| <Vec<(Nibbles, H256)>>::decode(h))
            .transpose()
            .map_err(StoreError::RLPDecode)
    }

    async fn write_snapshot_storage_batch(
        &self,
        account_hash: H256,
        storage_keys: Vec<H256>,
        storage_values: Vec<U256>,
    ) -> Result<(), StoreError> {
        let db = self.db.clone();
        tokio::task::spawn_blocking(move || {
            let txn = db.begin_readwrite().map_err(StoreError::LibmdbxError)?;

            for (key, value) in storage_keys.into_iter().zip(storage_values.into_iter()) {
                txn.upsert::<StorageSnapShot>(account_hash.into(), (key.into(), value.into()))
                    .map_err(StoreError::LibmdbxError)?;
            }

            txn.commit().map_err(StoreError::LibmdbxError)
        })
        .await
        .map_err(|e| StoreError::Custom(format!("task panicked: {e}")))?
    }

    async fn write_snapshot_storage_batches(
        &self,
        account_hashes: Vec<H256>,
        storage_keys: Vec<Vec<H256>>,
        storage_values: Vec<Vec<U256>>,
    ) -> Result<(), StoreError> {
        let db = self.db.clone();
        tokio::task::spawn_blocking(move || {
            let txn = db.begin_readwrite().map_err(StoreError::LibmdbxError)?;
            for (account_hash, (storage_keys, storage_values)) in account_hashes
                .into_iter()
                .zip(storage_keys.into_iter().zip(storage_values.into_iter()))
            {
                for (key, value) in storage_keys.into_iter().zip(storage_values.into_iter()) {
                    txn.upsert::<StorageSnapShot>(account_hash.into(), (key.into(), value.into()))
                        .map_err(StoreError::LibmdbxError)?;
                }
            }
            txn.commit().map_err(StoreError::LibmdbxError)
        })
        .await
        .map_err(|e| StoreError::Custom(format!("task panicked: {e}")))?
    }

    async fn set_state_trie_rebuild_checkpoint(
        &self,
        checkpoint: (H256, [H256; STATE_TRIE_SEGMENTS]),
    ) -> Result<(), StoreError> {
        self.write::<SnapState>(
            SnapStateIndex::StateTrieRebuildCheckpoint,
            (checkpoint.0, checkpoint.1.to_vec()).encode_to_vec(),
        )
        .await
    }

    async fn get_state_trie_rebuild_checkpoint(
        &self,
    ) -> Result<Option<(H256, [H256; STATE_TRIE_SEGMENTS])>, StoreError> {
        let Some((root, checkpoints)) = self
            .read::<SnapState>(SnapStateIndex::StateTrieRebuildCheckpoint)
            .await?
            .map(|ref c| <(H256, Vec<H256>)>::decode(c))
            .transpose()?
        else {
            return Ok(None);
        };
        Ok(Some((
            root,
            checkpoints
                .try_into()
                .map_err(|_| RLPDecodeError::InvalidLength)?,
        )))
    }

    async fn set_storage_trie_rebuild_pending(
        &self,
        pending: Vec<(H256, H256)>,
    ) -> Result<(), StoreError> {
        self.write::<SnapState>(
            SnapStateIndex::StorageTrieRebuildPending,
            pending.encode_to_vec(),
        )
        .await
    }

    async fn get_storage_trie_rebuild_pending(
        &self,
    ) -> Result<Option<Vec<(H256, H256)>>, StoreError> {
        self.read::<SnapState>(SnapStateIndex::StorageTrieRebuildPending)
            .await?
            .map(|ref h| <Vec<(H256, H256)>>::decode(h))
            .transpose()
            .map_err(StoreError::RLPDecode)
    }

    async fn read_storage_snapshot(
        &self,
        account_hash: H256,
        start: H256,
    ) -> Result<Vec<(H256, U256)>, StoreError> {
        let txn = self.db.begin_read().map_err(StoreError::LibmdbxError)?;
        let cursor = txn
            .cursor::<StorageSnapShot>()
            .map_err(StoreError::LibmdbxError)?;
        let iter = cursor
            .walk_key(account_hash.into(), Some(start.into()))
            .map_while(|res| {
                res.ok()
                    .map(|(k, v)| (H256(k.0), U256::from_big_endian(&v.0)))
            })
            .take(MAX_SNAPSHOT_READS);
        Ok(iter.collect::<Vec<_>>())
    }

    async fn get_latest_valid_ancestor(
        &self,
        block: BlockHash,
    ) -> Result<Option<BlockHash>, StoreError> {
        self.read::<InvalidAncestors>(block.into())
            .await
            .map(|o| o.map(|a| a.to()))?
            .transpose()
            .map_err(StoreError::from)
    }

    async fn set_latest_valid_ancestor(
        &self,
        bad_block: BlockHash,
        latest_valid: BlockHash,
    ) -> Result<(), StoreError> {
        self.write::<InvalidAncestors>(bad_block.into(), latest_valid.into())
            .await
    }

    async fn write_storage_trie_nodes_batch(
        &self,
        storage_trie_nodes: Vec<(H256, Vec<(NodeHash, Vec<u8>)>)>,
    ) -> Result<(), StoreError> {
        let db = self.db.clone();
        tokio::task::spawn_blocking(move || {
            let tx = db.begin_readwrite().map_err(StoreError::LibmdbxError)?;

            for (hashed_address, nodes) in storage_trie_nodes {
                for (node_hash, node_data) in nodes {
                    let key_1: [u8; 32] = hashed_address.into();
                    let key_2 = node_hash_to_fixed_size(node_hash);

                    tx.upsert::<StorageTriesNodes>((key_1, key_2), node_data)
                        .map_err(StoreError::LibmdbxError)?;
                }
            }

            tx.commit().map_err(StoreError::LibmdbxError)
        })
        .await
        .map_err(|e| StoreError::Custom(format!("task panicked: {e}")))?
    }

    async fn clear_snap_state(&self) -> Result<(), StoreError> {
        let db = self.db.clone();
        tokio::task::spawn_blocking(move || {
            let txn = db.begin_readwrite().map_err(StoreError::LibmdbxError)?;
            txn.clear_table::<SnapState>()
                .map_err(StoreError::LibmdbxError)?;
            txn.commit().map_err(StoreError::LibmdbxError)
        })
        .await
        .map_err(|e| StoreError::Custom(format!("task panicked: {e}")))?
    }

    async fn write_account_code_batch(
        &self,
        account_codes: Vec<(H256, Bytes)>,
    ) -> Result<(), StoreError> {
        let account_codes = account_codes
            .into_iter()
            .map(|(account_hash, account_code)| (account_hash.into(), account_code.into()))
            .collect();

        self.write_batch::<AccountCodes>(account_codes).await
    }
}

impl Debug for Store {
    fn fmt(&self, f: &mut Formatter<'_>) -> std::fmt::Result {
        f.debug_struct("Libmdbx Store").finish()
    }
}

// Define tables

/// For `dupsort` tables, multiple values can be stored under the same key.
/// To maintain an explicit order, each value is assigned an `index`.
/// This is useful when storing large byte sequences that exceed the maximum size limit,
/// requiring them to be split into smaller chunks for storage.
pub struct IndexedChunk<T: RLPEncode + RLPDecode> {
    index: u8,
    value: Rlp<T>,
}

pub trait ChunkTrait<T: RLPEncode + RLPDecode> {
    #[allow(unused)]
    fn index(&self) -> u8;
    fn value_bytes(&self) -> &Vec<u8>;
}

impl<T: RLPEncode + RLPDecode> ChunkTrait<T> for IndexedChunk<T> {
    fn index(&self) -> u8 {
        self.index
    }

    fn value_bytes(&self) -> &Vec<u8> {
        self.value.bytes()
    }
}

impl<T: Send + Sync + RLPEncode + RLPDecode> Decodable for IndexedChunk<T> {
    fn decode(b: &[u8]) -> anyhow::Result<Self> {
        let index = b[0];
        let value = Rlp::from_bytes(b[1..].to_vec());
        Ok(Self { index, value })
    }
}

impl<T: Send + Sync + RLPEncode + RLPDecode> Encodable for IndexedChunk<T> {
    type Encoded = Vec<u8>;

    fn encode(self) -> Self::Encoded {
        // by appending the index at the begging, we enforce the btree ordering from lowest to highest
        let mut buf = vec![self.index];
        buf.extend_from_slice(self.value.bytes());
        buf
    }
}

impl<T: RLPEncode + RLPDecode> IndexedChunk<T> {
    /// Splits a value into a indexed chunks if it exceeds the maximum storage size.
    /// Each chunk is assigned an index to ensure correct ordering when retrieved.
    ///
    /// Warning: The current implementation supports a maximum of 256 chunks per value
    /// because the index is stored as a u8.
    ///
    /// If the data exceeds this limit, `None` is returned to indicate that it cannot be stored.
    pub fn from<Tab: Table>(key: Tab::Key, bytes: &[u8]) -> Option<Vec<(Tab::Key, Self)>>
    where
        Tab::Key: Clone,
    {
        let chunks: Vec<Vec<u8>> = bytes
            // -1 to account for the index byte
            .chunks(DB_MAX_VALUE_SIZE - 1)
            .map(|i| i.to_vec())
            .collect();

        if chunks.len() > 256 {
            return None;
        }

        let chunks = chunks
            .into_iter()
            .enumerate()
            .map(|(index, chunk)| {
                (
                    key.clone(),
                    IndexedChunk {
                        index: index as u8,
                        value: Rlp::from_bytes(chunk),
                    },
                )
            })
            .collect();

        Some(chunks)
    }

    /// Reads multiple stored chunks and reconstructs the original full value.
    /// The chunks are appended in order based on their assigned index.
    pub fn read_from_db<Tab: Table + DupSort, K: TransactionKind>(
        cursor: &mut libmdbx::orm::Cursor<'_, K, Tab>,
        key: Tab::Key,
    ) -> Result<Option<T>, StoreError>
    where
        Tab::Key: Decodable,
        Tab::Value: ChunkTrait<T>,
    {
        let mut value = vec![];

        if let Some((_, chunk)) = cursor.seek_exact(key).map_err(StoreError::LibmdbxError)? {
            value.extend_from_slice(chunk.value_bytes());
        } else {
            return Ok(None);
        }

        // Fetch remaining parts
        while let Some((_, chunk)) = cursor.next_value().map_err(StoreError::LibmdbxError)? {
            value.extend_from_slice(chunk.value_bytes());
        }

        let decoded = T::decode(&value).map_err(StoreError::RLPDecode)?;
        Ok(Some(decoded))
    }
}

table!(
    /// The canonical block hash for each block number. It represents the canonical chain.
    ( CanonicalBlockHashes ) BlockNumber => BlockHashRLP
);

table!(
    /// Block hash to number table.
    ( BlockNumbers ) BlockHashRLP => BlockNumber
);

table!(
    /// Block headers table.
    ( Headers ) BlockHashRLP => BlockHeaderRLP
);
table!(
    /// Block bodies table.
    ( Bodies ) BlockHashRLP => BlockBodyRLP
);
table!(
    /// Account codes table.
    ( AccountCodes ) AccountCodeHashRLP => AccountCodeRLP
);

dupsort!(
    /// Receipts table.
    ( Receipts ) TupleRLP<BlockHash, Index>[Index] => IndexedChunk<Receipt>
);

dupsort!(
    /// Table containing all storage trie's nodes
    /// Each node is stored by hashed account address and node hash in order to keep different storage trie's nodes separate
    ( StorageTriesNodes ) ([u8;32], [u8;33])[[u8;32]] => Vec<u8>
);

dupsort!(
    /// Transaction locations table.
    ( TransactionLocations ) TransactionHashRLP => Rlp<(BlockNumber, BlockHash, Index)>
);

table!(
    /// Stores chain data, each value is unique and stored as its rlp encoding
    /// See [ChainDataIndex] for available chain values
    ( ChainData ) ChainDataIndex => Vec<u8>
);

table!(
    /// Stores snap state, each value is unique and stored as its rlp encoding
    /// See [SnapStateIndex] for available values
    ( SnapState ) SnapStateIndex => Vec<u8>
);

// Trie storages

table!(
    /// state trie nodes
    ( StateTrieNodes ) NodeHash => Vec<u8>
);

table!(
    /// Stores blocks that are pending validation.
    ( PendingBlocks ) BlockHashRLP => BlockRLP
);

dupsort!(
    /// Storage Snapshot used by an ongoing sync process
    ( StorageSnapShot ) AccountHashRLP => (AccountStorageKeyBytes, AccountStorageValueBytes)[AccountStorageKeyBytes]
);

table!(
    /// Stores invalid ancestors
    ( InvalidAncestors ) BlockHashRLP => BlockHashRLP
);

// Storage values are stored as bytes instead of using their rlp encoding
// As they are stored in a dupsort table, they need to have a fixed size, and encoding them doesn't preserve their size
pub struct AccountStorageKeyBytes(pub [u8; 32]);
pub struct AccountStorageValueBytes(pub [u8; 32]);

impl Encodable for AccountStorageKeyBytes {
    type Encoded = [u8; 32];

    fn encode(self) -> Self::Encoded {
        self.0
    }
}

impl Decodable for AccountStorageKeyBytes {
    fn decode(b: &[u8]) -> anyhow::Result<Self> {
        Ok(AccountStorageKeyBytes(b.try_into()?))
    }
}

impl Encodable for AccountStorageValueBytes {
    type Encoded = [u8; 32];

    fn encode(self) -> Self::Encoded {
        self.0
    }
}

impl Decodable for AccountStorageValueBytes {
    fn decode(b: &[u8]) -> anyhow::Result<Self> {
        Ok(AccountStorageValueBytes(b.try_into()?))
    }
}

impl From<H256> for AccountStorageKeyBytes {
    fn from(value: H256) -> Self {
        AccountStorageKeyBytes(value.0)
    }
}

impl From<U256> for AccountStorageValueBytes {
    fn from(value: U256) -> Self {
        AccountStorageValueBytes(u256_to_big_endian(value))
    }
}

impl From<AccountStorageKeyBytes> for H256 {
    fn from(value: AccountStorageKeyBytes) -> Self {
        H256(value.0)
    }
}

impl From<AccountStorageValueBytes> for U256 {
    fn from(value: AccountStorageValueBytes) -> Self {
        U256::from_big_endian(&value.0)
    }
}

impl Encodable for ChainDataIndex {
    type Encoded = [u8; 4];

    fn encode(self) -> Self::Encoded {
        (self as u32).encode()
    }
}

impl Encodable for SnapStateIndex {
    type Encoded = [u8; 4];

    fn encode(self) -> Self::Encoded {
        (self as u32).encode()
    }
}

/// default page size recommended by libmdbx
///
/// - See here: https://github.com/erthink/libmdbx/tree/master?tab=readme-ov-file#limitations
/// - and here: https://libmdbx.dqdkfa.ru/structmdbx_1_1env_1_1geometry.html#a45048bf2de9120d01dae2151c060d459
const DB_PAGE_SIZE: usize = 4096;
/// For a default page size of 4096, the max value size is roughly 1/2 page size.
const DB_MAX_VALUE_SIZE: usize = 2022;
// Maximum DB size, set to 8 TB
const MAX_MAP_SIZE: isize = 1024_isize.pow(4) * 8; // 8 TB

/// Initializes a new database with the provided path. If the path is `None`, the database
/// will be temporary.
pub fn init_db(path: Option<impl AsRef<Path>>) -> anyhow::Result<Database> {
    let tables = [
        table_info!(BlockNumbers),
        table_info!(Headers),
        table_info!(Bodies),
        table_info!(AccountCodes),
        table_info!(Receipts),
        table_info!(TransactionLocations),
        table_info!(ChainData),
        table_info!(StateTrieNodes),
        table_info!(StorageTriesNodes),
        table_info!(CanonicalBlockHashes),
        table_info!(PendingBlocks),
        table_info!(SnapState),
        table_info!(StorageSnapShot),
        table_info!(InvalidAncestors),
    ]
    .into_iter()
    .collect();
    let path = path.map(|p| p.as_ref().to_path_buf());
    let options = DatabaseOptions {
        page_size: Some(PageSize::Set(DB_PAGE_SIZE)),
        mode: Mode::ReadWrite(ReadWriteOptions {
            max_size: Some(MAX_MAP_SIZE),
            ..Default::default()
        }),
        ..Default::default()
    };
    Database::create_with_options(path, options, &tables)
}

#[cfg(test)]
mod tests {
    use super::*;
    use crate::rlp::TupleRLP;
    use bytes::Bytes;
    use ethrex_common::{
        Address, H256,
        types::{BlockHash, Index, Log, TxType},
    };

    #[test]
    fn mdbx_smoke_test() {
        // Declare tables used for the smoke test
        table!(
            /// Example table.
            ( Example ) String => String
        );

        // Assemble database chart
        let tables = [table_info!(Example)].into_iter().collect();

        let key = "Hello".to_string();
        let value = "World!".to_string();

        let db = Database::create(None, &tables).unwrap();

        // Write values
        {
            let txn = db.begin_readwrite().unwrap();
            txn.upsert::<Example>(key.clone(), value.clone()).unwrap();
            txn.commit().unwrap();
        }
        // Read written values
        let read_value = {
            let txn = db.begin_read().unwrap();
            txn.get::<Example>(key).unwrap()
        };
        assert_eq!(read_value, Some(value));
    }

    #[test]
    fn mdbx_structs_smoke_test() {
        #[derive(Clone, Copy, Debug, PartialEq, Eq)]
        pub struct ExampleKey([u8; 32]);

        impl Encodable for ExampleKey {
            type Encoded = [u8; 32];

            fn encode(self) -> Self::Encoded {
                Encodable::encode(self.0)
            }
        }

        #[derive(Clone, Copy, Debug, PartialEq, Eq)]
        pub struct ExampleValue {
            x: u64,
            y: [u8; 32],
        }

        impl Encodable for ExampleValue {
            type Encoded = [u8; 40];

            fn encode(self) -> Self::Encoded {
                let mut encoded = [0u8; 40];
                encoded[..8].copy_from_slice(&self.x.to_ne_bytes());
                encoded[8..].copy_from_slice(&self.y);
                encoded
            }
        }

        impl Decodable for ExampleValue {
            fn decode(b: &[u8]) -> anyhow::Result<Self> {
                let x = u64::from_ne_bytes(b[..8].try_into()?);
                let y = b[8..].try_into()?;
                Ok(Self { x, y })
            }
        }

        // Declare tables used for the smoke test
        table!(
            /// Example table.
            ( StructsExample ) ExampleKey => ExampleValue
        );

        // Assemble database chart
        let tables = [table_info!(StructsExample)].into_iter().collect();
        let key = ExampleKey([151; 32]);
        let value = ExampleValue { x: 42, y: [42; 32] };

        let db = Database::create(None, &tables).unwrap();

        // Write values
        {
            let txn = db.begin_readwrite().unwrap();
            txn.upsert::<StructsExample>(key, value).unwrap();
            txn.commit().unwrap();
        }
        // Read written values
        let read_value = {
            let txn = db.begin_read().unwrap();
            txn.get::<StructsExample>(key).unwrap()
        };
        assert_eq!(read_value, Some(value));
    }

    #[test]
    fn mdbx_dupsort_smoke_test() {
        #[derive(Clone, Copy, Debug, PartialEq, Eq)]
        pub struct ExampleKey(u8);

        impl Encodable for ExampleKey {
            type Encoded = [u8; 1];

            fn encode(self) -> Self::Encoded {
                [self.0]
            }
        }
        impl Decodable for ExampleKey {
            fn decode(b: &[u8]) -> anyhow::Result<Self> {
                if b.len() != 1 {
                    anyhow::bail!("Invalid length");
                }
                Ok(Self(b[0]))
            }
        }

        #[derive(Clone, Copy, Debug, PartialEq, Eq)]
        pub struct ExampleValue {
            x: u64,
            y: [u8; 32],
        }

        impl Encodable for ExampleValue {
            type Encoded = [u8; 40];

            fn encode(self) -> Self::Encoded {
                let mut encoded = [0u8; 40];
                encoded[..8].copy_from_slice(&self.x.to_ne_bytes());
                encoded[8..].copy_from_slice(&self.y);
                encoded
            }
        }

        impl Decodable for ExampleValue {
            fn decode(b: &[u8]) -> anyhow::Result<Self> {
                let x = u64::from_ne_bytes(b[..8].try_into()?);
                let y = b[8..].try_into()?;
                Ok(Self { x, y })
            }
        }

        // Declare tables used for the smoke test
        dupsort!(
            /// Example table.
            ( DupsortExample ) ExampleKey => (ExampleKey, ExampleValue) [ExampleKey]
        );

        // Assemble database chart
        let tables = [table_info!(DupsortExample)].into_iter().collect();
        let key = ExampleKey(151);
        let subkey1 = ExampleKey(16);
        let subkey2 = ExampleKey(42);
        let value = ExampleValue { x: 42, y: [42; 32] };

        let db = Database::create(None, &tables).unwrap();

        // Write values
        {
            let txn = db.begin_readwrite().unwrap();
            txn.upsert::<DupsortExample>(key, (subkey1, value)).unwrap();
            txn.upsert::<DupsortExample>(key, (subkey2, value)).unwrap();
            txn.commit().unwrap();
        }
        // Read written values
        {
            let txn = db.begin_read().unwrap();
            let mut cursor = txn.cursor::<DupsortExample>().unwrap();
            let value1 = cursor.seek_exact(key).unwrap().unwrap();
            assert_eq!(value1, (key, (subkey1, value)));
            let value2 = cursor.seek_value(key, subkey2).unwrap().unwrap();
            assert_eq!(value2, (subkey2, value));
        };

        // Walk through duplicates
        {
            let txn = db.begin_read().unwrap();
            let cursor = txn.cursor::<DupsortExample>().unwrap();
            let mut acc = 0;
            for key in cursor.walk_key(key, None).map(|r| r.unwrap().0.0) {
                acc += key;
            }

            assert_eq!(acc, 58);
        }
    }

    // Test IndexedChunks implementation with receipts as the type
    #[test]
    fn mdbx_indexed_chunks_test() {
        dupsort!(
            /// Receipts table.
            ( Receipts ) TupleRLP<BlockHash, Index>[Index] => IndexedChunk<Receipt>
        );

        let tables = [table_info!(Receipts)].into_iter().collect();
        let options = DatabaseOptions {
            page_size: Some(PageSize::Set(DB_PAGE_SIZE)),
            mode: Mode::ReadWrite(ReadWriteOptions {
                max_size: Some(MAX_MAP_SIZE),
                ..Default::default()
            }),
            ..Default::default()
        };
        let db = Database::create_with_options(None, options, &tables).unwrap();

        let mut receipts = vec![];
        for i in 0..10 {
            receipts.push(generate_big_receipt(100 * (i + 1), 10, 10 * (i + 1)));
        }

        // encode receipts
        let block_hash = H256::random();
        let mut key_values = vec![];
        for (i, receipt) in receipts.iter().enumerate() {
            let key = (block_hash, i as u64).into();
            let receipt_rlp = receipt.encode_to_vec();
            let Some(mut entries) = IndexedChunk::from::<Receipts>(key, &receipt_rlp) else {
                continue;
            };
            key_values.append(&mut entries);
        }

        // store values
        let txn = db.begin_readwrite().unwrap();
        let mut cursor = txn.cursor::<Receipts>().unwrap();
        for (key, value) in key_values {
            cursor.upsert(key, value).unwrap()
        }
        txn.commit().unwrap();

        // now retrieve the values and assert they are the same
        let mut stored_receipts = vec![];
        let mut receipt_index = 0;
        let mut key: TupleRLP<BlockHash, Index> = (block_hash, 0).into();
        let txn = db.begin_read().unwrap();
        let mut cursor = txn.cursor::<Receipts>().unwrap();
        while let Some(receipt) = IndexedChunk::read_from_db(&mut cursor, key).unwrap() {
            stored_receipts.push(receipt);
            receipt_index += 1;
            key = (block_hash, receipt_index).into();
        }

        assert_eq!(receipts, stored_receipts);
    }

    // This test verifies the 256-chunk-per-value limitation on indexed chunks.
    // Given a value size of 2022 bytes, we can store up to 256 * 2022 = 517,632 - 256 bytes.
    // The 256 subtraction accounts for the index byte overhead.
    // We expect that exceeding this storage limit results in a `None` when writing.
    #[test]
    fn indexed_chunk_storage_limit_exceeded() {
        dupsort!(
            /// example table.
            ( Example ) BlockHashRLP[Index] => IndexedChunk<Vec<u8>>
        );

        let tables = [table_info!(Example)].into_iter().collect();
        let options = DatabaseOptions {
            page_size: Some(PageSize::Set(DB_PAGE_SIZE)),
            mode: Mode::ReadWrite(ReadWriteOptions {
                max_size: Some(MAX_MAP_SIZE),
                ..Default::default()
            }),
            ..Default::default()
        };
        let _ = Database::create_with_options(None, options, &tables).unwrap();

        let block_hash = H256::random();

        // we want to store the maximum
        let max_data_bytes: usize = 517377;
        let data = Bytes::from(vec![1u8; max_data_bytes]);
        let key = block_hash.into();
        let entries = IndexedChunk::<Vec<u8>>::from::<Example>(key, &data);

        assert!(entries.is_none());
    }

    // This test verifies the 256-chunk-per-value limitation on indexed chunks.
    // Given a value size of 2022 bytes, we can store up to 256 * 2022 = 517,632 - 256 bytes.
    // The 256 subtraction accounts for the index byte overhead.
    // We expect that we can write up to that storage limit.
    #[test]
    fn indexed_chunk_storage_store_max_limit() {
        dupsort!(
            /// example table.
            ( Example ) BlockHashRLP[Index] => IndexedChunk<Vec<u8>>
        );

        let tables = [table_info!(Example)].into_iter().collect();
        let options = DatabaseOptions {
            page_size: Some(PageSize::Set(DB_PAGE_SIZE)),
            mode: Mode::ReadWrite(ReadWriteOptions {
                max_size: Some(MAX_MAP_SIZE),
                ..Default::default()
            }),
            ..Default::default()
        };
        let db = Database::create_with_options(None, options, &tables).unwrap();

        let block_hash = H256::random();

        // we want to store the maximum
        let max_data_bytes: usize = 517376;
        let data = Bytes::from(vec![1u8; max_data_bytes]);
        let key = block_hash.into();
        let entries = IndexedChunk::<Vec<u8>>::from::<Example>(key, &data).unwrap();

        // store values
        let txn = db.begin_readwrite().unwrap();
        let mut cursor = txn.cursor::<Example>().unwrap();
        for (k, v) in entries {
            cursor.upsert(k, v).unwrap();
        }
        txn.commit().unwrap();
    }

    fn generate_big_receipt(
        data_size_in_bytes: usize,
        logs_size: usize,
        topics_size: usize,
    ) -> Receipt {
        let large_data: Bytes = Bytes::from(vec![1u8; data_size_in_bytes]);
        let large_topics: Vec<H256> = std::iter::repeat_n(H256::random(), topics_size).collect();

        let logs = std::iter::repeat_n(
            Log {
                address: Address::random(),
                topics: large_topics.clone(),
                data: large_data.clone(),
            },
            logs_size,
        )
        .collect();

        Receipt {
            tx_type: TxType::EIP7702,
            succeeded: true,
            cumulative_gas_used: u64::MAX,
            logs,
        }
    }
}<|MERGE_RESOLUTION|>--- conflicted
+++ resolved
@@ -3,11 +3,7 @@
 use crate::error::StoreError;
 use crate::rlp::{
     AccountCodeHashRLP, AccountCodeRLP, AccountHashRLP, BlockBodyRLP, BlockHashRLP, BlockHeaderRLP,
-<<<<<<< HEAD
-    BlockRLP, PayloadBundleRLP, Rlp, TransactionHashRLP, TupleRLP,
-=======
     BlockRLP, Rlp, TransactionHashRLP, TupleRLP,
->>>>>>> 5c77843b
 };
 use crate::store::{MAX_SNAPSHOT_READS, STATE_TRIE_SEGMENTS};
 use crate::trie_db::libmdbx::LibmdbxTrieDB;
@@ -19,12 +15,7 @@
 use bytes::Bytes;
 use ethereum_types::{H256, U256};
 use ethrex_common::types::{
-<<<<<<< HEAD
-    Block, BlockBody, BlockHash, BlockHeader, BlockNumber, ChainConfig, Index, Receipt,
-    Transaction, payload::PayloadBundle,
-=======
     Block, BlockBody, BlockHash, BlockHeader, BlockNumber, ChainConfig, Index, Receipt, Transaction,
->>>>>>> 5c77843b
 };
 use ethrex_common::utils::u256_to_big_endian;
 use ethrex_rlp::decode::RLPDecode;
