use crate::api::StoreEngine;
use crate::error::StoreError;
use crate::rlp::{
    AccountCodeHashRLP, AccountCodeRLP, AccountHashRLP, AccountStateRLP, BlockBodyRLP,
    BlockHashRLP, BlockHeaderRLP, BlockRLP, PayloadBundleRLP, Rlp, TransactionHashRLP,
    TriePathsRLP, TupleRLP,
};
use crate::store::{MAX_SNAPSHOT_READS, STATE_TRIE_SEGMENTS};
use crate::trie_db::libmdbx::LibmdbxTrieDB;
use crate::trie_db::libmdbx_dupsort::LibmdbxDupsortTrieDB;
use crate::utils::{ChainDataIndex, SnapStateIndex};
use anyhow::Result;
use bytes::Bytes;
use ethereum_types::{H256, U256};
use ethrex_common::types::{
    payload::PayloadBundle, AccountState, Block, BlockBody, BlockHash, BlockHeader, BlockNumber,
    ChainConfig, Index, Receipt, Transaction,
};
use ethrex_rlp::decode::RLPDecode;
use ethrex_rlp::encode::RLPEncode;
use ethrex_rlp::error::RLPDecodeError;
use ethrex_trie::{Nibbles, Trie};
use libmdbx::orm::{Decodable, DupSort, Encodable, Table};
use libmdbx::{
    dupsort,
    orm::{table, Database},
    table_info,
};
use libmdbx::{DatabaseOptions, Mode, PageSize, ReadWriteOptions, TransactionKind};
use serde_json;
use std::collections::HashMap;
use std::fmt::{Debug, Formatter};
use std::path::Path;
use std::sync::Arc;

pub struct Store {
    db: Arc<Database>,
}
impl Store {
    pub fn new(path: &str) -> Result<Self, StoreError> {
        Ok(Self {
            db: Arc::new(init_db(Some(path))),
        })
    }

    // Helper method to write into a libmdbx table
    async fn write<T: Table>(&self, key: T::Key, value: T::Value) -> Result<(), StoreError> {
        let db = self.db.clone();
        tokio::task::spawn_blocking(move || {
            let txn = db.begin_readwrite().map_err(StoreError::LibmdbxError)?;
            txn.upsert::<T>(key, value)
                .map_err(StoreError::LibmdbxError)?;
            txn.commit().map_err(StoreError::LibmdbxError)
        })
        .await
        .map_err(|e| StoreError::Custom(format!("task panicked: {e}")))?
    }

    // Helper method to write into a libmdbx table in batch
    async fn write_batch<T: Table>(
        &self,
        key_values: Vec<(T::Key, T::Value)>,
    ) -> Result<(), StoreError> {
        let db = self.db.clone();
        tokio::task::spawn_blocking(move || {
            let txn = db.begin_readwrite().map_err(StoreError::LibmdbxError)?;

            let mut cursor = txn.cursor::<T>().map_err(StoreError::LibmdbxError)?;
            for (key, value) in key_values {
                cursor
                    .upsert(key, value)
                    .map_err(StoreError::LibmdbxError)?;
            }
            txn.commit().map_err(StoreError::LibmdbxError)
        })
        .await
        .map_err(|e| StoreError::Custom(format!("task panicked: {e}")))?
    }

    // Helper method to read from a libmdbx table
    fn read<T: Table>(&self, key: T::Key) -> Result<Option<T::Value>, StoreError> {
        let txn = self.db.begin_read().map_err(StoreError::LibmdbxError)?;
        txn.get::<T>(key).map_err(StoreError::LibmdbxError)
    }

    fn get_block_hash_by_block_number(
        &self,
        number: BlockNumber,
    ) -> Result<Option<BlockHash>, StoreError> {
        Ok(self.read::<CanonicalBlockHashes>(number)?.map(|a| a.to()))
    }
}

#[async_trait::async_trait]
impl StoreEngine for Store {
    async fn add_block_header(
        &self,
        block_hash: BlockHash,
        block_header: BlockHeader,
    ) -> Result<(), StoreError> {
        self.write::<Headers>(block_hash.into(), block_header.into())
            .await
    }

    async fn add_block_headers(
        &self,
        block_hashes: Vec<BlockHash>,
        block_headers: Vec<BlockHeader>,
    ) -> Result<(), StoreError> {
        let hashes_and_headers = block_hashes
            .into_iter()
            .zip(block_headers)
            .map(|(hash, header)| (hash.into(), header.into()))
            .collect();
        self.write_batch::<Headers>(hashes_and_headers).await
    }

    fn get_block_header(
        &self,
        block_number: BlockNumber,
    ) -> Result<Option<BlockHeader>, StoreError> {
        if let Some(hash) = self.get_block_hash_by_block_number(block_number)? {
            Ok(self.read::<Headers>(hash.into())?.map(|b| b.to()))
        } else {
            Ok(None)
        }
    }

    async fn add_block_body(
        &self,
        block_hash: BlockHash,
        block_body: BlockBody,
    ) -> Result<(), StoreError> {
        self.write::<Bodies>(block_hash.into(), block_body.into())
            .await
    }

    async fn add_blocks(&self, blocks: Vec<Block>) -> Result<(), StoreError> {
        let db = self.db.clone();
        tokio::task::spawn_blocking(move || {
            let tx = db.begin_readwrite().map_err(StoreError::LibmdbxError)?;

            for block in blocks {
                let number = block.header.number;
                let hash = block.hash();

                for (index, transaction) in block.body.transactions.iter().enumerate() {
                    tx.upsert::<TransactionLocations>(
                        transaction.compute_hash().into(),
                        (number, hash, index as u64).into(),
                    )
                    .map_err(StoreError::LibmdbxError)?;
                }

                tx.upsert::<Bodies>(
                    hash.into(),
                    BlockBodyRLP::from_bytes(block.body.encode_to_vec()),
                )
                .map_err(StoreError::LibmdbxError)?;

                tx.upsert::<Headers>(
                    hash.into(),
                    BlockHeaderRLP::from_bytes(block.header.encode_to_vec()),
                )
                .map_err(StoreError::LibmdbxError)?;

                tx.upsert::<BlockNumbers>(hash.into(), number)
                    .map_err(StoreError::LibmdbxError)?;
            }

            tx.commit().map_err(StoreError::LibmdbxError)
        })
        .await
        .map_err(|e| StoreError::Custom(format!("task panicked: {e}")))?
    }

    async fn mark_chain_as_canonical(&self, blocks: &[Block]) -> Result<(), StoreError> {
        let key_values = blocks
            .iter()
            .map(|e| (e.header.number, e.hash().into()))
            .collect();

        self.write_batch::<CanonicalBlockHashes>(key_values).await
    }

    fn get_block_body(&self, block_number: BlockNumber) -> Result<Option<BlockBody>, StoreError> {
        if let Some(hash) = self.get_block_hash_by_block_number(block_number)? {
            self.get_block_body_by_hash(hash)
        } else {
            Ok(None)
        }
    }

    fn get_block_body_by_hash(
        &self,
        block_hash: BlockHash,
    ) -> Result<Option<BlockBody>, StoreError> {
        Ok(self.read::<Bodies>(block_hash.into())?.map(|b| b.to()))
    }

    fn get_block_header_by_hash(
        &self,
        block_hash: BlockHash,
    ) -> Result<Option<BlockHeader>, StoreError> {
        Ok(self.read::<Headers>(block_hash.into())?.map(|b| b.to()))
    }

    async fn add_block_number(
        &self,
        block_hash: BlockHash,
        block_number: BlockNumber,
    ) -> Result<(), StoreError> {
        self.write::<BlockNumbers>(block_hash.into(), block_number)
            .await
    }

    fn get_block_number(&self, block_hash: BlockHash) -> Result<Option<BlockNumber>, StoreError> {
        self.read::<BlockNumbers>(block_hash.into())
    }

    async fn add_account_code(&self, code_hash: H256, code: Bytes) -> Result<(), StoreError> {
        self.write::<AccountCodes>(code_hash.into(), code.into())
            .await
    }

    fn get_account_code(&self, code_hash: H256) -> Result<Option<Bytes>, StoreError> {
        Ok(self.read::<AccountCodes>(code_hash.into())?.map(|b| b.to()))
    }

    async fn add_receipt(
        &self,
        block_hash: BlockHash,
        index: Index,
        receipt: Receipt,
    ) -> Result<(), StoreError> {
        let key: Rlp<(BlockHash, Index)> = (block_hash, index).into();
        let Some(entries) = IndexedChunk::from::<Receipts>(key, &receipt.encode_to_vec()) else {
            return Err(StoreError::Custom("Invalid size".to_string()));
        };
        self.write_batch::<Receipts>(entries).await
    }

    fn get_receipt(
        &self,
        block_number: BlockNumber,
        index: Index,
    ) -> Result<Option<Receipt>, StoreError> {
        if let Some(hash) = self.get_block_hash_by_block_number(block_number)? {
            let txn = self.db.begin_read().map_err(StoreError::LibmdbxError)?;
            let mut cursor = txn.cursor::<Receipts>().map_err(StoreError::LibmdbxError)?;
            let key = (hash, index).into();
            IndexedChunk::read_from_db(&mut cursor, key)
        } else {
            Ok(None)
        }
    }

    async fn add_transaction_location(
        &self,
        transaction_hash: H256,
        block_number: BlockNumber,
        block_hash: BlockHash,
        index: Index,
    ) -> Result<(), StoreError> {
        self.write::<TransactionLocations>(
            transaction_hash.into(),
            (block_number, block_hash, index).into(),
        )
        .await
    }

    fn get_transaction_location(
        &self,
        transaction_hash: H256,
    ) -> Result<Option<(BlockNumber, BlockHash, Index)>, StoreError> {
        let txn = self.db.begin_read().map_err(StoreError::LibmdbxError)?;
        let cursor = txn
            .cursor::<TransactionLocations>()
            .map_err(StoreError::LibmdbxError)?;
        Ok(cursor
            .walk_key(transaction_hash.into(), None)
            .map_while(|res| res.ok().map(|t| t.to()))
            .find(|(number, hash, _index)| {
                self.get_block_hash_by_block_number(*number)
                    .is_ok_and(|o| o == Some(*hash))
            }))
    }

    /// Stores the chain config serialized as json
    async fn set_chain_config(&self, chain_config: &ChainConfig) -> Result<(), StoreError> {
        self.write::<ChainData>(
            ChainDataIndex::ChainConfig,
            serde_json::to_string(chain_config)
                .map_err(|_| StoreError::DecodeError)?
                .into_bytes(),
        )
        .await
    }

    fn get_chain_config(&self) -> Result<ChainConfig, StoreError> {
        match self.read::<ChainData>(ChainDataIndex::ChainConfig)? {
            None => Err(StoreError::Custom("Chain config not found".to_string())),
            Some(bytes) => {
                let json = String::from_utf8(bytes).map_err(|_| StoreError::DecodeError)?;
                let chain_config: ChainConfig =
                    serde_json::from_str(&json).map_err(|_| StoreError::DecodeError)?;
                Ok(chain_config)
            }
        }
    }

    async fn update_earliest_block_number(
        &self,
        block_number: BlockNumber,
    ) -> Result<(), StoreError> {
        self.write::<ChainData>(
            ChainDataIndex::EarliestBlockNumber,
            block_number.encode_to_vec(),
        )
        .await
    }

    fn get_earliest_block_number(&self) -> Result<Option<BlockNumber>, StoreError> {
        match self.read::<ChainData>(ChainDataIndex::EarliestBlockNumber)? {
            None => Ok(None),
            Some(ref rlp) => RLPDecode::decode(rlp)
                .map(Some)
                .map_err(|_| StoreError::DecodeError),
        }
    }

    async fn update_finalized_block_number(
        &self,
        block_number: BlockNumber,
    ) -> Result<(), StoreError> {
        self.write::<ChainData>(
            ChainDataIndex::FinalizedBlockNumber,
            block_number.encode_to_vec(),
        )
        .await
    }

    fn get_finalized_block_number(&self) -> Result<Option<BlockNumber>, StoreError> {
        match self.read::<ChainData>(ChainDataIndex::FinalizedBlockNumber)? {
            None => Ok(None),
            Some(ref rlp) => RLPDecode::decode(rlp)
                .map(Some)
                .map_err(|_| StoreError::DecodeError),
        }
    }

    async fn update_safe_block_number(&self, block_number: BlockNumber) -> Result<(), StoreError> {
        self.write::<ChainData>(
            ChainDataIndex::SafeBlockNumber,
            block_number.encode_to_vec(),
        )
        .await
    }

    fn get_safe_block_number(&self) -> Result<Option<BlockNumber>, StoreError> {
        match self.read::<ChainData>(ChainDataIndex::SafeBlockNumber)? {
            None => Ok(None),
            Some(ref rlp) => RLPDecode::decode(rlp)
                .map(Some)
                .map_err(|_| StoreError::DecodeError),
        }
    }

    async fn update_latest_block_number(
        &self,
        block_number: BlockNumber,
    ) -> Result<(), StoreError> {
        self.write::<ChainData>(
            ChainDataIndex::LatestBlockNumber,
            block_number.encode_to_vec(),
        )
        .await
    }

    fn get_latest_block_number(&self) -> Result<Option<BlockNumber>, StoreError> {
        match self.read::<ChainData>(ChainDataIndex::LatestBlockNumber)? {
            None => Ok(None),
            Some(ref rlp) => RLPDecode::decode(rlp)
                .map(Some)
                .map_err(|_| StoreError::DecodeError),
        }
    }

    async fn update_pending_block_number(
        &self,
        block_number: BlockNumber,
    ) -> Result<(), StoreError> {
        self.write::<ChainData>(
            ChainDataIndex::PendingBlockNumber,
            block_number.encode_to_vec(),
        )
        .await
    }

    fn get_pending_block_number(&self) -> Result<Option<BlockNumber>, StoreError> {
        match self.read::<ChainData>(ChainDataIndex::PendingBlockNumber)? {
            None => Ok(None),
            Some(ref rlp) => RLPDecode::decode(rlp)
                .map(Some)
                .map_err(|_| StoreError::DecodeError),
        }
    }

    fn open_storage_trie(&self, hashed_address: H256, storage_root: H256) -> Trie {
        let db = Box::new(LibmdbxDupsortTrieDB::<StorageTriesNodes, [u8; 32]>::new(
            self.db.clone(),
            hashed_address.0,
        ));
        Trie::open(db, storage_root)
    }

    fn open_state_trie(&self, state_root: H256) -> Trie {
        let db = Box::new(LibmdbxTrieDB::<StateTrieNodes>::new(self.db.clone()));
        Trie::open(db, state_root)
    }

    async fn set_canonical_block(
        &self,
        number: BlockNumber,
        hash: BlockHash,
    ) -> Result<(), StoreError> {
        self.write::<CanonicalBlockHashes>(number, hash.into())
            .await
    }

    fn get_canonical_block_hash(
        &self,
        number: BlockNumber,
    ) -> Result<Option<BlockHash>, StoreError> {
        self.read::<CanonicalBlockHashes>(number)
            .map(|o| o.map(|hash_rlp| hash_rlp.to()))
    }

    async fn add_payload(&self, payload_id: u64, block: Block) -> Result<(), StoreError> {
        self.write::<Payloads>(payload_id, PayloadBundle::from_block(block).into())
            .await
    }

    fn get_payload(&self, payload_id: u64) -> Result<Option<PayloadBundle>, StoreError> {
        let r = self.read::<Payloads>(payload_id)?;
        Ok(r.map(|b| b.to()))
    }

    async fn update_payload(
        &self,
        payload_id: u64,
        payload: PayloadBundle,
    ) -> Result<(), StoreError> {
        self.write::<Payloads>(payload_id, payload.into()).await
    }

    fn get_transaction_by_hash(
        &self,
        transaction_hash: H256,
    ) -> Result<Option<Transaction>, StoreError> {
        let (_block_number, block_hash, index) =
            match self.get_transaction_location(transaction_hash)? {
                Some(location) => location,
                None => return Ok(None),
            };
        self.get_transaction_by_location(block_hash, index)
    }

    fn get_transaction_by_location(
        &self,
        block_hash: H256,
        index: u64,
    ) -> Result<Option<Transaction>, StoreError> {
        let block_body = match self.get_block_body_by_hash(block_hash)? {
            Some(body) => body,
            None => return Ok(None),
        };
        Ok(index
            .try_into()
            .ok()
            .and_then(|index: usize| block_body.transactions.get(index).cloned()))
    }

    fn get_block_by_hash(&self, block_hash: BlockHash) -> Result<Option<Block>, StoreError> {
        let header = match self.get_block_header_by_hash(block_hash)? {
            Some(header) => header,
            None => return Ok(None),
        };
        let body = match self.get_block_body_by_hash(block_hash)? {
            Some(body) => body,
            None => return Ok(None),
        };
        Ok(Some(Block::new(header, body)))
    }

    async fn unset_canonical_block(&self, number: BlockNumber) -> Result<(), StoreError> {
        let db = self.db.clone();
        tokio::task::spawn_blocking(move || {
            db.begin_readwrite()
                .map_err(StoreError::LibmdbxError)?
                .delete::<CanonicalBlockHashes>(number, None)
                .map(|_| ())
                .map_err(StoreError::LibmdbxError)
        })
        .await
        .map_err(|e| StoreError::Custom(format!("task panicked: {e}")))?
    }

    async fn add_pending_block(&self, block: Block) -> Result<(), StoreError> {
        self.write::<PendingBlocks>(block.header.compute_block_hash().into(), block.into())
            .await
    }

    fn get_pending_block(&self, block_hash: BlockHash) -> Result<Option<Block>, StoreError> {
        Ok(self
            .read::<PendingBlocks>(block_hash.into())?
            .map(|b| b.to()))
    }

    async fn add_transaction_locations(
        &self,
        locations: Vec<(H256, BlockNumber, BlockHash, Index)>,
    ) -> Result<(), StoreError> {
        #[allow(clippy::type_complexity)]
        let key_values = locations
            .into_iter()
            .map(|(tx_hash, block_number, block_hash, index)| {
                (tx_hash.into(), (block_number, block_hash, index).into())
            })
            .collect();

        self.write_batch::<TransactionLocations>(key_values).await
    }

    async fn add_receipts(
        &self,
        block_hash: BlockHash,
        receipts: Vec<Receipt>,
    ) -> Result<(), StoreError> {
        let mut key_values = vec![];

        for (index, receipt) in receipts.clone().into_iter().enumerate() {
            let key = (block_hash, index as u64).into();
            let receipt_rlp = receipt.encode_to_vec();
            let Some(mut entries) = IndexedChunk::from::<Receipts>(key, &receipt_rlp) else {
                continue;
            };

            key_values.append(&mut entries);
        }

        self.write_batch::<Receipts>(key_values).await
    }

    async fn add_receipts_for_blocks(
        &self,
        receipts: HashMap<BlockHash, Vec<Receipt>>,
    ) -> Result<(), StoreError> {
        let mut key_values = vec![];

        for (block_hash, receipts) in receipts.into_iter() {
            for (index, receipt) in receipts.into_iter().enumerate() {
                let key = (block_hash, index as u64).into();
                let receipt_rlp = receipt.encode_to_vec();
                let Some(mut entries) = IndexedChunk::from::<Receipts>(key, &receipt_rlp) else {
                    continue;
                };

                key_values.append(&mut entries);
            }
        }

        self.write_batch::<Receipts>(key_values).await
    }

    fn get_receipts_for_block(&self, block_hash: &BlockHash) -> Result<Vec<Receipt>, StoreError> {
        let mut receipts = vec![];
        let mut receipt_index = 0;
        let mut key = (*block_hash, 0).into();
        let txn = self.db.begin_read().map_err(|_| StoreError::ReadError)?;
        let mut cursor = txn
            .cursor::<Receipts>()
            .map_err(|_| StoreError::CursorError("Receipts".to_owned()))?;

        // We're searching receipts for a block, the keys
        // for the receipt table are of the kind: rlp((BlockHash, Index)).
        // So we search for values in the db that match with this kind
        // of key, until we reach an Index that returns None
        // and we stop the search.
        while let Some(receipt) = IndexedChunk::read_from_db(&mut cursor, key)? {
            receipts.push(receipt);
            receipt_index += 1;
            key = (*block_hash, receipt_index).into();
        }

        Ok(receipts)
    }

    async fn set_header_download_checkpoint(
        &self,
        block_hash: BlockHash,
    ) -> Result<(), StoreError> {
        self.write::<SnapState>(
            SnapStateIndex::HeaderDownloadCheckpoint,
            block_hash.encode_to_vec(),
        )
        .await
    }

    fn get_header_download_checkpoint(&self) -> Result<Option<BlockHash>, StoreError> {
        self.read::<SnapState>(SnapStateIndex::HeaderDownloadCheckpoint)?
            .map(|ref h| BlockHash::decode(h))
            .transpose()
            .map_err(StoreError::RLPDecode)
    }

    async fn set_state_trie_key_checkpoint(
        &self,
        last_keys: [H256; STATE_TRIE_SEGMENTS],
    ) -> Result<(), StoreError> {
        self.write::<SnapState>(
            SnapStateIndex::StateTrieKeyCheckpoint,
            last_keys.to_vec().encode_to_vec(),
        )
        .await
    }

    fn get_state_trie_key_checkpoint(
        &self,
    ) -> Result<Option<[H256; STATE_TRIE_SEGMENTS]>, StoreError> {
        self.read::<SnapState>(SnapStateIndex::StateTrieKeyCheckpoint)?
            .map(|ref c| {
                <Vec<H256>>::decode(c)?
                    .try_into()
                    .map_err(|_| RLPDecodeError::InvalidLength)
            })
            .transpose()
            .map_err(StoreError::RLPDecode)
    }

<<<<<<< HEAD
    fn set_storage_heal_paths(&self, paths: Vec<(H256, Vec<Nibbles>)>) -> Result<(), StoreError> {
        self.write_batch::<StorageHealPaths>(
            paths
                .into_iter()
                .map(|(hash, paths)| (hash.into(), paths.into())),
        )
=======
    async fn set_storage_heal_paths(
        &self,
        accounts: Vec<(H256, Vec<Nibbles>)>,
    ) -> Result<(), StoreError> {
        self.write::<SnapState>(SnapStateIndex::StorageHealPaths, accounts.encode_to_vec())
            .await
>>>>>>> 6aeb01cb
    }

    fn take_storage_heal_paths(
        &self,
        limit: usize,
    ) -> Result<Vec<(H256, Vec<Nibbles>)>, StoreError> {
        let txn = self.db.begin_read().map_err(StoreError::LibmdbxError)?;
        let cursor = txn
            .cursor::<StorageHealPaths>()
            .map_err(StoreError::LibmdbxError)?;
        let res = cursor
            .walk(None)
            .map_while(|res| res.ok().map(|(hash, paths)| (hash.to(), paths.to())))
            .take(limit)
            .collect::<Vec<_>>();
        // Delete fetched entries from the table
        let txn = self
            .db
            .begin_readwrite()
            .map_err(StoreError::LibmdbxError)?;
        for (hash, _) in res.iter() {
            txn.delete::<StorageHealPaths>((*hash).into(), None)
                .map_err(StoreError::LibmdbxError)?;
        }
        txn.commit().map_err(StoreError::LibmdbxError)?;
        Ok(res)
    }

    fn is_synced(&self) -> Result<bool, StoreError> {
        match self.read::<ChainData>(ChainDataIndex::IsSynced)? {
            None => Err(StoreError::Custom("Sync status not found".to_string())),
            Some(ref rlp) => RLPDecode::decode(rlp).map_err(|_| StoreError::DecodeError),
        }
    }

    async fn update_sync_status(&self, status: bool) -> Result<(), StoreError> {
        self.write::<ChainData>(ChainDataIndex::IsSynced, status.encode_to_vec())
            .await
    }

    async fn set_state_heal_paths(&self, paths: Vec<Nibbles>) -> Result<(), StoreError> {
        self.write::<SnapState>(SnapStateIndex::StateHealPaths, paths.encode_to_vec())
            .await
    }

    fn get_state_heal_paths(&self) -> Result<Option<Vec<Nibbles>>, StoreError> {
        self.read::<SnapState>(SnapStateIndex::StateHealPaths)?
            .map(|ref h| <Vec<Nibbles>>::decode(h))
            .transpose()
            .map_err(StoreError::RLPDecode)
    }

<<<<<<< HEAD
    fn clear_snap_state(&self) -> Result<(), StoreError> {
        let txn = self
            .db
            .begin_readwrite()
            .map_err(StoreError::LibmdbxError)?;
        txn.clear_table::<SnapState>()
            .map_err(StoreError::LibmdbxError)?;
        txn.clear_table::<StorageHealPaths>()
            .map_err(StoreError::LibmdbxError)?;
        txn.commit().map_err(StoreError::LibmdbxError)
=======
    async fn clear_snap_state(&self) -> Result<(), StoreError> {
        let db = self.db.clone();
        tokio::task::spawn_blocking(move || {
            let txn = db.begin_readwrite().map_err(StoreError::LibmdbxError)?;
            txn.clear_table::<SnapState>()
                .map_err(StoreError::LibmdbxError)?;
            txn.commit().map_err(StoreError::LibmdbxError)
        })
        .await
        .map_err(|e| StoreError::Custom(format!("task panicked: {e}")))?
>>>>>>> 6aeb01cb
    }

    async fn write_snapshot_account_batch(
        &self,
        account_hashes: Vec<H256>,
        account_states: Vec<AccountState>,
    ) -> Result<(), StoreError> {
        self.write_batch::<StateSnapShot>(
            account_hashes
                .into_iter()
                .map(|h| h.into())
                .zip(account_states.into_iter().map(|a| a.into()))
                .collect(),
        )
        .await
    }

    async fn write_snapshot_storage_batch(
        &self,
        account_hash: H256,
        storage_keys: Vec<H256>,
        storage_values: Vec<U256>,
    ) -> Result<(), StoreError> {
        let db = self.db.clone();
        tokio::task::spawn_blocking(move || {
            let txn = db.begin_readwrite().map_err(StoreError::LibmdbxError)?;

            for (key, value) in storage_keys.into_iter().zip(storage_values.into_iter()) {
                txn.upsert::<StorageSnapShot>(account_hash.into(), (key.into(), value.into()))
                    .map_err(StoreError::LibmdbxError)?;
            }

            txn.commit().map_err(StoreError::LibmdbxError)
        })
        .await
        .map_err(|e| StoreError::Custom(format!("task panicked: {e}")))?
    }

    async fn write_snapshot_storage_batches(
        &self,
        account_hashes: Vec<H256>,
        storage_keys: Vec<Vec<H256>>,
        storage_values: Vec<Vec<U256>>,
    ) -> Result<(), StoreError> {
        let db = self.db.clone();
        tokio::task::spawn_blocking(move || {
            let txn = db.begin_readwrite().map_err(StoreError::LibmdbxError)?;
            for (account_hash, (storage_keys, storage_values)) in account_hashes
                .into_iter()
                .zip(storage_keys.into_iter().zip(storage_values.into_iter()))
            {
                for (key, value) in storage_keys.into_iter().zip(storage_values.into_iter()) {
                    txn.upsert::<StorageSnapShot>(account_hash.into(), (key.into(), value.into()))
                        .map_err(StoreError::LibmdbxError)?;
                }
            }
            txn.commit().map_err(StoreError::LibmdbxError)
        })
        .await
        .map_err(|e| StoreError::Custom(format!("task panicked: {e}")))?
    }

    async fn set_state_trie_rebuild_checkpoint(
        &self,
        checkpoint: (H256, [H256; STATE_TRIE_SEGMENTS]),
    ) -> Result<(), StoreError> {
        self.write::<SnapState>(
            SnapStateIndex::StateTrieRebuildCheckpoint,
            (checkpoint.0, checkpoint.1.to_vec()).encode_to_vec(),
        )
        .await
    }

    fn get_state_trie_rebuild_checkpoint(
        &self,
    ) -> Result<Option<(H256, [H256; STATE_TRIE_SEGMENTS])>, StoreError> {
        let Some((root, checkpoints)) = self
            .read::<SnapState>(SnapStateIndex::StateTrieRebuildCheckpoint)?
            .map(|ref c| <(H256, Vec<H256>)>::decode(c))
            .transpose()?
        else {
            return Ok(None);
        };
        Ok(Some((
            root,
            checkpoints
                .try_into()
                .map_err(|_| RLPDecodeError::InvalidLength)?,
        )))
    }

    async fn set_storage_trie_rebuild_pending(
        &self,
        pending: Vec<(H256, H256)>,
    ) -> Result<(), StoreError> {
        self.write::<SnapState>(
            SnapStateIndex::StorageTrieRebuildPending,
            pending.encode_to_vec(),
        )
        .await
    }

    fn get_storage_trie_rebuild_pending(&self) -> Result<Option<Vec<(H256, H256)>>, StoreError> {
        self.read::<SnapState>(SnapStateIndex::StorageTrieRebuildPending)?
            .map(|ref h| <Vec<(H256, H256)>>::decode(h))
            .transpose()
            .map_err(StoreError::RLPDecode)
    }

    async fn clear_snapshot(&self) -> Result<(), StoreError> {
        let db = self.db.clone();
        tokio::task::spawn_blocking(move || {
            let txn = db.begin_readwrite().map_err(StoreError::LibmdbxError)?;
            txn.clear_table::<StateSnapShot>()
                .map_err(StoreError::LibmdbxError)?;
            txn.clear_table::<StorageSnapShot>()
                .map_err(StoreError::LibmdbxError)?;
            txn.commit().map_err(StoreError::LibmdbxError)?;
            Ok(())
        })
        .await
        .map_err(|e| StoreError::Custom(format!("task panicked: {e}")))?
    }

    fn read_account_snapshot(&self, start: H256) -> Result<Vec<(H256, AccountState)>, StoreError> {
        let txn = self.db.begin_read().map_err(StoreError::LibmdbxError)?;
        let cursor = txn
            .cursor::<StateSnapShot>()
            .map_err(StoreError::LibmdbxError)?;
        let iter = cursor
            .walk(Some(start.into()))
            .map_while(|res| res.ok().map(|(hash, acc)| (hash.to(), acc.to())))
            .take(MAX_SNAPSHOT_READS);
        Ok(iter.collect::<Vec<_>>())
    }

    fn read_storage_snapshot(
        &self,
        account_hash: H256,
        start: H256,
    ) -> Result<Vec<(H256, U256)>, StoreError> {
        let txn = self.db.begin_read().map_err(StoreError::LibmdbxError)?;
        let cursor = txn
            .cursor::<StorageSnapShot>()
            .map_err(StoreError::LibmdbxError)?;
        let iter = cursor
            .walk_key(account_hash.into(), Some(start.into()))
            .map_while(|res| {
                res.ok()
                    .map(|(k, v)| (H256(k.0), U256::from_big_endian(&v.0)))
            })
            .take(MAX_SNAPSHOT_READS);
        Ok(iter.collect::<Vec<_>>())
    }
}

impl Debug for Store {
    fn fmt(&self, f: &mut Formatter<'_>) -> std::fmt::Result {
        f.debug_struct("Libmdbx Store").finish()
    }
}

// Define tables

/// For `dupsort` tables, multiple values can be stored under the same key.
/// To maintain an explicit order, each value is assigned an `index`.
/// This is useful when storing large byte sequences that exceed the maximum size limit,
/// requiring them to be split into smaller chunks for storage.
pub struct IndexedChunk<T: RLPEncode + RLPDecode> {
    index: u8,
    value: Rlp<T>,
}

pub trait ChunkTrait<T: RLPEncode + RLPDecode> {
    #[allow(unused)]
    fn index(&self) -> u8;
    fn value_bytes(&self) -> &Vec<u8>;
}

impl<T: RLPEncode + RLPDecode> ChunkTrait<T> for IndexedChunk<T> {
    fn index(&self) -> u8 {
        self.index
    }

    fn value_bytes(&self) -> &Vec<u8> {
        self.value.bytes()
    }
}

impl<T: Send + Sync + RLPEncode + RLPDecode> Decodable for IndexedChunk<T> {
    fn decode(b: &[u8]) -> anyhow::Result<Self> {
        let index = b[0];
        let value = Rlp::from_bytes(b[1..].to_vec());
        Ok(Self { index, value })
    }
}

impl<T: Send + Sync + RLPEncode + RLPDecode> Encodable for IndexedChunk<T> {
    type Encoded = Vec<u8>;

    fn encode(self) -> Self::Encoded {
        // by appending the index at the begging, we enforce the btree ordering from lowest to highest
        let mut buf = vec![self.index];
        buf.extend_from_slice(self.value.bytes());
        buf
    }
}

impl<T: RLPEncode + RLPDecode> IndexedChunk<T> {
    /// Splits a value into a indexed chunks if it exceeds the maximum storage size.
    /// Each chunk is assigned an index to ensure correct ordering when retrieved.
    ///
    /// Warning: The current implementation supports a maximum of 256 chunks per value
    /// because the index is stored as a u8.
    ///
    /// If the data exceeds this limit, `None` is returned to indicate that it cannot be stored.
    pub fn from<Tab: Table>(key: Tab::Key, bytes: &[u8]) -> Option<Vec<(Tab::Key, Self)>>
    where
        Tab::Key: Clone,
    {
        let chunks: Vec<Vec<u8>> = bytes
            // -1 to account for the index byte
            .chunks(DB_MAX_VALUE_SIZE - 1)
            .map(|i| i.to_vec())
            .collect();

        if chunks.len() > 256 {
            return None;
        }

        let chunks = chunks
            .into_iter()
            .enumerate()
            .map(|(index, chunk)| {
                (
                    key.clone(),
                    IndexedChunk {
                        index: index as u8,
                        value: Rlp::from_bytes(chunk),
                    },
                )
            })
            .collect();

        Some(chunks)
    }

    /// Reads multiple stored chunks and reconstructs the original full value.
    /// The chunks are appended in order based on their assigned index.
    pub fn read_from_db<Tab: Table + DupSort, K: TransactionKind>(
        cursor: &mut libmdbx::orm::Cursor<'_, K, Tab>,
        key: Tab::Key,
    ) -> Result<Option<T>, StoreError>
    where
        Tab::Key: Decodable,
        Tab::Value: ChunkTrait<T>,
    {
        let mut value = vec![];

        if let Some((_, chunk)) = cursor.seek_exact(key).map_err(StoreError::LibmdbxError)? {
            value.extend_from_slice(chunk.value_bytes());
        } else {
            return Ok(None);
        }

        // Fetch remaining parts
        while let Some((_, chunk)) = cursor.next_value().map_err(StoreError::LibmdbxError)? {
            value.extend_from_slice(chunk.value_bytes());
        }

        let decoded = T::decode(&value).map_err(StoreError::RLPDecode)?;
        Ok(Some(decoded))
    }
}

table!(
    /// The canonical block hash for each block number. It represents the canonical chain.
    ( CanonicalBlockHashes ) BlockNumber => BlockHashRLP
);

table!(
    /// Block hash to number table.
    ( BlockNumbers ) BlockHashRLP => BlockNumber
);

table!(
    /// Block headers table.
    ( Headers ) BlockHashRLP => BlockHeaderRLP
);
table!(
    /// Block bodies table.
    ( Bodies ) BlockHashRLP => BlockBodyRLP
);
table!(
    /// Account codes table.
    ( AccountCodes ) AccountCodeHashRLP => AccountCodeRLP
);

dupsort!(
    /// Receipts table.
    ( Receipts ) TupleRLP<BlockHash, Index>[Index] => IndexedChunk<Receipt>
);

dupsort!(
    /// Table containing all storage trie's nodes
    /// Each node is stored by hashed account address and node hash in order to keep different storage trie's nodes separate
    ( StorageTriesNodes ) ([u8;32], [u8;33])[[u8;32]] => Vec<u8>
);

dupsort!(
    /// Transaction locations table.
    ( TransactionLocations ) TransactionHashRLP => Rlp<(BlockNumber, BlockHash, Index)>
);

table!(
    /// Stores chain data, each value is unique and stored as its rlp encoding
    /// See [ChainDataIndex] for available chain values
    ( ChainData ) ChainDataIndex => Vec<u8>
);

table!(
    /// Stores snap state, each value is unique and stored as its rlp encoding
    /// See [SnapStateIndex] for available values
    ( SnapState ) SnapStateIndex => Vec<u8>
);

// Trie storages

table!(
    /// state trie nodes
    ( StateTrieNodes ) Vec<u8> => Vec<u8>
);

// Local Blocks

table!(
    /// payload id to payload table
    ( Payloads ) u64 => PayloadBundleRLP
);

table!(
    /// Stores blocks that are pending validation.
    ( PendingBlocks ) BlockHashRLP => BlockRLP
);

table!(
    /// State Snapshot used by an ongoing sync process
    ( StateSnapShot ) AccountHashRLP => AccountStateRLP
);

dupsort!(
    /// Storage Snapshot used by an ongoing sync process
    ( StorageSnapShot ) AccountHashRLP => (AccountStorageKeyBytes, AccountStorageValueBytes)[AccountStorageKeyBytes]
);

table!(
    /// Storage trie paths in need of healing stored by hashed address
    ( StorageHealPaths ) AccountHashRLP => TriePathsRLP
);

// Storage values are stored as bytes instead of using their rlp encoding
// As they are stored in a dupsort table, they need to have a fixed size, and encoding them doesn't preserve their size
pub struct AccountStorageKeyBytes(pub [u8; 32]);
pub struct AccountStorageValueBytes(pub [u8; 32]);

impl Encodable for AccountStorageKeyBytes {
    type Encoded = [u8; 32];

    fn encode(self) -> Self::Encoded {
        self.0
    }
}

impl Decodable for AccountStorageKeyBytes {
    fn decode(b: &[u8]) -> anyhow::Result<Self> {
        Ok(AccountStorageKeyBytes(b.try_into()?))
    }
}

impl Encodable for AccountStorageValueBytes {
    type Encoded = [u8; 32];

    fn encode(self) -> Self::Encoded {
        self.0
    }
}

impl Decodable for AccountStorageValueBytes {
    fn decode(b: &[u8]) -> anyhow::Result<Self> {
        Ok(AccountStorageValueBytes(b.try_into()?))
    }
}

impl From<H256> for AccountStorageKeyBytes {
    fn from(value: H256) -> Self {
        AccountStorageKeyBytes(value.0)
    }
}

impl From<U256> for AccountStorageValueBytes {
    fn from(value: U256) -> Self {
        AccountStorageValueBytes(value.to_big_endian())
    }
}

impl From<AccountStorageKeyBytes> for H256 {
    fn from(value: AccountStorageKeyBytes) -> Self {
        H256(value.0)
    }
}

impl From<AccountStorageValueBytes> for U256 {
    fn from(value: AccountStorageValueBytes) -> Self {
        U256::from_big_endian(&value.0)
    }
}

impl Encodable for ChainDataIndex {
    type Encoded = [u8; 4];

    fn encode(self) -> Self::Encoded {
        (self as u32).encode()
    }
}

impl Encodable for SnapStateIndex {
    type Encoded = [u8; 4];

    fn encode(self) -> Self::Encoded {
        (self as u32).encode()
    }
}

/// default page size recommended by libmdbx
///
/// - See here: https://github.com/erthink/libmdbx/tree/master?tab=readme-ov-file#limitations
/// - and here: https://libmdbx.dqdkfa.ru/structmdbx_1_1env_1_1geometry.html#a45048bf2de9120d01dae2151c060d459
const DB_PAGE_SIZE: usize = 4096;
/// For a default page size of 4096, the max value size is roughly 1/2 page size.
const DB_MAX_VALUE_SIZE: usize = 2022;

/// Initializes a new database with the provided path. If the path is `None`, the database
/// will be temporary.
pub fn init_db(path: Option<impl AsRef<Path>>) -> Database {
    let tables = [
        table_info!(BlockNumbers),
        table_info!(Headers),
        table_info!(Bodies),
        table_info!(AccountCodes),
        table_info!(Receipts),
        table_info!(TransactionLocations),
        table_info!(ChainData),
        table_info!(StateTrieNodes),
        table_info!(StorageTriesNodes),
        table_info!(CanonicalBlockHashes),
        table_info!(Payloads),
        table_info!(PendingBlocks),
        table_info!(SnapState),
        table_info!(StateSnapShot),
        table_info!(StorageSnapShot),
        table_info!(StorageHealPaths),
    ]
    .into_iter()
    .collect();
    let path = path.map(|p| p.as_ref().to_path_buf());
    let options = DatabaseOptions {
        page_size: Some(PageSize::Set(DB_PAGE_SIZE)),
        mode: Mode::ReadWrite(ReadWriteOptions {
            // Set max DB size to 1TB
            max_size: Some(1024_isize.pow(4)),
            ..Default::default()
        }),
        ..Default::default()
    };
    Database::create_with_options(path, options, &tables).unwrap()
}

#[cfg(test)]
mod tests {
    use super::*;
    use crate::rlp::TupleRLP;
    use bytes::Bytes;
    use ethrex_common::{
        types::{BlockHash, Index, Log, TxType},
        Address, Bloom, H256,
    };

    #[test]
    fn mdbx_smoke_test() {
        // Declare tables used for the smoke test
        table!(
            /// Example table.
            ( Example ) String => String
        );

        // Assemble database chart
        let tables = [table_info!(Example)].into_iter().collect();

        let key = "Hello".to_string();
        let value = "World!".to_string();

        let db = Database::create(None, &tables).unwrap();

        // Write values
        {
            let txn = db.begin_readwrite().unwrap();
            txn.upsert::<Example>(key.clone(), value.clone()).unwrap();
            txn.commit().unwrap();
        }
        // Read written values
        let read_value = {
            let txn = db.begin_read().unwrap();
            txn.get::<Example>(key).unwrap()
        };
        assert_eq!(read_value, Some(value));
    }

    #[test]
    fn mdbx_structs_smoke_test() {
        #[derive(Clone, Copy, Debug, PartialEq, Eq)]
        pub struct ExampleKey([u8; 32]);

        impl Encodable for ExampleKey {
            type Encoded = [u8; 32];

            fn encode(self) -> Self::Encoded {
                Encodable::encode(self.0)
            }
        }

        #[derive(Clone, Copy, Debug, PartialEq, Eq)]
        pub struct ExampleValue {
            x: u64,
            y: [u8; 32],
        }

        impl Encodable for ExampleValue {
            type Encoded = [u8; 40];

            fn encode(self) -> Self::Encoded {
                let mut encoded = [0u8; 40];
                encoded[..8].copy_from_slice(&self.x.to_ne_bytes());
                encoded[8..].copy_from_slice(&self.y);
                encoded
            }
        }

        impl Decodable for ExampleValue {
            fn decode(b: &[u8]) -> anyhow::Result<Self> {
                let x = u64::from_ne_bytes(b[..8].try_into()?);
                let y = b[8..].try_into()?;
                Ok(Self { x, y })
            }
        }

        // Declare tables used for the smoke test
        table!(
            /// Example table.
            ( StructsExample ) ExampleKey => ExampleValue
        );

        // Assemble database chart
        let tables = [table_info!(StructsExample)].into_iter().collect();
        let key = ExampleKey([151; 32]);
        let value = ExampleValue { x: 42, y: [42; 32] };

        let db = Database::create(None, &tables).unwrap();

        // Write values
        {
            let txn = db.begin_readwrite().unwrap();
            txn.upsert::<StructsExample>(key, value).unwrap();
            txn.commit().unwrap();
        }
        // Read written values
        let read_value = {
            let txn = db.begin_read().unwrap();
            txn.get::<StructsExample>(key).unwrap()
        };
        assert_eq!(read_value, Some(value));
    }

    #[test]
    fn mdbx_dupsort_smoke_test() {
        #[derive(Clone, Copy, Debug, PartialEq, Eq)]
        pub struct ExampleKey(u8);

        impl Encodable for ExampleKey {
            type Encoded = [u8; 1];

            fn encode(self) -> Self::Encoded {
                [self.0]
            }
        }
        impl Decodable for ExampleKey {
            fn decode(b: &[u8]) -> anyhow::Result<Self> {
                if b.len() != 1 {
                    anyhow::bail!("Invalid length");
                }
                Ok(Self(b[0]))
            }
        }

        #[derive(Clone, Copy, Debug, PartialEq, Eq)]
        pub struct ExampleValue {
            x: u64,
            y: [u8; 32],
        }

        impl Encodable for ExampleValue {
            type Encoded = [u8; 40];

            fn encode(self) -> Self::Encoded {
                let mut encoded = [0u8; 40];
                encoded[..8].copy_from_slice(&self.x.to_ne_bytes());
                encoded[8..].copy_from_slice(&self.y);
                encoded
            }
        }

        impl Decodable for ExampleValue {
            fn decode(b: &[u8]) -> anyhow::Result<Self> {
                let x = u64::from_ne_bytes(b[..8].try_into()?);
                let y = b[8..].try_into()?;
                Ok(Self { x, y })
            }
        }

        // Declare tables used for the smoke test
        dupsort!(
            /// Example table.
            ( DupsortExample ) ExampleKey => (ExampleKey, ExampleValue) [ExampleKey]
        );

        // Assemble database chart
        let tables = [table_info!(DupsortExample)].into_iter().collect();
        let key = ExampleKey(151);
        let subkey1 = ExampleKey(16);
        let subkey2 = ExampleKey(42);
        let value = ExampleValue { x: 42, y: [42; 32] };

        let db = Database::create(None, &tables).unwrap();

        // Write values
        {
            let txn = db.begin_readwrite().unwrap();
            txn.upsert::<DupsortExample>(key, (subkey1, value)).unwrap();
            txn.upsert::<DupsortExample>(key, (subkey2, value)).unwrap();
            txn.commit().unwrap();
        }
        // Read written values
        {
            let txn = db.begin_read().unwrap();
            let mut cursor = txn.cursor::<DupsortExample>().unwrap();
            let value1 = cursor.seek_exact(key).unwrap().unwrap();
            assert_eq!(value1, (key, (subkey1, value)));
            let value2 = cursor.seek_value(key, subkey2).unwrap().unwrap();
            assert_eq!(value2, (subkey2, value));
        };

        // Walk through duplicates
        {
            let txn = db.begin_read().unwrap();
            let cursor = txn.cursor::<DupsortExample>().unwrap();
            let mut acc = 0;
            for key in cursor.walk_key(key, None).map(|r| r.unwrap().0 .0) {
                acc += key;
            }

            assert_eq!(acc, 58);
        }
    }

    // Test IndexedChunks implementation with receipts as the type
    #[test]
    fn mdbx_indexed_chunks_test() {
        dupsort!(
            /// Receipts table.
            ( Receipts ) TupleRLP<BlockHash, Index>[Index] => IndexedChunk<Receipt>
        );

        let tables = [table_info!(Receipts)].into_iter().collect();
        let options = DatabaseOptions {
            page_size: Some(PageSize::Set(DB_PAGE_SIZE)),
            mode: Mode::ReadWrite(ReadWriteOptions {
                max_size: Some(1024_isize.pow(4)),
                ..Default::default()
            }),
            ..Default::default()
        };
        let db = Database::create_with_options(None, options, &tables).unwrap();

        let mut receipts = vec![];
        for i in 0..10 {
            receipts.push(generate_big_receipt(100 * (i + 1), 10, 10 * (i + 1)));
        }

        // encode receipts
        let block_hash = H256::random();
        let mut key_values = vec![];
        for (i, receipt) in receipts.iter().enumerate() {
            let key = (block_hash, i as u64).into();
            let receipt_rlp = receipt.encode_to_vec();
            let Some(mut entries) = IndexedChunk::from::<Receipts>(key, &receipt_rlp) else {
                continue;
            };
            key_values.append(&mut entries);
        }

        // store values
        let txn = db.begin_readwrite().unwrap();
        let mut cursor = txn.cursor::<Receipts>().unwrap();
        for (key, value) in key_values {
            cursor.upsert(key, value).unwrap()
        }
        txn.commit().unwrap();

        // now retrieve the values and assert they are the same
        let mut stored_receipts = vec![];
        let mut receipt_index = 0;
        let mut key: TupleRLP<BlockHash, Index> = (block_hash, 0).into();
        let txn = db.begin_read().unwrap();
        let mut cursor = txn.cursor::<Receipts>().unwrap();
        while let Some(receipt) = IndexedChunk::read_from_db(&mut cursor, key).unwrap() {
            stored_receipts.push(receipt);
            receipt_index += 1;
            key = (block_hash, receipt_index).into();
        }

        assert_eq!(receipts, stored_receipts);
    }

    // This test verifies the 256-chunk-per-value limitation on indexed chunks.
    // Given a value size of 2022 bytes, we can store up to 256 * 2022 = 517,632 - 256 bytes.
    // The 256 subtraction accounts for the index byte overhead.
    // We expect that exceeding this storage limit results in a `None` when writing.
    #[test]
    fn indexed_chunk_storage_limit_exceeded() {
        dupsort!(
            /// example table.
            ( Example ) BlockHashRLP[Index] => IndexedChunk<Vec<u8>>
        );

        let tables = [table_info!(Example)].into_iter().collect();
        let options = DatabaseOptions {
            page_size: Some(PageSize::Set(DB_PAGE_SIZE)),
            mode: Mode::ReadWrite(ReadWriteOptions {
                max_size: Some(1024_isize.pow(4)),
                ..Default::default()
            }),
            ..Default::default()
        };
        let _ = Database::create_with_options(None, options, &tables).unwrap();

        let block_hash = H256::random();

        // we want to store the maximum
        let max_data_bytes: usize = 517377;
        let data = Bytes::from(vec![1u8; max_data_bytes]);
        let key = block_hash.into();
        let entries = IndexedChunk::<Vec<u8>>::from::<Example>(key, &data);

        assert!(entries.is_none());
    }

    // This test verifies the 256-chunk-per-value limitation on indexed chunks.
    // Given a value size of 2022 bytes, we can store up to 256 * 2022 = 517,632 - 256 bytes.
    // The 256 subtraction accounts for the index byte overhead.
    // We expect that we can write up to that storage limit.
    #[test]
    fn indexed_chunk_storage_store_max_limit() {
        dupsort!(
            /// example table.
            ( Example ) BlockHashRLP[Index] => IndexedChunk<Vec<u8>>
        );

        let tables = [table_info!(Example)].into_iter().collect();
        let options = DatabaseOptions {
            page_size: Some(PageSize::Set(DB_PAGE_SIZE)),
            mode: Mode::ReadWrite(ReadWriteOptions {
                max_size: Some(1024_isize.pow(4)),
                ..Default::default()
            }),
            ..Default::default()
        };
        let db = Database::create_with_options(None, options, &tables).unwrap();

        let block_hash = H256::random();

        // we want to store the maximum
        let max_data_bytes: usize = 517376;
        let data = Bytes::from(vec![1u8; max_data_bytes]);
        let key = block_hash.into();
        let entries = IndexedChunk::<Vec<u8>>::from::<Example>(key, &data).unwrap();

        // store values
        let txn = db.begin_readwrite().unwrap();
        let mut cursor = txn.cursor::<Example>().unwrap();
        for (k, v) in entries {
            cursor.upsert(k, v).unwrap();
        }
        txn.commit().unwrap();
    }

    fn generate_big_receipt(
        data_size_in_bytes: usize,
        logs_size: usize,
        topics_size: usize,
    ) -> Receipt {
        let large_data: Bytes = Bytes::from(vec![1u8; data_size_in_bytes]);
        let large_topics: Vec<H256> = std::iter::repeat(H256::random())
            .take(topics_size)
            .collect();

        let logs = std::iter::repeat(Log {
            address: Address::random(),
            topics: large_topics.clone(),
            data: large_data.clone(),
        })
        .take(logs_size)
        .collect();

        Receipt {
            tx_type: TxType::EIP7702,
            succeeded: true,
            cumulative_gas_used: u64::MAX,
            bloom: Bloom::default(),
            logs,
        }
    }
}<|MERGE_RESOLUTION|>--- conflicted
+++ resolved
@@ -638,24 +638,20 @@
             .map_err(StoreError::RLPDecode)
     }
 
-<<<<<<< HEAD
-    fn set_storage_heal_paths(&self, paths: Vec<(H256, Vec<Nibbles>)>) -> Result<(), StoreError> {
+    async fn set_storage_heal_paths(
+        &self,
+        paths: Vec<(H256, Vec<Nibbles>)>,
+    ) -> Result<(), StoreError> {
         self.write_batch::<StorageHealPaths>(
             paths
                 .into_iter()
-                .map(|(hash, paths)| (hash.into(), paths.into())),
+                .map(|(hash, paths)| (hash.into(), paths.into()))
+                .collect(),
         )
-=======
-    async fn set_storage_heal_paths(
-        &self,
-        accounts: Vec<(H256, Vec<Nibbles>)>,
-    ) -> Result<(), StoreError> {
-        self.write::<SnapState>(SnapStateIndex::StorageHealPaths, accounts.encode_to_vec())
-            .await
->>>>>>> 6aeb01cb
-    }
-
-    fn take_storage_heal_paths(
+        .await
+    }
+
+    async fn take_storage_heal_paths(
         &self,
         limit: usize,
     ) -> Result<Vec<(H256, Vec<Nibbles>)>, StoreError> {
@@ -705,29 +701,18 @@
             .map_err(StoreError::RLPDecode)
     }
 
-<<<<<<< HEAD
-    fn clear_snap_state(&self) -> Result<(), StoreError> {
-        let txn = self
-            .db
-            .begin_readwrite()
-            .map_err(StoreError::LibmdbxError)?;
-        txn.clear_table::<SnapState>()
-            .map_err(StoreError::LibmdbxError)?;
-        txn.clear_table::<StorageHealPaths>()
-            .map_err(StoreError::LibmdbxError)?;
-        txn.commit().map_err(StoreError::LibmdbxError)
-=======
     async fn clear_snap_state(&self) -> Result<(), StoreError> {
         let db = self.db.clone();
         tokio::task::spawn_blocking(move || {
             let txn = db.begin_readwrite().map_err(StoreError::LibmdbxError)?;
             txn.clear_table::<SnapState>()
                 .map_err(StoreError::LibmdbxError)?;
+            txn.clear_table::<StorageHealPaths>()
+                .map_err(StoreError::LibmdbxError)?;
             txn.commit().map_err(StoreError::LibmdbxError)
         })
         .await
         .map_err(|e| StoreError::Custom(format!("task panicked: {e}")))?
->>>>>>> 6aeb01cb
     }
 
     async fn write_snapshot_account_batch(
