use crate::UpdateBatch;
use crate::api::StoreEngine;
use crate::error::StoreError;
use crate::rlp::{
    AccountCodeHashRLP, AccountCodeRLP, AccountHashRLP, AccountStateRLP, BlockBodyRLP,
    BlockHashRLP, BlockHeaderRLP, BlockRLP, PayloadBundleRLP, Rlp, TransactionHashRLP,
    TriePathsRLP, TupleRLP,
};
use crate::store::{MAX_SNAPSHOT_READS, STATE_TRIE_SEGMENTS};
use crate::trie_db::libmdbx::LibmdbxTrieDB;
use crate::trie_db::libmdbx_dupsort::LibmdbxDupsortTrieDB;
use crate::trie_db::utils::node_hash_to_fixed_size;
use crate::utils::{ChainDataIndex, SnapStateIndex};
use bytes::Bytes;
use ethereum_types::{H256, U256};
use ethrex_common::types::{
    AccountState, Block, BlockBody, BlockHash, BlockHeader, BlockNumber, ChainConfig, Index,
    Receipt, Transaction, payload::PayloadBundle,
};
use ethrex_common::utils::u256_to_big_endian;
use ethrex_rlp::decode::RLPDecode;
use ethrex_rlp::encode::RLPEncode;
use ethrex_rlp::error::RLPDecodeError;
use ethrex_trie::{Nibbles, NodeHash, Trie};
use libmdbx::orm::{Decodable, DupSort, Encodable, Table};
use libmdbx::{DatabaseOptions, Mode, PageSize, ReadWriteOptions, TransactionKind};
use libmdbx::{
    dupsort,
    orm::{Database, table},
    table_info,
};
use serde_json;
use std::fmt::{Debug, Formatter};
use std::path::Path;
use std::sync::Arc;

pub struct Store {
    db: Arc<Database>,
}
impl Store {
    pub fn new(path: &str) -> Result<Self, StoreError> {
        Ok(Self {
            db: Arc::new(init_db(Some(path)).map_err(StoreError::LibmdbxError)?),
        })
    }

    // Helper method to write into a libmdbx table
    async fn write<T: Table>(&self, key: T::Key, value: T::Value) -> Result<(), StoreError> {
        let db = self.db.clone();
        tokio::task::spawn_blocking(move || {
            let txn = db.begin_readwrite().map_err(StoreError::LibmdbxError)?;
            txn.upsert::<T>(key, value)
                .map_err(StoreError::LibmdbxError)?;
            txn.commit().map_err(StoreError::LibmdbxError)
        })
        .await
        .map_err(|e| StoreError::Custom(format!("task panicked: {e}")))?
    }

    // Helper method to write into a libmdbx table in batch
    async fn write_batch<T: Table>(
        &self,
        key_values: Vec<(T::Key, T::Value)>,
    ) -> Result<(), StoreError> {
        let db = self.db.clone();
        tokio::task::spawn_blocking(move || {
            let txn = db.begin_readwrite().map_err(StoreError::LibmdbxError)?;

            let mut cursor = txn.cursor::<T>().map_err(StoreError::LibmdbxError)?;
            for (key, value) in key_values {
                cursor
                    .upsert(key, value)
                    .map_err(StoreError::LibmdbxError)?;
            }
            txn.commit().map_err(StoreError::LibmdbxError)
        })
        .await
        .map_err(|e| StoreError::Custom(format!("task panicked: {e}")))?
    }

    // Helper method to read from a libmdbx table
    async fn read<T: Table>(&self, key: T::Key) -> Result<Option<T::Value>, StoreError> {
        let db = self.db.clone();
        tokio::task::spawn_blocking(move || {
            let txn = db.begin_read().map_err(StoreError::LibmdbxError)?;
            txn.get::<T>(key).map_err(StoreError::LibmdbxError)
        })
        .await
        .map_err(|e| StoreError::Custom(format!("task panicked: {e}")))?
    }

    // Helper method to read from a libmdbx table
    async fn read_bulk<T: Table>(&self, keys: Vec<T::Key>) -> Result<Vec<T::Value>, StoreError> {
        let db = self.db.clone();
        tokio::task::spawn_blocking(move || {
            let mut res = Vec::new();
            let txn = db.begin_read().map_err(StoreError::LibmdbxError)?;
            for key in keys {
                let val = txn.get::<T>(key).map_err(StoreError::LibmdbxError)?;
                match val {
                    Some(val) => res.push(val),
                    None => Err(StoreError::ReadError)?,
                }
            }
            Ok(res)
        })
        .await
        .map_err(|e| StoreError::Custom(format!("task panicked: {e}")))?
    }

    // Helper method to read from a libmdbx table
    fn read_sync<T: Table>(&self, key: T::Key) -> Result<Option<T::Value>, StoreError> {
        let txn = self.db.begin_read().map_err(StoreError::LibmdbxError)?;
        txn.get::<T>(key).map_err(StoreError::LibmdbxError)
    }

    fn get_block_hash_by_block_number(
        &self,
        number: BlockNumber,
    ) -> Result<Option<BlockHash>, StoreError> {
        self.read_sync::<CanonicalBlockHashes>(number)?
            .map(|block_hash| block_hash.to())
            .transpose()
            .map_err(StoreError::from)
    }
}

#[async_trait::async_trait]
impl StoreEngine for Store {
    async fn apply_updates(&self, update_batch: UpdateBatch) -> Result<(), StoreError> {
        let db = self.db.clone();
        tokio::task::spawn_blocking(move || {
            let tx = db.begin_readwrite().map_err(StoreError::LibmdbxError)?;

            // store account updates
            for (node_hash, node_data) in update_batch.account_updates {
                tx.upsert::<StateTrieNodes>(node_hash, node_data)
                    .map_err(StoreError::LibmdbxError)?;
            }

            // store code updates
            for (hashed_address, code) in update_batch.code_updates {
                tx.upsert::<AccountCodes>(hashed_address.into(), code.into())
                    .map_err(StoreError::LibmdbxError)?;
            }

            for (hashed_address, nodes) in update_batch.storage_updates {
                for (node_hash, node_data) in nodes {
                    let key_1: [u8; 32] = hashed_address.into();
                    let key_2 = node_hash_to_fixed_size(node_hash);

                    tx.upsert::<StorageTriesNodes>((key_1, key_2), node_data)
                        .map_err(StoreError::LibmdbxError)?;
                }
            }
            for block in update_batch.blocks {
                // store block
                let number = block.header.number;
                let hash = block.hash();

                for (index, transaction) in block.body.transactions.iter().enumerate() {
                    tx.upsert::<TransactionLocations>(
                        transaction.compute_hash().into(),
                        (number, hash, index as u64).into(),
                    )
                    .map_err(StoreError::LibmdbxError)?;
                }

                tx.upsert::<Bodies>(
                    hash.into(),
                    BlockBodyRLP::from_bytes(block.body.encode_to_vec()),
                )
                .map_err(StoreError::LibmdbxError)?;

                tx.upsert::<Headers>(
                    hash.into(),
                    BlockHeaderRLP::from_bytes(block.header.encode_to_vec()),
                )
                .map_err(StoreError::LibmdbxError)?;

                tx.upsert::<BlockNumbers>(hash.into(), number)
                    .map_err(StoreError::LibmdbxError)?;
            }
            for (block_hash, receipts) in update_batch.receipts {
                // store receipts
                let mut key_values: Vec<(Rlp<(H256, u64)>, IndexedChunk<Receipt>)> = vec![];
                for mut entries in
                    receipts
                        .into_iter()
                        .enumerate()
                        .filter_map(|(index, receipt)| {
                            let key = (block_hash, index as u64).into();
                            let receipt_rlp = receipt.encode_to_vec();
                            IndexedChunk::from::<Receipts>(key, &receipt_rlp)
                        })
                {
                    key_values.append(&mut entries);
                }
                let mut cursor = tx.cursor::<Receipts>().map_err(StoreError::LibmdbxError)?;
                for (key, value) in key_values {
                    cursor
                        .upsert(key, value)
                        .map_err(StoreError::LibmdbxError)?;
                }
            }

            tx.commit().map_err(StoreError::LibmdbxError)
        })
        .await
        .map_err(|e| StoreError::Custom(format!("task panicked: {e}")))?
    }

    async fn add_block_header(
        &self,
        block_hash: BlockHash,
        block_header: BlockHeader,
    ) -> Result<(), StoreError> {
        self.write::<Headers>(block_hash.into(), block_header.into())
            .await
    }

    async fn add_block_headers(&self, block_headers: Vec<BlockHeader>) -> Result<(), StoreError> {
        let hashes_and_headers = block_headers
            .into_iter()
            .map(|header| (header.hash().into(), header.into()))
            .collect();
        self.write_batch::<Headers>(hashes_and_headers).await
    }

    fn get_block_header(
        &self,
        block_number: BlockNumber,
    ) -> Result<Option<BlockHeader>, StoreError> {
        let Some(block_hash) = self.get_block_hash_by_block_number(block_number)? else {
            return Ok(None);
        };

        self.read_sync::<Headers>(block_hash.into())?
            .map(|b| b.to())
            .transpose()
            .map_err(StoreError::from)
    }

    async fn add_block_body(
        &self,
        block_hash: BlockHash,
        block_body: BlockBody,
    ) -> Result<(), StoreError> {
        self.write::<Bodies>(block_hash.into(), block_body.into())
            .await
    }

    async fn add_blocks(&self, blocks: Vec<Block>) -> Result<(), StoreError> {
        let db = self.db.clone();
        tokio::task::spawn_blocking(move || {
            let tx = db.begin_readwrite().map_err(StoreError::LibmdbxError)?;

            for block in blocks {
                let number = block.header.number;
                let hash = block.hash();

                for (index, transaction) in block.body.transactions.iter().enumerate() {
                    tx.upsert::<TransactionLocations>(
                        transaction.compute_hash().into(),
                        (number, hash, index as u64).into(),
                    )
                    .map_err(StoreError::LibmdbxError)?;
                }

                tx.upsert::<Bodies>(
                    hash.into(),
                    BlockBodyRLP::from_bytes(block.body.encode_to_vec()),
                )
                .map_err(StoreError::LibmdbxError)?;

                tx.upsert::<Headers>(
                    hash.into(),
                    BlockHeaderRLP::from_bytes(block.header.encode_to_vec()),
                )
                .map_err(StoreError::LibmdbxError)?;

                tx.upsert::<BlockNumbers>(hash.into(), number)
                    .map_err(StoreError::LibmdbxError)?;
            }

            tx.commit().map_err(StoreError::LibmdbxError)
        })
        .await
        .map_err(|e| StoreError::Custom(format!("task panicked: {e}")))?
    }

    async fn get_block_body(
        &self,
        block_number: BlockNumber,
    ) -> Result<Option<BlockBody>, StoreError> {
        if let Some(hash) = self.get_block_hash_by_block_number(block_number)? {
            self.get_block_body_by_hash(hash).await
        } else {
            Ok(None)
        }
    }

    async fn remove_block(&self, block_number: BlockNumber) -> Result<(), StoreError> {
        let Some(hash) = self.get_block_hash_by_block_number(block_number)? else {
            return Ok(());
        };
        let txn = self
            .db
            .begin_readwrite()
            .map_err(StoreError::LibmdbxError)?;

        txn.delete::<CanonicalBlockHashes>(block_number, None)
            .map_err(StoreError::LibmdbxError)?;
        txn.delete::<Bodies>(hash.into(), None)
            .map_err(StoreError::LibmdbxError)?;
        txn.delete::<Headers>(hash.into(), None)
            .map_err(StoreError::LibmdbxError)?;
        txn.delete::<BlockNumbers>(hash.into(), None)
            .map_err(StoreError::LibmdbxError)?;

        txn.commit().map_err(StoreError::LibmdbxError)
    }

    async fn get_block_bodies(
        &self,
        from: BlockNumber,
        to: BlockNumber,
    ) -> Result<Vec<BlockBody>, StoreError> {
        let numbers = (from..=to).collect();
        let hashes = self.read_bulk::<CanonicalBlockHashes>(numbers).await?;
        let blocks = self.read_bulk::<Bodies>(hashes).await?;
        let mut block_bodies = Vec::new();
        for block_body in blocks.into_iter() {
            block_bodies.push(block_body.to()?)
        }
        Ok(block_bodies)
    }

    async fn get_block_bodies_by_hash(
        &self,
        hashes: Vec<BlockHash>,
    ) -> Result<Vec<BlockBody>, StoreError> {
        let hashes = hashes.into_iter().map(|h| h.into()).collect();
        let blocks = self.read_bulk::<Bodies>(hashes).await?;
        let mut block_bodies = Vec::new();
        for block_body in blocks.into_iter() {
            block_bodies.push(block_body.to()?)
        }
        Ok(block_bodies)
    }

    async fn get_block_body_by_hash(
        &self,
        block_hash: BlockHash,
    ) -> Result<Option<BlockBody>, StoreError> {
        self.read::<Bodies>(block_hash.into())
            .await?
            .map(|b| b.to())
            .transpose()
            .map_err(StoreError::from)
    }

    fn get_block_header_by_hash(
        &self,
        block_hash: BlockHash,
    ) -> Result<Option<BlockHeader>, StoreError> {
        self.read_sync::<Headers>(block_hash.into())?
            .map(|b| b.to())
            .transpose()
            .map_err(StoreError::from)
    }

    async fn add_block_number(
        &self,
        block_hash: BlockHash,
        block_number: BlockNumber,
    ) -> Result<(), StoreError> {
        self.write::<BlockNumbers>(block_hash.into(), block_number)
            .await
    }

    async fn get_block_number(
        &self,
        block_hash: BlockHash,
    ) -> Result<Option<BlockNumber>, StoreError> {
        self.read::<BlockNumbers>(block_hash.into()).await
    }

    fn get_block_number_sync(
        &self,
        block_hash: BlockHash,
    ) -> Result<Option<BlockNumber>, StoreError> {
        self.read_sync::<BlockNumbers>(block_hash.into())
    }

    async fn add_account_code(&self, code_hash: H256, code: Bytes) -> Result<(), StoreError> {
        self.write::<AccountCodes>(code_hash.into(), code.into())
            .await
    }

    fn get_account_code(&self, code_hash: H256) -> Result<Option<Bytes>, StoreError> {
        self.read_sync::<AccountCodes>(code_hash.into())?
            .map(|b| b.to())
            .transpose()
            .map_err(StoreError::from)
    }

    async fn add_receipt(
        &self,
        block_hash: BlockHash,
        index: Index,
        receipt: Receipt,
    ) -> Result<(), StoreError> {
        let key: Rlp<(BlockHash, Index)> = (block_hash, index).into();
        let Some(entries) = IndexedChunk::from::<Receipts>(key, &receipt.encode_to_vec()) else {
            return Err(StoreError::Custom("Invalid size".to_string()));
        };
        self.write_batch::<Receipts>(entries).await
    }

    async fn get_receipt(
        &self,
        block_number: BlockNumber,
        index: Index,
    ) -> Result<Option<Receipt>, StoreError> {
        if let Some(hash) = self.get_block_hash_by_block_number(block_number)? {
            let txn = self.db.begin_read().map_err(StoreError::LibmdbxError)?;
            let mut cursor = txn.cursor::<Receipts>().map_err(StoreError::LibmdbxError)?;
            let key = (hash, index).into();
            IndexedChunk::read_from_db(&mut cursor, key)
        } else {
            Ok(None)
        }
    }

    async fn add_transaction_location(
        &self,
        transaction_hash: H256,
        block_number: BlockNumber,
        block_hash: BlockHash,
        index: Index,
    ) -> Result<(), StoreError> {
        self.write::<TransactionLocations>(
            transaction_hash.into(),
            (block_number, block_hash, index).into(),
        )
        .await
    }

    async fn get_transaction_location(
        &self,
        transaction_hash: H256,
    ) -> Result<Option<(BlockNumber, BlockHash, Index)>, StoreError> {
        let txn = self.db.begin_read().map_err(StoreError::LibmdbxError)?;
        let cursor = txn
            .cursor::<TransactionLocations>()
            .map_err(StoreError::LibmdbxError)?;

        let mut transaction_hashes = Vec::new();
        let mut cursor_it = cursor.walk_key(transaction_hash.into(), None);
        while let Some(Ok(tx)) = cursor_it.next() {
            transaction_hashes.push(tx.to().map_err(StoreError::from)?);
        }

        Ok(transaction_hashes
            .into_iter()
            .find(|(number, hash, _index)| {
                self.get_block_hash_by_block_number(*number)
                    .is_ok_and(|o| o == Some(*hash))
            }))
    }

    /// Stores the chain config serialized as json
    async fn set_chain_config(&self, chain_config: &ChainConfig) -> Result<(), StoreError> {
        self.write::<ChainData>(
            ChainDataIndex::ChainConfig,
            serde_json::to_string(chain_config)
                .map_err(|_| StoreError::DecodeError)?
                .into_bytes(),
        )
        .await
    }

    async fn update_earliest_block_number(
        &self,
        block_number: BlockNumber,
    ) -> Result<(), StoreError> {
        self.write::<ChainData>(
            ChainDataIndex::EarliestBlockNumber,
            block_number.encode_to_vec(),
        )
        .await
    }

    async fn get_latest_block_number(&self) -> Result<Option<BlockNumber>, StoreError> {
        match self
            .read::<ChainData>(ChainDataIndex::LatestBlockNumber)
            .await?
        {
            None => Ok(None),
            Some(ref rlp) => RLPDecode::decode(rlp)
                .map(Some)
                .map_err(|_| StoreError::DecodeError),
        }
    }

    async fn get_earliest_block_number(&self) -> Result<Option<BlockNumber>, StoreError> {
        match self
            .read::<ChainData>(ChainDataIndex::EarliestBlockNumber)
            .await?
        {
            None => Ok(None),
            Some(ref rlp) => RLPDecode::decode(rlp)
                .map(Some)
                .map_err(|_| StoreError::DecodeError),
        }
    }

    async fn get_finalized_block_number(&self) -> Result<Option<BlockNumber>, StoreError> {
        match self
            .read::<ChainData>(ChainDataIndex::FinalizedBlockNumber)
            .await?
        {
            None => Ok(None),
            Some(ref rlp) => RLPDecode::decode(rlp)
                .map(Some)
                .map_err(|_| StoreError::DecodeError),
        }
    }

    async fn get_safe_block_number(&self) -> Result<Option<BlockNumber>, StoreError> {
        match self
            .read::<ChainData>(ChainDataIndex::SafeBlockNumber)
            .await?
        {
            None => Ok(None),
            Some(ref rlp) => RLPDecode::decode(rlp)
                .map(Some)
                .map_err(|_| StoreError::DecodeError),
        }
    }

<<<<<<< HEAD
    async fn get_latest_block_number(&self) -> Result<Option<BlockNumber>, StoreError> {
        match self
            .read::<ChainData>(ChainDataIndex::LatestBlockNumber)
            .await?
        {
            None => Ok(None),
            Some(ref rlp) => RLPDecode::decode(rlp)
                .map(Some)
                .map_err(|_| StoreError::DecodeError),
        }
=======
    async fn update_latest_block_number(
        &self,
        block_number: BlockNumber,
    ) -> Result<(), StoreError> {
        self.write::<ChainData>(
            ChainDataIndex::LatestBlockNumber,
            block_number.encode_to_vec(),
        )
        .await
>>>>>>> c9912cce
    }

    async fn update_pending_block_number(
        &self,
        block_number: BlockNumber,
    ) -> Result<(), StoreError> {
        self.write::<ChainData>(
            ChainDataIndex::PendingBlockNumber,
            block_number.encode_to_vec(),
        )
        .await
    }

    async fn get_pending_block_number(&self) -> Result<Option<BlockNumber>, StoreError> {
        match self
            .read::<ChainData>(ChainDataIndex::PendingBlockNumber)
            .await?
        {
            None => Ok(None),
            Some(ref rlp) => RLPDecode::decode(rlp)
                .map(Some)
                .map_err(|_| StoreError::DecodeError),
        }
    }

    fn open_storage_trie(
        &self,
        hashed_address: H256,
        storage_root: H256,
    ) -> Result<Trie, StoreError> {
        let db = Box::new(LibmdbxDupsortTrieDB::<StorageTriesNodes, [u8; 32]>::new(
            self.db.clone(),
            hashed_address.0,
        ));
        Ok(Trie::open(db, storage_root))
    }

    fn open_state_trie(&self, state_root: H256) -> Result<Trie, StoreError> {
        let db = Box::new(LibmdbxTrieDB::<StateTrieNodes>::new(self.db.clone()));
        Ok(Trie::open(db, state_root))
    }

    async fn get_canonical_block_hash(
        &self,
        number: BlockNumber,
    ) -> Result<Option<BlockHash>, StoreError> {
        self.read::<CanonicalBlockHashes>(number)
            .await
            .map(|o| o.map(|hash_rlp| hash_rlp.to()))?
            .transpose()
            .map_err(StoreError::from)
    }

    fn get_canonical_block_hash_sync(
        &self,
        number: BlockNumber,
    ) -> Result<Option<BlockHash>, StoreError> {
        self.read_sync::<CanonicalBlockHashes>(number)
            .map(|o| o.map(|hash_rlp| hash_rlp.to()))?
            .transpose()
            .map_err(StoreError::from)
    }

    async fn add_payload(&self, payload_id: u64, block: Block) -> Result<(), StoreError> {
        self.write::<Payloads>(payload_id, PayloadBundle::from_block(block).into())
            .await
    }

    async fn get_payload(&self, payload_id: u64) -> Result<Option<PayloadBundle>, StoreError> {
        Ok(self
            .read::<Payloads>(payload_id)
            .await?
            .map(|b| b.to())
            .transpose()
            .map_err(StoreError::from)?)
    }

    async fn update_payload(
        &self,
        payload_id: u64,
        payload: PayloadBundle,
    ) -> Result<(), StoreError> {
        self.write::<Payloads>(payload_id, payload.into()).await
    }

    async fn get_transaction_by_hash(
        &self,
        transaction_hash: H256,
    ) -> Result<Option<Transaction>, StoreError> {
        let (_block_number, block_hash, index) =
            match self.get_transaction_location(transaction_hash).await? {
                Some(location) => location,
                None => return Ok(None),
            };
        self.get_transaction_by_location(block_hash, index).await
    }

    async fn get_transaction_by_location(
        &self,
        block_hash: H256,
        index: u64,
    ) -> Result<Option<Transaction>, StoreError> {
        let block_body = match self.get_block_body_by_hash(block_hash).await? {
            Some(body) => body,
            None => return Ok(None),
        };
        Ok(index
            .try_into()
            .ok()
            .and_then(|index: usize| block_body.transactions.get(index).cloned()))
    }

    async fn get_block_by_hash(&self, block_hash: BlockHash) -> Result<Option<Block>, StoreError> {
        let header = match self.get_block_header_by_hash(block_hash)? {
            Some(header) => header,
            None => return Ok(None),
        };
        let body = match self.get_block_body_by_hash(block_hash).await? {
            Some(body) => body,
            None => return Ok(None),
        };
        Ok(Some(Block::new(header, body)))
    }

    async fn forkchoice_update(
        &self,
        new_canonical_blocks: Option<Vec<(BlockNumber, BlockHash)>>,
        head_number: BlockNumber,
        head_hash: BlockHash,
        safe: Option<BlockNumber>,
        finalized: Option<BlockNumber>,
    ) -> Result<(), StoreError> {
        let latest = self.get_latest_block_number().await?.unwrap_or(0);
        let db = self.db.clone();
        tokio::task::spawn_blocking(move || {
            let tx = db.begin_readwrite().map_err(StoreError::LibmdbxError)?;

            // Update canonical block hashes
            if let Some(new_canonical_blocks) = new_canonical_blocks {
                for (number, hash) in new_canonical_blocks {
                    tx.upsert::<CanonicalBlockHashes>(number, hash.into())
                        .map_err(StoreError::LibmdbxError)?;
                }
            }

            // Remove anything after the head from the canonical chain.
            for number in (head_number + 1)..(latest + 1) {
                tx.delete::<CanonicalBlockHashes>(number, None)
                    .map_err(StoreError::LibmdbxError)?;
            }

            // Make head canonical and label all special blocks correctly
            tx.upsert::<CanonicalBlockHashes>(head_number, head_hash.into())
                .map_err(StoreError::LibmdbxError)?;

            if let Some(finalized) = finalized {
                tx.upsert::<ChainData>(
                    ChainDataIndex::FinalizedBlockNumber,
                    finalized.encode_to_vec(),
                )
                .map_err(StoreError::LibmdbxError)?;
            }

            if let Some(safe) = safe {
                tx.upsert::<ChainData>(ChainDataIndex::SafeBlockNumber, safe.encode_to_vec())
                    .map_err(StoreError::LibmdbxError)?;
            }

            tx.upsert::<ChainData>(
                ChainDataIndex::LatestBlockNumber,
                head_number.encode_to_vec(),
            )
            .map_err(StoreError::LibmdbxError)?;

            tx.commit().map_err(StoreError::LibmdbxError)
        })
        .await
        .map_err(|e| StoreError::Custom(format!("task panicked: {e}")))?
    }

    async fn add_pending_block(&self, block: Block) -> Result<(), StoreError> {
        self.write::<PendingBlocks>(block.hash().into(), block.into())
            .await
    }

    async fn get_pending_block(&self, block_hash: BlockHash) -> Result<Option<Block>, StoreError> {
        self.read::<PendingBlocks>(block_hash.into())
            .await?
            .map(|b| b.to())
            .transpose()
            .map_err(StoreError::from)
    }

    async fn add_transaction_locations(
        &self,
        locations: Vec<(H256, BlockNumber, BlockHash, Index)>,
    ) -> Result<(), StoreError> {
        #[allow(clippy::type_complexity)]
        let key_values = locations
            .into_iter()
            .map(|(tx_hash, block_number, block_hash, index)| {
                (tx_hash.into(), (block_number, block_hash, index).into())
            })
            .collect();

        self.write_batch::<TransactionLocations>(key_values).await
    }

    async fn add_receipts(
        &self,
        block_hash: BlockHash,
        receipts: Vec<Receipt>,
    ) -> Result<(), StoreError> {
        let mut key_values = vec![];

        for (index, receipt) in receipts.clone().into_iter().enumerate() {
            let key = (block_hash, index as u64).into();
            let receipt_rlp = receipt.encode_to_vec();
            let Some(mut entries) = IndexedChunk::from::<Receipts>(key, &receipt_rlp) else {
                continue;
            };

            key_values.append(&mut entries);
        }

        self.write_batch::<Receipts>(key_values).await
    }

    fn get_receipts_for_block(&self, block_hash: &BlockHash) -> Result<Vec<Receipt>, StoreError> {
        let mut receipts = vec![];
        let mut receipt_index = 0;
        let mut key = (*block_hash, 0).into();
        let txn = self.db.begin_read().map_err(|_| StoreError::ReadError)?;
        let mut cursor = txn
            .cursor::<Receipts>()
            .map_err(|_| StoreError::CursorError("Receipts".to_owned()))?;

        // We're searching receipts for a block, the keys
        // for the receipt table are of the kind: rlp((BlockHash, Index)).
        // So we search for values in the db that match with this kind
        // of key, until we reach an Index that returns None
        // and we stop the search.
        while let Some(receipt) = IndexedChunk::read_from_db(&mut cursor, key)? {
            receipts.push(receipt);
            receipt_index += 1;
            key = (*block_hash, receipt_index).into();
        }

        Ok(receipts)
    }

    async fn set_header_download_checkpoint(
        &self,
        block_hash: BlockHash,
    ) -> Result<(), StoreError> {
        self.write::<SnapState>(
            SnapStateIndex::HeaderDownloadCheckpoint,
            block_hash.encode_to_vec(),
        )
        .await
    }

    async fn get_header_download_checkpoint(&self) -> Result<Option<BlockHash>, StoreError> {
        self.read::<SnapState>(SnapStateIndex::HeaderDownloadCheckpoint)
            .await?
            .map(|ref h| BlockHash::decode(h))
            .transpose()
            .map_err(StoreError::RLPDecode)
    }

    async fn set_state_trie_key_checkpoint(
        &self,
        last_keys: [H256; STATE_TRIE_SEGMENTS],
    ) -> Result<(), StoreError> {
        self.write::<SnapState>(
            SnapStateIndex::StateTrieKeyCheckpoint,
            last_keys.to_vec().encode_to_vec(),
        )
        .await
    }

    async fn get_state_trie_key_checkpoint(
        &self,
    ) -> Result<Option<[H256; STATE_TRIE_SEGMENTS]>, StoreError> {
        self.read::<SnapState>(SnapStateIndex::StateTrieKeyCheckpoint)
            .await?
            .map(|ref c| {
                <Vec<H256>>::decode(c)?
                    .try_into()
                    .map_err(|_| RLPDecodeError::InvalidLength)
            })
            .transpose()
            .map_err(StoreError::RLPDecode)
    }

    async fn set_storage_heal_paths(
        &self,
        paths: Vec<(H256, Vec<Nibbles>)>,
    ) -> Result<(), StoreError> {
        self.write_batch::<StorageHealPaths>(
            paths
                .into_iter()
                .map(|(hash, paths)| (hash.into(), paths.into()))
                .collect(),
        )
        .await
    }

    async fn take_storage_heal_paths(
        &self,
        limit: usize,
    ) -> Result<Vec<(H256, Vec<Nibbles>)>, StoreError> {
        let txn = self.db.begin_read().map_err(StoreError::LibmdbxError)?;
        let cursor = txn
            .cursor::<StorageHealPaths>()
            .map_err(StoreError::LibmdbxError)?;

        let mut res = Vec::new();
        let mut cursor_it = cursor.walk(None);
        while let Some(Ok((hash, paths))) = cursor_it.next() {
            res.push((hash.to()?, paths.to()?));
        }

        res = res.into_iter().take(limit).collect::<Vec<_>>();

        // Delete fetched entries from the table
        let txn = self
            .db
            .begin_readwrite()
            .map_err(StoreError::LibmdbxError)?;
        for (hash, _) in res.iter() {
            txn.delete::<StorageHealPaths>((*hash).into(), None)
                .map_err(StoreError::LibmdbxError)?;
        }
        txn.commit().map_err(StoreError::LibmdbxError)?;
        Ok(res)
    }

    async fn set_state_heal_paths(&self, paths: Vec<Nibbles>) -> Result<(), StoreError> {
        self.write::<SnapState>(SnapStateIndex::StateHealPaths, paths.encode_to_vec())
            .await
    }

    async fn get_state_heal_paths(&self) -> Result<Option<Vec<Nibbles>>, StoreError> {
        self.read::<SnapState>(SnapStateIndex::StateHealPaths)
            .await?
            .map(|ref h| <Vec<Nibbles>>::decode(h))
            .transpose()
            .map_err(StoreError::RLPDecode)
    }

    async fn clear_snap_state(&self) -> Result<(), StoreError> {
        let db = self.db.clone();
        tokio::task::spawn_blocking(move || {
            let txn = db.begin_readwrite().map_err(StoreError::LibmdbxError)?;
            txn.clear_table::<SnapState>()
                .map_err(StoreError::LibmdbxError)?;
            txn.clear_table::<StorageHealPaths>()
                .map_err(StoreError::LibmdbxError)?;
            txn.commit().map_err(StoreError::LibmdbxError)
        })
        .await
        .map_err(|e| StoreError::Custom(format!("task panicked: {e}")))?
    }

    async fn write_snapshot_account_batch(
        &self,
        account_hashes: Vec<H256>,
        account_states: Vec<AccountState>,
    ) -> Result<(), StoreError> {
        self.write_batch::<StateSnapShot>(
            account_hashes
                .into_iter()
                .map(|h| h.into())
                .zip(account_states.into_iter().map(|a| a.into()))
                .collect(),
        )
        .await
    }

    async fn write_snapshot_storage_batch(
        &self,
        account_hash: H256,
        storage_keys: Vec<H256>,
        storage_values: Vec<U256>,
    ) -> Result<(), StoreError> {
        let db = self.db.clone();
        tokio::task::spawn_blocking(move || {
            let txn = db.begin_readwrite().map_err(StoreError::LibmdbxError)?;

            for (key, value) in storage_keys.into_iter().zip(storage_values.into_iter()) {
                txn.upsert::<StorageSnapShot>(account_hash.into(), (key.into(), value.into()))
                    .map_err(StoreError::LibmdbxError)?;
            }

            txn.commit().map_err(StoreError::LibmdbxError)
        })
        .await
        .map_err(|e| StoreError::Custom(format!("task panicked: {e}")))?
    }

    async fn write_snapshot_storage_batches(
        &self,
        account_hashes: Vec<H256>,
        storage_keys: Vec<Vec<H256>>,
        storage_values: Vec<Vec<U256>>,
    ) -> Result<(), StoreError> {
        let db = self.db.clone();
        tokio::task::spawn_blocking(move || {
            let txn = db.begin_readwrite().map_err(StoreError::LibmdbxError)?;
            for (account_hash, (storage_keys, storage_values)) in account_hashes
                .into_iter()
                .zip(storage_keys.into_iter().zip(storage_values.into_iter()))
            {
                for (key, value) in storage_keys.into_iter().zip(storage_values.into_iter()) {
                    txn.upsert::<StorageSnapShot>(account_hash.into(), (key.into(), value.into()))
                        .map_err(StoreError::LibmdbxError)?;
                }
            }
            txn.commit().map_err(StoreError::LibmdbxError)
        })
        .await
        .map_err(|e| StoreError::Custom(format!("task panicked: {e}")))?
    }

    async fn set_state_trie_rebuild_checkpoint(
        &self,
        checkpoint: (H256, [H256; STATE_TRIE_SEGMENTS]),
    ) -> Result<(), StoreError> {
        self.write::<SnapState>(
            SnapStateIndex::StateTrieRebuildCheckpoint,
            (checkpoint.0, checkpoint.1.to_vec()).encode_to_vec(),
        )
        .await
    }

    async fn get_state_trie_rebuild_checkpoint(
        &self,
    ) -> Result<Option<(H256, [H256; STATE_TRIE_SEGMENTS])>, StoreError> {
        let Some((root, checkpoints)) = self
            .read::<SnapState>(SnapStateIndex::StateTrieRebuildCheckpoint)
            .await?
            .map(|ref c| <(H256, Vec<H256>)>::decode(c))
            .transpose()?
        else {
            return Ok(None);
        };
        Ok(Some((
            root,
            checkpoints
                .try_into()
                .map_err(|_| RLPDecodeError::InvalidLength)?,
        )))
    }

    async fn set_storage_trie_rebuild_pending(
        &self,
        pending: Vec<(H256, H256)>,
    ) -> Result<(), StoreError> {
        self.write::<SnapState>(
            SnapStateIndex::StorageTrieRebuildPending,
            pending.encode_to_vec(),
        )
        .await
    }

    async fn get_storage_trie_rebuild_pending(
        &self,
    ) -> Result<Option<Vec<(H256, H256)>>, StoreError> {
        self.read::<SnapState>(SnapStateIndex::StorageTrieRebuildPending)
            .await?
            .map(|ref h| <Vec<(H256, H256)>>::decode(h))
            .transpose()
            .map_err(StoreError::RLPDecode)
    }

    async fn clear_snapshot(&self) -> Result<(), StoreError> {
        let db = self.db.clone();
        tokio::task::spawn_blocking(move || {
            let txn = db.begin_readwrite().map_err(StoreError::LibmdbxError)?;
            txn.clear_table::<StateSnapShot>()
                .map_err(StoreError::LibmdbxError)?;
            txn.clear_table::<StorageSnapShot>()
                .map_err(StoreError::LibmdbxError)?;
            txn.commit().map_err(StoreError::LibmdbxError)?;
            Ok(())
        })
        .await
        .map_err(|e| StoreError::Custom(format!("task panicked: {e}")))?
    }

    fn read_account_snapshot(&self, start: H256) -> Result<Vec<(H256, AccountState)>, StoreError> {
        let txn = self.db.begin_read().map_err(StoreError::LibmdbxError)?;
        let cursor = txn
            .cursor::<StateSnapShot>()
            .map_err(StoreError::LibmdbxError)?;
        let iter = cursor
            .walk(Some(start.into()))
            .map_while(|res| {
                res.ok().map(|(hash, acc)| match (hash.to(), acc.to()) {
                    (Ok(hash), Ok(acc)) => Some((hash, acc)),
                    _ => None,
                })
            })
            .flatten()
            .take(MAX_SNAPSHOT_READS);
        Ok(iter.collect::<Vec<_>>())
    }

    async fn read_storage_snapshot(
        &self,
        account_hash: H256,
        start: H256,
    ) -> Result<Vec<(H256, U256)>, StoreError> {
        let txn = self.db.begin_read().map_err(StoreError::LibmdbxError)?;
        let cursor = txn
            .cursor::<StorageSnapShot>()
            .map_err(StoreError::LibmdbxError)?;
        let iter = cursor
            .walk_key(account_hash.into(), Some(start.into()))
            .map_while(|res| {
                res.ok()
                    .map(|(k, v)| (H256(k.0), U256::from_big_endian(&v.0)))
            })
            .take(MAX_SNAPSHOT_READS);
        Ok(iter.collect::<Vec<_>>())
    }

    async fn get_latest_valid_ancestor(
        &self,
        block: BlockHash,
    ) -> Result<Option<BlockHash>, StoreError> {
        self.read::<InvalidAncestors>(block.into())
            .await
            .map(|o| o.map(|a| a.to()))?
            .transpose()
            .map_err(StoreError::from)
    }

    async fn set_latest_valid_ancestor(
        &self,
        bad_block: BlockHash,
        latest_valid: BlockHash,
    ) -> Result<(), StoreError> {
        self.write::<InvalidAncestors>(bad_block.into(), latest_valid.into())
            .await
    }
}

impl Debug for Store {
    fn fmt(&self, f: &mut Formatter<'_>) -> std::fmt::Result {
        f.debug_struct("Libmdbx Store").finish()
    }
}

// Define tables

/// For `dupsort` tables, multiple values can be stored under the same key.
/// To maintain an explicit order, each value is assigned an `index`.
/// This is useful when storing large byte sequences that exceed the maximum size limit,
/// requiring them to be split into smaller chunks for storage.
pub struct IndexedChunk<T: RLPEncode + RLPDecode> {
    index: u8,
    value: Rlp<T>,
}

pub trait ChunkTrait<T: RLPEncode + RLPDecode> {
    #[allow(unused)]
    fn index(&self) -> u8;
    fn value_bytes(&self) -> &Vec<u8>;
}

impl<T: RLPEncode + RLPDecode> ChunkTrait<T> for IndexedChunk<T> {
    fn index(&self) -> u8 {
        self.index
    }

    fn value_bytes(&self) -> &Vec<u8> {
        self.value.bytes()
    }
}

impl<T: Send + Sync + RLPEncode + RLPDecode> Decodable for IndexedChunk<T> {
    fn decode(b: &[u8]) -> anyhow::Result<Self> {
        let index = b[0];
        let value = Rlp::from_bytes(b[1..].to_vec());
        Ok(Self { index, value })
    }
}

impl<T: Send + Sync + RLPEncode + RLPDecode> Encodable for IndexedChunk<T> {
    type Encoded = Vec<u8>;

    fn encode(self) -> Self::Encoded {
        // by appending the index at the begging, we enforce the btree ordering from lowest to highest
        let mut buf = vec![self.index];
        buf.extend_from_slice(self.value.bytes());
        buf
    }
}

impl<T: RLPEncode + RLPDecode> IndexedChunk<T> {
    /// Splits a value into a indexed chunks if it exceeds the maximum storage size.
    /// Each chunk is assigned an index to ensure correct ordering when retrieved.
    ///
    /// Warning: The current implementation supports a maximum of 256 chunks per value
    /// because the index is stored as a u8.
    ///
    /// If the data exceeds this limit, `None` is returned to indicate that it cannot be stored.
    pub fn from<Tab: Table>(key: Tab::Key, bytes: &[u8]) -> Option<Vec<(Tab::Key, Self)>>
    where
        Tab::Key: Clone,
    {
        let chunks: Vec<Vec<u8>> = bytes
            // -1 to account for the index byte
            .chunks(DB_MAX_VALUE_SIZE - 1)
            .map(|i| i.to_vec())
            .collect();

        if chunks.len() > 256 {
            return None;
        }

        let chunks = chunks
            .into_iter()
            .enumerate()
            .map(|(index, chunk)| {
                (
                    key.clone(),
                    IndexedChunk {
                        index: index as u8,
                        value: Rlp::from_bytes(chunk),
                    },
                )
            })
            .collect();

        Some(chunks)
    }

    /// Reads multiple stored chunks and reconstructs the original full value.
    /// The chunks are appended in order based on their assigned index.
    pub fn read_from_db<Tab: Table + DupSort, K: TransactionKind>(
        cursor: &mut libmdbx::orm::Cursor<'_, K, Tab>,
        key: Tab::Key,
    ) -> Result<Option<T>, StoreError>
    where
        Tab::Key: Decodable,
        Tab::Value: ChunkTrait<T>,
    {
        let mut value = vec![];

        if let Some((_, chunk)) = cursor.seek_exact(key).map_err(StoreError::LibmdbxError)? {
            value.extend_from_slice(chunk.value_bytes());
        } else {
            return Ok(None);
        }

        // Fetch remaining parts
        while let Some((_, chunk)) = cursor.next_value().map_err(StoreError::LibmdbxError)? {
            value.extend_from_slice(chunk.value_bytes());
        }

        let decoded = T::decode(&value).map_err(StoreError::RLPDecode)?;
        Ok(Some(decoded))
    }
}

table!(
    /// The canonical block hash for each block number. It represents the canonical chain.
    ( CanonicalBlockHashes ) BlockNumber => BlockHashRLP
);

table!(
    /// Block hash to number table.
    ( BlockNumbers ) BlockHashRLP => BlockNumber
);

table!(
    /// Block headers table.
    ( Headers ) BlockHashRLP => BlockHeaderRLP
);
table!(
    /// Block bodies table.
    ( Bodies ) BlockHashRLP => BlockBodyRLP
);
table!(
    /// Account codes table.
    ( AccountCodes ) AccountCodeHashRLP => AccountCodeRLP
);

dupsort!(
    /// Receipts table.
    ( Receipts ) TupleRLP<BlockHash, Index>[Index] => IndexedChunk<Receipt>
);

dupsort!(
    /// Table containing all storage trie's nodes
    /// Each node is stored by hashed account address and node hash in order to keep different storage trie's nodes separate
    ( StorageTriesNodes ) ([u8;32], [u8;33])[[u8;32]] => Vec<u8>
);

dupsort!(
    /// Transaction locations table.
    ( TransactionLocations ) TransactionHashRLP => Rlp<(BlockNumber, BlockHash, Index)>
);

table!(
    /// Stores chain data, each value is unique and stored as its rlp encoding
    /// See [ChainDataIndex] for available chain values
    ( ChainData ) ChainDataIndex => Vec<u8>
);

table!(
    /// Stores snap state, each value is unique and stored as its rlp encoding
    /// See [SnapStateIndex] for available values
    ( SnapState ) SnapStateIndex => Vec<u8>
);

// Trie storages

table!(
    /// state trie nodes
    ( StateTrieNodes ) NodeHash => Vec<u8>
);

// Local Blocks

table!(
    /// payload id to payload table
    ( Payloads ) u64 => PayloadBundleRLP
);

table!(
    /// Stores blocks that are pending validation.
    ( PendingBlocks ) BlockHashRLP => BlockRLP
);

table!(
    /// State Snapshot used by an ongoing sync process
    ( StateSnapShot ) AccountHashRLP => AccountStateRLP
);

dupsort!(
    /// Storage Snapshot used by an ongoing sync process
    ( StorageSnapShot ) AccountHashRLP => (AccountStorageKeyBytes, AccountStorageValueBytes)[AccountStorageKeyBytes]
);

table!(
    /// Storage trie paths in need of healing stored by hashed address
    ( StorageHealPaths ) AccountHashRLP => TriePathsRLP
);

table!(
    /// Stores invalid ancestors
    ( InvalidAncestors ) BlockHashRLP => BlockHashRLP
);

// Storage values are stored as bytes instead of using their rlp encoding
// As they are stored in a dupsort table, they need to have a fixed size, and encoding them doesn't preserve their size
pub struct AccountStorageKeyBytes(pub [u8; 32]);
pub struct AccountStorageValueBytes(pub [u8; 32]);

impl Encodable for AccountStorageKeyBytes {
    type Encoded = [u8; 32];

    fn encode(self) -> Self::Encoded {
        self.0
    }
}

impl Decodable for AccountStorageKeyBytes {
    fn decode(b: &[u8]) -> anyhow::Result<Self> {
        Ok(AccountStorageKeyBytes(b.try_into()?))
    }
}

impl Encodable for AccountStorageValueBytes {
    type Encoded = [u8; 32];

    fn encode(self) -> Self::Encoded {
        self.0
    }
}

impl Decodable for AccountStorageValueBytes {
    fn decode(b: &[u8]) -> anyhow::Result<Self> {
        Ok(AccountStorageValueBytes(b.try_into()?))
    }
}

impl From<H256> for AccountStorageKeyBytes {
    fn from(value: H256) -> Self {
        AccountStorageKeyBytes(value.0)
    }
}

impl From<U256> for AccountStorageValueBytes {
    fn from(value: U256) -> Self {
        AccountStorageValueBytes(u256_to_big_endian(value))
    }
}

impl From<AccountStorageKeyBytes> for H256 {
    fn from(value: AccountStorageKeyBytes) -> Self {
        H256(value.0)
    }
}

impl From<AccountStorageValueBytes> for U256 {
    fn from(value: AccountStorageValueBytes) -> Self {
        U256::from_big_endian(&value.0)
    }
}

impl Encodable for ChainDataIndex {
    type Encoded = [u8; 4];

    fn encode(self) -> Self::Encoded {
        (self as u32).encode()
    }
}

impl Encodable for SnapStateIndex {
    type Encoded = [u8; 4];

    fn encode(self) -> Self::Encoded {
        (self as u32).encode()
    }
}

/// default page size recommended by libmdbx
///
/// - See here: https://github.com/erthink/libmdbx/tree/master?tab=readme-ov-file#limitations
/// - and here: https://libmdbx.dqdkfa.ru/structmdbx_1_1env_1_1geometry.html#a45048bf2de9120d01dae2151c060d459
const DB_PAGE_SIZE: usize = 4096;
/// For a default page size of 4096, the max value size is roughly 1/2 page size.
const DB_MAX_VALUE_SIZE: usize = 2022;
// Maximum DB size, set to 2 TB
const MAX_MAP_SIZE: isize = 1024_isize.pow(4) * 2; // 2 TB

/// Initializes a new database with the provided path. If the path is `None`, the database
/// will be temporary.
pub fn init_db(path: Option<impl AsRef<Path>>) -> anyhow::Result<Database> {
    let tables = [
        table_info!(BlockNumbers),
        table_info!(Headers),
        table_info!(Bodies),
        table_info!(AccountCodes),
        table_info!(Receipts),
        table_info!(TransactionLocations),
        table_info!(ChainData),
        table_info!(StateTrieNodes),
        table_info!(StorageTriesNodes),
        table_info!(CanonicalBlockHashes),
        table_info!(Payloads),
        table_info!(PendingBlocks),
        table_info!(SnapState),
        table_info!(StateSnapShot),
        table_info!(StorageSnapShot),
        table_info!(StorageHealPaths),
        table_info!(InvalidAncestors),
    ]
    .into_iter()
    .collect();
    let path = path.map(|p| p.as_ref().to_path_buf());
    let options = DatabaseOptions {
        page_size: Some(PageSize::Set(DB_PAGE_SIZE)),
        mode: Mode::ReadWrite(ReadWriteOptions {
            max_size: Some(MAX_MAP_SIZE),
            ..Default::default()
        }),
        ..Default::default()
    };
    Database::create_with_options(path, options, &tables)
}

#[cfg(test)]
mod tests {
    use super::*;
    use crate::rlp::TupleRLP;
    use bytes::Bytes;
    use ethrex_common::{
        Address, H256,
        types::{BlockHash, Index, Log, TxType},
    };

    #[test]
    fn mdbx_smoke_test() {
        // Declare tables used for the smoke test
        table!(
            /// Example table.
            ( Example ) String => String
        );

        // Assemble database chart
        let tables = [table_info!(Example)].into_iter().collect();

        let key = "Hello".to_string();
        let value = "World!".to_string();

        let db = Database::create(None, &tables).unwrap();

        // Write values
        {
            let txn = db.begin_readwrite().unwrap();
            txn.upsert::<Example>(key.clone(), value.clone()).unwrap();
            txn.commit().unwrap();
        }
        // Read written values
        let read_value = {
            let txn = db.begin_read().unwrap();
            txn.get::<Example>(key).unwrap()
        };
        assert_eq!(read_value, Some(value));
    }

    #[test]
    fn mdbx_structs_smoke_test() {
        #[derive(Clone, Copy, Debug, PartialEq, Eq)]
        pub struct ExampleKey([u8; 32]);

        impl Encodable for ExampleKey {
            type Encoded = [u8; 32];

            fn encode(self) -> Self::Encoded {
                Encodable::encode(self.0)
            }
        }

        #[derive(Clone, Copy, Debug, PartialEq, Eq)]
        pub struct ExampleValue {
            x: u64,
            y: [u8; 32],
        }

        impl Encodable for ExampleValue {
            type Encoded = [u8; 40];

            fn encode(self) -> Self::Encoded {
                let mut encoded = [0u8; 40];
                encoded[..8].copy_from_slice(&self.x.to_ne_bytes());
                encoded[8..].copy_from_slice(&self.y);
                encoded
            }
        }

        impl Decodable for ExampleValue {
            fn decode(b: &[u8]) -> anyhow::Result<Self> {
                let x = u64::from_ne_bytes(b[..8].try_into()?);
                let y = b[8..].try_into()?;
                Ok(Self { x, y })
            }
        }

        // Declare tables used for the smoke test
        table!(
            /// Example table.
            ( StructsExample ) ExampleKey => ExampleValue
        );

        // Assemble database chart
        let tables = [table_info!(StructsExample)].into_iter().collect();
        let key = ExampleKey([151; 32]);
        let value = ExampleValue { x: 42, y: [42; 32] };

        let db = Database::create(None, &tables).unwrap();

        // Write values
        {
            let txn = db.begin_readwrite().unwrap();
            txn.upsert::<StructsExample>(key, value).unwrap();
            txn.commit().unwrap();
        }
        // Read written values
        let read_value = {
            let txn = db.begin_read().unwrap();
            txn.get::<StructsExample>(key).unwrap()
        };
        assert_eq!(read_value, Some(value));
    }

    #[test]
    fn mdbx_dupsort_smoke_test() {
        #[derive(Clone, Copy, Debug, PartialEq, Eq)]
        pub struct ExampleKey(u8);

        impl Encodable for ExampleKey {
            type Encoded = [u8; 1];

            fn encode(self) -> Self::Encoded {
                [self.0]
            }
        }
        impl Decodable for ExampleKey {
            fn decode(b: &[u8]) -> anyhow::Result<Self> {
                if b.len() != 1 {
                    anyhow::bail!("Invalid length");
                }
                Ok(Self(b[0]))
            }
        }

        #[derive(Clone, Copy, Debug, PartialEq, Eq)]
        pub struct ExampleValue {
            x: u64,
            y: [u8; 32],
        }

        impl Encodable for ExampleValue {
            type Encoded = [u8; 40];

            fn encode(self) -> Self::Encoded {
                let mut encoded = [0u8; 40];
                encoded[..8].copy_from_slice(&self.x.to_ne_bytes());
                encoded[8..].copy_from_slice(&self.y);
                encoded
            }
        }

        impl Decodable for ExampleValue {
            fn decode(b: &[u8]) -> anyhow::Result<Self> {
                let x = u64::from_ne_bytes(b[..8].try_into()?);
                let y = b[8..].try_into()?;
                Ok(Self { x, y })
            }
        }

        // Declare tables used for the smoke test
        dupsort!(
            /// Example table.
            ( DupsortExample ) ExampleKey => (ExampleKey, ExampleValue) [ExampleKey]
        );

        // Assemble database chart
        let tables = [table_info!(DupsortExample)].into_iter().collect();
        let key = ExampleKey(151);
        let subkey1 = ExampleKey(16);
        let subkey2 = ExampleKey(42);
        let value = ExampleValue { x: 42, y: [42; 32] };

        let db = Database::create(None, &tables).unwrap();

        // Write values
        {
            let txn = db.begin_readwrite().unwrap();
            txn.upsert::<DupsortExample>(key, (subkey1, value)).unwrap();
            txn.upsert::<DupsortExample>(key, (subkey2, value)).unwrap();
            txn.commit().unwrap();
        }
        // Read written values
        {
            let txn = db.begin_read().unwrap();
            let mut cursor = txn.cursor::<DupsortExample>().unwrap();
            let value1 = cursor.seek_exact(key).unwrap().unwrap();
            assert_eq!(value1, (key, (subkey1, value)));
            let value2 = cursor.seek_value(key, subkey2).unwrap().unwrap();
            assert_eq!(value2, (subkey2, value));
        };

        // Walk through duplicates
        {
            let txn = db.begin_read().unwrap();
            let cursor = txn.cursor::<DupsortExample>().unwrap();
            let mut acc = 0;
            for key in cursor.walk_key(key, None).map(|r| r.unwrap().0.0) {
                acc += key;
            }

            assert_eq!(acc, 58);
        }
    }

    // Test IndexedChunks implementation with receipts as the type
    #[test]
    fn mdbx_indexed_chunks_test() {
        dupsort!(
            /// Receipts table.
            ( Receipts ) TupleRLP<BlockHash, Index>[Index] => IndexedChunk<Receipt>
        );

        let tables = [table_info!(Receipts)].into_iter().collect();
        let options = DatabaseOptions {
            page_size: Some(PageSize::Set(DB_PAGE_SIZE)),
            mode: Mode::ReadWrite(ReadWriteOptions {
                max_size: Some(MAX_MAP_SIZE),
                ..Default::default()
            }),
            ..Default::default()
        };
        let db = Database::create_with_options(None, options, &tables).unwrap();

        let mut receipts = vec![];
        for i in 0..10 {
            receipts.push(generate_big_receipt(100 * (i + 1), 10, 10 * (i + 1)));
        }

        // encode receipts
        let block_hash = H256::random();
        let mut key_values = vec![];
        for (i, receipt) in receipts.iter().enumerate() {
            let key = (block_hash, i as u64).into();
            let receipt_rlp = receipt.encode_to_vec();
            let Some(mut entries) = IndexedChunk::from::<Receipts>(key, &receipt_rlp) else {
                continue;
            };
            key_values.append(&mut entries);
        }

        // store values
        let txn = db.begin_readwrite().unwrap();
        let mut cursor = txn.cursor::<Receipts>().unwrap();
        for (key, value) in key_values {
            cursor.upsert(key, value).unwrap()
        }
        txn.commit().unwrap();

        // now retrieve the values and assert they are the same
        let mut stored_receipts = vec![];
        let mut receipt_index = 0;
        let mut key: TupleRLP<BlockHash, Index> = (block_hash, 0).into();
        let txn = db.begin_read().unwrap();
        let mut cursor = txn.cursor::<Receipts>().unwrap();
        while let Some(receipt) = IndexedChunk::read_from_db(&mut cursor, key).unwrap() {
            stored_receipts.push(receipt);
            receipt_index += 1;
            key = (block_hash, receipt_index).into();
        }

        assert_eq!(receipts, stored_receipts);
    }

    // This test verifies the 256-chunk-per-value limitation on indexed chunks.
    // Given a value size of 2022 bytes, we can store up to 256 * 2022 = 517,632 - 256 bytes.
    // The 256 subtraction accounts for the index byte overhead.
    // We expect that exceeding this storage limit results in a `None` when writing.
    #[test]
    fn indexed_chunk_storage_limit_exceeded() {
        dupsort!(
            /// example table.
            ( Example ) BlockHashRLP[Index] => IndexedChunk<Vec<u8>>
        );

        let tables = [table_info!(Example)].into_iter().collect();
        let options = DatabaseOptions {
            page_size: Some(PageSize::Set(DB_PAGE_SIZE)),
            mode: Mode::ReadWrite(ReadWriteOptions {
                max_size: Some(MAX_MAP_SIZE),
                ..Default::default()
            }),
            ..Default::default()
        };
        let _ = Database::create_with_options(None, options, &tables).unwrap();

        let block_hash = H256::random();

        // we want to store the maximum
        let max_data_bytes: usize = 517377;
        let data = Bytes::from(vec![1u8; max_data_bytes]);
        let key = block_hash.into();
        let entries = IndexedChunk::<Vec<u8>>::from::<Example>(key, &data);

        assert!(entries.is_none());
    }

    // This test verifies the 256-chunk-per-value limitation on indexed chunks.
    // Given a value size of 2022 bytes, we can store up to 256 * 2022 = 517,632 - 256 bytes.
    // The 256 subtraction accounts for the index byte overhead.
    // We expect that we can write up to that storage limit.
    #[test]
    fn indexed_chunk_storage_store_max_limit() {
        dupsort!(
            /// example table.
            ( Example ) BlockHashRLP[Index] => IndexedChunk<Vec<u8>>
        );

        let tables = [table_info!(Example)].into_iter().collect();
        let options = DatabaseOptions {
            page_size: Some(PageSize::Set(DB_PAGE_SIZE)),
            mode: Mode::ReadWrite(ReadWriteOptions {
                max_size: Some(MAX_MAP_SIZE),
                ..Default::default()
            }),
            ..Default::default()
        };
        let db = Database::create_with_options(None, options, &tables).unwrap();

        let block_hash = H256::random();

        // we want to store the maximum
        let max_data_bytes: usize = 517376;
        let data = Bytes::from(vec![1u8; max_data_bytes]);
        let key = block_hash.into();
        let entries = IndexedChunk::<Vec<u8>>::from::<Example>(key, &data).unwrap();

        // store values
        let txn = db.begin_readwrite().unwrap();
        let mut cursor = txn.cursor::<Example>().unwrap();
        for (k, v) in entries {
            cursor.upsert(k, v).unwrap();
        }
        txn.commit().unwrap();
    }

    fn generate_big_receipt(
        data_size_in_bytes: usize,
        logs_size: usize,
        topics_size: usize,
    ) -> Receipt {
        let large_data: Bytes = Bytes::from(vec![1u8; data_size_in_bytes]);
        let large_topics: Vec<H256> = std::iter::repeat_n(H256::random(), topics_size).collect();

        let logs = std::iter::repeat_n(
            Log {
                address: Address::random(),
                topics: large_topics.clone(),
                data: large_data.clone(),
            },
            logs_size,
        )
        .collect();

        Receipt {
            tx_type: TxType::EIP7702,
            succeeded: true,
            cumulative_gas_used: u64::MAX,
            logs,
        }
    }
}<|MERGE_RESOLUTION|>--- conflicted
+++ resolved
@@ -540,7 +540,6 @@
         }
     }
 
-<<<<<<< HEAD
     async fn get_latest_block_number(&self) -> Result<Option<BlockNumber>, StoreError> {
         match self
             .read::<ChainData>(ChainDataIndex::LatestBlockNumber)
@@ -551,17 +550,6 @@
                 .map(Some)
                 .map_err(|_| StoreError::DecodeError),
         }
-=======
-    async fn update_latest_block_number(
-        &self,
-        block_number: BlockNumber,
-    ) -> Result<(), StoreError> {
-        self.write::<ChainData>(
-            ChainDataIndex::LatestBlockNumber,
-            block_number.encode_to_vec(),
-        )
-        .await
->>>>>>> c9912cce
     }
 
     async fn update_pending_block_number(
