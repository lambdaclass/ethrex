use crate::UpdateBatch;
use crate::api::StoreEngine;
use crate::error::StoreError;
use crate::rlp::{
    AccountCodeHashRLP, AccountCodeRLP, BlockBodyRLP, BlockHashRLP, BlockHeaderRLP, BlockRLP, Rlp,
<<<<<<< HEAD
=======
    TransactionHashRLP, TupleRLP,
>>>>>>> ea9f3c1e
};
use crate::store::STATE_TRIE_SEGMENTS;
use crate::trie_db::libmdbx::LibmdbxTrieDB;
use crate::trie_db::libmdbx_dupsort::LibmdbxDupsortTrieDB;
use crate::trie_db::libmdbx_dupsort_locked::LibmdbxLockedDupsortTrieDB;
use crate::trie_db::libmdbx_locked::LibmdbxLockedTrieDB;
use crate::trie_db::utils::node_hash_to_fixed_size;
use crate::utils::{ChainDataIndex, SnapStateIndex};
use bytes::Bytes;
use ethereum_types::{H256, U256};
use ethrex_common::types::{
    Block, BlockBody, BlockHash, BlockHeader, BlockNumber, ChainConfig, Index, Receipt, Transaction,
};
use ethrex_common::utils::u256_to_big_endian;
use ethrex_rlp::decode::RLPDecode;
use ethrex_rlp::encode::RLPEncode;
use ethrex_rlp::error::RLPDecodeError;
use ethrex_trie::{Nibbles, NodeHash, Trie};
use libmdbx::orm::{Decodable, DupSort, Encodable, Table};
use libmdbx::{DatabaseOptions, Mode, PageSize, ReadWriteOptions, TransactionKind};
use libmdbx::{
    dupsort,
    orm::{Database, table},
    table_info,
};
use serde_json;
use std::fmt::{Debug, Formatter};
use std::path::Path;
use std::sync::Arc;

pub struct Store {
    db: Arc<Database>,
}
impl Store {
    pub fn new(path: &str) -> Result<Self, StoreError> {
        Ok(Self {
            db: Arc::new(init_db(Some(path)).map_err(StoreError::LibmdbxError)?),
        })
    }

    // Helper method to write into a libmdbx table
    async fn write<T: Table>(&self, key: T::Key, value: T::Value) -> Result<(), StoreError> {
        let db = self.db.clone();
        tokio::task::spawn_blocking(move || {
            let txn = db.begin_readwrite().map_err(StoreError::LibmdbxError)?;
            txn.upsert::<T>(key, value)
                .map_err(StoreError::LibmdbxError)?;
            txn.commit().map_err(StoreError::LibmdbxError)
        })
        .await
        .map_err(|e| StoreError::Custom(format!("task panicked: {e}")))?
    }

    // Helper method to write into a libmdbx table in batch
    async fn write_batch<T: Table>(
        &self,
        key_values: Vec<(T::Key, T::Value)>,
    ) -> Result<(), StoreError> {
        let db = self.db.clone();
        tokio::task::spawn_blocking(move || {
            let txn = db.begin_readwrite().map_err(StoreError::LibmdbxError)?;

            let mut cursor = txn.cursor::<T>().map_err(StoreError::LibmdbxError)?;
            for (key, value) in key_values {
                cursor
                    .upsert(key, value)
                    .map_err(StoreError::LibmdbxError)?;
            }
            txn.commit().map_err(StoreError::LibmdbxError)
        })
        .await
        .map_err(|e| StoreError::Custom(format!("task panicked: {e}")))?
    }

    // Helper method to read from a libmdbx table
    async fn read<T: Table>(&self, key: T::Key) -> Result<Option<T::Value>, StoreError> {
        let db = self.db.clone();
        tokio::task::spawn_blocking(move || {
            let txn = db.begin_read().map_err(StoreError::LibmdbxError)?;
            txn.get::<T>(key).map_err(StoreError::LibmdbxError)
        })
        .await
        .map_err(|e| StoreError::Custom(format!("task panicked: {e}")))?
    }

    // Helper method to read from a libmdbx table
    async fn read_bulk<T: Table>(&self, keys: Vec<T::Key>) -> Result<Vec<T::Value>, StoreError> {
        let db = self.db.clone();
        tokio::task::spawn_blocking(move || {
            let mut res = Vec::new();
            let txn = db.begin_read().map_err(StoreError::LibmdbxError)?;
            for key in keys {
                let val = txn.get::<T>(key).map_err(StoreError::LibmdbxError)?;
                match val {
                    Some(val) => res.push(val),
                    None => Err(StoreError::ReadError)?,
                }
            }
            Ok(res)
        })
        .await
        .map_err(|e| StoreError::Custom(format!("task panicked: {e}")))?
    }

    // Helper method to read from a libmdbx table
    fn read_sync<T: Table>(&self, key: T::Key) -> Result<Option<T::Value>, StoreError> {
        let txn = self.db.begin_read().map_err(StoreError::LibmdbxError)?;
        txn.get::<T>(key).map_err(StoreError::LibmdbxError)
    }

    fn get_block_hash_by_block_number(
        &self,
        number: BlockNumber,
    ) -> Result<Option<BlockHash>, StoreError> {
        self.read_sync::<CanonicalBlockHashes>(number)?
            .map(|block_hash| block_hash.to())
            .transpose()
            .map_err(StoreError::from)
    }
}

#[async_trait::async_trait]
impl StoreEngine for Store {
    async fn apply_updates(&self, update_batch: UpdateBatch) -> Result<(), StoreError> {
        let db = self.db.clone();
        tokio::task::spawn_blocking(move || {
            let _span = tracing::trace_span!("Block DB update").entered();
            let tx = db.begin_readwrite().map_err(StoreError::LibmdbxError)?;

            // store account updates
            for (node_hash, node_data) in update_batch.account_updates {
                tx.upsert::<StateTrieNodes>(node_hash, node_data)
                    .map_err(StoreError::LibmdbxError)?;
            }

            // store code updates
            for (code_hash, code) in update_batch.code_updates {
                tx.upsert::<AccountCodes>(code_hash.into(), code.into())
                    .map_err(StoreError::LibmdbxError)?;
            }

            for (hashed_address, nodes) in update_batch.storage_updates {
                for (node_hash, node_data) in nodes {
                    let key_1: [u8; 32] = hashed_address.into();
                    let key_2 = node_hash_to_fixed_size(node_hash);

                    tx.upsert::<StorageTriesNodes>((key_1, key_2), node_data)
                        .map_err(StoreError::LibmdbxError)?;
                }
            }
            for block in update_batch.blocks {
                // store block
                let number = block.header.number;
                let hash = block.hash();

                for (index, transaction) in block.body.transactions.iter().enumerate() {
                    tx.upsert::<TransactionLocations>(
                        transaction.hash().into(),
                        (number, hash, index as u64).into(),
                    )
                    .map_err(StoreError::LibmdbxError)?;
                }

                tx.upsert::<Bodies>(
                    hash.into(),
                    BlockBodyRLP::from_bytes(block.body.encode_to_vec()),
                )
                .map_err(StoreError::LibmdbxError)?;

                tx.upsert::<Headers>(
                    hash.into(),
                    BlockHeaderRLP::from_bytes(block.header.encode_to_vec()),
                )
                .map_err(StoreError::LibmdbxError)?;

                tx.upsert::<BlockNumbers>(hash.into(), number)
                    .map_err(StoreError::LibmdbxError)?;
            }
            for (block_hash, receipts) in update_batch.receipts {
                // store receipts
                let mut key_values: Vec<(Rlp<(H256, u64)>, IndexedChunk<Receipt>)> = vec![];
                for mut entries in
                    receipts
                        .into_iter()
                        .enumerate()
                        .filter_map(|(index, receipt)| {
                            let key = (block_hash, index as u64).into();
                            let receipt_rlp = receipt.encode_to_vec();
                            IndexedChunk::from::<Receipts>(key, &receipt_rlp)
                        })
                {
                    key_values.append(&mut entries);
                }
                let mut cursor = tx.cursor::<Receipts>().map_err(StoreError::LibmdbxError)?;
                for (key, value) in key_values {
                    cursor
                        .upsert(key, value)
                        .map_err(StoreError::LibmdbxError)?;
                }
            }

            tx.commit().map_err(StoreError::LibmdbxError)
        })
        .await
        .map_err(|e| StoreError::Custom(format!("task panicked: {e}")))?
    }

    async fn add_block_header(
        &self,
        block_hash: BlockHash,
        block_header: BlockHeader,
    ) -> Result<(), StoreError> {
        self.write::<Headers>(block_hash.into(), block_header.into())
            .await
    }

    async fn add_block_headers(&self, block_headers: Vec<BlockHeader>) -> Result<(), StoreError> {
        let hashes_and_numbers = block_headers
            .iter()
            .map(|header| (header.hash().into(), header.number))
            .collect();
        self.write_batch::<BlockNumbers>(hashes_and_numbers).await?;
        let hashes_and_headers = block_headers
            .into_iter()
            .map(|header| (header.hash().into(), header.into()))
            .collect();
        self.write_batch::<Headers>(hashes_and_headers).await
    }

    fn get_block_header(
        &self,
        block_number: BlockNumber,
    ) -> Result<Option<BlockHeader>, StoreError> {
        let Some(block_hash) = self.get_block_hash_by_block_number(block_number)? else {
            return Ok(None);
        };

        self.read_sync::<Headers>(block_hash.into())?
            .map(|b| b.to())
            .transpose()
            .map_err(StoreError::from)
    }

    async fn add_block_body(
        &self,
        block_hash: BlockHash,
        block_body: BlockBody,
    ) -> Result<(), StoreError> {
        self.write::<Bodies>(block_hash.into(), block_body.into())
            .await
    }

    async fn add_blocks(&self, blocks: Vec<Block>) -> Result<(), StoreError> {
        let db = self.db.clone();
        tokio::task::spawn_blocking(move || {
            let tx = db.begin_readwrite().map_err(StoreError::LibmdbxError)?;

            for block in blocks {
                let number = block.header.number;
                let hash = block.hash();

                for (index, transaction) in block.body.transactions.iter().enumerate() {
                    tx.upsert::<TransactionLocations>(
                        transaction.hash().into(),
                        (number, hash, index as u64).into(),
                    )
                    .map_err(StoreError::LibmdbxError)?;
                }

                tx.upsert::<Bodies>(
                    hash.into(),
                    BlockBodyRLP::from_bytes(block.body.encode_to_vec()),
                )
                .map_err(StoreError::LibmdbxError)?;

                tx.upsert::<Headers>(
                    hash.into(),
                    BlockHeaderRLP::from_bytes(block.header.encode_to_vec()),
                )
                .map_err(StoreError::LibmdbxError)?;

                tx.upsert::<BlockNumbers>(hash.into(), number)
                    .map_err(StoreError::LibmdbxError)?;
            }

            tx.commit().map_err(StoreError::LibmdbxError)
        })
        .await
        .map_err(|e| StoreError::Custom(format!("task panicked: {e}")))?
    }

    async fn get_block_body(
        &self,
        block_number: BlockNumber,
    ) -> Result<Option<BlockBody>, StoreError> {
        if let Some(hash) = self.get_block_hash_by_block_number(block_number)? {
            self.get_block_body_by_hash(hash).await
        } else {
            Ok(None)
        }
    }

    async fn remove_block(&self, block_number: BlockNumber) -> Result<(), StoreError> {
        let Some(hash) = self.get_block_hash_by_block_number(block_number)? else {
            return Ok(());
        };
        let txn = self
            .db
            .begin_readwrite()
            .map_err(StoreError::LibmdbxError)?;

        txn.delete::<CanonicalBlockHashes>(block_number, None)
            .map_err(StoreError::LibmdbxError)?;
        txn.delete::<Bodies>(hash.into(), None)
            .map_err(StoreError::LibmdbxError)?;
        txn.delete::<Headers>(hash.into(), None)
            .map_err(StoreError::LibmdbxError)?;
        txn.delete::<BlockNumbers>(hash.into(), None)
            .map_err(StoreError::LibmdbxError)?;

        txn.commit().map_err(StoreError::LibmdbxError)
    }

    async fn get_block_bodies(
        &self,
        from: BlockNumber,
        to: BlockNumber,
    ) -> Result<Vec<BlockBody>, StoreError> {
        let numbers = (from..=to).collect();
        let hashes = self.read_bulk::<CanonicalBlockHashes>(numbers).await?;
        let blocks = self.read_bulk::<Bodies>(hashes).await?;
        let mut block_bodies = Vec::new();
        for block_body in blocks.into_iter() {
            block_bodies.push(block_body.to()?)
        }
        Ok(block_bodies)
    }

    async fn get_block_bodies_by_hash(
        &self,
        hashes: Vec<BlockHash>,
    ) -> Result<Vec<BlockBody>, StoreError> {
        let hashes = hashes.into_iter().map(|h| h.into()).collect();
        let blocks = self.read_bulk::<Bodies>(hashes).await?;
        let mut block_bodies = Vec::new();
        for block_body in blocks.into_iter() {
            block_bodies.push(block_body.to()?)
        }
        Ok(block_bodies)
    }

    async fn get_block_body_by_hash(
        &self,
        block_hash: BlockHash,
    ) -> Result<Option<BlockBody>, StoreError> {
        self.read::<Bodies>(block_hash.into())
            .await?
            .map(|b| b.to())
            .transpose()
            .map_err(StoreError::from)
    }

    fn get_block_header_by_hash(
        &self,
        block_hash: BlockHash,
    ) -> Result<Option<BlockHeader>, StoreError> {
        self.read_sync::<Headers>(block_hash.into())?
            .map(|b| b.to())
            .transpose()
            .map_err(StoreError::from)
    }

    async fn add_block_number(
        &self,
        block_hash: BlockHash,
        block_number: BlockNumber,
    ) -> Result<(), StoreError> {
        self.write::<BlockNumbers>(block_hash.into(), block_number)
            .await
    }

    async fn get_block_number(
        &self,
        block_hash: BlockHash,
    ) -> Result<Option<BlockNumber>, StoreError> {
        self.read::<BlockNumbers>(block_hash.into()).await
    }

    fn get_block_number_sync(
        &self,
        block_hash: BlockHash,
    ) -> Result<Option<BlockNumber>, StoreError> {
        self.read_sync::<BlockNumbers>(block_hash.into())
    }

    async fn add_account_code(&self, code_hash: H256, code: Bytes) -> Result<(), StoreError> {
        self.write::<AccountCodes>(code_hash.into(), code.into())
            .await
    }

    fn get_account_code(&self, code_hash: H256) -> Result<Option<Bytes>, StoreError> {
        self.read_sync::<AccountCodes>(code_hash.into())?
            .map(|b| b.to())
            .transpose()
            .map_err(StoreError::from)
    }

    async fn add_receipt(
        &self,
        block_hash: BlockHash,
        index: Index,
        receipt: Receipt,
    ) -> Result<(), StoreError> {
        let key: Rlp<(BlockHash, Index)> = (block_hash, index).into();
        let Some(entries) = IndexedChunk::from::<Receipts>(key, &receipt.encode_to_vec()) else {
            return Err(StoreError::Custom("Invalid size".to_string()));
        };
        self.write_batch::<Receipts>(entries).await
    }

    async fn get_receipt(
        &self,
        block_hash: BlockHash,
        index: Index,
    ) -> Result<Option<Receipt>, StoreError> {
        let txn = self.db.begin_read().map_err(StoreError::LibmdbxError)?;
        let mut cursor = txn.cursor::<Receipts>().map_err(StoreError::LibmdbxError)?;
        let key = (block_hash, index).into();
        IndexedChunk::read_from_db(&mut cursor, key)
    }

    async fn add_transaction_location(
        &self,
        transaction_hash: H256,
        block_number: BlockNumber,
        block_hash: BlockHash,
        index: Index,
    ) -> Result<(), StoreError> {
        self.write::<TransactionLocations>(
            transaction_hash.into(),
            (block_number, block_hash, index).into(),
        )
        .await
    }

    async fn get_transaction_location(
        &self,
        transaction_hash: H256,
    ) -> Result<Option<(BlockNumber, BlockHash, Index)>, StoreError> {
        let txn = self.db.begin_read().map_err(StoreError::LibmdbxError)?;
        let cursor = txn
            .cursor::<TransactionLocations>()
            .map_err(StoreError::LibmdbxError)?;

        let mut transaction_hashes = Vec::new();
        let mut cursor_it = cursor.walk_key(transaction_hash.into(), None);
        while let Some(Ok(tx)) = cursor_it.next() {
            transaction_hashes.push(tx.to().map_err(StoreError::from)?);
        }

        Ok(transaction_hashes
            .into_iter()
            .find(|(number, hash, _index)| {
                self.get_block_hash_by_block_number(*number)
                    .is_ok_and(|o| o == Some(*hash))
            }))
    }

    /// Stores the chain config serialized as json
    async fn set_chain_config(&self, chain_config: &ChainConfig) -> Result<(), StoreError> {
        self.write::<ChainData>(
            ChainDataIndex::ChainConfig,
            serde_json::to_string(chain_config)
                .map_err(|_| StoreError::DecodeError)?
                .into_bytes(),
        )
        .await
    }

    async fn update_earliest_block_number(
        &self,
        block_number: BlockNumber,
    ) -> Result<(), StoreError> {
        self.write::<ChainData>(
            ChainDataIndex::EarliestBlockNumber,
            block_number.encode_to_vec(),
        )
        .await
    }

    async fn get_latest_block_number(&self) -> Result<Option<BlockNumber>, StoreError> {
        match self
            .read::<ChainData>(ChainDataIndex::LatestBlockNumber)
            .await?
        {
            None => Ok(None),
            Some(ref rlp) => RLPDecode::decode(rlp)
                .map(Some)
                .map_err(|_| StoreError::DecodeError),
        }
    }

    async fn get_earliest_block_number(&self) -> Result<Option<BlockNumber>, StoreError> {
        match self
            .read::<ChainData>(ChainDataIndex::EarliestBlockNumber)
            .await?
        {
            None => Ok(None),
            Some(ref rlp) => RLPDecode::decode(rlp)
                .map(Some)
                .map_err(|_| StoreError::DecodeError),
        }
    }

    async fn get_finalized_block_number(&self) -> Result<Option<BlockNumber>, StoreError> {
        match self
            .read::<ChainData>(ChainDataIndex::FinalizedBlockNumber)
            .await?
        {
            None => Ok(None),
            Some(ref rlp) => RLPDecode::decode(rlp)
                .map(Some)
                .map_err(|_| StoreError::DecodeError),
        }
    }

    async fn get_safe_block_number(&self) -> Result<Option<BlockNumber>, StoreError> {
        match self
            .read::<ChainData>(ChainDataIndex::SafeBlockNumber)
            .await?
        {
            None => Ok(None),
            Some(ref rlp) => RLPDecode::decode(rlp)
                .map(Some)
                .map_err(|_| StoreError::DecodeError),
        }
    }

    async fn update_pending_block_number(
        &self,
        block_number: BlockNumber,
    ) -> Result<(), StoreError> {
        self.write::<ChainData>(
            ChainDataIndex::PendingBlockNumber,
            block_number.encode_to_vec(),
        )
        .await
    }

    async fn get_pending_block_number(&self) -> Result<Option<BlockNumber>, StoreError> {
        match self
            .read::<ChainData>(ChainDataIndex::PendingBlockNumber)
            .await?
        {
            None => Ok(None),
            Some(ref rlp) => RLPDecode::decode(rlp)
                .map(Some)
                .map_err(|_| StoreError::DecodeError),
        }
    }

    fn open_storage_trie(
        &self,
        hashed_address: H256,
        storage_root: H256,
    ) -> Result<Trie, StoreError> {
        let db = Box::new(LibmdbxDupsortTrieDB::<StorageTriesNodes, [u8; 32]>::new(
            self.db.clone(),
            hashed_address.0,
        ));
        Ok(Trie::open(db, storage_root))
    }

    fn open_state_trie(&self, state_root: H256) -> Result<Trie, StoreError> {
        let db = Box::new(LibmdbxTrieDB::<StateTrieNodes>::new(self.db.clone()));
        Ok(Trie::open(db, state_root))
    }

    fn open_locked_state_trie(&self, state_root: H256) -> Result<Trie, StoreError> {
        let db = Box::new(
            LibmdbxLockedTrieDB::<StateTrieNodes>::new(self.db.clone())
                .map_err(StoreError::Trie)?,
        );
        Ok(Trie::open(db, state_root))
    }

    fn open_locked_storage_trie(
        &self,
        hashed_address: H256,
        storage_root: H256,
    ) -> Result<Trie, StoreError> {
        let db = Box::new(
            LibmdbxLockedDupsortTrieDB::<StorageTriesNodes, [u8; 32]>::new(
                self.db.clone(),
                hashed_address.0,
            )
            .map_err(StoreError::Trie)?,
        );
        Ok(Trie::open(db, storage_root))
    }

    async fn get_canonical_block_hash(
        &self,
        number: BlockNumber,
    ) -> Result<Option<BlockHash>, StoreError> {
        self.read::<CanonicalBlockHashes>(number)
            .await
            .map(|o| o.map(|hash_rlp| hash_rlp.to()))?
            .transpose()
            .map_err(StoreError::from)
    }

    fn get_canonical_block_hash_sync(
        &self,
        number: BlockNumber,
    ) -> Result<Option<BlockHash>, StoreError> {
        self.read_sync::<CanonicalBlockHashes>(number)
            .map(|o| o.map(|hash_rlp| hash_rlp.to()))?
            .transpose()
            .map_err(StoreError::from)
    }

    async fn get_transaction_by_hash(
        &self,
        transaction_hash: H256,
    ) -> Result<Option<Transaction>, StoreError> {
        let (_block_number, block_hash, index) =
            match self.get_transaction_location(transaction_hash).await? {
                Some(location) => location,
                None => return Ok(None),
            };
        self.get_transaction_by_location(block_hash, index).await
    }

    async fn get_transaction_by_location(
        &self,
        block_hash: H256,
        index: Index,
    ) -> Result<Option<Transaction>, StoreError> {
        let block_body = match self.get_block_body_by_hash(block_hash).await? {
            Some(body) => body,
            None => return Ok(None),
        };
        let index: usize = index.try_into()?;
        Ok(block_body.transactions.get(index).cloned())
    }

    async fn get_block_by_hash(&self, block_hash: BlockHash) -> Result<Option<Block>, StoreError> {
        let header = match self.get_block_header_by_hash(block_hash)? {
            Some(header) => header,
            None => return Ok(None),
        };
        let body = match self.get_block_body_by_hash(block_hash).await? {
            Some(body) => body,
            None => return Ok(None),
        };
        Ok(Some(Block::new(header, body)))
    }

    async fn forkchoice_update(
        &self,
        new_canonical_blocks: Option<Vec<(BlockNumber, BlockHash)>>,
        head_number: BlockNumber,
        head_hash: BlockHash,
        safe: Option<BlockNumber>,
        finalized: Option<BlockNumber>,
    ) -> Result<(), StoreError> {
        let latest = self.get_latest_block_number().await?.unwrap_or(0);
        let db = self.db.clone();
        tokio::task::spawn_blocking(move || {
            let tx = db.begin_readwrite().map_err(StoreError::LibmdbxError)?;

            // Update canonical block hashes
            if let Some(new_canonical_blocks) = new_canonical_blocks {
                for (number, hash) in new_canonical_blocks {
                    tx.upsert::<CanonicalBlockHashes>(number, hash.into())
                        .map_err(StoreError::LibmdbxError)?;
                }
            }

            // Remove anything after the head from the canonical chain.
            for number in (head_number + 1)..(latest + 1) {
                tx.delete::<CanonicalBlockHashes>(number, None)
                    .map_err(StoreError::LibmdbxError)?;
            }

            // Make head canonical and label all special blocks correctly
            tx.upsert::<CanonicalBlockHashes>(head_number, head_hash.into())
                .map_err(StoreError::LibmdbxError)?;

            if let Some(finalized) = finalized {
                tx.upsert::<ChainData>(
                    ChainDataIndex::FinalizedBlockNumber,
                    finalized.encode_to_vec(),
                )
                .map_err(StoreError::LibmdbxError)?;
            }

            if let Some(safe) = safe {
                tx.upsert::<ChainData>(ChainDataIndex::SafeBlockNumber, safe.encode_to_vec())
                    .map_err(StoreError::LibmdbxError)?;
            }

            tx.upsert::<ChainData>(
                ChainDataIndex::LatestBlockNumber,
                head_number.encode_to_vec(),
            )
            .map_err(StoreError::LibmdbxError)?;

            tx.commit().map_err(StoreError::LibmdbxError)
        })
        .await
        .map_err(|e| StoreError::Custom(format!("task panicked: {e}")))?
    }

    async fn add_pending_block(&self, block: Block) -> Result<(), StoreError> {
        self.write::<PendingBlocks>(block.hash().into(), block.into())
            .await
    }

    async fn get_pending_block(&self, block_hash: BlockHash) -> Result<Option<Block>, StoreError> {
        self.read::<PendingBlocks>(block_hash.into())
            .await?
            .map(|b| b.to())
            .transpose()
            .map_err(StoreError::from)
    }

    async fn add_transaction_locations(
        &self,
        locations: Vec<(H256, BlockNumber, BlockHash, Index)>,
    ) -> Result<(), StoreError> {
        #[allow(clippy::type_complexity)]
        let key_values = locations
            .into_iter()
            .map(|(tx_hash, block_number, block_hash, index)| {
                (tx_hash.into(), (block_number, block_hash, index).into())
            })
            .collect();

        self.write_batch::<TransactionLocations>(key_values).await
    }

    async fn add_receipts(
        &self,
        block_hash: BlockHash,
        receipts: Vec<Receipt>,
    ) -> Result<(), StoreError> {
        let mut key_values = vec![];

        for (index, receipt) in receipts.clone().into_iter().enumerate() {
            let key = (block_hash, index as u64).into();
            let receipt_rlp = receipt.encode_to_vec();
            let Some(mut entries) = IndexedChunk::from::<Receipts>(key, &receipt_rlp) else {
                continue;
            };

            key_values.append(&mut entries);
        }

        self.write_batch::<Receipts>(key_values).await
    }

    fn get_receipts_for_block(&self, block_hash: &BlockHash) -> Result<Vec<Receipt>, StoreError> {
        let mut receipts = vec![];
        let mut receipt_index = 0;
        let mut key = (*block_hash, 0).into();
        let txn = self.db.begin_read().map_err(|_| StoreError::ReadError)?;
        let mut cursor = txn
            .cursor::<Receipts>()
            .map_err(|_| StoreError::CursorError("Receipts".to_owned()))?;

        // We're searching receipts for a block, the keys
        // for the receipt table are of the kind: rlp((BlockHash, Index)).
        // So we search for values in the db that match with this kind
        // of key, until we reach an Index that returns None
        // and we stop the search.
        while let Some(receipt) = IndexedChunk::read_from_db(&mut cursor, key)? {
            receipts.push(receipt);
            receipt_index += 1;
            key = (*block_hash, receipt_index).into();
        }

        Ok(receipts)
    }

    async fn set_header_download_checkpoint(
        &self,
        block_hash: BlockHash,
    ) -> Result<(), StoreError> {
        self.write::<SnapState>(
            SnapStateIndex::HeaderDownloadCheckpoint,
            block_hash.encode_to_vec(),
        )
        .await
    }

    async fn get_header_download_checkpoint(&self) -> Result<Option<BlockHash>, StoreError> {
        self.read::<SnapState>(SnapStateIndex::HeaderDownloadCheckpoint)
            .await?
            .map(|ref h| BlockHash::decode(h))
            .transpose()
            .map_err(StoreError::RLPDecode)
    }

    async fn set_state_trie_key_checkpoint(
        &self,
        last_keys: [H256; STATE_TRIE_SEGMENTS],
    ) -> Result<(), StoreError> {
        self.write::<SnapState>(
            SnapStateIndex::StateTrieKeyCheckpoint,
            last_keys.to_vec().encode_to_vec(),
        )
        .await
    }

    async fn get_state_trie_key_checkpoint(
        &self,
    ) -> Result<Option<[H256; STATE_TRIE_SEGMENTS]>, StoreError> {
        self.read::<SnapState>(SnapStateIndex::StateTrieKeyCheckpoint)
            .await?
            .map(|ref c| {
                <Vec<H256>>::decode(c)?
                    .try_into()
                    .map_err(|_| RLPDecodeError::InvalidLength)
            })
            .transpose()
            .map_err(StoreError::RLPDecode)
    }

    async fn set_state_heal_paths(&self, paths: Vec<(Nibbles, H256)>) -> Result<(), StoreError> {
        self.write::<SnapState>(SnapStateIndex::StateHealPaths, paths.encode_to_vec())
            .await
    }

    async fn get_state_heal_paths(&self) -> Result<Option<Vec<(Nibbles, H256)>>, StoreError> {
        self.read::<SnapState>(SnapStateIndex::StateHealPaths)
            .await?
            .map(|ref h| <Vec<(Nibbles, H256)>>::decode(h))
            .transpose()
            .map_err(StoreError::RLPDecode)
    }

    async fn set_state_trie_rebuild_checkpoint(
        &self,
        checkpoint: (H256, [H256; STATE_TRIE_SEGMENTS]),
    ) -> Result<(), StoreError> {
        self.write::<SnapState>(
            SnapStateIndex::StateTrieRebuildCheckpoint,
            (checkpoint.0, checkpoint.1.to_vec()).encode_to_vec(),
        )
        .await
    }

    async fn get_state_trie_rebuild_checkpoint(
        &self,
    ) -> Result<Option<(H256, [H256; STATE_TRIE_SEGMENTS])>, StoreError> {
        let Some((root, checkpoints)) = self
            .read::<SnapState>(SnapStateIndex::StateTrieRebuildCheckpoint)
            .await?
            .map(|ref c| <(H256, Vec<H256>)>::decode(c))
            .transpose()?
        else {
            return Ok(None);
        };
        Ok(Some((
            root,
            checkpoints
                .try_into()
                .map_err(|_| RLPDecodeError::InvalidLength)?,
        )))
    }

    async fn set_storage_trie_rebuild_pending(
        &self,
        pending: Vec<(H256, H256)>,
    ) -> Result<(), StoreError> {
        self.write::<SnapState>(
            SnapStateIndex::StorageTrieRebuildPending,
            pending.encode_to_vec(),
        )
        .await
    }

    async fn get_storage_trie_rebuild_pending(
        &self,
    ) -> Result<Option<Vec<(H256, H256)>>, StoreError> {
        self.read::<SnapState>(SnapStateIndex::StorageTrieRebuildPending)
            .await?
            .map(|ref h| <Vec<(H256, H256)>>::decode(h))
            .transpose()
            .map_err(StoreError::RLPDecode)
    }

    async fn get_latest_valid_ancestor(
        &self,
        block: BlockHash,
    ) -> Result<Option<BlockHash>, StoreError> {
        self.read::<InvalidAncestors>(block.into())
            .await
            .map(|o| o.map(|a| a.to()))?
            .transpose()
            .map_err(StoreError::from)
    }

    async fn set_latest_valid_ancestor(
        &self,
        bad_block: BlockHash,
        latest_valid: BlockHash,
    ) -> Result<(), StoreError> {
        self.write::<InvalidAncestors>(bad_block.into(), latest_valid.into())
            .await
    }

    async fn write_storage_trie_nodes_batch(
        &self,
        storage_trie_nodes: Vec<(H256, Vec<(NodeHash, Vec<u8>)>)>,
    ) -> Result<(), StoreError> {
        let db = self.db.clone();
        tokio::task::spawn_blocking(move || {
            let tx = db.begin_readwrite().map_err(StoreError::LibmdbxError)?;

            for (hashed_address, nodes) in storage_trie_nodes {
                for (node_hash, node_data) in nodes {
                    let key_1: [u8; 32] = hashed_address.into();
                    let key_2 = node_hash_to_fixed_size(node_hash);

                    tx.upsert::<StorageTriesNodes>((key_1, key_2), node_data)
                        .map_err(StoreError::LibmdbxError)?;
                }
            }

            tx.commit().map_err(StoreError::LibmdbxError)
        })
        .await
        .map_err(|e| StoreError::Custom(format!("task panicked: {e}")))?
    }

    async fn clear_snap_state(&self) -> Result<(), StoreError> {
        let db = self.db.clone();
        tokio::task::spawn_blocking(move || {
            let txn = db.begin_readwrite().map_err(StoreError::LibmdbxError)?;
            txn.clear_table::<SnapState>()
                .map_err(StoreError::LibmdbxError)?;
            txn.commit().map_err(StoreError::LibmdbxError)
        })
        .await
        .map_err(|e| StoreError::Custom(format!("task panicked: {e}")))?
    }

    async fn write_account_code_batch(
        &self,
        account_codes: Vec<(H256, Bytes)>,
    ) -> Result<(), StoreError> {
        let account_codes = account_codes
            .into_iter()
            .map(|(account_hash, account_code)| (account_hash.into(), account_code.into()))
            .collect();

        self.write_batch::<AccountCodes>(account_codes).await
    }
}

impl Debug for Store {
    fn fmt(&self, f: &mut Formatter<'_>) -> std::fmt::Result {
        f.debug_struct("Libmdbx Store").finish()
    }
}

// Define tables

/// For `dupsort` tables, multiple values can be stored under the same key.
/// To maintain an explicit order, each value is assigned an `index`.
/// This is useful when storing large byte sequences that exceed the maximum size limit,
/// requiring them to be split into smaller chunks for storage.
pub struct IndexedChunk<T: RLPEncode + RLPDecode> {
    index: u8,
    value: Rlp<T>,
}

pub trait ChunkTrait<T: RLPEncode + RLPDecode> {
    #[allow(unused)]
    fn index(&self) -> u8;
    fn value_bytes(&self) -> &Vec<u8>;
}

impl<T: RLPEncode + RLPDecode> ChunkTrait<T> for IndexedChunk<T> {
    fn index(&self) -> u8 {
        self.index
    }

    fn value_bytes(&self) -> &Vec<u8> {
        self.value.bytes()
    }
}

impl<T: Send + Sync + RLPEncode + RLPDecode> Decodable for IndexedChunk<T> {
    fn decode(b: &[u8]) -> anyhow::Result<Self> {
        let index = b[0];
        let value = Rlp::from_bytes(b[1..].to_vec());
        Ok(Self { index, value })
    }
}

impl<T: Send + Sync + RLPEncode + RLPDecode> Encodable for IndexedChunk<T> {
    type Encoded = Vec<u8>;

    fn encode(self) -> Self::Encoded {
        // by appending the index at the begging, we enforce the btree ordering from lowest to highest
        let mut buf = vec![self.index];
        buf.extend_from_slice(self.value.bytes());
        buf
    }
}

impl<T: RLPEncode + RLPDecode> IndexedChunk<T> {
    /// Splits a value into a indexed chunks if it exceeds the maximum storage size.
    /// Each chunk is assigned an index to ensure correct ordering when retrieved.
    ///
    /// Warning: The current implementation supports a maximum of 256 chunks per value
    /// because the index is stored as a u8.
    ///
    /// If the data exceeds this limit, `None` is returned to indicate that it cannot be stored.
    pub fn from<Tab: Table>(key: Tab::Key, bytes: &[u8]) -> Option<Vec<(Tab::Key, Self)>>
    where
        Tab::Key: Clone,
    {
        let chunks: Vec<Vec<u8>> = bytes
            // -1 to account for the index byte
            .chunks(DB_MAX_VALUE_SIZE - 1)
            .map(|i| i.to_vec())
            .collect();

        if chunks.len() > 256 {
            return None;
        }

        let chunks = chunks
            .into_iter()
            .enumerate()
            .map(|(index, chunk)| {
                (
                    key.clone(),
                    IndexedChunk {
                        index: index as u8,
                        value: Rlp::from_bytes(chunk),
                    },
                )
            })
            .collect();

        Some(chunks)
    }

    /// Reads multiple stored chunks and reconstructs the original full value.
    /// The chunks are appended in order based on their assigned index.
    pub fn read_from_db<Tab: Table + DupSort, K: TransactionKind>(
        cursor: &mut libmdbx::orm::Cursor<'_, K, Tab>,
        key: Tab::Key,
    ) -> Result<Option<T>, StoreError>
    where
        Tab::Key: Decodable,
        Tab::Value: ChunkTrait<T>,
    {
        let mut value = vec![];

        if let Some((_, chunk)) = cursor.seek_exact(key).map_err(StoreError::LibmdbxError)? {
            value.extend_from_slice(chunk.value_bytes());
        } else {
            return Ok(None);
        }

        // Fetch remaining parts
        while let Some((_, chunk)) = cursor.next_value().map_err(StoreError::LibmdbxError)? {
            value.extend_from_slice(chunk.value_bytes());
        }

        let decoded = T::decode(&value).map_err(StoreError::RLPDecode)?;
        Ok(Some(decoded))
    }
}

table!(
    /// The canonical block hash for each block number. It represents the canonical chain.
    ( CanonicalBlockHashes ) BlockNumber => BlockHashRLP
);

table!(
    /// Block hash to number table.
    ( BlockNumbers ) BlockHashRLP => BlockNumber
);

table!(
    /// Block headers table.
    ( Headers ) BlockHashRLP => BlockHeaderRLP
);
table!(
    /// Block bodies table.
    ( Bodies ) BlockHashRLP => BlockBodyRLP
);
table!(
    /// Account codes table.
    ( AccountCodes ) AccountCodeHashRLP => AccountCodeRLP
);

dupsort!(
    /// Receipts table.
    ( Receipts ) Rlp<(BlockHash, Index)>[Index] => IndexedChunk<Receipt>
);

dupsort!(
    /// Table containing all storage trie's nodes
    /// Each node is stored by hashed account address and node hash in order to keep different storage trie's nodes separate
    ( StorageTriesNodes ) ([u8;32], [u8;33])[[u8;32]] => Vec<u8>
);

dupsort!(
    /// Transaction locations table.
    ( TransactionLocations ) Rlp<H256> => Rlp<(BlockNumber, BlockHash, Index)>
);

table!(
    /// Stores chain data, each value is unique and stored as its rlp encoding
    /// See [ChainDataIndex] for available chain values
    ( ChainData ) ChainDataIndex => Vec<u8>
);

table!(
    /// Stores snap state, each value is unique and stored as its rlp encoding
    /// See [SnapStateIndex] for available values
    ( SnapState ) SnapStateIndex => Vec<u8>
);

// Trie storages

table!(
    /// state trie nodes
    ( StateTrieNodes ) NodeHash => Vec<u8>
);

table!(
    /// Stores blocks that are pending validation.
    ( PendingBlocks ) BlockHashRLP => BlockRLP
);

<<<<<<< HEAD
dupsort!(
    /// Storage Snapshot used by an ongoing sync process
    ( StorageSnapShot ) Rlp<H256> => (AccountStorageKeyBytes, AccountStorageValueBytes)[AccountStorageKeyBytes]
);

=======
>>>>>>> ea9f3c1e
table!(
    /// Stores invalid ancestors
    ( InvalidAncestors ) BlockHashRLP => BlockHashRLP
);

// Storage values are stored as bytes instead of using their rlp encoding
// As they are stored in a dupsort table, they need to have a fixed size, and encoding them doesn't preserve their size
pub struct AccountStorageKeyBytes(pub [u8; 32]);
pub struct AccountStorageValueBytes(pub [u8; 32]);

impl Encodable for AccountStorageKeyBytes {
    type Encoded = [u8; 32];

    fn encode(self) -> Self::Encoded {
        self.0
    }
}

impl Decodable for AccountStorageKeyBytes {
    fn decode(b: &[u8]) -> anyhow::Result<Self> {
        Ok(AccountStorageKeyBytes(b.try_into()?))
    }
}

impl Encodable for AccountStorageValueBytes {
    type Encoded = [u8; 32];

    fn encode(self) -> Self::Encoded {
        self.0
    }
}

impl Decodable for AccountStorageValueBytes {
    fn decode(b: &[u8]) -> anyhow::Result<Self> {
        Ok(AccountStorageValueBytes(b.try_into()?))
    }
}

impl From<H256> for AccountStorageKeyBytes {
    fn from(value: H256) -> Self {
        AccountStorageKeyBytes(value.0)
    }
}

impl From<U256> for AccountStorageValueBytes {
    fn from(value: U256) -> Self {
        AccountStorageValueBytes(u256_to_big_endian(value))
    }
}

impl From<AccountStorageKeyBytes> for H256 {
    fn from(value: AccountStorageKeyBytes) -> Self {
        H256(value.0)
    }
}

impl From<AccountStorageValueBytes> for U256 {
    fn from(value: AccountStorageValueBytes) -> Self {
        U256::from_big_endian(&value.0)
    }
}

impl Encodable for ChainDataIndex {
    type Encoded = [u8; 4];

    fn encode(self) -> Self::Encoded {
        (self as u32).encode()
    }
}

impl Encodable for SnapStateIndex {
    type Encoded = [u8; 4];

    fn encode(self) -> Self::Encoded {
        (self as u32).encode()
    }
}

/// default page size recommended by libmdbx
///
/// - See here: https://github.com/erthink/libmdbx/tree/master?tab=readme-ov-file#limitations
/// - and here: https://libmdbx.dqdkfa.ru/structmdbx_1_1env_1_1geometry.html#a45048bf2de9120d01dae2151c060d459
const DB_PAGE_SIZE: usize = 4096;
/// For a default page size of 4096, the max value size is roughly 1/2 page size.
const DB_MAX_VALUE_SIZE: usize = 2022;
// Maximum DB size, set to 8 TB
const MAX_MAP_SIZE: isize = 1024_isize.pow(4) * 8; // 8 TB

/// Initializes a new database with the provided path. If the path is `None`, the database
/// will be temporary.
pub fn init_db(path: Option<impl AsRef<Path>>) -> anyhow::Result<Database> {
    let tables = [
        table_info!(BlockNumbers),
        table_info!(Headers),
        table_info!(Bodies),
        table_info!(AccountCodes),
        table_info!(Receipts),
        table_info!(TransactionLocations),
        table_info!(ChainData),
        table_info!(StateTrieNodes),
        table_info!(StorageTriesNodes),
        table_info!(CanonicalBlockHashes),
        table_info!(PendingBlocks),
        table_info!(SnapState),
        table_info!(InvalidAncestors),
    ]
    .into_iter()
    .collect();
    let path = path.map(|p| p.as_ref().to_path_buf());
    let options = DatabaseOptions {
        page_size: Some(PageSize::Set(DB_PAGE_SIZE)),
        mode: Mode::ReadWrite(ReadWriteOptions {
            max_size: Some(MAX_MAP_SIZE),
            ..Default::default()
        }),
        ..Default::default()
    };
    Database::create_with_options(path, options, &tables)
}

#[cfg(test)]
mod tests {
    use super::*;
    use bytes::Bytes;
    use ethrex_common::{
        Address, H256,
        types::{BlockHash, Index, Log, TxType},
    };

    #[test]
    fn mdbx_smoke_test() {
        // Declare tables used for the smoke test
        table!(
            /// Example table.
            ( Example ) String => String
        );

        // Assemble database chart
        let tables = [table_info!(Example)].into_iter().collect();

        let key = "Hello".to_string();
        let value = "World!".to_string();

        let db = Database::create(None, &tables).unwrap();

        // Write values
        {
            let txn = db.begin_readwrite().unwrap();
            txn.upsert::<Example>(key.clone(), value.clone()).unwrap();
            txn.commit().unwrap();
        }
        // Read written values
        let read_value = {
            let txn = db.begin_read().unwrap();
            txn.get::<Example>(key).unwrap()
        };
        assert_eq!(read_value, Some(value));
    }

    #[test]
    fn mdbx_structs_smoke_test() {
        #[derive(Clone, Copy, Debug, PartialEq, Eq)]
        pub struct ExampleKey([u8; 32]);

        impl Encodable for ExampleKey {
            type Encoded = [u8; 32];

            fn encode(self) -> Self::Encoded {
                Encodable::encode(self.0)
            }
        }

        #[derive(Clone, Copy, Debug, PartialEq, Eq)]
        pub struct ExampleValue {
            x: u64,
            y: [u8; 32],
        }

        impl Encodable for ExampleValue {
            type Encoded = [u8; 40];

            fn encode(self) -> Self::Encoded {
                let mut encoded = [0u8; 40];
                encoded[..8].copy_from_slice(&self.x.to_ne_bytes());
                encoded[8..].copy_from_slice(&self.y);
                encoded
            }
        }

        impl Decodable for ExampleValue {
            fn decode(b: &[u8]) -> anyhow::Result<Self> {
                let x = u64::from_ne_bytes(b[..8].try_into()?);
                let y = b[8..].try_into()?;
                Ok(Self { x, y })
            }
        }

        // Declare tables used for the smoke test
        table!(
            /// Example table.
            ( StructsExample ) ExampleKey => ExampleValue
        );

        // Assemble database chart
        let tables = [table_info!(StructsExample)].into_iter().collect();
        let key = ExampleKey([151; 32]);
        let value = ExampleValue { x: 42, y: [42; 32] };

        let db = Database::create(None, &tables).unwrap();

        // Write values
        {
            let txn = db.begin_readwrite().unwrap();
            txn.upsert::<StructsExample>(key, value).unwrap();
            txn.commit().unwrap();
        }
        // Read written values
        let read_value = {
            let txn = db.begin_read().unwrap();
            txn.get::<StructsExample>(key).unwrap()
        };
        assert_eq!(read_value, Some(value));
    }

    #[test]
    fn mdbx_dupsort_smoke_test() {
        #[derive(Clone, Copy, Debug, PartialEq, Eq)]
        pub struct ExampleKey(u8);

        impl Encodable for ExampleKey {
            type Encoded = [u8; 1];

            fn encode(self) -> Self::Encoded {
                [self.0]
            }
        }
        impl Decodable for ExampleKey {
            fn decode(b: &[u8]) -> anyhow::Result<Self> {
                if b.len() != 1 {
                    anyhow::bail!("Invalid length");
                }
                Ok(Self(b[0]))
            }
        }

        #[derive(Clone, Copy, Debug, PartialEq, Eq)]
        pub struct ExampleValue {
            x: u64,
            y: [u8; 32],
        }

        impl Encodable for ExampleValue {
            type Encoded = [u8; 40];

            fn encode(self) -> Self::Encoded {
                let mut encoded = [0u8; 40];
                encoded[..8].copy_from_slice(&self.x.to_ne_bytes());
                encoded[8..].copy_from_slice(&self.y);
                encoded
            }
        }

        impl Decodable for ExampleValue {
            fn decode(b: &[u8]) -> anyhow::Result<Self> {
                let x = u64::from_ne_bytes(b[..8].try_into()?);
                let y = b[8..].try_into()?;
                Ok(Self { x, y })
            }
        }

        // Declare tables used for the smoke test
        dupsort!(
            /// Example table.
            ( DupsortExample ) ExampleKey => (ExampleKey, ExampleValue) [ExampleKey]
        );

        // Assemble database chart
        let tables = [table_info!(DupsortExample)].into_iter().collect();
        let key = ExampleKey(151);
        let subkey1 = ExampleKey(16);
        let subkey2 = ExampleKey(42);
        let value = ExampleValue { x: 42, y: [42; 32] };

        let db = Database::create(None, &tables).unwrap();

        // Write values
        {
            let txn = db.begin_readwrite().unwrap();
            txn.upsert::<DupsortExample>(key, (subkey1, value)).unwrap();
            txn.upsert::<DupsortExample>(key, (subkey2, value)).unwrap();
            txn.commit().unwrap();
        }
        // Read written values
        {
            let txn = db.begin_read().unwrap();
            let mut cursor = txn.cursor::<DupsortExample>().unwrap();
            let value1 = cursor.seek_exact(key).unwrap().unwrap();
            assert_eq!(value1, (key, (subkey1, value)));
            let value2 = cursor.seek_value(key, subkey2).unwrap().unwrap();
            assert_eq!(value2, (subkey2, value));
        };

        // Walk through duplicates
        {
            let txn = db.begin_read().unwrap();
            let cursor = txn.cursor::<DupsortExample>().unwrap();
            let mut acc = 0;
            for key in cursor.walk_key(key, None).map(|r| r.unwrap().0.0) {
                acc += key;
            }

            assert_eq!(acc, 58);
        }
    }

    // Test IndexedChunks implementation with receipts as the type
    #[test]
    fn mdbx_indexed_chunks_test() {
        dupsort!(
            /// Receipts table.
            ( Receipts ) Rlp<(BlockHash, Index)>[Index] => IndexedChunk<Receipt>
        );

        let tables = [table_info!(Receipts)].into_iter().collect();
        let options = DatabaseOptions {
            page_size: Some(PageSize::Set(DB_PAGE_SIZE)),
            mode: Mode::ReadWrite(ReadWriteOptions {
                max_size: Some(MAX_MAP_SIZE),
                ..Default::default()
            }),
            ..Default::default()
        };
        let db = Database::create_with_options(None, options, &tables).unwrap();

        let mut receipts = vec![];
        for i in 0..10 {
            receipts.push(generate_big_receipt(100 * (i + 1), 10, 10 * (i + 1)));
        }

        // encode receipts
        let block_hash = H256::random();
        let mut key_values = vec![];
        for (i, receipt) in receipts.iter().enumerate() {
            let key = (block_hash, i as u64).into();
            let receipt_rlp = receipt.encode_to_vec();
            let Some(mut entries) = IndexedChunk::from::<Receipts>(key, &receipt_rlp) else {
                continue;
            };
            key_values.append(&mut entries);
        }

        // store values
        let txn = db.begin_readwrite().unwrap();
        let mut cursor = txn.cursor::<Receipts>().unwrap();
        for (key, value) in key_values {
            cursor.upsert(key, value).unwrap()
        }
        txn.commit().unwrap();

        // now retrieve the values and assert they are the same
        let mut stored_receipts = vec![];
        let mut receipt_index = 0;
        let mut key: Rlp<(BlockHash, Index)> = (block_hash, 0).into();
        let txn = db.begin_read().unwrap();
        let mut cursor = txn.cursor::<Receipts>().unwrap();
        while let Some(receipt) = IndexedChunk::read_from_db(&mut cursor, key).unwrap() {
            stored_receipts.push(receipt);
            receipt_index += 1;
            key = (block_hash, receipt_index).into();
        }

        assert_eq!(receipts, stored_receipts);
    }

    // This test verifies the 256-chunk-per-value limitation on indexed chunks.
    // Given a value size of 2022 bytes, we can store up to 256 * 2022 = 517,632 - 256 bytes.
    // The 256 subtraction accounts for the index byte overhead.
    // We expect that exceeding this storage limit results in a `None` when writing.
    #[test]
    fn indexed_chunk_storage_limit_exceeded() {
        dupsort!(
            /// example table.
            ( Example ) BlockHashRLP[Index] => IndexedChunk<Vec<u8>>
        );

        let tables = [table_info!(Example)].into_iter().collect();
        let options = DatabaseOptions {
            page_size: Some(PageSize::Set(DB_PAGE_SIZE)),
            mode: Mode::ReadWrite(ReadWriteOptions {
                max_size: Some(MAX_MAP_SIZE),
                ..Default::default()
            }),
            ..Default::default()
        };
        let _ = Database::create_with_options(None, options, &tables).unwrap();

        let block_hash = H256::random();

        // we want to store the maximum
        let max_data_bytes: usize = 517377;
        let data = Bytes::from(vec![1u8; max_data_bytes]);
        let key = block_hash.into();
        let entries = IndexedChunk::<Vec<u8>>::from::<Example>(key, &data);

        assert!(entries.is_none());
    }

    // This test verifies the 256-chunk-per-value limitation on indexed chunks.
    // Given a value size of 2022 bytes, we can store up to 256 * 2022 = 517,632 - 256 bytes.
    // The 256 subtraction accounts for the index byte overhead.
    // We expect that we can write up to that storage limit.
    #[test]
    fn indexed_chunk_storage_store_max_limit() {
        dupsort!(
            /// example table.
            ( Example ) BlockHashRLP[Index] => IndexedChunk<Vec<u8>>
        );

        let tables = [table_info!(Example)].into_iter().collect();
        let options = DatabaseOptions {
            page_size: Some(PageSize::Set(DB_PAGE_SIZE)),
            mode: Mode::ReadWrite(ReadWriteOptions {
                max_size: Some(MAX_MAP_SIZE),
                ..Default::default()
            }),
            ..Default::default()
        };
        let db = Database::create_with_options(None, options, &tables).unwrap();

        let block_hash = H256::random();

        // we want to store the maximum
        let max_data_bytes: usize = 517376;
        let data = Bytes::from(vec![1u8; max_data_bytes]);
        let key = block_hash.into();
        let entries = IndexedChunk::<Vec<u8>>::from::<Example>(key, &data).unwrap();

        // store values
        let txn = db.begin_readwrite().unwrap();
        let mut cursor = txn.cursor::<Example>().unwrap();
        for (k, v) in entries {
            cursor.upsert(k, v).unwrap();
        }
        txn.commit().unwrap();
    }

    fn generate_big_receipt(
        data_size_in_bytes: usize,
        logs_size: usize,
        topics_size: usize,
    ) -> Receipt {
        let large_data: Bytes = Bytes::from(vec![1u8; data_size_in_bytes]);
        let large_topics: Vec<H256> = std::iter::repeat_n(H256::random(), topics_size).collect();

        let logs = std::iter::repeat_n(
            Log {
                address: Address::random(),
                topics: large_topics.clone(),
                data: large_data.clone(),
            },
            logs_size,
        )
        .collect();

        Receipt {
            tx_type: TxType::EIP7702,
            succeeded: true,
            cumulative_gas_used: u64::MAX,
            logs,
        }
    }
}<|MERGE_RESOLUTION|>--- conflicted
+++ resolved
@@ -3,10 +3,7 @@
 use crate::error::StoreError;
 use crate::rlp::{
     AccountCodeHashRLP, AccountCodeRLP, BlockBodyRLP, BlockHashRLP, BlockHeaderRLP, BlockRLP, Rlp,
-<<<<<<< HEAD
-=======
     TransactionHashRLP, TupleRLP,
->>>>>>> ea9f3c1e
 };
 use crate::store::STATE_TRIE_SEGMENTS;
 use crate::trie_db::libmdbx::LibmdbxTrieDB;
@@ -1152,14 +1149,6 @@
     ( PendingBlocks ) BlockHashRLP => BlockRLP
 );
 
-<<<<<<< HEAD
-dupsort!(
-    /// Storage Snapshot used by an ongoing sync process
-    ( StorageSnapShot ) Rlp<H256> => (AccountStorageKeyBytes, AccountStorageValueBytes)[AccountStorageKeyBytes]
-);
-
-=======
->>>>>>> ea9f3c1e
 table!(
     /// Stores invalid ancestors
     ( InvalidAncestors ) BlockHashRLP => BlockHashRLP
