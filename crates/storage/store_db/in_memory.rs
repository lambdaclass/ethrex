use crate::{
    UpdateBatch,
    api::StoreEngine,
    apply_prefix,
    error::StoreError,
    store::STATE_TRIE_SEGMENTS,
    trie_db::layering::{TrieLayerCache, TrieWrapper},
};
use bytes::Bytes;
use ethereum_types::H256;
use ethrex_common::types::{
    Block, BlockBody, BlockHash, BlockHeader, BlockNumber, ChainConfig, Index, Receipt,
};
use ethrex_trie::{InMemoryTrieDB, Nibbles, Trie, db::NodeMap};
use std::{
    collections::HashMap,
    fmt::Debug,
    sync::{Arc, Mutex, MutexGuard, RwLock},
};
<<<<<<< HEAD
=======

// NOTE: we use a different commit threshold than rocksdb since tests
// require older states to be available
// TODO: solve this in some other way, maybe adding logic for arbitrary
// state access by applying diffs
const COMMIT_THRESHOLD: usize = 10000;
>>>>>>> a90b1fdf

#[derive(Default, Clone)]
pub struct Store(Arc<Mutex<StoreInner>>);

#[derive(Default, Debug)]
pub struct StoreInner {
    chain_data: ChainData,
    block_numbers: HashMap<BlockHash, BlockNumber>,
    canonical_hashes: HashMap<BlockNumber, BlockHash>,
    bodies: HashMap<BlockHash, BlockBody>,
    headers: HashMap<BlockHash, BlockHeader>,
    // Maps code hashes to code
    account_codes: HashMap<H256, Bytes>,
    // Maps transaction hashes to their blocks (height+hash) and index within the blocks.
    transaction_locations: HashMap<H256, Vec<(BlockNumber, BlockHash, Index)>>,
    receipts: HashMap<BlockHash, HashMap<Index, Receipt>>,
    trie_cache: Arc<RwLock<TrieLayerCache>>,
    // Contains account trie nodes
    state_trie_nodes: NodeMap,
    pending_blocks: HashMap<BlockHash, Block>,
    // Stores invalid blocks and their latest valid ancestor
    invalid_ancestors: HashMap<BlockHash, BlockHash>,
    // Stores current Snap State
    snap_state: SnapState,
}

#[derive(Default, Debug)]
struct ChainData {
    chain_config: Option<ChainConfig>,
    earliest_block_number: Option<BlockNumber>,
    finalized_block_number: Option<BlockNumber>,
    safe_block_number: Option<BlockNumber>,
    latest_block_number: Option<BlockNumber>,
    pending_block_number: Option<BlockNumber>,
}

// Keeps track of the state left by the latest snap attempt
#[derive(Default, Debug)]
pub struct SnapState {
    /// Latest downloaded block header's hash from a previously aborted sync
    header_download_checkpoint: Option<BlockHash>,
    /// Last downloaded key of the latest State Trie
    state_trie_key_checkpoint: Option<[H256; STATE_TRIE_SEGMENTS]>,
    /// State trie Paths in need of healing
    state_heal_paths: Option<Vec<(Nibbles, H256)>>,
    /// Storage tries waiting rebuild
    storage_trie_rebuild_pending: Option<Vec<(H256, H256)>>,
    // Latest root of the rebuilt state trie + the last inserted keys for each state trie segment
    state_trie_rebuild_checkpoint: Option<(H256, [H256; STATE_TRIE_SEGMENTS])>,
}

impl Store {
    pub fn new() -> Self {
        Self::default()
    }
    pub fn inner(&self) -> Result<MutexGuard<'_, StoreInner>, StoreError> {
        self.0.lock().map_err(|_| StoreError::LockError)
    }
}

#[async_trait::async_trait]
impl StoreEngine for Store {
    async fn apply_updates(&self, update_batch: UpdateBatch) -> Result<(), StoreError> {
        let mut store = self.inner()?;

        // Store trie updates
        {
            let mut trie = store
                .trie_cache
                .write()
                .map_err(|_| StoreError::LockError)?;
<<<<<<< HEAD
            let parent_state_root = self
                .get_block_header_by_hash(
                    update_batch
                        .blocks
                        .first()
                        .ok_or(StoreError::UpdateBatchNoBlocks)?
                        .header
                        .parent_hash,
                )?
=======
            let parent = update_batch
                .blocks
                .first()
                .ok_or(StoreError::UpdateBatchNoBlocks)?
                .header
                .parent_hash;

            let pre_state_root = store
                .headers
                .get(&parent)
>>>>>>> a90b1fdf
                .map(|header| header.state_root)
                .unwrap_or_default();

            let last_state_root = update_batch
                .blocks
                .last()
                .ok_or(StoreError::UpdateBatchNoBlocks)?
                .header
                .state_root;

            let mut state_trie = store
                .state_trie_nodes
                .lock()
                .map_err(|_| StoreError::LockError)?;

<<<<<<< HEAD
            if let Some(root) = trie.get_commitable(parent_state_root) {
=======
            if let Some(root) = trie.get_commitable(pre_state_root, COMMIT_THRESHOLD) {
>>>>>>> a90b1fdf
                let nodes = trie.commit(root).unwrap_or_default();
                for (key, value) in nodes {
                    if value.is_empty() {
                        state_trie.remove(&key);
                    } else {
                        state_trie.insert(key, value);
                    }
                }
            }
<<<<<<< HEAD
            trie.put_batch(
                parent_state_root,
                last_state_root,
                update_batch
                    .storage_updates
                    .into_iter()
                    .flat_map(|(account_hash, nodes)| {
                        nodes
                            .into_iter()
                            .map(move |(path, node)| (apply_prefix(Some(account_hash), path), node))
                    })
                    .chain(update_batch.account_updates)
                    .collect(),
            );
=======
            let key_values = update_batch
                .storage_updates
                .into_iter()
                .flat_map(|(account_hash, nodes)| {
                    nodes
                        .into_iter()
                        .map(move |(path, node)| (apply_prefix(Some(account_hash), path), node))
                })
                .chain(update_batch.account_updates)
                .collect();
            trie.put_batch(pre_state_root, last_state_root, key_values);
>>>>>>> a90b1fdf
        }

        for block in update_batch.blocks {
            // store block
            let number = block.header.number;
            let hash = block.hash();

            for (index, transaction) in block.body.transactions.iter().enumerate() {
                store
                    .transaction_locations
                    .entry(transaction.hash())
                    .or_default()
                    .push((number, hash, index as u64));
            }
            store.bodies.insert(hash, block.body);
            store.headers.insert(hash, block.header);
            store.block_numbers.insert(hash, number);
        }

        for (block_hash, receipts) in update_batch.receipts {
            for (index, receipt) in receipts.into_iter().enumerate() {
                store
                    .receipts
                    .entry(block_hash)
                    .or_default()
                    .insert(index as u64, receipt);
            }
        }

        // store code updates
        for (code_hash, code) in update_batch.code_updates {
            store.account_codes.insert(code_hash, code);
        }

        Ok(())
    }

    fn get_block_header(&self, block_number: u64) -> Result<Option<BlockHeader>, StoreError> {
        let store = self.inner()?;
        if let Some(hash) = store.canonical_hashes.get(&block_number) {
            Ok(store.headers.get(hash).cloned())
        } else {
            Ok(None)
        }
    }

    async fn get_block_body(&self, block_number: u64) -> Result<Option<BlockBody>, StoreError> {
        let store = self.inner()?;
        if let Some(hash) = store.canonical_hashes.get(&block_number) {
            Ok(store.bodies.get(hash).cloned())
        } else {
            Ok(None)
        }
    }

    async fn remove_block(&self, block_number: BlockNumber) -> Result<(), StoreError> {
        let mut store = self.inner()?;
        let Some(hash) = store.canonical_hashes.get(&block_number).cloned() else {
            return Ok(());
        };
        store.canonical_hashes.remove(&block_number);
        store.block_numbers.remove(&hash);
        store.headers.remove(&hash);
        store.bodies.remove(&hash);
        Ok(())
    }

    async fn get_block_bodies(
        &self,
        from: BlockNumber,
        to: BlockNumber,
    ) -> Result<Vec<BlockBody>, StoreError> {
        let store = self.inner()?;
        let mut res = Vec::new();
        for block_number in from..=to {
            if let Some(block) = store
                .canonical_hashes
                .get(&block_number)
                .and_then(|hash| store.bodies.get(hash))
            {
                res.push(block.clone())
            }
        }
        Ok(res)
    }

    async fn get_block_bodies_by_hash(
        &self,
        hashes: Vec<BlockHash>,
    ) -> Result<Vec<BlockBody>, StoreError> {
        let store = self.inner()?;
        let mut res = Vec::new();
        for hash in hashes {
            if let Some(block) = store.bodies.get(&hash).cloned() {
                res.push(block);
            }
        }
        Ok(res)
    }

    async fn clear_snap_state(&self) -> Result<(), StoreError> {
        self.inner()?.snap_state = Default::default();
        Ok(())
    }

    async fn add_pending_block(&self, block: Block) -> Result<(), StoreError> {
        self.inner()?.pending_blocks.insert(block.hash(), block);
        Ok(())
    }

    async fn get_pending_block(&self, block_hash: BlockHash) -> Result<Option<Block>, StoreError> {
        Ok(self.inner()?.pending_blocks.get(&block_hash).cloned())
    }

    async fn add_block_header(
        &self,
        block_hash: BlockHash,
        block_header: BlockHeader,
    ) -> Result<(), StoreError> {
        let block_number = block_header.number;
        self.add_block_number(block_hash, block_number).await?;
        self.inner()?.headers.insert(block_hash, block_header);
        Ok(())
    }

    async fn add_block_headers(&self, block_headers: Vec<BlockHeader>) -> Result<(), StoreError> {
        self.inner()?.block_numbers.extend(
            block_headers
                .iter()
                .map(|header| (header.hash(), header.number)),
        );
        self.inner()?.headers.extend(
            block_headers
                .into_iter()
                .map(|header| (header.hash(), header)),
        );
        Ok(())
    }

    async fn add_block_body(
        &self,
        block_hash: BlockHash,
        block_body: BlockBody,
    ) -> Result<(), StoreError> {
        self.inner()?.bodies.insert(block_hash, block_body);
        Ok(())
    }

    async fn add_blocks(&self, blocks: Vec<Block>) -> Result<(), StoreError> {
        for block in blocks {
            let header = block.header;
            let number = header.number;
            let hash = header.hash();
            let locations = block
                .body
                .transactions
                .iter()
                .enumerate()
                .map(|(i, tx)| (number, tx.hash(), i as u64))
                .collect();
            self.inner()?.transaction_locations.insert(hash, locations);
            self.add_block_body(hash, block.body.clone()).await?;
            self.add_block_header(hash, header).await?;
        }

        Ok(())
    }

    async fn add_block_number(
        &self,
        block_hash: BlockHash,
        block_number: BlockNumber,
    ) -> Result<(), StoreError> {
        self.inner()?.block_numbers.insert(block_hash, block_number);
        Ok(())
    }

    fn get_block_number_sync(
        &self,
        block_hash: BlockHash,
    ) -> Result<Option<BlockNumber>, StoreError> {
        Ok(self.inner()?.block_numbers.get(&block_hash).copied())
    }

    async fn get_block_number(
        &self,
        block_hash: BlockHash,
    ) -> Result<Option<BlockNumber>, StoreError> {
        self.get_block_number_sync(block_hash)
    }

    async fn get_transaction_location(
        &self,
        transaction_hash: H256,
    ) -> Result<Option<(BlockNumber, BlockHash, Index)>, StoreError> {
        let store = self.inner()?;
        Ok(store
            .transaction_locations
            .get(&transaction_hash)
            .and_then(|v| {
                v.iter()
                    .find(|(number, hash, _index)| store.canonical_hashes.get(number) == Some(hash))
                    .copied()
            }))
    }

    async fn add_receipt(
        &self,
        block_hash: BlockHash,
        index: Index,
        receipt: Receipt,
    ) -> Result<(), StoreError> {
        let mut store = self.inner()?;
        let entry = store.receipts.entry(block_hash).or_default();
        entry.insert(index, receipt);
        Ok(())
    }

    async fn get_receipt(
        &self,
        block_hash: BlockHash,
        index: Index,
    ) -> Result<Option<Receipt>, StoreError> {
        let store = self.inner()?;
        Ok(store
            .receipts
            .get(&block_hash)
            .and_then(|entry| entry.get(&index))
            .cloned())
    }

    async fn add_account_code(&self, code_hash: H256, code: Bytes) -> Result<(), StoreError> {
        self.inner()?.account_codes.insert(code_hash, code);
        Ok(())
    }

    fn get_account_code(&self, code_hash: H256) -> Result<Option<Bytes>, StoreError> {
        Ok(self.inner()?.account_codes.get(&code_hash).cloned())
    }

    async fn set_chain_config(&self, chain_config: &ChainConfig) -> Result<(), StoreError> {
        // Store cancun timestamp
        self.inner()?.chain_data.chain_config = Some(*chain_config);
        Ok(())
    }

    async fn update_earliest_block_number(
        &self,
        block_number: BlockNumber,
    ) -> Result<(), StoreError> {
        self.inner()?
            .chain_data
            .earliest_block_number
            .replace(block_number);
        Ok(())
    }

    async fn get_latest_block_number(&self) -> Result<Option<BlockNumber>, StoreError> {
        Ok(self.inner()?.chain_data.latest_block_number)
    }

    async fn get_earliest_block_number(&self) -> Result<Option<BlockNumber>, StoreError> {
        Ok(self.inner()?.chain_data.earliest_block_number)
    }

    async fn get_finalized_block_number(&self) -> Result<Option<BlockNumber>, StoreError> {
        Ok(self.inner()?.chain_data.finalized_block_number)
    }

    async fn get_safe_block_number(&self) -> Result<Option<BlockNumber>, StoreError> {
        Ok(self.inner()?.chain_data.safe_block_number)
    }

    async fn update_pending_block_number(
        &self,
        block_number: BlockNumber,
    ) -> Result<(), StoreError> {
        self.inner()?
            .chain_data
            .pending_block_number
            .replace(block_number);
        Ok(())
    }

    async fn get_pending_block_number(&self) -> Result<Option<BlockNumber>, StoreError> {
        Ok(self.inner()?.chain_data.pending_block_number)
    }

    fn open_storage_trie(
        &self,
        hashed_address: H256,
<<<<<<< HEAD
        _storage_root: H256,
=======
        storage_root: H256,
>>>>>>> a90b1fdf
        state_root: H256,
    ) -> Result<Trie, StoreError> {
        let store = self.inner()?;
        let trie_backend = store.state_trie_nodes.clone();
        let db = Box::new(InMemoryTrieDB::new(trie_backend));
        let wrap_db = Box::new(TrieWrapper {
            state_root,
            inner: store.trie_cache.clone(),
            db,
            prefix: Some(hashed_address),
        });
<<<<<<< HEAD
        Ok(Trie::open(wrap_db, state_root))
=======
        Ok(Trie::open(wrap_db, storage_root))
>>>>>>> a90b1fdf
    }

    fn open_state_trie(&self, state_root: H256) -> Result<Trie, StoreError> {
        let store = self.inner()?;
        let trie_backend = store.state_trie_nodes.clone();
        let db = Box::new(InMemoryTrieDB::new(trie_backend));
        let wrap_db = Box::new(TrieWrapper {
            state_root,
            inner: store.trie_cache.clone(),
            db,
            prefix: None,
        });
        Ok(Trie::open(wrap_db, state_root))
    }

    fn open_direct_state_trie(&self, state_root: H256) -> Result<Trie, StoreError> {
        let store = self.inner()?;
        let trie_backend = store.state_trie_nodes.clone();
        let db = Box::new(InMemoryTrieDB::new(trie_backend));
        Ok(Trie::open(db, state_root))
    }

    fn open_direct_storage_trie(
        &self,
        hashed_address: H256,
        storage_root: H256,
    ) -> Result<Trie, StoreError> {
        let store = self.inner()?;
        let trie_backend = store.state_trie_nodes.clone();
        let prefix = apply_prefix(Some(hashed_address), Default::default());
        let db = Box::new(InMemoryTrieDB::new_with_prefix(trie_backend, prefix));
        Ok(Trie::open(db, storage_root))
    }

    async fn get_block_body_by_hash(
        &self,
        block_hash: BlockHash,
    ) -> Result<Option<BlockBody>, StoreError> {
        Ok(self.inner()?.bodies.get(&block_hash).cloned())
    }

    fn get_block_header_by_hash(
        &self,
        block_hash: BlockHash,
    ) -> Result<Option<BlockHeader>, StoreError> {
        Ok(self.inner()?.headers.get(&block_hash).cloned())
    }

    fn get_canonical_block_hash_sync(
        &self,
        block_number: BlockNumber,
    ) -> Result<Option<BlockHash>, StoreError> {
        Ok(self.inner()?.canonical_hashes.get(&block_number).cloned())
    }

    async fn get_canonical_block_hash(
        &self,
        block_number: BlockNumber,
    ) -> Result<Option<BlockHash>, StoreError> {
        self.get_canonical_block_hash_sync(block_number)
    }

    async fn forkchoice_update(
        &self,
        new_canonical_blocks: Option<Vec<(BlockNumber, BlockHash)>>,
        head_number: BlockNumber,
        head_hash: BlockHash,
        safe: Option<BlockNumber>,
        finalized: Option<BlockNumber>,
    ) -> Result<(), StoreError> {
        let mut store = self.inner()?;

        // Make all ancestors to head canonical.
        if let Some(new_canonical_blocks) = new_canonical_blocks {
            for (number, hash) in new_canonical_blocks {
                store.canonical_hashes.insert(number, hash);
            }
        }

        // Remove anything after the head from the canonical chain.
        let latest = store.chain_data.latest_block_number.unwrap_or(0);
        for number in (head_number + 1)..(latest + 1) {
            store.canonical_hashes.remove(&number);
        }

        // Make head canonical and label all special blocks correctly.
        store.canonical_hashes.insert(head_number, head_hash);

        if let Some(finalized) = finalized {
            store.chain_data.finalized_block_number.replace(finalized);
        }

        if let Some(safe) = safe {
            store.chain_data.safe_block_number.replace(safe);
        }

        store.chain_data.latest_block_number.replace(head_number);

        Ok(())
    }

    async fn get_receipts_for_block(
        &self,
        block_hash: &BlockHash,
    ) -> Result<Vec<Receipt>, StoreError> {
        let store = self.inner()?;
        let Some(receipts_for_block) = store.receipts.get(block_hash) else {
            return Ok(vec![]);
        };
        let mut receipts = receipts_for_block
            .iter()
            .collect::<Vec<(&Index, &Receipt)>>();

        receipts.sort_by_key(|(index, _receipt)| **index);

        Ok(receipts
            .into_iter()
            .map(|(_index, receipt)| receipt.clone())
            .collect())
    }

    async fn add_receipts(
        &self,
        block_hash: BlockHash,
        receipts: Vec<Receipt>,
    ) -> Result<(), StoreError> {
        let mut store = self.inner()?;
        let entry = store.receipts.entry(block_hash).or_default();
        for (index, receipt) in receipts.into_iter().enumerate() {
            entry.insert(index as u64, receipt);
        }
        Ok(())
    }

    async fn set_header_download_checkpoint(
        &self,
        block_hash: BlockHash,
    ) -> Result<(), StoreError> {
        self.inner()?.snap_state.header_download_checkpoint = Some(block_hash);
        Ok(())
    }

    async fn get_header_download_checkpoint(&self) -> Result<Option<BlockHash>, StoreError> {
        Ok(self.inner()?.snap_state.header_download_checkpoint)
    }

    async fn set_state_trie_key_checkpoint(
        &self,
        last_keys: [H256; STATE_TRIE_SEGMENTS],
    ) -> Result<(), StoreError> {
        self.inner()?.snap_state.state_trie_key_checkpoint = Some(last_keys);
        Ok(())
    }

    async fn get_state_trie_key_checkpoint(
        &self,
    ) -> Result<Option<[H256; STATE_TRIE_SEGMENTS]>, StoreError> {
        Ok(self.inner()?.snap_state.state_trie_key_checkpoint)
    }

    async fn set_state_heal_paths(&self, paths: Vec<(Nibbles, H256)>) -> Result<(), StoreError> {
        self.inner()?.snap_state.state_heal_paths = Some(paths);
        Ok(())
    }

    async fn get_state_heal_paths(&self) -> Result<Option<Vec<(Nibbles, H256)>>, StoreError> {
        Ok(self.inner()?.snap_state.state_heal_paths.clone())
    }

    async fn set_state_trie_rebuild_checkpoint(
        &self,
        checkpoint: (H256, [H256; STATE_TRIE_SEGMENTS]),
    ) -> Result<(), StoreError> {
        self.inner()?.snap_state.state_trie_rebuild_checkpoint = Some(checkpoint);
        Ok(())
    }

    async fn get_state_trie_rebuild_checkpoint(
        &self,
    ) -> Result<Option<(H256, [H256; STATE_TRIE_SEGMENTS])>, StoreError> {
        Ok(self.inner()?.snap_state.state_trie_rebuild_checkpoint)
    }

    async fn set_storage_trie_rebuild_pending(
        &self,
        pending: Vec<(H256, H256)>,
    ) -> Result<(), StoreError> {
        self.inner()?.snap_state.storage_trie_rebuild_pending = Some(pending);
        Ok(())
    }

    async fn get_storage_trie_rebuild_pending(
        &self,
    ) -> Result<Option<Vec<(H256, H256)>>, StoreError> {
        Ok(self
            .inner()?
            .snap_state
            .storage_trie_rebuild_pending
            .clone())
    }

    async fn get_latest_valid_ancestor(
        &self,
        block: BlockHash,
    ) -> Result<Option<BlockHash>, StoreError> {
        Ok(self.inner()?.invalid_ancestors.get(&block).cloned())
    }

    async fn set_latest_valid_ancestor(
        &self,
        bad_block: BlockHash,
        latest_valid: BlockHash,
    ) -> Result<(), StoreError> {
        self.inner()?
            .invalid_ancestors
            .insert(bad_block, latest_valid);
        Ok(())
    }

    async fn write_storage_trie_nodes_batch(
        &self,
        storage_trie_nodes: Vec<(H256, Vec<(Nibbles, Vec<u8>)>)>,
    ) -> Result<(), StoreError> {
        let store = self.inner()?;
        let mut trie = store
            .state_trie_nodes
            .lock()
            .map_err(|_| StoreError::LockError)?;

        for (hashed_address, nodes) in storage_trie_nodes {
            for (node_path, node_data) in nodes {
                let full_path = apply_prefix(Some(hashed_address), node_path);
                trie.insert(full_path.into_vec(), node_data);
            }
        }

        Ok(())
    }

    async fn write_account_code_batch(
        &self,
        account_codes: Vec<(H256, Bytes)>,
    ) -> Result<(), StoreError> {
        let mut store = self.inner()?;

        for (code_hash, code) in account_codes {
            store.account_codes.insert(code_hash, code);
        }

        Ok(())
    }

    fn generate_flatkeyvalue(&self) -> Result<(), StoreError> {
        // FlatKeyValue currently not supported for the InMemory DB
        // Silently ignoring the request to build the FlatKeyValue is harmless
        Ok(())
    }
}

impl Debug for Store {
    fn fmt(&self, f: &mut std::fmt::Formatter<'_>) -> std::fmt::Result {
        f.debug_struct("In Memory Store").finish()
    }
}<|MERGE_RESOLUTION|>--- conflicted
+++ resolved
@@ -17,15 +17,12 @@
     fmt::Debug,
     sync::{Arc, Mutex, MutexGuard, RwLock},
 };
-<<<<<<< HEAD
-=======
 
 // NOTE: we use a different commit threshold than rocksdb since tests
 // require older states to be available
 // TODO: solve this in some other way, maybe adding logic for arbitrary
 // state access by applying diffs
 const COMMIT_THRESHOLD: usize = 10000;
->>>>>>> a90b1fdf
 
 #[derive(Default, Clone)]
 pub struct Store(Arc<Mutex<StoreInner>>);
@@ -97,17 +94,6 @@
                 .trie_cache
                 .write()
                 .map_err(|_| StoreError::LockError)?;
-<<<<<<< HEAD
-            let parent_state_root = self
-                .get_block_header_by_hash(
-                    update_batch
-                        .blocks
-                        .first()
-                        .ok_or(StoreError::UpdateBatchNoBlocks)?
-                        .header
-                        .parent_hash,
-                )?
-=======
             let parent = update_batch
                 .blocks
                 .first()
@@ -118,7 +104,6 @@
             let pre_state_root = store
                 .headers
                 .get(&parent)
->>>>>>> a90b1fdf
                 .map(|header| header.state_root)
                 .unwrap_or_default();
 
@@ -134,11 +119,7 @@
                 .lock()
                 .map_err(|_| StoreError::LockError)?;
 
-<<<<<<< HEAD
-            if let Some(root) = trie.get_commitable(parent_state_root) {
-=======
             if let Some(root) = trie.get_commitable(pre_state_root, COMMIT_THRESHOLD) {
->>>>>>> a90b1fdf
                 let nodes = trie.commit(root).unwrap_or_default();
                 for (key, value) in nodes {
                     if value.is_empty() {
@@ -148,22 +129,6 @@
                     }
                 }
             }
-<<<<<<< HEAD
-            trie.put_batch(
-                parent_state_root,
-                last_state_root,
-                update_batch
-                    .storage_updates
-                    .into_iter()
-                    .flat_map(|(account_hash, nodes)| {
-                        nodes
-                            .into_iter()
-                            .map(move |(path, node)| (apply_prefix(Some(account_hash), path), node))
-                    })
-                    .chain(update_batch.account_updates)
-                    .collect(),
-            );
-=======
             let key_values = update_batch
                 .storage_updates
                 .into_iter()
@@ -175,7 +140,6 @@
                 .chain(update_batch.account_updates)
                 .collect();
             trie.put_batch(pre_state_root, last_state_root, key_values);
->>>>>>> a90b1fdf
         }
 
         for block in update_batch.blocks {
@@ -467,11 +431,7 @@
     fn open_storage_trie(
         &self,
         hashed_address: H256,
-<<<<<<< HEAD
-        _storage_root: H256,
-=======
         storage_root: H256,
->>>>>>> a90b1fdf
         state_root: H256,
     ) -> Result<Trie, StoreError> {
         let store = self.inner()?;
@@ -483,11 +443,7 @@
             db,
             prefix: Some(hashed_address),
         });
-<<<<<<< HEAD
-        Ok(Trie::open(wrap_db, state_root))
-=======
         Ok(Trie::open(wrap_db, storage_root))
->>>>>>> a90b1fdf
     }
 
     fn open_state_trie(&self, state_root: H256) -> Result<Trie, StoreError> {
