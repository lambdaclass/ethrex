use crate::{
    UpdateBatch,
    api::StoreEngine,
    error::StoreError,
    store::{MAX_SNAPSHOT_READS, STATE_TRIE_SEGMENTS},
    store_db::codec::{
        account_info_log_entry::AccountInfoLogEntry,
        account_storage_log_entry::AccountStorageLogEntry, block_num_hash::BlockNumHash,
    },
};
use bytes::Bytes;
use ethereum_types::{H256, U256};
use ethrex_common::Address;
use ethrex_common::types::{
    AccountInfo, AccountState, Block, BlockBody, BlockHash, BlockHeader, BlockNumber, ChainConfig,
    Index, Receipt, payload::PayloadBundle,
};
use ethrex_trie::{InMemoryTrieDB, Nibbles, NodeHash, Trie};
use std::{
    collections::{BTreeMap, HashMap},
    fmt::Debug,
    sync::{Arc, Mutex, MutexGuard},
};
pub type NodeMap = Arc<Mutex<HashMap<NodeHash, Vec<u8>>>>;

#[derive(Default, Clone)]
pub struct Store(Arc<Mutex<StoreInner>>);

#[derive(Default, Debug)]
struct StoreInner {
    chain_data: ChainData,
    block_numbers: HashMap<BlockHash, BlockNumber>,
    canonical_hashes: HashMap<BlockNumber, BlockHash>,
    bodies: HashMap<BlockHash, BlockBody>,
    headers: HashMap<BlockHash, BlockHeader>,
    // Maps code hashes to code
    account_codes: HashMap<H256, Bytes>,
    // Maps transaction hashes to their blocks (height+hash) and index within the blocks.
    transaction_locations: HashMap<H256, Vec<(BlockNumber, BlockHash, Index)>>,
    receipts: HashMap<BlockHash, HashMap<Index, Receipt>>,
    state_trie_nodes: NodeMap,
    // A storage trie for each hashed account address
    storage_trie_nodes: HashMap<H256, NodeMap>,
    // Stores local blocks by payload id
    payloads: HashMap<u64, PayloadBundle>,
    pending_blocks: HashMap<BlockHash, Block>,
    // Stores invalid blocks and their latest valid ancestor
    invalid_ancestors: HashMap<BlockHash, BlockHash>,
    // Stores current Snap Sate
    snap_state: SnapState,
    // Stores State trie leafs from the last downloaded tries
    state_snapshot: BTreeMap<H256, AccountState>,
    // Stores Storage trie leafs from the last downloaded tries
    storage_snapshot: HashMap<H256, BTreeMap<H256, U256>>,
    /// Stores current account info
    account_info: HashMap<Address, AccountInfo>,
    /// Stores current account storage
    account_storage: HashMap<(Address, H256), U256>,
    /// Current snapshot block number and hash
    current_snapshot_block: Option<BlockNumHash>,
    /// Account info write log table.
    /// The key maps to two blocks: first, and as seek key, the block corresponding to the final
    /// state after applying the log, and second, the parent of the first block in the range,
    /// that is, the state to which this log should be applied and the state we get back after
    /// rewinding these logs.
    account_state_logs: HashMap<BlockNumHash, Vec<(BlockNumHash, AccountInfoLogEntry)>>,
    /// Storage write log table.
    /// The key maps to two blocks: first, and as seek key, the block corresponding to the final
    /// state after applying the log, and second, the parent of the first block in the range,
    /// that is, the state to which this log should be applied and the state we get back after
    /// rewinding these logs.
    account_storage_logs: HashMap<BlockNumHash, Vec<(BlockNumHash, AccountStorageLogEntry)>>,
}

#[derive(Default, Debug)]
struct ChainData {
    chain_config: Option<ChainConfig>,
    earliest_block_number: Option<BlockNumber>,
    finalized_block_number: Option<BlockNumber>,
    safe_block_number: Option<BlockNumber>,
    latest_block_number: Option<BlockNumber>,
    pending_block_number: Option<BlockNumber>,
}

// Keeps track of the state left by the latest snap attempt
#[derive(Default, Debug)]
pub struct SnapState {
    /// Latest downloaded block header's hash from a previously aborted sync
    header_download_checkpoint: Option<BlockHash>,
    /// Last downloaded key of the latest State Trie
    state_trie_key_checkpoint: Option<[H256; STATE_TRIE_SEGMENTS]>,
    /// Accounts which storage needs healing
    storage_heal_paths: Option<Vec<(H256, Vec<Nibbles>)>>,
    /// State trie Paths in need of healing
    state_heal_paths: Option<Vec<Nibbles>>,
    /// Storage tries waiting rebuild
    storage_trie_rebuild_pending: Option<Vec<(H256, H256)>>,
    // Latest root of the rebuilt state trie + the last inserted keys for each state trie segment
    state_trie_rebuild_checkpoint: Option<(H256, [H256; STATE_TRIE_SEGMENTS])>,
}

impl Store {
    pub fn new() -> Self {
        Self::default()
    }
    fn inner(&self) -> Result<MutexGuard<'_, StoreInner>, StoreError> {
        self.0.lock().map_err(|_| StoreError::LockError)
    }
}

#[async_trait::async_trait]
impl StoreEngine for Store {
    async fn apply_updates(&self, update_batch: UpdateBatch) -> Result<(), StoreError> {
        let mut store = self.inner()?;

        // We only need to update the flat tables if the update batch contains blocks
        // We should review what to do in a reconstruct scenario, do we need to update the snapshot state?
        if let (Some(first_block), Some(last_block)) =
            (update_batch.blocks.first(), update_batch.blocks.last())
        {
            let parent_block = (
                first_block.header.number - 1,
                first_block.header.parent_hash,
            )
                .into();

            let final_block = (last_block.header.number, last_block.hash()).into();
            for (addr, old_info, new_info) in update_batch.account_info_log_updates.iter().cloned()
            {
                let log = AccountInfoLogEntry {
                    address: addr.0,
                    info: new_info,
                    previous_info: old_info,
                };
                store
                    .account_state_logs
                    .entry(final_block)
                    .or_default()
                    .push((parent_block, log));
            }

            for storage_log in update_batch.storage_log_updates.iter().cloned() {
                store
                    .account_storage_logs
                    .entry(final_block)
                    .or_default()
                    .push((parent_block, storage_log));
            }

            let current_snapshot = store.current_snapshot_block.unwrap_or_default();

            // If the current snapshot is the parent block, we can update the account and storage
            if current_snapshot == parent_block {
                for (addr, _old_info, new_info) in
                    update_batch.account_info_log_updates.iter().cloned()
                {
                    if new_info == AccountInfo::default() {
                        store.account_info.remove(&addr.0);
                    } else {
                        store.account_info.insert(addr.0, new_info);
                    }
                }

                for entry in update_batch.storage_log_updates.iter().cloned() {
                    if entry.new_value.is_zero() {
                        store.account_storage.remove(&(entry.address, entry.slot));
                    } else {
                        store
                            .account_storage
                            .insert((entry.address, entry.slot), entry.new_value);
                    }
                }

                store.current_snapshot_block = Some(final_block);
            }
        }

        {
            // store account updates
            let mut state_trie_store = store
                .state_trie_nodes
                .lock()
                .map_err(|_| StoreError::LockError)?;
            for (node_hash, node_data) in update_batch.account_updates {
                state_trie_store.insert(node_hash, node_data);
            }
        }

        // store code updates
        for (hashed_address, code) in update_batch.code_updates {
            store.account_codes.insert(hashed_address, code);
        }

        for (hashed_address, nodes, _) in update_batch.storage_updates {
            let mut addr_store = store
                .storage_trie_nodes
                .entry(hashed_address)
                .or_default()
                .lock()
                .map_err(|_| StoreError::LockError)?;
            for (node_hash, node_data) in nodes {
                addr_store.insert(node_hash, node_data);
            }
        }

        for block in update_batch.blocks {
            // store block
            let number = block.header.number;
            let hash = block.hash();

            for (index, transaction) in block.body.transactions.iter().enumerate() {
                store
                    .transaction_locations
                    .entry(transaction.compute_hash())
                    .or_default()
                    .push((number, hash, index as u64));
            }
            store.bodies.insert(hash, block.body);
            store.headers.insert(hash, block.header);
            store.block_numbers.insert(hash, number);
        }

        for (block_hash, receipts) in update_batch.receipts {
            for (index, receipt) in receipts.into_iter().enumerate() {
                store
                    .receipts
                    .entry(block_hash)
                    .or_default()
                    .insert(index as u64, receipt);
            }
        }

        Ok(())
    }

    async fn undo_writes_until_canonical(&self) -> Result<(), StoreError> {
        let mut store = self.inner()?;

        let Some(mut current_snapshot) = store.current_snapshot_block else {
            return Ok(());
        };

        let mut block_num = current_snapshot.block_number;
        let mut snapshot_hash = current_snapshot.block_hash;

        let mut canonical_hash = store
            .canonical_hashes
            .get(&block_num)
            .copied()
            .unwrap_or_default();

        while canonical_hash != snapshot_hash {
            // Restore account info for the block of the current snapshot
            if let Some(entries) = store.account_state_logs.get(&current_snapshot).cloned() {
                for (parent_block, log) in entries {
                    // Restore previous state
                    if log.previous_info == AccountInfo::default() {
                        store.account_info.remove(&log.address);
                    } else {
                        store
                            .account_info
                            .insert(log.address, log.previous_info.clone());
                    }

                    // We update this here to ensure it's the previous block according
                    // to the logs found.
                    BlockNumHash {
                        block_number: block_num,
                        block_hash: snapshot_hash,
                    } = parent_block;
                }
            };

            // Restore account storage for the block of the current snapshot
            if let Some(entries) = store.account_storage_logs.get(&current_snapshot).cloned() {
                for (parent_block, log) in entries {
                    // Restore previous state
                    if log.old_value.is_zero() {
                        store.account_storage.remove(&(log.address, log.slot));
                    } else {
                        store
                            .account_storage
                            .insert((log.address, log.slot), log.old_value);
                    }

                    // We update this here to ensure it's the previous block according
                    // to the logs found.
                    BlockNumHash {
                        block_number: block_num,
                        block_hash: snapshot_hash,
                    } = parent_block;
                }
            };

            if current_snapshot == (block_num, snapshot_hash).into() {
                break;
            }

            // Get the canonical hash of the parent block
            canonical_hash = store
                .canonical_hashes
                .get(&block_num)
                .copied()
                .unwrap_or_default();

            // Update the current snapshot with the parent block
            current_snapshot = BlockNumHash {
                block_number: block_num,
                block_hash: snapshot_hash,
            };
        }

        store.current_snapshot_block = Some(current_snapshot);

        Ok(())
    }

    async fn replay_writes_until_head(&self, head_hash: H256) -> Result<(), StoreError> {
        let mut store = self.inner()?;

        let Some(mut current_snapshot) = store.current_snapshot_block else {
            return Ok(());
        };

        // Asuming that we are in the bifurcation point, we start from the next block
        let start_block = current_snapshot.block_number + 1;

        for target_block_num in start_block.. {
            // Get the canonical hash for this block number
            let Some(canonical_hash) = store.canonical_hashes.get(&target_block_num).copied()
            else {
                break; // No more canonical blocks
            };

            let target_block = BlockNumHash {
                block_number: target_block_num,
                block_hash: canonical_hash,
            };
<<<<<<< HEAD

            warn!("REPLAY: processing block {target_block:?}");
=======
>>>>>>> 1cde3b1c

            // Apply account state logs for this block
            if let Some(entries) = store.account_state_logs.get(&target_block).cloned() {
                for (parent_block, log) in entries {
                    // Verify this log applies to our current state
                    if parent_block != current_snapshot {
                        break;
                    }

                    // Apply the new state
                    if log.info == AccountInfo::default() {
                        store.account_info.remove(&log.address);
                    } else {
                        store.account_info.insert(log.address, log.info.clone());
                    }
                }
            }

            // Apply account storage logs for this block
            if let Some(entries) = store.account_storage_logs.get(&target_block).cloned() {
                for (parent_block, log) in entries {
                    // Verify this log applies to our current state
                    if parent_block != current_snapshot {
                        break;
                    }

                    // Apply the new state
                    if log.new_value.is_zero() {
                        store.account_storage.remove(&(log.address, log.slot));
                    } else {
                        store
                            .account_storage
                            .insert((log.address, log.slot), log.new_value);
                    }
                }
            }

            // Update current snapshot to the target block that we just processed
            current_snapshot = target_block;

            // Stop if we've reached the target head
            if canonical_hash == head_hash {
                tracing::warn!("REPLAY: reached head {head_hash:?}");
                break;
            }
        }

        // Update the current snapshot block
        store.current_snapshot_block = Some(current_snapshot);
        Ok(())
    }

    fn get_current_account_info(
        &self,
        address: Address,
    ) -> Result<Option<AccountInfo>, StoreError> {
        let store = self.inner()?;
        Ok(store.account_info.get(&address).cloned())
    }

    async fn setup_genesis_flat_account_info(
        &self,
        genesis_block_number: u64,
        genesis_block_hash: H256,
        genesis_accounts: &[(Address, u64, U256, H256, bool)],
    ) -> Result<(), StoreError> {
        let mut store = self.inner()?;

        store.current_snapshot_block = Some(BlockNumHash {
            block_number: genesis_block_number,
            block_hash: genesis_block_hash,
        });

        for (address, nonce, balance, code_hash, removed) in genesis_accounts {
            if *removed {
                store.account_info.remove(address);
            } else {
                let account_info = AccountInfo {
                    nonce: *nonce,
                    balance: *balance,
                    code_hash: *code_hash,
                };
                store.account_info.insert(*address, account_info);
            }
        }

        Ok(())
    }

    fn get_block_for_current_snapshot(&self) -> Result<Option<BlockHash>, StoreError> {
        let store: MutexGuard<'_, StoreInner> = self.inner()?;
        Ok(store.current_snapshot_block.map(|block| block.block_hash))
    }

    fn get_current_storage(&self, address: Address, key: H256) -> Result<Option<U256>, StoreError> {
        let store = self.inner()?;
        Ok(store.account_storage.get(&(address, key)).cloned())
    }
    async fn setup_genesis_flat_account_storage(
        &self,
        genesis_block_number: u64,
        genesis_block_hash: H256,
        genesis_accounts: &[(Address, H256, U256)],
    ) -> Result<(), StoreError> {
        let mut store = self.inner()?;

        store.current_snapshot_block = Some(BlockNumHash {
            block_number: genesis_block_number,
            block_hash: genesis_block_hash,
        });

        for (address, slot, value) in genesis_accounts {
            if !value.is_zero() {
                store.account_storage.insert((*address, *slot), *value);
            } else {
                store.account_storage.remove(&(*address, *slot));
            }
        }

        Ok(())
    }
    fn get_block_header(&self, block_number: u64) -> Result<Option<BlockHeader>, StoreError> {
        let store = self.inner()?;
        if let Some(hash) = store.canonical_hashes.get(&block_number) {
            Ok(store.headers.get(hash).cloned())
        } else {
            Ok(None)
        }
    }

    async fn get_block_body(&self, block_number: u64) -> Result<Option<BlockBody>, StoreError> {
        let store = self.inner()?;
        if let Some(hash) = store.canonical_hashes.get(&block_number) {
            Ok(store.bodies.get(hash).cloned())
        } else {
            Ok(None)
        }
    }

    async fn remove_block(&self, block_number: BlockNumber) -> Result<(), StoreError> {
        let mut store = self.inner()?;
        let Some(hash) = store.canonical_hashes.get(&block_number).cloned() else {
            return Ok(());
        };
        store.canonical_hashes.remove(&block_number);
        store.block_numbers.remove(&hash);
        store.headers.remove(&hash);
        store.bodies.remove(&hash);
        Ok(())
    }

    async fn get_block_bodies(
        &self,
        from: BlockNumber,
        to: BlockNumber,
    ) -> Result<Vec<BlockBody>, StoreError> {
        let store = self.inner()?;
        let mut res = Vec::new();
        for block_number in from..=to {
            if let Some(hash) = store.canonical_hashes.get(&block_number) {
                if let Some(block) = store.bodies.get(hash).cloned() {
                    res.push(block);
                }
            }
        }
        Ok(res)
    }

    async fn get_block_bodies_by_hash(
        &self,
        hashes: Vec<BlockHash>,
    ) -> Result<Vec<BlockBody>, StoreError> {
        let store = self.inner()?;
        let mut res = Vec::new();
        for hash in hashes {
            if let Some(block) = store.bodies.get(&hash).cloned() {
                res.push(block);
            }
        }
        Ok(res)
    }

    async fn add_pending_block(&self, block: Block) -> Result<(), StoreError> {
        self.inner()?.pending_blocks.insert(block.hash(), block);
        Ok(())
    }

    async fn get_pending_block(&self, block_hash: BlockHash) -> Result<Option<Block>, StoreError> {
        Ok(self.inner()?.pending_blocks.get(&block_hash).cloned())
    }

    async fn add_block_header(
        &self,
        block_hash: BlockHash,
        block_header: BlockHeader,
    ) -> Result<(), StoreError> {
        self.inner()?.headers.insert(block_hash, block_header);
        Ok(())
    }

    async fn add_block_headers(
        &self,
        block_hashes: Vec<BlockHash>,
        block_headers: Vec<BlockHeader>,
    ) -> Result<(), StoreError> {
        self.inner()?
            .headers
            .extend(block_hashes.into_iter().zip(block_headers));
        Ok(())
    }

    async fn add_block_body(
        &self,
        block_hash: BlockHash,
        block_body: BlockBody,
    ) -> Result<(), StoreError> {
        self.inner()?.bodies.insert(block_hash, block_body);
        Ok(())
    }

    async fn add_blocks(&self, blocks: Vec<Block>) -> Result<(), StoreError> {
        for block in blocks {
            let header = block.header;
            let number = header.number;
            let hash = header.hash();
            let locations = block
                .body
                .transactions
                .iter()
                .enumerate()
                .map(|(i, tx)| (tx.compute_hash(), number, hash, i as u64));

            self.add_transaction_locations(locations.collect()).await?;
            self.add_block_body(hash, block.body.clone()).await?;
            self.add_block_header(hash, header).await?;
            self.add_block_number(hash, number).await?;
        }

        Ok(())
    }

    async fn mark_chain_as_canonical(&self, blocks: &[Block]) -> Result<(), StoreError> {
        for block in blocks {
            self.inner()?
                .canonical_hashes
                .insert(block.header.number, block.hash());
        }

        Ok(())
    }

    async fn add_block_number(
        &self,
        block_hash: BlockHash,
        block_number: BlockNumber,
    ) -> Result<(), StoreError> {
        self.inner()?.block_numbers.insert(block_hash, block_number);
        Ok(())
    }

    fn get_block_number_sync(
        &self,
        block_hash: BlockHash,
    ) -> Result<Option<BlockNumber>, StoreError> {
        Ok(self.inner()?.block_numbers.get(&block_hash).copied())
    }

    async fn get_block_number(
        &self,
        block_hash: BlockHash,
    ) -> Result<Option<BlockNumber>, StoreError> {
        self.get_block_number_sync(block_hash)
    }

    async fn add_transaction_location(
        &self,
        transaction_hash: H256,
        block_number: BlockNumber,
        block_hash: BlockHash,
        index: Index,
    ) -> Result<(), StoreError> {
        self.inner()?
            .transaction_locations
            .entry(transaction_hash)
            .or_default()
            .push((block_number, block_hash, index));
        Ok(())
    }

    async fn get_transaction_location(
        &self,
        transaction_hash: H256,
    ) -> Result<Option<(BlockNumber, BlockHash, Index)>, StoreError> {
        let store = self.inner()?;
        Ok(store
            .transaction_locations
            .get(&transaction_hash)
            .and_then(|v| {
                v.iter()
                    .find(|(number, hash, _index)| store.canonical_hashes.get(number) == Some(hash))
                    .copied()
            }))
    }

    async fn add_receipt(
        &self,
        block_hash: BlockHash,
        index: Index,
        receipt: Receipt,
    ) -> Result<(), StoreError> {
        let mut store = self.inner()?;
        let entry = store.receipts.entry(block_hash).or_default();
        entry.insert(index, receipt);
        Ok(())
    }

    async fn get_receipt(
        &self,
        block_number: BlockNumber,
        index: Index,
    ) -> Result<Option<Receipt>, StoreError> {
        let store = self.inner()?;
        if let Some(hash) = store.canonical_hashes.get(&block_number) {
            Ok(store
                .receipts
                .get(hash)
                .and_then(|entry| entry.get(&index))
                .cloned())
        } else {
            Ok(None)
        }
    }

    async fn add_account_code(&self, code_hash: H256, code: Bytes) -> Result<(), StoreError> {
        self.inner()?.account_codes.insert(code_hash, code);
        Ok(())
    }

    fn get_account_code(&self, code_hash: H256) -> Result<Option<Bytes>, StoreError> {
        Ok(self.inner()?.account_codes.get(&code_hash).cloned())
    }

    async fn set_chain_config(&self, chain_config: &ChainConfig) -> Result<(), StoreError> {
        // Store cancun timestamp
        self.inner()?.chain_data.chain_config = Some(*chain_config);
        Ok(())
    }

    fn get_chain_config(&self) -> Result<ChainConfig, StoreError> {
        self.inner()?
            .chain_data
            .chain_config
            .ok_or(StoreError::Custom("No Chain Congif".to_string()))
    }

    async fn update_earliest_block_number(
        &self,
        block_number: BlockNumber,
    ) -> Result<(), StoreError> {
        self.inner()?
            .chain_data
            .earliest_block_number
            .replace(block_number);
        Ok(())
    }

    async fn get_earliest_block_number(&self) -> Result<Option<BlockNumber>, StoreError> {
        Ok(self.inner()?.chain_data.earliest_block_number)
    }

    async fn update_finalized_block_number(
        &self,
        block_number: BlockNumber,
    ) -> Result<(), StoreError> {
        self.inner()?
            .chain_data
            .finalized_block_number
            .replace(block_number);
        Ok(())
    }

    async fn get_finalized_block_number(&self) -> Result<Option<BlockNumber>, StoreError> {
        Ok(self.inner()?.chain_data.finalized_block_number)
    }

    async fn update_safe_block_number(&self, block_number: BlockNumber) -> Result<(), StoreError> {
        self.inner()?
            .chain_data
            .safe_block_number
            .replace(block_number);
        Ok(())
    }

    async fn get_safe_block_number(&self) -> Result<Option<BlockNumber>, StoreError> {
        Ok(self.inner()?.chain_data.safe_block_number)
    }

    async fn update_latest_block_number(
        &self,
        block_number: BlockNumber,
    ) -> Result<(), StoreError> {
        self.inner()?
            .chain_data
            .latest_block_number
            .replace(block_number);
        Ok(())
    }
    async fn get_latest_block_number(&self) -> Result<Option<BlockNumber>, StoreError> {
        Ok(self.inner()?.chain_data.latest_block_number)
    }

    async fn update_pending_block_number(
        &self,
        block_number: BlockNumber,
    ) -> Result<(), StoreError> {
        self.inner()?
            .chain_data
            .pending_block_number
            .replace(block_number);
        Ok(())
    }

    async fn get_pending_block_number(&self) -> Result<Option<BlockNumber>, StoreError> {
        Ok(self.inner()?.chain_data.pending_block_number)
    }

    fn open_storage_trie(
        &self,
        hashed_address: H256,
        storage_root: H256,
    ) -> Result<Trie, StoreError> {
        let mut store = self.inner()?;
        let trie_backend = store.storage_trie_nodes.entry(hashed_address).or_default();
        let db = Box::new(InMemoryTrieDB::new(trie_backend.clone()));
        Ok(Trie::open(db, storage_root))
    }

    fn open_state_trie(&self, state_root: H256) -> Result<Trie, StoreError> {
        let trie_backend = self.inner()?.state_trie_nodes.clone();
        let db = Box::new(InMemoryTrieDB::new(trie_backend));
        Ok(Trie::open(db, state_root))
    }

    async fn get_block_body_by_hash(
        &self,
        block_hash: BlockHash,
    ) -> Result<Option<BlockBody>, StoreError> {
        Ok(self.inner()?.bodies.get(&block_hash).cloned())
    }

    fn get_block_header_by_hash(
        &self,
        block_hash: BlockHash,
    ) -> Result<Option<BlockHeader>, StoreError> {
        Ok(self.inner()?.headers.get(&block_hash).cloned())
    }

    async fn set_canonical_block(
        &self,
        number: BlockNumber,
        hash: BlockHash,
    ) -> Result<(), StoreError> {
        self.inner()?.canonical_hashes.insert(number, hash);
        Ok(())
    }

    fn get_canonical_block_hash_sync(
        &self,
        block_number: BlockNumber,
    ) -> Result<Option<BlockHash>, StoreError> {
        Ok(self.inner()?.canonical_hashes.get(&block_number).cloned())
    }

    async fn get_canonical_block_hash(
        &self,
        block_number: BlockNumber,
    ) -> Result<Option<BlockHash>, StoreError> {
        self.get_canonical_block_hash_sync(block_number)
    }

    async fn unset_canonical_block(&self, number: BlockNumber) -> Result<(), StoreError> {
        self.inner()?.canonical_hashes.remove(&number);
        Ok(())
    }

    async fn add_payload(&self, payload_id: u64, block: Block) -> Result<(), StoreError> {
        self.inner()?
            .payloads
            .insert(payload_id, PayloadBundle::from_block(block));
        Ok(())
    }

    async fn get_payload(&self, payload_id: u64) -> Result<Option<PayloadBundle>, StoreError> {
        Ok(self.inner()?.payloads.get(&payload_id).cloned())
    }

    fn get_receipts_for_block(&self, block_hash: &BlockHash) -> Result<Vec<Receipt>, StoreError> {
        let store = self.inner()?;
        let Some(receipts_for_block) = store.receipts.get(block_hash) else {
            return Ok(vec![]);
        };
        let mut receipts = receipts_for_block
            .iter()
            .collect::<Vec<(&Index, &Receipt)>>();

        receipts.sort_by_key(|(index, _receipt)| **index);

        Ok(receipts
            .into_iter()
            .map(|(_index, receipt)| receipt.clone())
            .collect())
    }

    async fn add_receipts(
        &self,
        block_hash: BlockHash,
        receipts: Vec<Receipt>,
    ) -> Result<(), StoreError> {
        let mut store = self.inner()?;
        let entry = store.receipts.entry(block_hash).or_default();
        for (index, receipt) in receipts.into_iter().enumerate() {
            entry.insert(index as u64, receipt);
        }
        Ok(())
    }

    async fn add_transaction_locations(
        &self,
        locations: Vec<(H256, BlockNumber, BlockHash, Index)>,
    ) -> Result<(), StoreError> {
        for (transaction_hash, block_number, block_hash, index) in locations {
            self.inner()?
                .transaction_locations
                .entry(transaction_hash)
                .or_default()
                .push((block_number, block_hash, index));
        }

        Ok(())
    }

    async fn update_payload(
        &self,
        payload_id: u64,
        payload: PayloadBundle,
    ) -> Result<(), StoreError> {
        self.inner()?.payloads.insert(payload_id, payload);
        Ok(())
    }

    async fn set_header_download_checkpoint(
        &self,
        block_hash: BlockHash,
    ) -> Result<(), StoreError> {
        self.inner()?.snap_state.header_download_checkpoint = Some(block_hash);
        Ok(())
    }

    async fn get_header_download_checkpoint(&self) -> Result<Option<BlockHash>, StoreError> {
        Ok(self.inner()?.snap_state.header_download_checkpoint)
    }

    async fn set_state_trie_key_checkpoint(
        &self,
        last_keys: [H256; STATE_TRIE_SEGMENTS],
    ) -> Result<(), StoreError> {
        self.inner()?.snap_state.state_trie_key_checkpoint = Some(last_keys);
        Ok(())
    }

    async fn get_state_trie_key_checkpoint(
        &self,
    ) -> Result<Option<[H256; STATE_TRIE_SEGMENTS]>, StoreError> {
        Ok(self.inner()?.snap_state.state_trie_key_checkpoint)
    }

    async fn set_storage_heal_paths(
        &self,
        paths: Vec<(H256, Vec<Nibbles>)>,
    ) -> Result<(), StoreError> {
        self.inner()?
            .snap_state
            .storage_heal_paths
            .get_or_insert(Default::default())
            .extend(paths);
        Ok(())
    }

    async fn take_storage_heal_paths(
        &self,
        limit: usize,
    ) -> Result<Vec<(H256, Vec<Nibbles>)>, StoreError> {
        Ok(self
            .inner()?
            .snap_state
            .storage_heal_paths
            .as_mut()
            .map(|paths| paths.drain(..limit).collect())
            .unwrap_or_default())
    }

    async fn clear_snap_state(&self) -> Result<(), StoreError> {
        self.inner()?.snap_state = Default::default();
        Ok(())
    }

    async fn set_state_heal_paths(&self, paths: Vec<Nibbles>) -> Result<(), StoreError> {
        self.inner()?.snap_state.state_heal_paths = Some(paths);
        Ok(())
    }

    async fn get_state_heal_paths(&self) -> Result<Option<Vec<Nibbles>>, StoreError> {
        Ok(self.inner()?.snap_state.state_heal_paths.clone())
    }

    async fn write_snapshot_account_batch(
        &self,
        account_hashes: Vec<H256>,
        account_states: Vec<ethrex_common::types::AccountState>,
    ) -> Result<(), StoreError> {
        self.inner()?
            .state_snapshot
            .extend(account_hashes.into_iter().zip(account_states));
        Ok(())
    }

    async fn write_snapshot_storage_batch(
        &self,
        account_hash: H256,
        storage_keys: Vec<H256>,
        storage_values: Vec<U256>,
    ) -> Result<(), StoreError> {
        self.inner()?
            .storage_snapshot
            .entry(account_hash)
            .or_default()
            .extend(storage_keys.into_iter().zip(storage_values));
        Ok(())
    }
    async fn write_snapshot_storage_batches(
        &self,
        account_hashes: Vec<H256>,
        storage_keys: Vec<Vec<H256>>,
        storage_values: Vec<Vec<U256>>,
    ) -> Result<(), StoreError> {
        for (account_hash, (storage_keys, storage_values)) in account_hashes
            .into_iter()
            .zip(storage_keys.into_iter().zip(storage_values.into_iter()))
        {
            self.inner()?
                .storage_snapshot
                .entry(account_hash)
                .or_default()
                .extend(storage_keys.into_iter().zip(storage_values));
        }
        Ok(())
    }

    async fn set_state_trie_rebuild_checkpoint(
        &self,
        checkpoint: (H256, [H256; STATE_TRIE_SEGMENTS]),
    ) -> Result<(), StoreError> {
        self.inner()?.snap_state.state_trie_rebuild_checkpoint = Some(checkpoint);
        Ok(())
    }

    async fn get_state_trie_rebuild_checkpoint(
        &self,
    ) -> Result<Option<(H256, [H256; STATE_TRIE_SEGMENTS])>, StoreError> {
        Ok(self.inner()?.snap_state.state_trie_rebuild_checkpoint)
    }

    async fn clear_snapshot(&self) -> Result<(), StoreError> {
        self.inner()?.snap_state.state_trie_rebuild_checkpoint = None;
        self.inner()?.snap_state.storage_trie_rebuild_pending = None;
        Ok(())
    }

    fn read_account_snapshot(
        &self,
        start: H256,
    ) -> Result<Vec<(H256, ethrex_common::types::AccountState)>, StoreError> {
        Ok(self
            .inner()?
            .state_snapshot
            .iter()
            .filter(|(hash, _)| **hash < start)
            .take(MAX_SNAPSHOT_READS)
            .map(|(h, a)| (*h, a.clone()))
            .collect())
    }

    async fn read_storage_snapshot(
        &self,
        start: H256,
        account_hash: H256,
    ) -> Result<Vec<(H256, U256)>, StoreError> {
        if let Some(snapshot) = self.inner()?.storage_snapshot.get(&account_hash) {
            Ok(snapshot
                .iter()
                .filter(|(hash, _)| **hash < start)
                .take(MAX_SNAPSHOT_READS)
                .map(|(k, v)| (*k, *v))
                .collect())
        } else {
            Ok(vec![])
        }
    }

    async fn set_storage_trie_rebuild_pending(
        &self,
        pending: Vec<(H256, H256)>,
    ) -> Result<(), StoreError> {
        self.inner()?.snap_state.storage_trie_rebuild_pending = Some(pending);
        Ok(())
    }

    async fn get_storage_trie_rebuild_pending(
        &self,
    ) -> Result<Option<Vec<(H256, H256)>>, StoreError> {
        Ok(self
            .inner()?
            .snap_state
            .storage_trie_rebuild_pending
            .clone())
    }

    async fn get_latest_valid_ancestor(
        &self,
        block: BlockHash,
    ) -> Result<Option<BlockHash>, StoreError> {
        Ok(self.inner()?.invalid_ancestors.get(&block).cloned())
    }

    async fn set_latest_valid_ancestor(
        &self,
        bad_block: BlockHash,
        latest_valid: BlockHash,
    ) -> Result<(), StoreError> {
        self.inner()?
            .invalid_ancestors
            .insert(bad_block, latest_valid);
        Ok(())
    }
}

impl Debug for Store {
    fn fmt(&self, f: &mut std::fmt::Formatter<'_>) -> std::fmt::Result {
        f.debug_struct("In Memory Store").finish()
    }
}<|MERGE_RESOLUTION|>--- conflicted
+++ resolved
@@ -336,11 +336,8 @@
                 block_number: target_block_num,
                 block_hash: canonical_hash,
             };
-<<<<<<< HEAD
-
-            warn!("REPLAY: processing block {target_block:?}");
-=======
->>>>>>> 1cde3b1c
+
+            tracing::warn!("REPLAY: processing block {target_block:?}");
 
             // Apply account state logs for this block
             if let Some(entries) = store.account_state_logs.get(&target_block).cloned() {
