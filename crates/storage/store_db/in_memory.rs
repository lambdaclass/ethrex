--- conflicted
+++ resolved
@@ -29,11 +29,7 @@
     receipts: HashMap<BlockHash, HashMap<Index, Receipt>>,
     pub state_trie_nodes: NodeMap,
     // A storage trie for each hashed account address
-<<<<<<< HEAD
-    storage_trie_nodes: HashMap<Nibbles, NodeMap>,
-=======
-    pub storage_trie_nodes: HashMap<H256, NodeMap>,
->>>>>>> 158164b9
+    pub storage_trie_nodes: HashMap<Nibbles, NodeMap>,
     pending_blocks: HashMap<BlockHash, Block>,
     // Stores invalid blocks and their latest valid ancestor
     invalid_ancestors: HashMap<BlockHash, BlockHash>,
