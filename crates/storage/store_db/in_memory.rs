--- conflicted
+++ resolved
@@ -14,12 +14,8 @@
 use std::{
     collections::HashMap,
     fmt::Debug,
-<<<<<<< HEAD
+    path::Path,
     sync::{Arc, Mutex, MutexGuard},
-=======
-    path::Path,
-    sync::{Arc, Mutex, MutexGuard, RwLock},
->>>>>>> 3d3e2b66
 };
 
 // NOTE: we use a different commit threshold than rocksdb since tests
