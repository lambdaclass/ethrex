--- conflicted
+++ resolved
@@ -737,7 +737,12 @@
         Ok(())
     }
 
-<<<<<<< HEAD
+    async fn create_checkpoint(&self, _path: &Path) -> Result<(), StoreError> {
+        // Checkpoints are not supported for the InMemory DB
+        // Silently ignoring the request to create a checkpoint is harmless
+        Ok(())
+    }
+
     fn apply_account_updates_from_trie_batch(
         &self,
         state_root: H256,
@@ -801,12 +806,6 @@
             storage_updates: ret_storage_updates,
             code_updates,
         })
-=======
-    async fn create_checkpoint(&self, _path: &Path) -> Result<(), StoreError> {
-        // Checkpoints are not supported for the InMemory DB
-        // Silently ignoring the request to create a checkpoint is harmless
-        Ok(())
->>>>>>> 0323cc98
     }
 }
 
