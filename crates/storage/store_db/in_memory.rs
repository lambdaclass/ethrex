--- conflicted
+++ resolved
@@ -731,7 +731,6 @@
         Ok(())
     }
 
-<<<<<<< HEAD
     /// Set the client version for the last completed snap sync
     async fn set_snap_client_version(&self, version: &str) -> Result<(), StoreError> {
         self.inner()?.latest_snap_client_version = Some(version.to_string());
@@ -741,10 +740,10 @@
     /// Get the client version for the last completed snap sync
     async fn get_snap_client_version(&self) -> Result<Option<String>, StoreError> {
         Ok(self.inner()?.latest_snap_client_version.clone())
-=======
+    }
+  
     fn get_store_directory(&self) -> Result<PathBuf, StoreError> {
         Ok(PathBuf::from("in_memory_store"))
->>>>>>> e48b55ca
     }
 }
 
