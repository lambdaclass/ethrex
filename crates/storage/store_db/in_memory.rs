use crate::{
    UpdateBatch,
    api::StoreEngine,
    apply_prefix,
    error::StoreError,
    store::STATE_TRIE_SEGMENTS,
    trie_db::layering::{TrieLayerCache, TrieWrapper},
};
use bytes::Bytes;
use ethereum_types::H256;
use ethrex_common::types::{
    AccountState, Block, BlockBody, BlockHash, BlockHeader, BlockNumber, ChainConfig, Index,
    Receipt,
};
<<<<<<< HEAD
use ethrex_rlp::decode::RLPDecode;
use ethrex_trie::{InMemoryTrieDB, Nibbles, Node, Trie, db::nibbles_to_fixed_size};
=======
use ethrex_trie::{InMemoryTrieDB, Nibbles, Trie, db::NodeMap};
>>>>>>> 95dcfece
use std::{
    collections::HashMap,
    fmt::Debug,
    sync::{Arc, Mutex, MutexGuard, RwLock},
};

#[derive(Default, Clone)]
pub struct Store(Arc<Mutex<StoreInner>>);

#[derive(Default, Debug)]
pub struct StoreInner {
    chain_data: ChainData,
    block_numbers: HashMap<BlockHash, BlockNumber>,
    canonical_hashes: HashMap<BlockNumber, BlockHash>,
    bodies: HashMap<BlockHash, BlockBody>,
    headers: HashMap<BlockHash, BlockHeader>,
    // Maps code hashes to code
    account_codes: HashMap<H256, Bytes>,
    // Maps transaction hashes to their blocks (height+hash) and index within the blocks.
    transaction_locations: HashMap<H256, Vec<(BlockNumber, BlockHash, Index)>>,
    receipts: HashMap<BlockHash, HashMap<Index, Receipt>>,
    trie_cache: Arc<RwLock<TrieLayerCache>>,
    // Contains account trie nodes
    state_trie_nodes: NodeMap,
    pending_blocks: HashMap<BlockHash, Block>,
    // Stores invalid blocks and their latest valid ancestor
    invalid_ancestors: HashMap<BlockHash, BlockHash>,
    // Stores current Snap State
    snap_state: SnapState,
}

#[derive(Default, Debug)]
struct ChainData {
    chain_config: Option<ChainConfig>,
    earliest_block_number: Option<BlockNumber>,
    finalized_block_number: Option<BlockNumber>,
    safe_block_number: Option<BlockNumber>,
    latest_block_number: Option<BlockNumber>,
    pending_block_number: Option<BlockNumber>,
}

// Keeps track of the state left by the latest snap attempt
#[derive(Default, Debug)]
pub struct SnapState {
    /// Latest downloaded block header's hash from a previously aborted sync
    header_download_checkpoint: Option<BlockHash>,
    /// Last downloaded key of the latest State Trie
    state_trie_key_checkpoint: Option<[H256; STATE_TRIE_SEGMENTS]>,
    /// State trie Paths in need of healing
    state_heal_paths: Option<Vec<(Nibbles, H256)>>,
    /// Storage tries waiting rebuild
    storage_trie_rebuild_pending: Option<Vec<(H256, H256)>>,
    // Latest root of the rebuilt state trie + the last inserted keys for each state trie segment
    state_trie_rebuild_checkpoint: Option<(H256, [H256; STATE_TRIE_SEGMENTS])>,
}

impl Store {
    pub fn new() -> Self {
        Self::default()
    }
    pub fn inner(&self) -> Result<MutexGuard<'_, StoreInner>, StoreError> {
        self.0.lock().map_err(|_| StoreError::LockError)
    }
}

#[async_trait::async_trait]
impl StoreEngine for Store {
    async fn apply_updates(&self, update_batch: UpdateBatch) -> Result<(), StoreError> {
        let mut store = self.inner()?;

        // Store trie updates
        {
            let mut trie = store
                .trie_cache
                .write()
                .map_err(|_| StoreError::LockError)?;
            let parent_state_root = self
                .get_block_header_by_hash(
                    update_batch
                        .blocks
                        .first()
                        .ok_or(StoreError::UpdateBatchNoBlocks)?
                        .header
                        .parent_hash,
                )?
                .map(|header| header.state_root)
                .unwrap_or_default();

            let last_state_root = update_batch
                .blocks
                .last()
                .ok_or(StoreError::UpdateBatchNoBlocks)?
                .header
                .state_root;

            let mut state_trie = store
                .state_trie_nodes
                .lock()
                .map_err(|_| StoreError::LockError)?;

            if let Some(root) = trie.get_commitable(parent_state_root) {
                let nodes = trie.commit(root).unwrap_or_default();
                for (key, value) in nodes {
                    if value.is_empty() {
                        state_trie.remove(&key);
                    } else {
                        state_trie.insert(key, value);
                    }
                }
            }
            trie.put_batch(
                parent_state_root,
                last_state_root,
                update_batch
                    .storage_updates
                    .into_iter()
                    .flat_map(|(account_hash, nodes)| {
                        nodes
                            .into_iter()
                            .map(move |(path, node)| (apply_prefix(Some(account_hash), path), node))
                    })
                    .chain(update_batch.account_updates)
                    .collect(),
            );
        }

        for block in update_batch.blocks {
            // store block
            let number = block.header.number;
            let hash = block.hash();

            for (index, transaction) in block.body.transactions.iter().enumerate() {
                store
                    .transaction_locations
                    .entry(transaction.hash())
                    .or_default()
                    .push((number, hash, index as u64));
            }
            store.bodies.insert(hash, block.body);
            store.headers.insert(hash, block.header);
            store.block_numbers.insert(hash, number);
        }

        for (block_hash, receipts) in update_batch.receipts {
            for (index, receipt) in receipts.into_iter().enumerate() {
                store
                    .receipts
                    .entry(block_hash)
                    .or_default()
                    .insert(index as u64, receipt);
            }
        }

        Ok(())
    }

    fn get_block_header(&self, block_number: u64) -> Result<Option<BlockHeader>, StoreError> {
        let store = self.inner()?;
        if let Some(hash) = store.canonical_hashes.get(&block_number) {
            Ok(store.headers.get(hash).cloned())
        } else {
            Ok(None)
        }
    }

    async fn get_block_body(&self, block_number: u64) -> Result<Option<BlockBody>, StoreError> {
        let store = self.inner()?;
        if let Some(hash) = store.canonical_hashes.get(&block_number) {
            Ok(store.bodies.get(hash).cloned())
        } else {
            Ok(None)
        }
    }

    async fn remove_block(&self, block_number: BlockNumber) -> Result<(), StoreError> {
        let mut store = self.inner()?;
        let Some(hash) = store.canonical_hashes.get(&block_number).cloned() else {
            return Ok(());
        };
        store.canonical_hashes.remove(&block_number);
        store.block_numbers.remove(&hash);
        store.headers.remove(&hash);
        store.bodies.remove(&hash);
        Ok(())
    }

    async fn get_block_bodies(
        &self,
        from: BlockNumber,
        to: BlockNumber,
    ) -> Result<Vec<BlockBody>, StoreError> {
        let store = self.inner()?;
        let mut res = Vec::new();
        for block_number in from..=to {
            if let Some(block) = store
                .canonical_hashes
                .get(&block_number)
                .and_then(|hash| store.bodies.get(hash))
            {
                res.push(block.clone())
            }
        }
        Ok(res)
    }

    async fn get_block_bodies_by_hash(
        &self,
        hashes: Vec<BlockHash>,
    ) -> Result<Vec<BlockBody>, StoreError> {
        let store = self.inner()?;
        let mut res = Vec::new();
        for hash in hashes {
            if let Some(block) = store.bodies.get(&hash).cloned() {
                res.push(block);
            }
        }
        Ok(res)
    }

    async fn clear_snap_state(&self) -> Result<(), StoreError> {
        self.inner()?.snap_state = Default::default();
        Ok(())
    }

    async fn add_pending_block(&self, block: Block) -> Result<(), StoreError> {
        self.inner()?.pending_blocks.insert(block.hash(), block);
        Ok(())
    }

    async fn get_pending_block(&self, block_hash: BlockHash) -> Result<Option<Block>, StoreError> {
        Ok(self.inner()?.pending_blocks.get(&block_hash).cloned())
    }

    async fn add_block_header(
        &self,
        block_hash: BlockHash,
        block_header: BlockHeader,
    ) -> Result<(), StoreError> {
        let block_number = block_header.number;
        self.add_block_number(block_hash, block_number).await?;
        self.inner()?.headers.insert(block_hash, block_header);
        Ok(())
    }

    async fn add_block_headers(&self, block_headers: Vec<BlockHeader>) -> Result<(), StoreError> {
        self.inner()?.block_numbers.extend(
            block_headers
                .iter()
                .map(|header| (header.hash(), header.number)),
        );
        self.inner()?.headers.extend(
            block_headers
                .into_iter()
                .map(|header| (header.hash(), header)),
        );
        Ok(())
    }

    async fn add_block_body(
        &self,
        block_hash: BlockHash,
        block_body: BlockBody,
    ) -> Result<(), StoreError> {
        self.inner()?.bodies.insert(block_hash, block_body);
        Ok(())
    }

    async fn add_blocks(&self, blocks: Vec<Block>) -> Result<(), StoreError> {
        for block in blocks {
            let header = block.header;
            let number = header.number;
            let hash = header.hash();
            let locations = block
                .body
                .transactions
                .iter()
                .enumerate()
                .map(|(i, tx)| (number, tx.hash(), i as u64))
                .collect();
            self.inner()?.transaction_locations.insert(hash, locations);
            self.add_block_body(hash, block.body.clone()).await?;
            self.add_block_header(hash, header).await?;
        }

        Ok(())
    }

    async fn add_block_number(
        &self,
        block_hash: BlockHash,
        block_number: BlockNumber,
    ) -> Result<(), StoreError> {
        self.inner()?.block_numbers.insert(block_hash, block_number);
        Ok(())
    }

    fn get_block_number_sync(
        &self,
        block_hash: BlockHash,
    ) -> Result<Option<BlockNumber>, StoreError> {
        Ok(self.inner()?.block_numbers.get(&block_hash).copied())
    }

    async fn get_block_number(
        &self,
        block_hash: BlockHash,
    ) -> Result<Option<BlockNumber>, StoreError> {
        self.get_block_number_sync(block_hash)
    }

    async fn get_transaction_location(
        &self,
        transaction_hash: H256,
    ) -> Result<Option<(BlockNumber, BlockHash, Index)>, StoreError> {
        let store = self.inner()?;
        Ok(store
            .transaction_locations
            .get(&transaction_hash)
            .and_then(|v| {
                v.iter()
                    .find(|(number, hash, _index)| store.canonical_hashes.get(number) == Some(hash))
                    .copied()
            }))
    }

    async fn add_receipt(
        &self,
        block_hash: BlockHash,
        index: Index,
        receipt: Receipt,
    ) -> Result<(), StoreError> {
        let mut store = self.inner()?;
        let entry = store.receipts.entry(block_hash).or_default();
        entry.insert(index, receipt);
        Ok(())
    }

    async fn get_receipt(
        &self,
        block_hash: BlockHash,
        index: Index,
    ) -> Result<Option<Receipt>, StoreError> {
        let store = self.inner()?;
        Ok(store
            .receipts
            .get(&block_hash)
            .and_then(|entry| entry.get(&index))
            .cloned())
    }

    async fn add_account_code(&self, code_hash: H256, code: Bytes) -> Result<(), StoreError> {
        self.inner()?.account_codes.insert(code_hash, code);
        Ok(())
    }

    fn get_account_code(&self, code_hash: H256) -> Result<Option<Bytes>, StoreError> {
        Ok(self.inner()?.account_codes.get(&code_hash).cloned())
    }

    async fn set_chain_config(&self, chain_config: &ChainConfig) -> Result<(), StoreError> {
        // Store cancun timestamp
        self.inner()?.chain_data.chain_config = Some(*chain_config);
        Ok(())
    }

    async fn update_earliest_block_number(
        &self,
        block_number: BlockNumber,
    ) -> Result<(), StoreError> {
        self.inner()?
            .chain_data
            .earliest_block_number
            .replace(block_number);
        Ok(())
    }

    async fn get_latest_block_number(&self) -> Result<Option<BlockNumber>, StoreError> {
        Ok(self.inner()?.chain_data.latest_block_number)
    }

    async fn get_earliest_block_number(&self) -> Result<Option<BlockNumber>, StoreError> {
        Ok(self.inner()?.chain_data.earliest_block_number)
    }

    async fn get_finalized_block_number(&self) -> Result<Option<BlockNumber>, StoreError> {
        Ok(self.inner()?.chain_data.finalized_block_number)
    }

    async fn get_safe_block_number(&self) -> Result<Option<BlockNumber>, StoreError> {
        Ok(self.inner()?.chain_data.safe_block_number)
    }

    async fn update_pending_block_number(
        &self,
        block_number: BlockNumber,
    ) -> Result<(), StoreError> {
        self.inner()?
            .chain_data
            .pending_block_number
            .replace(block_number);
        Ok(())
    }

    async fn get_pending_block_number(&self) -> Result<Option<BlockNumber>, StoreError> {
        Ok(self.inner()?.chain_data.pending_block_number)
    }

    fn open_storage_trie(
        &self,
        hashed_address: H256,
        _storage_root: H256,
        state_root: H256,
    ) -> Result<Trie, StoreError> {
        let store = self.inner()?;
        let trie_backend = store.state_trie_nodes.clone();
        let db = Box::new(InMemoryTrieDB::new(trie_backend));
        let wrap_db = Box::new(TrieWrapper {
            state_root,
            inner: store.trie_cache.clone(),
            db,
            prefix: Some(hashed_address),
        });
        Ok(Trie::open(wrap_db, state_root))
    }

    fn open_state_trie(&self, state_root: H256) -> Result<Trie, StoreError> {
        let store = self.inner()?;
        let trie_backend = store.state_trie_nodes.clone();
        let db = Box::new(InMemoryTrieDB::new(trie_backend));
        let wrap_db = Box::new(TrieWrapper {
            state_root,
            inner: store.trie_cache.clone(),
            db,
            prefix: None,
        });
        Ok(Trie::open(wrap_db, state_root))
    }

    fn open_direct_state_trie(&self, state_root: H256) -> Result<Trie, StoreError> {
        let store = self.inner()?;
        let trie_backend = store.state_trie_nodes.clone();
        let db = Box::new(InMemoryTrieDB::new(trie_backend));
        Ok(Trie::open(db, state_root))
    }

    fn open_direct_storage_trie(
        &self,
        hashed_address: H256,
        storage_root: H256,
    ) -> Result<Trie, StoreError> {
        let store = self.inner()?;
        let trie_backend = store.state_trie_nodes.clone();
        let prefix = apply_prefix(Some(hashed_address), Default::default());
        let db = Box::new(InMemoryTrieDB::new_with_prefix(trie_backend, prefix));
        Ok(Trie::open(db, storage_root))
    }

    async fn get_block_body_by_hash(
        &self,
        block_hash: BlockHash,
    ) -> Result<Option<BlockBody>, StoreError> {
        Ok(self.inner()?.bodies.get(&block_hash).cloned())
    }

    fn get_block_header_by_hash(
        &self,
        block_hash: BlockHash,
    ) -> Result<Option<BlockHeader>, StoreError> {
        Ok(self.inner()?.headers.get(&block_hash).cloned())
    }

    fn get_canonical_block_hash_sync(
        &self,
        block_number: BlockNumber,
    ) -> Result<Option<BlockHash>, StoreError> {
        Ok(self.inner()?.canonical_hashes.get(&block_number).cloned())
    }

    async fn get_canonical_block_hash(
        &self,
        block_number: BlockNumber,
    ) -> Result<Option<BlockHash>, StoreError> {
        self.get_canonical_block_hash_sync(block_number)
    }

    async fn forkchoice_update(
        &self,
        new_canonical_blocks: Option<Vec<(BlockNumber, BlockHash)>>,
        head_number: BlockNumber,
        head_hash: BlockHash,
        safe: Option<BlockNumber>,
        finalized: Option<BlockNumber>,
    ) -> Result<(), StoreError> {
        let mut store = self.inner()?;

        // Make all ancestors to head canonical.
        if let Some(new_canonical_blocks) = new_canonical_blocks {
            for (number, hash) in new_canonical_blocks {
                store.canonical_hashes.insert(number, hash);
            }
        }

        // Remove anything after the head from the canonical chain.
        let latest = store.chain_data.latest_block_number.unwrap_or(0);
        for number in (head_number + 1)..(latest + 1) {
            store.canonical_hashes.remove(&number);
        }

        // Make head canonical and label all special blocks correctly.
        store.canonical_hashes.insert(head_number, head_hash);

        if let Some(finalized) = finalized {
            store.chain_data.finalized_block_number.replace(finalized);
        }

        if let Some(safe) = safe {
            store.chain_data.safe_block_number.replace(safe);
        }

        store.chain_data.latest_block_number.replace(head_number);

        Ok(())
    }

    async fn get_receipts_for_block(
        &self,
        block_hash: &BlockHash,
    ) -> Result<Vec<Receipt>, StoreError> {
        let store = self.inner()?;
        let Some(receipts_for_block) = store.receipts.get(block_hash) else {
            return Ok(vec![]);
        };
        let mut receipts = receipts_for_block
            .iter()
            .collect::<Vec<(&Index, &Receipt)>>();

        receipts.sort_by_key(|(index, _receipt)| **index);

        Ok(receipts
            .into_iter()
            .map(|(_index, receipt)| receipt.clone())
            .collect())
    }

    async fn add_receipts(
        &self,
        block_hash: BlockHash,
        receipts: Vec<Receipt>,
    ) -> Result<(), StoreError> {
        let mut store = self.inner()?;
        let entry = store.receipts.entry(block_hash).or_default();
        for (index, receipt) in receipts.into_iter().enumerate() {
            entry.insert(index as u64, receipt);
        }
        Ok(())
    }

    async fn set_header_download_checkpoint(
        &self,
        block_hash: BlockHash,
    ) -> Result<(), StoreError> {
        self.inner()?.snap_state.header_download_checkpoint = Some(block_hash);
        Ok(())
    }

    async fn get_header_download_checkpoint(&self) -> Result<Option<BlockHash>, StoreError> {
        Ok(self.inner()?.snap_state.header_download_checkpoint)
    }

    async fn set_state_trie_key_checkpoint(
        &self,
        last_keys: [H256; STATE_TRIE_SEGMENTS],
    ) -> Result<(), StoreError> {
        self.inner()?.snap_state.state_trie_key_checkpoint = Some(last_keys);
        Ok(())
    }

    async fn get_state_trie_key_checkpoint(
        &self,
    ) -> Result<Option<[H256; STATE_TRIE_SEGMENTS]>, StoreError> {
        Ok(self.inner()?.snap_state.state_trie_key_checkpoint)
    }

    async fn set_state_heal_paths(&self, paths: Vec<(Nibbles, H256)>) -> Result<(), StoreError> {
        self.inner()?.snap_state.state_heal_paths = Some(paths);
        Ok(())
    }

    async fn get_state_heal_paths(&self) -> Result<Option<Vec<(Nibbles, H256)>>, StoreError> {
        Ok(self.inner()?.snap_state.state_heal_paths.clone())
    }

    async fn set_state_trie_rebuild_checkpoint(
        &self,
        checkpoint: (H256, [H256; STATE_TRIE_SEGMENTS]),
    ) -> Result<(), StoreError> {
        self.inner()?.snap_state.state_trie_rebuild_checkpoint = Some(checkpoint);
        Ok(())
    }

    async fn get_state_trie_rebuild_checkpoint(
        &self,
    ) -> Result<Option<(H256, [H256; STATE_TRIE_SEGMENTS])>, StoreError> {
        Ok(self.inner()?.snap_state.state_trie_rebuild_checkpoint)
    }

    async fn set_storage_trie_rebuild_pending(
        &self,
        pending: Vec<(H256, H256)>,
    ) -> Result<(), StoreError> {
        self.inner()?.snap_state.storage_trie_rebuild_pending = Some(pending);
        Ok(())
    }

    async fn get_storage_trie_rebuild_pending(
        &self,
    ) -> Result<Option<Vec<(H256, H256)>>, StoreError> {
        Ok(self
            .inner()?
            .snap_state
            .storage_trie_rebuild_pending
            .clone())
    }

    async fn get_latest_valid_ancestor(
        &self,
        block: BlockHash,
    ) -> Result<Option<BlockHash>, StoreError> {
        Ok(self.inner()?.invalid_ancestors.get(&block).cloned())
    }

    async fn set_latest_valid_ancestor(
        &self,
        bad_block: BlockHash,
        latest_valid: BlockHash,
    ) -> Result<(), StoreError> {
        self.inner()?
            .invalid_ancestors
            .insert(bad_block, latest_valid);
        Ok(())
    }

    async fn write_storage_trie_nodes_batch(
        &self,
        storage_trie_nodes: Vec<(H256, Vec<(Nibbles, Vec<u8>)>)>,
    ) -> Result<(), StoreError> {
        let store = self.inner()?;
        let mut trie = store
            .state_trie_nodes
            .lock()
            .map_err(|_| StoreError::LockError)?;

        for (hashed_address, nodes) in storage_trie_nodes {
            for (node_path, node_data) in nodes {
                let full_path = apply_prefix(Some(hashed_address), node_path);
                trie.insert(full_path.into_vec(), node_data);
            }
        }

        Ok(())
    }

    async fn write_account_code_batch(
        &self,
        account_codes: Vec<(H256, Bytes)>,
    ) -> Result<(), StoreError> {
        let mut store = self.inner()?;

        for (code_hash, code) in account_codes {
            store.account_codes.insert(code_hash, code);
        }

        Ok(())
    }

    async fn generate_snapshot(&self, state_root: H256) -> Result<(), StoreError> {
        let trie = self.open_direct_state_trie(state_root)?;
        let mut nodes_to_write = Vec::new();
        let db = trie.db();
        self.open_direct_state_trie(state_root)?
            .into_iter()
            .try_for_each(|(path, node)| -> Result<(), StoreError> {
                let Node::Leaf(node) = node else {
                    return Ok(());
                };

                let account_state = AccountState::decode(&node.value)?;
                let storage_trie = self.open_direct_storage_trie(
                    H256::from_slice(&path.to_bytes()),
                    account_state.storage_root,
                )?;
                let storage_db = storage_trie.db();

                let mut storages_to_write = Vec::new();
                self.open_direct_storage_trie(
                    H256::from_slice(&path.to_bytes()),
                    account_state.storage_root,
                )?
                .into_iter()
                .try_for_each(|(path, node)| -> Result<(), StoreError> {
                    let Node::Leaf(node) = node else {
                        return Ok(());
                    };

                    storages_to_write.push((path, node.value));
                    if storages_to_write.len() > 100_000 {
                        storage_db.put_batch(std::mem::take(&mut storages_to_write))?;
                    }
                    Ok(())
                })?;
                storage_db.put_batch(storages_to_write)?;

                nodes_to_write.push((path, node.value));
                if nodes_to_write.len() > 100_000 {
                    db.put_batch(std::mem::take(&mut nodes_to_write))?;
                }
                Ok(())
            })?;
        db.put_batch(nodes_to_write)?;
        Ok(())
    }
}

impl Debug for Store {
    fn fmt(&self, f: &mut std::fmt::Formatter<'_>) -> std::fmt::Result {
        f.debug_struct("In Memory Store").finish()
    }
}<|MERGE_RESOLUTION|>--- conflicted
+++ resolved
@@ -12,12 +12,8 @@
     AccountState, Block, BlockBody, BlockHash, BlockHeader, BlockNumber, ChainConfig, Index,
     Receipt,
 };
-<<<<<<< HEAD
 use ethrex_rlp::decode::RLPDecode;
-use ethrex_trie::{InMemoryTrieDB, Nibbles, Node, Trie, db::nibbles_to_fixed_size};
-=======
-use ethrex_trie::{InMemoryTrieDB, Nibbles, Trie, db::NodeMap};
->>>>>>> 95dcfece
+use ethrex_trie::{InMemoryTrieDB, Nibbles, Node, Trie, db::NodeMap};
 use std::{
     collections::HashMap,
     fmt::Debug,
