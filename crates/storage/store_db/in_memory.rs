--- conflicted
+++ resolved
@@ -81,13 +81,8 @@
     pub fn new() -> Self {
         Self::default()
     }
-<<<<<<< HEAD
-    fn inner(&self) -> MutexGuard<'_, StoreInner> {
-        self.0.lock().expect("should lock")
-=======
     fn inner(&self) -> Result<MutexGuard<'_, StoreInner>, StoreError> {
         self.0.lock().map_err(|_| StoreError::LockError)
->>>>>>> 5134815e
     }
 }
 
