--- conflicted
+++ resolved
@@ -9,12 +9,8 @@
 };
 use ethereum_types::H256;
 use ethrex_common::types::{
-<<<<<<< HEAD
     AccountState, AccountUpdate, Block, BlockBody, BlockHash, BlockHeader, BlockNumber,
-    ChainConfig, Index, Receipt,
-=======
-    Block, BlockBody, BlockHash, BlockHeader, BlockNumber, ChainConfig, Code, Index, Receipt,
->>>>>>> 3e9705bf
+    ChainConfig, Code, Index, Receipt,
 };
 use ethrex_rlp::{decode::RLPDecode, encode::RLPEncode};
 use ethrex_trie::{EMPTY_TRIE_HASH, InMemoryTrieDB, Nibbles, Trie, db::NodeMap};
