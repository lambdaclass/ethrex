use crate::{
    UpdateBatch,
    api::StoreEngine,
    apply_prefix,
    error::StoreError,
    store::STATE_TRIE_SEGMENTS,
    trie_db::layering::{TrieLayerCache, TrieWrapper},
};
use bytes::Bytes;
use ethereum_types::H256;
use ethrex_common::types::{
    Block, BlockBody, BlockHash, BlockHeader, BlockNumber, ChainConfig, Index, Receipt,
};
use ethrex_trie::{InMemoryTrieDB, Nibbles, Trie, db::NodeMap};
use std::{
    collections::HashMap,
    fmt::Debug,
    sync::{Arc, Mutex, MutexGuard, RwLock},
};

// NOTE: we use a different commit threshold than rocksdb since tests
// require older states to be available
// TODO: solve this in some other way, maybe adding logic for arbitrary
// state access by applying diffs
const COMMIT_THRESHOLD: usize = 10000;

#[derive(Default, Clone)]
pub struct Store(Arc<Mutex<StoreInner>>);

#[derive(Default, Debug)]
pub struct StoreInner {
    chain_data: ChainData,
    block_numbers: HashMap<BlockHash, BlockNumber>,
    canonical_hashes: HashMap<BlockNumber, BlockHash>,
    bodies: HashMap<BlockHash, BlockBody>,
    headers: HashMap<BlockHash, BlockHeader>,
    // Maps code hashes to code
    account_codes: HashMap<H256, Bytes>,
    // Maps transaction hashes to their blocks (height+hash) and index within the blocks.
    transaction_locations: HashMap<H256, Vec<(BlockNumber, BlockHash, Index)>>,
    receipts: HashMap<BlockHash, HashMap<Index, Receipt>>,
    trie_cache: Arc<RwLock<TrieLayerCache>>,
    // Contains account trie nodes
    state_trie_nodes: NodeMap,
    pending_blocks: HashMap<BlockHash, Block>,
    // Stores invalid blocks and their latest valid ancestor
    invalid_ancestors: HashMap<BlockHash, BlockHash>,
    // Stores current Snap State
    snap_state: SnapState,
    // Stores fetched headers during a fullsync
    fullsync_headers: HashMap<BlockNumber, BlockHeader>,
}

#[derive(Default, Debug)]
struct ChainData {
    chain_config: Option<ChainConfig>,
    earliest_block_number: Option<BlockNumber>,
    finalized_block_number: Option<BlockNumber>,
    safe_block_number: Option<BlockNumber>,
    latest_block_number: Option<BlockNumber>,
    pending_block_number: Option<BlockNumber>,
}

// Keeps track of the state left by the latest snap attempt
#[derive(Default, Debug)]
pub struct SnapState {
    /// Latest downloaded block header's hash from a previously aborted sync
    header_download_checkpoint: Option<BlockHash>,
    /// Last downloaded key of the latest State Trie
    state_trie_key_checkpoint: Option<[H256; STATE_TRIE_SEGMENTS]>,
    /// State trie Paths in need of healing
    state_heal_paths: Option<Vec<(Nibbles, H256)>>,
    /// Storage tries waiting rebuild
    storage_trie_rebuild_pending: Option<Vec<(H256, H256)>>,
    // Latest root of the rebuilt state trie + the last inserted keys for each state trie segment
    state_trie_rebuild_checkpoint: Option<(H256, [H256; STATE_TRIE_SEGMENTS])>,
}

impl Store {
    pub fn new() -> Self {
        Self::default()
    }
    pub fn inner(&self) -> Result<MutexGuard<'_, StoreInner>, StoreError> {
        self.0.lock().map_err(|_| StoreError::LockError)
    }
}

#[async_trait::async_trait]
impl StoreEngine for Store {
    async fn apply_updates(&self, update_batch: UpdateBatch) -> Result<(), StoreError> {
        let mut store = self.inner()?;

        // Store trie updates
        {
            let mut trie = store
                .trie_cache
                .write()
                .map_err(|_| StoreError::LockError)?;
            let parent = update_batch
                .blocks
                .first()
                .ok_or(StoreError::UpdateBatchNoBlocks)?
                .header
                .parent_hash;

            let pre_state_root = store
                .headers
                .get(&parent)
                .map(|header| header.state_root)
                .unwrap_or_default();

            let last_state_root = update_batch
                .blocks
                .last()
                .ok_or(StoreError::UpdateBatchNoBlocks)?
                .header
                .state_root;

            let mut state_trie = store
                .state_trie_nodes
                .lock()
                .map_err(|_| StoreError::LockError)?;

            if let Some(root) = trie.get_commitable(pre_state_root, COMMIT_THRESHOLD) {
                let nodes = trie.commit(root).unwrap_or_default();
                for (key, value) in nodes {
                    if value.is_empty() {
                        state_trie.remove(&key);
                    } else {
                        state_trie.insert(key, value);
                    }
                }
            }
            let key_values = update_batch
                .storage_updates
                .into_iter()
                .flat_map(|(account_hash, nodes)| {
                    nodes
                        .into_iter()
                        .map(move |(path, node)| (apply_prefix(Some(account_hash), path), node))
                })
                .chain(update_batch.account_updates)
                .collect();
            trie.put_batch(pre_state_root, last_state_root, key_values);
        }

        for block in update_batch.blocks {
            // store block
            let number = block.header.number;
            let hash = block.hash();

            for (index, transaction) in block.body.transactions.iter().enumerate() {
                store
                    .transaction_locations
                    .entry(transaction.hash())
                    .or_default()
                    .push((number, hash, index as u64));
            }
            store.bodies.insert(hash, block.body);
            store.headers.insert(hash, block.header);
            store.block_numbers.insert(hash, number);
        }

        for (block_hash, receipts) in update_batch.receipts {
            for (index, receipt) in receipts.into_iter().enumerate() {
                store
                    .receipts
                    .entry(block_hash)
                    .or_default()
                    .insert(index as u64, receipt);
            }
        }

        // store code updates
        for (code_hash, code) in update_batch.code_updates {
            store.account_codes.insert(code_hash, code);
        }

        Ok(())
    }

    fn get_block_header(&self, block_number: u64) -> Result<Option<BlockHeader>, StoreError> {
        let store = self.inner()?;
        if let Some(hash) = store.canonical_hashes.get(&block_number) {
            Ok(store.headers.get(hash).cloned())
        } else {
            Ok(None)
        }
    }

    async fn get_block_body(&self, block_number: u64) -> Result<Option<BlockBody>, StoreError> {
        let store = self.inner()?;
        if let Some(hash) = store.canonical_hashes.get(&block_number) {
            Ok(store.bodies.get(hash).cloned())
        } else {
            Ok(None)
        }
    }

    async fn remove_block(&self, block_number: BlockNumber) -> Result<(), StoreError> {
        let mut store = self.inner()?;
        let Some(hash) = store.canonical_hashes.get(&block_number).cloned() else {
            return Ok(());
        };
        store.canonical_hashes.remove(&block_number);
        store.block_numbers.remove(&hash);
        store.headers.remove(&hash);
        store.bodies.remove(&hash);
        Ok(())
    }

    async fn get_block_bodies(
        &self,
        from: BlockNumber,
        to: BlockNumber,
    ) -> Result<Vec<BlockBody>, StoreError> {
        let store = self.inner()?;
        let mut res = Vec::new();
        for block_number in from..=to {
            if let Some(block) = store
                .canonical_hashes
                .get(&block_number)
                .and_then(|hash| store.bodies.get(hash))
            {
                res.push(block.clone())
            }
        }
        Ok(res)
    }

    async fn get_block_bodies_by_hash(
        &self,
        hashes: Vec<BlockHash>,
    ) -> Result<Vec<BlockBody>, StoreError> {
        let store = self.inner()?;
        let mut res = Vec::new();
        for hash in hashes {
            if let Some(block) = store.bodies.get(&hash).cloned() {
                res.push(block);
            }
        }
        Ok(res)
    }

    async fn clear_snap_state(&self) -> Result<(), StoreError> {
        self.inner()?.snap_state = Default::default();
        Ok(())
    }

    async fn add_pending_block(&self, block: Block) -> Result<(), StoreError> {
        self.inner()?.pending_blocks.insert(block.hash(), block);
        Ok(())
    }

    async fn get_pending_block(&self, block_hash: BlockHash) -> Result<Option<Block>, StoreError> {
        Ok(self.inner()?.pending_blocks.get(&block_hash).cloned())
    }

    async fn add_block_header(
        &self,
        block_hash: BlockHash,
        block_header: BlockHeader,
    ) -> Result<(), StoreError> {
        let block_number = block_header.number;
        self.add_block_number(block_hash, block_number).await?;
        self.inner()?.headers.insert(block_hash, block_header);
        Ok(())
    }

    async fn add_block_headers(&self, block_headers: Vec<BlockHeader>) -> Result<(), StoreError> {
        self.inner()?.block_numbers.extend(
            block_headers
                .iter()
                .map(|header| (header.hash(), header.number)),
        );
        self.inner()?.headers.extend(
            block_headers
                .into_iter()
                .map(|header| (header.hash(), header)),
        );
        Ok(())
    }

    async fn add_block_body(
        &self,
        block_hash: BlockHash,
        block_body: BlockBody,
    ) -> Result<(), StoreError> {
        self.inner()?.bodies.insert(block_hash, block_body);
        Ok(())
    }

    async fn add_blocks(&self, blocks: Vec<Block>) -> Result<(), StoreError> {
        for block in blocks {
            let header = block.header;
            let number = header.number;
            let hash = header.hash();
            let locations = block
                .body
                .transactions
                .iter()
                .enumerate()
                .map(|(i, tx)| (number, tx.hash(), i as u64))
                .collect();
            self.inner()?.transaction_locations.insert(hash, locations);
            self.add_block_body(hash, block.body.clone()).await?;
            self.add_block_header(hash, header).await?;
        }

        Ok(())
    }

    async fn add_block_number(
        &self,
        block_hash: BlockHash,
        block_number: BlockNumber,
    ) -> Result<(), StoreError> {
        self.inner()?.block_numbers.insert(block_hash, block_number);
        Ok(())
    }

    fn get_block_number_sync(
        &self,
        block_hash: BlockHash,
    ) -> Result<Option<BlockNumber>, StoreError> {
        Ok(self.inner()?.block_numbers.get(&block_hash).copied())
    }

    async fn get_block_number(
        &self,
        block_hash: BlockHash,
    ) -> Result<Option<BlockNumber>, StoreError> {
        self.get_block_number_sync(block_hash)
    }

    async fn get_transaction_location(
        &self,
        transaction_hash: H256,
    ) -> Result<Option<(BlockNumber, BlockHash, Index)>, StoreError> {
        let store = self.inner()?;
        Ok(store
            .transaction_locations
            .get(&transaction_hash)
            .and_then(|v| {
                v.iter()
                    .find(|(number, hash, _index)| store.canonical_hashes.get(number) == Some(hash))
                    .copied()
            }))
    }

    async fn add_receipt(
        &self,
        block_hash: BlockHash,
        index: Index,
        receipt: Receipt,
    ) -> Result<(), StoreError> {
        let mut store = self.inner()?;
        let entry = store.receipts.entry(block_hash).or_default();
        entry.insert(index, receipt);
        Ok(())
    }

    async fn get_receipt(
        &self,
        block_hash: BlockHash,
        index: Index,
    ) -> Result<Option<Receipt>, StoreError> {
        let store = self.inner()?;
        Ok(store
            .receipts
            .get(&block_hash)
            .and_then(|entry| entry.get(&index))
            .cloned())
    }

    async fn add_account_code(&self, code_hash: H256, code: Bytes) -> Result<(), StoreError> {
        self.inner()?.account_codes.insert(code_hash, code);
        Ok(())
    }

    fn get_account_code(&self, code_hash: H256) -> Result<Option<Bytes>, StoreError> {
        Ok(self.inner()?.account_codes.get(&code_hash).cloned())
    }

    async fn set_chain_config(&self, chain_config: &ChainConfig) -> Result<(), StoreError> {
        // Store cancun timestamp
        self.inner()?.chain_data.chain_config = Some(*chain_config);
        Ok(())
    }

    async fn update_earliest_block_number(
        &self,
        block_number: BlockNumber,
    ) -> Result<(), StoreError> {
        self.inner()?
            .chain_data
            .earliest_block_number
            .replace(block_number);
        Ok(())
    }

    async fn get_latest_block_number(&self) -> Result<Option<BlockNumber>, StoreError> {
        Ok(self.inner()?.chain_data.latest_block_number)
    }

    async fn get_earliest_block_number(&self) -> Result<Option<BlockNumber>, StoreError> {
        Ok(self.inner()?.chain_data.earliest_block_number)
    }

    async fn get_finalized_block_number(&self) -> Result<Option<BlockNumber>, StoreError> {
        Ok(self.inner()?.chain_data.finalized_block_number)
    }

    async fn get_safe_block_number(&self) -> Result<Option<BlockNumber>, StoreError> {
        Ok(self.inner()?.chain_data.safe_block_number)
    }

    async fn update_pending_block_number(
        &self,
        block_number: BlockNumber,
    ) -> Result<(), StoreError> {
        self.inner()?
            .chain_data
            .pending_block_number
            .replace(block_number);
        Ok(())
    }

    async fn get_pending_block_number(&self) -> Result<Option<BlockNumber>, StoreError> {
        Ok(self.inner()?.chain_data.pending_block_number)
    }

    fn open_storage_trie(
        &self,
        hashed_address: H256,
        storage_root: H256,
        state_root: H256,
    ) -> Result<Trie, StoreError> {
        let store = self.inner()?;
        let trie_backend = store.state_trie_nodes.clone();
        let db = Box::new(InMemoryTrieDB::new(trie_backend));
        let wrap_db = Box::new(TrieWrapper {
            state_root,
            inner: store.trie_cache.clone(),
            db,
            prefix: Some(hashed_address),
        });
        Ok(Trie::open(wrap_db, storage_root))
    }

    fn open_state_trie(&self, state_root: H256) -> Result<Trie, StoreError> {
        let store = self.inner()?;
        let trie_backend = store.state_trie_nodes.clone();
        let db = Box::new(InMemoryTrieDB::new(trie_backend));
        let wrap_db = Box::new(TrieWrapper {
            state_root,
            inner: store.trie_cache.clone(),
            db,
            prefix: None,
        });
        Ok(Trie::open(wrap_db, state_root))
    }

    fn open_direct_state_trie(&self, state_root: H256) -> Result<Trie, StoreError> {
        let store = self.inner()?;
        let trie_backend = store.state_trie_nodes.clone();
        let db = Box::new(InMemoryTrieDB::new(trie_backend));
        Ok(Trie::open(db, state_root))
    }

    fn open_direct_storage_trie(
        &self,
        hashed_address: H256,
        storage_root: H256,
    ) -> Result<Trie, StoreError> {
        let store = self.inner()?;
        let trie_backend = store.state_trie_nodes.clone();
        let prefix = apply_prefix(Some(hashed_address), Default::default());
        let db = Box::new(InMemoryTrieDB::new_with_prefix(trie_backend, prefix));
        Ok(Trie::open(db, storage_root))
    }

    async fn get_block_body_by_hash(
        &self,
        block_hash: BlockHash,
    ) -> Result<Option<BlockBody>, StoreError> {
        Ok(self.inner()?.bodies.get(&block_hash).cloned())
    }

    fn get_block_header_by_hash(
        &self,
        block_hash: BlockHash,
    ) -> Result<Option<BlockHeader>, StoreError> {
        Ok(self.inner()?.headers.get(&block_hash).cloned())
    }

    fn get_canonical_block_hash_sync(
        &self,
        block_number: BlockNumber,
    ) -> Result<Option<BlockHash>, StoreError> {
        Ok(self.inner()?.canonical_hashes.get(&block_number).cloned())
    }

    async fn get_canonical_block_hash(
        &self,
        block_number: BlockNumber,
    ) -> Result<Option<BlockHash>, StoreError> {
        self.get_canonical_block_hash_sync(block_number)
    }

    async fn forkchoice_update(
        &self,
        new_canonical_blocks: Option<Vec<(BlockNumber, BlockHash)>>,
        head_number: BlockNumber,
        head_hash: BlockHash,
        safe: Option<BlockNumber>,
        finalized: Option<BlockNumber>,
    ) -> Result<(), StoreError> {
        let mut store = self.inner()?;

        // Make all ancestors to head canonical.
        if let Some(new_canonical_blocks) = new_canonical_blocks {
            for (number, hash) in new_canonical_blocks {
                store.canonical_hashes.insert(number, hash);
            }
        }

        // Remove anything after the head from the canonical chain.
        let latest = store.chain_data.latest_block_number.unwrap_or(0);
        for number in (head_number + 1)..(latest + 1) {
            store.canonical_hashes.remove(&number);
        }

        // Make head canonical and label all special blocks correctly.
        store.canonical_hashes.insert(head_number, head_hash);

        if let Some(finalized) = finalized {
            store.chain_data.finalized_block_number.replace(finalized);
        }

        if let Some(safe) = safe {
            store.chain_data.safe_block_number.replace(safe);
        }

        store.chain_data.latest_block_number.replace(head_number);

        Ok(())
    }

    async fn get_receipts_for_block(
        &self,
        block_hash: &BlockHash,
    ) -> Result<Vec<Receipt>, StoreError> {
        let store = self.inner()?;
        let Some(receipts_for_block) = store.receipts.get(block_hash) else {
            return Ok(vec![]);
        };
        let mut receipts = receipts_for_block
            .iter()
            .collect::<Vec<(&Index, &Receipt)>>();

        receipts.sort_by_key(|(index, _receipt)| **index);

        Ok(receipts
            .into_iter()
            .map(|(_index, receipt)| receipt.clone())
            .collect())
    }

    async fn add_receipts(
        &self,
        block_hash: BlockHash,
        receipts: Vec<Receipt>,
    ) -> Result<(), StoreError> {
        let mut store = self.inner()?;
        let entry = store.receipts.entry(block_hash).or_default();
        for (index, receipt) in receipts.into_iter().enumerate() {
            entry.insert(index as u64, receipt);
        }
        Ok(())
    }

    async fn set_header_download_checkpoint(
        &self,
        block_hash: BlockHash,
    ) -> Result<(), StoreError> {
        self.inner()?.snap_state.header_download_checkpoint = Some(block_hash);
        Ok(())
    }

    async fn get_header_download_checkpoint(&self) -> Result<Option<BlockHash>, StoreError> {
        Ok(self.inner()?.snap_state.header_download_checkpoint)
    }

    async fn set_state_trie_key_checkpoint(
        &self,
        last_keys: [H256; STATE_TRIE_SEGMENTS],
    ) -> Result<(), StoreError> {
        self.inner()?.snap_state.state_trie_key_checkpoint = Some(last_keys);
        Ok(())
    }

    async fn get_state_trie_key_checkpoint(
        &self,
    ) -> Result<Option<[H256; STATE_TRIE_SEGMENTS]>, StoreError> {
        Ok(self.inner()?.snap_state.state_trie_key_checkpoint)
    }

    async fn set_state_heal_paths(&self, paths: Vec<(Nibbles, H256)>) -> Result<(), StoreError> {
        self.inner()?.snap_state.state_heal_paths = Some(paths);
        Ok(())
    }

    async fn get_state_heal_paths(&self) -> Result<Option<Vec<(Nibbles, H256)>>, StoreError> {
        Ok(self.inner()?.snap_state.state_heal_paths.clone())
    }

    async fn set_state_trie_rebuild_checkpoint(
        &self,
        checkpoint: (H256, [H256; STATE_TRIE_SEGMENTS]),
    ) -> Result<(), StoreError> {
        self.inner()?.snap_state.state_trie_rebuild_checkpoint = Some(checkpoint);
        Ok(())
    }

    async fn get_state_trie_rebuild_checkpoint(
        &self,
    ) -> Result<Option<(H256, [H256; STATE_TRIE_SEGMENTS])>, StoreError> {
        Ok(self.inner()?.snap_state.state_trie_rebuild_checkpoint)
    }

    async fn set_storage_trie_rebuild_pending(
        &self,
        pending: Vec<(H256, H256)>,
    ) -> Result<(), StoreError> {
        self.inner()?.snap_state.storage_trie_rebuild_pending = Some(pending);
        Ok(())
    }

    async fn get_storage_trie_rebuild_pending(
        &self,
    ) -> Result<Option<Vec<(H256, H256)>>, StoreError> {
        Ok(self
            .inner()?
            .snap_state
            .storage_trie_rebuild_pending
            .clone())
    }

    async fn get_latest_valid_ancestor(
        &self,
        block: BlockHash,
    ) -> Result<Option<BlockHash>, StoreError> {
        Ok(self.inner()?.invalid_ancestors.get(&block).cloned())
    }

    async fn set_latest_valid_ancestor(
        &self,
        bad_block: BlockHash,
        latest_valid: BlockHash,
    ) -> Result<(), StoreError> {
        self.inner()?
            .invalid_ancestors
            .insert(bad_block, latest_valid);
        Ok(())
    }

    async fn write_storage_trie_nodes_batch(
        &self,
        storage_trie_nodes: Vec<(H256, Vec<(Nibbles, Vec<u8>)>)>,
    ) -> Result<(), StoreError> {
        let store = self.inner()?;
        let mut trie = store
            .state_trie_nodes
            .lock()
            .map_err(|_| StoreError::LockError)?;

        for (hashed_address, nodes) in storage_trie_nodes {
            for (node_path, node_data) in nodes {
                let full_path = apply_prefix(Some(hashed_address), node_path);
                trie.insert(full_path.into_vec(), node_data);
            }
        }

        Ok(())
    }

    async fn write_account_code_batch(
        &self,
        account_codes: Vec<(H256, Bytes)>,
    ) -> Result<(), StoreError> {
        let mut store = self.inner()?;

        for (code_hash, code) in account_codes {
            store.account_codes.insert(code_hash, code);
        }

        Ok(())
    }

<<<<<<< HEAD
    fn generate_flatkeyvalue(&self) -> Result<(), StoreError> {
        // FlatKeyValue currently not supported for the InMemory DB
        // Silently ignoring the request to build the FlatKeyValue is harmless
=======
    async fn add_fullsync_batch(&self, headers: Vec<BlockHeader>) -> Result<(), StoreError> {
        self.inner()?
            .fullsync_headers
            .extend(headers.into_iter().map(|h| (h.number, h)));
        Ok(())
    }

    async fn read_fullsync_batch(
        &self,
        start: BlockNumber,
        limit: u64,
    ) -> Result<Vec<BlockHeader>, StoreError> {
        let store = self.inner()?;
        (start..start + limit)
            .map(|ref n| {
                store
                    .fullsync_headers
                    .get(n)
                    .cloned()
                    .ok_or(StoreError::Custom(format!(
                        "Missing fullsync header for block {n}"
                    )))
            })
            .collect::<Result<Vec<_>, _>>()
    }

    async fn clear_fullsync_headers(&self) -> Result<(), StoreError> {
        self.inner()?.fullsync_headers.clear();
>>>>>>> 889ffd0e
        Ok(())
    }
}

impl Debug for Store {
    fn fmt(&self, f: &mut std::fmt::Formatter<'_>) -> std::fmt::Result {
        f.debug_struct("In Memory Store").finish()
    }
}<|MERGE_RESOLUTION|>--- conflicted
+++ resolved
@@ -698,11 +698,6 @@
         Ok(())
     }
 
-<<<<<<< HEAD
-    fn generate_flatkeyvalue(&self) -> Result<(), StoreError> {
-        // FlatKeyValue currently not supported for the InMemory DB
-        // Silently ignoring the request to build the FlatKeyValue is harmless
-=======
     async fn add_fullsync_batch(&self, headers: Vec<BlockHeader>) -> Result<(), StoreError> {
         self.inner()?
             .fullsync_headers
@@ -731,7 +726,12 @@
 
     async fn clear_fullsync_headers(&self) -> Result<(), StoreError> {
         self.inner()?.fullsync_headers.clear();
->>>>>>> 889ffd0e
+        Ok(())
+    }
+
+    fn generate_flatkeyvalue(&self) -> Result<(), StoreError> {
+        // FlatKeyValue currently not supported for the InMemory DB
+        // Silently ignoring the request to build the FlatKeyValue is harmless
         Ok(())
     }
 }
