<<<<<<< HEAD
// New unified storage interface
pub mod api;
pub mod backend;
pub mod engine;
=======
mod api;

#[cfg(feature = "rocksdb")]
mod rlp;
mod store;
pub mod store_db;
mod trie_db;
#[cfg(feature = "rocksdb")]
mod utils;

>>>>>>> 0323cc98
pub mod error;
pub mod rlp;
pub mod store;
pub mod trie;
pub mod utils;

pub use store::{
    AccountUpdatesList, EngineType, MAX_SNAPSHOT_READS, STATE_TRIE_SEGMENTS, Store, UpdateBatch,
    hash_address, hash_key,
};
pub use trie_db::layering::apply_prefix;<|MERGE_RESOLUTION|>--- conflicted
+++ resolved
@@ -1,28 +1,16 @@
-<<<<<<< HEAD
 // New unified storage interface
 pub mod api;
 pub mod backend;
 pub mod engine;
-=======
-mod api;
-
-#[cfg(feature = "rocksdb")]
-mod rlp;
-mod store;
-pub mod store_db;
-mod trie_db;
-#[cfg(feature = "rocksdb")]
-mod utils;
-
->>>>>>> 0323cc98
 pub mod error;
+mod layering;
 pub mod rlp;
 pub mod store;
 pub mod trie;
 pub mod utils;
 
+pub use layering::apply_prefix;
 pub use store::{
     AccountUpdatesList, EngineType, MAX_SNAPSHOT_READS, STATE_TRIE_SEGMENTS, Store, UpdateBatch,
     hash_address, hash_key,
-};
-pub use trie_db::layering::apply_prefix;+};