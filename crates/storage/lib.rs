// New unified storage interface
pub mod api;
pub mod backend;
pub mod error;
mod layering;
pub mod rlp;
pub mod store;
pub mod trie;
pub mod utils;

pub use layering::apply_prefix;
pub use store::{
    AccountUpdatesList, EngineType, MAX_SNAPSHOT_READS, STATE_TRIE_SEGMENTS, Store, UpdateBatch,
    hash_address, hash_key,
<<<<<<< HEAD
};
=======
};
pub use trie_db::layering::apply_prefix;

/// Store Schema Version, must be updated on any breaking change
/// An upgrade to a newer schema version invalidates currently stored data, requiring a re-sync.
pub const STORE_SCHEMA_VERSION: u64 = 1;
>>>>>>> f450b6e3
<|MERGE_RESOLUTION|>--- conflicted
+++ resolved
@@ -12,13 +12,8 @@
 pub use store::{
     AccountUpdatesList, EngineType, MAX_SNAPSHOT_READS, STATE_TRIE_SEGMENTS, Store, UpdateBatch,
     hash_address, hash_key,
-<<<<<<< HEAD
 };
-=======
-};
-pub use trie_db::layering::apply_prefix;
 
 /// Store Schema Version, must be updated on any breaking change
 /// An upgrade to a newer schema version invalidates currently stored data, requiring a re-sync.
-pub const STORE_SCHEMA_VERSION: u64 = 1;
->>>>>>> f450b6e3
+pub const STORE_SCHEMA_VERSION: u64 = 1;