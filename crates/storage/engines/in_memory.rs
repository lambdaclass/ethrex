--- conflicted
+++ resolved
@@ -1,12 +1,8 @@
 use crate::error::StoreError;
 use bytes::Bytes;
 use ethereum_rust_core::types::{
-<<<<<<< HEAD
-    AddressFilter, BlockBody, BlockHash, BlockHeader, BlockNumber, ChainConfig, Index, LogsFilter,
-    Receipt, TopicFilter, Transaction,
-=======
-    Block, BlockBody, BlockHash, BlockHeader, BlockNumber, ChainConfig, Index, Receipt, Transaction,
->>>>>>> 9bfea45b
+    AddressFilter, Block, BlockBody, BlockHash, BlockHeader, BlockNumber, ChainConfig, Index,
+    LogsFilter, Receipt, TopicFilter, Transaction,
 };
 use ethereum_rust_trie::{InMemoryTrieDB, Trie};
 use ethereum_types::{Address, H256, U256};
@@ -39,15 +35,12 @@
     receipts: HashMap<BlockHash, HashMap<Index, Receipt>>,
     state_trie_nodes: NodeMap,
     storage_trie_nodes: HashMap<Address, NodeMap>,
-<<<<<<< HEAD
-    // Maps filter ids to a tuple (LogFilter, Timestamp)
-    filters: HashMap<u64, (LogsFilter, u64)>,
-=======
     // TODO (#307): Remove TotalDifficulty.
     block_total_difficulties: HashMap<BlockHash, U256>,
     // Stores local blocks by payload id
     payloads: HashMap<u64, Block>,
->>>>>>> 9bfea45b
+    // Maps filter ids to a tuple (LogFilter, Timestamp)
+    filters: HashMap<u64, (LogsFilter, u64)>,
 }
 
 #[derive(Default, Debug)]
@@ -349,12 +342,6 @@
         Ok(())
     }
 
-<<<<<<< HEAD
-    fn add_filter(&self, id: u64, timestamp: u64, filter: LogsFilter) -> Result<(), StoreError> {
-        self.inner().filters.insert(id, (filter, timestamp));
-        Ok(())
-    }
-=======
     fn get_canonical_block_hash(
         &self,
         block_number: BlockNumber,
@@ -370,7 +357,11 @@
     fn get_payload(&self, payload_id: u64) -> Result<Option<Block>, StoreError> {
         Ok(self.inner().payloads.get(&payload_id).cloned())
     }
->>>>>>> 9bfea45b
+
+    fn add_filter(&self, id: u64, timestamp: u64, filter: LogsFilter) -> Result<(), StoreError> {
+        self.inner().filters.insert(id, (filter, timestamp));
+        Ok(())
+    }
 }
 
 impl Debug for Store {
