--- conflicted
+++ resolved
@@ -22,16 +22,9 @@
     // Maps code hashes to code
     account_codes: HashMap<H256, Bytes>,
     account_storages: HashMap<Address, HashMap<H256, U256>>,
-<<<<<<< HEAD
     // Maps transaction hashes to their blocks (height+hash) and index within the blocks.
     transaction_locations: HashMap<H256, Vec<(BlockNumber, BlockHash, Index)>>,
     receipts: HashMap<BlockHash, HashMap<Index, Receipt>>,
-    #[allow(unused)] // TODO: remove
-=======
-    // Maps transaction hashes to their block number and index within the block
-    transaction_locations: HashMap<H256, (BlockNumber, Index)>,
-    receipts: HashMap<BlockNumber, HashMap<Index, Receipt>>,
->>>>>>> 1b41d23b
     state_trie_nodes: Arc<Mutex<HashMap<Vec<u8>, Vec<u8>>>>,
 }
 
@@ -108,7 +101,7 @@
     ) -> Result<(), StoreError> {
         self.transaction_locations
             .entry(transaction_hash)
-            .or_insert(Vec::default())
+            .or_default()
             .push((block_number, block_hash, index));
         Ok(())
     }
@@ -121,9 +114,9 @@
             .transaction_locations
             .get(&transaction_hash)
             .and_then(|v| {
-                v.into_iter()
+                v.iter()
                     .find(|(number, hash, _index)| self.canonical_hashes.get(number) == Some(hash))
-                    .map(|(_number, hash, index)| (hash.clone(), index.clone()))
+                    .map(|(_number, hash, index)| (*hash, *index))
             }))
     }
 
@@ -275,29 +268,28 @@
         Ok(Some(trie))
     }
 
-<<<<<<< HEAD
-    fn get_block_body_by_hash(
-        &self,
-        block_hash: BlockHash,
-    ) -> Result<Option<BlockBody>, StoreError> {
-        Ok(self.bodies.get(&block_hash).cloned())
-    }
-
-    fn set_canonical_block_hash(
-        &mut self,
-        number: BlockNumber,
-        hash: BlockHash,
-    ) -> Result<(), StoreError> {
-        self.canonical_hashes.insert(number, hash);
-        Ok(())
-=======
     fn new_state_trie(&self) -> Result<Trie, StoreError> {
         let db = Box::new(crate::trie::InMemoryTrieDB::new(
             self.state_trie_nodes.clone(),
         ));
         let trie = Trie::new(db);
         Ok(trie)
->>>>>>> 1b41d23b
+    }
+
+    fn get_block_body_by_hash(
+        &self,
+        block_hash: BlockHash,
+    ) -> Result<Option<BlockBody>, StoreError> {
+        Ok(self.bodies.get(&block_hash).cloned())
+    }
+
+    fn set_canonical_block_hash(
+        &mut self,
+        number: BlockNumber,
+        hash: BlockHash,
+    ) -> Result<(), StoreError> {
+        self.canonical_hashes.insert(number, hash);
+        Ok(())
     }
 }
 
