use crate::error::StoreError;
use bytes::Bytes;
use ethereum_rust_core::types::{
    BlobsBundle, Block, BlockBody, BlockHash, BlockHeader, BlockNumber, ChainConfig, Index,
    Receipt, Transaction,
};
use ethereum_rust_trie::{InMemoryTrieDB, Trie};
use ethereum_types::{Address, H256, U256};
use std::{
    collections::HashMap,
    fmt::Debug,
    sync::{Arc, Mutex, MutexGuard},
};

use super::api::StoreEngine;

pub type NodeMap = Arc<Mutex<HashMap<Vec<u8>, Vec<u8>>>>;

#[derive(Default, Clone)]
pub struct Store(Arc<Mutex<StoreInner>>);

#[derive(Default, Debug)]
struct StoreInner {
    chain_data: ChainData,
    block_numbers: HashMap<BlockHash, BlockNumber>,
    canonical_hashes: HashMap<BlockNumber, BlockHash>,
    bodies: HashMap<BlockHash, BlockBody>,
    headers: HashMap<BlockHash, BlockHeader>,
    // Maps code hashes to code
    account_codes: HashMap<H256, Bytes>,
    // Maps transaction hashes to their blocks (height+hash) and index within the blocks.
    transaction_locations: HashMap<H256, Vec<(BlockNumber, BlockHash, Index)>>,
    // Stores pooled transactions by their hashes
    transaction_pool: HashMap<H256, Transaction>,
    // Stores the blobs_bundle for each blob transaction in the transaction_pool
    blobs_bundle_pool: HashMap<H256, BlobsBundle>,
    receipts: HashMap<BlockHash, HashMap<Index, Receipt>>,
    state_trie_nodes: NodeMap,
    storage_trie_nodes: HashMap<Address, NodeMap>,
    // TODO (#307): Remove TotalDifficulty.
    block_total_difficulties: HashMap<BlockHash, U256>,
    // Stores local blocks by payload id
    payloads: HashMap<u64, Block>,
}

#[derive(Default, Debug)]
struct ChainData {
    chain_config: Option<ChainConfig>,
    earliest_block_number: Option<BlockNumber>,
    finalized_block_number: Option<BlockNumber>,
    safe_block_number: Option<BlockNumber>,
    latest_block_number: Option<BlockNumber>,
    // TODO (#307): Remove TotalDifficulty.
    latest_total_difficulty: Option<U256>,
    pending_block_number: Option<BlockNumber>,
}

impl Store {
    pub fn new() -> Self {
        Self::default()
    }
    fn inner(&self) -> MutexGuard<'_, StoreInner> {
        self.0.lock().unwrap()
    }
}

impl StoreEngine for Store {
    fn get_block_header(&self, block_number: u64) -> Result<Option<BlockHeader>, StoreError> {
        let store = self.inner();
        if let Some(hash) = store.canonical_hashes.get(&block_number) {
            Ok(store.headers.get(hash).cloned())
        } else {
            Ok(None)
        }
    }

    fn get_block_body(&self, block_number: u64) -> Result<Option<BlockBody>, StoreError> {
        let store = self.inner();
        if let Some(hash) = store.canonical_hashes.get(&block_number) {
            Ok(store.bodies.get(hash).cloned())
        } else {
            Ok(None)
        }
    }

    fn add_block_header(
        &self,
        block_hash: BlockHash,
        block_header: BlockHeader,
    ) -> Result<(), StoreError> {
        self.inner().headers.insert(block_hash, block_header);
        Ok(())
    }

    fn add_block_body(
        &self,
        block_hash: BlockHash,
        block_body: BlockBody,
    ) -> Result<(), StoreError> {
        self.inner().bodies.insert(block_hash, block_body);
        Ok(())
    }

    fn add_block_number(
        &self,
        block_hash: BlockHash,
        block_number: BlockNumber,
    ) -> Result<(), StoreError> {
        self.inner().block_numbers.insert(block_hash, block_number);
        Ok(())
    }

    fn get_block_number(&self, block_hash: BlockHash) -> Result<Option<BlockNumber>, StoreError> {
        Ok(self.inner().block_numbers.get(&block_hash).copied())
    }

    fn add_block_total_difficulty(
        &self,
        block_hash: BlockHash,
        block_total_difficulty: U256,
    ) -> Result<(), StoreError> {
        self.inner()
            .block_total_difficulties
            .insert(block_hash, block_total_difficulty);
        Ok(())
    }

    fn get_block_total_difficulty(
        &self,
        block_hash: BlockHash,
    ) -> Result<Option<U256>, StoreError> {
        Ok(self
            .inner()
            .block_total_difficulties
            .get(&block_hash)
            .copied())
    }

    fn add_transaction_location(
        &self,
        transaction_hash: H256,
        block_number: BlockNumber,
        block_hash: BlockHash,
        index: Index,
    ) -> Result<(), StoreError> {
        self.inner()
            .transaction_locations
            .entry(transaction_hash)
            .or_default()
            .push((block_number, block_hash, index));
        Ok(())
    }

    fn get_transaction_location(
        &self,
        transaction_hash: H256,
    ) -> Result<Option<(BlockNumber, BlockHash, Index)>, StoreError> {
        let store = self.inner();
        Ok(store
            .transaction_locations
            .get(&transaction_hash)
            .and_then(|v| {
                v.iter()
                    .find(|(number, hash, _index)| store.canonical_hashes.get(number) == Some(hash))
                    .copied()
            }))
    }

    fn add_transaction_to_pool(
        &self,
        hash: H256,
        transaction: Transaction,
    ) -> Result<(), StoreError> {
        self.inner().transaction_pool.insert(hash, transaction);
        Ok(())
    }

    fn get_transaction_from_pool(&self, hash: H256) -> Result<Option<Transaction>, StoreError> {
        Ok(self.inner().transaction_pool.get(&hash).cloned())
    }

<<<<<<< HEAD
    fn remove_transaction_from_pool(&self, hash: H256) -> Result<(), StoreError> {
        self.inner().transaction_pool.remove(&hash);
        Ok(())
    }

    fn filter_pool_transactions(
        &self,
        filter: &dyn Fn(&Transaction) -> bool,
    ) -> Result<HashMap<Address, Vec<Transaction>>, StoreError> {
        let mut txs_by_sender: HashMap<Address, Vec<Transaction>> = HashMap::new();
        for (_, tx) in self.inner().transaction_pool.iter() {
            if filter(tx) {
                txs_by_sender
                    .entry(tx.sender())
                    .or_default()
                    .push(tx.clone())
            }
        }
        // As we store txs in hashmaps they won't be sorted by nonce
        for (_, txs) in txs_by_sender.iter_mut() {
            txs.sort_by_key(|tx| tx.nonce());
        }
        Ok(txs_by_sender)
=======
    fn add_blobs_bundle_to_pool(
        &self,
        hash: H256,
        blobs_bundle: BlobsBundle,
    ) -> Result<(), StoreError> {
        self.inner().blobs_bundle_pool.insert(hash, blobs_bundle);
        Ok(())
    }

    fn get_blobs_bundle_from_pool(&self, hash: H256) -> Result<Option<BlobsBundle>, StoreError> {
        Ok(self.inner().blobs_bundle_pool.get(&hash).cloned())
>>>>>>> d1dde0be
    }

    fn add_receipt(
        &self,
        block_hash: BlockHash,
        index: Index,
        receipt: Receipt,
    ) -> Result<(), StoreError> {
        let mut store = self.inner();
        let entry = store.receipts.entry(block_hash).or_default();
        entry.insert(index, receipt);
        Ok(())
    }

    fn get_receipt(
        &self,
        block_number: BlockNumber,
        index: Index,
    ) -> Result<Option<Receipt>, StoreError> {
        let store = self.inner();
        if let Some(hash) = store.canonical_hashes.get(&block_number) {
            Ok(store
                .receipts
                .get(hash)
                .and_then(|entry| entry.get(&index))
                .cloned())
        } else {
            Ok(None)
        }
    }

    fn add_account_code(&self, code_hash: H256, code: Bytes) -> Result<(), StoreError> {
        self.inner().account_codes.insert(code_hash, code);
        Ok(())
    }

    fn get_account_code(&self, code_hash: H256) -> Result<Option<Bytes>, StoreError> {
        Ok(self.inner().account_codes.get(&code_hash).cloned())
    }

    fn set_chain_config(&self, chain_config: &ChainConfig) -> Result<(), StoreError> {
        // Store cancun timestamp
        self.inner().chain_data.chain_config = Some(*chain_config);
        Ok(())
    }

    fn get_chain_config(&self) -> Result<ChainConfig, StoreError> {
        Ok(self.inner().chain_data.chain_config.unwrap())
    }

    fn update_earliest_block_number(&self, block_number: BlockNumber) -> Result<(), StoreError> {
        self.inner()
            .chain_data
            .earliest_block_number
            .replace(block_number);
        Ok(())
    }

    fn get_earliest_block_number(&self) -> Result<Option<BlockNumber>, StoreError> {
        Ok(self.inner().chain_data.earliest_block_number)
    }

    fn update_finalized_block_number(&self, block_number: BlockNumber) -> Result<(), StoreError> {
        self.inner()
            .chain_data
            .finalized_block_number
            .replace(block_number);
        Ok(())
    }

    fn get_finalized_block_number(&self) -> Result<Option<BlockNumber>, StoreError> {
        Ok(self.inner().chain_data.finalized_block_number)
    }

    fn update_safe_block_number(&self, block_number: BlockNumber) -> Result<(), StoreError> {
        self.inner()
            .chain_data
            .safe_block_number
            .replace(block_number);
        Ok(())
    }

    fn get_safe_block_number(&self) -> Result<Option<BlockNumber>, StoreError> {
        Ok(self.inner().chain_data.safe_block_number)
    }

    fn update_latest_block_number(&self, block_number: BlockNumber) -> Result<(), StoreError> {
        self.inner()
            .chain_data
            .latest_block_number
            .replace(block_number);
        Ok(())
    }
    fn update_latest_total_difficulty(
        &self,
        latest_total_difficulty: U256,
    ) -> Result<(), StoreError> {
        self.inner()
            .chain_data
            .latest_total_difficulty
            .replace(latest_total_difficulty);
        Ok(())
    }

    fn get_latest_block_number(&self) -> Result<Option<BlockNumber>, StoreError> {
        Ok(self.inner().chain_data.latest_block_number)
    }

    fn update_pending_block_number(&self, block_number: BlockNumber) -> Result<(), StoreError> {
        self.inner()
            .chain_data
            .pending_block_number
            .replace(block_number);
        Ok(())
    }

    fn get_latest_total_difficulty(&self) -> Result<Option<U256>, StoreError> {
        Ok(self.inner().chain_data.latest_total_difficulty)
    }

    fn get_pending_block_number(&self) -> Result<Option<BlockNumber>, StoreError> {
        Ok(self.inner().chain_data.pending_block_number)
    }

    fn open_storage_trie(&self, address: Address, storage_root: H256) -> Trie {
        let mut store = self.inner();
        let trie_backend = store.storage_trie_nodes.entry(address).or_default();
        let db = Box::new(InMemoryTrieDB::new(trie_backend.clone()));
        Trie::open(db, storage_root)
    }

    fn open_state_trie(&self, state_root: H256) -> Trie {
        let trie_backend = self.inner().state_trie_nodes.clone();
        let db = Box::new(InMemoryTrieDB::new(trie_backend));
        Trie::open(db, state_root)
    }

    fn get_block_body_by_hash(
        &self,
        block_hash: BlockHash,
    ) -> Result<Option<BlockBody>, StoreError> {
        Ok(self.inner().bodies.get(&block_hash).cloned())
    }

    fn get_block_header_by_hash(
        &self,
        block_hash: BlockHash,
    ) -> Result<Option<BlockHeader>, StoreError> {
        Ok(self.inner().headers.get(&block_hash).cloned())
    }

    fn set_canonical_block(&self, number: BlockNumber, hash: BlockHash) -> Result<(), StoreError> {
        self.inner().canonical_hashes.insert(number, hash);
        Ok(())
    }

    fn get_canonical_block_hash(
        &self,
        block_number: BlockNumber,
    ) -> Result<Option<BlockHash>, StoreError> {
        Ok(self.inner().canonical_hashes.get(&block_number).cloned())
    }

    fn add_payload(&self, payload_id: u64, block: Block) -> Result<(), StoreError> {
        self.inner().payloads.insert(payload_id, block);
        Ok(())
    }

    fn get_payload(&self, payload_id: u64) -> Result<Option<Block>, StoreError> {
        Ok(self.inner().payloads.get(&payload_id).cloned())
    }
}

impl Debug for Store {
    fn fmt(&self, f: &mut std::fmt::Formatter<'_>) -> std::fmt::Result {
        f.debug_struct("In Memory Store").finish()
    }
}<|MERGE_RESOLUTION|>--- conflicted
+++ resolved
@@ -179,7 +179,6 @@
         Ok(self.inner().transaction_pool.get(&hash).cloned())
     }
 
-<<<<<<< HEAD
     fn remove_transaction_from_pool(&self, hash: H256) -> Result<(), StoreError> {
         self.inner().transaction_pool.remove(&hash);
         Ok(())
@@ -203,7 +202,8 @@
             txs.sort_by_key(|tx| tx.nonce());
         }
         Ok(txs_by_sender)
-=======
+    }
+    
     fn add_blobs_bundle_to_pool(
         &self,
         hash: H256,
@@ -215,7 +215,6 @@
 
     fn get_blobs_bundle_from_pool(&self, hash: H256) -> Result<Option<BlobsBundle>, StoreError> {
         Ok(self.inner().blobs_bundle_pool.get(&hash).cloned())
->>>>>>> d1dde0be
     }
 
     fn add_receipt(
