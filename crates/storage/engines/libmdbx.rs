--- conflicted
+++ resolved
@@ -309,35 +309,24 @@
         }
     }
 
-<<<<<<< HEAD
-    fn world_state(&self, block_number: BlockNumber) -> Result<Option<Trie>, StoreError> {
-        let Some(state_root) = self.get_block_header(block_number)?.map(|h| h.state_root) else {
-            return Ok(None);
-        };
-        let db = Box::new(crate::trie::LibmdbxTrieDB::<WorldStateNodes>::new(
-=======
     fn state_trie(&self, block_number: BlockNumber) -> Result<Option<Trie>, StoreError> {
         let Some(state_root) = self.get_block_header(block_number)?.map(|h| h.state_root) else {
             return Ok(None);
         };
         let db = Box::new(crate::trie::LibmdbxTrieDB::<StateTrieNodes>::new(
->>>>>>> 9c46a07c
             self.db.clone(),
         ));
         let trie = Trie::open(db, state_root);
         Ok(Some(trie))
     }
-<<<<<<< HEAD
-
-    fn new_world_state(&self) -> Result<Trie, StoreError> {
-        let db = Box::new(crate::trie::LibmdbxTrieDB::<WorldStateNodes>::new(
+
+    fn new_state_trie(&self) -> Result<Trie, StoreError> {
+        let db = Box::new(crate::trie::LibmdbxTrieDB::<StateTrieNodes>::new(
             self.db.clone(),
         ));
         let trie = Trie::new(db);
         Ok(trie)
     }
-=======
->>>>>>> 9c46a07c
 }
 
 impl Debug for Store {
@@ -388,13 +377,8 @@
 // Trie storages
 
 table!(
-<<<<<<< HEAD
-    /// World state trie nodes
-    ( WorldStateNodes ) Vec<u8> => Vec<u8>
-=======
     /// state trie nodes
     ( StateTrieNodes ) Vec<u8> => Vec<u8>
->>>>>>> 9c46a07c
 );
 
 // Storage values are stored as bytes instead of using their rlp encoding
@@ -487,11 +471,7 @@
         table_info!(Receipts),
         table_info!(TransactionLocations),
         table_info!(ChainData),
-<<<<<<< HEAD
-        table_info!(WorldStateNodes),
-=======
         table_info!(StateTrieNodes),
->>>>>>> 9c46a07c
     ]
     .into_iter()
     .collect();
