use super::api::StoreEngine;
use crate::error::StoreError;
use crate::rlp::{
    AccountCodeHashRLP, AccountCodeRLP, AccountInfoRLP, AddressRLP, BlockBodyRLP, BlockHashRLP,
    BlockHeaderRLP, ReceiptRLP, TransactionHashRLP,
};
use anyhow::Result;
use bytes::Bytes;
use ethereum_rust_core::rlp::decode::RLPDecode;
use ethereum_rust_core::rlp::encode::RLPEncode;
use ethereum_rust_core::types::{
    AccountInfo, BlockBody, BlockHash, BlockHeader, BlockNumber, ChainConfig, Index, Receipt,
};
use ethereum_types::{Address, H256, U256};
use libmdbx::orm::{Decodable, Encodable};
use libmdbx::{
    dupsort,
    orm::{table, Database},
    table_info,
};
use serde_json;
use std::fmt::{Debug, Formatter};
use std::path::Path;

pub struct Store {
    db: Database,
}

impl Store {
    pub fn new(path: &str) -> Result<Self, StoreError> {
        Ok(Self {
            db: init_db(Some(path)),
        })
    }

    // Helper method to write into a libmdbx table
    fn write<T: libmdbx::orm::Table>(
        &self,
        key: T::Key,
        value: T::Value,
    ) -> Result<(), StoreError> {
        let txn = self
            .db
            .begin_readwrite()
            .map_err(StoreError::LibmdbxError)?;
        txn.upsert::<T>(key, value)
            .map_err(StoreError::LibmdbxError)?;
        txn.commit().map_err(StoreError::LibmdbxError)
    }

    // Helper method to read from a libmdbx table
    fn read<T: libmdbx::orm::Table>(&self, key: T::Key) -> Result<Option<T::Value>, StoreError> {
        let txn = self.db.begin_read().map_err(StoreError::LibmdbxError)?;
        txn.get::<T>(key).map_err(StoreError::LibmdbxError)
    }

    // Helper method to remove an entry from a libmdbx table
    fn remove<T: libmdbx::orm::Table>(&self, key: T::Key) -> Result<(), StoreError> {
        let txn = self
            .db
            .begin_readwrite()
            .map_err(StoreError::LibmdbxError)?;
        txn.delete::<T>(key, None)
            .map_err(StoreError::LibmdbxError)?;
        txn.commit().map_err(StoreError::LibmdbxError)
    }
}

impl StoreEngine for Store {
    fn add_account_info(
        &mut self,
        address: Address,
        account_info: AccountInfo,
    ) -> Result<(), StoreError> {
        self.write::<AccountInfos>(address.into(), account_info.into())
    }

    fn get_account_info(&self, address: Address) -> Result<Option<AccountInfo>, StoreError> {
        Ok(self.read::<AccountInfos>(address.into())?.map(|a| a.to()))
    }

    fn remove_account_info(&mut self, address: Address) -> Result<(), StoreError> {
        self.remove::<AccountInfos>(address.into())
    }

    fn account_infos_iter(
        &self,
    ) -> Result<Box<dyn Iterator<Item = (Address, AccountInfo)>>, StoreError> {
        // Read storage from mdbx
        let txn = self.db.begin_read().map_err(StoreError::LibmdbxError)?;
        let cursor = txn
            .cursor::<AccountInfos>()
            .map_err(StoreError::LibmdbxError)?;
        let iter = cursor
            .walk(None)
            .map_while(|res| res.ok().map(|(addr, info)| (addr.to(), info.to())));
        // We need to collect here so the resulting iterator doesn't read from the cursor itself
        Ok(Box::new(iter.collect::<Vec<_>>().into_iter()))
    }

    fn add_block_header(
        &mut self,
        block_number: BlockNumber,
        block_header: BlockHeader,
    ) -> std::result::Result<(), StoreError> {
        self.write::<Headers>(block_number, block_header.into())
    }

    fn get_block_header(
        &self,
        block_number: BlockNumber,
    ) -> Result<Option<BlockHeader>, StoreError> {
        Ok(self.read::<Headers>(block_number)?.map(|a| a.to()))
    }

    fn add_block_body(
        &mut self,
        block_number: BlockNumber,
        block_body: BlockBody,
    ) -> std::result::Result<(), StoreError> {
        self.write::<Bodies>(block_number, block_body.into())
    }

    fn get_block_body(
        &self,
        block_number: BlockNumber,
    ) -> std::result::Result<Option<BlockBody>, StoreError> {
        Ok(self.read::<Bodies>(block_number)?.map(|b| b.to()))
    }

    fn add_block_number(
        &mut self,
        block_hash: BlockHash,
        block_number: BlockNumber,
    ) -> std::result::Result<(), StoreError> {
        self.write::<BlockNumbers>(block_hash.into(), block_number)
    }

    fn get_block_number(
        &self,
        block_hash: BlockHash,
    ) -> std::result::Result<Option<BlockNumber>, StoreError> {
        self.read::<BlockNumbers>(block_hash.into())
    }

    fn add_account_code(&mut self, code_hash: H256, code: Bytes) -> Result<(), StoreError> {
        self.write::<AccountCodes>(code_hash.into(), code.into())
    }

    fn get_account_code(&self, code_hash: H256) -> Result<Option<Bytes>, StoreError> {
        Ok(self.read::<AccountCodes>(code_hash.into())?.map(|b| b.to()))
    }

    fn add_receipt(
        &mut self,
        block_number: BlockNumber,
        index: Index,
        receipt: Receipt,
    ) -> Result<(), StoreError> {
        self.write::<Receipts>((block_number, index), receipt.into())
    }

    fn get_receipt(
        &self,
        block_number: BlockNumber,
        index: Index,
    ) -> Result<Option<Receipt>, StoreError> {
        Ok(self
            .read::<Receipts>((block_number, index))?
            .map(|r| r.to()))
    }

    fn add_transaction_location(
        &mut self,
        transaction_hash: H256,
        block_number: BlockNumber,
        index: Index,
    ) -> Result<(), StoreError> {
        self.write::<TransactionLocations>(transaction_hash.into(), (block_number, index))
    }

    fn get_transaction_location(
        &self,
        transaction_hash: H256,
    ) -> Result<Option<(BlockNumber, Index)>, StoreError> {
        self.read::<TransactionLocations>(transaction_hash.into())
    }

    fn add_storage_at(
        &mut self,
        address: Address,
        storage_key: H256,
        storage_value: U256,
    ) -> Result<(), StoreError> {
        self.write::<AccountStorages>(address.into(), (storage_key.into(), storage_value.into()))
    }

    fn get_storage_at(
        &self,
        address: Address,
        storage_key: H256,
    ) -> std::result::Result<Option<U256>, StoreError> {
        // Read storage from mdbx
        let txn = self.db.begin_read().map_err(StoreError::LibmdbxError)?;
        let mut cursor = txn
            .cursor::<AccountStorages>()
            .map_err(StoreError::LibmdbxError)?;
        Ok(cursor
            .seek_value(address.into(), storage_key.into())
            .map_err(StoreError::LibmdbxError)?
            .map(|s| s.1.into()))
    }

    fn remove_account_storage(&mut self, address: Address) -> Result<(), StoreError> {
        self.remove::<AccountStorages>(address.into())
    }

    /// Stores the chain config serialized as json
    fn set_chain_config(&mut self, chain_config: &ChainConfig) -> Result<(), StoreError> {
        self.write::<ChainData>(
            ChainDataIndex::ChainConfig,
            serde_json::to_string(chain_config)
                .map_err(|_| StoreError::DecodeError)?
                .into_bytes(),
        )
    }

    fn get_chain_config(&self) -> Result<ChainConfig, StoreError> {
        match self.read::<ChainData>(ChainDataIndex::ChainConfig)? {
            None => Err(StoreError::Custom("Chain config not found".to_string())),
            Some(bytes) => {
                let json = String::from_utf8(bytes).map_err(|_| StoreError::DecodeError)?;
                let chain_config: ChainConfig =
                    serde_json::from_str(&json).map_err(|_| StoreError::DecodeError)?;
                Ok(chain_config)
            }
        }
    }

<<<<<<< HEAD
    fn get_chain_id(&self) -> Result<Option<u64>, StoreError> {
        if let Some(chain_config) = self.get_chain_config()? {
            Ok(Some(chain_config.chain_id))
        } else {
            Ok(None)
        }
    }

=======
>>>>>>> d95f7c13
    fn account_storage_iter(
        &mut self,
        address: Address,
    ) -> Result<Box<dyn Iterator<Item = (H256, U256)>>, StoreError> {
        let txn = self.db.begin_read().map_err(StoreError::LibmdbxError)?;
        let cursor = txn
            .cursor::<AccountStorages>()
            .map_err(StoreError::LibmdbxError)?;
        let iter = cursor
            .walk_key(address.into(), None)
            .map_while(|res| res.ok().map(|(key, value)| (key.into(), value.into())));
        // We need to collect here so the resulting iterator doesn't read from the cursor itself
        Ok(Box::new(iter.collect::<Vec<_>>().into_iter()))
    }

    fn update_earliest_block_number(
        &mut self,
        block_number: BlockNumber,
    ) -> Result<(), StoreError> {
        self.write::<ChainData>(
            ChainDataIndex::EarliestBlockNumber,
            block_number.encode_to_vec(),
        )
    }

    fn get_earliest_block_number(&self) -> Result<Option<BlockNumber>, StoreError> {
        match self.read::<ChainData>(ChainDataIndex::EarliestBlockNumber)? {
            None => Ok(None),
            Some(ref rlp) => RLPDecode::decode(rlp)
                .map(Some)
                .map_err(|_| StoreError::DecodeError),
        }
    }

    fn update_finalized_block_number(
        &mut self,
        block_number: BlockNumber,
    ) -> Result<(), StoreError> {
        self.write::<ChainData>(
            ChainDataIndex::FinalizedBlockNumber,
            block_number.encode_to_vec(),
        )
    }

    fn get_finalized_block_number(&self) -> Result<Option<BlockNumber>, StoreError> {
        match self.read::<ChainData>(ChainDataIndex::FinalizedBlockNumber)? {
            None => Ok(None),
            Some(ref rlp) => RLPDecode::decode(rlp)
                .map(Some)
                .map_err(|_| StoreError::DecodeError),
        }
    }

    fn update_safe_block_number(&mut self, block_number: BlockNumber) -> Result<(), StoreError> {
        self.write::<ChainData>(
            ChainDataIndex::SafeBlockNumber,
            block_number.encode_to_vec(),
        )
    }

    fn get_safe_block_number(&self) -> Result<Option<BlockNumber>, StoreError> {
        match self.read::<ChainData>(ChainDataIndex::SafeBlockNumber)? {
            None => Ok(None),
            Some(ref rlp) => RLPDecode::decode(rlp)
                .map(Some)
                .map_err(|_| StoreError::DecodeError),
        }
    }

    fn update_latest_block_number(&mut self, block_number: BlockNumber) -> Result<(), StoreError> {
        self.write::<ChainData>(
            ChainDataIndex::LatestBlockNumber,
            block_number.encode_to_vec(),
        )
    }

    fn get_latest_block_number(&self) -> Result<Option<BlockNumber>, StoreError> {
        match self.read::<ChainData>(ChainDataIndex::LatestBlockNumber)? {
            None => Ok(None),
            Some(ref rlp) => RLPDecode::decode(rlp)
                .map(Some)
                .map_err(|_| StoreError::DecodeError),
        }
    }

    fn update_pending_block_number(&mut self, block_number: BlockNumber) -> Result<(), StoreError> {
        self.write::<ChainData>(
            ChainDataIndex::PendingBlockNumber,
            block_number.encode_to_vec(),
        )
    }

    fn get_pending_block_number(&self) -> Result<Option<BlockNumber>, StoreError> {
        match self.read::<ChainData>(ChainDataIndex::PendingBlockNumber)? {
            None => Ok(None),
            Some(ref rlp) => RLPDecode::decode(rlp)
                .map(Some)
                .map_err(|_| StoreError::DecodeError),
        }
    }
}

impl Debug for Store {
    fn fmt(&self, f: &mut Formatter<'_>) -> std::fmt::Result {
        f.debug_struct("Libmdbx Store").finish()
    }
}

// Define tables

table!(
    /// Block hash to number table.
    ( BlockNumbers ) BlockHashRLP => BlockNumber
);

table!(
    /// Block headers table.
    ( Headers ) BlockNumber => BlockHeaderRLP
);
table!(
    /// Block bodies table.
    ( Bodies ) BlockNumber => BlockBodyRLP
);
table!(
    /// Account infos table.
    ( AccountInfos ) AddressRLP => AccountInfoRLP
);
dupsort!(
    /// Account storages table.
    ( AccountStorages ) AddressRLP => (AccountStorageKeyBytes, AccountStorageValueBytes) [AccountStorageKeyBytes]
);
table!(
    /// Account codes table.
    ( AccountCodes ) AccountCodeHashRLP => AccountCodeRLP
);
dupsort!(
    /// Receipts table.
    ( Receipts ) (BlockNumber, Index)[Index] => ReceiptRLP
);

table!(
    /// Transaction locations table.
    ( TransactionLocations ) TransactionHashRLP => (BlockNumber, Index)
);

table!(
    /// Stores chain data, each value is unique and stored as its rlp encoding
    /// See [ChainDataIndex] for available chain values
    ( ChainData ) ChainDataIndex => Vec<u8>
);

// Storage values are stored as bytes instead of using their rlp encoding
// As they are stored in a dupsort table, they need to have a fixed size, and encoding them doesn't preserve their size
pub struct AccountStorageKeyBytes(pub [u8; 32]);
pub struct AccountStorageValueBytes(pub [u8; 32]);

impl Encodable for AccountStorageKeyBytes {
    type Encoded = [u8; 32];

    fn encode(self) -> Self::Encoded {
        self.0
    }
}

impl Decodable for AccountStorageKeyBytes {
    fn decode(b: &[u8]) -> anyhow::Result<Self> {
        Ok(AccountStorageKeyBytes(b.try_into()?))
    }
}

impl Encodable for AccountStorageValueBytes {
    type Encoded = [u8; 32];

    fn encode(self) -> Self::Encoded {
        self.0
    }
}

impl Decodable for AccountStorageValueBytes {
    fn decode(b: &[u8]) -> anyhow::Result<Self> {
        Ok(AccountStorageValueBytes(b.try_into()?))
    }
}

impl From<H256> for AccountStorageKeyBytes {
    fn from(value: H256) -> Self {
        AccountStorageKeyBytes(value.0)
    }
}

impl From<U256> for AccountStorageValueBytes {
    fn from(value: U256) -> Self {
        let mut value_bytes = [0; 32];
        value.to_big_endian(&mut value_bytes);
        AccountStorageValueBytes(value_bytes)
    }
}

impl From<AccountStorageKeyBytes> for H256 {
    fn from(value: AccountStorageKeyBytes) -> Self {
        H256(value.0)
    }
}

impl From<AccountStorageValueBytes> for U256 {
    fn from(value: AccountStorageValueBytes) -> Self {
        U256::from_big_endian(&value.0)
    }
}

/// Represents the key for each unique value of the chain data stored in the db
// (TODO: Remove this comment once full) Will store chain-specific data such as chain id and latest finalized/pending/safe block number
pub enum ChainDataIndex {
    ChainConfig = 0,
    EarliestBlockNumber = 1,
    FinalizedBlockNumber = 2,
    SafeBlockNumber = 3,
    LatestBlockNumber = 4,
    PendingBlockNumber = 5,
}

impl Encodable for ChainDataIndex {
    type Encoded = [u8; 4];

    fn encode(self) -> Self::Encoded {
        (self as u32).encode()
    }
}

/// Initializes a new database with the provided path. If the path is `None`, the database
/// will be temporary.
pub fn init_db(path: Option<impl AsRef<Path>>) -> Database {
    let tables = [
        table_info!(BlockNumbers),
        table_info!(Headers),
        table_info!(Bodies),
        table_info!(AccountInfos),
        table_info!(AccountStorages),
        table_info!(AccountCodes),
        table_info!(Receipts),
        table_info!(TransactionLocations),
        table_info!(ChainData),
    ]
    .into_iter()
    .collect();
    let path = path.map(|p| p.as_ref().to_path_buf());
    Database::create(path, &tables).unwrap()
}

#[cfg(test)]
mod tests {
    use libmdbx::{
        dupsort,
        orm::{table, Database, Decodable, Encodable},
        table_info,
    };

    #[test]
    fn mdbx_smoke_test() {
        // Declare tables used for the smoke test
        table!(
            /// Example table.
            ( Example ) String => String
        );

        // Assemble database chart
        let tables = [table_info!(Example)].into_iter().collect();

        let key = "Hello".to_string();
        let value = "World!".to_string();

        let db = Database::create(None, &tables).unwrap();

        // Write values
        {
            let txn = db.begin_readwrite().unwrap();
            txn.upsert::<Example>(key.clone(), value.clone()).unwrap();
            txn.commit().unwrap();
        }
        // Read written values
        let read_value = {
            let txn = db.begin_read().unwrap();
            txn.get::<Example>(key).unwrap()
        };
        assert_eq!(read_value, Some(value));
    }

    #[test]
    fn mdbx_structs_smoke_test() {
        #[derive(Clone, Copy, Debug, PartialEq, Eq)]
        pub struct ExampleKey([u8; 32]);

        impl Encodable for ExampleKey {
            type Encoded = [u8; 32];

            fn encode(self) -> Self::Encoded {
                Encodable::encode(self.0)
            }
        }

        #[derive(Clone, Copy, Debug, PartialEq, Eq)]
        pub struct ExampleValue {
            x: u64,
            y: [u8; 32],
        }

        impl Encodable for ExampleValue {
            type Encoded = [u8; 40];

            fn encode(self) -> Self::Encoded {
                let mut encoded = [0u8; 40];
                encoded[..8].copy_from_slice(&self.x.to_ne_bytes());
                encoded[8..].copy_from_slice(&self.y);
                encoded
            }
        }

        impl Decodable for ExampleValue {
            fn decode(b: &[u8]) -> anyhow::Result<Self> {
                let x = u64::from_ne_bytes(b[..8].try_into()?);
                let y = b[8..].try_into()?;
                Ok(Self { x, y })
            }
        }

        // Declare tables used for the smoke test
        table!(
            /// Example table.
            ( StructsExample ) ExampleKey => ExampleValue
        );

        // Assemble database chart
        let tables = [table_info!(StructsExample)].into_iter().collect();
        let key = ExampleKey([151; 32]);
        let value = ExampleValue { x: 42, y: [42; 32] };

        let db = Database::create(None, &tables).unwrap();

        // Write values
        {
            let txn = db.begin_readwrite().unwrap();
            txn.upsert::<StructsExample>(key, value).unwrap();
            txn.commit().unwrap();
        }
        // Read written values
        let read_value = {
            let txn = db.begin_read().unwrap();
            txn.get::<StructsExample>(key).unwrap()
        };
        assert_eq!(read_value, Some(value));
    }

    #[test]
    fn mdbx_dupsort_smoke_test() {
        #[derive(Clone, Copy, Debug, PartialEq, Eq)]
        pub struct ExampleKey(u8);

        impl Encodable for ExampleKey {
            type Encoded = [u8; 1];

            fn encode(self) -> Self::Encoded {
                [self.0]
            }
        }
        impl Decodable for ExampleKey {
            fn decode(b: &[u8]) -> anyhow::Result<Self> {
                if b.len() != 1 {
                    anyhow::bail!("Invalid length");
                }
                Ok(Self(b[0]))
            }
        }

        #[derive(Clone, Copy, Debug, PartialEq, Eq)]
        pub struct ExampleValue {
            x: u64,
            y: [u8; 32],
        }

        impl Encodable for ExampleValue {
            type Encoded = [u8; 40];

            fn encode(self) -> Self::Encoded {
                let mut encoded = [0u8; 40];
                encoded[..8].copy_from_slice(&self.x.to_ne_bytes());
                encoded[8..].copy_from_slice(&self.y);
                encoded
            }
        }

        impl Decodable for ExampleValue {
            fn decode(b: &[u8]) -> anyhow::Result<Self> {
                let x = u64::from_ne_bytes(b[..8].try_into()?);
                let y = b[8..].try_into()?;
                Ok(Self { x, y })
            }
        }

        // Declare tables used for the smoke test
        dupsort!(
            /// Example table.
            ( DupsortExample ) ExampleKey => (ExampleKey, ExampleValue) [ExampleKey]
        );

        // Assemble database chart
        let tables = [table_info!(DupsortExample)].into_iter().collect();
        let key = ExampleKey(151);
        let subkey1 = ExampleKey(16);
        let subkey2 = ExampleKey(42);
        let value = ExampleValue { x: 42, y: [42; 32] };

        let db = Database::create(None, &tables).unwrap();

        // Write values
        {
            let txn = db.begin_readwrite().unwrap();
            txn.upsert::<DupsortExample>(key, (subkey1, value)).unwrap();
            txn.upsert::<DupsortExample>(key, (subkey2, value)).unwrap();
            txn.commit().unwrap();
        }
        // Read written values
        {
            let txn = db.begin_read().unwrap();
            let mut cursor = txn.cursor::<DupsortExample>().unwrap();
            let value1 = cursor.seek_exact(key).unwrap().unwrap();
            assert_eq!(value1, (key, (subkey1, value)));
            let value2 = cursor.seek_value(key, subkey2).unwrap().unwrap();
            assert_eq!(value2, (subkey2, value));
        };
    }
}<|MERGE_RESOLUTION|>--- conflicted
+++ resolved
@@ -237,17 +237,6 @@
         }
     }
 
-<<<<<<< HEAD
-    fn get_chain_id(&self) -> Result<Option<u64>, StoreError> {
-        if let Some(chain_config) = self.get_chain_config()? {
-            Ok(Some(chain_config.chain_id))
-        } else {
-            Ok(None)
-        }
-    }
-
-=======
->>>>>>> d95f7c13
     fn account_storage_iter(
         &mut self,
         address: Address,
