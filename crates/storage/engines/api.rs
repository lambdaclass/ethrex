use bytes::Bytes;
use ethereum_rust_core::types::{
    AddressFilter, Block, BlockBody, BlockHash, BlockHeader, BlockNumber, ChainConfig, Index,
    LogsFilter, Receipt, TopicFilter, Transaction,
};
use ethereum_types::{Address, H256, U256};
use std::{fmt::Debug, panic::RefUnwindSafe};

use crate::error::StoreError;
use ethereum_rust_trie::Trie;

pub trait StoreEngine: Debug + Send + Sync + RefUnwindSafe {
    /// Add block header
    fn add_block_header(
        &self,
        block_hash: BlockHash,
        block_header: BlockHeader,
    ) -> Result<(), StoreError>;

    /// Obtain canonical block header
    fn get_block_header(
        &self,
        block_number: BlockNumber,
    ) -> Result<Option<BlockHeader>, StoreError>;

    /// Add block body
    fn add_block_body(
        &self,
        block_hash: BlockHash,
        block_body: BlockBody,
    ) -> Result<(), StoreError>;

    /// Obtain canonical block body
    fn get_block_body(&self, block_number: BlockNumber) -> Result<Option<BlockBody>, StoreError>;

    /// Obtain any block body using the hash
    fn get_block_body_by_hash(
        &self,
        block_hash: BlockHash,
    ) -> Result<Option<BlockBody>, StoreError>;

    fn get_block_header_by_hash(
        &self,
        block_hash: BlockHash,
    ) -> Result<Option<BlockHeader>, StoreError>;

    /// Add block number for a given hash
    fn add_block_number(
        &self,
        block_hash: BlockHash,
        block_number: BlockNumber,
    ) -> Result<(), StoreError>;

    /// Obtain block number for a given hash
    fn get_block_number(&self, block_hash: BlockHash) -> Result<Option<BlockNumber>, StoreError>;

    // TODO (#307): Remove TotalDifficulty.
    /// Add block total difficulty
    fn add_block_total_difficulty(
        &self,
        block_hash: BlockHash,
        block_total_difficulty: U256,
    ) -> Result<(), StoreError>;

    // TODO (#307): Remove TotalDifficulty.
    /// Obtain block total difficulty
    fn get_block_total_difficulty(&self, block_hash: BlockHash)
        -> Result<Option<U256>, StoreError>;

    /// Store transaction location (block number and index of the transaction within the block)
    fn add_transaction_location(
        &self,
        transaction_hash: H256,
        block_number: BlockNumber,
        block_hash: BlockHash,
        index: Index,
    ) -> Result<(), StoreError>;

    /// Obtain transaction location (block hash and index)
    fn get_transaction_location(
        &self,
        transaction_hash: H256,
    ) -> Result<Option<(BlockNumber, BlockHash, Index)>, StoreError>;

    /// Store transaction into pool table
    fn add_transaction_to_pool(
        &self,
        hash: H256,
        transaction: Transaction,
    ) -> Result<(), StoreError>;

    // Get a transaction from pool table
    fn get_transaction_from_pool(&self, hash: H256) -> Result<Option<Transaction>, StoreError>;

    /// Add receipt
    fn add_receipt(
        &self,
        block_hash: BlockHash,
        index: Index,
        receipt: Receipt,
    ) -> Result<(), StoreError>;

    /// Obtain receipt for a canonical block represented by the block number.
    fn get_receipt(
        &self,
        block_number: BlockNumber,
        index: Index,
    ) -> Result<Option<Receipt>, StoreError>;

    /// Add account code
    fn add_account_code(&self, code_hash: H256, code: Bytes) -> Result<(), StoreError>;

    /// Obtain account code via code hash
    fn get_account_code(&self, code_hash: H256) -> Result<Option<Bytes>, StoreError>;

    fn get_transaction_by_hash(
        &self,
        transaction_hash: H256,
    ) -> Result<Option<Transaction>, StoreError> {
        let (_block_number, block_hash, index) =
            match self.get_transaction_location(transaction_hash)? {
                Some(location) => location,
                None => return Ok(None),
            };
        self.get_transaction_by_location(block_hash, index)
    }

    fn get_transaction_by_location(
        &self,
        block_hash: H256,
        index: u64,
    ) -> Result<Option<Transaction>, StoreError> {
        let block_body = match self.get_block_body_by_hash(block_hash)? {
            Some(body) => body,
            None => return Ok(None),
        };
        Ok(index
            .try_into()
            .ok()
            .and_then(|index: usize| block_body.transactions.get(index).cloned()))
    }

    fn get_block_by_hash(&self, block_hash: BlockHash) -> Result<Option<Block>, StoreError> {
        let header = match self.get_block_header_by_hash(block_hash)? {
            Some(header) => header,
            None => return Ok(None),
        };
        let body = match self.get_block_body_by_hash(block_hash)? {
            Some(body) => body,
            None => return Ok(None),
        };
        Ok(Some(Block { header, body }))
    }

    // Get the canonical block hash for a given block number.
    fn get_canonical_block_hash(
        &self,
        block_number: BlockNumber,
    ) -> Result<Option<BlockHash>, StoreError>;

    /// Stores the chain configuration values, should only be called once after reading the genesis file
    /// Ignores previously stored values if present
    fn set_chain_config(&self, chain_config: &ChainConfig) -> Result<(), StoreError>;

    /// Returns the stored chain configuration
    fn get_chain_config(&self) -> Result<ChainConfig, StoreError>;

    // Update earliest block number
    fn update_earliest_block_number(&self, block_number: BlockNumber) -> Result<(), StoreError>;

    // Obtain earliest block number
    fn get_earliest_block_number(&self) -> Result<Option<BlockNumber>, StoreError>;

    // Update finalized block number
    fn update_finalized_block_number(&self, block_number: BlockNumber) -> Result<(), StoreError>;

    // Obtain finalized block number
    fn get_finalized_block_number(&self) -> Result<Option<BlockNumber>, StoreError>;

    // Update safe block number
    fn update_safe_block_number(&self, block_number: BlockNumber) -> Result<(), StoreError>;

    // Obtain safe block number
    fn get_safe_block_number(&self) -> Result<Option<BlockNumber>, StoreError>;

    // Update latest block number
    fn update_latest_block_number(&self, block_number: BlockNumber) -> Result<(), StoreError>;

    // Obtain latest block number
    fn get_latest_block_number(&self) -> Result<Option<BlockNumber>, StoreError>;

    // TODO (#307): Remove TotalDifficulty.
    // Update latest total difficulty
    fn update_latest_total_difficulty(
        &self,
        latest_total_difficulty: U256,
    ) -> Result<(), StoreError>;

    // TODO (#307): Remove TotalDifficulty.
    // Obtain latest total difficulty
    fn get_latest_total_difficulty(&self) -> Result<Option<U256>, StoreError>;

    // Update pending block number
    fn update_pending_block_number(&self, block_number: BlockNumber) -> Result<(), StoreError>;

    // Obtain pending block number
    fn get_pending_block_number(&self) -> Result<Option<BlockNumber>, StoreError>;

    // Obtain the world state trie for the given block
    fn state_trie(&self, block_number: BlockNumber) -> Result<Option<Trie>, StoreError>;

    // Obtain a world state from an empty root
    // This method should be used when creating the genesis world state
    fn new_state_trie(&self) -> Result<Trie, StoreError>;

    // Obtain a storage trie from the given address and storage_root
    // Doesn't check if the account is stored
    // Used for internal store operations
    fn open_storage_trie(&self, address: Address, storage_root: H256) -> Trie;

    // Set the canonical block hash for a given block number.
    fn set_canonical_block(&self, number: BlockNumber, hash: BlockHash) -> Result<(), StoreError>;

<<<<<<< HEAD
    fn add_filter(&self, id: u64, timestamp: u64, filter: LogsFilter) -> Result<(), StoreError>;
=======
    fn add_payload(&self, payload_id: u64, block: Block) -> Result<(), StoreError>;

    fn get_payload(&self, payload_id: u64) -> Result<Option<Block>, StoreError>;
>>>>>>> 9bfea45b
}<|MERGE_RESOLUTION|>--- conflicted
+++ resolved
@@ -221,11 +221,9 @@
     // Set the canonical block hash for a given block number.
     fn set_canonical_block(&self, number: BlockNumber, hash: BlockHash) -> Result<(), StoreError>;
 
-<<<<<<< HEAD
+    fn add_payload(&self, payload_id: u64, block: Block) -> Result<(), StoreError>;
+
+    fn get_payload(&self, payload_id: u64) -> Result<Option<Block>, StoreError>;
+
     fn add_filter(&self, id: u64, timestamp: u64, filter: LogsFilter) -> Result<(), StoreError>;
-=======
-    fn add_payload(&self, payload_id: u64, block: Block) -> Result<(), StoreError>;
-
-    fn get_payload(&self, payload_id: u64) -> Result<Option<Block>, StoreError>;
->>>>>>> 9bfea45b
 }