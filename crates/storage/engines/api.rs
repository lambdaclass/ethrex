use std::fmt::Debug;

use bytes::Bytes;
use ethereum_types::{Address, H256, U256};

use ethereum_rust_core::types::{
    Account, AccountInfo, BlockBody, BlockHash, BlockHeader, BlockNumber, Index, Receipt,
    Transaction,
};

use crate::error::StoreError;

pub trait StoreEngine: Debug + Send {
    /// Add account info
    fn add_account_info(
        &mut self,
        address: Address,
        account_info: AccountInfo,
    ) -> Result<(), StoreError>;

    /// Obtain account info
    fn get_account_info(&self, address: Address) -> Result<Option<AccountInfo>, StoreError>;

    /// Remove account info
    fn remove_account_info(&mut self, address: Address) -> Result<(), StoreError>;

    /// Add block header
    fn add_block_header(
        &mut self,
        block_number: BlockNumber,
        block_header: BlockHeader,
    ) -> Result<(), StoreError>;

    /// Obtain block header
    fn get_block_header(
        &self,
        block_number: BlockNumber,
    ) -> Result<Option<BlockHeader>, StoreError>;

    /// Add block body
    fn add_block_body(
        &mut self,
        block_number: BlockNumber,
        block_body: BlockBody,
    ) -> Result<(), StoreError>;

    /// Obtain block body
    fn get_block_body(&self, block_number: BlockNumber) -> Result<Option<BlockBody>, StoreError>;

    /// Add block body
    fn add_block_number(
        &mut self,
        block_hash: BlockHash,
        block_number: BlockNumber,
    ) -> Result<(), StoreError>;

    /// Obtain block number
    fn get_block_number(&self, block_hash: BlockHash) -> Result<Option<BlockNumber>, StoreError>;

    /// Store transaction location (block number and index of the transaction within the block)
    fn add_transaction_location(
        &mut self,
        transaction_hash: H256,
        block_number: BlockNumber,
        index: Index,
    ) -> Result<(), StoreError>;

    /// Obtain transaction location (block number and index)
    fn get_transaction_location(
        &self,
        transaction_hash: H256,
    ) -> Result<Option<(BlockNumber, Index)>, StoreError>;

    /// Add receipt
    fn add_receipt(
        &mut self,
        block_number: BlockNumber,
        index: Index,
        receipt: Receipt,
    ) -> Result<(), StoreError>;

    /// Obtain receipt
    fn get_receipt(
        &self,
        block_number: BlockNumber,
        index: Index,
    ) -> Result<Option<Receipt>, StoreError>;

    /// Add account code
    fn add_account_code(&mut self, code_hash: H256, code: Bytes) -> Result<(), StoreError>;

    /// Obtain account code via code hash
    fn get_account_code(&self, code_hash: H256) -> Result<Option<Bytes>, StoreError>;

    /// Obtain account code via account address
    fn get_code_by_account_address(&self, address: Address) -> Result<Option<Bytes>, StoreError> {
        let code_hash = match self.get_account_info(address)? {
            Some(acc_info) => acc_info.code_hash,
            None => return Ok(None),
        };
        self.get_account_code(code_hash)
    }

    fn get_transaction_by_hash(
        &self,
        transaction_hash: H256,
    ) -> Result<Option<Transaction>, StoreError> {
        let (block_number, index) = match self.get_transaction_location(transaction_hash)? {
            Some(locations) => locations,
            None => return Ok(None),
        };
        let block_body = match self.get_block_body(block_number)? {
            Some(body) => body,
            None => return Ok(None),
        };
        Ok(index
            .try_into()
            .ok()
            .and_then(|index: usize| block_body.transactions.get(index).cloned()))
    }

    // Add storage value
    fn add_storage_at(
        &mut self,
        address: Address,
        storage_key: H256,
        storage_value: H256,
    ) -> Result<(), StoreError>;

    // Obtain storage value
    fn get_storage_at(
        &self,
        address: Address,
        storage_key: H256,
    ) -> Result<Option<H256>, StoreError>;

    // Add storage value
    fn remove_account_storage(&mut self, address: Address) -> Result<(), StoreError>;

    /// Stores account in db (including info, code & storage)
    fn add_account(&mut self, address: Address, account: Account) -> Result<(), StoreError> {
        self.add_account_info(address, account.info.clone())?;
        self.add_account_code(account.info.code_hash, account.code)?;
        for (storage_key, storage_value) in account.storage {
            self.add_storage_at(address, storage_key, storage_value)?;
        }
        Ok(())
    }

    /// Removes account info and storage
    fn remove_account(&mut self, address: Address) -> Result<(), StoreError> {
        self.remove_account_info(address)?;
        self.remove_account_storage(address)
    }

<<<<<<< HEAD
    /// Updates the value of the chain id
    fn update_chain_id(&mut self, chain_id: U256) -> Result<(), StoreError>;

    /// Obtain the current chain id
    fn get_chain_id(&self) -> Result<Option<U256>, StoreError>;
=======
    /// Increments the balance of an account by a given ammount (if it exists)
    fn increment_balance(&mut self, address: Address, amount: U256) -> Result<(), StoreError> {
        if let Some(mut account_info) = self.get_account_info(address)? {
            account_info.balance = account_info.balance.saturating_add(amount);
            self.add_account_info(address, account_info)?;
        }
        Ok(())
    }
>>>>>>> b464e7f3
}<|MERGE_RESOLUTION|>--- conflicted
+++ resolved
@@ -153,13 +153,6 @@
         self.remove_account_storage(address)
     }
 
-<<<<<<< HEAD
-    /// Updates the value of the chain id
-    fn update_chain_id(&mut self, chain_id: U256) -> Result<(), StoreError>;
-
-    /// Obtain the current chain id
-    fn get_chain_id(&self) -> Result<Option<U256>, StoreError>;
-=======
     /// Increments the balance of an account by a given ammount (if it exists)
     fn increment_balance(&mut self, address: Address, amount: U256) -> Result<(), StoreError> {
         if let Some(mut account_info) = self.get_account_info(address)? {
@@ -168,5 +161,9 @@
         }
         Ok(())
     }
->>>>>>> b464e7f3
+    /// Updates the value of the chain id
+    fn update_chain_id(&mut self, chain_id: U256) -> Result<(), StoreError>;
+
+    /// Obtain the current chain id
+    fn get_chain_id(&self) -> Result<Option<U256>, StoreError>;
 }