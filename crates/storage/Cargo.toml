--- conflicted
+++ resolved
@@ -23,12 +23,8 @@
 serde = { version = "1.0.203", features = ["derive"] }
 serde_json = "1.0.117"
 rocksdb = { workspace = true, optional = true }
-<<<<<<< HEAD
+rustc-hash.workspace = true
 tokio = { workspace = true, features = ["rt"] }
-=======
-rustc-hash.workspace = true
-tokio = { workspace = true, optional = true, features = ["rt"] }
->>>>>>> 0323cc98
 bincode = "1.3.3"
 
 [features]
