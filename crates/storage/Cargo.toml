--- conflicted
+++ resolved
@@ -20,17 +20,8 @@
 hex.workspace = true
 serde_json.workspace = true
 libmdbx = { workspace = true, optional = true }
-<<<<<<< HEAD
-redb = { workspace = true, optional = true }
-# NOTE: intentionally avoiding the workspace dep as it brings "full" features, breaking the provers
-# We only need the runtime for the blocking databases to spawn blocking tasks
-tokio = { workspace = true, optional = true, default-features = false, features = [
-    "rt",
-] }
-=======
 tokio = { workspace = true, optional = true, features = ["rt"] }
-bincode = "1.3.3"
->>>>>>> 572230cd
+bincode.workspace = true
 
 [features]
 default = []
