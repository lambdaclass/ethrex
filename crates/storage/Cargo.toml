[package]
name = "ethrex-storage"
version.workspace = true
edition.workspace = true
authors.workspace = true
documentation.workspace = true

# See more keys and their definitions at https://doc.rust-lang.org/cargo/reference/manifest.html

[dependencies]
ethrex-rlp.workspace = true
ethrex-common.workspace = true
ethrex-crypto.workspace = true
ethrex-trie.workspace = true

async-trait.workspace = true
ethereum-types.workspace = true
anyhow = "1.0.86"
bytes.workspace = true
tracing.workspace = true
thiserror.workspace = true
hex.workspace = true
serde.workspace = true
serde_json = "1.0.117"
rocksdb = { workspace = true, optional = true }
rustc-hash.workspace = true
tokio = { workspace = true, features = ["rt"] }
qfilter = "0.2.5"
rayon.workspace = true
lru = "0.16.2"

libmdbx = { version = "0.6.4", optional = true }

[features]
default = []
<<<<<<< HEAD
rocksdb = ["dep:rocksdb", "ethrex-trie/rocksdb"]
libmdbx = ["dep:libmdbx"]
=======
rocksdb = ["dep:rocksdb"]
>>>>>>> 24ad57c6

[dev-dependencies]
hex.workspace = true
hex-literal.workspace = true
tempfile.workspace = true
tokio = { workspace = true, features = ["full"] }

[lib]
path = "./lib.rs"

[lints.clippy]
unwrap_used = "deny"
redundant_clone = "warn"<|MERGE_RESOLUTION|>--- conflicted
+++ resolved
@@ -33,12 +33,8 @@
 
 [features]
 default = []
-<<<<<<< HEAD
-rocksdb = ["dep:rocksdb", "ethrex-trie/rocksdb"]
+rocksdb = ["dep:rocksdb"]
 libmdbx = ["dep:libmdbx"]
-=======
-rocksdb = ["dep:rocksdb"]
->>>>>>> 24ad57c6
 
 [dev-dependencies]
 hex.workspace = true
