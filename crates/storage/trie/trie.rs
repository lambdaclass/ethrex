--- conflicted
+++ resolved
@@ -8,15 +8,11 @@
 #[cfg(test)]
 mod test_utils;
 
-<<<<<<< HEAD
 use std::collections::HashSet;
 
 use db::null::NullTrieDB;
-use ethereum_rust_rlp::constants::RLP_NULL;
-=======
 mod trie_iter;
 mod verify_range;
->>>>>>> aefb1307
 use ethereum_types::H256;
 use ethrex_rlp::constants::RLP_NULL;
 use nibbles::Nibbles;
@@ -197,7 +193,6 @@
 
         let root_node = node_path.swap_remove(0);
 
-<<<<<<< HEAD
         // dedup
         // TODO: really inefficient, by making the traversing smarter we can avoid having
         // duplicates
@@ -224,37 +219,6 @@
         }
 
         Ok(trie)
-=======
-        // We will only be using the trie's cache so we don't need a working DB
-
-        // let mut trie = Trie::stateless();
-
-        // Insert root into trie
-        // let mut proof = proof.into_iter();
-        // let root_node = proof.next();
-        // trie.root = Some(root_node.insert_self(path_offset, &mut trie.state)?);
-
-        // Insert rest of nodes
-        // for node in proof {
-        //     node.insert_self(path_offset, &mut trie.state)?;
-        // }
-        // let expected_root_hash = trie.hash_no_commit()?.into();
-
-        // Check key exists
-        // let Some(retrieved_value) = trie.get(path)? else {
-        //     return Ok(false);
-        // };
-        // // Check value is correct
-        // if retrieved_value != *value {
-        //     return Ok(false);
-        // }
-        // // Check root hash
-        // if root_hash != expected_root_hash {
-        //     return Ok(false);
-        // }
-
-        Ok(true)
->>>>>>> aefb1307
     }
 
     /// Builds an in-memory trie from the given elements and returns its hash
