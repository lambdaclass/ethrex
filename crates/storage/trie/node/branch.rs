--- conflicted
+++ resolved
@@ -5,13 +5,8 @@
 use super::{ExtensionNode, LeafNode, Node};
 
 /// Branch Node of an an Ethereum Compatible Patricia Merkle Trie
-<<<<<<< HEAD
-/// Contains the node's hash, value, path, and the hash of its children nodes
+/// Contains the node's value and the hash of its children nodes
 #[derive(Debug, Clone, PartialEq)]
-=======
-/// Contains the node's value and the hash of its children nodes
-#[derive(Debug, Clone)]
->>>>>>> 3960a49d
 pub struct BranchNode {
     // TODO: check if switching to hashmap is a better solution
     pub choices: Box<[NodeHash; 16]>,
