use crate::api::StoreEngine;
use crate::error::StoreError;
use crate::snapshot::error::SnapshotError;
use crate::snapshot::SnapshotTree;
use crate::store_db::in_memory::Store as InMemoryStore;
#[cfg(feature = "libmdbx")]
use crate::store_db::libmdbx::Store as LibmdbxStore;
#[cfg(feature = "redb")]
use crate::store_db::redb::RedBStore;
use crate::AccountUpdate;
use bytes::Bytes;

use ethereum_types::{Address, H256, U256};
use ethrex_common::types::{
    code_hash, payload::PayloadBundle, AccountInfo, AccountState, Block, BlockBody, BlockHash,
    BlockHeader, BlockNumber, ChainConfig, Genesis, GenesisAccount, Index, Receipt, Transaction,
    EMPTY_TRIE_HASH,
};
use ethrex_rlp::decode::RLPDecode;
use ethrex_rlp::encode::RLPEncode;
use ethrex_trie::{Nibbles, Trie};
use sha3::{Digest as _, Keccak256};
use std::collections::{BTreeMap, HashMap};
use std::fmt::Debug;
use std::sync::Arc;
use tracing::{debug, error, info};

/// Number of state trie segments to fetch concurrently during state sync
pub const STATE_TRIE_SEGMENTS: usize = 2;
// Maximum amount of reads from the snapshot in a single transaction to avoid performance hits due to long-living reads
// This will always be the amount yielded by snapshot reads unless there are less elements left
pub const MAX_SNAPSHOT_READS: usize = 100;

#[derive(Debug, Clone)]
pub struct Store {
    engine: Arc<dyn StoreEngine>,
    pub snapshots: SnapshotTree,
}

#[allow(dead_code)]
#[derive(Debug, Clone, Copy, PartialEq, Eq)]
pub enum EngineType {
    InMemory,
    #[cfg(feature = "libmdbx")]
    Libmdbx,
    #[cfg(feature = "redb")]
    RedB,
}

impl Store {
    pub fn new(_path: &str, engine_type: EngineType) -> Result<Self, StoreError> {
        info!("Starting storage engine ({engine_type:?})");

        let engine: Arc<dyn StoreEngine> = match engine_type {
            #[cfg(feature = "libmdbx")]
<<<<<<< HEAD
            EngineType::Libmdbx => Arc::new(LibmdbxStore::new(path)?),
            EngineType::InMemory => Arc::new(InMemoryStore::new()),
=======
            EngineType::Libmdbx => Self {
                engine: Arc::new(LibmdbxStore::new(_path)?),
            },
            EngineType::InMemory => Self {
                engine: Arc::new(InMemoryStore::new()),
            },
>>>>>>> e92418ed
            #[cfg(feature = "redb")]
            EngineType::RedB => Arc::new(RedBStore::new()?),
        };

        let store = Self {
            engine: engine.clone(),
            snapshots: SnapshotTree::new(engine),
        };

        info!("Started store engine");
        Ok(store)
    }

    pub async fn new_from_genesis(
        store_path: &str,
        engine_type: EngineType,
        genesis_path: &str,
    ) -> Result<Self, StoreError> {
        let file = std::fs::File::open(genesis_path)
            .map_err(|error| StoreError::Custom(format!("Failed to open genesis file: {error}")))?;
        let reader = std::io::BufReader::new(file);
        let genesis: Genesis =
            serde_json::from_reader(reader).expect("Failed to deserialize genesis file");
        let store = Self::new(store_path, engine_type)?;
        store.add_initial_state(genesis).await?;

        // TODO: put it behind a task?
        store
            .snapshots
            .rebuild(store.get_latest_canonical_block_hash().await?.unwrap());
        Ok(store)
    }

    pub async fn get_account_info(
        &self,
        block_number: BlockNumber,
        address: Address,
    ) -> Result<Option<AccountInfo>, StoreError> {
        match self.get_canonical_block_hash(block_number).await? {
            Some(block_hash) => self.get_account_info_by_hash(block_hash, address),
            None => Ok(None),
        }
    }

    pub fn get_account_info_by_hash(
        &self,
        block_hash: BlockHash,
        address: Address,
    ) -> Result<Option<AccountInfo>, StoreError> {
        let Some(state_trie) = self.state_trie(block_hash)? else {
            return Ok(None);
        };
        let hashed_address = hash_address(&address);
        let Some(encoded_state) = state_trie.get(&hashed_address)? else {
            return Ok(None);
        };
        let account_state = AccountState::decode(&encoded_state)?;
        Ok(Some(AccountInfo {
            code_hash: account_state.code_hash,
            balance: account_state.balance,
            nonce: account_state.nonce,
        }))
    }

    pub async fn add_block_header(
        &self,
        block_hash: BlockHash,
        block_header: BlockHeader,
    ) -> Result<(), StoreError> {
        self.engine.add_block_header(block_hash, block_header).await
    }

    pub async fn add_block_headers(
        &self,
        block_hashes: Vec<BlockHash>,
        block_headers: Vec<BlockHeader>,
    ) -> Result<(), StoreError> {
        self.engine
            .add_block_headers(block_hashes, block_headers)
            .await
    }

    pub fn get_block_header(
        &self,
        block_number: BlockNumber,
    ) -> Result<Option<BlockHeader>, StoreError> {
        self.engine.get_block_header(block_number)
    }

    pub fn get_block_header_by_hash(
        &self,
        block_hash: BlockHash,
    ) -> Result<Option<BlockHeader>, StoreError> {
        self.engine.get_block_header_by_hash(block_hash)
    }

    pub async fn get_block_body_by_hash(
        &self,
        block_hash: BlockHash,
    ) -> Result<Option<BlockBody>, StoreError> {
        self.engine.get_block_body_by_hash(block_hash).await
    }

    pub async fn add_block_body(
        &self,
        block_hash: BlockHash,
        block_body: BlockBody,
    ) -> Result<(), StoreError> {
        self.engine.add_block_body(block_hash, block_body).await
    }

    pub async fn get_block_body(
        &self,
        block_number: BlockNumber,
    ) -> Result<Option<BlockBody>, StoreError> {
        self.engine.get_block_body(block_number).await
    }

    pub async fn get_block_bodies(
        &self,
        from: BlockNumber,
        to: BlockNumber,
    ) -> Result<Vec<BlockBody>, StoreError> {
        self.engine.get_block_bodies(from, to).await
    }

    pub async fn get_block_bodies_by_hash(
        &self,
        hashes: Vec<BlockHash>,
    ) -> Result<Vec<BlockBody>, StoreError> {
        self.engine.get_block_bodies_by_hash(hashes).await
    }

    pub async fn add_pending_block(&self, block: Block) -> Result<(), StoreError> {
        info!(
            "Adding block to pending: {}",
            block.header.compute_block_hash()
        );
        self.engine.add_pending_block(block).await
    }

    pub async fn get_pending_block(
        &self,
        block_hash: BlockHash,
    ) -> Result<Option<Block>, StoreError> {
        info!("get pending: {}", block_hash);
        self.engine.get_pending_block(block_hash).await
    }

    pub async fn add_block_number(
        &self,
        block_hash: BlockHash,
        block_number: BlockNumber,
    ) -> Result<(), StoreError> {
        self.engine
            .clone()
            .add_block_number(block_hash, block_number)
            .await
    }

    pub async fn get_block_number(
        &self,
        block_hash: BlockHash,
    ) -> Result<Option<BlockNumber>, StoreError> {
        self.engine.get_block_number(block_hash).await
    }

    pub async fn add_transaction_location(
        &self,
        transaction_hash: H256,
        block_number: BlockNumber,
        block_hash: BlockHash,
        index: Index,
    ) -> Result<(), StoreError> {
        self.engine
            .add_transaction_location(transaction_hash, block_number, block_hash, index)
            .await
    }

    pub async fn add_transaction_locations(
        &self,
        transactions: &[Transaction],
        block_number: BlockNumber,
        block_hash: BlockHash,
    ) -> Result<(), StoreError> {
        let mut locations = vec![];

        for (index, transaction) in transactions.iter().enumerate() {
            locations.push((
                transaction.compute_hash(),
                block_number,
                block_hash,
                index as Index,
            ));
        }

        self.engine.add_transaction_locations(locations).await
    }

    pub async fn get_transaction_location(
        &self,
        transaction_hash: H256,
    ) -> Result<Option<(BlockNumber, BlockHash, Index)>, StoreError> {
        self.engine.get_transaction_location(transaction_hash).await
    }

    pub async fn add_account_code(&self, code_hash: H256, code: Bytes) -> Result<(), StoreError> {
        self.engine.add_account_code(code_hash, code).await
    }

    pub fn get_account_code(&self, code_hash: H256) -> Result<Option<Bytes>, StoreError> {
        self.engine.get_account_code(code_hash)
    }

    pub async fn get_code_by_account_address(
        &self,
        block_number: BlockNumber,
        address: Address,
    ) -> Result<Option<Bytes>, StoreError> {
        let Some(block_hash) = self.engine.get_canonical_block_hash(block_number).await? else {
            return Ok(None);
        };
        let Some(state_trie) = self.state_trie(block_hash)? else {
            return Ok(None);
        };
        let hashed_address = hash_address(&address);
        let Some(encoded_state) = state_trie.get(&hashed_address)? else {
            return Ok(None);
        };
        let account_state = AccountState::decode(&encoded_state)?;
        self.get_account_code(account_state.code_hash)
    }

    pub async fn get_nonce_by_account_address(
        &self,
        block_number: BlockNumber,
        address: Address,
    ) -> Result<Option<u64>, StoreError> {
        let Some(block_hash) = self.engine.get_canonical_block_hash(block_number).await? else {
            return Ok(None);
        };
        let Some(state_trie) = self.state_trie(block_hash)? else {
            return Ok(None);
        };
        let hashed_address = hash_address(&address);
        let Some(encoded_state) = state_trie.get(&hashed_address)? else {
            return Ok(None);
        };
        let account_state = AccountState::decode(&encoded_state)?;
        Ok(Some(account_state.nonce))
    }

    /// Applies account updates based on the block's latest storage state
    /// and returns the new state root after the updates have been applied.
    pub async fn apply_account_updates(
        &self,
        block_hash: BlockHash,
        account_updates: &[AccountUpdate],
    ) -> Result<Option<H256>, StoreError> {
        let Some(state_trie) = self.state_trie(block_hash)? else {
            return Ok(None);
        };

        let mut state_trie = self
            .apply_account_updates_from_trie(state_trie, account_updates)
            .await?;
        Ok(Some(state_trie.hash()?))
    }

    pub async fn apply_account_updates_from_trie(
        &self,
        mut state_trie: Trie,
        account_updates: &[AccountUpdate],
    ) -> Result<Trie, StoreError> {
        for update in account_updates.iter() {
            let hashed_address = hash_address(&update.address);
            if update.removed {
                // Remove account from trie
                state_trie.remove(hashed_address)?;
            } else {
                // Add or update AccountState in the trie
                // Fetch current state or create a new state to be inserted
                let mut account_state = match state_trie.get(&hashed_address)? {
                    Some(encoded_state) => AccountState::decode(&encoded_state)?,
                    None => AccountState::default(),
                };
                if let Some(info) = &update.info {
                    account_state.nonce = info.nonce;
                    account_state.balance = info.balance;
                    account_state.code_hash = info.code_hash;
                    // Store updated code in DB
                    if let Some(code) = &update.code {
                        self.add_account_code(info.code_hash, code.clone()).await?;
                    }
                }
                // Store the added storage in the account's storage trie and compute its new root
                if !update.added_storage.is_empty() {
                    let mut storage_trie = self.engine.open_storage_trie(
                        H256::from_slice(&hashed_address),
                        account_state.storage_root,
                    );
                    for (storage_key, storage_value) in &update.added_storage {
                        let hashed_key = hash_key(storage_key);
                        if storage_value.is_zero() {
                            storage_trie.remove(hashed_key)?;
                        } else {
                            storage_trie.insert(hashed_key, storage_value.encode_to_vec())?;
                        }
                    }
                    account_state.storage_root = storage_trie.hash()?;
                }
                state_trie.insert(hashed_address, account_state.encode_to_vec())?;
            }
        }

        Ok(state_trie)
    }

    /// Adds all genesis accounts and returns the genesis block's state_root
    pub async fn setup_genesis_state_trie(
        &self,
        genesis_accounts: BTreeMap<Address, GenesisAccount>,
    ) -> Result<H256, StoreError> {
        let mut genesis_state_trie = self.engine.open_state_trie(*EMPTY_TRIE_HASH);
        for (address, account) in genesis_accounts {
            let hashed_address = hash_address(&address);
            // Store account code (as this won't be stored in the trie)
            let code_hash = code_hash(&account.code);
            self.add_account_code(code_hash, account.code).await?;
            // Store the account's storage in a clean storage trie and compute its root
            let mut storage_trie = self
                .engine
                .open_storage_trie(H256::from_slice(&hashed_address), *EMPTY_TRIE_HASH);
            for (storage_key, storage_value) in account.storage {
                if !storage_value.is_zero() {
                    let hashed_key = hash_key(&H256(storage_key.to_big_endian()));
                    storage_trie.insert(hashed_key, storage_value.encode_to_vec())?;
                }
            }
            let storage_root = storage_trie.hash()?;
            // Add account to trie
            let account_state = AccountState {
                nonce: account.nonce,
                balance: account.balance,
                storage_root,
                code_hash,
            };
            genesis_state_trie.insert(hashed_address, account_state.encode_to_vec())?;
        }
        genesis_state_trie.hash().map_err(StoreError::Trie)
    }

    pub async fn add_receipt(
        &self,
        block_hash: BlockHash,
        index: Index,
        receipt: Receipt,
    ) -> Result<(), StoreError> {
        self.engine.add_receipt(block_hash, index, receipt).await
    }

    pub async fn add_receipts(
        &self,
        block_hash: BlockHash,
        receipts: Vec<Receipt>,
    ) -> Result<(), StoreError> {
        self.engine.add_receipts(block_hash, receipts).await
    }

    pub async fn add_receipts_for_blocks(
        &self,
        receipts: HashMap<BlockHash, Vec<Receipt>>,
    ) -> Result<(), StoreError> {
        self.engine.add_receipts_for_blocks(receipts).await
    }

    pub async fn get_receipt(
        &self,
        block_number: BlockNumber,
        index: Index,
    ) -> Result<Option<Receipt>, StoreError> {
        self.engine.get_receipt(block_number, index).await
    }

    pub async fn add_block(&self, block: Block) -> Result<(), StoreError> {
        self.add_blocks(vec![block]).await
    }

    pub async fn add_blocks(&self, blocks: Vec<Block>) -> Result<(), StoreError> {
        self.engine.add_blocks(blocks).await
    }

    pub async fn mark_chain_as_canonical(&self, blocks: &[Block]) -> Result<(), StoreError> {
        self.engine.mark_chain_as_canonical(blocks).await
    }

    pub async fn add_initial_state(&self, genesis: Genesis) -> Result<(), StoreError> {
        info!("Setting initial sync status to false");
        self.update_sync_status(false).await?;

        info!("Storing initial state from genesis");

        // Obtain genesis block
        let genesis_block = genesis.get_block();
        let genesis_block_number = genesis_block.header.number;

        let genesis_hash = genesis_block.hash();

        if let Some(header) = self.get_block_header(genesis_block_number)? {
            if header.compute_block_hash() == genesis_hash {
                info!("Received genesis file matching a previously stored one, nothing to do");
                return Ok(());
            } else {
                panic!("Tried to run genesis twice with different blocks. Try again after clearing the database. If you're running ethrex as an Ethereum client, run cargo run --release --bin ethrex -- removedb; if you're running ethrex as an L2 run make rm-db-l1 rm-db-l2");
            }
        }
        // Store genesis accounts
        // TODO: Should we use this root instead of computing it before the block hash check?
        let genesis_state_root = self.setup_genesis_state_trie(genesis.alloc).await?;
        debug_assert_eq!(genesis_state_root, genesis_block.header.state_root);

        // Store genesis block
        info!(
            "Storing genesis block with number {} and hash {}",
            genesis_block_number, genesis_hash
        );

        self.add_block(genesis_block).await?;
        self.update_earliest_block_number(genesis_block_number)
            .await?;
        self.update_latest_block_number(genesis_block_number)
            .await?;
        self.set_canonical_block(genesis_block_number, genesis_hash)
            .await?;

        // Set chain config
        self.set_chain_config(&genesis.config).await
    }

    pub async fn get_transaction_by_hash(
        &self,
        transaction_hash: H256,
    ) -> Result<Option<Transaction>, StoreError> {
        self.engine.get_transaction_by_hash(transaction_hash).await
    }

    pub async fn get_transaction_by_location(
        &self,
        block_hash: BlockHash,
        index: u64,
    ) -> Result<Option<Transaction>, StoreError> {
        self.engine
            .get_transaction_by_location(block_hash, index)
            .await
    }

    pub async fn get_block_by_hash(&self, block_hash: H256) -> Result<Option<Block>, StoreError> {
        self.engine.get_block_by_hash(block_hash).await
    }

    pub async fn get_storage_at(
        &self,
        block_number: BlockNumber,
        address: Address,
        storage_key: H256,
    ) -> Result<Option<U256>, StoreError> {
        match self.get_canonical_block_hash(block_number).await? {
            Some(block_hash) => self.get_storage_at_hash(block_hash, address, storage_key),
            None => Ok(None),
        }
    }

    pub fn get_storage_at_hash(
        &self,
        block_hash: BlockHash,
        address: Address,
        storage_key: H256,
    ) -> Result<Option<U256>, StoreError> {
        match self
            .snapshots
            .get_storage_at_hash(block_hash, address, storage_key)
        {
            Ok(value) => return Ok(value),
            // snapshot errors are non-fatal
            Err(snapshot_error) => {
                debug!("failed to fetch snapshot (storage): {}", snapshot_error);
            }
        }

        let Some(storage_trie) = self.storage_trie(block_hash, address)? else {
            return Ok(None);
        };
        let hashed_key = hash_key(&storage_key);
        storage_trie
            .get(&hashed_key)?
            .map(|rlp| U256::decode(&rlp).map_err(StoreError::RLPDecode))
            .transpose()
    }

    pub async fn set_chain_config(&self, chain_config: &ChainConfig) -> Result<(), StoreError> {
        self.engine.set_chain_config(chain_config).await
    }

    pub fn get_chain_config(&self) -> Result<ChainConfig, StoreError> {
        self.engine.get_chain_config()
    }

    pub async fn update_earliest_block_number(
        &self,
        block_number: BlockNumber,
    ) -> Result<(), StoreError> {
        self.engine.update_earliest_block_number(block_number).await
    }

    pub async fn get_earliest_block_number(&self) -> Result<BlockNumber, StoreError> {
        self.engine
            .get_earliest_block_number()
            .await?
            .ok_or(StoreError::MissingEarliestBlockNumber)
    }

    pub async fn update_finalized_block_number(
        &self,
        block_number: BlockNumber,
    ) -> Result<(), StoreError> {
        self.engine
            .update_finalized_block_number(block_number)
            .await
    }

    pub async fn get_finalized_block_number(&self) -> Result<Option<BlockNumber>, StoreError> {
        self.engine.get_finalized_block_number().await
    }

    pub async fn update_safe_block_number(
        &self,
        block_number: BlockNumber,
    ) -> Result<(), StoreError> {
        self.engine.update_safe_block_number(block_number).await
    }

    pub async fn get_safe_block_number(&self) -> Result<Option<BlockNumber>, StoreError> {
        self.engine.get_safe_block_number().await
    }

    pub async fn update_latest_block_number(
        &self,
        block_number: BlockNumber,
    ) -> Result<(), StoreError> {
        self.engine.update_latest_block_number(block_number).await
    }

    pub async fn get_latest_block_number(&self) -> Result<BlockNumber, StoreError> {
        self.engine
            .get_latest_block_number()
            .await?
            .ok_or(StoreError::MissingLatestBlockNumber)
    }

    pub async fn update_pending_block_number(
        &self,
        block_number: BlockNumber,
    ) -> Result<(), StoreError> {
        self.engine.update_pending_block_number(block_number).await
    }

    pub async fn get_pending_block_number(&self) -> Result<Option<BlockNumber>, StoreError> {
        self.engine.get_pending_block_number().await
    }

    pub async fn set_canonical_block(
        &self,
        number: BlockNumber,
        hash: BlockHash,
    ) -> Result<(), StoreError> {
        self.engine.set_canonical_block(number, hash).await
    }

    pub async fn get_canonical_block_hash(
        &self,
        block_number: BlockNumber,
    ) -> Result<Option<BlockHash>, StoreError> {
        self.engine.get_canonical_block_hash(block_number).await
    }

    pub async fn get_latest_canonical_block_hash(&self) -> Result<Option<BlockHash>, StoreError> {
        let latest_block_number = match self.engine.get_latest_block_number().await {
            Ok(n) => n.ok_or(StoreError::MissingLatestBlockNumber)?,
            Err(e) => return Err(e),
        };
        self.get_canonical_block_hash(latest_block_number).await
    }

    /// Marks a block number as not having any canonical blocks associated with it.
    /// Used for reorgs.
    /// Note: Should we also remove all others up to the head here?
    pub async fn unset_canonical_block(&self, number: BlockNumber) -> Result<(), StoreError> {
        self.engine.unset_canonical_block(number).await
    }

    /// Obtain the storage trie for the given block
    pub fn state_trie(&self, block_hash: BlockHash) -> Result<Option<Trie>, StoreError> {
        let Some(header) = self.get_block_header_by_hash(block_hash)? else {
            return Ok(None);
        };
        Ok(Some(self.engine.open_state_trie(header.state_root)))
    }

    /// Obtain the storage trie for the given account on the given block
    pub fn storage_trie(
        &self,
        block_hash: BlockHash,
        address: Address,
    ) -> Result<Option<Trie>, StoreError> {
        // Fetch Account from state_trie
        let Some(state_trie) = self.state_trie(block_hash)? else {
            return Ok(None);
        };
        let hashed_address = hash_address(&address);
        let Some(encoded_account) = state_trie.get(&hashed_address)? else {
            return Ok(None);
        };
        let account = AccountState::decode(&encoded_account)?;
        // Open storage_trie
        let storage_root = account.storage_root;
        Ok(Some(self.engine.open_storage_trie(
            H256::from_slice(&hashed_address),
            storage_root,
        )))
    }

    pub async fn get_account_state(
        &self,
        block_number: BlockNumber,
        address: Address,
    ) -> Result<Option<AccountState>, StoreError> {
        let Some(block_hash) = self.engine.get_canonical_block_hash(block_number).await? else {
            return Ok(None);
        };

        match self.snapshots.get_account_state(block_hash, address) {
            Ok(value) => return Ok(value),
            Err(snapshot_error) => {
                debug!("failed to fetch snapshot (storage): {}", snapshot_error);
            }
        }

        let Some(state_trie) = self.state_trie(block_hash)? else {
            return Ok(None);
        };
        self.get_account_state_from_trie(&state_trie, address)
    }

    pub fn get_account_state_by_hash(
        &self,
        block_hash: BlockHash,
        address: Address,
    ) -> Result<Option<AccountState>, StoreError> {
        let Some(state_trie) = self.state_trie(block_hash)? else {
            return Ok(None);
        };
        dbg!("called get_account_state_by_hash");
        self.get_account_state_from_trie(&state_trie, address)
    }

    pub fn get_account_state_from_trie(
        &self,
        state_trie: &Trie,
        address: Address,
    ) -> Result<Option<AccountState>, StoreError> {
        dbg!("called get_account_state_from_trie");
        let hashed_address = hash_address(&address);
        let Some(encoded_state) = state_trie.get(&hashed_address)? else {
            return Ok(None);
        };
        Ok(Some(AccountState::decode(&encoded_state)?))
    }

    pub async fn get_account_proof(
        &self,
        block_number: BlockNumber,
        address: &Address,
    ) -> Result<Option<Vec<Vec<u8>>>, StoreError> {
        let Some(block_hash) = self.engine.get_canonical_block_hash(block_number).await? else {
            return Ok(None);
        };
        let Some(state_trie) = self.state_trie(block_hash)? else {
            return Ok(None);
        };
        Ok(Some(state_trie.get_proof(&hash_address(address))).transpose()?)
    }

    /// Constructs a merkle proof for the given storage_key in a storage_trie with a known root
    pub fn get_storage_proof(
        &self,
        address: Address,
        storage_root: H256,
        storage_key: &H256,
    ) -> Result<Vec<Vec<u8>>, StoreError> {
        let trie = self
            .engine
            .open_storage_trie(hash_address_fixed(&address), storage_root);
        Ok(trie.get_proof(&hash_key(storage_key))?)
    }

    // Returns an iterator across all accounts in the state trie given by the state_root
    // Does not check that the state_root is valid
    pub fn iter_accounts(&self, state_root: H256) -> impl Iterator<Item = (H256, AccountState)> {
        self.engine
            .open_state_trie(state_root)
            .into_iter()
            .content()
            .map_while(|(path, value)| {
                Some((H256::from_slice(&path), AccountState::decode(&value).ok()?))
            })
    }

    // Returns an iterator across all accounts in the state trie given by the state_root
    // Does not check that the state_root is valid
    pub fn iter_storage(
        &self,
        state_root: H256,
        hashed_address: H256,
    ) -> Result<Option<impl Iterator<Item = (H256, U256)>>, StoreError> {
        let state_trie = self.engine.open_state_trie(state_root);
        let Some(account_rlp) = state_trie.get(hashed_address.as_bytes())? else {
            return Ok(None);
        };
        let storage_root = AccountState::decode(&account_rlp)?.storage_root;
        Ok(Some(
            self.engine
                .open_storage_trie(hashed_address, storage_root)
                .into_iter()
                .content()
                .map_while(|(path, value)| {
                    Some((H256::from_slice(&path), U256::decode(&value).ok()?))
                }),
        ))
    }

    pub fn get_account_range_proof(
        &self,
        state_root: H256,
        starting_hash: H256,
        last_hash: Option<H256>,
    ) -> Result<Vec<Vec<u8>>, StoreError> {
        let state_trie = self.engine.open_state_trie(state_root);
        let mut proof = state_trie.get_proof(&starting_hash.as_bytes().to_vec())?;
        if let Some(last_hash) = last_hash {
            proof.extend_from_slice(&state_trie.get_proof(&last_hash.as_bytes().to_vec())?);
        }
        Ok(proof)
    }

    pub fn get_storage_range_proof(
        &self,
        state_root: H256,
        hashed_address: H256,
        starting_hash: H256,
        last_hash: Option<H256>,
    ) -> Result<Option<Vec<Vec<u8>>>, StoreError> {
        let state_trie = self.engine.open_state_trie(state_root);
        let Some(account_rlp) = state_trie.get(hashed_address.as_bytes())? else {
            return Ok(None);
        };
        let storage_root = AccountState::decode(&account_rlp)?.storage_root;
        let storage_trie = self.engine.open_storage_trie(hashed_address, storage_root);
        let mut proof = storage_trie.get_proof(&starting_hash.as_bytes().to_vec())?;
        if let Some(last_hash) = last_hash {
            proof.extend_from_slice(&storage_trie.get_proof(&last_hash.as_bytes().to_vec())?);
        }
        Ok(Some(proof))
    }

    /// Receives the root of the state trie and a list of paths where the first path will correspond to a path in the state trie
    /// (aka a hashed account address) and the following paths will be paths in the account's storage trie (aka hashed storage keys)
    /// If only one hash (account) is received, then the state trie node containing the account will be returned.
    /// If more than one hash is received, then the storage trie nodes where each storage key is stored will be returned
    /// For more information check out snap capability message [`GetTrieNodes`](https://github.com/ethereum/devp2p/blob/master/caps/snap.md#gettrienodes-0x06)
    /// The paths can be either full paths (hash) or partial paths (compact-encoded nibbles), if a partial path is given for the account this method will not return storage nodes for it
    pub fn get_trie_nodes(
        &self,
        state_root: H256,
        paths: Vec<Vec<u8>>,
        byte_limit: u64,
    ) -> Result<Vec<Vec<u8>>, StoreError> {
        let Some(account_path) = paths.first() else {
            return Ok(vec![]);
        };
        let state_trie = self.engine.open_state_trie(state_root);
        // State Trie Nodes Request
        if paths.len() == 1 {
            // Fetch state trie node
            let node = state_trie.get_node(account_path)?;
            return Ok(vec![node]);
        }
        // Storage Trie Nodes Request
        let Some(account_state) = state_trie
            .get(account_path)?
            .map(|ref rlp| AccountState::decode(rlp))
            .transpose()?
        else {
            return Ok(vec![]);
        };
        // We can't access the storage trie without the account's address hash
        let Ok(hashed_address) = account_path.clone().try_into().map(H256) else {
            return Ok(vec![]);
        };
        let storage_trie = self
            .engine
            .open_storage_trie(hashed_address, account_state.storage_root);
        // Fetch storage trie nodes
        let mut nodes = vec![];
        let mut bytes_used = 0;
        for path in paths.iter().skip(1) {
            if bytes_used >= byte_limit {
                break;
            }
            let node = storage_trie.get_node(path)?;
            bytes_used += node.len() as u64;
            nodes.push(node);
        }
        Ok(nodes)
    }

    pub async fn add_payload(&self, payload_id: u64, block: Block) -> Result<(), StoreError> {
        self.engine.add_payload(payload_id, block).await
    }

    pub async fn get_payload(&self, payload_id: u64) -> Result<Option<PayloadBundle>, StoreError> {
        self.engine.get_payload(payload_id).await
    }

    pub async fn update_payload(
        &self,
        payload_id: u64,
        payload: PayloadBundle,
    ) -> Result<(), StoreError> {
        self.engine.update_payload(payload_id, payload).await
    }

    pub fn get_receipts_for_block(
        &self,
        block_hash: &BlockHash,
    ) -> Result<Vec<Receipt>, StoreError> {
        self.engine.get_receipts_for_block(block_hash)
    }

    /// Creates a new state trie with an empty state root, for testing purposes only
    pub fn new_state_trie_for_test(&self) -> Trie {
        self.engine.open_state_trie(*EMPTY_TRIE_HASH)
    }

    // Methods exclusive for trie management during snap-syncing

    /// Obtain a state trie from the given state root.
    /// Doesn't check if the state root is valid
    pub fn open_state_trie(&self, state_root: H256) -> Trie {
        self.engine.open_state_trie(state_root)
    }

    /// Obtain a storage trie from the given address and storage_root.
    /// Doesn't check if the account is stored
    pub fn open_storage_trie(&self, account_hash: H256, storage_root: H256) -> Trie {
        self.engine.open_storage_trie(account_hash, storage_root)
    }

    /// Returns true if the given node is part of the state trie's internal storage
    pub fn contains_state_node(&self, node_hash: H256) -> Result<bool, StoreError> {
        // Root is irrelevant, we only care about the internal state
        Ok(self
            .open_state_trie(*EMPTY_TRIE_HASH)
            .state()
            .get_node(node_hash.into())?
            .is_some())
    }

    /// Returns true if the given node is part of the given storage trie's internal storage
    pub fn contains_storage_node(
        &self,
        hashed_address: H256,
        node_hash: H256,
    ) -> Result<bool, StoreError> {
        // Root is irrelevant, we only care about the internal state
        Ok(self
            .open_storage_trie(hashed_address, *EMPTY_TRIE_HASH)
            .state()
            .get_node(node_hash.into())?
            .is_some())
    }

    /// Sets the hash of the last header downloaded during a snap sync
    pub async fn set_header_download_checkpoint(
        &self,
        block_hash: BlockHash,
    ) -> Result<(), StoreError> {
        self.engine.set_header_download_checkpoint(block_hash).await
    }

    /// Gets the hash of the last header downloaded during a snap sync
    pub async fn get_header_download_checkpoint(&self) -> Result<Option<BlockHash>, StoreError> {
        self.engine.get_header_download_checkpoint().await
    }

    /// Sets the last key fetched from the state trie being fetched during snap sync
    pub async fn set_state_trie_key_checkpoint(
        &self,
        last_keys: [H256; STATE_TRIE_SEGMENTS],
    ) -> Result<(), StoreError> {
        self.engine.set_state_trie_key_checkpoint(last_keys).await
    }

    /// Gets the last key fetched from the state trie being fetched during snap sync
    pub async fn get_state_trie_key_checkpoint(
        &self,
    ) -> Result<Option<[H256; STATE_TRIE_SEGMENTS]>, StoreError> {
        self.engine.get_state_trie_key_checkpoint().await
    }

    /// Sets storage trie paths in need of healing, grouped by hashed address
    /// This will overwite previously stored paths for the received storages but will not remove other storage's paths
    pub async fn set_storage_heal_paths(
        &self,
        paths: Vec<(H256, Vec<Nibbles>)>,
    ) -> Result<(), StoreError> {
        self.engine.set_storage_heal_paths(paths).await
    }

    /// Gets the storage trie paths in need of healing, grouped by hashed address
    /// Gets paths from at most `limit` storage tries and removes them from the Store
    #[allow(clippy::type_complexity)]
    pub async fn take_storage_heal_paths(
        &self,
        limit: usize,
    ) -> Result<Vec<(H256, Vec<Nibbles>)>, StoreError> {
        self.engine.take_storage_heal_paths(limit).await
    }

    /// Sets the state trie paths in need of healing
    pub async fn set_state_heal_paths(&self, paths: Vec<Nibbles>) -> Result<(), StoreError> {
        self.engine.set_state_heal_paths(paths).await
    }

    /// Gets the state trie paths in need of healing
    pub async fn get_state_heal_paths(&self) -> Result<Option<Vec<Nibbles>>, StoreError> {
        self.engine.get_state_heal_paths().await
    }

    pub async fn is_synced(&self) -> Result<bool, StoreError> {
        self.engine.is_synced().await
    }
    pub async fn update_sync_status(&self, is_synced: bool) -> Result<(), StoreError> {
        self.engine.update_sync_status(is_synced).await
    }

    /// Write an account batch into the current state snapshot
    pub async fn write_snapshot_account_batch(
        &self,
        account_hashes: Vec<H256>,
        account_states: Vec<AccountState>,
    ) -> Result<(), StoreError> {
        self.engine
            .write_snapshot_account_batch(account_hashes, account_states)
            .await
    }

    /// Write a storage batch into the current storage snapshot
    pub async fn write_snapshot_storage_batch(
        &self,
        account_hash: H256,
        storage_keys: Vec<H256>,
        storage_values: Vec<U256>,
    ) -> Result<(), StoreError> {
        self.engine
            .write_snapshot_storage_batch(account_hash, storage_keys, storage_values)
            .await
    }

    /// Write multiple storage batches belonging to different accounts into the current storage snapshot
    pub async fn write_snapshot_storage_batches(
        &self,
        account_hashes: Vec<H256>,
        storage_keys: Vec<Vec<H256>>,
        storage_values: Vec<Vec<U256>>,
    ) -> Result<(), StoreError> {
        self.engine
            .write_snapshot_storage_batches(account_hashes, storage_keys, storage_values)
            .await
    }

    /// Clears all checkpoint data created during the last snap sync
    pub async fn clear_snap_state(&self) -> Result<(), StoreError> {
        self.engine.clear_snap_state().await
    }

    /// Set the latest root of the rebuilt state trie and the last downloaded hashes from each segment
    pub async fn set_state_trie_rebuild_checkpoint(
        &self,
        checkpoint: (H256, [H256; STATE_TRIE_SEGMENTS]),
    ) -> Result<(), StoreError> {
        self.engine
            .set_state_trie_rebuild_checkpoint(checkpoint)
            .await
    }

    /// Get the latest root of the rebuilt state trie and the last downloaded hashes from each segment
    pub async fn get_state_trie_rebuild_checkpoint(
        &self,
    ) -> Result<Option<(H256, [H256; STATE_TRIE_SEGMENTS])>, StoreError> {
        self.engine.get_state_trie_rebuild_checkpoint().await
    }

    /// Set the accont hashes and roots of the storage tries awaiting rebuild
    pub async fn set_storage_trie_rebuild_pending(
        &self,
        pending: Vec<(H256, H256)>,
    ) -> Result<(), StoreError> {
        self.engine.set_storage_trie_rebuild_pending(pending).await
    }

    /// Get the accont hashes and roots of the storage tries awaiting rebuild
    pub async fn get_storage_trie_rebuild_pending(
        &self,
    ) -> Result<Option<Vec<(H256, H256)>>, StoreError> {
        self.engine.get_storage_trie_rebuild_pending().await
    }

    /// Clears the state and storage snapshots
    pub async fn clear_snapshot(&self) -> Result<(), StoreError> {
        self.engine.clear_snapshot().await
    }

    /// Reads the next `MAX_SNAPSHOT_READS` accounts from the state snapshot as from the `start` hash
    pub fn read_account_snapshot(
        &self,
        start: H256,
    ) -> Result<Vec<(H256, AccountState)>, StoreError> {
        self.engine.read_account_snapshot(start)
    }

    /// Reads the next `MAX_SNAPSHOT_READS` elements from the storage snapshot as from the `start` storage key
    pub async fn read_storage_snapshot(
        &self,
        account_hash: H256,
        start: H256,
    ) -> Result<Vec<(H256, U256)>, StoreError> {
        self.engine.read_storage_snapshot(account_hash, start).await
    }

    /// Fetches the latest valid ancestor for a block that was previously marked as invalid
    /// Returns None if the block was never marked as invalid
    pub async fn get_latest_valid_ancestor(
        &self,
        block: BlockHash,
    ) -> Result<Option<BlockHash>, StoreError> {
        self.engine.get_latest_valid_ancestor(block).await
    }

    /// Marks a block as invalid and sets its latest valid ancestor
    pub async fn set_latest_valid_ancestor(
        &self,
        bad_block: BlockHash,
        latest_valid: BlockHash,
    ) -> Result<(), StoreError> {
        self.engine
            .set_latest_valid_ancestor(bad_block, latest_valid)
            .await
    }

    /// Creates a snapshot of the block adding a diff (or disk) layer.
    ///
    /// Uses owned parameter values due to moving them into am (non-awaited) task.
    pub async fn add_block_snapshot(&self, block: Block, account_updates: Vec<AccountUpdate>) {
        let store = self.clone();

        async fn add_block_snapshot_task(
            block: Block,
            store: Store,
            account_updates: Vec<AccountUpdate>,
        ) -> Result<(), SnapshotError> {
            let hash = block.hash();
            let parent_hash = block.header.parent_hash;
            let state_root = block.header.state_root;
            info!("Creating snapshot for block {}", hash);

            // TODO: len acquires briefly a lock, maybe we can track emptiness in another way.
            if store.snapshots.len() == 0 {
                // There are no snapshots yet, use this block as root
                // TODO: find if there is a better place to create the initial "disk layer".
                store.snapshots.rebuild(hash);
                info!(
                    "Snapshot (disk layer) created for {} with parent {}",
                    hash, parent_hash
                );
            } else {
                // Create the accounts and storage maps for the diff layer.
                let mut accounts = HashMap::new();
                let state_trie = store.open_state_trie(state_root);

                let mut storage: HashMap<H256, HashMap<H256, U256>> = HashMap::new();

                for update in account_updates.iter() {
                    let hashed_address = hash_address_fixed(&update.address);

                    if update.removed {
                        accounts.insert(hashed_address, None);
                    } else {
                        let account_state = match state_trie.get(hashed_address).unwrap() {
                            Some(encoded_state) => AccountState::decode(&encoded_state).unwrap(),
                            None => AccountState::default(),
                        };
                        accounts.insert(hashed_address, Some(account_state.clone()));

                        for (storage_key, storage_value) in &update.added_storage {
                            let slots = storage.entry(hashed_address).or_default();
                            slots.insert(*storage_key, *storage_value);
                        }
                    }
                }

                store
                    .snapshots
                    .update(hash, parent_hash, accounts, storage)?;
                info!(
                    "Snapshot (diff layer) created for {} with parent {}",
                    hash, parent_hash
                );

                // Use this point to cap the amount of layers if needs be
                store.snapshots.cap(hash, 8)?;
            }
            Ok(())
        }

        // We don't await the task as we don't need to wait for any result, so it can be done entirely concurrently.
        tokio::spawn(async move {
            if let Err(err) = add_block_snapshot_task(block, store, account_updates).await {
                error!("Error adding block snapshot: {}", err);
            }
        });
    }
}

pub fn hash_address(address: &Address) -> Vec<u8> {
    Keccak256::new_with_prefix(address.to_fixed_bytes())
        .finalize()
        .to_vec()
}

pub fn hash_address_fixed(address: &Address) -> H256 {
    H256(
        Keccak256::new_with_prefix(address.to_fixed_bytes())
            .finalize()
            .into(),
    )
}

pub fn hash_key(key: &H256) -> Vec<u8> {
    Keccak256::new_with_prefix(key.to_fixed_bytes())
        .finalize()
        .to_vec()
}

#[cfg(test)]
mod tests {
    use bytes::Bytes;
    use ethereum_types::{H256, U256};
    use ethrex_common::{
        types::{Transaction, TxType, EMPTY_KECCACK_HASH},
        Bloom, H160,
    };
    use ethrex_rlp::decode::RLPDecode;
    use std::{fs, panic, str::FromStr};

    use super::*;

    #[tokio::test]
    async fn test_in_memory_store() {
        test_store_suite(EngineType::InMemory).await;
    }

    #[cfg(feature = "libmdbx")]
    #[tokio::test]
    async fn test_libmdbx_store() {
        test_store_suite(EngineType::Libmdbx).await;
    }

    #[cfg(feature = "redb")]
    #[tokio::test]
    async fn test_redb_store() {
        test_store_suite(EngineType::RedB).await;
    }

    // Creates an empty store, runs the test and then removes the store (if needed)
    async fn run_test<F, Fut>(test_func: F, engine_type: EngineType)
    where
        F: FnOnce(Store) -> Fut,
        Fut: std::future::Future<Output = ()>,
    {
        // Remove preexistent DBs in case of a failed previous test
        if !matches!(engine_type, EngineType::InMemory) {
            remove_test_dbs("store-test-db");
        };
        // Build a new store
        let store = Store::new("store-test-db", engine_type).expect("Failed to create test db");
        // Run the test
        test_func(store).await;
        // Remove store (if needed)
        if !matches!(engine_type, EngineType::InMemory) {
            remove_test_dbs("store-test-db");
        };
    }

    async fn test_store_suite(engine_type: EngineType) {
        run_test(test_store_block, engine_type).await;
        run_test(test_store_block_number, engine_type).await;
        run_test(test_store_transaction_location, engine_type).await;
        run_test(test_store_transaction_location_not_canonical, engine_type).await;
        run_test(test_store_block_receipt, engine_type).await;
        run_test(test_store_account_code, engine_type).await;
        run_test(test_store_block_tags, engine_type).await;
        run_test(test_chain_config_storage, engine_type).await;
        run_test(test_genesis_block, engine_type).await;
    }

    async fn test_genesis_block(store: Store) {
        const GENESIS_KURTOSIS: &str = include_str!("../../test_data/genesis-kurtosis.json");
        const GENESIS_HIVE: &str = include_str!("../../test_data/genesis-hive.json");
        assert_ne!(GENESIS_KURTOSIS, GENESIS_HIVE);
        let genesis_kurtosis: Genesis =
            serde_json::from_str(GENESIS_KURTOSIS).expect("deserialize genesis-kurtosis.json");
        let genesis_hive: Genesis =
            serde_json::from_str(GENESIS_HIVE).expect("deserialize genesis-hive.json");
        store
            .add_initial_state(genesis_kurtosis.clone())
            .await
            .expect("first genesis");
        store
            .add_initial_state(genesis_kurtosis)
            .await
            .expect("second genesis with same block");
        panic::catch_unwind(move || {
            let rt = tokio::runtime::Runtime::new().expect("runtime creation failed");
            let _ = rt.block_on(store.add_initial_state(genesis_hive));
        })
        .expect_err("genesis with a different block should panic");
    }

    fn remove_test_dbs(path: &str) {
        // Removes all test databases from filesystem
        if std::path::Path::new(path).exists() {
            fs::remove_dir_all(path).expect("Failed to clean test db dir");
        }
    }

    async fn test_store_block(store: Store) {
        let (block_header, block_body) = create_block_for_testing();
        let block_number = 6;
        let hash = block_header.compute_block_hash();

        store
            .add_block_header(hash, block_header.clone())
            .await
            .unwrap();
        store
            .add_block_body(hash, block_body.clone())
            .await
            .unwrap();
        store.set_canonical_block(block_number, hash).await.unwrap();

        let stored_header = store.get_block_header(block_number).unwrap().unwrap();
        let stored_body = store.get_block_body(block_number).await.unwrap().unwrap();

        assert_eq!(stored_header, block_header);
        assert_eq!(stored_body, block_body);
    }

    fn create_block_for_testing() -> (BlockHeader, BlockBody) {
        let block_header = BlockHeader {
            parent_hash: H256::from_str(
                "0x1ac1bf1eef97dc6b03daba5af3b89881b7ae4bc1600dc434f450a9ec34d44999",
            )
            .unwrap(),
            ommers_hash: H256::from_str(
                "0x1dcc4de8dec75d7aab85b567b6ccd41ad312451b948a7413f0a142fd40d49347",
            )
            .unwrap(),
            coinbase: Address::from_str("0x2adc25665018aa1fe0e6bc666dac8fc2697ff9ba").unwrap(),
            state_root: H256::from_str(
                "0x9de6f95cb4ff4ef22a73705d6ba38c4b927c7bca9887ef5d24a734bb863218d9",
            )
            .unwrap(),
            transactions_root: H256::from_str(
                "0x578602b2b7e3a3291c3eefca3a08bc13c0d194f9845a39b6f3bcf843d9fed79d",
            )
            .unwrap(),
            receipts_root: H256::from_str(
                "0x035d56bac3f47246c5eed0e6642ca40dc262f9144b582f058bc23ded72aa72fa",
            )
            .unwrap(),
            logs_bloom: Bloom::from([0; 256]),
            difficulty: U256::zero(),
            number: 1,
            gas_limit: 0x016345785d8a0000,
            gas_used: 0xa8de,
            timestamp: 0x03e8,
            extra_data: Bytes::new(),
            prev_randao: H256::zero(),
            nonce: 0x0000000000000000,
            base_fee_per_gas: Some(0x07),
            withdrawals_root: Some(
                H256::from_str(
                    "0x56e81f171bcc55a6ff8345e692c0f86e5b48e01b996cadc001622fb5e363b421",
                )
                .unwrap(),
            ),
            blob_gas_used: Some(0x00),
            excess_blob_gas: Some(0x00),
            parent_beacon_block_root: Some(H256::zero()),
            requests_hash: Some(*EMPTY_KECCACK_HASH),
        };
        let block_body = BlockBody {
            transactions: vec![Transaction::decode(&hex::decode("b86f02f86c8330182480114e82f618946177843db3138ae69679a54b95cf345ed759450d870aa87bee53800080c080a0151ccc02146b9b11adf516e6787b59acae3e76544fdcd75e77e67c6b598ce65da064c5dd5aae2fbb535830ebbdad0234975cd7ece3562013b63ea18cc0df6c97d4").unwrap()).unwrap(),
            Transaction::decode(&hex::decode("f86d80843baa0c4082f618946177843db3138ae69679a54b95cf345ed759450d870aa87bee538000808360306ba0151ccc02146b9b11adf516e6787b59acae3e76544fdcd75e77e67c6b598ce65da064c5dd5aae2fbb535830ebbdad0234975cd7ece3562013b63ea18cc0df6c97d4").unwrap()).unwrap()],
            ommers: Default::default(),
            withdrawals: Default::default(),
        };
        (block_header, block_body)
    }

    async fn test_store_block_number(store: Store) {
        let block_hash = H256::random();
        let block_number = 6;

        store
            .add_block_number(block_hash, block_number)
            .await
            .unwrap();

        let stored_number = store.get_block_number(block_hash).await.unwrap().unwrap();

        assert_eq!(stored_number, block_number);
    }

    async fn test_store_transaction_location(store: Store) {
        let transaction_hash = H256::random();
        let block_hash = H256::random();
        let block_number = 6;
        let index = 3;

        store
            .add_transaction_location(transaction_hash, block_number, block_hash, index)
            .await
            .unwrap();

        store
            .set_canonical_block(block_number, block_hash)
            .await
            .unwrap();

        let stored_location = store
            .get_transaction_location(transaction_hash)
            .await
            .unwrap()
            .unwrap();

        assert_eq!(stored_location, (block_number, block_hash, index));
    }

    async fn test_store_transaction_location_not_canonical(store: Store) {
        let transaction_hash = H256::random();
        let block_hash = H256::random();
        let block_number = 6;
        let index = 3;

        store
            .add_transaction_location(transaction_hash, block_number, block_hash, index)
            .await
            .unwrap();

        store
            .set_canonical_block(block_number, H256::random())
            .await
            .unwrap();

        assert_eq!(
            store
                .get_transaction_location(transaction_hash)
                .await
                .unwrap(),
            None
        )
    }

    async fn test_store_block_receipt(store: Store) {
        let receipt = Receipt {
            tx_type: TxType::EIP2930,
            succeeded: true,
            cumulative_gas_used: 1747,
            bloom: Bloom::random(),
            logs: vec![],
        };
        let block_number = 6;
        let index = 4;
        let block_hash = H256::random();

        store
            .add_receipt(block_hash, index, receipt.clone())
            .await
            .unwrap();

        store
            .set_canonical_block(block_number, block_hash)
            .await
            .unwrap();

        let stored_receipt = store
            .get_receipt(block_number, index)
            .await
            .unwrap()
            .unwrap();

        assert_eq!(stored_receipt, receipt);
    }

    async fn test_store_account_code(store: Store) {
        let code_hash = H256::random();
        let code = Bytes::from("kiwi");

        store
            .add_account_code(code_hash, code.clone())
            .await
            .unwrap();

        let stored_code = store.get_account_code(code_hash).unwrap().unwrap();

        assert_eq!(stored_code, code);
    }

    async fn test_store_block_tags(store: Store) {
        let earliest_block_number = 0;
        let finalized_block_number = 7;
        let safe_block_number = 6;
        let latest_block_number = 8;
        let pending_block_number = 9;

        store
            .update_earliest_block_number(earliest_block_number)
            .await
            .unwrap();
        store
            .update_finalized_block_number(finalized_block_number)
            .await
            .unwrap();
        store
            .update_safe_block_number(safe_block_number)
            .await
            .unwrap();
        store
            .update_latest_block_number(latest_block_number)
            .await
            .unwrap();
        store
            .update_pending_block_number(pending_block_number)
            .await
            .unwrap();

        let stored_earliest_block_number = store.get_earliest_block_number().await.unwrap();
        let stored_finalized_block_number =
            store.get_finalized_block_number().await.unwrap().unwrap();
        let stored_safe_block_number = store.get_safe_block_number().await.unwrap().unwrap();
        let stored_latest_block_number = store.get_latest_block_number().await.unwrap();
        let stored_pending_block_number = store.get_pending_block_number().await.unwrap().unwrap();

        assert_eq!(earliest_block_number, stored_earliest_block_number);
        assert_eq!(finalized_block_number, stored_finalized_block_number);
        assert_eq!(safe_block_number, stored_safe_block_number);
        assert_eq!(latest_block_number, stored_latest_block_number);
        assert_eq!(pending_block_number, stored_pending_block_number);
    }

    async fn test_chain_config_storage(store: Store) {
        let chain_config = example_chain_config();
        store.set_chain_config(&chain_config).await.unwrap();
        let retrieved_chain_config = store.get_chain_config().unwrap();
        assert_eq!(chain_config, retrieved_chain_config);
    }

    fn example_chain_config() -> ChainConfig {
        ChainConfig {
            chain_id: 3151908_u64,
            homestead_block: Some(0),
            eip150_block: Some(0),
            eip155_block: Some(0),
            eip158_block: Some(0),
            byzantium_block: Some(0),
            constantinople_block: Some(0),
            petersburg_block: Some(0),
            istanbul_block: Some(0),
            berlin_block: Some(0),
            london_block: Some(0),
            merge_netsplit_block: Some(0),
            shanghai_time: Some(0),
            cancun_time: Some(0),
            prague_time: Some(1718232101),
            terminal_total_difficulty: Some(58750000000000000000000),
            terminal_total_difficulty_passed: true,
            deposit_contract_address: H160::from_str("0x4242424242424242424242424242424242424242")
                .unwrap(),
            ..Default::default()
        }
    }
}<|MERGE_RESOLUTION|>--- conflicted
+++ resolved
@@ -53,17 +53,8 @@
 
         let engine: Arc<dyn StoreEngine> = match engine_type {
             #[cfg(feature = "libmdbx")]
-<<<<<<< HEAD
-            EngineType::Libmdbx => Arc::new(LibmdbxStore::new(path)?),
+            EngineType::Libmdbx => Arc::new(LibmdbxStore::new(_path)?),
             EngineType::InMemory => Arc::new(InMemoryStore::new()),
-=======
-            EngineType::Libmdbx => Self {
-                engine: Arc::new(LibmdbxStore::new(_path)?),
-            },
-            EngineType::InMemory => Self {
-                engine: Arc::new(InMemoryStore::new()),
-            },
->>>>>>> e92418ed
             #[cfg(feature = "redb")]
             EngineType::RedB => Arc::new(RedBStore::new()?),
         };
