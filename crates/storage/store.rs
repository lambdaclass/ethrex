--- conflicted
+++ resolved
@@ -1167,27 +1167,6 @@
         &self,
         paths: Vec<(Nibbles, H256)>,
     ) -> Result<(), StoreError> {
-<<<<<<< HEAD
-        self.engine.set_storage_heal_paths(paths).await
-    }
-
-    /// Gets the storage trie paths in need of healing, grouped by hashed address
-    /// Gets paths from at most `limit` storage tries and removes them from the Store
-    #[allow(clippy::type_complexity)]
-    pub async fn take_storage_heal_paths(
-        &self,
-        limit: usize,
-    ) -> Result<Vec<(H256, Vec<Nibbles>)>, StoreError> {
-        self.engine.take_storage_heal_paths(limit).await
-    }
-
-    /// Sets the state trie paths in need of healing
-    pub async fn set_state_heal_paths(
-        &self,
-        paths: Vec<(Nibbles, H256)>,
-    ) -> Result<(), StoreError> {
-=======
->>>>>>> 0cae7201
         self.engine.set_state_heal_paths(paths).await
     }
 
