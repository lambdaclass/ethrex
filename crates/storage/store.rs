use crate::api::StoreEngine;
use crate::error::StoreError;
use crate::store_db::in_memory::Store as InMemoryStore;
#[cfg(feature = "libmdbx")]
use crate::store_db::libmdbx::Store as LibmdbxStore;
#[cfg(feature = "redb")]
use crate::store_db::redb::RedBStore;
use bytes::Bytes;

use ethereum_types::{Address, H256, U256};
use ethrex_common::{
    constants::EMPTY_TRIE_HASH,
    types::{
        AccountInfo, AccountState, AccountUpdate, Block, BlockBody, BlockHash, BlockHeader,
        BlockNumber, ChainConfig, ForkId, Genesis, GenesisAccount, Index, Receipt, Transaction,
        code_hash, payload::PayloadBundle,
    },
};
use ethrex_rlp::decode::RLPDecode;
use ethrex_rlp::encode::RLPEncode;
use ethrex_trie::{Nibbles, NodeHash, Trie, TrieLogger, TrieNode, TrieWitness};
use sha3::{Digest as _, Keccak256};
use std::collections::{BTreeMap, HashMap};
use std::fmt::Debug;
use std::sync::Arc;
use tracing::info;
/// Number of state trie segments to fetch concurrently during state sync
pub const STATE_TRIE_SEGMENTS: usize = 2;
/// Maximum amount of reads from the snapshot in a single transaction to avoid performance hits due to long-living reads
/// This will always be the amount yielded by snapshot reads unless there are less elements left
pub const MAX_SNAPSHOT_READS: usize = 100;
/// Panic message shown when the Store is initialized with a genesis that differs from the one already stored
pub const GENESIS_DIFF_PANIC_MESSAGE: &str = "Tried to run genesis twice with different blocks. Try again after clearing the database. If you're running ethrex as an Ethereum client, run cargo run --release --bin ethrex -- removedb; if you're running ethrex as an L2 run make rm-db-l1 rm-db-l2";

#[derive(Debug, Clone)]
pub struct Store {
    engine: Arc<dyn StoreEngine>,
}

#[allow(dead_code)]
#[derive(Debug, Clone, Copy, PartialEq, Eq)]
pub enum EngineType {
    InMemory,
    #[cfg(feature = "libmdbx")]
    Libmdbx,
    #[cfg(feature = "redb")]
    RedB,
}

pub struct UpdateBatch {
    /// Nodes to be added to the state trie
    pub account_updates: Vec<TrieNode>,
    /// Storage tries updated and their new nodes
    pub storage_updates: Vec<(H256, Vec<TrieNode>)>,
    /// Blocks to be added
    pub blocks: Vec<Block>,
    /// Receipts added per block
    pub receipts: Vec<(H256, Vec<Receipt>)>,
    /// Code updates
    pub code_updates: Vec<(H256, Bytes)>,
}

type StorageUpdates = Vec<(H256, Vec<(NodeHash, Vec<u8>)>)>;

pub struct AccountUpdatesList {
    pub state_trie_hash: H256,
    pub state_updates: Vec<(NodeHash, Vec<u8>)>,
    pub storage_updates: StorageUpdates,
    pub code_updates: Vec<(H256, Bytes)>,
}

impl Store {
    pub async fn store_block_updates(&self, update_batch: UpdateBatch) -> Result<(), StoreError> {
        self.engine.apply_updates(update_batch).await
    }

    pub fn new(_path: &str, engine_type: EngineType) -> Result<Self, StoreError> {
        info!("Starting storage engine ({engine_type:?})");
        let store = match engine_type {
            #[cfg(feature = "libmdbx")]
            EngineType::Libmdbx => Self {
                engine: Arc::new(LibmdbxStore::new(_path)?),
            },
            EngineType::InMemory => Self {
                engine: Arc::new(InMemoryStore::new()),
            },
            #[cfg(feature = "redb")]
            EngineType::RedB => Self {
                engine: Arc::new(RedBStore::new()?),
            },
        };
        info!("Started store engine");
        Ok(store)
    }

    pub async fn new_from_genesis(
        store_path: &str,
        engine_type: EngineType,
        genesis_path: &str,
    ) -> Result<Self, StoreError> {
        let file = std::fs::File::open(genesis_path)
            .map_err(|error| StoreError::Custom(format!("Failed to open genesis file: {error}")))?;
        let reader = std::io::BufReader::new(file);
        let genesis: Genesis =
            serde_json::from_reader(reader).expect("Failed to deserialize genesis file");
        let store = Self::new(store_path, engine_type)?;
        store.add_initial_state(genesis).await?;
        Ok(store)
    }

    pub async fn get_account_info(
        &self,
        block_number: BlockNumber,
        address: Address,
    ) -> Result<Option<AccountInfo>, StoreError> {
        match self.get_canonical_block_hash(block_number).await? {
            Some(block_hash) => self.get_account_info_by_hash(block_hash, address),
            None => Ok(None),
        }
    }

    pub fn get_account_info_by_hash(
        &self,
        block_hash: BlockHash,
        address: Address,
    ) -> Result<Option<AccountInfo>, StoreError> {
        let Some(state_trie) = self.state_trie(block_hash)? else {
            return Ok(None);
        };
        let hashed_address = hash_address(&address);
        let Some(encoded_state) = state_trie.get(&hashed_address)? else {
            return Ok(None);
        };
        let account_state = AccountState::decode(&encoded_state)?;
        Ok(Some(AccountInfo {
            code_hash: account_state.code_hash,
            balance: account_state.balance,
            nonce: account_state.nonce,
        }))
    }

    pub async fn add_block_header(
        &self,
        block_hash: BlockHash,
        block_header: BlockHeader,
    ) -> Result<(), StoreError> {
        self.engine.add_block_header(block_hash, block_header).await
    }

    pub async fn add_block_headers(
        &self,
        block_hashes: Vec<BlockHash>,
        block_headers: Vec<BlockHeader>,
    ) -> Result<(), StoreError> {
        self.engine
            .add_block_headers(block_hashes, block_headers)
            .await
    }

    pub fn get_block_header(
        &self,
        block_number: BlockNumber,
    ) -> Result<Option<BlockHeader>, StoreError> {
        self.engine.get_block_header(block_number)
    }

    pub fn get_block_header_by_hash(
        &self,
        block_hash: BlockHash,
    ) -> Result<Option<BlockHeader>, StoreError> {
        self.engine.get_block_header_by_hash(block_hash)
    }

    pub async fn get_block_body_by_hash(
        &self,
        block_hash: BlockHash,
    ) -> Result<Option<BlockBody>, StoreError> {
        self.engine.get_block_body_by_hash(block_hash).await
    }

    pub async fn add_block_body(
        &self,
        block_hash: BlockHash,
        block_body: BlockBody,
    ) -> Result<(), StoreError> {
        self.engine.add_block_body(block_hash, block_body).await
    }

    pub async fn get_block_body(
        &self,
        block_number: BlockNumber,
    ) -> Result<Option<BlockBody>, StoreError> {
        self.engine.get_block_body(block_number).await
    }

    pub async fn remove_block(&self, block_number: BlockNumber) -> Result<(), StoreError> {
        self.engine.remove_block(block_number).await
    }

    pub async fn get_block_bodies(
        &self,
        from: BlockNumber,
        to: BlockNumber,
    ) -> Result<Vec<BlockBody>, StoreError> {
        self.engine.get_block_bodies(from, to).await
    }

    pub async fn get_block_bodies_by_hash(
        &self,
        hashes: Vec<BlockHash>,
    ) -> Result<Vec<BlockBody>, StoreError> {
        self.engine.get_block_bodies_by_hash(hashes).await
    }

    pub async fn add_pending_block(&self, block: Block) -> Result<(), StoreError> {
        info!("Adding block to pending: {}", block.hash());
        self.engine.add_pending_block(block).await
    }

    pub async fn get_pending_block(
        &self,
        block_hash: BlockHash,
    ) -> Result<Option<Block>, StoreError> {
        info!("get pending: {}", block_hash);
        self.engine.get_pending_block(block_hash).await
    }

    pub async fn add_block_number(
        &self,
        block_hash: BlockHash,
        block_number: BlockNumber,
    ) -> Result<(), StoreError> {
        self.engine
            .clone()
            .add_block_number(block_hash, block_number)
            .await
    }

    pub async fn get_block_number(
        &self,
        block_hash: BlockHash,
    ) -> Result<Option<BlockNumber>, StoreError> {
        self.engine.get_block_number(block_hash).await
    }

    pub async fn get_fork_id(&self) -> Result<ForkId, StoreError> {
        let chain_config = self.get_chain_config()?;
        let genesis_header = self
            .get_block_header(0)?
            .ok_or(StoreError::MissingEarliestBlockNumber)?;
        let block_number = self.get_latest_block_number().await?;
        let block_header = self
            .get_block_header(block_number)?
            .ok_or(StoreError::MissingLatestBlockNumber)?;

        Ok(ForkId::new(
            chain_config,
            genesis_header,
            block_header.timestamp,
            block_number,
        ))
    }

    pub async fn add_transaction_location(
        &self,
        transaction_hash: H256,
        block_number: BlockNumber,
        block_hash: BlockHash,
        index: Index,
    ) -> Result<(), StoreError> {
        self.engine
            .add_transaction_location(transaction_hash, block_number, block_hash, index)
            .await
    }

    pub async fn add_transaction_locations(
        &self,
        transactions: &[Transaction],
        block_number: BlockNumber,
        block_hash: BlockHash,
    ) -> Result<(), StoreError> {
        let mut locations = vec![];

        for (index, transaction) in transactions.iter().enumerate() {
            locations.push((
                transaction.compute_hash(),
                block_number,
                block_hash,
                index as Index,
            ));
        }

        self.engine.add_transaction_locations(locations).await
    }

    pub async fn get_transaction_location(
        &self,
        transaction_hash: H256,
    ) -> Result<Option<(BlockNumber, BlockHash, Index)>, StoreError> {
        self.engine.get_transaction_location(transaction_hash).await
    }

    pub async fn add_account_code(&self, code_hash: H256, code: Bytes) -> Result<(), StoreError> {
        self.engine.add_account_code(code_hash, code).await
    }

    pub fn get_account_code(&self, code_hash: H256) -> Result<Option<Bytes>, StoreError> {
        self.engine.get_account_code(code_hash)
    }

    pub async fn get_code_by_account_address(
        &self,
        block_number: BlockNumber,
        address: Address,
    ) -> Result<Option<Bytes>, StoreError> {
        let Some(block_hash) = self.engine.get_canonical_block_hash(block_number).await? else {
            return Ok(None);
        };
        let Some(state_trie) = self.state_trie(block_hash)? else {
            return Ok(None);
        };
        let hashed_address = hash_address(&address);
        let Some(encoded_state) = state_trie.get(&hashed_address)? else {
            return Ok(None);
        };
        let account_state = AccountState::decode(&encoded_state)?;
        self.get_account_code(account_state.code_hash)
    }

    pub async fn get_nonce_by_account_address(
        &self,
        block_number: BlockNumber,
        address: Address,
    ) -> Result<Option<u64>, StoreError> {
        let Some(block_hash) = self.engine.get_canonical_block_hash(block_number).await? else {
            return Ok(None);
        };
        let Some(state_trie) = self.state_trie(block_hash)? else {
            return Ok(None);
        };
        let hashed_address = hash_address(&address);
        let Some(encoded_state) = state_trie.get(&hashed_address)? else {
            return Ok(None);
        };
        let account_state = AccountState::decode(&encoded_state)?;
        Ok(Some(account_state.nonce))
    }

    /// Applies account updates based on the block's latest storage state
    /// and returns the new state root after the updates have been applied.
    pub async fn apply_account_updates_batch(
        &self,
        state_trie: &mut Trie,
        account_updates: &[AccountUpdate],
<<<<<<< HEAD
    ) -> Result<H256, StoreError> {
        self.apply_account_updates_from_trie(state_trie, account_updates)
            .await?;

        Ok(state_trie.hash()?)
=======
    ) -> Result<Option<AccountUpdatesList>, StoreError> {
        let Some(state_trie) = self.state_trie(block_hash)? else {
            return Ok(None);
        };

        Ok(Some(
            self.apply_account_updates_from_trie_batch(state_trie, account_updates)
                .await?,
        ))
    }

    pub async fn apply_account_updates_from_trie_batch(
        &self,
        mut state_trie: Trie,
        account_updates: impl IntoIterator<Item = &AccountUpdate>,
    ) -> Result<AccountUpdatesList, StoreError> {
        let mut ret_storage_updates = Vec::new();
        let mut code_updates = Vec::new();
        for update in account_updates {
            let hashed_address = hash_address(&update.address);
            if update.removed {
                // Remove account from trie
                state_trie.remove(hashed_address)?;
                continue;
            }
            // Add or update AccountState in the trie
            // Fetch current state or create a new state to be inserted
            let mut account_state = match state_trie.get(&hashed_address)? {
                Some(encoded_state) => AccountState::decode(&encoded_state)?,
                None => AccountState::default(),
            };
            if let Some(info) = &update.info {
                account_state.nonce = info.nonce;
                account_state.balance = info.balance;
                account_state.code_hash = info.code_hash;
                // Store updated code in DB
                if let Some(code) = &update.code {
                    code_updates.push((info.code_hash, code.clone()));
                }
            }
            // Store the added storage in the account's storage trie and compute its new root
            if !update.added_storage.is_empty() {
                let mut storage_trie = self.engine.open_storage_trie(
                    H256::from_slice(&hashed_address),
                    account_state.storage_root,
                )?;
                for (storage_key, storage_value) in &update.added_storage {
                    let hashed_key = hash_key(storage_key);
                    if storage_value.is_zero() {
                        storage_trie.remove(hashed_key)?;
                    } else {
                        storage_trie.insert(hashed_key, storage_value.encode_to_vec())?;
                    }
                }
                let (storage_hash, storage_updates) =
                    storage_trie.collect_changes_since_last_hash();
                account_state.storage_root = storage_hash;
                ret_storage_updates.push((H256::from_slice(&hashed_address), storage_updates));
            }
            state_trie.insert(hashed_address, account_state.encode_to_vec())?;
        }
        let (state_trie_hash, state_updates) = state_trie.collect_changes_since_last_hash();

        Ok(AccountUpdatesList {
            state_trie_hash,
            state_updates,
            storage_updates: ret_storage_updates,
            code_updates,
        })
>>>>>>> 8354c87f
    }

    /// Performs the same actions as apply_account_updates_from_trie
    ///  but also returns the used storage tries with witness recorded
    pub async fn apply_account_updates_from_trie_with_witness(
        &self,
        state_trie: &mut Trie,
        account_updates: &[AccountUpdate],
<<<<<<< HEAD
    ) -> Result<(), StoreError> {
=======
        mut storage_tries: HashMap<Address, (TrieWitness, Trie)>,
    ) -> Result<(Trie, HashMap<Address, (TrieWitness, Trie)>), StoreError> {
>>>>>>> 8354c87f
        for update in account_updates.iter() {
            let hashed_address = hash_address(&update.address);
            if update.removed {
                // Remove account from trie
                state_trie.remove(hashed_address)?;
            } else {
                // Add or update AccountState in the trie
                // Fetch current state or create a new state to be inserted
                let mut account_state = match state_trie.get(&hashed_address)? {
                    Some(encoded_state) => AccountState::decode(&encoded_state)?,
                    None => AccountState::default(),
                };
                if let Some(info) = &update.info {
                    account_state.nonce = info.nonce;
                    account_state.balance = info.balance;
                    account_state.code_hash = info.code_hash;
                    // Store updated code in DB
                    if let Some(code) = &update.code {
                        self.add_account_code(info.code_hash, code.clone()).await?;
                    }
                }
                // Store the added storage in the account's storage trie and compute its new root
                if !update.added_storage.is_empty() {
                    let (_witness, storage_trie) = match storage_tries.entry(update.address) {
                        std::collections::hash_map::Entry::Occupied(value) => value.into_mut(),
                        std::collections::hash_map::Entry::Vacant(vacant) => {
                            let trie = self.engine.open_storage_trie(
                                H256::from_slice(&hashed_address),
                                account_state.storage_root,
                            )?;
                            vacant.insert(TrieLogger::open_trie(trie))
                        }
                    };

                    for (storage_key, storage_value) in &update.added_storage {
                        let hashed_key = hash_key(storage_key);
                        if storage_value.is_zero() {
                            storage_trie.remove(hashed_key)?;
                        } else {
                            storage_trie.insert(hashed_key, storage_value.encode_to_vec())?;
                        }
                    }
                    account_state.storage_root = storage_trie.hash_no_commit();
                }
                state_trie.insert(hashed_address, account_state.encode_to_vec())?;
            }
        }

<<<<<<< HEAD
        Ok(())
=======
        Ok((state_trie, storage_tries))
>>>>>>> 8354c87f
    }

    /// Adds all genesis accounts and returns the genesis block's state_root
    pub async fn setup_genesis_state_trie(
        &self,
        genesis_accounts: BTreeMap<Address, GenesisAccount>,
    ) -> Result<H256, StoreError> {
        let mut genesis_state_trie = self.engine.open_state_trie(*EMPTY_TRIE_HASH)?;
        for (address, account) in genesis_accounts {
            let hashed_address = hash_address(&address);
            // Store account code (as this won't be stored in the trie)
            let code_hash = code_hash(&account.code);
            self.add_account_code(code_hash, account.code).await?;
            // Store the account's storage in a clean storage trie and compute its root
            let mut storage_trie = self
                .engine
                .open_storage_trie(H256::from_slice(&hashed_address), *EMPTY_TRIE_HASH)?;
            for (storage_key, storage_value) in account.storage {
                if !storage_value.is_zero() {
                    let hashed_key = hash_key(&H256(storage_key.to_big_endian()));
                    storage_trie.insert(hashed_key, storage_value.encode_to_vec())?;
                }
            }
            let storage_root = storage_trie.hash()?;
            // Add account to trie
            let account_state = AccountState {
                nonce: account.nonce,
                balance: account.balance,
                storage_root,
                code_hash,
            };
            genesis_state_trie.insert(hashed_address, account_state.encode_to_vec())?;
        }
        genesis_state_trie.hash().map_err(StoreError::Trie)
    }

    pub async fn add_receipt(
        &self,
        block_hash: BlockHash,
        index: Index,
        receipt: Receipt,
    ) -> Result<(), StoreError> {
        self.engine.add_receipt(block_hash, index, receipt).await
    }

    pub async fn add_receipts(
        &self,
        block_hash: BlockHash,
        receipts: Vec<Receipt>,
    ) -> Result<(), StoreError> {
        self.engine.add_receipts(block_hash, receipts).await
    }

    pub async fn get_receipt(
        &self,
        block_number: BlockNumber,
        index: Index,
    ) -> Result<Option<Receipt>, StoreError> {
        self.engine.get_receipt(block_number, index).await
    }

    pub async fn add_block(&self, block: Block) -> Result<(), StoreError> {
        self.add_blocks(vec![block]).await
    }

    pub async fn add_blocks(&self, blocks: Vec<Block>) -> Result<(), StoreError> {
        self.engine.add_blocks(blocks).await
    }

    pub async fn mark_chain_as_canonical(&self, blocks: &[Block]) -> Result<(), StoreError> {
        self.engine.mark_chain_as_canonical(blocks).await
    }

    pub async fn add_initial_state(&self, genesis: Genesis) -> Result<(), StoreError> {
        info!("Storing initial state from genesis");

        // Obtain genesis block
        let genesis_block = genesis.get_block();
        let genesis_block_number = genesis_block.header.number;

        let genesis_hash = genesis_block.hash();

        if let Some(header) = self.get_block_header(genesis_block_number)? {
            if header.hash() == genesis_hash {
                info!("Received genesis file matching a previously stored one, nothing to do");
                return Ok(());
            } else {
                panic!("{GENESIS_DIFF_PANIC_MESSAGE}");
            }
        }
        // Store genesis accounts
        // TODO: Should we use this root instead of computing it before the block hash check?
        let genesis_state_root = self.setup_genesis_state_trie(genesis.alloc).await?;
        debug_assert_eq!(genesis_state_root, genesis_block.header.state_root);

        // Store genesis block
        info!(
            "Storing genesis block with number {} and hash {}",
            genesis_block_number, genesis_hash
        );

        self.add_block(genesis_block).await?;
        self.update_earliest_block_number(genesis_block_number)
            .await?;
        self.update_latest_block_number(genesis_block_number)
            .await?;
        self.set_canonical_block(genesis_block_number, genesis_hash)
            .await?;

        // Set chain config
        self.set_chain_config(&genesis.config).await
    }

    pub async fn get_transaction_by_hash(
        &self,
        transaction_hash: H256,
    ) -> Result<Option<Transaction>, StoreError> {
        self.engine.get_transaction_by_hash(transaction_hash).await
    }

    pub async fn get_transaction_by_location(
        &self,
        block_hash: BlockHash,
        index: u64,
    ) -> Result<Option<Transaction>, StoreError> {
        self.engine
            .get_transaction_by_location(block_hash, index)
            .await
    }

    pub async fn get_block_by_hash(&self, block_hash: H256) -> Result<Option<Block>, StoreError> {
        self.engine.get_block_by_hash(block_hash).await
    }

    pub async fn get_block_by_number(
        &self,
        block_number: BlockNumber,
    ) -> Result<Option<Block>, StoreError> {
        self.engine.get_block_by_number(block_number).await
    }

    pub async fn get_storage_at(
        &self,
        block_number: BlockNumber,
        address: Address,
        storage_key: H256,
    ) -> Result<Option<U256>, StoreError> {
        match self.get_canonical_block_hash(block_number).await? {
            Some(block_hash) => self.get_storage_at_hash(block_hash, address, storage_key),
            None => Ok(None),
        }
    }

    pub fn get_storage_at_hash(
        &self,
        block_hash: BlockHash,
        address: Address,
        storage_key: H256,
    ) -> Result<Option<U256>, StoreError> {
        let Some(storage_trie) = self.storage_trie(block_hash, address)? else {
            return Ok(None);
        };
        let hashed_key = hash_key(&storage_key);
        storage_trie
            .get(&hashed_key)?
            .map(|rlp| U256::decode(&rlp).map_err(StoreError::RLPDecode))
            .transpose()
    }

    pub async fn set_chain_config(&self, chain_config: &ChainConfig) -> Result<(), StoreError> {
        self.engine.set_chain_config(chain_config).await
    }

    pub fn get_chain_config(&self) -> Result<ChainConfig, StoreError> {
        self.engine.get_chain_config()
    }

    pub async fn update_earliest_block_number(
        &self,
        block_number: BlockNumber,
    ) -> Result<(), StoreError> {
        self.engine.update_earliest_block_number(block_number).await
    }

    pub async fn get_earliest_block_number(&self) -> Result<BlockNumber, StoreError> {
        self.engine
            .get_earliest_block_number()
            .await?
            .ok_or(StoreError::MissingEarliestBlockNumber)
    }

    pub async fn update_finalized_block_number(
        &self,
        block_number: BlockNumber,
    ) -> Result<(), StoreError> {
        self.engine
            .update_finalized_block_number(block_number)
            .await
    }

    pub async fn get_finalized_block_number(&self) -> Result<Option<BlockNumber>, StoreError> {
        self.engine.get_finalized_block_number().await
    }

    pub async fn update_safe_block_number(
        &self,
        block_number: BlockNumber,
    ) -> Result<(), StoreError> {
        self.engine.update_safe_block_number(block_number).await
    }

    pub async fn get_safe_block_number(&self) -> Result<Option<BlockNumber>, StoreError> {
        self.engine.get_safe_block_number().await
    }

    pub async fn update_latest_block_number(
        &self,
        block_number: BlockNumber,
    ) -> Result<(), StoreError> {
        self.engine.update_latest_block_number(block_number).await
    }

    pub async fn get_latest_block_number(&self) -> Result<BlockNumber, StoreError> {
        self.engine
            .get_latest_block_number()
            .await?
            .ok_or(StoreError::MissingLatestBlockNumber)
    }

    pub async fn update_pending_block_number(
        &self,
        block_number: BlockNumber,
    ) -> Result<(), StoreError> {
        self.engine.update_pending_block_number(block_number).await
    }

    pub async fn get_pending_block_number(&self) -> Result<Option<BlockNumber>, StoreError> {
        self.engine.get_pending_block_number().await
    }

    pub async fn set_canonical_block(
        &self,
        number: BlockNumber,
        hash: BlockHash,
    ) -> Result<(), StoreError> {
        self.engine.set_canonical_block(number, hash).await
    }

    pub async fn get_canonical_block_hash(
        &self,
        block_number: BlockNumber,
    ) -> Result<Option<BlockHash>, StoreError> {
        self.engine.get_canonical_block_hash(block_number).await
    }

    pub async fn get_latest_canonical_block_hash(&self) -> Result<Option<BlockHash>, StoreError> {
        let latest_block_number = match self.engine.get_latest_block_number().await {
            Ok(n) => n.ok_or(StoreError::MissingLatestBlockNumber)?,
            Err(e) => return Err(e),
        };
        self.get_canonical_block_hash(latest_block_number).await
    }

    /// Marks a block number as not having any canonical blocks associated with it.
    /// Used for reorgs.
    /// Note: Should we also remove all others up to the head here?
    pub async fn unset_canonical_block(&self, number: BlockNumber) -> Result<(), StoreError> {
        self.engine.unset_canonical_block(number).await
    }

    /// Obtain the storage trie for the given block
    pub fn state_trie(&self, block_hash: BlockHash) -> Result<Option<Trie>, StoreError> {
        let Some(header) = self.get_block_header_by_hash(block_hash)? else {
            return Ok(None);
        };
        Ok(Some(self.engine.open_state_trie(header.state_root)?))
    }

    /// Obtain the storage trie for the given account on the given block
    pub fn storage_trie(
        &self,
        block_hash: BlockHash,
        address: Address,
    ) -> Result<Option<Trie>, StoreError> {
        // Fetch Account from state_trie
        let Some(state_trie) = self.state_trie(block_hash)? else {
            return Ok(None);
        };
        let hashed_address = hash_address(&address);
        let Some(encoded_account) = state_trie.get(&hashed_address)? else {
            return Ok(None);
        };
        let account = AccountState::decode(&encoded_account)?;
        // Open storage_trie
        let storage_root = account.storage_root;
        Ok(Some(self.engine.open_storage_trie(
            H256::from_slice(&hashed_address),
            storage_root,
        )?))
    }

    pub async fn get_account_state(
        &self,
        block_number: BlockNumber,
        address: Address,
    ) -> Result<Option<AccountState>, StoreError> {
        let Some(block_hash) = self.engine.get_canonical_block_hash(block_number).await? else {
            return Ok(None);
        };
        let Some(state_trie) = self.state_trie(block_hash)? else {
            return Ok(None);
        };
        self.get_account_state_from_trie(&state_trie, address)
    }

    pub fn get_account_state_by_hash(
        &self,
        block_hash: BlockHash,
        address: Address,
    ) -> Result<Option<AccountState>, StoreError> {
        let Some(state_trie) = self.state_trie(block_hash)? else {
            return Ok(None);
        };
        self.get_account_state_from_trie(&state_trie, address)
    }

    pub fn get_account_state_from_trie(
        &self,
        state_trie: &Trie,
        address: Address,
    ) -> Result<Option<AccountState>, StoreError> {
        let hashed_address = hash_address(&address);
        let Some(encoded_state) = state_trie.get(&hashed_address)? else {
            return Ok(None);
        };
        Ok(Some(AccountState::decode(&encoded_state)?))
    }

    pub async fn get_account_proof(
        &self,
        block_number: BlockNumber,
        address: &Address,
    ) -> Result<Option<Vec<Vec<u8>>>, StoreError> {
        let Some(block_hash) = self.engine.get_canonical_block_hash(block_number).await? else {
            return Ok(None);
        };
        let Some(state_trie) = self.state_trie(block_hash)? else {
            return Ok(None);
        };
        Ok(Some(state_trie.get_proof(&hash_address(address))).transpose()?)
    }

    /// Constructs a merkle proof for the given storage_key in a storage_trie with a known root
    pub fn get_storage_proof(
        &self,
        address: Address,
        storage_root: H256,
        storage_key: &H256,
    ) -> Result<Vec<Vec<u8>>, StoreError> {
        let trie = self
            .engine
            .open_storage_trie(hash_address_fixed(&address), storage_root)?;
        Ok(trie.get_proof(&hash_key(storage_key))?)
    }

    // Returns an iterator across all accounts in the state trie given by the state_root
    // Does not check that the state_root is valid
    pub fn iter_accounts(
        &self,
        state_root: H256,
    ) -> Result<impl Iterator<Item = (H256, AccountState)>, StoreError> {
        Ok(self
            .engine
            .open_state_trie(state_root)?
            .into_iter()
            .content()
            .map_while(|(path, value)| {
                Some((H256::from_slice(&path), AccountState::decode(&value).ok()?))
            }))
    }

    // Returns an iterator across all accounts in the state trie given by the state_root
    // Does not check that the state_root is valid
    pub fn iter_storage(
        &self,
        state_root: H256,
        hashed_address: H256,
    ) -> Result<Option<impl Iterator<Item = (H256, U256)>>, StoreError> {
        let state_trie = self.engine.open_state_trie(state_root)?;
        let Some(account_rlp) = state_trie.get(&hashed_address.as_bytes().to_vec())? else {
            return Ok(None);
        };
        let storage_root = AccountState::decode(&account_rlp)?.storage_root;
        Ok(Some(
            self.engine
                .open_storage_trie(hashed_address, storage_root)?
                .into_iter()
                .content()
                .map_while(|(path, value)| {
                    Some((H256::from_slice(&path), U256::decode(&value).ok()?))
                }),
        ))
    }

    pub fn get_account_range_proof(
        &self,
        state_root: H256,
        starting_hash: H256,
        last_hash: Option<H256>,
    ) -> Result<Vec<Vec<u8>>, StoreError> {
        let state_trie = self.engine.open_state_trie(state_root)?;
        let mut proof = state_trie.get_proof(&starting_hash.as_bytes().to_vec())?;
        if let Some(last_hash) = last_hash {
            proof.extend_from_slice(&state_trie.get_proof(&last_hash.as_bytes().to_vec())?);
        }
        Ok(proof)
    }

    pub fn get_storage_range_proof(
        &self,
        state_root: H256,
        hashed_address: H256,
        starting_hash: H256,
        last_hash: Option<H256>,
    ) -> Result<Option<Vec<Vec<u8>>>, StoreError> {
        let state_trie = self.engine.open_state_trie(state_root)?;
        let Some(account_rlp) = state_trie.get(&hashed_address.as_bytes().to_vec())? else {
            return Ok(None);
        };
        let storage_root = AccountState::decode(&account_rlp)?.storage_root;
        let storage_trie = self
            .engine
            .open_storage_trie(hashed_address, storage_root)?;
        let mut proof = storage_trie.get_proof(&starting_hash.as_bytes().to_vec())?;
        if let Some(last_hash) = last_hash {
            proof.extend_from_slice(&storage_trie.get_proof(&last_hash.as_bytes().to_vec())?);
        }
        Ok(Some(proof))
    }

    /// Receives the root of the state trie and a list of paths where the first path will correspond to a path in the state trie
    /// (aka a hashed account address) and the following paths will be paths in the account's storage trie (aka hashed storage keys)
    /// If only one hash (account) is received, then the state trie node containing the account will be returned.
    /// If more than one hash is received, then the storage trie nodes where each storage key is stored will be returned
    /// For more information check out snap capability message [`GetTrieNodes`](https://github.com/ethereum/devp2p/blob/master/caps/snap.md#gettrienodes-0x06)
    /// The paths can be either full paths (hash) or partial paths (compact-encoded nibbles), if a partial path is given for the account this method will not return storage nodes for it
    pub fn get_trie_nodes(
        &self,
        state_root: H256,
        paths: Vec<Vec<u8>>,
        byte_limit: u64,
    ) -> Result<Vec<Vec<u8>>, StoreError> {
        let Some(account_path) = paths.first() else {
            return Ok(vec![]);
        };
        let state_trie = self.engine.open_state_trie(state_root)?;
        // State Trie Nodes Request
        if paths.len() == 1 {
            // Fetch state trie node
            let node = state_trie.get_node(account_path)?;
            return Ok(vec![node]);
        }
        // Storage Trie Nodes Request
        let Some(account_state) = state_trie
            .get(account_path)?
            .map(|ref rlp| AccountState::decode(rlp))
            .transpose()?
        else {
            return Ok(vec![]);
        };
        // We can't access the storage trie without the account's address hash
        let Ok(hashed_address) = account_path.clone().try_into().map(H256) else {
            return Ok(vec![]);
        };
        let storage_trie = self
            .engine
            .open_storage_trie(hashed_address, account_state.storage_root)?;
        // Fetch storage trie nodes
        let mut nodes = vec![];
        let mut bytes_used = 0;
        for path in paths.iter().skip(1) {
            if bytes_used >= byte_limit {
                break;
            }
            let node = storage_trie.get_node(path)?;
            bytes_used += node.len() as u64;
            nodes.push(node);
        }
        Ok(nodes)
    }

    pub async fn add_payload(&self, payload_id: u64, block: Block) -> Result<(), StoreError> {
        self.engine.add_payload(payload_id, block).await
    }

    pub async fn get_payload(&self, payload_id: u64) -> Result<Option<PayloadBundle>, StoreError> {
        self.engine.get_payload(payload_id).await
    }

    pub async fn update_payload(
        &self,
        payload_id: u64,
        payload: PayloadBundle,
    ) -> Result<(), StoreError> {
        self.engine.update_payload(payload_id, payload).await
    }

    pub fn get_receipts_for_block(
        &self,
        block_hash: &BlockHash,
    ) -> Result<Vec<Receipt>, StoreError> {
        self.engine.get_receipts_for_block(block_hash)
    }

    /// Creates a new state trie with an empty state root, for testing purposes only
    pub fn new_state_trie_for_test(&self) -> Result<Trie, StoreError> {
        self.engine.open_state_trie(*EMPTY_TRIE_HASH)
    }

    // Methods exclusive for trie management during snap-syncing

    /// Obtain a state trie from the given state root.
    /// Doesn't check if the state root is valid
    pub fn open_state_trie(&self, state_root: H256) -> Result<Trie, StoreError> {
        self.engine.open_state_trie(state_root)
    }

    /// Obtain a storage trie from the given address and storage_root.
    /// Doesn't check if the account is stored
    pub fn open_storage_trie(
        &self,
        account_hash: H256,
        storage_root: H256,
    ) -> Result<Trie, StoreError> {
        self.engine.open_storage_trie(account_hash, storage_root)
    }

    /// Returns true if the given node is part of the state trie's internal storage
    pub fn contains_state_node(&self, node_hash: H256) -> Result<bool, StoreError> {
        // Root is irrelevant, we only care about the internal state
        Ok(self
            .open_state_trie(*EMPTY_TRIE_HASH)?
            .db()
            .get(node_hash.into())?
            .is_some())
    }

    /// Returns true if the given node is part of the given storage trie's internal storage
    pub fn contains_storage_node(
        &self,
        hashed_address: H256,
        node_hash: H256,
    ) -> Result<bool, StoreError> {
        // Root is irrelevant, we only care about the internal state
        Ok(self
            .open_storage_trie(hashed_address, *EMPTY_TRIE_HASH)?
            .db()
            .get(node_hash.into())?
            .is_some())
    }

    /// Sets the hash of the last header downloaded during a snap sync
    pub async fn set_header_download_checkpoint(
        &self,
        block_hash: BlockHash,
    ) -> Result<(), StoreError> {
        self.engine.set_header_download_checkpoint(block_hash).await
    }

    /// Gets the hash of the last header downloaded during a snap sync
    pub async fn get_header_download_checkpoint(&self) -> Result<Option<BlockHash>, StoreError> {
        self.engine.get_header_download_checkpoint().await
    }

    /// Sets the last key fetched from the state trie being fetched during snap sync
    pub async fn set_state_trie_key_checkpoint(
        &self,
        last_keys: [H256; STATE_TRIE_SEGMENTS],
    ) -> Result<(), StoreError> {
        self.engine.set_state_trie_key_checkpoint(last_keys).await
    }

    /// Gets the last key fetched from the state trie being fetched during snap sync
    pub async fn get_state_trie_key_checkpoint(
        &self,
    ) -> Result<Option<[H256; STATE_TRIE_SEGMENTS]>, StoreError> {
        self.engine.get_state_trie_key_checkpoint().await
    }

    /// Sets storage trie paths in need of healing, grouped by hashed address
    /// This will overwite previously stored paths for the received storages but will not remove other storage's paths
    pub async fn set_storage_heal_paths(
        &self,
        paths: Vec<(H256, Vec<Nibbles>)>,
    ) -> Result<(), StoreError> {
        self.engine.set_storage_heal_paths(paths).await
    }

    /// Gets the storage trie paths in need of healing, grouped by hashed address
    /// Gets paths from at most `limit` storage tries and removes them from the Store
    #[allow(clippy::type_complexity)]
    pub async fn take_storage_heal_paths(
        &self,
        limit: usize,
    ) -> Result<Vec<(H256, Vec<Nibbles>)>, StoreError> {
        self.engine.take_storage_heal_paths(limit).await
    }

    /// Sets the state trie paths in need of healing
    pub async fn set_state_heal_paths(&self, paths: Vec<Nibbles>) -> Result<(), StoreError> {
        self.engine.set_state_heal_paths(paths).await
    }

    /// Gets the state trie paths in need of healing
    pub async fn get_state_heal_paths(&self) -> Result<Option<Vec<Nibbles>>, StoreError> {
        self.engine.get_state_heal_paths().await
    }

    /// Write an account batch into the current state snapshot
    pub async fn write_snapshot_account_batch(
        &self,
        account_hashes: Vec<H256>,
        account_states: Vec<AccountState>,
    ) -> Result<(), StoreError> {
        self.engine
            .write_snapshot_account_batch(account_hashes, account_states)
            .await
    }

    /// Write a storage batch into the current storage snapshot
    pub async fn write_snapshot_storage_batch(
        &self,
        account_hash: H256,
        storage_keys: Vec<H256>,
        storage_values: Vec<U256>,
    ) -> Result<(), StoreError> {
        self.engine
            .write_snapshot_storage_batch(account_hash, storage_keys, storage_values)
            .await
    }

    /// Write multiple storage batches belonging to different accounts into the current storage snapshot
    pub async fn write_snapshot_storage_batches(
        &self,
        account_hashes: Vec<H256>,
        storage_keys: Vec<Vec<H256>>,
        storage_values: Vec<Vec<U256>>,
    ) -> Result<(), StoreError> {
        self.engine
            .write_snapshot_storage_batches(account_hashes, storage_keys, storage_values)
            .await
    }

    /// Clears all checkpoint data created during the last snap sync
    pub async fn clear_snap_state(&self) -> Result<(), StoreError> {
        self.engine.clear_snap_state().await
    }

    /// Set the latest root of the rebuilt state trie and the last downloaded hashes from each segment
    pub async fn set_state_trie_rebuild_checkpoint(
        &self,
        checkpoint: (H256, [H256; STATE_TRIE_SEGMENTS]),
    ) -> Result<(), StoreError> {
        self.engine
            .set_state_trie_rebuild_checkpoint(checkpoint)
            .await
    }

    /// Get the latest root of the rebuilt state trie and the last downloaded hashes from each segment
    pub async fn get_state_trie_rebuild_checkpoint(
        &self,
    ) -> Result<Option<(H256, [H256; STATE_TRIE_SEGMENTS])>, StoreError> {
        self.engine.get_state_trie_rebuild_checkpoint().await
    }

    /// Set the accont hashes and roots of the storage tries awaiting rebuild
    pub async fn set_storage_trie_rebuild_pending(
        &self,
        pending: Vec<(H256, H256)>,
    ) -> Result<(), StoreError> {
        self.engine.set_storage_trie_rebuild_pending(pending).await
    }

    /// Get the accont hashes and roots of the storage tries awaiting rebuild
    pub async fn get_storage_trie_rebuild_pending(
        &self,
    ) -> Result<Option<Vec<(H256, H256)>>, StoreError> {
        self.engine.get_storage_trie_rebuild_pending().await
    }

    /// Clears the state and storage snapshots
    pub async fn clear_snapshot(&self) -> Result<(), StoreError> {
        self.engine.clear_snapshot().await
    }

    /// Reads the next `MAX_SNAPSHOT_READS` accounts from the state snapshot as from the `start` hash
    pub fn read_account_snapshot(
        &self,
        start: H256,
    ) -> Result<Vec<(H256, AccountState)>, StoreError> {
        self.engine.read_account_snapshot(start)
    }

    /// Reads the next `MAX_SNAPSHOT_READS` elements from the storage snapshot as from the `start` storage key
    pub async fn read_storage_snapshot(
        &self,
        account_hash: H256,
        start: H256,
    ) -> Result<Vec<(H256, U256)>, StoreError> {
        self.engine.read_storage_snapshot(account_hash, start).await
    }

    /// Fetches the latest valid ancestor for a block that was previously marked as invalid
    /// Returns None if the block was never marked as invalid
    pub async fn get_latest_valid_ancestor(
        &self,
        block: BlockHash,
    ) -> Result<Option<BlockHash>, StoreError> {
        self.engine.get_latest_valid_ancestor(block).await
    }

    /// Marks a block as invalid and sets its latest valid ancestor
    pub async fn set_latest_valid_ancestor(
        &self,
        bad_block: BlockHash,
        latest_valid: BlockHash,
    ) -> Result<(), StoreError> {
        self.engine
            .set_latest_valid_ancestor(bad_block, latest_valid)
            .await
    }

    /// Takes a block hash and returns an iterator to its ancestors. Block headers are returned
    /// in reverse order, starting from the given block and going up to the genesis block.
    pub fn ancestors(&self, block_hash: BlockHash) -> AncestorIterator {
        AncestorIterator {
            store: self.clone(),
            next_hash: block_hash,
        }
    }

    /// Get the canonical block hash for a given block number.
    pub fn get_canonical_block_hash_sync(
        &self,
        block_number: BlockNumber,
    ) -> Result<Option<BlockHash>, StoreError> {
        self.engine.get_canonical_block_hash_sync(block_number)
    }

    /// Checks if a given block belongs to the current canonical chain. Returns false if the block is not known
    pub fn is_canonical_sync(&self, block_hash: BlockHash) -> Result<bool, StoreError> {
        let Some(block_number) = self.engine.get_block_number_sync(block_hash)? else {
            return Ok(false);
        };
        Ok(self
            .engine
            .get_canonical_block_hash_sync(block_number)?
            .is_some_and(|h| h == block_hash))
    }
}

pub struct AncestorIterator {
    store: Store,
    next_hash: BlockHash,
}

impl Iterator for AncestorIterator {
    type Item = Result<(BlockHash, BlockHeader), StoreError>;

    fn next(&mut self) -> Option<Self::Item> {
        let next_hash = self.next_hash;
        match self.store.get_block_header_by_hash(next_hash) {
            Ok(Some(header)) => {
                let ret_hash = self.next_hash;
                self.next_hash = header.parent_hash;
                Some(Ok((ret_hash, header)))
            }
            Ok(None) => None,
            Err(e) => Some(Err(e)),
        }
    }
}

pub fn hash_address(address: &Address) -> Vec<u8> {
    Keccak256::new_with_prefix(address.to_fixed_bytes())
        .finalize()
        .to_vec()
}
fn hash_address_fixed(address: &Address) -> H256 {
    H256(
        Keccak256::new_with_prefix(address.to_fixed_bytes())
            .finalize()
            .into(),
    )
}

pub fn hash_key(key: &H256) -> Vec<u8> {
    Keccak256::new_with_prefix(key.to_fixed_bytes())
        .finalize()
        .to_vec()
}

#[cfg(test)]
mod tests {
    use bytes::Bytes;
    use ethereum_types::{H256, U256};
    use ethrex_common::{
        Bloom, H160,
        constants::EMPTY_KECCACK_HASH,
        types::{Transaction, TxType},
    };
    use ethrex_rlp::decode::RLPDecode;
    use std::{fs, str::FromStr};

    use super::*;

    #[tokio::test]
    async fn test_in_memory_store() {
        test_store_suite(EngineType::InMemory).await;
    }

    #[cfg(feature = "libmdbx")]
    #[tokio::test]
    async fn test_libmdbx_store() {
        test_store_suite(EngineType::Libmdbx).await;
    }

    #[cfg(feature = "redb")]
    #[tokio::test]
    async fn test_redb_store() {
        test_store_suite(EngineType::RedB).await;
    }

    // Creates an empty store, runs the test and then removes the store (if needed)
    async fn run_test<F, Fut>(test_func: F, engine_type: EngineType)
    where
        F: FnOnce(Store) -> Fut,
        Fut: std::future::Future<Output = ()>,
    {
        // Remove preexistent DBs in case of a failed previous test
        if !matches!(engine_type, EngineType::InMemory) {
            remove_test_dbs("store-test-db");
        };
        // Build a new store
        let store = Store::new("store-test-db", engine_type).expect("Failed to create test db");
        // Run the test
        test_func(store).await;
        // Remove store (if needed)
        if !matches!(engine_type, EngineType::InMemory) {
            remove_test_dbs("store-test-db");
        };
    }

    async fn test_store_suite(engine_type: EngineType) {
        run_test(test_store_block, engine_type).await;
        run_test(test_store_block_number, engine_type).await;
        run_test(test_store_transaction_location, engine_type).await;
        run_test(test_store_transaction_location_not_canonical, engine_type).await;
        run_test(test_store_block_receipt, engine_type).await;
        run_test(test_store_account_code, engine_type).await;
        run_test(test_store_block_tags, engine_type).await;
        run_test(test_chain_config_storage, engine_type).await;
        run_test(test_genesis_block, engine_type).await;
    }

    async fn test_genesis_block(store: Store) {
        const GENESIS_KURTOSIS: &str = include_str!("../../test_data/genesis-kurtosis.json");
        const GENESIS_HIVE: &str = include_str!("../../test_data/genesis-hive.json");
        assert_ne!(GENESIS_KURTOSIS, GENESIS_HIVE);
        let genesis_kurtosis: Genesis =
            serde_json::from_str(GENESIS_KURTOSIS).expect("deserialize genesis-kurtosis.json");
        let genesis_hive: Genesis =
            serde_json::from_str(GENESIS_HIVE).expect("deserialize genesis-hive.json");
        store
            .add_initial_state(genesis_kurtosis.clone())
            .await
            .expect("first genesis");
        store
            .add_initial_state(genesis_kurtosis)
            .await
            .expect("second genesis with same block");
        // The task panic will still be shown via stderr, but rest assured that it will also be caught and read by the test assertion
        let add_initial_state_handle =
            tokio::task::spawn(async move { store.add_initial_state(genesis_hive).await });
        let panic = add_initial_state_handle.await.unwrap_err().into_panic();
        assert_eq!(
            panic
                .downcast_ref::<String>()
                .expect("Failed to downcast panic message"),
            &GENESIS_DIFF_PANIC_MESSAGE
        );
    }

    fn remove_test_dbs(path: &str) {
        // Removes all test databases from filesystem
        if std::path::Path::new(path).exists() {
            fs::remove_dir_all(path).expect("Failed to clean test db dir");
        }
    }

    async fn test_store_block(store: Store) {
        let (block_header, block_body) = create_block_for_testing();
        let block_number = 6;
        let hash = block_header.hash();

        store
            .add_block_header(hash, block_header.clone())
            .await
            .unwrap();
        store
            .add_block_body(hash, block_body.clone())
            .await
            .unwrap();
        store.set_canonical_block(block_number, hash).await.unwrap();

        let stored_header = store.get_block_header(block_number).unwrap().unwrap();
        let stored_body = store.get_block_body(block_number).await.unwrap().unwrap();

        // Ensure both headers have their hashes computed for comparison
        let _ = stored_header.hash();
        let _ = block_header.hash();
        assert_eq!(stored_header, block_header);
        assert_eq!(stored_body, block_body);
    }

    fn create_block_for_testing() -> (BlockHeader, BlockBody) {
        let block_header = BlockHeader {
            parent_hash: H256::from_str(
                "0x1ac1bf1eef97dc6b03daba5af3b89881b7ae4bc1600dc434f450a9ec34d44999",
            )
            .unwrap(),
            ommers_hash: H256::from_str(
                "0x1dcc4de8dec75d7aab85b567b6ccd41ad312451b948a7413f0a142fd40d49347",
            )
            .unwrap(),
            coinbase: Address::from_str("0x2adc25665018aa1fe0e6bc666dac8fc2697ff9ba").unwrap(),
            state_root: H256::from_str(
                "0x9de6f95cb4ff4ef22a73705d6ba38c4b927c7bca9887ef5d24a734bb863218d9",
            )
            .unwrap(),
            transactions_root: H256::from_str(
                "0x578602b2b7e3a3291c3eefca3a08bc13c0d194f9845a39b6f3bcf843d9fed79d",
            )
            .unwrap(),
            receipts_root: H256::from_str(
                "0x035d56bac3f47246c5eed0e6642ca40dc262f9144b582f058bc23ded72aa72fa",
            )
            .unwrap(),
            logs_bloom: Bloom::from([0; 256]),
            difficulty: U256::zero(),
            number: 1,
            gas_limit: 0x016345785d8a0000,
            gas_used: 0xa8de,
            timestamp: 0x03e8,
            extra_data: Bytes::new(),
            prev_randao: H256::zero(),
            nonce: 0x0000000000000000,
            base_fee_per_gas: Some(0x07),
            withdrawals_root: Some(
                H256::from_str(
                    "0x56e81f171bcc55a6ff8345e692c0f86e5b48e01b996cadc001622fb5e363b421",
                )
                .unwrap(),
            ),
            blob_gas_used: Some(0x00),
            excess_blob_gas: Some(0x00),
            parent_beacon_block_root: Some(H256::zero()),
            requests_hash: Some(*EMPTY_KECCACK_HASH),
            ..Default::default()
        };
        let block_body = BlockBody {
            transactions: vec![Transaction::decode(&hex::decode("b86f02f86c8330182480114e82f618946177843db3138ae69679a54b95cf345ed759450d870aa87bee53800080c080a0151ccc02146b9b11adf516e6787b59acae3e76544fdcd75e77e67c6b598ce65da064c5dd5aae2fbb535830ebbdad0234975cd7ece3562013b63ea18cc0df6c97d4").unwrap()).unwrap(),
            Transaction::decode(&hex::decode("f86d80843baa0c4082f618946177843db3138ae69679a54b95cf345ed759450d870aa87bee538000808360306ba0151ccc02146b9b11adf516e6787b59acae3e76544fdcd75e77e67c6b598ce65da064c5dd5aae2fbb535830ebbdad0234975cd7ece3562013b63ea18cc0df6c97d4").unwrap()).unwrap()],
            ommers: Default::default(),
            withdrawals: Default::default(),
        };
        (block_header, block_body)
    }

    async fn test_store_block_number(store: Store) {
        let block_hash = H256::random();
        let block_number = 6;

        store
            .add_block_number(block_hash, block_number)
            .await
            .unwrap();

        let stored_number = store.get_block_number(block_hash).await.unwrap().unwrap();

        assert_eq!(stored_number, block_number);
    }

    async fn test_store_transaction_location(store: Store) {
        let transaction_hash = H256::random();
        let block_hash = H256::random();
        let block_number = 6;
        let index = 3;

        store
            .add_transaction_location(transaction_hash, block_number, block_hash, index)
            .await
            .unwrap();

        store
            .set_canonical_block(block_number, block_hash)
            .await
            .unwrap();

        let stored_location = store
            .get_transaction_location(transaction_hash)
            .await
            .unwrap()
            .unwrap();

        assert_eq!(stored_location, (block_number, block_hash, index));
    }

    async fn test_store_transaction_location_not_canonical(store: Store) {
        let transaction_hash = H256::random();
        let block_hash = H256::random();
        let block_number = 6;
        let index = 3;

        store
            .add_transaction_location(transaction_hash, block_number, block_hash, index)
            .await
            .unwrap();

        store
            .set_canonical_block(block_number, H256::random())
            .await
            .unwrap();

        assert_eq!(
            store
                .get_transaction_location(transaction_hash)
                .await
                .unwrap(),
            None
        )
    }

    async fn test_store_block_receipt(store: Store) {
        let receipt = Receipt {
            tx_type: TxType::EIP2930,
            succeeded: true,
            cumulative_gas_used: 1747,
            logs: vec![],
        };
        let block_number = 6;
        let index = 4;
        let block_hash = H256::random();

        store
            .add_receipt(block_hash, index, receipt.clone())
            .await
            .unwrap();

        store
            .set_canonical_block(block_number, block_hash)
            .await
            .unwrap();

        let stored_receipt = store
            .get_receipt(block_number, index)
            .await
            .unwrap()
            .unwrap();

        assert_eq!(stored_receipt, receipt);
    }

    async fn test_store_account_code(store: Store) {
        let code_hash = H256::random();
        let code = Bytes::from("kiwi");

        store
            .add_account_code(code_hash, code.clone())
            .await
            .unwrap();

        let stored_code = store.get_account_code(code_hash).unwrap().unwrap();

        assert_eq!(stored_code, code);
    }

    async fn test_store_block_tags(store: Store) {
        let earliest_block_number = 0;
        let finalized_block_number = 7;
        let safe_block_number = 6;
        let latest_block_number = 8;
        let pending_block_number = 9;

        store
            .update_earliest_block_number(earliest_block_number)
            .await
            .unwrap();
        store
            .update_finalized_block_number(finalized_block_number)
            .await
            .unwrap();
        store
            .update_safe_block_number(safe_block_number)
            .await
            .unwrap();
        store
            .update_latest_block_number(latest_block_number)
            .await
            .unwrap();
        store
            .update_pending_block_number(pending_block_number)
            .await
            .unwrap();

        let stored_earliest_block_number = store.get_earliest_block_number().await.unwrap();
        let stored_finalized_block_number =
            store.get_finalized_block_number().await.unwrap().unwrap();
        let stored_safe_block_number = store.get_safe_block_number().await.unwrap().unwrap();
        let stored_latest_block_number = store.get_latest_block_number().await.unwrap();
        let stored_pending_block_number = store.get_pending_block_number().await.unwrap().unwrap();

        assert_eq!(earliest_block_number, stored_earliest_block_number);
        assert_eq!(finalized_block_number, stored_finalized_block_number);
        assert_eq!(safe_block_number, stored_safe_block_number);
        assert_eq!(latest_block_number, stored_latest_block_number);
        assert_eq!(pending_block_number, stored_pending_block_number);
    }

    async fn test_chain_config_storage(store: Store) {
        let chain_config = example_chain_config();
        store.set_chain_config(&chain_config).await.unwrap();
        let retrieved_chain_config = store.get_chain_config().unwrap();
        assert_eq!(chain_config, retrieved_chain_config);
    }

    fn example_chain_config() -> ChainConfig {
        ChainConfig {
            chain_id: 3151908_u64,
            homestead_block: Some(0),
            eip150_block: Some(0),
            eip155_block: Some(0),
            eip158_block: Some(0),
            byzantium_block: Some(0),
            constantinople_block: Some(0),
            petersburg_block: Some(0),
            istanbul_block: Some(0),
            berlin_block: Some(0),
            london_block: Some(0),
            merge_netsplit_block: Some(0),
            shanghai_time: Some(0),
            cancun_time: Some(0),
            prague_time: Some(1718232101),
            terminal_total_difficulty: Some(58750000000000000000000),
            terminal_total_difficulty_passed: true,
            deposit_contract_address: H160::from_str("0x4242424242424242424242424242424242424242")
                .unwrap(),
            ..Default::default()
        }
    }
}<|MERGE_RESOLUTION|>--- conflicted
+++ resolved
@@ -352,18 +352,7 @@
         &self,
         state_trie: &mut Trie,
         account_updates: &[AccountUpdate],
-<<<<<<< HEAD
-    ) -> Result<H256, StoreError> {
-        self.apply_account_updates_from_trie(state_trie, account_updates)
-            .await?;
-
-        Ok(state_trie.hash()?)
-=======
     ) -> Result<Option<AccountUpdatesList>, StoreError> {
-        let Some(state_trie) = self.state_trie(block_hash)? else {
-            return Ok(None);
-        };
-
         Ok(Some(
             self.apply_account_updates_from_trie_batch(state_trie, account_updates)
                 .await?,
@@ -428,7 +417,6 @@
             storage_updates: ret_storage_updates,
             code_updates,
         })
->>>>>>> 8354c87f
     }
 
     /// Performs the same actions as apply_account_updates_from_trie
@@ -437,12 +425,8 @@
         &self,
         state_trie: &mut Trie,
         account_updates: &[AccountUpdate],
-<<<<<<< HEAD
-    ) -> Result<(), StoreError> {
-=======
         mut storage_tries: HashMap<Address, (TrieWitness, Trie)>,
     ) -> Result<(Trie, HashMap<Address, (TrieWitness, Trie)>), StoreError> {
->>>>>>> 8354c87f
         for update in account_updates.iter() {
             let hashed_address = hash_address(&update.address);
             if update.removed {
@@ -491,11 +475,7 @@
             }
         }
 
-<<<<<<< HEAD
-        Ok(())
-=======
         Ok((state_trie, storage_tries))
->>>>>>> 8354c87f
     }
 
     /// Adds all genesis accounts and returns the genesis block's state_root
