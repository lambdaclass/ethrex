--- conflicted
+++ resolved
@@ -18,16 +18,8 @@
 use ethrex_rlp::encode::RLPEncode;
 use ethrex_trie::{Nibbles, NodeRLP, Trie, TrieLogger, TrieNode, TrieWitness};
 use sha3::{Digest as _, Keccak256};
-<<<<<<< HEAD
 use std::collections::{BTreeMap, HashMap};
-use std::sync::Arc;
-=======
 use std::{collections::hash_map::Entry, sync::Arc};
-use std::{
-    collections::{BTreeMap, HashMap},
-    sync::RwLock,
-};
->>>>>>> e85d5085
 use std::{fmt::Debug, path::Path};
 use tracing::{debug, error, info, instrument};
 /// Number of state trie segments to fetch concurrently during state sync
@@ -40,11 +32,7 @@
 pub struct Store {
     pub engine: Arc<dyn StoreEngine>,
     pub chain_config: ChainConfig,
-<<<<<<< HEAD
     pub latest_block_header: Arc<ArcSwap<BlockHeader>>,
-=======
-    pub latest_block_header: Arc<RwLock<BlockHeader>>,
->>>>>>> e85d5085
 }
 
 pub type StorageTrieNodes = Vec<(H256, Vec<(Nibbles, Vec<u8>)>)>;
