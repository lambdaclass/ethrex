use crate::error::StoreError;
use crate::store_db::in_memory::Store as InMemoryStore;
#[cfg(feature = "rocksdb")]
use crate::store_db::rocksdb::Store as RocksDBStore;
use crate::{api::StoreEngine, apply_prefix};
use bytes::Bytes;

use ethereum_types::{Address, H256, U256};
use ethrex_common::{
    constants::EMPTY_TRIE_HASH,
    types::{
        AccountInfo, AccountState, AccountUpdate, Block, BlockBody, BlockHash, BlockHeader,
        BlockNumber, ChainConfig, ForkId, Genesis, GenesisAccount, Index, Receipt, Transaction,
        code_hash,
    },
};
use ethrex_rlp::decode::RLPDecode;
use ethrex_rlp::encode::RLPEncode;
use ethrex_trie::{Nibbles, NodeRLP, Trie, TrieLogger, TrieNode, TrieWitness};
use sha3::{Digest as _, Keccak256};
use std::sync::Arc;
use std::{
    collections::{BTreeMap, HashMap},
    sync::RwLock,
};
use std::{fmt::Debug, path::Path};
use tracing::{debug, error, info, instrument};
/// Number of state trie segments to fetch concurrently during state sync
pub const STATE_TRIE_SEGMENTS: usize = 2;
/// Maximum amount of reads from the snapshot in a single transaction to avoid performance hits due to long-living reads
/// This will always be the amount yielded by snapshot reads unless there are less elements left
pub const MAX_SNAPSHOT_READS: usize = 100;

#[derive(Debug, Clone)]
pub struct Store {
    pub engine: Arc<dyn StoreEngine>,
    pub chain_config: Arc<RwLock<ChainConfig>>,
    pub latest_block_header: Arc<RwLock<BlockHeader>>,
}

pub type StorageTrieNodes = Vec<(H256, Vec<(Nibbles, Vec<u8>)>)>;

#[derive(Debug, Clone, Copy, PartialEq, Eq)]
pub enum EngineType {
    InMemory,
    #[cfg(feature = "rocksdb")]
    RocksDB,
}

pub struct UpdateBatch {
    /// Nodes to be added to the state trie
    pub account_updates: Vec<TrieNode>,
    /// Storage tries updated and their new nodes
    pub storage_updates: Vec<(H256, Vec<TrieNode>)>,
    /// Blocks to be added
    pub blocks: Vec<Block>,
    /// Receipts added per block
    pub receipts: Vec<(H256, Vec<Receipt>)>,
    /// Code updates
    pub code_updates: Vec<(H256, Bytes)>,
}

type StorageUpdates = Vec<(H256, Vec<(Nibbles, Vec<u8>)>)>;

pub struct AccountUpdatesList {
    pub state_trie_hash: H256,
    pub state_updates: Vec<(Nibbles, Vec<u8>)>,
    pub storage_updates: StorageUpdates,
    pub code_updates: Vec<(H256, Bytes)>,
}

impl Store {
    pub async fn store_block_updates(&self, update_batch: UpdateBatch) -> Result<(), StoreError> {
        self.engine.apply_updates(update_batch).await
    }

    pub fn new(path: impl AsRef<Path>, engine_type: EngineType) -> Result<Self, StoreError> {
        let path = path.as_ref();
        info!(engine = ?engine_type, ?path, "Opening storage engine");
        let store = match engine_type {
            #[cfg(feature = "rocksdb")]
            EngineType::RocksDB => Self {
                engine: Arc::new(RocksDBStore::new(path)?),
                chain_config: Default::default(),
                latest_block_header: Arc::new(RwLock::new(BlockHeader::default())),
            },
            EngineType::InMemory => Self {
                engine: Arc::new(InMemoryStore::new()),
                chain_config: Default::default(),
                latest_block_header: Arc::new(RwLock::new(BlockHeader::default())),
            },
        };

        Ok(store)
    }

    pub async fn new_from_genesis(
        store_path: &Path,
        engine_type: EngineType,
        genesis_path: &str,
    ) -> Result<Self, StoreError> {
        let file = std::fs::File::open(genesis_path)
            .map_err(|error| StoreError::Custom(format!("Failed to open genesis file: {error}")))?;
        let reader = std::io::BufReader::new(file);
        let genesis: Genesis =
            serde_json::from_reader(reader).expect("Failed to deserialize genesis file");
        let store = Self::new(store_path, engine_type)?;
        store.add_initial_state(genesis).await?;
        Ok(store)
    }

    pub async fn get_account_info(
        &self,
        block_number: BlockNumber,
        address: Address,
    ) -> Result<Option<AccountInfo>, StoreError> {
        match self.get_canonical_block_hash(block_number).await? {
            Some(block_hash) => self.get_account_info_by_hash(block_hash, address),
            None => Ok(None),
        }
    }

    pub fn get_account_info_by_hash(
        &self,
        block_hash: BlockHash,
        address: Address,
    ) -> Result<Option<AccountInfo>, StoreError> {
        let Some(state_trie) = self.state_trie(block_hash)? else {
            return Ok(None);
        };
        let hashed_address = hash_address(&address);

        let Some(encoded_state) = state_trie.get(&hashed_address)? else {
            return Ok(None);
        };

        let account_state = AccountState::decode(&encoded_state)?;
        Ok(Some(AccountInfo {
            code_hash: account_state.code_hash,
            balance: account_state.balance,
            nonce: account_state.nonce,
        }))
    }

    pub fn get_account_state_by_acc_hash(
        &self,
        block_hash: BlockHash,
        account_hash: H256,
    ) -> Result<Option<AccountState>, StoreError> {
        let Some(state_trie) = self.state_trie(block_hash)? else {
            return Ok(None);
        };
        let Some(encoded_state) = state_trie.get(&account_hash.to_fixed_bytes().to_vec())? else {
            return Ok(None);
        };
        let account_state = AccountState::decode(&encoded_state)?;
        Ok(Some(account_state))
    }

    pub async fn add_block_header(
        &self,
        block_hash: BlockHash,
        block_header: BlockHeader,
    ) -> Result<(), StoreError> {
        self.engine.add_block_header(block_hash, block_header).await
    }

    pub async fn add_block_headers(
        &self,
        block_headers: Vec<BlockHeader>,
    ) -> Result<(), StoreError> {
        self.engine.add_block_headers(block_headers).await
    }

    pub fn get_block_header(
        &self,
        block_number: BlockNumber,
    ) -> Result<Option<BlockHeader>, StoreError> {
        let latest = self
            .latest_block_header
            .read()
            .map_err(|_| StoreError::LockError)?
            .clone();
        if block_number == latest.number {
            return Ok(Some(latest));
        }
        self.engine.get_block_header(block_number)
    }

    pub fn get_block_header_by_hash(
        &self,
        block_hash: BlockHash,
    ) -> Result<Option<BlockHeader>, StoreError> {
        {
            let latest = self
                .latest_block_header
                .read()
                .map_err(|_| StoreError::LockError)?;
            if block_hash == latest.hash() {
                return Ok(Some(latest.clone()));
            }
        }

        self.engine.get_block_header_by_hash(block_hash)
    }

    pub async fn get_block_body_by_hash(
        &self,
        block_hash: BlockHash,
    ) -> Result<Option<BlockBody>, StoreError> {
        self.engine.get_block_body_by_hash(block_hash).await
    }

    pub async fn add_block_body(
        &self,
        block_hash: BlockHash,
        block_body: BlockBody,
    ) -> Result<(), StoreError> {
        self.engine.add_block_body(block_hash, block_body).await
    }

    pub async fn get_block_body(
        &self,
        block_number: BlockNumber,
    ) -> Result<Option<BlockBody>, StoreError> {
        // FIXME (#4353)
        let latest = self
            .latest_block_header
            .read()
            .map_err(|_| StoreError::LockError)?
            .clone();
        if block_number == latest.number {
            // The latest may not be marked as canonical yet
            return self.engine.get_block_body_by_hash(latest.hash()).await;
        }
        self.engine.get_block_body(block_number).await
    }

    pub async fn remove_block(&self, block_number: BlockNumber) -> Result<(), StoreError> {
        self.engine.remove_block(block_number).await
    }

    pub async fn get_block_bodies(
        &self,
        from: BlockNumber,
        to: BlockNumber,
    ) -> Result<Vec<BlockBody>, StoreError> {
        self.engine.get_block_bodies(from, to).await
    }

    pub async fn get_block_bodies_by_hash(
        &self,
        hashes: Vec<BlockHash>,
    ) -> Result<Vec<BlockBody>, StoreError> {
        self.engine.get_block_bodies_by_hash(hashes).await
    }

    pub async fn add_pending_block(&self, block: Block) -> Result<(), StoreError> {
        info!("Adding block to pending: {}", block.hash());
        self.engine.add_pending_block(block).await
    }

    pub async fn get_pending_block(
        &self,
        block_hash: BlockHash,
    ) -> Result<Option<Block>, StoreError> {
        info!("get pending: {}", block_hash);
        self.engine.get_pending_block(block_hash).await
    }

    pub async fn add_block_number(
        &self,
        block_hash: BlockHash,
        block_number: BlockNumber,
    ) -> Result<(), StoreError> {
        self.engine
            .clone()
            .add_block_number(block_hash, block_number)
            .await
    }

    pub async fn get_block_number(
        &self,
        block_hash: BlockHash,
    ) -> Result<Option<BlockNumber>, StoreError> {
        self.engine.get_block_number(block_hash).await
    }

    pub async fn get_fork_id(&self) -> Result<ForkId, StoreError> {
        let chain_config = self.get_chain_config()?;
        let genesis_header = self
            .engine
            .get_block_header(0)?
            .ok_or(StoreError::MissingEarliestBlockNumber)?;
        let block_number = self.get_latest_block_number().await?;
        let block_header = self
            .get_block_header(block_number)?
            .ok_or(StoreError::MissingLatestBlockNumber)?;

        Ok(ForkId::new(
            chain_config,
            genesis_header,
            block_header.timestamp,
            block_number,
        ))
    }

    pub async fn get_transaction_location(
        &self,
        transaction_hash: H256,
    ) -> Result<Option<(BlockNumber, BlockHash, Index)>, StoreError> {
        self.engine.get_transaction_location(transaction_hash).await
    }

    pub async fn add_account_code(&self, code_hash: H256, code: Bytes) -> Result<(), StoreError> {
        self.engine.add_account_code(code_hash, code).await
    }

    pub fn get_account_code(&self, code_hash: H256) -> Result<Option<Bytes>, StoreError> {
        self.engine.get_account_code(code_hash)
    }

    pub async fn get_code_by_account_address(
        &self,
        block_number: BlockNumber,
        address: Address,
    ) -> Result<Option<Bytes>, StoreError> {
        let Some(block_hash) = self.get_canonical_block_hash(block_number).await? else {
            return Ok(None);
        };
        let Some(state_trie) = self.state_trie(block_hash)? else {
            return Ok(None);
        };
        let hashed_address = hash_address(&address);
        let Some(encoded_state) = state_trie.get(&hashed_address)? else {
            return Ok(None);
        };
        let account_state = AccountState::decode(&encoded_state)?;
        self.get_account_code(account_state.code_hash)
    }

    pub async fn get_nonce_by_account_address(
        &self,
        block_number: BlockNumber,
        address: Address,
    ) -> Result<Option<u64>, StoreError> {
        let Some(block_hash) = self.get_canonical_block_hash(block_number).await? else {
            return Ok(None);
        };
        let Some(state_trie) = self.state_trie(block_hash)? else {
            return Ok(None);
        };
        let hashed_address = hash_address(&address);
        let Some(encoded_state) = state_trie.get(&hashed_address)? else {
            return Ok(None);
        };
        let account_state = AccountState::decode(&encoded_state)?;
        Ok(Some(account_state.nonce))
    }

    /// Applies account updates based on the block's latest storage state
    /// and returns the new state root after the updates have been applied.
    #[instrument(level = "trace", name = "Trie update", skip_all)]
    pub async fn apply_account_updates_batch(
        &self,
        block_hash: BlockHash,
        account_updates: &[AccountUpdate],
    ) -> Result<Option<AccountUpdatesList>, StoreError> {
        let Some(state_trie) = self.state_trie(block_hash)? else {
            return Ok(None);
        };

        Ok(Some(
            self.apply_account_updates_from_trie_batch(state_trie, account_updates)
                .await?,
        ))
    }

    pub async fn apply_account_updates_from_trie_batch(
        &self,
        mut state_trie: Trie,
        account_updates: impl IntoIterator<Item = &AccountUpdate>,
    ) -> Result<AccountUpdatesList, StoreError> {
        let mut ret_storage_updates = Vec::new();
        let mut code_updates = Vec::new();
        let state_root = state_trie.hash_no_commit();
        for update in account_updates {
            let hashed_address = hash_address(&update.address);
            if update.removed {
                // Remove account from trie
                state_trie.remove(&hashed_address)?;
                continue;
            }
            // Add or update AccountState in the trie
            // Fetch current state or create a new state to be inserted
            let mut account_state = match state_trie.get(&hashed_address)? {
                Some(encoded_state) => AccountState::decode(&encoded_state)?,
                None => AccountState::default(),
            };
            if let Some(info) = &update.info {
                account_state.nonce = info.nonce;
                account_state.balance = info.balance;
                account_state.code_hash = info.code_hash;
                // Store updated code in DB
                if let Some(code) = &update.code {
                    code_updates.push((info.code_hash, code.clone()));
                }
            }
            // Store the added storage in the account's storage trie and compute its new root
            if !update.added_storage.is_empty() {
                let mut storage_trie = self.engine.open_storage_trie(
                    H256::from_slice(&hashed_address),
                    account_state.storage_root,
                    state_root,
                )?;
                for (storage_key, storage_value) in &update.added_storage {
                    let hashed_key = hash_key(storage_key);
                    if storage_value.is_zero() {
                        storage_trie.remove(&hashed_key)?;
                    } else {
                        storage_trie.insert(hashed_key, storage_value.encode_to_vec())?;
                    }
                }
                let (storage_hash, storage_updates) =
                    storage_trie.collect_changes_since_last_hash();
                account_state.storage_root = storage_hash;
                ret_storage_updates.push((H256::from_slice(&hashed_address), storage_updates));
            }
            state_trie.insert(hashed_address, account_state.encode_to_vec())?;
        }
        let (state_trie_hash, state_updates) = state_trie.collect_changes_since_last_hash();

        Ok(AccountUpdatesList {
            state_trie_hash,
            state_updates,
            storage_updates: ret_storage_updates,
            code_updates,
        })
    }

    /// Performs the same actions as apply_account_updates_from_trie
    ///  but also returns the used storage tries with witness recorded
    pub async fn apply_account_updates_from_trie_with_witness(
        &self,
        mut state_trie: Trie,
        account_updates: &[AccountUpdate],
        mut storage_tries: HashMap<Address, (TrieWitness, Trie)>,
    ) -> Result<(Trie, HashMap<Address, (TrieWitness, Trie)>), StoreError> {
        let state_root = state_trie.hash_no_commit();
        for update in account_updates.iter() {
            let hashed_address = hash_address(&update.address);
            if update.removed {
                // Remove account from trie
                state_trie.remove(&hashed_address)?;
            } else {
                // Add or update AccountState in the trie
                // Fetch current state or create a new state to be inserted
                let mut account_state = match state_trie.get(&hashed_address)? {
                    Some(encoded_state) => AccountState::decode(&encoded_state)?,
                    None => AccountState::default(),
                };
                if let Some(info) = &update.info {
                    account_state.nonce = info.nonce;
                    account_state.balance = info.balance;
                    account_state.code_hash = info.code_hash;
                    // Store updated code in DB
                    if let Some(code) = &update.code {
                        self.add_account_code(info.code_hash, code.clone()).await?;
                    }
                }
                // Store the added storage in the account's storage trie and compute its new root
                if !update.added_storage.is_empty() {
                    let (_witness, storage_trie) = match storage_tries.entry(update.address) {
                        std::collections::hash_map::Entry::Occupied(value) => value.into_mut(),
                        std::collections::hash_map::Entry::Vacant(vacant) => {
                            let trie = self.engine.open_storage_trie(
                                H256::from_slice(&hashed_address),
                                account_state.storage_root,
                                state_root,
                            )?;
                            vacant.insert(TrieLogger::open_trie(trie))
                        }
                    };

                    for (storage_key, storage_value) in &update.added_storage {
                        let hashed_key = hash_key(storage_key);
                        if storage_value.is_zero() {
                            storage_trie.remove(&hashed_key)?;
                        } else {
                            storage_trie.insert(hashed_key, storage_value.encode_to_vec())?;
                        }
                    }
                    account_state.storage_root = storage_trie.hash_no_commit();
                }
                state_trie.insert(hashed_address, account_state.encode_to_vec())?;
            }
        }

        Ok((state_trie, storage_tries))
    }

    /// Adds all genesis accounts and returns the genesis block's state_root
    pub async fn setup_genesis_state_trie(
        &self,
        genesis_accounts: BTreeMap<Address, GenesisAccount>,
    ) -> Result<H256, StoreError> {
        let mut nodes = HashMap::new();
        let mut genesis_state_trie = self.engine.open_direct_state_trie(*EMPTY_TRIE_HASH)?;
        for (address, account) in genesis_accounts {
            let hashed_address = hash_address(&address);
            // Store account code (as this won't be stored in the trie)
            let code_hash = code_hash(&account.code);
            self.add_account_code(code_hash, account.code).await?;
            // Store the account's storage in a clean storage trie and compute its root
            let mut storage_trie = self
                .engine
                .open_direct_storage_trie(H256::from_slice(&hashed_address), *EMPTY_TRIE_HASH)?;
            for (storage_key, storage_value) in account.storage {
                if !storage_value.is_zero() {
                    let hashed_key = hash_key(&H256(storage_key.to_big_endian()));
                    storage_trie.insert(hashed_key, storage_value.encode_to_vec())?;
                }
            }
            let (storage_root, new_nodes) = storage_trie.collect_changes_since_last_hash();
            nodes.insert(H256::from_slice(&hashed_address), new_nodes);
            // Add account to trie
            let account_state = AccountState {
                nonce: account.nonce,
                balance: account.balance,
                storage_root,
                code_hash,
            };
            genesis_state_trie.insert(hashed_address, account_state.encode_to_vec())?;
        }
        let (state_root, state_nodes) = genesis_state_trie.collect_changes_since_last_hash();

        // TODO: replace this with a Store method
        genesis_state_trie.db().put_batch(
            nodes
                .into_iter()
                .flat_map(|(account_hash, nodes)| {
                    nodes
                        .into_iter()
                        .map(move |(path, node)| (apply_prefix(Some(account_hash), path), node))
                })
                .chain(state_nodes)
                .collect(),
        )?;
        Ok(state_root)
    }

    pub async fn add_receipt(
        &self,
        block_hash: BlockHash,
        index: Index,
        receipt: Receipt,
    ) -> Result<(), StoreError> {
        self.engine.add_receipt(block_hash, index, receipt).await
    }

    pub async fn add_receipts(
        &self,
        block_hash: BlockHash,
        receipts: Vec<Receipt>,
    ) -> Result<(), StoreError> {
        self.engine.add_receipts(block_hash, receipts).await
    }

    /// Obtain receipt for a canonical block represented by the block number.
    pub async fn get_receipt(
        &self,
        block_number: BlockNumber,
        index: Index,
    ) -> Result<Option<Receipt>, StoreError> {
        // FIXME (#4353)
        let Some(block_hash) = self.get_canonical_block_hash(block_number).await? else {
            return Ok(None);
        };
        self.engine.get_receipt(block_hash, index).await
    }

    pub async fn add_block(&self, block: Block) -> Result<(), StoreError> {
        self.add_blocks(vec![block]).await
    }

    pub async fn add_blocks(&self, blocks: Vec<Block>) -> Result<(), StoreError> {
        self.engine.add_blocks(blocks).await
    }

    pub async fn add_initial_state(&self, genesis: Genesis) -> Result<(), StoreError> {
        debug!("Storing initial state from genesis");

        // Obtain genesis block
        let genesis_block = genesis.get_block();
        let genesis_block_number = genesis_block.header.number;

        let genesis_hash = genesis_block.hash();

        // Set chain config
        self.set_chain_config(&genesis.config).await?;

        if let Some(number) = self.engine.get_latest_block_number().await? {
            *self
                .latest_block_header
                .write()
                .map_err(|_| StoreError::LockError)? = self
                .engine
                .get_block_header(number)?
                .ok_or_else(|| StoreError::MissingLatestBlockNumber)?;
        }

        match self.engine.get_block_header(genesis_block_number)? {
            Some(header) if header.hash() == genesis_hash => {
                info!("Received genesis file matching a previously stored one, nothing to do");
                return Ok(());
            }
            Some(_) => {
                error!(
                    "The chain configuration stored in the database is incompatible with the provided configuration. If you intended to switch networks, choose another datadir or clear the database (e.g., run `ethrex removedb`) and try again."
                );
                return Err(StoreError::IncompatibleChainConfig);
            }
            None => {
                self.engine
                    .add_block_header(genesis_hash, genesis_block.header.clone())
                    .await?
            }
        }
        // Store genesis accounts
        // TODO: Should we use this root instead of computing it before the block hash check?
        let genesis_state_root = self.setup_genesis_state_trie(genesis.alloc).await?;
        debug_assert_eq!(genesis_state_root, genesis_block.header.state_root);

        // Store genesis block
        info!(hash = %genesis_hash, "Storing genesis block");

        self.add_block(genesis_block).await?;
        self.update_earliest_block_number(genesis_block_number)
            .await?;
        self.forkchoice_update(None, genesis_block_number, genesis_hash, None, None)
            .await?;
        Ok(())
    }

    pub async fn load_initial_state(&self) -> Result<(), StoreError> {
        info!("Loading initial state from DB");
        let Some(number) = self.engine.get_latest_block_number().await? else {
            return Err(StoreError::MissingLatestBlockNumber);
        };
        let latest_block_header = self
            .engine
            .get_block_header(number)?
            .ok_or_else(|| StoreError::Custom("latest block header is missing".to_string()))?;
        *self
            .latest_block_header
            .write()
            .map_err(|_| StoreError::LockError)? = latest_block_header;
        Ok(())
    }

    pub async fn get_transaction_by_hash(
        &self,
        transaction_hash: H256,
    ) -> Result<Option<Transaction>, StoreError> {
        self.engine.get_transaction_by_hash(transaction_hash).await
    }

    pub async fn get_transaction_by_location(
        &self,
        block_hash: BlockHash,
        index: Index,
    ) -> Result<Option<Transaction>, StoreError> {
        self.engine
            .get_transaction_by_location(block_hash, index)
            .await
    }

    pub async fn get_block_by_hash(&self, block_hash: H256) -> Result<Option<Block>, StoreError> {
        self.engine.get_block_by_hash(block_hash).await
    }

    pub async fn get_block_by_number(
        &self,
        block_number: BlockNumber,
    ) -> Result<Option<Block>, StoreError> {
        self.engine.get_block_by_number(block_number).await
    }

    pub async fn get_storage_at(
        &self,
        block_number: BlockNumber,
        address: Address,
        storage_key: H256,
    ) -> Result<Option<U256>, StoreError> {
        match self.get_canonical_block_hash(block_number).await? {
            Some(block_hash) => self.get_storage_at_hash(block_hash, address, storage_key),
            None => Ok(None),
        }
    }

    pub fn get_storage_at_hash(
        &self,
        block_hash: BlockHash,
        address: Address,
        storage_key: H256,
    ) -> Result<Option<U256>, StoreError> {
        let Some(storage_trie) = self.storage_trie(block_hash, address)? else {
            return Ok(None);
        };
        let hashed_key = hash_key(&storage_key);
        storage_trie
            .get(&hashed_key)?
            .map(|rlp| U256::decode(&rlp).map_err(StoreError::RLPDecode))
            .transpose()
    }

    pub async fn set_chain_config(&self, chain_config: &ChainConfig) -> Result<(), StoreError> {
        *self
            .chain_config
            .write()
            .map_err(|_| StoreError::LockError)? = *chain_config;
        self.engine.set_chain_config(chain_config).await
    }

    pub fn get_chain_config(&self) -> Result<ChainConfig, StoreError> {
        Ok(*self
            .chain_config
            .read()
            .map_err(|_| StoreError::LockError)?)
    }

    pub async fn update_earliest_block_number(
        &self,
        block_number: BlockNumber,
    ) -> Result<(), StoreError> {
        self.engine.update_earliest_block_number(block_number).await
    }

    pub async fn get_earliest_block_number(&self) -> Result<BlockNumber, StoreError> {
        self.engine
            .get_earliest_block_number()
            .await?
            .ok_or(StoreError::MissingEarliestBlockNumber)
    }

    pub async fn get_finalized_block_number(&self) -> Result<Option<BlockNumber>, StoreError> {
        self.engine.get_finalized_block_number().await
    }

    pub async fn get_safe_block_number(&self) -> Result<Option<BlockNumber>, StoreError> {
        self.engine.get_safe_block_number().await
    }

    pub async fn get_latest_block_number(&self) -> Result<BlockNumber, StoreError> {
        Ok(self
            .latest_block_header
            .read()
            .map_err(|_| StoreError::LockError)?
            .number)
    }

    pub async fn update_pending_block_number(
        &self,
        block_number: BlockNumber,
    ) -> Result<(), StoreError> {
        self.engine.update_pending_block_number(block_number).await
    }

    pub async fn get_pending_block_number(&self) -> Result<Option<BlockNumber>, StoreError> {
        self.engine.get_pending_block_number().await
    }

    pub async fn get_canonical_block_hash(
        &self,
        block_number: BlockNumber,
    ) -> Result<Option<BlockHash>, StoreError> {
        {
            let last = self
                .latest_block_header
                .read()
                .map_err(|_| StoreError::LockError)?;
            if last.number == block_number {
                return Ok(Some(last.hash()));
            }
        }
        self.engine.get_canonical_block_hash(block_number).await
    }

    pub async fn get_latest_canonical_block_hash(&self) -> Result<Option<BlockHash>, StoreError> {
        Ok(Some(
            self.latest_block_header
                .read()
                .map_err(|_| StoreError::LockError)?
                .hash(),
        ))
    }

    /// Updates the canonical chain.
    /// Inserts new canonical blocks, removes blocks beyond the new head,
    /// and updates the head, safe, and finalized block pointers.
    /// All operations are performed in a single database transaction.
    pub async fn forkchoice_update(
        &self,
        new_canonical_blocks: Option<Vec<(BlockNumber, BlockHash)>>,
        head_number: BlockNumber,
        head_hash: BlockHash,
        safe: Option<BlockNumber>,
        finalized: Option<BlockNumber>,
    ) -> Result<(), StoreError> {
        // Updates first the latest_block_header
        // to avoid nonce inconsistencies #3927.
        *self
            .latest_block_header
            .write()
            .map_err(|_| StoreError::LockError)? = self
            .engine
            .get_block_header_by_hash(head_hash)?
            .ok_or_else(|| StoreError::MissingLatestBlockNumber)?;
        self.engine
            .forkchoice_update(
                new_canonical_blocks,
                head_number,
                head_hash,
                safe,
                finalized,
            )
            .await?;

        Ok(())
    }

    /// Obtain the storage trie for the given block
    pub fn state_trie(&self, block_hash: BlockHash) -> Result<Option<Trie>, StoreError> {
        let Some(header) = self.get_block_header_by_hash(block_hash)? else {
            return Ok(None);
        };
        Ok(Some(self.engine.open_state_trie(header.state_root)?))
    }

    /// Obtain the storage trie for the given account on the given block
    pub fn storage_trie(
        &self,
        block_hash: BlockHash,
        address: Address,
    ) -> Result<Option<Trie>, StoreError> {
        let Some(header) = self.get_block_header_by_hash(block_hash)? else {
            return Ok(None);
        };
        // Fetch Account from state_trie
        let Some(state_trie) = self.state_trie(block_hash)? else {
            return Ok(None);
        };
        let hashed_address = hash_address(&address);
        let Some(encoded_account) = state_trie.get(&hashed_address)? else {
            return Ok(None);
        };
        let account = AccountState::decode(&encoded_account)?;
        // Open storage_trie
        let storage_root = account.storage_root;
        Ok(Some(self.engine.open_storage_trie(
            H256::from_slice(&hashed_address),
            storage_root,
            header.state_root,
        )?))
    }

    pub async fn get_account_state(
        &self,
        block_number: BlockNumber,
        address: Address,
    ) -> Result<Option<AccountState>, StoreError> {
        let Some(block_hash) = self.get_canonical_block_hash(block_number).await? else {
            return Ok(None);
        };
        let Some(state_trie) = self.state_trie(block_hash)? else {
            return Ok(None);
        };
        get_account_state_from_trie(&state_trie, address)
    }

    pub fn get_account_state_by_hash(
        &self,
        block_hash: BlockHash,
        address: Address,
    ) -> Result<Option<AccountState>, StoreError> {
        let Some(state_trie) = self.state_trie(block_hash)? else {
            return Ok(None);
        };
        self.get_account_state_from_trie(&state_trie, address)
    }

    pub fn get_account_state_from_trie(
        &self,
        state_trie: &Trie,
        address: Address,
    ) -> Result<Option<AccountState>, StoreError> {
        let hashed_address = hash_address(&address);
        let Some(encoded_state) = state_trie.get(&hashed_address)? else {
            return Ok(None);
        };
        Ok(Some(AccountState::decode(&encoded_state)?))
    }

    /// Constructs a merkle proof for the given account address against a given state.
    /// If storage_keys are provided, also constructs the storage proofs for those keys.
    ///
    /// Returns `None` if the state trie is missing, otherwise returns the proof.
    pub async fn get_account_proof(
        &self,
        state_root: H256,
        address: Address,
        storage_keys: &[H256],
    ) -> Result<Option<AccountProof>, StoreError> {
        // TODO: check state root
        // let Some(state_trie) = self.open_state_trie(state_trie)? else {
        //     return Ok(None);
        // };
        let state_trie = self.open_state_trie(state_root)?;
        let hashed_address = hash_address_fixed(&address);
        let address_path = hashed_address.0.to_vec();
        let proof = state_trie.get_proof(&address_path)?;
        let account_opt = state_trie
            .get(&address_path)?
            .map(|encoded_state| AccountState::decode(&encoded_state))
            .transpose()?;

        let mut storage_proof = Vec::with_capacity(storage_keys.len());

        if let Some(account) = &account_opt {
            let storage_trie = self.engine.open_storage_trie(
                hashed_address,
                account.storage_root,
                state_trie.hash_no_commit(),
            )?;

            for key in storage_keys {
                let hashed_key = hash_key(key);
                let proof = storage_trie.get_proof(&hashed_key)?;
                let value = storage_trie
                    .get(&hashed_key)?
                    .map(|rlp| U256::decode(&rlp).map_err(StoreError::RLPDecode))
                    .transpose()?
                    .unwrap_or_default();

                let slot_proof = StorageSlotProof {
                    proof,
                    key: *key,
                    value,
                };
                storage_proof.push(slot_proof);
            }
        } else {
            storage_proof.extend(storage_keys.iter().map(|key| StorageSlotProof {
                proof: Vec::new(),
                key: *key,
                value: U256::zero(),
            }));
        }
        let account = account_opt.unwrap_or_default();
        let account_proof = AccountProof {
            proof,
            account,
            storage_proof,
        };
        Ok(Some(account_proof))
    }

    // Returns an iterator across all accounts in the state trie given by the state_root
    // Does not check that the state_root is valid
    pub fn iter_accounts_from(
        &self,
        state_root: H256,
        starting_address: H256,
    ) -> Result<impl Iterator<Item = (H256, AccountState)>, StoreError> {
        let mut iter = self.engine.open_locked_state_trie(state_root)?.into_iter();
        iter.advance(starting_address.0.to_vec())?;
        Ok(iter.content().map_while(|(path, value)| {
            Some((H256::from_slice(&path), AccountState::decode(&value).ok()?))
        }))
    }

    // Returns an iterator across all accounts in the state trie given by the state_root
    // Does not check that the state_root is valid
    pub fn iter_accounts(
        &self,
        state_root: H256,
    ) -> Result<impl Iterator<Item = (H256, AccountState)>, StoreError> {
        self.iter_accounts_from(state_root, H256::zero())
    }

    // Returns an iterator across all accounts in the state trie given by the state_root
    // Does not check that the state_root is valid
    pub fn iter_storage_from(
        &self,
        state_root: H256,
        hashed_address: H256,
        starting_slot: H256,
    ) -> Result<Option<impl Iterator<Item = (H256, U256)>>, StoreError> {
        let state_trie = self.engine.open_locked_state_trie(state_root)?;
        let Some(account_rlp) = state_trie.get(&hashed_address.as_bytes().to_vec())? else {
            return Ok(None);
        };
        let storage_root = AccountState::decode(&account_rlp)?.storage_root;
        let mut iter = self
            .engine
            .open_locked_storage_trie(hashed_address, storage_root, state_root)?
            .into_iter();
        iter.advance(starting_slot.0.to_vec())?;
        Ok(Some(iter.content().map_while(|(path, value)| {
            Some((H256::from_slice(&path), U256::decode(&value).ok()?))
        })))
    }

    // Returns an iterator across all accounts in the state trie given by the state_root
    // Does not check that the state_root is valid
    pub fn iter_storage(
        &self,
        state_root: H256,
        hashed_address: H256,
    ) -> Result<Option<impl Iterator<Item = (H256, U256)>>, StoreError> {
        self.iter_storage_from(state_root, hashed_address, H256::zero())
    }

    pub fn get_account_range_proof(
        &self,
        state_root: H256,
        starting_hash: H256,
        last_hash: Option<H256>,
    ) -> Result<Vec<Vec<u8>>, StoreError> {
        let state_trie = self.engine.open_state_trie(state_root)?;
        let mut proof = state_trie.get_proof(&starting_hash.as_bytes().to_vec())?;
        if let Some(last_hash) = last_hash {
            proof.extend_from_slice(&state_trie.get_proof(&last_hash.as_bytes().to_vec())?);
        }
        Ok(proof)
    }

    pub fn get_storage_range_proof(
        &self,
        state_root: H256,
        hashed_address: H256,
        starting_hash: H256,
        last_hash: Option<H256>,
    ) -> Result<Option<Vec<Vec<u8>>>, StoreError> {
        let state_trie = self.engine.open_state_trie(state_root)?;
        let Some(account_rlp) = state_trie.get(&hashed_address.as_bytes().to_vec())? else {
            return Ok(None);
        };
        let storage_root = AccountState::decode(&account_rlp)?.storage_root;
        let storage_trie =
            self.engine
                .open_storage_trie(hashed_address, storage_root, state_root)?;
        let mut proof = storage_trie.get_proof(&starting_hash.as_bytes().to_vec())?;
        if let Some(last_hash) = last_hash {
            proof.extend_from_slice(&storage_trie.get_proof(&last_hash.as_bytes().to_vec())?);
        }
        Ok(Some(proof))
    }

    /// Receives the root of the state trie and a list of paths where the first path will correspond to a path in the state trie
    /// (aka a hashed account address) and the following paths will be paths in the account's storage trie (aka hashed storage keys)
    /// If only one hash (account) is received, then the state trie node containing the account will be returned.
    /// If more than one hash is received, then the storage trie nodes where each storage key is stored will be returned
    /// For more information check out snap capability message [`GetTrieNodes`](https://github.com/ethereum/devp2p/blob/master/caps/snap.md#gettrienodes-0x06)
    /// The paths can be either full paths (hash) or partial paths (compact-encoded nibbles), if a partial path is given for the account this method will not return storage nodes for it
    pub fn get_trie_nodes(
        &self,
        state_root: H256,
        paths: Vec<Vec<u8>>,
        byte_limit: u64,
    ) -> Result<Vec<Vec<u8>>, StoreError> {
        let Some(account_path) = paths.first() else {
            return Ok(vec![]);
        };
        let state_trie = self.engine.open_state_trie(state_root)?;
        // State Trie Nodes Request
        if paths.len() == 1 {
            // Fetch state trie node
            let node = state_trie.get_node(account_path)?;
            return Ok(vec![node]);
        }
        // Storage Trie Nodes Request
        let Some(account_state) = state_trie
            .get(account_path)?
            .map(|ref rlp| AccountState::decode(rlp))
            .transpose()?
        else {
            return Ok(vec![]);
        };
        // We can't access the storage trie without the account's address hash
        let Ok(hashed_address) = account_path.clone().try_into().map(H256) else {
            return Ok(vec![]);
        };
        let storage_trie = self.engine.open_storage_trie(
            hashed_address,
            account_state.storage_root,
            state_root,
        )?;
        // Fetch storage trie nodes
        let mut nodes = vec![];
        let mut bytes_used = 0;
        for path in paths.iter().skip(1) {
            if bytes_used >= byte_limit {
                break;
            }
            let node = storage_trie.get_node(path)?;
            bytes_used += node.len() as u64;
            nodes.push(node);
        }
        Ok(nodes)
    }

    pub async fn get_receipts_for_block(
        &self,
        block_hash: &BlockHash,
    ) -> Result<Vec<Receipt>, StoreError> {
        self.engine.get_receipts_for_block(block_hash).await
    }

    /// Creates a new state trie with an empty state root, for testing purposes only
    pub fn new_state_trie_for_test(&self) -> Result<Trie, StoreError> {
        self.engine.open_state_trie(*EMPTY_TRIE_HASH)
    }

    // Methods exclusive for trie management during snap-syncing

    /// Obtain a state trie from the given state root.
    /// Doesn't check if the state root is valid
    pub fn open_state_trie(&self, state_root: H256) -> Result<Trie, StoreError> {
        self.engine.open_state_trie(state_root)
    }

    /// Obtain a read-locked state trie from the given state root.
    /// Doesn't check if the state root is valid
    pub fn open_locked_state_trie(&self, state_root: H256) -> Result<Trie, StoreError> {
        self.engine.open_locked_state_trie(state_root)
    }

    pub fn open_direct_storage_trie(&self, addr: H256, root: H256) -> Result<Trie, StoreError> {
        self.engine.open_direct_storage_trie(addr, root)
    }

    pub fn open_direct_state_trie(&self, root: H256) -> Result<Trie, StoreError> {
        self.engine.open_direct_state_trie(root)
    }

    /// Obtain a storage trie from the given address and storage_root.
    /// Doesn't check if the account is stored
    pub fn open_storage_trie(
        &self,
        account_hash: H256,
        storage_root: H256,
        state_root: H256,
    ) -> Result<Trie, StoreError> {
        self.engine
            .open_storage_trie(account_hash, storage_root, state_root)
    }

    /// Obtain a read-locked storage trie from the given address and storage_root.
    /// Doesn't check if the account is stored
    pub fn open_locked_storage_trie(
        &self,
        account_hash: H256,
        storage_root: H256,
        state_root: H256,
    ) -> Result<Trie, StoreError> {
        self.engine
            .open_locked_storage_trie(account_hash, storage_root, state_root)
    }

    pub fn has_state_root(&self, state_root: H256) -> Result<bool, StoreError> {
        // Empty state trie is always available
        if state_root == *EMPTY_TRIE_HASH {
            return Ok(true);
        }
        let trie = self.engine.open_state_trie(state_root)?;
        // NOTE: here we hash the root because the trie doesn't check the state root is correct
        let Some(root) = trie.db().get(Nibbles::default())? else {
            return Ok(false);
        };
        let root_hash = ethrex_trie::Node::decode(&root)?.compute_hash().finalize();
        Ok(state_root == root_hash)
    }

    /// Sets the hash of the last header downloaded during a snap sync
    pub async fn set_header_download_checkpoint(
        &self,
        block_hash: BlockHash,
    ) -> Result<(), StoreError> {
        self.engine.set_header_download_checkpoint(block_hash).await
    }

    /// Gets the hash of the last header downloaded during a snap sync
    pub async fn get_header_download_checkpoint(&self) -> Result<Option<BlockHash>, StoreError> {
        self.engine.get_header_download_checkpoint().await
    }

    /// Sets the last key fetched from the state trie being fetched during snap sync
    pub async fn set_state_trie_key_checkpoint(
        &self,
        last_keys: [H256; STATE_TRIE_SEGMENTS],
    ) -> Result<(), StoreError> {
        self.engine.set_state_trie_key_checkpoint(last_keys).await
    }

    /// Gets the last key fetched from the state trie being fetched during snap sync
    pub async fn get_state_trie_key_checkpoint(
        &self,
    ) -> Result<Option<[H256; STATE_TRIE_SEGMENTS]>, StoreError> {
        self.engine.get_state_trie_key_checkpoint().await
    }

    /// Sets the state trie paths in need of healing
    pub async fn set_state_heal_paths(
        &self,
        paths: Vec<(Nibbles, H256)>,
    ) -> Result<(), StoreError> {
        self.engine.set_state_heal_paths(paths).await
    }

    /// Gets the state trie paths in need of healing
    pub async fn get_state_heal_paths(&self) -> Result<Option<Vec<(Nibbles, H256)>>, StoreError> {
        self.engine.get_state_heal_paths().await
    }

    /// Set the latest root of the rebuilt state trie and the last downloaded hashes from each segment
    pub async fn set_state_trie_rebuild_checkpoint(
        &self,
        checkpoint: (H256, [H256; STATE_TRIE_SEGMENTS]),
    ) -> Result<(), StoreError> {
        self.engine
            .set_state_trie_rebuild_checkpoint(checkpoint)
            .await
    }

    /// Get the latest root of the rebuilt state trie and the last downloaded hashes from each segment
    pub async fn get_state_trie_rebuild_checkpoint(
        &self,
    ) -> Result<Option<(H256, [H256; STATE_TRIE_SEGMENTS])>, StoreError> {
        self.engine.get_state_trie_rebuild_checkpoint().await
    }

    /// Set the accont hashes and roots of the storage tries awaiting rebuild
    pub async fn set_storage_trie_rebuild_pending(
        &self,
        pending: Vec<(H256, H256)>,
    ) -> Result<(), StoreError> {
        self.engine.set_storage_trie_rebuild_pending(pending).await
    }

    /// Get the accont hashes and roots of the storage tries awaiting rebuild
    pub async fn get_storage_trie_rebuild_pending(
        &self,
    ) -> Result<Option<Vec<(H256, H256)>>, StoreError> {
        self.engine.get_storage_trie_rebuild_pending().await
    }

    /// Clears all checkpoint data created during the last snap sync
    pub async fn clear_snap_state(&self) -> Result<(), StoreError> {
        self.engine.clear_snap_state().await
    }

    /// Fetches the latest valid ancestor for a block that was previously marked as invalid
    /// Returns None if the block was never marked as invalid
    pub async fn get_latest_valid_ancestor(
        &self,
        block: BlockHash,
    ) -> Result<Option<BlockHash>, StoreError> {
        self.engine.get_latest_valid_ancestor(block).await
    }

    /// Marks a block as invalid and sets its latest valid ancestor
    pub async fn set_latest_valid_ancestor(
        &self,
        bad_block: BlockHash,
        latest_valid: BlockHash,
    ) -> Result<(), StoreError> {
        self.engine
            .set_latest_valid_ancestor(bad_block, latest_valid)
            .await
    }

    /// Takes a block hash and returns an iterator to its ancestors. Block headers are returned
    /// in reverse order, starting from the given block and going up to the genesis block.
    pub fn ancestors(&self, block_hash: BlockHash) -> AncestorIterator {
        AncestorIterator {
            store: self.clone(),
            next_hash: block_hash,
        }
    }

    /// Get the canonical block hash for a given block number.
    pub fn get_canonical_block_hash_sync(
        &self,
        block_number: BlockNumber,
    ) -> Result<Option<BlockHash>, StoreError> {
        {
            let last = self
                .latest_block_header
                .read()
                .map_err(|_| StoreError::LockError)?;
            if last.number == block_number {
                return Ok(Some(last.hash()));
            }
        }
        self.engine.get_canonical_block_hash_sync(block_number)
    }

    /// Checks if a given block belongs to the current canonical chain. Returns false if the block is not known
    pub fn is_canonical_sync(&self, block_hash: BlockHash) -> Result<bool, StoreError> {
        let Some(block_number) = self.engine.get_block_number_sync(block_hash)? else {
            return Ok(false);
        };
        Ok(self
            .get_canonical_block_hash_sync(block_number)?
            .is_some_and(|h| h == block_hash))
    }

    /// CAUTION: This method writes directly to the underlying database, bypassing any caching layer.
    /// For updating the state after block execution, use [`Self::store_block_updates`].
    pub async fn write_storage_trie_nodes_batch(
        &self,
        storage_trie_nodes: StorageTrieNodes,
    ) -> Result<(), StoreError> {
        self.engine
            .write_storage_trie_nodes_batch(storage_trie_nodes)
            .await
    }

    pub async fn write_account_code_batch(
        &self,
        account_codes: Vec<(H256, Bytes)>,
    ) -> Result<(), StoreError> {
        self.engine.write_account_code_batch(account_codes).await
    }

<<<<<<< HEAD
    pub fn generate_flatkeyvalue(&self) -> Result<(), StoreError> {
        self.engine.generate_flatkeyvalue()
=======
    /// Add a batch of headers downloaded during fullsync
    pub async fn add_fullsync_batch(&self, headers: Vec<BlockHeader>) -> Result<(), StoreError> {
        self.engine.add_fullsync_batch(headers).await
    }

    /// Read a batch of headers downloaded during fullsync
    pub async fn read_fullsync_batch(
        &self,
        start: BlockNumber,
        limit: u64,
    ) -> Result<Vec<BlockHeader>, StoreError> {
        self.engine.read_fullsync_batch(start, limit).await
    }

    /// Clear all headers downloaded during fullsync
    pub async fn clear_fullsync_headers(&self) -> Result<(), StoreError> {
        self.engine.clear_fullsync_headers().await
>>>>>>> 889ffd0e
    }
}

pub struct AccountProof {
    pub proof: Vec<NodeRLP>,
    pub account: AccountState,
    pub storage_proof: Vec<StorageSlotProof>,
}

pub struct StorageSlotProof {
    pub proof: Vec<NodeRLP>,
    pub key: H256,
    pub value: U256,
}

fn get_account_state_from_trie(
    state_trie: &Trie,
    address: Address,
) -> Result<Option<AccountState>, StoreError> {
    let hashed_address = hash_address(&address);
    let Some(encoded_state) = state_trie.get(&hashed_address)? else {
        return Ok(None);
    };
    Ok(Some(AccountState::decode(&encoded_state)?))
}

pub struct AncestorIterator {
    store: Store,
    next_hash: BlockHash,
}

impl Iterator for AncestorIterator {
    type Item = Result<(BlockHash, BlockHeader), StoreError>;

    fn next(&mut self) -> Option<Self::Item> {
        let next_hash = self.next_hash;
        match self.store.get_block_header_by_hash(next_hash) {
            Ok(Some(header)) => {
                let ret_hash = self.next_hash;
                self.next_hash = header.parent_hash;
                Some(Ok((ret_hash, header)))
            }
            Ok(None) => None,
            Err(e) => Some(Err(e)),
        }
    }
}

pub fn hash_address(address: &Address) -> Vec<u8> {
    Keccak256::new_with_prefix(address.to_fixed_bytes())
        .finalize()
        .to_vec()
}

fn hash_address_fixed(address: &Address) -> H256 {
    H256(
        Keccak256::new_with_prefix(address.to_fixed_bytes())
            .finalize()
            .into(),
    )
}

pub fn hash_key(key: &H256) -> Vec<u8> {
    Keccak256::new_with_prefix(key.to_fixed_bytes())
        .finalize()
        .to_vec()
}

#[cfg(test)]
mod tests {
    use bytes::Bytes;
    use ethereum_types::{H256, U256};
    use ethrex_common::{
        Bloom, H160,
        constants::EMPTY_KECCACK_HASH,
        types::{Transaction, TxType},
    };
    use ethrex_rlp::decode::RLPDecode;
    use std::{fs, str::FromStr};

    use super::*;

    #[tokio::test]
    async fn test_in_memory_store() {
        test_store_suite(EngineType::InMemory).await;
    }

    #[cfg(feature = "rocksdb")]
    #[tokio::test]
    async fn test_rocksdb_store() {
        test_store_suite(EngineType::RocksDB).await;
    }

    // Creates an empty store, runs the test and then removes the store (if needed)
    async fn run_test<F, Fut>(test_func: F, engine_type: EngineType)
    where
        F: FnOnce(Store) -> Fut,
        Fut: std::future::Future<Output = ()>,
    {
        // Remove preexistent DBs in case of a failed previous test
        if !matches!(engine_type, EngineType::InMemory) {
            remove_test_dbs("store-test-db");
        };
        // Build a new store
        let store = Store::new("store-test-db", engine_type).expect("Failed to create test db");
        // Run the test
        test_func(store).await;
        // Remove store (if needed)
        if !matches!(engine_type, EngineType::InMemory) {
            remove_test_dbs("store-test-db");
        };
    }

    async fn test_store_suite(engine_type: EngineType) {
        run_test(test_store_block, engine_type).await;
        run_test(test_store_block_number, engine_type).await;
        run_test(test_store_block_receipt, engine_type).await;
        run_test(test_store_account_code, engine_type).await;
        run_test(test_store_block_tags, engine_type).await;
        run_test(test_chain_config_storage, engine_type).await;
        run_test(test_genesis_block, engine_type).await;
        run_test(test_iter_accounts, engine_type).await;
        run_test(test_iter_storage, engine_type).await;
    }

    async fn test_iter_accounts(store: Store) {
        let mut accounts: Vec<_> = (0u64..1_000)
            .map(|i| {
                (
                    H256(Keccak256::digest(i.to_be_bytes()).into()),
                    AccountState {
                        nonce: 2 * i,
                        balance: U256::from(3 * i),
                        code_hash: *EMPTY_KECCACK_HASH,
                        storage_root: *EMPTY_TRIE_HASH,
                    },
                )
            })
            .collect();
        accounts.sort_by_key(|a| a.0);
        let mut trie = store.open_state_trie(*EMPTY_TRIE_HASH).unwrap();
        for (address, state) in &accounts {
            trie.insert(address.0.to_vec(), state.encode_to_vec())
                .unwrap();
        }
        let state_root = trie.hash().unwrap();
        let pivot = H256::random();
        let pos = accounts.partition_point(|(key, _)| key < &pivot);
        let account_iter = store.iter_accounts_from(state_root, pivot).unwrap();
        for (expected, actual) in std::iter::zip(accounts.drain(pos..), account_iter) {
            assert_eq!(expected, actual);
        }
    }

    async fn test_iter_storage(store: Store) {
        let address = H256(Keccak256::digest(12345u64.to_be_bytes()).into());
        let mut slots: Vec<_> = (0u64..1_000)
            .map(|i| {
                (
                    H256(Keccak256::digest(i.to_be_bytes()).into()),
                    U256::from(2 * i),
                )
            })
            .collect();
        slots.sort_by_key(|a| a.0);
        let mut trie = store
            .open_storage_trie(address, *EMPTY_TRIE_HASH, *EMPTY_TRIE_HASH)
            .unwrap();
        for (slot, value) in &slots {
            trie.insert(slot.0.to_vec(), value.encode_to_vec()).unwrap();
        }
        let storage_root = trie.hash().unwrap();
        let mut trie = store.open_state_trie(*EMPTY_TRIE_HASH).unwrap();
        trie.insert(
            address.0.to_vec(),
            AccountState {
                nonce: 1,
                balance: U256::zero(),
                storage_root,
                code_hash: *EMPTY_KECCACK_HASH,
            }
            .encode_to_vec(),
        )
        .unwrap();
        let state_root = trie.hash().unwrap();
        let pivot = H256::random();
        let pos = slots.partition_point(|(key, _)| key < &pivot);
        let storage_iter = store
            .iter_storage_from(state_root, address, pivot)
            .unwrap()
            .unwrap();
        for (expected, actual) in std::iter::zip(slots.drain(pos..), storage_iter) {
            assert_eq!(expected, actual);
        }
    }

    async fn test_genesis_block(store: Store) {
        const GENESIS_KURTOSIS: &str = include_str!("../../fixtures/genesis/kurtosis.json");
        const GENESIS_HIVE: &str = include_str!("../../fixtures/genesis/hive.json");
        assert_ne!(GENESIS_KURTOSIS, GENESIS_HIVE);
        let genesis_kurtosis: Genesis =
            serde_json::from_str(GENESIS_KURTOSIS).expect("deserialize kurtosis.json");
        let genesis_hive: Genesis =
            serde_json::from_str(GENESIS_HIVE).expect("deserialize hive.json");
        store
            .add_initial_state(genesis_kurtosis.clone())
            .await
            .expect("first genesis");
        store
            .add_initial_state(genesis_kurtosis)
            .await
            .expect("second genesis with same block");
        let result = store.add_initial_state(genesis_hive).await;
        assert!(result.is_err());
        assert!(matches!(result, Err(StoreError::IncompatibleChainConfig)));
    }

    fn remove_test_dbs(path: &str) {
        // Removes all test databases from filesystem
        if std::path::Path::new(path).exists() {
            fs::remove_dir_all(path).expect("Failed to clean test db dir");
        }
    }

    async fn test_store_block(store: Store) {
        let (block_header, block_body) = create_block_for_testing();
        let block_number = 6;
        let hash = block_header.hash();

        store
            .add_block_header(hash, block_header.clone())
            .await
            .unwrap();
        store
            .add_block_body(hash, block_body.clone())
            .await
            .unwrap();
        store
            .forkchoice_update(None, block_number, hash, None, None)
            .await
            .unwrap();

        let stored_header = store.get_block_header(block_number).unwrap().unwrap();
        let stored_body = store.get_block_body(block_number).await.unwrap().unwrap();

        // Ensure both headers have their hashes computed for comparison
        let _ = stored_header.hash();
        let _ = block_header.hash();
        assert_eq!(stored_header, block_header);
        assert_eq!(stored_body, block_body);
    }

    fn create_block_for_testing() -> (BlockHeader, BlockBody) {
        let block_header = BlockHeader {
            parent_hash: H256::from_str(
                "0x1ac1bf1eef97dc6b03daba5af3b89881b7ae4bc1600dc434f450a9ec34d44999",
            )
            .unwrap(),
            ommers_hash: H256::from_str(
                "0x1dcc4de8dec75d7aab85b567b6ccd41ad312451b948a7413f0a142fd40d49347",
            )
            .unwrap(),
            coinbase: Address::from_str("0x2adc25665018aa1fe0e6bc666dac8fc2697ff9ba").unwrap(),
            state_root: H256::from_str(
                "0x9de6f95cb4ff4ef22a73705d6ba38c4b927c7bca9887ef5d24a734bb863218d9",
            )
            .unwrap(),
            transactions_root: H256::from_str(
                "0x578602b2b7e3a3291c3eefca3a08bc13c0d194f9845a39b6f3bcf843d9fed79d",
            )
            .unwrap(),
            receipts_root: H256::from_str(
                "0x035d56bac3f47246c5eed0e6642ca40dc262f9144b582f058bc23ded72aa72fa",
            )
            .unwrap(),
            logs_bloom: Bloom::from([0; 256]),
            difficulty: U256::zero(),
            number: 1,
            gas_limit: 0x016345785d8a0000,
            gas_used: 0xa8de,
            timestamp: 0x03e8,
            extra_data: Bytes::new(),
            prev_randao: H256::zero(),
            nonce: 0x0000000000000000,
            base_fee_per_gas: Some(0x07),
            withdrawals_root: Some(
                H256::from_str(
                    "0x56e81f171bcc55a6ff8345e692c0f86e5b48e01b996cadc001622fb5e363b421",
                )
                .unwrap(),
            ),
            blob_gas_used: Some(0x00),
            excess_blob_gas: Some(0x00),
            parent_beacon_block_root: Some(H256::zero()),
            requests_hash: Some(*EMPTY_KECCACK_HASH),
            ..Default::default()
        };
        let block_body = BlockBody {
            transactions: vec![Transaction::decode(&hex::decode("b86f02f86c8330182480114e82f618946177843db3138ae69679a54b95cf345ed759450d870aa87bee53800080c080a0151ccc02146b9b11adf516e6787b59acae3e76544fdcd75e77e67c6b598ce65da064c5dd5aae2fbb535830ebbdad0234975cd7ece3562013b63ea18cc0df6c97d4").unwrap()).unwrap(),
            Transaction::decode(&hex::decode("f86d80843baa0c4082f618946177843db3138ae69679a54b95cf345ed759450d870aa87bee538000808360306ba0151ccc02146b9b11adf516e6787b59acae3e76544fdcd75e77e67c6b598ce65da064c5dd5aae2fbb535830ebbdad0234975cd7ece3562013b63ea18cc0df6c97d4").unwrap()).unwrap()],
            ommers: Default::default(),
            withdrawals: Default::default(),
        };
        (block_header, block_body)
    }

    async fn test_store_block_number(store: Store) {
        let block_hash = H256::random();
        let block_number = 6;

        store
            .add_block_number(block_hash, block_number)
            .await
            .unwrap();

        let stored_number = store.get_block_number(block_hash).await.unwrap().unwrap();

        assert_eq!(stored_number, block_number);
    }

    async fn test_store_block_receipt(store: Store) {
        let receipt = Receipt {
            tx_type: TxType::EIP2930,
            succeeded: true,
            cumulative_gas_used: 1747,
            logs: vec![],
        };
        let block_number = 6;
        let index = 4;
        let block_header = BlockHeader::default();

        store
            .add_receipt(block_header.hash(), index, receipt.clone())
            .await
            .unwrap();

        store
            .add_block_header(block_header.hash(), block_header.clone())
            .await
            .unwrap();

        store
            .forkchoice_update(None, block_number, block_header.hash(), None, None)
            .await
            .unwrap();

        let stored_receipt = store
            .get_receipt(block_number, index)
            .await
            .unwrap()
            .unwrap();

        assert_eq!(stored_receipt, receipt);
    }

    async fn test_store_account_code(store: Store) {
        let code_hash = H256::random();
        let code = Bytes::from("kiwi");

        store
            .add_account_code(code_hash, code.clone())
            .await
            .unwrap();

        let stored_code = store.get_account_code(code_hash).unwrap().unwrap();

        assert_eq!(stored_code, code);
    }

    async fn test_store_block_tags(store: Store) {
        let earliest_block_number = 0;
        let finalized_block_number = 7;
        let safe_block_number = 6;
        let latest_block_number = 8;
        let pending_block_number = 9;

        let (mut block_header, block_body) = create_block_for_testing();
        block_header.number = latest_block_number;
        let hash = block_header.hash();

        store
            .add_block_header(hash, block_header.clone())
            .await
            .unwrap();
        store
            .add_block_body(hash, block_body.clone())
            .await
            .unwrap();

        store
            .update_earliest_block_number(earliest_block_number)
            .await
            .unwrap();
        store
            .update_pending_block_number(pending_block_number)
            .await
            .unwrap();
        store
            .forkchoice_update(
                None,
                latest_block_number,
                hash,
                Some(safe_block_number),
                Some(finalized_block_number),
            )
            .await
            .unwrap();

        let stored_earliest_block_number = store.get_earliest_block_number().await.unwrap();
        let stored_finalized_block_number =
            store.get_finalized_block_number().await.unwrap().unwrap();
        let stored_latest_block_number = store.get_latest_block_number().await.unwrap();
        let stored_safe_block_number = store.get_safe_block_number().await.unwrap().unwrap();
        let stored_pending_block_number = store.get_pending_block_number().await.unwrap().unwrap();

        assert_eq!(earliest_block_number, stored_earliest_block_number);
        assert_eq!(finalized_block_number, stored_finalized_block_number);
        assert_eq!(safe_block_number, stored_safe_block_number);
        assert_eq!(latest_block_number, stored_latest_block_number);
        assert_eq!(pending_block_number, stored_pending_block_number);
    }

    async fn test_chain_config_storage(store: Store) {
        let chain_config = example_chain_config();
        store.set_chain_config(&chain_config).await.unwrap();
        let retrieved_chain_config = store.get_chain_config().unwrap();
        assert_eq!(chain_config, retrieved_chain_config);
    }

    fn example_chain_config() -> ChainConfig {
        ChainConfig {
            chain_id: 3151908_u64,
            homestead_block: Some(0),
            eip150_block: Some(0),
            eip155_block: Some(0),
            eip158_block: Some(0),
            byzantium_block: Some(0),
            constantinople_block: Some(0),
            petersburg_block: Some(0),
            istanbul_block: Some(0),
            berlin_block: Some(0),
            london_block: Some(0),
            merge_netsplit_block: Some(0),
            shanghai_time: Some(0),
            cancun_time: Some(0),
            prague_time: Some(1718232101),
            terminal_total_difficulty: Some(58750000000000000000000),
            terminal_total_difficulty_passed: true,
            deposit_contract_address: H160::from_str("0x4242424242424242424242424242424242424242")
                .unwrap(),
            ..Default::default()
        }
    }
}<|MERGE_RESOLUTION|>--- conflicted
+++ resolved
@@ -1334,10 +1334,6 @@
         self.engine.write_account_code_batch(account_codes).await
     }
 
-<<<<<<< HEAD
-    pub fn generate_flatkeyvalue(&self) -> Result<(), StoreError> {
-        self.engine.generate_flatkeyvalue()
-=======
     /// Add a batch of headers downloaded during fullsync
     pub async fn add_fullsync_batch(&self, headers: Vec<BlockHeader>) -> Result<(), StoreError> {
         self.engine.add_fullsync_batch(headers).await
@@ -1355,7 +1351,10 @@
     /// Clear all headers downloaded during fullsync
     pub async fn clear_fullsync_headers(&self) -> Result<(), StoreError> {
         self.engine.clear_fullsync_headers().await
->>>>>>> 889ffd0e
+    }
+
+    pub fn generate_flatkeyvalue(&self) -> Result<(), StoreError> {
+        self.engine.generate_flatkeyvalue()
     }
 }
 
