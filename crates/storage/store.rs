#[cfg(feature = "rocksdb")]
use crate::backend::rocksdb::RocksDBBackend;
use crate::{
    api::{
        StorageBackend,
        tables::{
            ACCOUNT_CODES, BLOCK_NUMBERS, BODIES, CANONICAL_BLOCK_HASHES, CHAIN_DATA,
            FLATKEY_VALUES, FULLSYNC_HEADERS, HEADERS, INVALID_CHAINS, MISC_VALUES, PENDING_BLOCKS,
            RECEIPTS, SNAP_STATE, TRANSACTION_LOCATIONS, TRIE_NODES,
        },
    },
    apply_prefix,
    backend::in_memory::InMemoryBackend,
    error::StoreError,
    layering::{TrieLayerCache, TrieWrapper},
    rlp::{BlockBodyRLP, BlockHeaderRLP, BlockRLP},
    trie::{BackendTrieDB, BackendTrieDBLocked},
    utils::{ChainDataIndex, SnapStateIndex},
};

use bytes::Bytes;
use ethrex_common::{
    Address, H256, U256,
    types::{
        AccountInfo, AccountState, AccountUpdate, Block, BlockBody, BlockHash, BlockHeader,
        BlockNumber, ChainConfig, Code, ForkId, Genesis, GenesisAccount, Index, Receipt,
        Transaction,
    },
};
use ethrex_rlp::{
    decode::{RLPDecode, decode_bytes},
    encode::RLPEncode,
};
use ethrex_trie::{EMPTY_TRIE_HASH, Nibbles, Trie, TrieLogger, TrieNode, TrieWitness};
use ethrex_trie::{Node, NodeRLP};
use sha3::{Digest, Keccak256};
use std::{
    collections::hash_map::Entry,
    sync::{
        Arc, Mutex,
        mpsc::{SyncSender, sync_channel},
    },
};
use std::{
    collections::{BTreeMap, HashMap},
<<<<<<< HEAD
    path::Path,
=======
    sync::Mutex,
>>>>>>> 4d2fa0bc
};
use std::{fmt::Debug, sync::RwLock};
use tracing::{debug, error, info, instrument};
/// Number of state trie segments to fetch concurrently during state sync
pub const STATE_TRIE_SEGMENTS: usize = 2;
/// Maximum amount of reads from the snapshot in a single transaction to avoid performance hits due to long-living reads
/// This will always be the amount yielded by snapshot reads unless there are less elements left
pub const MAX_SNAPSHOT_READS: usize = 100;

// TODO: use finalized hash to determine when to commit
const COMMIT_THRESHOLD: usize = 128;

pub type TriedUpdateWorkerTx = std::sync::mpsc::SyncSender<(
    std::sync::mpsc::SyncSender<Result<(), StoreError>>,
    H256,
    H256,
    Vec<(Nibbles, Vec<u8>)>,
    Vec<(H256, Vec<(Nibbles, Vec<u8>)>)>,
)>;

/// Control messages for the FlatKeyValue generator
#[derive(Debug, PartialEq)]
enum FKVGeneratorControlMessage {
    Stop,
    Continue,
}

#[derive(Debug, Clone)]
pub struct Store {
    pub backend: Arc<dyn StorageBackend>,
    pub chain_config: ChainConfig,
<<<<<<< HEAD
    pub latest_block_header: Arc<RwLock<BlockHeader>>,
    trie_cache: Arc<Mutex<Arc<TrieLayerCache>>>,
    flatkeyvalue_control_tx: std::sync::mpsc::SyncSender<FKVGeneratorControlMessage>,
    trie_update_worker_tx: TriedUpdateWorkerTx,
=======
    /// Keeps the latest canonical block hash
    /// It's wrapped in an ArcSwap to allow for cheap lock-free reads with infrequent writes
    /// Reading an out-of-date value is acceptable, since it's only used as:
    /// - a cache of the (frequently requested) header
    /// - a Latest tag for RPC, where a small extra delay before the newest block is expected
    /// - sync-related operations, which must be idempotent in order to handle reorgs
    latest_block_header: LatestBlockHeaderCache,
>>>>>>> 4d2fa0bc
}

pub type StorageTrieNodes = Vec<(H256, Vec<(Nibbles, Vec<u8>)>)>;

#[derive(Debug, Clone, Copy, PartialEq, Eq)]
pub enum EngineType {
    InMemory,
    #[cfg(feature = "rocksdb")]
    RocksDB,
}

pub struct UpdateBatch {
    /// Nodes to be added to the state trie
    pub account_updates: Vec<TrieNode>,
    /// Storage tries updated and their new nodes
    pub storage_updates: Vec<(H256, Vec<TrieNode>)>,
    /// Blocks to be added
    pub blocks: Vec<Block>,
    /// Receipts added per block
    pub receipts: Vec<(H256, Vec<Receipt>)>,
    /// Code updates
    pub code_updates: Vec<(H256, Code)>,
}

pub type StorageUpdates = Vec<(H256, Vec<(Nibbles, Vec<u8>)>)>;

pub struct AccountUpdatesList {
    pub state_trie_hash: H256,
    pub state_updates: Vec<(Nibbles, Vec<u8>)>,
    pub storage_updates: StorageUpdates,
    pub code_updates: Vec<(H256, Code)>,
}

impl Store {
    /// Add a block in a single transaction.
    /// This will store -> BlockHeader, BlockBody, BlockTransactions, BlockNumber.
    pub async fn add_block(&self, block: Block) -> Result<(), StoreError> {
        self.add_blocks(vec![block]).await
    }

    /// Add a batch of blocks in a single transaction.
    /// This will store -> BlockHeader, BlockBody, BlockTransactions, BlockNumber.
    pub async fn add_blocks(&self, blocks: Vec<Block>) -> Result<(), StoreError> {
        let db = self.backend.clone();
        tokio::task::spawn_blocking(move || {
            let mut txn = db.begin_write()?;

            // TODO: Same logic in apply_updates
            for block in blocks {
                let block_number = block.header.number;
                let block_hash = block.hash();

                for (index, transaction) in block.body.transactions.iter().enumerate() {
                    let mut composite_key = Vec::with_capacity(64);
                    composite_key.extend_from_slice(transaction.hash().as_bytes());
                    composite_key.extend_from_slice(block_hash.as_bytes());
                    let location_value = (block_number, block_hash, index as u64).encode_to_vec();
                    txn.put(TRANSACTION_LOCATIONS, &composite_key, &location_value)?;
                }

                let header_value = BlockHeaderRLP::from(block.header).into_vec();
                txn.put(HEADERS, block_hash.as_bytes(), &header_value)?;

                let body_value = BlockBodyRLP::from(block.body).into_vec();
                txn.put(BODIES, block_hash.as_bytes(), &body_value)?;

                txn.put(
                    BLOCK_NUMBERS,
                    block_hash.as_bytes(),
                    &block_number.to_le_bytes(),
                )?;
            }
            txn.commit()
        })
        .await
        .map_err(|e| StoreError::Custom(format!("Task panicked: {}", e)))?
    }

    /// Add block header
    pub async fn add_block_header(
        &self,
        block_hash: BlockHash,
        block_header: BlockHeader,
    ) -> Result<(), StoreError> {
        let header_value = BlockHeaderRLP::from(block_header).into_vec();
        self.write_async(HEADERS, block_hash.as_bytes().to_vec(), header_value)
            .await
    }

    /// Add a batch of block headers
    pub async fn add_block_headers(
        &self,
        block_headers: Vec<BlockHeader>,
    ) -> Result<(), StoreError> {
        let mut txn = self.backend.begin_write()?;

        for header in block_headers {
            let block_hash = header.hash();
            let block_number = header.number;
            let hash_key = block_hash.as_bytes().to_vec();
            let header_value = BlockHeaderRLP::from(header).into_vec();

            txn.put(HEADERS, &hash_key, &header_value)?;

            let number_key = block_number.to_le_bytes().to_vec();
            txn.put(BLOCK_NUMBERS, &hash_key, &number_key)?;
        }
        txn.commit()?;
        Ok(())
    }

    /// Obtain canonical block header
    pub fn get_block_header(
        &self,
        block_number: BlockNumber,
    ) -> Result<Option<BlockHeader>, StoreError> {
        let latest = self
            .latest_block_header
            .read()
            .map_err(|_| StoreError::LockError)?
            .clone();
        if block_number == latest.number {
            return Ok(Some(latest));
        }
        self.load_block_header(block_number)
    }

    /// Add block body
    pub async fn add_block_body(
        &self,
        block_hash: BlockHash,
        block_body: BlockBody,
    ) -> Result<(), StoreError> {
        let body_value = BlockBodyRLP::from(block_body).into_vec();
        self.write_async(BODIES, block_hash.as_bytes().to_vec(), body_value)
            .await
    }

    /// Obtain canonical block body
    pub async fn get_block_body(
        &self,
        block_number: BlockNumber,
    ) -> Result<Option<BlockBody>, StoreError> {
        let Some(block_hash) = self.get_canonical_block_hash_sync(block_number)? else {
            return Ok(None);
        };

        self.get_block_body_by_hash(block_hash).await
    }

    /// Remove canonical block
    pub async fn remove_block(&self, block_number: BlockNumber) -> Result<(), StoreError> {
        let Some(hash) = self.get_canonical_block_hash_sync(block_number)? else {
            return Ok(());
        };

        let backend = self.backend.clone();
        tokio::task::spawn_blocking(move || {
            let mut txn = backend.begin_write()?;
            txn.delete(
                CANONICAL_BLOCK_HASHES,
                block_number.to_le_bytes().as_slice(),
            )?;
            txn.delete(BODIES, hash.as_bytes())?;
            txn.delete(HEADERS, hash.as_bytes())?;
            txn.delete(BLOCK_NUMBERS, hash.as_bytes())?;
            txn.commit()
        })
        .await
        .map_err(|e| StoreError::Custom(format!("Task panicked: {}", e)))?
    }

    /// Obtain canonical block bodies in from..=to
    pub async fn get_block_bodies(
        &self,
        from: BlockNumber,
        to: BlockNumber,
    ) -> Result<Vec<BlockBody>, StoreError> {
        // TODO: Implement read bulk
        let backend = self.backend.clone();
        tokio::task::spawn_blocking(move || {
            let numbers: Vec<BlockNumber> = (from..=to).collect();
            let mut block_bodies = Vec::new();

            let txn = backend.begin_read()?;
            for number in numbers {
                let Some(hash) = txn
                    .get(CANONICAL_BLOCK_HASHES, number.to_le_bytes().as_slice())?
                    .map(|bytes| H256::decode(bytes.as_slice()))
                    .transpose()?
                else {
                    return Err(StoreError::Custom(format!(
                        "Block hash not found for number: {number}"
                    )));
                };
                let Some(block_body) = txn
                    .get(BODIES, hash.as_bytes())?
                    .map(|bytes| BlockBodyRLP::from_bytes(bytes).to())
                    .transpose()
                    .map_err(StoreError::from)?
                else {
                    return Err(StoreError::Custom(format!(
                        "Block body not found for hash: {hash}"
                    )));
                };
                block_bodies.push(block_body);
            }

            Ok(block_bodies)
        })
        .await
        .map_err(|e| StoreError::Custom(format!("Task panicked: {}", e)))?
    }

    /// Obtain block bodies from a list of hashes
    pub async fn get_block_bodies_by_hash(
        &self,
        hashes: Vec<BlockHash>,
    ) -> Result<Vec<BlockBody>, StoreError> {
        let backend = self.backend.clone();
        // TODO: Implement read bulk
        tokio::task::spawn_blocking(move || {
            let txn = backend.begin_read()?;
            let mut block_bodies = Vec::new();
            for hash in hashes {
                let Some(block_body) = txn
                    .get(BODIES, hash.as_bytes())?
                    .map(|bytes| BlockBodyRLP::from_bytes(bytes).to())
                    .transpose()
                    .map_err(StoreError::from)?
                else {
                    return Err(StoreError::Custom(format!(
                        "Block body not found for hash: {hash}"
                    )));
                };
                block_bodies.push(block_body);
            }
            Ok(block_bodies)
        })
        .await
        .map_err(|e| StoreError::Custom(format!("Task panicked: {}", e)))?
    }

    /// Obtain any block body using the hash
    pub async fn get_block_body_by_hash(
        &self,
        block_hash: BlockHash,
    ) -> Result<Option<BlockBody>, StoreError> {
        self.read_async(BODIES, block_hash.as_bytes().to_vec())
            .await?
            .map(|bytes| BlockBodyRLP::from_bytes(bytes).to())
            .transpose()
            .map_err(StoreError::from)
    }

    pub fn get_block_header_by_hash(
        &self,
        block_hash: BlockHash,
    ) -> Result<Option<BlockHeader>, StoreError> {
        {
            let latest = self
                .latest_block_header
                .read()
                .map_err(|_| StoreError::LockError)?;
            if block_hash == latest.hash() {
                return Ok(Some(latest.clone()));
            }
        }
        self.load_block_header_by_hash(block_hash)
    }

    pub fn add_pending_block(&self, block: Block) -> Result<(), StoreError> {
        let block_hash = block.hash();
        let block_value = BlockRLP::from(block).into_vec();
        self.write(PENDING_BLOCKS, block_hash.as_bytes().to_vec(), block_value)
    }

    pub async fn get_pending_block(
        &self,
        block_hash: BlockHash,
    ) -> Result<Option<Block>, StoreError> {
        self.read_async(PENDING_BLOCKS, block_hash.as_bytes().to_vec())
            .await?
            .map(|bytes| BlockRLP::from_bytes(bytes).to())
            .transpose()
            .map_err(StoreError::from)
    }

    /// Add block number for a given hash
    pub async fn add_block_number(
        &self,
        block_hash: BlockHash,
        block_number: BlockNumber,
    ) -> Result<(), StoreError> {
        let number_value = block_number.to_le_bytes().to_vec();
        self.write_async(BLOCK_NUMBERS, block_hash.as_bytes().to_vec(), number_value)
            .await
    }

    /// Obtain block number for a given hash
    pub async fn get_block_number(
        &self,
        block_hash: BlockHash,
    ) -> Result<Option<BlockNumber>, StoreError> {
        self.read_async(BLOCK_NUMBERS, block_hash.as_bytes().to_vec())
            .await?
            .map(|bytes| -> Result<BlockNumber, StoreError> {
                let array: [u8; 8] = bytes
                    .try_into()
                    .map_err(|_| StoreError::Custom("Invalid BlockNumber bytes".to_string()))?;
                Ok(BlockNumber::from_le_bytes(array))
            })
            .transpose()
    }

    /// Store transaction location (block number and index of the transaction within the block)
    pub async fn add_transaction_location(
        &self,
        transaction_hash: H256,
        block_number: BlockNumber,
        block_hash: BlockHash,
        index: Index,
    ) -> Result<(), StoreError> {
        // FIXME: Use dupsort table
        let mut composite_key = Vec::with_capacity(64);
        composite_key.extend_from_slice(transaction_hash.as_bytes());
        composite_key.extend_from_slice(block_hash.as_bytes());
        let location_value = (block_number, block_hash, index).encode_to_vec();

        self.write_async(TRANSACTION_LOCATIONS, composite_key, location_value)
            .await
    }

    /// Store transaction locations in batch (one db transaction for all)
    pub async fn add_transaction_locations(
        &self,
        locations: Vec<(H256, BlockNumber, BlockHash, Index)>,
    ) -> Result<(), StoreError> {
        let batch_items: Vec<_> = locations
            .iter()
            .map(|(tx_hash, block_number, block_hash, index)| {
                let mut composite_key = Vec::with_capacity(64);
                composite_key.extend_from_slice(tx_hash.as_bytes());
                composite_key.extend_from_slice(block_hash.as_bytes());
                let location_value = (*block_number, *block_hash, *index).encode_to_vec();
                (composite_key, location_value)
            })
            .collect();

        self.write_batch_async(TRANSACTION_LOCATIONS, batch_items)
            .await
    }

    /// Obtain transaction location (block hash and index)
    pub async fn get_transaction_location(
        &self,
        transaction_hash: H256,
    ) -> Result<Option<(BlockNumber, BlockHash, Index)>, StoreError> {
        let db = self.backend.clone();
        tokio::task::spawn_blocking(move || {
            let tx_hash_bytes = transaction_hash.as_bytes();
            let tx = db.begin_read()?;

            // Use prefix iterator to find all entries with this transaction hash
            let mut iter = tx.prefix_iterator(TRANSACTION_LOCATIONS, tx_hash_bytes)?;
            let mut transaction_locations = Vec::new();

            while let Some(Ok((key, value))) = iter.next() {
                // Ensure key is exactly tx_hash + block_hash (32 + 32 = 64 bytes)
                // and starts with our exact tx_hash
                if key.len() == 64 && &key[0..32] == tx_hash_bytes {
                    transaction_locations.push(<(BlockNumber, BlockHash, Index)>::decode(&value)?);
                }
            }

            if transaction_locations.is_empty() {
                return Ok(None);
            }

            // If there are multiple locations, filter by the canonical chain
            for (block_number, block_hash, index) in transaction_locations {
                let canonical_hash = {
                    tx.get(
                        CANONICAL_BLOCK_HASHES,
                        block_number.to_le_bytes().as_slice(),
                    )?
                    .map(|bytes| H256::decode(bytes.as_slice()))
                    .transpose()?
                };

                if canonical_hash == Some(block_hash) {
                    return Ok(Some((block_number, block_hash, index)));
                }
            }

            Ok(None)
        })
        .await
        .map_err(|e| StoreError::Custom(format!("Task panicked: {}", e)))?
    }

    /// Add receipt
    pub async fn add_receipt(
        &self,
        block_hash: BlockHash,
        index: Index,
        receipt: Receipt,
    ) -> Result<(), StoreError> {
        // FIXME: Use dupsort table
        let key = (block_hash, index).encode_to_vec();
        let value = receipt.encode_to_vec();
        self.write_async(RECEIPTS, key, value).await
    }

    /// Add receipts
    pub async fn add_receipts(
        &self,
        block_hash: BlockHash,
        receipts: Vec<Receipt>,
    ) -> Result<(), StoreError> {
        let batch_items: Vec<_> = receipts
            .into_iter()
            .enumerate()
            .map(|(index, receipt)| {
                let key = (block_hash, index as u64).encode_to_vec();
                let value = receipt.encode_to_vec();
                (key, value)
            })
            .collect();
        self.write_batch_async(RECEIPTS, batch_items).await
    }

    /// Obtain receipt for a canonical block represented by the block number.
    pub async fn get_receipt(
        &self,
        block_number: BlockNumber,
        index: Index,
    ) -> Result<Option<Receipt>, StoreError> {
        // FIXME (#4353)
        let Some(block_hash) = self.get_canonical_block_hash(block_number).await? else {
            return Ok(None);
        };
        self.get_receipt_by_block_hash(block_hash, index).await
    }

    /// Obtain receipt by block hash and index
    async fn get_receipt_by_block_hash(
        &self,
        block_hash: BlockHash,
        index: Index,
    ) -> Result<Option<Receipt>, StoreError> {
        let key = (block_hash, index).encode_to_vec();
        self.read_async(RECEIPTS, key)
            .await?
            .map(|bytes| Receipt::decode(bytes.as_slice()))
            .transpose()
            .map_err(StoreError::from)
    }

    /// Obtain account code via code hash
    pub fn get_account_code(&self, code_hash: H256) -> Result<Option<Code>, StoreError> {
        let Some(bytes) = self
            .backend
            .begin_read()?
            .get(ACCOUNT_CODES, code_hash.as_bytes())?
        else {
            return Ok(None);
        };
        let bytes = Bytes::from_owner(bytes);
        let (bytecode, targets) = decode_bytes(&bytes)?;
        let (targets, rest) = decode_bytes(targets)?;
        if !rest.is_empty() || !targets.len().is_multiple_of(2) {
            return Err(StoreError::DecodeError);
        }
        let code = Code {
            hash: code_hash,
            bytecode: Bytes::copy_from_slice(bytecode),
            jump_targets: targets
                .chunks_exact(2)
                .map(|c| u16::from_le_bytes([c[0], c[1]]))
                .collect(),
        };
        Ok(Some(code))
    }

    /// Add account code
    pub async fn add_account_code(&self, code: Code) -> Result<(), StoreError> {
        let hash_key = code.hash.0.to_vec();
        let mut buf = Vec::with_capacity(6 + code.bytecode.len() + 2 * code.jump_targets.len());
        code.bytecode.encode(&mut buf);
        code.jump_targets
            .into_iter()
            .flat_map(|t| t.to_le_bytes())
            .collect::<Vec<u8>>()
            .as_slice()
            .encode(&mut buf);
        self.write_async(ACCOUNT_CODES, hash_key, buf).await
    }

    /// Clears all checkpoint data created during the last snap sync
    pub async fn clear_snap_state(&self) -> Result<(), StoreError> {
        let db = self.backend.clone();
        tokio::task::spawn_blocking(move || db.clear_table(SNAP_STATE))
            .await
            .map_err(|e| StoreError::Custom(format!("Task panicked: {}", e)))?
    }

    pub async fn get_transaction_by_hash(
        &self,
        transaction_hash: H256,
    ) -> Result<Option<Transaction>, StoreError> {
        let (_block_number, block_hash, index) =
            match self.get_transaction_location(transaction_hash).await? {
                Some(location) => location,
                None => return Ok(None),
            };
        self.get_transaction_by_location(block_hash, index).await
    }

    pub async fn get_transaction_by_location(
        &self,
        block_hash: H256,
        index: u64,
    ) -> Result<Option<Transaction>, StoreError> {
        let block_body = match self.get_block_body_by_hash(block_hash).await? {
            Some(body) => body,
            None => return Ok(None),
        };
        let index: usize = index.try_into()?;
        Ok(block_body.transactions.get(index).cloned())
    }

    pub async fn get_block_by_hash(
        &self,
        block_hash: BlockHash,
    ) -> Result<Option<Block>, StoreError> {
        let header = match self.get_block_header_by_hash(block_hash)? {
            Some(header) => header,
            None => return Ok(None),
        };
        let body = match self.get_block_body_by_hash(block_hash).await? {
            Some(body) => body,
            None => return Ok(None),
        };
        Ok(Some(Block::new(header, body)))
    }

    pub async fn get_block_by_number(
        &self,
        block_number: BlockNumber,
    ) -> Result<Option<Block>, StoreError> {
        let Some(block_hash) = self.get_canonical_block_hash(block_number).await? else {
            return Ok(None);
        };
        self.get_block_by_hash(block_hash).await
    }

    // Get the canonical block hash for a given block number.
    pub async fn get_canonical_block_hash(
        &self,
        block_number: BlockNumber,
    ) -> Result<Option<BlockHash>, StoreError> {
        {
            let last = self
                .latest_block_header
                .read()
                .map_err(|_| StoreError::LockError)?;
            if last.number == block_number {
                return Ok(Some(last.hash()));
            }
        }
        let backend = self.backend.clone();
        tokio::task::spawn_blocking(move || {
            backend
                .begin_read()?
                .get(
                    CANONICAL_BLOCK_HASHES,
                    block_number.to_le_bytes().as_slice(),
                )?
                .map(|bytes| H256::decode(bytes.as_slice()))
                .transpose()
                .map_err(StoreError::from)
        })
        .await
        .map_err(|e| StoreError::Custom(format!("Task panicked: {}", e)))?
    }

    /// Stores the chain configuration values, should only be called once after reading the genesis file
    /// Ignores previously stored values if present
    pub async fn set_chain_config(&mut self, chain_config: &ChainConfig) -> Result<(), StoreError> {
        self.chain_config = *chain_config;
        let key = vec![ChainDataIndex::ChainConfig as u8];
        let value = serde_json::to_string(chain_config)
            .map_err(|_| StoreError::Custom("Failed to serialize chain config".to_string()))?
            .into_bytes();
        self.write_async(CHAIN_DATA, key, value).await
    }

    /// Update earliest block number
    pub async fn update_earliest_block_number(
        &self,
        block_number: BlockNumber,
    ) -> Result<(), StoreError> {
        let key = vec![ChainDataIndex::EarliestBlockNumber as u8];
        let value = block_number.to_le_bytes().to_vec();
        self.write_async(CHAIN_DATA, key, value).await
    }

    /// Obtain earliest block number
    pub async fn get_earliest_block_number(&self) -> Result<BlockNumber, StoreError> {
        let key = vec![ChainDataIndex::EarliestBlockNumber as u8];
        self.read_async(CHAIN_DATA, key)
            .await?
            .map(|bytes| -> Result<BlockNumber, StoreError> {
                let array: [u8; 8] = bytes
                    .try_into()
                    .map_err(|_| StoreError::Custom("Invalid BlockNumber bytes".to_string()))?;
                Ok(BlockNumber::from_le_bytes(array))
            })
            .ok_or(StoreError::MissingEarliestBlockNumber)?
    }

    /// Obtain finalized block number
    pub async fn get_finalized_block_number(&self) -> Result<Option<BlockNumber>, StoreError> {
        let key = vec![ChainDataIndex::FinalizedBlockNumber as u8];
        self.read_async(CHAIN_DATA, key)
            .await?
            .map(|bytes| -> Result<BlockNumber, StoreError> {
                let array: [u8; 8] = bytes
                    .try_into()
                    .map_err(|_| StoreError::Custom("Invalid BlockNumber bytes".to_string()))?;
                Ok(BlockNumber::from_le_bytes(array))
            })
            .transpose()
    }

    /// Obtain safe block number
    pub async fn get_safe_block_number(&self) -> Result<Option<BlockNumber>, StoreError> {
        let key = vec![ChainDataIndex::SafeBlockNumber as u8];
        self.read_async(CHAIN_DATA, key)
            .await?
            .map(|bytes| -> Result<BlockNumber, StoreError> {
                let array: [u8; 8] = bytes
                    .try_into()
                    .map_err(|_| StoreError::Custom("Invalid BlockNumber bytes".to_string()))?;
                Ok(BlockNumber::from_le_bytes(array))
            })
            .transpose()
    }

    /// Obtain latest block number
    pub async fn get_latest_block_number(&self) -> Result<BlockNumber, StoreError> {
        Ok(self
            .latest_block_header
            .read()
            .map_err(|_| StoreError::LockError)?
            .number)
    }

    /// Update pending block number
    pub async fn update_pending_block_number(
        &self,
        block_number: BlockNumber,
    ) -> Result<(), StoreError> {
        let key = vec![ChainDataIndex::PendingBlockNumber as u8];
        let value = block_number.to_le_bytes().to_vec();
        self.write_async(CHAIN_DATA, key, value).await
    }

    /// Obtain pending block number
    pub async fn get_pending_block_number(&self) -> Result<Option<BlockNumber>, StoreError> {
        let key = vec![ChainDataIndex::PendingBlockNumber as u8];
        self.read_async(CHAIN_DATA, key)
            .await?
            .map(|bytes| -> Result<BlockNumber, StoreError> {
                let array: [u8; 8] = bytes
                    .try_into()
                    .map_err(|_| StoreError::Custom("Invalid BlockNumber bytes".to_string()))?;
                Ok(BlockNumber::from_le_bytes(array))
            })
            .transpose()
    }

    pub fn storage_trie_backend(&self, hashed_address: H256) -> Result<BackendTrieDB, StoreError> {
        let tx = self.backend.begin_write()?;
        BackendTrieDB::new(tx, Some(hashed_address))
    }

    pub fn storage_trie_locked_backend(
        &self,
        hashed_address: H256,
    ) -> Result<BackendTrieDBLocked, StoreError> {
        BackendTrieDBLocked::new(self.backend.as_ref(), Some(hashed_address))
    }

    pub fn state_trie_backend(&self) -> Result<BackendTrieDB, StoreError> {
        let tx = self.backend.begin_write()?;
        // No address prefix for state trie
        BackendTrieDB::new(tx, None)
    }

    pub fn state_trie_locked_backend(&self) -> Result<BackendTrieDBLocked, StoreError> {
        // No address prefix for state trie
        BackendTrieDBLocked::new(self.backend.as_ref(), None)
    }

    pub async fn forkchoice_update_inner(
        &self,
        new_canonical_blocks: Option<Vec<(BlockNumber, BlockHash)>>,
        head_number: BlockNumber,
        head_hash: BlockHash,
        safe: Option<BlockNumber>,
        finalized: Option<BlockNumber>,
    ) -> Result<(), StoreError> {
        let latest = self.load_latest_block_number().await?.unwrap_or(0);
        let db = self.backend.clone();
        tokio::task::spawn_blocking(move || {
            let mut txn = db.begin_write()?;

            if let Some(canonical_blocks) = new_canonical_blocks {
                for (block_number, block_hash) in canonical_blocks {
                    let head_value = block_hash.encode_to_vec();
                    txn.put(
                        CANONICAL_BLOCK_HASHES,
                        &block_number.to_le_bytes(),
                        &head_value,
                    )?;
                }
            }

            for number in (head_number + 1)..(latest + 1) {
                txn.delete(CANONICAL_BLOCK_HASHES, number.to_le_bytes().as_slice())?;
            }

            // Make head canonical
            let head_value = head_hash.encode_to_vec();
            txn.put(
                CANONICAL_BLOCK_HASHES,
                &head_number.to_le_bytes(),
                &head_value,
            )?;

            // Update chain data
            let latest_key = [ChainDataIndex::LatestBlockNumber as u8];
            txn.put(CHAIN_DATA, &latest_key, &head_number.to_le_bytes())?;

            if let Some(finalized) = finalized {
                txn.put(
                    CHAIN_DATA,
                    &[ChainDataIndex::FinalizedBlockNumber as u8],
                    &finalized.to_le_bytes(),
                )?;
            }

            if let Some(safe) = safe {
                txn.put(
                    CHAIN_DATA,
                    &[ChainDataIndex::SafeBlockNumber as u8],
                    &safe.to_le_bytes(),
                )?;
            }

            // This commits is used since we deleted some items. We could have a better way to do this.
            // Accept put and delete in the same batch.
            txn.commit()
        })
        .await
        .map_err(|e| StoreError::Custom(format!("Task panicked: {}", e)))?
    }

    pub async fn get_receipts_for_block(
        &self,
        block_hash: &BlockHash,
    ) -> Result<Vec<Receipt>, StoreError> {
        let mut receipts = Vec::new();
        let mut index = 0u64;

        let txn = self.backend.begin_read()?;
        loop {
            let key = (*block_hash, index).encode_to_vec();
            match txn.get(RECEIPTS, key.as_slice())? {
                Some(receipt_bytes) => {
                    let receipt = Receipt::decode(receipt_bytes.as_slice())?;
                    receipts.push(receipt);
                    index += 1;
                }
                None => break,
            }
        }

        Ok(receipts)
    }

    // Snap State methods

    /// Sets the hash of the last header downloaded during a snap sync
    pub async fn set_header_download_checkpoint(
        &self,
        block_hash: BlockHash,
    ) -> Result<(), StoreError> {
        let key = vec![SnapStateIndex::HeaderDownloadCheckpoint as u8];
        let value = block_hash.encode_to_vec();
        self.write_async(SNAP_STATE, key, value).await
    }

    /// Gets the hash of the last header downloaded during a snap sync
    pub async fn get_header_download_checkpoint(&self) -> Result<Option<BlockHash>, StoreError> {
        let key = [SnapStateIndex::HeaderDownloadCheckpoint as u8];
        self.backend
            .begin_read()?
            .get(SNAP_STATE, &key)?
            .map(|bytes| H256::decode(bytes.as_slice()))
            .transpose()
            .map_err(StoreError::from)
    }

    /// Sets the last key fetched from the state trie being fetched during snap sync
    pub async fn set_state_trie_key_checkpoint(
        &self,
        last_keys: [H256; STATE_TRIE_SEGMENTS],
    ) -> Result<(), StoreError> {
        let key = vec![SnapStateIndex::StateTrieKeyCheckpoint as u8];
        let value = last_keys.to_vec().encode_to_vec();
        self.write_async(SNAP_STATE, key, value).await
    }

    /// Gets the last key fetched from the state trie being fetched during snap sync
    pub async fn get_state_trie_key_checkpoint(
        &self,
    ) -> Result<Option<[H256; STATE_TRIE_SEGMENTS]>, StoreError> {
        let key = [SnapStateIndex::StateTrieKeyCheckpoint as u8];
        let txn = self.backend.begin_read()?;
        match txn.get(SNAP_STATE, &key)? {
            Some(keys_bytes) => {
                let keys_vec: Vec<H256> = Vec::<H256>::decode(keys_bytes.as_slice())?;
                if keys_vec.len() == STATE_TRIE_SEGMENTS {
                    let mut keys_array = [H256::zero(); STATE_TRIE_SEGMENTS];
                    keys_array.copy_from_slice(&keys_vec);
                    Ok(Some(keys_array))
                } else {
                    Err(StoreError::Custom("Invalid array size".to_string()))
                }
            }
            None => Ok(None),
        }
    }

    /// Sets the state trie paths in need of healing
    pub async fn set_state_heal_paths(
        &self,
        paths: Vec<(Nibbles, H256)>,
    ) -> Result<(), StoreError> {
        let key = vec![SnapStateIndex::StateHealPaths as u8];
        let value = paths.encode_to_vec();
        self.write_async(SNAP_STATE, key, value).await
    }

    /// Gets the state trie paths in need of healing
    pub async fn get_state_heal_paths(&self) -> Result<Option<Vec<(Nibbles, H256)>>, StoreError> {
        let key = [SnapStateIndex::StateHealPaths as u8];

        self.backend
            .begin_read()?
            .get(SNAP_STATE, &key)?
            .map(|bytes| Vec::<(Nibbles, H256)>::decode(bytes.as_slice()))
            .transpose()
            .map_err(StoreError::from)
    }

    /// Set the latest root of the rebuilt state trie and the last downloaded hashes from each segment
    pub async fn set_state_trie_rebuild_checkpoint(
        &self,
        checkpoint: (H256, [H256; STATE_TRIE_SEGMENTS]),
    ) -> Result<(), StoreError> {
        let key = vec![SnapStateIndex::StateTrieRebuildCheckpoint as u8];
        let value = (checkpoint.0, checkpoint.1.to_vec()).encode_to_vec();
        self.write_async(SNAP_STATE, key, value).await
    }

    /// Get the latest root of the rebuilt state trie and the last downloaded hashes from each segment
    pub async fn get_state_trie_rebuild_checkpoint(
        &self,
    ) -> Result<Option<(H256, [H256; STATE_TRIE_SEGMENTS])>, StoreError> {
        let key = [SnapStateIndex::StateTrieRebuildCheckpoint as u8];
        let txn = self.backend.begin_read()?;
        match txn.get(SNAP_STATE, &key)? {
            Some(bytes) => {
                let (root, keys_vec): (H256, Vec<H256>) =
                    <(H256, Vec<H256>)>::decode(bytes.as_slice())?;
                if keys_vec.len() == STATE_TRIE_SEGMENTS {
                    let mut keys_array = [H256::zero(); STATE_TRIE_SEGMENTS];
                    keys_array.copy_from_slice(&keys_vec);
                    Ok(Some((root, keys_array)))
                } else {
                    Err(StoreError::Custom("Invalid array size".to_string()))
                }
            }
            None => Ok(None),
        }
    }

    /// Get the accont hashes and roots of the storage tries awaiting rebuild
    pub async fn set_storage_trie_rebuild_pending(
        &self,
        pending: Vec<(H256, H256)>,
    ) -> Result<(), StoreError> {
        let key = vec![SnapStateIndex::StorageTrieRebuildPending as u8];
        let value = pending.encode_to_vec();
        self.write_async(SNAP_STATE, key, value).await
    }

    /// Get the accont hashes and roots of the storage tries awaiting rebuild
    pub async fn get_storage_trie_rebuild_pending(
        &self,
    ) -> Result<Option<Vec<(H256, H256)>>, StoreError> {
        let key = vec![SnapStateIndex::StorageTrieRebuildPending as u8];
        self.read_async(SNAP_STATE, key)
            .await?
            .map(|bytes| Vec::<(H256, H256)>::decode(bytes.as_slice()))
            .transpose()
            .map_err(StoreError::from)
    }

    /// The `forkchoice_update` and `new_payload` methods require the `latest_valid_hash`
    /// when processing an invalid payload. To provide this, we must track invalid chains.
    ///
    /// We only store the last known valid head upon encountering a bad block,
    /// rather than tracking every subsequent invalid block.
    pub async fn set_latest_valid_ancestor(
        &self,
        bad_block: BlockHash,
        latest_valid: BlockHash,
    ) -> Result<(), StoreError> {
        let value = latest_valid.encode_to_vec();
        self.write_async(INVALID_CHAINS, bad_block.as_bytes().to_vec(), value)
            .await
    }

    /// Returns the latest valid ancestor hash for a given invalid block hash.
    /// Used to provide `latest_valid_hash` in the Engine API when processing invalid payloads.
    pub async fn get_latest_valid_ancestor(
        &self,
        block: BlockHash,
    ) -> Result<Option<BlockHash>, StoreError> {
        self.read_async(INVALID_CHAINS, block.as_bytes().to_vec())
            .await?
            .map(|bytes| H256::decode(bytes.as_slice()))
            .transpose()
            .map_err(StoreError::from)
    }

    /// Obtain block number for a given hash
    pub fn get_block_number_sync(
        &self,
        block_hash: BlockHash,
    ) -> Result<Option<BlockNumber>, StoreError> {
        let txn = self.backend.begin_read()?;
        txn.get(BLOCK_NUMBERS, block_hash.as_bytes())?
            .map(|bytes| -> Result<BlockNumber, StoreError> {
                let array: [u8; 8] = bytes
                    .try_into()
                    .map_err(|_| StoreError::Custom("Invalid BlockNumber bytes".to_string()))?;
                Ok(BlockNumber::from_le_bytes(array))
            })
            .transpose()
    }

    /// Get the canonical block hash for a given block number.
    pub fn get_canonical_block_hash_sync(
        &self,
        block_number: BlockNumber,
    ) -> Result<Option<BlockHash>, StoreError> {
        {
            let last = self
                .latest_block_header
                .read()
                .map_err(|_| StoreError::LockError)?;
            if last.number == block_number {
                return Ok(Some(last.hash()));
            }
        }
        let txn = self.backend.begin_read()?;
        txn.get(
            CANONICAL_BLOCK_HASHES,
            block_number.to_le_bytes().as_slice(),
        )?
        .map(|bytes| H256::decode(bytes.as_slice()))
        .transpose()
        .map_err(StoreError::from)
    }

    /// CAUTION: This method writes directly to the underlying database, bypassing any caching layer.
    /// For updating the state after block execution, use [`Self::store_block_updates`].
    pub async fn write_storage_trie_nodes_batch(
        &self,
        storage_trie_nodes: StorageUpdates,
    ) -> Result<(), StoreError> {
        let mut txn = self.backend.begin_write()?;
        tokio::task::spawn_blocking(move || {
            for (address_hash, nodes) in storage_trie_nodes {
                for (node_path, node_data) in nodes {
                    let key = apply_prefix(Some(address_hash), node_path);
                    if node_data.is_empty() {
                        txn.delete(TRIE_NODES, key.as_ref())?;
                    } else {
                        txn.put(TRIE_NODES, key.as_ref(), &node_data)?;
                    }
                }
            }
            txn.commit()
        })
        .await
        .map_err(|e| StoreError::Custom(format!("Task panicked: {}", e)))?
    }

    /// CAUTION: This method writes directly to the underlying database, bypassing any caching layer.
    /// For updating the state after block execution, use [`Self::store_block_updates`].
    pub async fn write_account_code_batch(
        &self,
        account_codes: Vec<(H256, Code)>,
    ) -> Result<(), StoreError> {
        let mut batch_items = Vec::new();
        for (code_hash, code) in account_codes {
            let mut buf = Vec::with_capacity(6 + code.bytecode.len() + 2 * code.jump_targets.len());
            code.bytecode.encode(&mut buf);
            code.jump_targets
                .into_iter()
                .flat_map(|t| t.to_le_bytes())
                .collect::<Vec<u8>>()
                .as_slice()
                .encode(&mut buf);
            batch_items.push((code_hash.as_bytes().to_vec(), buf));
        }

        self.write_batch_async(ACCOUNT_CODES, batch_items).await
    }

    // Helper methods for async operations with spawn_blocking
    // These methods ensure RocksDB I/O doesn't block the tokio runtime

    /// Helper method for async writes
    /// Spawns blocking task to avoid blocking tokio runtime
    pub fn write(
        &self,
        table: &'static str,
        key: Vec<u8>,
        value: Vec<u8>,
    ) -> Result<(), StoreError> {
        let backend = self.backend.clone();
        let mut txn = backend.begin_write()?;
        txn.put(table, &key, &value)?;
        txn.commit()
    }

    /// Helper method for async writes
    /// Spawns blocking task to avoid blocking tokio runtime
    async fn write_async(
        &self,
        table: &'static str,
        key: Vec<u8>,
        value: Vec<u8>,
    ) -> Result<(), StoreError> {
        let backend = self.backend.clone();

        tokio::task::spawn_blocking(move || {
            let mut txn = backend.begin_write()?;
            txn.put(table, &key, &value)?;
            txn.commit()
        })
        .await
        .map_err(|e| StoreError::Custom(format!("Task panicked: {}", e)))?
    }

    /// Helper method for async reads
    /// Spawns blocking task to avoid blocking tokio runtime
    pub async fn read_async(
        &self,
        table: &'static str,
        key: Vec<u8>,
    ) -> Result<Option<Vec<u8>>, StoreError> {
        let backend = self.backend.clone();

        tokio::task::spawn_blocking(move || {
            let txn = backend.begin_read()?;
            txn.get(table, &key)
        })
        .await
        .map_err(|e| StoreError::Custom(format!("Task panicked: {}", e)))?
    }

    /// Helper method for sync reads
    /// Spawns blocking task to avoid blocking tokio runtime
    pub fn read(&self, table: &'static str, key: Vec<u8>) -> Result<Option<Vec<u8>>, StoreError> {
        let backend = self.backend.clone();
        let txn = backend.begin_read()?;
        txn.get(table, &key)
    }

    /// Helper method for batch writes
    /// Spawns blocking task to avoid blocking tokio runtime
    /// This is the most important optimization for healing performance
    pub async fn write_batch_async(
        &self,
        table: &'static str,
        batch_ops: Vec<(Vec<u8>, Vec<u8>)>,
    ) -> Result<(), StoreError> {
        let backend = self.backend.clone();

        tokio::task::spawn_blocking(move || {
            let mut txn = backend.begin_write()?;
            txn.put_batch(table, batch_ops)?;
            txn.commit()
        })
        .await
        .map_err(|e| StoreError::Custom(format!("Task panicked: {}", e)))?
    }

    /// Helper method for batch writes
    pub fn write_batch(
        &self,
        table: &'static str,
        batch_ops: Vec<(Vec<u8>, Vec<u8>)>,
    ) -> Result<(), StoreError> {
        let backend = self.backend.clone();
        let mut txn = backend.begin_write()?;
        txn.put_batch(table, batch_ops)?;
        txn.commit()
    }

    pub async fn add_fullsync_batch(&self, headers: Vec<BlockHeader>) -> Result<(), StoreError> {
        self.write_batch_async(
            FULLSYNC_HEADERS,
            headers
                .into_iter()
                .map(|header| (header.number.to_le_bytes().to_vec(), header.encode_to_vec()))
                .collect(),
        )
        .await
    }

    pub async fn read_fullsync_batch(
        &self,
        start: BlockNumber,
        limit: u64,
    ) -> Result<Vec<BlockHeader>, StoreError> {
        let mut res = vec![];
        let read_tx = self.backend.begin_read()?;
        // TODO: use read_bulk here
        for key in start..start + limit {
            let Some(header) = read_tx.get(FULLSYNC_HEADERS, &key.to_le_bytes())? else {
                return Err(StoreError::Custom("Key not found in bulk read".to_string()));
            };
            res.push(BlockHeader::decode(&header)?);
        }
        Ok(res)
    }

    pub async fn clear_fullsync_headers(&self) -> Result<(), StoreError> {
        self.backend.clear_table(FULLSYNC_HEADERS)
    }

    /// Delete a key from a table
    pub fn delete(&self, table: &'static str, key: Vec<u8>) -> Result<(), StoreError> {
        let mut txn = self.backend.begin_write()?;
        txn.delete(table, &key)?;
        txn.commit()
    }

    pub fn store_block_updates(&self, update_batch: UpdateBatch) -> Result<(), StoreError> {
        self.apply_updates(update_batch)
    }

    fn apply_updates(&self, update_batch: UpdateBatch) -> Result<(), StoreError> {
        let db = self.backend.clone();
        let parent_state_root = self
            .get_block_header_by_hash(
                update_batch
                    .blocks
                    .first()
                    .ok_or(StoreError::UpdateBatchNoBlocks)?
                    .header
                    .parent_hash,
            )?
            .map(|header| header.state_root)
            .unwrap_or_default();
        let last_state_root = update_batch
            .blocks
            .last()
            .ok_or(StoreError::UpdateBatchNoBlocks)?
            .header
            .state_root;
        let trie_upd_worker_tx = self.trie_update_worker_tx.clone();

        let _span = tracing::trace_span!("Block DB update").entered();

        let UpdateBatch {
            account_updates,
            storage_updates,
            ..
        } = update_batch;

        // Capacity one ensures sender just notifies and goes on
        let (notify_tx, notify_rx) = sync_channel(1);
        let wait_for_new_layer = notify_rx;
        trie_upd_worker_tx
            .send((
                notify_tx,
                parent_state_root,
                last_state_root,
                account_updates,
                storage_updates,
            ))
            .map_err(|e| {
                StoreError::Custom(format!("failed to read new trie layer notification: {e}"))
            })?;
        let mut tx = db.begin_write()?;

        for block in update_batch.blocks {
            let block_number = block.header.number;
            let block_hash = block.hash();

            let header_value_rlp = BlockHeaderRLP::from(block.header.clone());
            tx.put(HEADERS, block_hash.as_bytes(), header_value_rlp.bytes())?;

            let body_value = BlockBodyRLP::from_bytes(block.body.encode_to_vec());
            tx.put(BODIES, block_hash.as_bytes(), body_value.bytes())?;

            tx.put(
                BLOCK_NUMBERS,
                block_hash.as_bytes(),
                &block_number.to_le_bytes(),
            )?;

            for (index, transaction) in block.body.transactions.iter().enumerate() {
                let tx_hash = transaction.hash();
                // Key: tx_hash + block_hash
                let mut composite_key = Vec::with_capacity(64);
                composite_key.extend_from_slice(tx_hash.as_bytes());
                composite_key.extend_from_slice(block_hash.as_bytes());
                let location_value = (block_number, block_hash, index as u64).encode_to_vec();
                tx.put(TRANSACTION_LOCATIONS, &composite_key, &location_value)?;
            }
        }

        for (block_hash, receipts) in update_batch.receipts {
            for (index, receipt) in receipts.into_iter().enumerate() {
                let key = (block_hash, index as u64).encode_to_vec();
                let value = receipt.encode_to_vec();
                tx.put(RECEIPTS, &key, &value)?;
            }
        }

        for (code_hash, code) in update_batch.code_updates {
            let mut buf = Vec::with_capacity(6 + code.bytecode.len() + 2 * code.jump_targets.len());
            code.bytecode.encode(&mut buf);
            code.jump_targets
                .into_iter()
                .flat_map(|t| t.to_le_bytes())
                .collect::<Vec<u8>>()
                .as_slice()
                .encode(&mut buf);
            tx.put(ACCOUNT_CODES, code_hash.as_ref(), &buf)?;
        }

        // Wait for an updated top layer so every caller afterwards sees a consistent view.
        // Specifically, the next block produced MUST see this upper layer.
        wait_for_new_layer
            .recv()
            .map_err(|e| StoreError::Custom(format!("recv failed: {e}")))??;
        // After top-level is added, we can make the rest of the changes visible.
        tx.commit()?;

        Ok(())
    }

    pub fn new(path: impl AsRef<Path>, engine_type: EngineType) -> Result<Self, StoreError> {
        let _path = &path;
        match engine_type {
            #[cfg(feature = "rocksdb")]
<<<<<<< HEAD
            EngineType::RocksDB => Self::from_backend(Arc::new(RocksDBBackend::open(path)?)),
            EngineType::InMemory => Self::from_backend(Arc::new(InMemoryBackend::open()?)),
        }
    }
=======
            EngineType::RocksDB => Self {
                engine: Arc::new(RocksDBStore::new(path)?),
                chain_config: Default::default(),
                latest_block_header: Default::default(),
            },
            EngineType::InMemory => Self {
                engine: Arc::new(InMemoryStore::new()),
                chain_config: Default::default(),
                latest_block_header: Default::default(),
            },
        };
>>>>>>> 4d2fa0bc

    fn from_backend(backend: Arc<dyn StorageBackend>) -> Result<Self, StoreError> {
        let (fkv_tx, fkv_rx) = std::sync::mpsc::sync_channel(0);
        let (trie_upd_tx, trie_upd_rx) = std::sync::mpsc::sync_channel(0);
        let store = Self {
            backend,
            chain_config: Default::default(),
            latest_block_header: Arc::new(RwLock::new(BlockHeader::default())),
            trie_cache: Default::default(),
            flatkeyvalue_control_tx: fkv_tx,
            trie_update_worker_tx: trie_upd_tx,
        };
        let store_clone = store.clone();
        std::thread::spawn(move || {
            let mut rx = fkv_rx;
            loop {
                match rx.recv() {
                    Ok(FKVGeneratorControlMessage::Continue) => break,
                    Ok(FKVGeneratorControlMessage::Stop) => {}
                    Err(_) => {
                        debug!("Closing FlatKeyValue generator.");
                        return;
                    }
                }
            }
            info!("Generation of FlatKeyValue started.");
            match store_clone.flatkeyvalue_generator(&mut rx) {
                Ok(_) => info!("FlatKeyValue generation finished."),
                Err(err) => error!("Error while generating FlatKeyValue: {err}"),
            }
            // rx channel is dropped, closing it
        });
        let store_clone = store.clone();
        /*
            When a block is executed, the write of the bottom-most diff layer to disk is done in the background through this thread.
            This is to improve block execution times, since it's not necessary when executing the next block to have this layer flushed to disk.

            This background thread receives messages through a channel to apply new trie updates and does three things:

            - First, it updates the top-most in-memory diff layer and notifies the process that sent the message (i.e. the
            block production thread) so it can continue with block execution (block execution cannot proceed without the
            diff layers updated, otherwise it would see wrong state when reading from the trie). This section is done in an RCU manner:
            a shared pointer with the trie is kept behind a lock. This thread first acquires the lock, then copies the pointer and drops the lock;
            afterwards it makes a deep copy of the trie layer and mutates it, then takes the lock again, replaces the pointer with the updated copy,
            then drops the lock again.

            - Second, it performs the logic of persisting the bottom-most diff layer to disk. This is the part of the logic that block execution does not
            need to proceed. What does need to be aware of this section is the process in charge of generating the snapshot (a.k.a. FlatKeyValue).
            Because of this, this section first sends a message to pause the FlatKeyValue generation, then persists the diff layer to disk, then notifies
            again for FlatKeyValue generation to continue.

            - Third, it removes the (no longer needed) bottom-most diff layer from the trie layers in the same way as the first step.
        */
        std::thread::spawn(move || {
            let rx = trie_upd_rx;
            loop {
                match rx.recv() {
                    Ok((
                        notify,
                        parent_state_root,
                        child_state_root,
                        account_updates,
                        storage_updates,
                    )) => {
                        // FIXME: what should we do on error?
                        let _ = store_clone
                            .apply_trie_updates(
                                notify,
                                parent_state_root,
                                child_state_root,
                                account_updates,
                                storage_updates,
                            )
                            .inspect_err(|err| error!("apply_trie_updates failed: {err}"));
                    }
                    Err(err) => error!("Error while reading diff layer: {err}"),
                }
            }
        });
        Ok(store)
    }

    fn flatkeyvalue_generator(
        &self,
        control_rx: &mut std::sync::mpsc::Receiver<FKVGeneratorControlMessage>,
    ) -> Result<(), StoreError> {
        let last_written = self
            .read(MISC_VALUES, "last_written".as_bytes().to_vec())?
            .unwrap_or_default();
        if last_written == vec![0xff] {
            return Ok(());
        }
        self.delete(FLATKEY_VALUES, last_written)?;

        loop {
            let root = self
                .read(TRIE_NODES, vec![])?
                .ok_or(StoreError::MissingLatestBlockNumber)?;
            let root: Node = ethrex_trie::Node::decode(&root)?;
            let state_root = root.compute_hash().finalize();

            let last_written = self
                .read(MISC_VALUES, "last_written".as_bytes().to_vec())?
                .unwrap_or_default();
            let last_written_account = last_written
                .get(0..64)
                .map(|v| Nibbles::from_hex(v.to_vec()))
                .unwrap_or_default();
            let mut last_written_storage = last_written
                .get(66..130)
                .map(|v| Nibbles::from_hex(v.to_vec()))
                .unwrap_or_default();

            debug!("Starting FlatKeyValue loop pivot={last_written:?} SR={state_root:x}");

            let mut ctr = 0;
            let mut write_txn = self.backend.begin_write()?;
            let mut iter = self.open_direct_state_trie(state_root)?.into_iter();
            if last_written_account > Nibbles::default() {
                iter.advance(last_written_account.to_bytes())?;
            }
            let res = iter.try_for_each(|(path, node)| -> Result<(), StoreError> {
                let Node::Leaf(node) = node else {
                    return Ok(());
                };
                let account_state = AccountState::decode(&node.value)?;
                let account_hash = H256::from_slice(&path.to_bytes());
                write_txn.put(MISC_VALUES, "last_written".as_bytes(), path.as_ref())?;
                write_txn.put(FLATKEY_VALUES, path.as_ref(), &node.value)?;
                ctr += 1;
                if ctr > 10_000 {
                    write_txn.commit()?;
                    write_txn = self.backend.begin_write()?;
                }

                let mut iter_inner = self
                    .open_direct_storage_trie(account_hash, account_state.storage_root)?
                    .into_iter();
                if last_written_storage > Nibbles::default() {
                    iter_inner.advance(last_written_storage.to_bytes())?;
                    last_written_storage = Nibbles::default();
                }
                iter_inner.try_for_each(|(path, node)| -> Result<(), StoreError> {
                    let Node::Leaf(node) = node else {
                        return Ok(());
                    };
                    let key = apply_prefix(Some(account_hash), path);
                    write_txn.put(MISC_VALUES, "last_written".as_bytes(), key.as_ref())?;
                    write_txn.put(FLATKEY_VALUES, key.as_ref(), &node.value)?;
                    ctr += 1;
                    if ctr > 10_000 {
                        write_txn.commit()?;
                        write_txn = self.backend.begin_write()?;
                    }
                    if let Ok(value) = control_rx.try_recv() {
                        match value {
                            FKVGeneratorControlMessage::Stop => {
                                return Err(StoreError::PivotChanged);
                            }
                            _ => {
                                return Err(StoreError::Custom("Unexpected message".to_string()));
                            }
                        }
                    }
                    Ok(())
                })?;
                if let Ok(value) = control_rx.try_recv() {
                    match value {
                        FKVGeneratorControlMessage::Stop => return Err(StoreError::PivotChanged),
                        _ => {
                            return Err(StoreError::Custom("Unexpected message".to_string()));
                        }
                    }
                }
                Ok(())
            });
            match res {
                Err(StoreError::PivotChanged) => {
                    if let Ok(value) = control_rx.recv() {
                        match value {
                            FKVGeneratorControlMessage::Continue => {}
                            _ => {
                                return Err(StoreError::Custom("Unexpected messafe".to_string()));
                            }
                        }
                    }
                }
                Err(err) => return Err(err),
                Ok(()) => {
                    write_txn.put(MISC_VALUES, "last_written".as_bytes(), &[0xff])?;
                    write_txn.commit()?;
                    return Ok(());
                }
            };
        }
    }

    fn apply_trie_updates(
        &self,
        notify: SyncSender<Result<(), StoreError>>,
        parent_state_root: H256,
        child_state_root: H256,
        account_updates: Vec<(Nibbles, Vec<u8>)>,
        storage_updates: StorageUpdates,
    ) -> Result<(), StoreError> {
        let fkv_ctl = &self.flatkeyvalue_control_tx;
        let trie_cache = &self.trie_cache;

        // Phase 1: update the in-memory diff-layers only, then notify block production.
        let new_layer = storage_updates
            .into_iter()
            .flat_map(|(account_hash, nodes)| {
                nodes
                    .into_iter()
                    .map(move |(path, node)| (apply_prefix(Some(account_hash), path), node))
            })
            .chain(account_updates)
            .collect();
        // Read-Copy-Update the trie cache with a new layer.
        let trie = trie_cache
            .lock()
            .map_err(|_| StoreError::LockError)?
            .clone();
        let mut trie_mut = (*trie).clone();
        trie_mut.put_batch(parent_state_root, child_state_root, new_layer);
        let trie = Arc::new(trie_mut);
        *trie_cache.lock().map_err(|_| StoreError::LockError)? = trie.clone();
        // Update finished, signal block processing.
        notify.send(Ok(())).map_err(|_| StoreError::LockError)?;

        // Phase 2: update disk layer.
        let Some(root) = trie.get_commitable(parent_state_root, COMMIT_THRESHOLD) else {
            // Nothing to commit to disk, move on.
            return Ok(());
        };
        // Stop the flat-key-value generator thread, as the underlying trie is about to change.
        // Ignore the error, if the channel is closed it means there is no worker to notify.
        let _ = fkv_ctl.send(FKVGeneratorControlMessage::Stop);

        // RCU to remove the bottom layer: update step needs to happen after disk layer is updated.
        let mut trie_mut = (*trie).clone();

        let last_written = self
            .read(MISC_VALUES, "last_written".as_bytes().to_vec())?
            .unwrap_or_default();
        // Commit removes the bottom layer and returns it, this is the mutation step.
        let nodes = trie_mut.commit(root).unwrap_or_default();
        let mut result = Ok(());
        for (key, value) in nodes {
            let is_leaf = key.len() == 65 || key.len() == 131;

            if is_leaf && key > last_written {
                continue;
            }
            let table = if is_leaf { FLATKEY_VALUES } else { TRIE_NODES };
            if value.is_empty() {
                result = self.delete(table, key);
            } else {
                result = self.write(table, key, value);
            }
            if result.is_err() {
                break;
            }
        }
        // We want to send this message even if there was an error during the batch write
        let _ = fkv_ctl.send(FKVGeneratorControlMessage::Continue);
        result?;
        // Phase 3: update diff layers with the removal of bottom layer.
        *trie_cache.lock().map_err(|_| StoreError::LockError)? = Arc::new(trie_mut);
        Ok(())
    }

    pub async fn new_from_genesis(
        store_path: &Path,
        engine_type: EngineType,
        genesis_path: &str,
    ) -> Result<Self, StoreError> {
        let file = std::fs::File::open(genesis_path)
            .map_err(|error| StoreError::Custom(format!("Failed to open genesis file: {error}")))?;
        let reader = std::io::BufReader::new(file);
        let genesis: Genesis =
            serde_json::from_reader(reader).expect("Failed to deserialize genesis file");
        let mut store = Self::new(store_path, engine_type)?;
        store.add_initial_state(genesis).await?;
        Ok(store)
    }

    pub async fn get_account_info(
        &self,
        block_number: BlockNumber,
        address: Address,
    ) -> Result<Option<AccountInfo>, StoreError> {
        match self.get_canonical_block_hash(block_number).await? {
            Some(block_hash) => self.get_account_info_by_hash(block_hash, address),
            None => Ok(None),
        }
    }

    pub fn get_account_info_by_hash(
        &self,
        block_hash: BlockHash,
        address: Address,
    ) -> Result<Option<AccountInfo>, StoreError> {
        let Some(state_trie) = self.state_trie(block_hash)? else {
            return Ok(None);
        };
        let hashed_address = hash_address(&address);

        let Some(encoded_state) = state_trie.get(&hashed_address)? else {
            return Ok(None);
        };

        let account_state = AccountState::decode(&encoded_state)?;
        Ok(Some(AccountInfo {
            code_hash: account_state.code_hash,
            balance: account_state.balance,
            nonce: account_state.nonce,
        }))
    }

    pub fn get_account_state_by_acc_hash(
        &self,
        block_hash: BlockHash,
        account_hash: H256,
    ) -> Result<Option<AccountState>, StoreError> {
        let Some(state_trie) = self.state_trie(block_hash)? else {
            return Ok(None);
        };
        let Some(encoded_state) = state_trie.get(&account_hash.to_fixed_bytes().to_vec())? else {
            return Ok(None);
        };
        let account_state = AccountState::decode(&encoded_state)?;
        Ok(Some(account_state))
    }

<<<<<<< HEAD
=======
    pub async fn add_block_header(
        &self,
        block_hash: BlockHash,
        block_header: BlockHeader,
    ) -> Result<(), StoreError> {
        self.engine.add_block_header(block_hash, block_header).await
    }

    pub async fn add_block_headers(
        &self,
        block_headers: Vec<BlockHeader>,
    ) -> Result<(), StoreError> {
        self.engine.add_block_headers(block_headers).await
    }

    pub fn get_block_header(
        &self,
        block_number: BlockNumber,
    ) -> Result<Option<BlockHeader>, StoreError> {
        let latest = self.latest_block_header.get();
        if block_number == latest.number {
            return Ok(Some((*latest).clone()));
        }
        self.engine.get_block_header(block_number)
    }

    pub fn get_block_header_by_hash(
        &self,
        block_hash: BlockHash,
    ) -> Result<Option<BlockHeader>, StoreError> {
        {
            let latest = self.latest_block_header.get();
            if block_hash == latest.hash() {
                return Ok(Some((*latest).clone()));
            }
        }

        self.engine.get_block_header_by_hash(block_hash)
    }

    pub async fn get_block_body_by_hash(
        &self,
        block_hash: BlockHash,
    ) -> Result<Option<BlockBody>, StoreError> {
        self.engine.get_block_body_by_hash(block_hash).await
    }

    pub async fn add_block_body(
        &self,
        block_hash: BlockHash,
        block_body: BlockBody,
    ) -> Result<(), StoreError> {
        self.engine.add_block_body(block_hash, block_body).await
    }

    pub async fn get_block_body(
        &self,
        block_number: BlockNumber,
    ) -> Result<Option<BlockBody>, StoreError> {
        // FIXME (#4353)
        let latest = self.latest_block_header.get();
        if block_number == latest.number {
            // The latest may not be marked as canonical yet
            return self.engine.get_block_body_by_hash(latest.hash()).await;
        }
        self.engine.get_block_body(block_number).await
    }

    pub async fn remove_block(&self, block_number: BlockNumber) -> Result<(), StoreError> {
        self.engine.remove_block(block_number).await
    }

    pub async fn get_block_bodies(
        &self,
        from: BlockNumber,
        to: BlockNumber,
    ) -> Result<Vec<BlockBody>, StoreError> {
        self.engine.get_block_bodies(from, to).await
    }

    pub async fn get_block_bodies_by_hash(
        &self,
        hashes: Vec<BlockHash>,
    ) -> Result<Vec<BlockBody>, StoreError> {
        self.engine.get_block_bodies_by_hash(hashes).await
    }

    pub fn add_pending_block(&self, block: Block) -> Result<(), StoreError> {
        self.engine.add_pending_block(block)
    }

    pub async fn get_pending_block(
        &self,
        block_hash: BlockHash,
    ) -> Result<Option<Block>, StoreError> {
        self.engine.get_pending_block(block_hash).await
    }

    pub async fn add_block_number(
        &self,
        block_hash: BlockHash,
        block_number: BlockNumber,
    ) -> Result<(), StoreError> {
        self.engine
            .clone()
            .add_block_number(block_hash, block_number)
            .await
    }

    pub async fn get_block_number(
        &self,
        block_hash: BlockHash,
    ) -> Result<Option<BlockNumber>, StoreError> {
        self.engine.get_block_number(block_hash).await
    }

>>>>>>> 4d2fa0bc
    pub async fn get_fork_id(&self) -> Result<ForkId, StoreError> {
        let chain_config = self.get_chain_config();
        let genesis_header = self
            .load_block_header(0)?
            .ok_or(StoreError::MissingEarliestBlockNumber)?;
        let block_number = self.get_latest_block_number().await?;
        let block_header = self
            .latest_block_header
            .read()
            .map_err(|_| StoreError::LockError)?;

        Ok(ForkId::new(
            chain_config,
            genesis_header,
            block_header.timestamp,
            block_number,
        ))
    }

    pub async fn get_code_by_account_address(
        &self,
        block_number: BlockNumber,
        address: Address,
    ) -> Result<Option<Code>, StoreError> {
        let Some(block_hash) = self.get_canonical_block_hash(block_number).await? else {
            return Ok(None);
        };
        let Some(state_trie) = self.state_trie(block_hash)? else {
            return Ok(None);
        };
        let hashed_address = hash_address(&address);
        let Some(encoded_state) = state_trie.get(&hashed_address)? else {
            return Ok(None);
        };
        let account_state = AccountState::decode(&encoded_state)?;
        self.get_account_code(account_state.code_hash)
    }

    pub async fn get_nonce_by_account_address(
        &self,
        block_number: BlockNumber,
        address: Address,
    ) -> Result<Option<u64>, StoreError> {
        let Some(block_hash) = self.get_canonical_block_hash(block_number).await? else {
            return Ok(None);
        };
        let Some(state_trie) = self.state_trie(block_hash)? else {
            return Ok(None);
        };
        let hashed_address = hash_address(&address);
        let Some(encoded_state) = state_trie.get(&hashed_address)? else {
            return Ok(None);
        };
        let account_state = AccountState::decode(&encoded_state)?;
        Ok(Some(account_state.nonce))
    }

    /// Applies account updates based on the block's latest storage state
    /// and returns the new state root after the updates have been applied.
    #[instrument(level = "trace", name = "Trie update", skip_all)]
    pub fn apply_account_updates_batch(
        &self,
        block_hash: BlockHash,
        account_updates: &[AccountUpdate],
    ) -> Result<Option<AccountUpdatesList>, StoreError> {
        let Some(state_trie) = self.state_trie(block_hash)? else {
            return Ok(None);
        };

        Ok(Some(self.apply_account_updates_from_trie_batch(
            state_trie,
            account_updates,
        )?))
    }

    pub fn apply_account_updates_from_trie_batch<'a>(
        &self,
        mut state_trie: Trie,
        account_updates: impl IntoIterator<Item = &'a AccountUpdate>,
    ) -> Result<AccountUpdatesList, StoreError> {
        let mut ret_storage_updates = Vec::new();
        let mut code_updates = Vec::new();
        let state_root = state_trie.hash_no_commit();
        for update in account_updates {
            let hashed_address = hash_address(&update.address);
            if update.removed {
                // Remove account from trie
                state_trie.remove(&hashed_address)?;
                continue;
            }
            // Add or update AccountState in the trie
            // Fetch current state or create a new state to be inserted
            let mut account_state = match state_trie.get(&hashed_address)? {
                Some(encoded_state) => AccountState::decode(&encoded_state)?,
                None => AccountState::default(),
            };
            if update.removed_storage {
                account_state.storage_root = *EMPTY_TRIE_HASH;
            }
            if let Some(info) = &update.info {
                account_state.nonce = info.nonce;
                account_state.balance = info.balance;
                account_state.code_hash = info.code_hash;
                // Store updated code in DB
                if let Some(code) = &update.code {
                    code_updates.push((info.code_hash, code.clone()));
                }
            }
            // Store the added storage in the account's storage trie and compute its new root
            if !update.added_storage.is_empty() {
                let mut storage_trie = self.open_storage_trie(
                    H256::from_slice(&hashed_address),
                    state_root,
                    account_state.storage_root,
                )?;
                for (storage_key, storage_value) in &update.added_storage {
                    let hashed_key = hash_key(storage_key);
                    if storage_value.is_zero() {
                        storage_trie.remove(&hashed_key)?;
                    } else {
                        storage_trie.insert(hashed_key, storage_value.encode_to_vec())?;
                    }
                }
                let (storage_hash, storage_updates) =
                    storage_trie.collect_changes_since_last_hash();
                account_state.storage_root = storage_hash;
                ret_storage_updates.push((H256::from_slice(&hashed_address), storage_updates));
            }
            state_trie.insert(hashed_address, account_state.encode_to_vec())?;
        }
        let (state_trie_hash, state_updates) = state_trie.collect_changes_since_last_hash();

        Ok(AccountUpdatesList {
            state_trie_hash,
            state_updates,
            storage_updates: ret_storage_updates,
            code_updates,
        })
    }

    /// Performs the same actions as apply_account_updates_from_trie
    ///  but also returns the used storage tries with witness recorded
    pub async fn apply_account_updates_from_trie_with_witness(
        &self,
        mut state_trie: Trie,
        account_updates: &[AccountUpdate],
        mut storage_tries: HashMap<Address, (TrieWitness, Trie)>,
    ) -> Result<(HashMap<Address, (TrieWitness, Trie)>, AccountUpdatesList), StoreError> {
        let mut ret_storage_updates = Vec::new();

        let mut code_updates = Vec::new();

        let state_root = state_trie.hash_no_commit();

        for update in account_updates.iter() {
            let hashed_address = hash_address(&update.address);

            if update.removed {
                // Remove account from trie
                state_trie.remove(&hashed_address)?;

                continue;
            }

            // Add or update AccountState in the trie
            // Fetch current state or create a new state to be inserted
            let mut account_state = match state_trie.get(&hashed_address)? {
                Some(encoded_state) => AccountState::decode(&encoded_state)?,
                None => AccountState::default(),
            };

            if update.removed_storage {
                account_state.storage_root = *EMPTY_TRIE_HASH;
            }

            if let Some(info) = &update.info {
                account_state.nonce = info.nonce;

                account_state.balance = info.balance;

                account_state.code_hash = info.code_hash;

                // Store updated code in DB
                if let Some(code) = &update.code {
                    code_updates.push((info.code_hash, code.clone()));
                }
            }

            // Store the added storage in the account's storage trie and compute its new root
            if !update.added_storage.is_empty() {
                let (_witness, storage_trie) = match storage_tries.entry(update.address) {
                    Entry::Occupied(value) => value.into_mut(),
                    Entry::Vacant(vacant) => {
                        let trie = self.open_storage_trie(
                            H256::from_slice(&hashed_address),
                            state_root,
                            account_state.storage_root,
                        )?;
                        vacant.insert(TrieLogger::open_trie(trie))
                    }
                };

                for (storage_key, storage_value) in &update.added_storage {
                    let hashed_key = hash_key(storage_key);

                    if storage_value.is_zero() {
                        storage_trie.remove(&hashed_key)?;
                    } else {
                        storage_trie.insert(hashed_key, storage_value.encode_to_vec())?;
                    }
                }

                let (storage_hash, storage_updates) =
                    storage_trie.collect_changes_since_last_hash();

                account_state.storage_root = storage_hash;

                ret_storage_updates.push((H256::from_slice(&hashed_address), storage_updates));
            }

            state_trie.insert(hashed_address, account_state.encode_to_vec())?;
        }

        let (state_trie_hash, state_updates) = state_trie.collect_changes_since_last_hash();

        let account_updates_list = AccountUpdatesList {
            state_trie_hash,
            state_updates,
            storage_updates: ret_storage_updates,
            code_updates,
        };

        Ok((storage_tries, account_updates_list))
    }

    /// Adds all genesis accounts and returns the genesis block's state_root
    pub async fn setup_genesis_state_trie(
        &self,
        genesis_accounts: BTreeMap<Address, GenesisAccount>,
    ) -> Result<H256, StoreError> {
        let mut nodes = HashMap::new();
        let mut genesis_state_trie = self.open_direct_state_trie(*EMPTY_TRIE_HASH)?;
        for (address, account) in genesis_accounts {
            let hashed_address = hash_address(&address);
            // Store account code (as this won't be stored in the trie)
            let code = Code::from_bytecode(account.code);
            let code_hash = code.hash;
            self.add_account_code(code).await?;
            // Store the account's storage in a clean storage trie and compute its root
            let mut storage_trie =
                self.open_direct_storage_trie(H256::from_slice(&hashed_address), *EMPTY_TRIE_HASH)?;
            for (storage_key, storage_value) in account.storage {
                if !storage_value.is_zero() {
                    let hashed_key = hash_key(&H256(storage_key.to_big_endian()));
                    storage_trie.insert(hashed_key, storage_value.encode_to_vec())?;
                }
            }
            let (storage_root, new_nodes) = storage_trie.collect_changes_since_last_hash();
            nodes.insert(H256::from_slice(&hashed_address), new_nodes);
            // Add account to trie
            let account_state = AccountState {
                nonce: account.nonce,
                balance: account.balance,
                storage_root,
                code_hash,
            };
            genesis_state_trie.insert(hashed_address, account_state.encode_to_vec())?;
        }
        let (state_root, state_nodes) = genesis_state_trie.collect_changes_since_last_hash();

        // TODO: replace this with a Store method
        genesis_state_trie.db().put_batch(
            nodes
                .into_iter()
                .flat_map(|(account_hash, nodes)| {
                    nodes
                        .into_iter()
                        .map(move |(path, node)| (apply_prefix(Some(account_hash), path), node))
                })
                .chain(state_nodes)
                .collect(),
        )?;
        Ok(state_root)
    }

    pub async fn add_initial_state(&mut self, genesis: Genesis) -> Result<(), StoreError> {
        debug!("Storing initial state from genesis");

        // Obtain genesis block
        let genesis_block = genesis.get_block();
        let genesis_block_number = genesis_block.header.number;

        let genesis_hash = genesis_block.hash();

        // Set chain config
        self.set_chain_config(&genesis.config).await?;

<<<<<<< HEAD
        if let Some(number) = self.load_latest_block_number().await? {
            let latest_header = self
                .load_block_header(number)?
                .ok_or_else(|| StoreError::MissingLatestBlockNumber)?;
            let mut latest_header_guard = self
                .latest_block_header
                .write()
                .map_err(|_| StoreError::LockError)?;
            *latest_header_guard = latest_header;
=======
        // The cache can't be empty
        if let Some(number) = self.engine.get_latest_block_number().await? {
            let latest_block_header = self
                .engine
                .get_block_header(number)?
                .ok_or_else(|| StoreError::MissingLatestBlockNumber)?;
            self.latest_block_header.update(latest_block_header);
>>>>>>> 4d2fa0bc
        }

        match self.load_block_header(genesis_block_number)? {
            Some(header) if header.hash() == genesis_hash => {
                info!("Received genesis file matching a previously stored one, nothing to do");
                return Ok(());
            }
            Some(_) => {
                error!(
                    "The chain configuration stored in the database is incompatible with the provided configuration. If you intended to switch networks, choose another datadir or clear the database (e.g., run `ethrex removedb`) and try again."
                );
                return Err(StoreError::IncompatibleChainConfig);
            }
            None => {
                self.add_block_header(genesis_hash, genesis_block.header.clone())
                    .await?
            }
        }
        // Store genesis accounts
        // TODO: Should we use this root instead of computing it before the block hash check?
        let genesis_state_root = self.setup_genesis_state_trie(genesis.alloc).await?;
        debug_assert_eq!(genesis_state_root, genesis_block.header.state_root);

        // Store genesis block
        info!(hash = %genesis_hash, "Storing genesis block");

        self.add_block(genesis_block).await?;
        self.update_earliest_block_number(genesis_block_number)
            .await?;
        self.forkchoice_update(None, genesis_block_number, genesis_hash, None, None)
            .await?;
        Ok(())
<<<<<<< HEAD
=======
    }

    pub async fn load_initial_state(&self) -> Result<(), StoreError> {
        info!("Loading initial state from DB");
        let Some(number) = self.engine.get_latest_block_number().await? else {
            return Err(StoreError::MissingLatestBlockNumber);
        };
        let latest_block_header = self
            .engine
            .get_block_header(number)?
            .ok_or_else(|| StoreError::Custom("latest block header is missing".to_string()))?;
        self.latest_block_header.update(latest_block_header);
        Ok(())
    }

    pub async fn get_transaction_by_hash(
        &self,
        transaction_hash: H256,
    ) -> Result<Option<Transaction>, StoreError> {
        self.engine.get_transaction_by_hash(transaction_hash).await
    }

    pub async fn get_transaction_by_location(
        &self,
        block_hash: BlockHash,
        index: Index,
    ) -> Result<Option<Transaction>, StoreError> {
        self.engine
            .get_transaction_by_location(block_hash, index)
            .await
    }

    pub async fn get_block_by_hash(&self, block_hash: H256) -> Result<Option<Block>, StoreError> {
        self.engine.get_block_by_hash(block_hash).await
>>>>>>> 4d2fa0bc
    }

    pub async fn load_initial_state(&self) -> Result<(), StoreError> {
        info!("Loading initial state from DB");
        let Some(number) = self.load_latest_block_number().await? else {
            return Err(StoreError::MissingLatestBlockNumber);
        };
        let latest_block_header = self
            .load_block_header(number)?
            .ok_or_else(|| StoreError::Custom("latest block header is missing".to_string()))?;
        *self
            .latest_block_header
            .write()
            .map_err(|_| StoreError::LockError)? = latest_block_header;
        Ok(())
    }

    pub async fn get_storage_at(
        &self,
        block_number: BlockNumber,
        address: Address,
        storage_key: H256,
    ) -> Result<Option<U256>, StoreError> {
        match self.get_canonical_block_hash(block_number).await? {
            Some(block_hash) => self.get_storage_at_hash(block_hash, address, storage_key),
            None => Ok(None),
        }
    }

    pub fn get_storage_at_hash(
        &self,
        block_hash: BlockHash,
        address: Address,
        storage_key: H256,
    ) -> Result<Option<U256>, StoreError> {
        let Some(storage_trie) = self.storage_trie(block_hash, address)? else {
            return Ok(None);
        };
        let hashed_key = hash_key(&storage_key);
        storage_trie
            .get(&hashed_key)?
            .map(|rlp| U256::decode(&rlp).map_err(StoreError::RLPDecode))
            .transpose()
    }

    pub fn get_chain_config(&self) -> ChainConfig {
        self.chain_config
    }

<<<<<<< HEAD
=======
    pub async fn update_earliest_block_number(
        &self,
        block_number: BlockNumber,
    ) -> Result<(), StoreError> {
        self.engine.update_earliest_block_number(block_number).await
    }

    pub async fn get_earliest_block_number(&self) -> Result<BlockNumber, StoreError> {
        self.engine
            .get_earliest_block_number()
            .await?
            .ok_or(StoreError::MissingEarliestBlockNumber)
    }

    pub async fn get_finalized_block_number(&self) -> Result<Option<BlockNumber>, StoreError> {
        self.engine.get_finalized_block_number().await
    }

    pub async fn get_safe_block_number(&self) -> Result<Option<BlockNumber>, StoreError> {
        self.engine.get_safe_block_number().await
    }

    pub async fn get_latest_block_number(&self) -> Result<BlockNumber, StoreError> {
        Ok(self.latest_block_header.get().number)
    }

    pub async fn update_pending_block_number(
        &self,
        block_number: BlockNumber,
    ) -> Result<(), StoreError> {
        self.engine.update_pending_block_number(block_number).await
    }

    pub async fn get_pending_block_number(&self) -> Result<Option<BlockNumber>, StoreError> {
        self.engine.get_pending_block_number().await
    }

    pub async fn get_canonical_block_hash(
        &self,
        block_number: BlockNumber,
    ) -> Result<Option<BlockHash>, StoreError> {
        {
            let last = self.latest_block_header.get();
            if last.number == block_number {
                return Ok(Some(last.hash()));
            }
        }
        self.engine.get_canonical_block_hash(block_number).await
    }

>>>>>>> 4d2fa0bc
    pub async fn get_latest_canonical_block_hash(&self) -> Result<Option<BlockHash>, StoreError> {
        Ok(Some(self.latest_block_header.get().hash()))
    }

    /// Updates the canonical chain.
    /// Inserts new canonical blocks, removes blocks beyond the new head,
    /// and updates the head, safe, and finalized block pointers.
    /// All operations are performed in a single database transaction.
    pub async fn forkchoice_update(
        &self,
        new_canonical_blocks: Option<Vec<(BlockNumber, BlockHash)>>,
        head_number: BlockNumber,
        head_hash: BlockHash,
        safe: Option<BlockNumber>,
        finalized: Option<BlockNumber>,
    ) -> Result<(), StoreError> {
<<<<<<< HEAD
        let new_head = self
            .load_block_header_by_hash(head_hash)?
            .ok_or_else(|| StoreError::MissingLatestBlockNumber)?;
        // Updates first the latest_block_header
        // to avoid nonce inconsistencies #3927.
        {
            let mut latest_header = self
                .latest_block_header
                .write()
                .map_err(|_| StoreError::LockError)?;
            *latest_header = new_head
        };
        self.forkchoice_update_inner(
            new_canonical_blocks,
            head_number,
            head_hash,
            safe,
            finalized,
        )
        .await?;
=======
        // Updates first the latest_block_header to avoid nonce inconsistencies #3927.
        let latest_block_header = self
            .engine
            .get_block_header_by_hash(head_hash)?
            .ok_or_else(|| StoreError::MissingLatestBlockNumber)?;
        self.latest_block_header.update(latest_block_header);
        self.engine
            .forkchoice_update(
                new_canonical_blocks,
                head_number,
                head_hash,
                safe,
                finalized,
            )
            .await?;
>>>>>>> 4d2fa0bc

        Ok(())
    }

    /// Obtain the storage trie for the given block
    pub fn state_trie(&self, block_hash: BlockHash) -> Result<Option<Trie>, StoreError> {
        let Some(header) = self.get_block_header_by_hash(block_hash)? else {
            return Ok(None);
        };
        Ok(Some(self.open_state_trie(header.state_root)?))
    }

    /// Obtain the storage trie for the given account on the given block
    pub fn storage_trie(
        &self,
        block_hash: BlockHash,
        address: Address,
    ) -> Result<Option<Trie>, StoreError> {
        let Some(header) = self.get_block_header_by_hash(block_hash)? else {
            return Ok(None);
        };
        // Fetch Account from state_trie
        let Some(state_trie) = self.state_trie(block_hash)? else {
            return Ok(None);
        };
        let hashed_address = hash_address(&address);
        let Some(encoded_account) = state_trie.get(&hashed_address)? else {
            return Ok(None);
        };
        let account = AccountState::decode(&encoded_account)?;
        // Open storage_trie
        let storage_root = account.storage_root;
        Ok(Some(self.open_storage_trie(
            H256::from_slice(&hashed_address),
            header.state_root,
            storage_root,
        )?))
    }

    pub async fn get_account_state(
        &self,
        block_number: BlockNumber,
        address: Address,
    ) -> Result<Option<AccountState>, StoreError> {
        let Some(block_hash) = self.get_canonical_block_hash(block_number).await? else {
            return Ok(None);
        };
        let Some(state_trie) = self.state_trie(block_hash)? else {
            return Ok(None);
        };
        get_account_state_from_trie(&state_trie, address)
    }

    pub fn get_account_state_by_hash(
        &self,
        block_hash: BlockHash,
        address: Address,
    ) -> Result<Option<AccountState>, StoreError> {
        let Some(state_trie) = self.state_trie(block_hash)? else {
            return Ok(None);
        };
        self.get_account_state_from_trie(&state_trie, address)
    }

    pub fn get_account_state_from_trie(
        &self,
        state_trie: &Trie,
        address: Address,
    ) -> Result<Option<AccountState>, StoreError> {
        let hashed_address = hash_address(&address);
        let Some(encoded_state) = state_trie.get(&hashed_address)? else {
            return Ok(None);
        };
        Ok(Some(AccountState::decode(&encoded_state)?))
    }

    /// Constructs a merkle proof for the given account address against a given state.
    /// If storage_keys are provided, also constructs the storage proofs for those keys.
    ///
    /// Returns `None` if the state trie is missing, otherwise returns the proof.
    pub async fn get_account_proof(
        &self,
        state_root: H256,
        address: Address,
        storage_keys: &[H256],
    ) -> Result<Option<AccountProof>, StoreError> {
        // TODO: check state root
        // let Some(state_trie) = self.open_state_trie(state_trie)? else {
        //     return Ok(None);
        // };
        let state_trie = self.open_state_trie(state_root)?;
        let hashed_address = hash_address_fixed(&address);
        let address_path = hashed_address.0.to_vec();
        let proof = state_trie.get_proof(&address_path)?;
        let account_opt = state_trie
            .get(&address_path)?
            .map(|encoded_state| AccountState::decode(&encoded_state))
            .transpose()?;

        let mut storage_proof = Vec::with_capacity(storage_keys.len());

        if let Some(account) = &account_opt {
            let storage_trie =
                self.open_storage_trie(hashed_address, state_root, account.storage_root)?;

            for key in storage_keys {
                let hashed_key = hash_key(key);
                let proof = storage_trie.get_proof(&hashed_key)?;
                let value = storage_trie
                    .get(&hashed_key)?
                    .map(|rlp| U256::decode(&rlp).map_err(StoreError::RLPDecode))
                    .transpose()?
                    .unwrap_or_default();

                let slot_proof = StorageSlotProof {
                    proof,
                    key: *key,
                    value,
                };
                storage_proof.push(slot_proof);
            }
        } else {
            storage_proof.extend(storage_keys.iter().map(|key| StorageSlotProof {
                proof: Vec::new(),
                key: *key,
                value: U256::zero(),
            }));
        }
        let account = account_opt.unwrap_or_default();
        let account_proof = AccountProof {
            proof,
            account,
            storage_proof,
        };
        Ok(Some(account_proof))
    }

    // Returns an iterator across all accounts in the state trie given by the state_root
    // Does not check that the state_root is valid
    pub fn iter_accounts_from(
        &self,
        state_root: H256,
        starting_address: H256,
    ) -> Result<impl Iterator<Item = (H256, AccountState)>, StoreError> {
        let mut iter = self.open_locked_state_trie(state_root)?.into_iter();
        iter.advance(starting_address.0.to_vec())?;
        Ok(iter.content().map_while(|(path, value)| {
            Some((H256::from_slice(&path), AccountState::decode(&value).ok()?))
        }))
    }

    // Returns an iterator across all accounts in the state trie given by the state_root
    // Does not check that the state_root is valid
    pub fn iter_accounts(
        &self,
        state_root: H256,
    ) -> Result<impl Iterator<Item = (H256, AccountState)>, StoreError> {
        self.iter_accounts_from(state_root, H256::zero())
    }

    // Returns an iterator across all accounts in the state trie given by the state_root
    // Does not check that the state_root is valid
    pub fn iter_storage_from(
        &self,
        state_root: H256,
        hashed_address: H256,
        starting_slot: H256,
    ) -> Result<Option<impl Iterator<Item = (H256, U256)>>, StoreError> {
        let state_trie = self.open_locked_state_trie(state_root)?;
        let Some(account_rlp) = state_trie.get(&hashed_address.as_bytes().to_vec())? else {
            return Ok(None);
        };
        let storage_root = AccountState::decode(&account_rlp)?.storage_root;
        let mut iter = self
            .open_locked_storage_trie(hashed_address, storage_root)?
            .into_iter();
        iter.advance(starting_slot.0.to_vec())?;
        Ok(Some(iter.content().map_while(|(path, value)| {
            Some((H256::from_slice(&path), U256::decode(&value).ok()?))
        })))
    }

    // Returns an iterator across all accounts in the state trie given by the state_root
    // Does not check that the state_root is valid
    pub fn iter_storage(
        &self,
        state_root: H256,
        hashed_address: H256,
    ) -> Result<Option<impl Iterator<Item = (H256, U256)>>, StoreError> {
        self.iter_storage_from(state_root, hashed_address, H256::zero())
    }

    pub fn get_account_range_proof(
        &self,
        state_root: H256,
        starting_hash: H256,
        last_hash: Option<H256>,
    ) -> Result<Vec<Vec<u8>>, StoreError> {
        let state_trie = self.open_state_trie(state_root)?;
        let mut proof = state_trie.get_proof(&starting_hash.as_bytes().to_vec())?;
        if let Some(last_hash) = last_hash {
            proof.extend_from_slice(&state_trie.get_proof(&last_hash.as_bytes().to_vec())?);
        }
        Ok(proof)
    }

    pub fn get_storage_range_proof(
        &self,
        state_root: H256,
        hashed_address: H256,
        starting_hash: H256,
        last_hash: Option<H256>,
    ) -> Result<Option<Vec<Vec<u8>>>, StoreError> {
        let state_trie = self.open_state_trie(state_root)?;
        let Some(account_rlp) = state_trie.get(&hashed_address.as_bytes().to_vec())? else {
            return Ok(None);
        };
        let storage_root = AccountState::decode(&account_rlp)?.storage_root;
        let storage_trie = self.open_storage_trie(hashed_address, state_root, storage_root)?;
        let mut proof = storage_trie.get_proof(&starting_hash.as_bytes().to_vec())?;
        if let Some(last_hash) = last_hash {
            proof.extend_from_slice(&storage_trie.get_proof(&last_hash.as_bytes().to_vec())?);
        }
        Ok(Some(proof))
    }

    /// Receives the root of the state trie and a list of paths where the first path will correspond to a path in the state trie
    /// (aka a hashed account address) and the following paths will be paths in the account's storage trie (aka hashed storage keys)
    /// If only one hash (account) is received, then the state trie node containing the account will be returned.
    /// If more than one hash is received, then the storage trie nodes where each storage key is stored will be returned
    /// For more information check out snap capability message [`GetTrieNodes`](https://github.com/ethereum/devp2p/blob/master/caps/snap.md#gettrienodes-0x06)
    /// The paths can be either full paths (hash) or partial paths (compact-encoded nibbles), if a partial path is given for the account this method will not return storage nodes for it
    pub fn get_trie_nodes(
        &self,
        state_root: H256,
        paths: Vec<Vec<u8>>,
        byte_limit: u64,
    ) -> Result<Vec<Vec<u8>>, StoreError> {
        let Some(account_path) = paths.first() else {
            return Ok(vec![]);
        };
        let state_trie = self.open_state_trie(state_root)?;
        // State Trie Nodes Request
        if paths.len() == 1 {
            // Fetch state trie node
            let node = state_trie.get_node(account_path)?;
            return Ok(vec![node]);
        }
        // Storage Trie Nodes Request
        let Some(account_state) = state_trie
            .get(account_path)?
            .map(|ref rlp| AccountState::decode(rlp))
            .transpose()?
        else {
            return Ok(vec![]);
        };
        // We can't access the storage trie without the account's address hash
        let Ok(hashed_address) = account_path.clone().try_into().map(H256) else {
            return Ok(vec![]);
        };
        let storage_trie =
            self.open_storage_trie(hashed_address, state_root, account_state.storage_root)?;
        // Fetch storage trie nodes
        let mut nodes = vec![];
        let mut bytes_used = 0;
        for path in paths.iter().skip(1) {
            if bytes_used >= byte_limit {
                break;
            }
            let node = storage_trie.get_node(path)?;
            bytes_used += node.len() as u64;
            nodes.push(node);
        }
        Ok(nodes)
    }

    /// Creates a new state trie with an empty state root, for testing purposes only
    pub fn new_state_trie_for_test(&self) -> Result<Trie, StoreError> {
        self.open_state_trie(*EMPTY_TRIE_HASH)
    }

    // Methods exclusive for trie management during snap-syncing

    /// Obtain a state trie from the given state root
    /// Doesn't check if the state root is valid
    /// Used for internal store operations
    pub fn open_state_trie(&self, state_root: H256) -> Result<Trie, StoreError> {
        let trie_db = TrieWrapper {
            state_root,
            inner: self
                .trie_cache
                .lock()
                .map_err(|_| StoreError::LockError)?
                .clone(),
            db: Box::new(self.state_trie_backend()?),
            prefix: None,
        };
        Ok(Trie::open(Box::new(trie_db), state_root))
    }

    /// Obtain a state trie from the given state root
    /// Doesn't check if the state root is valid
    /// Used for internal store operations
    pub fn open_direct_state_trie(&self, state_root: H256) -> Result<Trie, StoreError> {
        Ok(Trie::open(Box::new(self.state_trie_backend()?), state_root))
    }

    /// Obtain a state trie locked for reads from the given state root
    /// Doesn't check if the state root is valid
    /// Used for internal store operations
    pub fn open_locked_state_trie(&self, state_root: H256) -> Result<Trie, StoreError> {
        Ok(Trie::open(
            Box::new(self.state_trie_locked_backend()?),
            state_root,
        ))
    }

    /// Obtain a storage trie from the given address and storage_root.
    /// Doesn't check if the account is stored
    pub fn open_storage_trie(
        &self,
        account_hash: H256,
        state_root: H256,
        storage_root: H256,
    ) -> Result<Trie, StoreError> {
        let trie_db = TrieWrapper {
            state_root,
            inner: self
                .trie_cache
                .lock()
                .map_err(|_| StoreError::LockError)?
                .clone(),
            db: Box::new(self.state_trie_backend()?),
            prefix: Some(account_hash),
        };
        Ok(Trie::open(Box::new(trie_db), storage_root))
    }

    /// Obtain a storage trie from the given address and storage_root.
    /// Doesn't check if the account is stored
    pub fn open_direct_storage_trie(
        &self,
        account_hash: H256,
        storage_root: H256,
    ) -> Result<Trie, StoreError> {
        Ok(Trie::open(
            Box::new(self.storage_trie_backend(account_hash)?),
            storage_root,
        ))
    }

    /// Obtain a read-locked storage trie from the given address and storage_root.
    /// Doesn't check if the account is stored
    pub fn open_locked_storage_trie(
        &self,
        account_hash: H256,
        storage_root: H256,
    ) -> Result<Trie, StoreError> {
        Ok(Trie::open(
            Box::new(self.storage_trie_locked_backend(account_hash)?),
            storage_root,
        ))
    }

    pub fn has_state_root(&self, state_root: H256) -> Result<bool, StoreError> {
        // Empty state trie is always available
        if state_root == *EMPTY_TRIE_HASH {
            return Ok(true);
        }
        let trie = self.open_state_trie(state_root)?;
        // NOTE: here we hash the root because the trie doesn't check the state root is correct
        let Some(root) = trie.db().get(Nibbles::default())? else {
            return Ok(false);
        };
        let root_hash = ethrex_trie::Node::decode(&root)?.compute_hash().finalize();
        Ok(state_root == root_hash)
    }

    /// Takes a block hash and returns an iterator to its ancestors. Block headers are returned
    /// in reverse order, starting from the given block and going up to the genesis block.
    pub fn ancestors(&self, block_hash: BlockHash) -> AncestorIterator {
        AncestorIterator {
            store: self.clone(),
            next_hash: block_hash,
        }
    }

<<<<<<< HEAD
=======
    /// Get the canonical block hash for a given block number.
    pub fn get_canonical_block_hash_sync(
        &self,
        block_number: BlockNumber,
    ) -> Result<Option<BlockHash>, StoreError> {
        {
            let last = self.latest_block_header.get();
            if last.number == block_number {
                return Ok(Some(last.hash()));
            }
        }
        self.engine.get_canonical_block_hash_sync(block_number)
    }

>>>>>>> 4d2fa0bc
    /// Checks if a given block belongs to the current canonical chain. Returns false if the block is not known
    pub fn is_canonical_sync(&self, block_hash: BlockHash) -> Result<bool, StoreError> {
        let Some(block_number) = self.get_block_number_sync(block_hash)? else {
            return Ok(false);
        };
        Ok(self
            .get_canonical_block_hash_sync(block_number)?
            .is_some_and(|h| h == block_hash))
    }

    pub fn generate_flatkeyvalue(&self) -> Result<(), StoreError> {
        self.flatkeyvalue_control_tx
            .send(FKVGeneratorControlMessage::Continue)
            .map_err(|_| StoreError::Custom("FlatKeyValue thread disconnected.".to_string()))
    }

    pub fn create_checkpoint(&self, path: impl AsRef<Path>) -> Result<(), StoreError> {
        self.backend.create_checkpoint(path.as_ref())
    }

    /// Loads the latest block number stored in the database, bypassing the latest block number cache
    async fn load_latest_block_number(&self) -> Result<Option<BlockNumber>, StoreError> {
        let key = vec![ChainDataIndex::LatestBlockNumber as u8];
        self.read_async(CHAIN_DATA, key)
            .await?
            .map(|bytes| -> Result<BlockNumber, StoreError> {
                let array: [u8; 8] = bytes
                    .try_into()
                    .map_err(|_| StoreError::Custom("Invalid BlockNumber bytes".to_string()))?;
                Ok(BlockNumber::from_le_bytes(array))
            })
            .transpose()
    }

    fn load_canonical_block_hash(
        &self,
        block_number: BlockNumber,
    ) -> Result<Option<BlockHash>, StoreError> {
        let txn = self.backend.begin_read()?;
        txn.get(
            CANONICAL_BLOCK_HASHES,
            block_number.to_le_bytes().as_slice(),
        )?
        .map(|bytes| H256::decode(bytes.as_slice()))
        .transpose()
        .map_err(StoreError::from)
    }

    fn load_block_header(
        &self,
        block_number: BlockNumber,
    ) -> Result<Option<BlockHeader>, StoreError> {
        let Some(block_hash) = self.load_canonical_block_hash(block_number)? else {
            return Ok(None);
        };
        self.load_block_header_by_hash(block_hash)
    }

    /// Load a block header, bypassing the latest header cache
    fn load_block_header_by_hash(
        &self,
        block_hash: BlockHash,
    ) -> Result<Option<BlockHeader>, StoreError> {
        let txn = self.backend.begin_read()?;
        let header_value = txn.get(HEADERS, block_hash.as_bytes())?;
        let mut header = header_value
            .map(|bytes| BlockHeaderRLP::from_bytes(bytes).to())
            .transpose()
            .map_err(StoreError::from)?;
        header.as_mut().inspect(|h| {
            // Set the hash so we avoid recomputing it later
            let _ = h.hash.set(block_hash);
        });
        Ok(header)
    }
}

pub struct AccountProof {
    pub proof: Vec<NodeRLP>,
    pub account: AccountState,
    pub storage_proof: Vec<StorageSlotProof>,
}

pub struct StorageSlotProof {
    pub proof: Vec<NodeRLP>,
    pub key: H256,
    pub value: U256,
}

fn get_account_state_from_trie(
    state_trie: &Trie,
    address: Address,
) -> Result<Option<AccountState>, StoreError> {
    let hashed_address = hash_address(&address);
    let Some(encoded_state) = state_trie.get(&hashed_address)? else {
        return Ok(None);
    };
    Ok(Some(AccountState::decode(&encoded_state)?))
}

pub struct AncestorIterator {
    store: Store,
    next_hash: BlockHash,
}

impl Iterator for AncestorIterator {
    type Item = Result<(BlockHash, BlockHeader), StoreError>;

    fn next(&mut self) -> Option<Self::Item> {
        let next_hash = self.next_hash;
        match self.store.load_block_header_by_hash(next_hash) {
            Ok(Some(header)) => {
                let ret_hash = self.next_hash;
                self.next_hash = header.parent_hash;
                Some(Ok((ret_hash, header)))
            }
            Ok(None) => None,
            Err(e) => Some(Err(e)),
        }
    }
}

pub fn hash_address(address: &Address) -> Vec<u8> {
    Keccak256::new_with_prefix(address.to_fixed_bytes())
        .finalize()
        .to_vec()
}

fn hash_address_fixed(address: &Address) -> H256 {
    H256(
        Keccak256::new_with_prefix(address.to_fixed_bytes())
            .finalize()
            .into(),
    )
}

pub fn hash_key(key: &H256) -> Vec<u8> {
    Keccak256::new_with_prefix(key.to_fixed_bytes())
        .finalize()
        .to_vec()
}

#[derive(Debug, Default, Clone)]
struct LatestBlockHeaderCache {
    current: Arc<Mutex<Arc<BlockHeader>>>,
}

impl LatestBlockHeaderCache {
    pub fn get(&self) -> Arc<BlockHeader> {
        self.current.lock().expect("poisoned mutex").clone()
    }

    pub fn update(&self, header: BlockHeader) {
        let new = Arc::new(header);
        *self.current.lock().expect("poisoned mutex") = new;
    }
}

#[cfg(test)]
mod tests {
    use bytes::Bytes;
    use ethereum_types::{H256, U256};
    use ethrex_common::{
        Bloom, H160,
        constants::EMPTY_KECCACK_HASH,
        types::{Transaction, TxType},
    };
    use ethrex_rlp::decode::RLPDecode;
    use std::{fs, str::FromStr};

    use super::*;

    #[tokio::test]
    async fn test_in_memory_store() {
        test_store_suite(EngineType::InMemory).await;
    }

    #[cfg(feature = "rocksdb")]
    #[tokio::test]
    async fn test_rocksdb_store() {
        test_store_suite(EngineType::RocksDB).await;
    }

    // Creates an empty store, runs the test and then removes the store (if needed)
    async fn run_test<F, Fut>(test_func: F, engine_type: EngineType)
    where
        F: FnOnce(Store) -> Fut,
        Fut: std::future::Future<Output = ()>,
    {
        let nonce: u64 = H256::random().to_low_u64_be();
        let path = format!("store-test-db-{nonce}");
        // Remove preexistent DBs in case of a failed previous test
        if !matches!(engine_type, EngineType::InMemory) {
            remove_test_dbs(&path);
        };
        // Build a new store
        let store = Store::new(&path, engine_type).expect("Failed to create test db");
        // Run the test
        test_func(store).await;
        // Remove store (if needed)
        if !matches!(engine_type, EngineType::InMemory) {
            remove_test_dbs(&path);
        };
    }

    async fn test_store_suite(engine_type: EngineType) {
        run_test(test_store_block, engine_type).await;
        run_test(test_store_block_number, engine_type).await;
        run_test(test_store_block_receipt, engine_type).await;
        run_test(test_store_account_code, engine_type).await;
        run_test(test_store_block_tags, engine_type).await;
        run_test(test_chain_config_storage, engine_type).await;
        run_test(test_genesis_block, engine_type).await;
        run_test(test_iter_accounts, engine_type).await;
        run_test(test_iter_storage, engine_type).await;
    }

    async fn test_iter_accounts(store: Store) {
        let mut accounts: Vec<_> = (0u64..1_000)
            .map(|i| {
                (
                    H256(Keccak256::digest(i.to_be_bytes()).into()),
                    AccountState {
                        nonce: 2 * i,
                        balance: U256::from(3 * i),
                        code_hash: *EMPTY_KECCACK_HASH,
                        storage_root: *EMPTY_TRIE_HASH,
                    },
                )
            })
            .collect();
        accounts.sort_by_key(|a| a.0);
        let mut trie = store.open_direct_state_trie(*EMPTY_TRIE_HASH).unwrap();
        for (address, state) in &accounts {
            trie.insert(address.0.to_vec(), state.encode_to_vec())
                .unwrap();
        }
        let state_root = trie.hash().unwrap();
        let pivot = H256::random();
        let pos = accounts.partition_point(|(key, _)| key < &pivot);
        let account_iter = store.iter_accounts_from(state_root, pivot).unwrap();
        for (expected, actual) in std::iter::zip(accounts.drain(pos..), account_iter) {
            assert_eq!(expected, actual);
        }
    }

    async fn test_iter_storage(store: Store) {
        let address = H256(Keccak256::digest(12345u64.to_be_bytes()).into());
        let mut slots: Vec<_> = (0u64..1_000)
            .map(|i| {
                (
                    H256(Keccak256::digest(i.to_be_bytes()).into()),
                    U256::from(2 * i),
                )
            })
            .collect();
        slots.sort_by_key(|a| a.0);
        let mut trie = store
            .open_direct_storage_trie(address, *EMPTY_TRIE_HASH)
            .unwrap();
        for (slot, value) in &slots {
            trie.insert(slot.0.to_vec(), value.encode_to_vec()).unwrap();
        }
        let storage_root = trie.hash().unwrap();
        let mut trie = store.open_direct_state_trie(*EMPTY_TRIE_HASH).unwrap();
        trie.insert(
            address.0.to_vec(),
            AccountState {
                nonce: 1,
                balance: U256::zero(),
                storage_root,
                code_hash: *EMPTY_KECCACK_HASH,
            }
            .encode_to_vec(),
        )
        .unwrap();
        let state_root = trie.hash().unwrap();
        let pivot = H256::random();
        let pos = slots.partition_point(|(key, _)| key < &pivot);
        let storage_iter = store
            .iter_storage_from(state_root, address, pivot)
            .unwrap()
            .unwrap();
        for (expected, actual) in std::iter::zip(slots.drain(pos..), storage_iter) {
            assert_eq!(expected, actual);
        }
    }

    async fn test_genesis_block(mut store: Store) {
        const GENESIS_KURTOSIS: &str = include_str!("../../fixtures/genesis/kurtosis.json");
        const GENESIS_HIVE: &str = include_str!("../../fixtures/genesis/hive.json");
        assert_ne!(GENESIS_KURTOSIS, GENESIS_HIVE);
        let genesis_kurtosis: Genesis =
            serde_json::from_str(GENESIS_KURTOSIS).expect("deserialize kurtosis.json");
        let genesis_hive: Genesis =
            serde_json::from_str(GENESIS_HIVE).expect("deserialize hive.json");
        store
            .add_initial_state(genesis_kurtosis.clone())
            .await
            .expect("first genesis");
        store
            .add_initial_state(genesis_kurtosis)
            .await
            .expect("second genesis with same block");
        let result = store.add_initial_state(genesis_hive).await;
        assert!(result.is_err());
        assert!(matches!(result, Err(StoreError::IncompatibleChainConfig)));
    }

    fn remove_test_dbs(path: &str) {
        // Removes all test databases from filesystem
        if std::path::Path::new(path).exists() {
            fs::remove_dir_all(path).expect("Failed to clean test db dir");
        }
    }

    async fn test_store_block(store: Store) {
        let (block_header, block_body) = create_block_for_testing();
        let block_number = 6;
        let hash = block_header.hash();

        store
            .add_block_header(hash, block_header.clone())
            .await
            .unwrap();
        store
            .add_block_body(hash, block_body.clone())
            .await
            .unwrap();
        store
            .forkchoice_update(None, block_number, hash, None, None)
            .await
            .unwrap();

        let stored_header = store.get_block_header(block_number).unwrap().unwrap();
        let stored_body = store.get_block_body(block_number).await.unwrap().unwrap();

        // Ensure both headers have their hashes computed for comparison
        let _ = stored_header.hash();
        let _ = block_header.hash();
        assert_eq!(stored_header, block_header);
        assert_eq!(stored_body, block_body);
    }

    fn create_block_for_testing() -> (BlockHeader, BlockBody) {
        let block_header = BlockHeader {
            parent_hash: H256::from_str(
                "0x1ac1bf1eef97dc6b03daba5af3b89881b7ae4bc1600dc434f450a9ec34d44999",
            )
            .unwrap(),
            ommers_hash: H256::from_str(
                "0x1dcc4de8dec75d7aab85b567b6ccd41ad312451b948a7413f0a142fd40d49347",
            )
            .unwrap(),
            coinbase: Address::from_str("0x2adc25665018aa1fe0e6bc666dac8fc2697ff9ba").unwrap(),
            state_root: H256::from_str(
                "0x9de6f95cb4ff4ef22a73705d6ba38c4b927c7bca9887ef5d24a734bb863218d9",
            )
            .unwrap(),
            transactions_root: H256::from_str(
                "0x578602b2b7e3a3291c3eefca3a08bc13c0d194f9845a39b6f3bcf843d9fed79d",
            )
            .unwrap(),
            receipts_root: H256::from_str(
                "0x035d56bac3f47246c5eed0e6642ca40dc262f9144b582f058bc23ded72aa72fa",
            )
            .unwrap(),
            logs_bloom: Bloom::from([0; 256]),
            difficulty: U256::zero(),
            number: 1,
            gas_limit: 0x016345785d8a0000,
            gas_used: 0xa8de,
            timestamp: 0x03e8,
            extra_data: Bytes::new(),
            prev_randao: H256::zero(),
            nonce: 0x0000000000000000,
            base_fee_per_gas: Some(0x07),
            withdrawals_root: Some(
                H256::from_str(
                    "0x56e81f171bcc55a6ff8345e692c0f86e5b48e01b996cadc001622fb5e363b421",
                )
                .unwrap(),
            ),
            blob_gas_used: Some(0x00),
            excess_blob_gas: Some(0x00),
            parent_beacon_block_root: Some(H256::zero()),
            requests_hash: Some(*EMPTY_KECCACK_HASH),
            ..Default::default()
        };
        let block_body = BlockBody {
            transactions: vec![Transaction::decode(&hex::decode("b86f02f86c8330182480114e82f618946177843db3138ae69679a54b95cf345ed759450d870aa87bee53800080c080a0151ccc02146b9b11adf516e6787b59acae3e76544fdcd75e77e67c6b598ce65da064c5dd5aae2fbb535830ebbdad0234975cd7ece3562013b63ea18cc0df6c97d4").unwrap()).unwrap(),
            Transaction::decode(&hex::decode("f86d80843baa0c4082f618946177843db3138ae69679a54b95cf345ed759450d870aa87bee538000808360306ba0151ccc02146b9b11adf516e6787b59acae3e76544fdcd75e77e67c6b598ce65da064c5dd5aae2fbb535830ebbdad0234975cd7ece3562013b63ea18cc0df6c97d4").unwrap()).unwrap()],
            ommers: Default::default(),
            withdrawals: Default::default(),
        };
        (block_header, block_body)
    }

    async fn test_store_block_number(store: Store) {
        let block_hash = H256::random();
        let block_number = 6;

        store
            .add_block_number(block_hash, block_number)
            .await
            .unwrap();

        let stored_number = store.get_block_number(block_hash).await.unwrap().unwrap();

        assert_eq!(stored_number, block_number);
    }

    async fn test_store_block_receipt(store: Store) {
        let receipt = Receipt {
            tx_type: TxType::EIP2930,
            succeeded: true,
            cumulative_gas_used: 1747,
            logs: vec![],
        };
        let block_number = 6;
        let index = 4;
        let block_header = BlockHeader::default();

        store
            .add_receipt(block_header.hash(), index, receipt.clone())
            .await
            .unwrap();

        store
            .add_block_header(block_header.hash(), block_header.clone())
            .await
            .unwrap();

        store
            .forkchoice_update(None, block_number, block_header.hash(), None, None)
            .await
            .unwrap();

        let stored_receipt = store
            .get_receipt(block_number, index)
            .await
            .unwrap()
            .unwrap();

        assert_eq!(stored_receipt, receipt);
    }

    async fn test_store_account_code(store: Store) {
        let code = Code::from_bytecode(Bytes::from("kiwi"));
        let code_hash = code.hash;

        store.add_account_code(code.clone()).await.unwrap();

        let stored_code = store.get_account_code(code_hash).unwrap().unwrap();

        assert_eq!(stored_code, code);
    }

    async fn test_store_block_tags(store: Store) {
        let earliest_block_number = 0;
        let finalized_block_number = 7;
        let safe_block_number = 6;
        let latest_block_number = 8;
        let pending_block_number = 9;

        let (mut block_header, block_body) = create_block_for_testing();
        block_header.number = latest_block_number;
        let hash = block_header.hash();

        store
            .add_block_header(hash, block_header.clone())
            .await
            .unwrap();
        store
            .add_block_body(hash, block_body.clone())
            .await
            .unwrap();

        store
            .update_earliest_block_number(earliest_block_number)
            .await
            .unwrap();
        store
            .update_pending_block_number(pending_block_number)
            .await
            .unwrap();
        store
            .forkchoice_update(
                None,
                latest_block_number,
                hash,
                Some(safe_block_number),
                Some(finalized_block_number),
            )
            .await
            .unwrap();

        let stored_earliest_block_number = store.get_earliest_block_number().await.unwrap();
        let stored_finalized_block_number =
            store.get_finalized_block_number().await.unwrap().unwrap();
        let stored_latest_block_number = store.get_latest_block_number().await.unwrap();
        let stored_safe_block_number = store.get_safe_block_number().await.unwrap().unwrap();
        let stored_pending_block_number = store.get_pending_block_number().await.unwrap().unwrap();

        assert_eq!(earliest_block_number, stored_earliest_block_number);
        assert_eq!(finalized_block_number, stored_finalized_block_number);
        assert_eq!(safe_block_number, stored_safe_block_number);
        assert_eq!(latest_block_number, stored_latest_block_number);
        assert_eq!(pending_block_number, stored_pending_block_number);
    }

    async fn test_chain_config_storage(mut store: Store) {
        let chain_config = example_chain_config();
        store.set_chain_config(&chain_config).await.unwrap();
        let retrieved_chain_config = store.get_chain_config();
        assert_eq!(chain_config, retrieved_chain_config);
    }

    fn example_chain_config() -> ChainConfig {
        ChainConfig {
            chain_id: 3151908_u64,
            homestead_block: Some(0),
            eip150_block: Some(0),
            eip155_block: Some(0),
            eip158_block: Some(0),
            byzantium_block: Some(0),
            constantinople_block: Some(0),
            petersburg_block: Some(0),
            istanbul_block: Some(0),
            berlin_block: Some(0),
            london_block: Some(0),
            merge_netsplit_block: Some(0),
            shanghai_time: Some(0),
            cancun_time: Some(0),
            prague_time: Some(1718232101),
            terminal_total_difficulty: Some(58750000000000000000000),
            terminal_total_difficulty_passed: true,
            deposit_contract_address: H160::from_str("0x4242424242424242424242424242424242424242")
                .unwrap(),
            ..Default::default()
        }
    }
}<|MERGE_RESOLUTION|>--- conflicted
+++ resolved
@@ -35,21 +35,14 @@
 use ethrex_trie::{Node, NodeRLP};
 use sha3::{Digest, Keccak256};
 use std::{
-    collections::hash_map::Entry,
+    collections::{BTreeMap, HashMap, hash_map::Entry},
+    fmt::Debug,
+    path::Path,
     sync::{
         Arc, Mutex,
         mpsc::{SyncSender, sync_channel},
     },
 };
-use std::{
-    collections::{BTreeMap, HashMap},
-<<<<<<< HEAD
-    path::Path,
-=======
-    sync::Mutex,
->>>>>>> 4d2fa0bc
-};
-use std::{fmt::Debug, sync::RwLock};
 use tracing::{debug, error, info, instrument};
 /// Number of state trie segments to fetch concurrently during state sync
 pub const STATE_TRIE_SEGMENTS: usize = 2;
@@ -79,20 +72,16 @@
 pub struct Store {
     pub backend: Arc<dyn StorageBackend>,
     pub chain_config: ChainConfig,
-<<<<<<< HEAD
-    pub latest_block_header: Arc<RwLock<BlockHeader>>,
     trie_cache: Arc<Mutex<Arc<TrieLayerCache>>>,
     flatkeyvalue_control_tx: std::sync::mpsc::SyncSender<FKVGeneratorControlMessage>,
     trie_update_worker_tx: TriedUpdateWorkerTx,
-=======
     /// Keeps the latest canonical block hash
-    /// It's wrapped in an ArcSwap to allow for cheap lock-free reads with infrequent writes
+    /// It's wrapped in an Arc to allow for cheap reads with infrequent writes
     /// Reading an out-of-date value is acceptable, since it's only used as:
     /// - a cache of the (frequently requested) header
     /// - a Latest tag for RPC, where a small extra delay before the newest block is expected
     /// - sync-related operations, which must be idempotent in order to handle reorgs
     latest_block_header: LatestBlockHeaderCache,
->>>>>>> 4d2fa0bc
 }
 
 pub type StorageTrieNodes = Vec<(H256, Vec<(Nibbles, Vec<u8>)>)>;
@@ -209,13 +198,9 @@
         &self,
         block_number: BlockNumber,
     ) -> Result<Option<BlockHeader>, StoreError> {
-        let latest = self
-            .latest_block_header
-            .read()
-            .map_err(|_| StoreError::LockError)?
-            .clone();
+        let latest = self.latest_block_header.get();
         if block_number == latest.number {
-            return Ok(Some(latest));
+            return Ok(Some((*latest).clone()));
         }
         self.load_block_header(block_number)
     }
@@ -352,14 +337,9 @@
         &self,
         block_hash: BlockHash,
     ) -> Result<Option<BlockHeader>, StoreError> {
-        {
-            let latest = self
-                .latest_block_header
-                .read()
-                .map_err(|_| StoreError::LockError)?;
-            if block_hash == latest.hash() {
-                return Ok(Some(latest.clone()));
-            }
+        let latest = self.latest_block_header.get();
+        if block_hash == latest.hash() {
+            return Ok(Some((*latest).clone()));
         }
         self.load_block_header_by_hash(block_hash)
     }
@@ -655,14 +635,9 @@
         &self,
         block_number: BlockNumber,
     ) -> Result<Option<BlockHash>, StoreError> {
-        {
-            let last = self
-                .latest_block_header
-                .read()
-                .map_err(|_| StoreError::LockError)?;
-            if last.number == block_number {
-                return Ok(Some(last.hash()));
-            }
+        let last = self.latest_block_header.get();
+        if last.number == block_number {
+            return Ok(Some(last.hash()));
         }
         let backend = self.backend.clone();
         tokio::task::spawn_blocking(move || {
@@ -745,11 +720,7 @@
 
     /// Obtain latest block number
     pub async fn get_latest_block_number(&self) -> Result<BlockNumber, StoreError> {
-        Ok(self
-            .latest_block_header
-            .read()
-            .map_err(|_| StoreError::LockError)?
-            .number)
+        Ok(self.latest_block_header.get().number)
     }
 
     /// Update pending block number
@@ -1065,14 +1036,9 @@
         &self,
         block_number: BlockNumber,
     ) -> Result<Option<BlockHash>, StoreError> {
-        {
-            let last = self
-                .latest_block_header
-                .read()
-                .map_err(|_| StoreError::LockError)?;
-            if last.number == block_number {
-                return Ok(Some(last.hash()));
-            }
+        let last = self.latest_block_header.get();
+        if last.number == block_number {
+            return Ok(Some(last.hash()));
         }
         let txn = self.backend.begin_read()?;
         txn.get(
@@ -1369,27 +1335,14 @@
     }
 
     pub fn new(path: impl AsRef<Path>, engine_type: EngineType) -> Result<Self, StoreError> {
+        // Ignore unused variable warning when compiling without DB features
         let _path = &path;
         match engine_type {
             #[cfg(feature = "rocksdb")]
-<<<<<<< HEAD
             EngineType::RocksDB => Self::from_backend(Arc::new(RocksDBBackend::open(path)?)),
             EngineType::InMemory => Self::from_backend(Arc::new(InMemoryBackend::open()?)),
         }
     }
-=======
-            EngineType::RocksDB => Self {
-                engine: Arc::new(RocksDBStore::new(path)?),
-                chain_config: Default::default(),
-                latest_block_header: Default::default(),
-            },
-            EngineType::InMemory => Self {
-                engine: Arc::new(InMemoryStore::new()),
-                chain_config: Default::default(),
-                latest_block_header: Default::default(),
-            },
-        };
->>>>>>> 4d2fa0bc
 
     fn from_backend(backend: Arc<dyn StorageBackend>) -> Result<Self, StoreError> {
         let (fkv_tx, fkv_rx) = std::sync::mpsc::sync_channel(0);
@@ -1397,7 +1350,7 @@
         let store = Self {
             backend,
             chain_config: Default::default(),
-            latest_block_header: Arc::new(RwLock::new(BlockHeader::default())),
+            latest_block_header: Default::default(),
             trie_cache: Default::default(),
             flatkeyvalue_control_tx: fkv_tx,
             trie_update_worker_tx: trie_upd_tx,
@@ -1725,141 +1678,18 @@
         Ok(Some(account_state))
     }
 
-<<<<<<< HEAD
-=======
-    pub async fn add_block_header(
-        &self,
-        block_hash: BlockHash,
-        block_header: BlockHeader,
-    ) -> Result<(), StoreError> {
-        self.engine.add_block_header(block_hash, block_header).await
-    }
-
-    pub async fn add_block_headers(
-        &self,
-        block_headers: Vec<BlockHeader>,
-    ) -> Result<(), StoreError> {
-        self.engine.add_block_headers(block_headers).await
-    }
-
-    pub fn get_block_header(
-        &self,
-        block_number: BlockNumber,
-    ) -> Result<Option<BlockHeader>, StoreError> {
-        let latest = self.latest_block_header.get();
-        if block_number == latest.number {
-            return Ok(Some((*latest).clone()));
-        }
-        self.engine.get_block_header(block_number)
-    }
-
-    pub fn get_block_header_by_hash(
-        &self,
-        block_hash: BlockHash,
-    ) -> Result<Option<BlockHeader>, StoreError> {
-        {
-            let latest = self.latest_block_header.get();
-            if block_hash == latest.hash() {
-                return Ok(Some((*latest).clone()));
-            }
-        }
-
-        self.engine.get_block_header_by_hash(block_hash)
-    }
-
-    pub async fn get_block_body_by_hash(
-        &self,
-        block_hash: BlockHash,
-    ) -> Result<Option<BlockBody>, StoreError> {
-        self.engine.get_block_body_by_hash(block_hash).await
-    }
-
-    pub async fn add_block_body(
-        &self,
-        block_hash: BlockHash,
-        block_body: BlockBody,
-    ) -> Result<(), StoreError> {
-        self.engine.add_block_body(block_hash, block_body).await
-    }
-
-    pub async fn get_block_body(
-        &self,
-        block_number: BlockNumber,
-    ) -> Result<Option<BlockBody>, StoreError> {
-        // FIXME (#4353)
-        let latest = self.latest_block_header.get();
-        if block_number == latest.number {
-            // The latest may not be marked as canonical yet
-            return self.engine.get_block_body_by_hash(latest.hash()).await;
-        }
-        self.engine.get_block_body(block_number).await
-    }
-
-    pub async fn remove_block(&self, block_number: BlockNumber) -> Result<(), StoreError> {
-        self.engine.remove_block(block_number).await
-    }
-
-    pub async fn get_block_bodies(
-        &self,
-        from: BlockNumber,
-        to: BlockNumber,
-    ) -> Result<Vec<BlockBody>, StoreError> {
-        self.engine.get_block_bodies(from, to).await
-    }
-
-    pub async fn get_block_bodies_by_hash(
-        &self,
-        hashes: Vec<BlockHash>,
-    ) -> Result<Vec<BlockBody>, StoreError> {
-        self.engine.get_block_bodies_by_hash(hashes).await
-    }
-
-    pub fn add_pending_block(&self, block: Block) -> Result<(), StoreError> {
-        self.engine.add_pending_block(block)
-    }
-
-    pub async fn get_pending_block(
-        &self,
-        block_hash: BlockHash,
-    ) -> Result<Option<Block>, StoreError> {
-        self.engine.get_pending_block(block_hash).await
-    }
-
-    pub async fn add_block_number(
-        &self,
-        block_hash: BlockHash,
-        block_number: BlockNumber,
-    ) -> Result<(), StoreError> {
-        self.engine
-            .clone()
-            .add_block_number(block_hash, block_number)
-            .await
-    }
-
-    pub async fn get_block_number(
-        &self,
-        block_hash: BlockHash,
-    ) -> Result<Option<BlockNumber>, StoreError> {
-        self.engine.get_block_number(block_hash).await
-    }
-
->>>>>>> 4d2fa0bc
     pub async fn get_fork_id(&self) -> Result<ForkId, StoreError> {
         let chain_config = self.get_chain_config();
         let genesis_header = self
             .load_block_header(0)?
             .ok_or(StoreError::MissingEarliestBlockNumber)?;
-        let block_number = self.get_latest_block_number().await?;
-        let block_header = self
-            .latest_block_header
-            .read()
-            .map_err(|_| StoreError::LockError)?;
+        let block_header = self.latest_block_header.get();
 
         Ok(ForkId::new(
             chain_config,
             genesis_header,
             block_header.timestamp,
-            block_number,
+            block_header.number,
         ))
     }
 
@@ -2141,25 +1971,12 @@
         // Set chain config
         self.set_chain_config(&genesis.config).await?;
 
-<<<<<<< HEAD
+        // The cache can't be empty
         if let Some(number) = self.load_latest_block_number().await? {
-            let latest_header = self
+            let latest_block_header = self
                 .load_block_header(number)?
                 .ok_or_else(|| StoreError::MissingLatestBlockNumber)?;
-            let mut latest_header_guard = self
-                .latest_block_header
-                .write()
-                .map_err(|_| StoreError::LockError)?;
-            *latest_header_guard = latest_header;
-=======
-        // The cache can't be empty
-        if let Some(number) = self.engine.get_latest_block_number().await? {
-            let latest_block_header = self
-                .engine
-                .get_block_header(number)?
-                .ok_or_else(|| StoreError::MissingLatestBlockNumber)?;
             self.latest_block_header.update(latest_block_header);
->>>>>>> 4d2fa0bc
         }
 
         match self.load_block_header(genesis_block_number)? {
@@ -2192,43 +2009,6 @@
         self.forkchoice_update(None, genesis_block_number, genesis_hash, None, None)
             .await?;
         Ok(())
-<<<<<<< HEAD
-=======
-    }
-
-    pub async fn load_initial_state(&self) -> Result<(), StoreError> {
-        info!("Loading initial state from DB");
-        let Some(number) = self.engine.get_latest_block_number().await? else {
-            return Err(StoreError::MissingLatestBlockNumber);
-        };
-        let latest_block_header = self
-            .engine
-            .get_block_header(number)?
-            .ok_or_else(|| StoreError::Custom("latest block header is missing".to_string()))?;
-        self.latest_block_header.update(latest_block_header);
-        Ok(())
-    }
-
-    pub async fn get_transaction_by_hash(
-        &self,
-        transaction_hash: H256,
-    ) -> Result<Option<Transaction>, StoreError> {
-        self.engine.get_transaction_by_hash(transaction_hash).await
-    }
-
-    pub async fn get_transaction_by_location(
-        &self,
-        block_hash: BlockHash,
-        index: Index,
-    ) -> Result<Option<Transaction>, StoreError> {
-        self.engine
-            .get_transaction_by_location(block_hash, index)
-            .await
-    }
-
-    pub async fn get_block_by_hash(&self, block_hash: H256) -> Result<Option<Block>, StoreError> {
-        self.engine.get_block_by_hash(block_hash).await
->>>>>>> 4d2fa0bc
     }
 
     pub async fn load_initial_state(&self) -> Result<(), StoreError> {
@@ -2239,10 +2019,7 @@
         let latest_block_header = self
             .load_block_header(number)?
             .ok_or_else(|| StoreError::Custom("latest block header is missing".to_string()))?;
-        *self
-            .latest_block_header
-            .write()
-            .map_err(|_| StoreError::LockError)? = latest_block_header;
+        self.latest_block_header.update(latest_block_header);
         Ok(())
     }
 
@@ -2278,59 +2055,6 @@
         self.chain_config
     }
 
-<<<<<<< HEAD
-=======
-    pub async fn update_earliest_block_number(
-        &self,
-        block_number: BlockNumber,
-    ) -> Result<(), StoreError> {
-        self.engine.update_earliest_block_number(block_number).await
-    }
-
-    pub async fn get_earliest_block_number(&self) -> Result<BlockNumber, StoreError> {
-        self.engine
-            .get_earliest_block_number()
-            .await?
-            .ok_or(StoreError::MissingEarliestBlockNumber)
-    }
-
-    pub async fn get_finalized_block_number(&self) -> Result<Option<BlockNumber>, StoreError> {
-        self.engine.get_finalized_block_number().await
-    }
-
-    pub async fn get_safe_block_number(&self) -> Result<Option<BlockNumber>, StoreError> {
-        self.engine.get_safe_block_number().await
-    }
-
-    pub async fn get_latest_block_number(&self) -> Result<BlockNumber, StoreError> {
-        Ok(self.latest_block_header.get().number)
-    }
-
-    pub async fn update_pending_block_number(
-        &self,
-        block_number: BlockNumber,
-    ) -> Result<(), StoreError> {
-        self.engine.update_pending_block_number(block_number).await
-    }
-
-    pub async fn get_pending_block_number(&self) -> Result<Option<BlockNumber>, StoreError> {
-        self.engine.get_pending_block_number().await
-    }
-
-    pub async fn get_canonical_block_hash(
-        &self,
-        block_number: BlockNumber,
-    ) -> Result<Option<BlockHash>, StoreError> {
-        {
-            let last = self.latest_block_header.get();
-            if last.number == block_number {
-                return Ok(Some(last.hash()));
-            }
-        }
-        self.engine.get_canonical_block_hash(block_number).await
-    }
-
->>>>>>> 4d2fa0bc
     pub async fn get_latest_canonical_block_hash(&self) -> Result<Option<BlockHash>, StoreError> {
         Ok(Some(self.latest_block_header.get().hash()))
     }
@@ -2347,19 +2071,11 @@
         safe: Option<BlockNumber>,
         finalized: Option<BlockNumber>,
     ) -> Result<(), StoreError> {
-<<<<<<< HEAD
+        // Updates first the latest_block_header to avoid nonce inconsistencies #3927.
         let new_head = self
             .load_block_header_by_hash(head_hash)?
             .ok_or_else(|| StoreError::MissingLatestBlockNumber)?;
-        // Updates first the latest_block_header
-        // to avoid nonce inconsistencies #3927.
-        {
-            let mut latest_header = self
-                .latest_block_header
-                .write()
-                .map_err(|_| StoreError::LockError)?;
-            *latest_header = new_head
-        };
+        self.latest_block_header.update(new_head);
         self.forkchoice_update_inner(
             new_canonical_blocks,
             head_number,
@@ -2368,23 +2084,6 @@
             finalized,
         )
         .await?;
-=======
-        // Updates first the latest_block_header to avoid nonce inconsistencies #3927.
-        let latest_block_header = self
-            .engine
-            .get_block_header_by_hash(head_hash)?
-            .ok_or_else(|| StoreError::MissingLatestBlockNumber)?;
-        self.latest_block_header.update(latest_block_header);
-        self.engine
-            .forkchoice_update(
-                new_canonical_blocks,
-                head_number,
-                head_hash,
-                safe,
-                finalized,
-            )
-            .await?;
->>>>>>> 4d2fa0bc
 
         Ok(())
     }
@@ -2772,23 +2471,6 @@
         }
     }
 
-<<<<<<< HEAD
-=======
-    /// Get the canonical block hash for a given block number.
-    pub fn get_canonical_block_hash_sync(
-        &self,
-        block_number: BlockNumber,
-    ) -> Result<Option<BlockHash>, StoreError> {
-        {
-            let last = self.latest_block_header.get();
-            if last.number == block_number {
-                return Ok(Some(last.hash()));
-            }
-        }
-        self.engine.get_canonical_block_hash_sync(block_number)
-    }
-
->>>>>>> 4d2fa0bc
     /// Checks if a given block belongs to the current canonical chain. Returns false if the block is not known
     pub fn is_canonical_sync(&self, block_hash: BlockHash) -> Result<bool, StoreError> {
         let Some(block_number) = self.get_block_number_sync(block_hash)? else {
