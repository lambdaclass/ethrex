--- conflicted
+++ resolved
@@ -460,7 +460,6 @@
             if update.removed {
                 // Remove account from trie
                 state_trie.remove(&hashed_address)?;
-<<<<<<< HEAD
 
                 continue;
             }
@@ -487,26 +486,6 @@
                 if let Some(code) = &update.code {
                     // self.add_account_code(info.code_hash, code.clone()).await?;
                     code_updates.push((info.code_hash, code.clone()));
-=======
-            } else {
-                // Add or update AccountState in the trie
-                // Fetch current state or create a new state to be inserted
-                let mut account_state = match state_trie.get(&hashed_address)? {
-                    Some(encoded_state) => AccountState::decode(&encoded_state)?,
-                    None => AccountState::default(),
-                };
-                if let Some(info) = &update.info {
-                    account_state.nonce = info.nonce;
-                    account_state.balance = info.balance;
-                    account_state.code_hash = info.code_hash;
-                    // Store updated code in DB
-                    if let Some(code) = &update.code {
-                        self.add_account_code(code.clone()).await?;
-                    }
-                }
-                if update.removed_storage {
-                    account_state.storage_root = *EMPTY_TRIE_HASH;
->>>>>>> 433b74f5
                 }
             }
 
