--- conflicted
+++ resolved
@@ -505,28 +505,16 @@
         genesis_accounts: BTreeMap<Address, GenesisAccount>,
     ) -> Result<H256, StoreError> {
         let mut nodes = HashMap::new();
-<<<<<<< HEAD
-        let mut genesis_state_trie = self.engine.open_state_trie(*EMPTY_TRIE_HASH)?;
-=======
         let mut genesis_state_trie = self.engine.open_direct_state_trie(*EMPTY_TRIE_HASH)?;
->>>>>>> a90b1fdf
         for (address, account) in genesis_accounts {
             let hashed_address = hash_address(&address);
             // Store account code (as this won't be stored in the trie)
             let code_hash = code_hash(&account.code);
             self.add_account_code(code_hash, account.code).await?;
             // Store the account's storage in a clean storage trie and compute its root
-<<<<<<< HEAD
-            let mut storage_trie = self.engine.open_storage_trie(
-                H256::from_slice(&hashed_address),
-                *EMPTY_TRIE_HASH,
-                *EMPTY_TRIE_HASH,
-            )?;
-=======
             let mut storage_trie = self
                 .engine
                 .open_direct_storage_trie(H256::from_slice(&hashed_address), *EMPTY_TRIE_HASH)?;
->>>>>>> a90b1fdf
             for (storage_key, storage_value) in account.storage {
                 if !storage_value.is_zero() {
                     let hashed_key = hash_key(&H256(storage_key.to_big_endian()));
@@ -888,32 +876,6 @@
             return Ok(None);
         };
         get_account_state_from_trie(&state_trie, address)
-<<<<<<< HEAD
-=======
-    }
-
-    pub fn get_account_state_by_hash(
-        &self,
-        block_hash: BlockHash,
-        address: Address,
-    ) -> Result<Option<AccountState>, StoreError> {
-        let Some(state_trie) = self.state_trie(block_hash)? else {
-            return Ok(None);
-        };
-        self.get_account_state_from_trie(&state_trie, address)
-    }
-
-    pub fn get_account_state_from_trie(
-        &self,
-        state_trie: &Trie,
-        address: Address,
-    ) -> Result<Option<AccountState>, StoreError> {
-        let hashed_address = hash_address(&address);
-        let Some(encoded_state) = state_trie.get(&hashed_address)? else {
-            return Ok(None);
-        };
-        Ok(Some(AccountState::decode(&encoded_state)?))
->>>>>>> a90b1fdf
     }
 
     /// Constructs a merkle proof for the given account address against a given state.
@@ -1184,13 +1146,10 @@
     }
 
     pub fn has_state_root(&self, state_root: H256) -> Result<bool, StoreError> {
-<<<<<<< HEAD
-=======
         // Empty state trie is always available
         if state_root == *EMPTY_TRIE_HASH {
             return Ok(true);
         }
->>>>>>> a90b1fdf
         let trie = self.engine.open_state_trie(state_root)?;
         // NOTE: here we hash the root because the trie doesn't check the state root is correct
         let Some(root) = trie.db().get(Nibbles::default())? else {
@@ -1355,29 +1314,6 @@
     pub fn generate_flatkeyvalue(&self) -> Result<(), StoreError> {
         self.engine.generate_flatkeyvalue()
     }
-}
-
-pub struct AccountProof {
-    pub proof: Vec<NodeRLP>,
-    pub account: AccountState,
-    pub storage_proof: Vec<StorageSlotProof>,
-}
-
-pub struct StorageSlotProof {
-    pub proof: Vec<NodeRLP>,
-    pub key: H256,
-    pub value: U256,
-}
-
-fn get_account_state_from_trie(
-    state_trie: &Trie,
-    address: Address,
-) -> Result<Option<AccountState>, StoreError> {
-    let hashed_address = hash_address(&address);
-    let Some(encoded_state) = state_trie.get(&hashed_address)? else {
-        return Ok(None);
-    };
-    Ok(Some(AccountState::decode(&encoded_state)?))
 }
 
 pub struct AccountProof {
