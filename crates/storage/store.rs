--- conflicted
+++ resolved
@@ -1,7 +1,6 @@
 #[cfg(feature = "rocksdb")]
 use crate::backend::rocksdb::RocksDBBackend;
 use crate::{
-<<<<<<< HEAD
     api::{
         StorageBackend,
         tables::{
@@ -9,11 +8,6 @@
             FLATKEY_VALUES, FULLSYNC_HEADERS, HEADERS, INVALID_CHAINS, MISC_VALUES, PENDING_BLOCKS,
             RECEIPTS, SNAP_STATE, TRANSACTION_LOCATIONS, TRIE_NODES,
         },
-=======
-    api::tables::{
-        ACCOUNT_CODES, BLOCK_NUMBERS, BODIES, FLATKEY_VALUES, HEADERS, MISC_VALUES, RECEIPTS,
-        TRANSACTION_LOCATIONS, TRIE_NODES,
->>>>>>> aebc0338
     },
     apply_prefix,
     backend::in_memory::InMemoryBackend,
@@ -80,7 +74,7 @@
 #[derive(Debug, Clone)]
 pub struct Store {
     pub backend: Arc<dyn StorageBackend>,
-    pub chain_config: Arc<RwLock<ChainConfig>>,
+    pub chain_config: ChainConfig,
     pub latest_block_header: Arc<RwLock<BlockHeader>>,
     trie_cache: Arc<Mutex<Arc<TrieLayerCache>>>,
     flatkeyvalue_control_tx: std::sync::mpsc::SyncSender<FKVGeneratorControlMessage>,
@@ -119,12 +113,18 @@
 }
 
 impl Store {
+    /// Add a block in a single transaction.
+    /// This will store -> BlockHeader, BlockBody, BlockTransactions, BlockNumber.
+    pub async fn add_block(&self, block: Block) -> Result<(), StoreError> {
+        self.add_blocks(vec![block]).await
+    }
+
     /// Add a batch of blocks in a single transaction.
     /// This will store -> BlockHeader, BlockBody, BlockTransactions, BlockNumber.
     pub async fn add_blocks(&self, blocks: Vec<Block>) -> Result<(), StoreError> {
         let db = self.backend.clone();
         tokio::task::spawn_blocking(move || {
-            let mut batch_items: Vec<(&str, Vec<u8>, Vec<u8>)> = Vec::new();
+            let mut txn = db.begin_write()?;
 
             // TODO: Same logic in apply_updates
             for block in blocks {
@@ -136,32 +136,25 @@
                     composite_key.extend_from_slice(transaction.hash().as_bytes());
                     composite_key.extend_from_slice(block_hash.as_bytes());
                     let location_value = (block_number, block_hash, index as u64).encode_to_vec();
-                    batch_items.push((TRANSACTION_LOCATIONS, composite_key, location_value));
+                    txn.put(TRANSACTION_LOCATIONS, &composite_key, &location_value)?;
                 }
 
                 let header_value = BlockHeaderRLP::from(block.header).into_vec();
-                batch_items.push((HEADERS, block_hash.as_bytes().to_vec(), header_value));
+                txn.put(HEADERS, block_hash.as_bytes(), &header_value)?;
 
                 let body_value = BlockBodyRLP::from(block.body).into_vec();
-                batch_items.push((BODIES, block_hash.as_bytes().to_vec(), body_value));
-
-                batch_items.push((
+                txn.put(BODIES, block_hash.as_bytes(), &body_value)?;
+
+                txn.put(
                     BLOCK_NUMBERS,
-                    block_hash.as_bytes().to_vec(),
-                    block_number.to_le_bytes().to_vec(),
-                ));
-            }
-
-            let mut txn = db.begin_write()?;
-            txn.put_batch(batch_items)?;
+                    block_hash.as_bytes(),
+                    &block_number.to_le_bytes(),
+                )?;
+            }
             txn.commit()
         })
         .await
         .map_err(|e| StoreError::Custom(format!("Task panicked: {}", e)))?
-    }
-
-    pub async fn add_block(&self, block: Block) -> Result<(), StoreError> {
-        self.add_blocks(vec![block]).await
     }
 
     /// Add block header
@@ -180,7 +173,7 @@
         &self,
         block_headers: Vec<BlockHeader>,
     ) -> Result<(), StoreError> {
-        let mut batch_ops = Vec::new();
+        let mut txn = self.backend.begin_write()?;
 
         for header in block_headers {
             let block_hash = header.hash();
@@ -188,13 +181,13 @@
             let hash_key = block_hash.as_bytes().to_vec();
             let header_value = BlockHeaderRLP::from(header).into_vec();
 
-            batch_ops.push((HEADERS, hash_key.clone(), header_value));
+            txn.put(HEADERS, &hash_key, &header_value)?;
 
             let number_key = block_number.to_le_bytes().to_vec();
-            batch_ops.push((BLOCK_NUMBERS, hash_key, number_key));
-        }
-
-        self.write_batch_async(batch_ops).await
+            txn.put(BLOCK_NUMBERS, &hash_key, &number_key)?;
+        }
+        txn.commit()?;
+        Ok(())
     }
 
     /// Obtain canonical block header
@@ -349,12 +342,12 @@
             .map_err(StoreError::from)
     }
 
-    pub async fn add_pending_block(&self, block: Block) -> Result<(), StoreError> {
+    pub fn add_pending_block(&self, block: Block) -> Result<(), StoreError> {
         let block_hash = block.hash();
         let block_value = BlockRLP::from(block).into_vec();
-        self.write_async(PENDING_BLOCKS, block_hash.as_bytes().to_vec(), block_value)
-            .await
-    }
+        self.write(PENDING_BLOCKS, block_hash.as_bytes().to_vec(), block_value)
+    }
+
     pub async fn get_pending_block(
         &self,
         block_hash: BlockHash,
@@ -416,18 +409,19 @@
         &self,
         locations: Vec<(H256, BlockNumber, BlockHash, Index)>,
     ) -> Result<(), StoreError> {
-        let batch_items: Vec<(&'static str, Vec<u8>, Vec<u8>)> = locations
+        let batch_items: Vec<_> = locations
             .iter()
             .map(|(tx_hash, block_number, block_hash, index)| {
                 let mut composite_key = Vec::with_capacity(64);
                 composite_key.extend_from_slice(tx_hash.as_bytes());
                 composite_key.extend_from_slice(block_hash.as_bytes());
                 let location_value = (*block_number, *block_hash, *index).encode_to_vec();
-                (TRANSACTION_LOCATIONS, composite_key, location_value)
+                (composite_key, location_value)
             })
             .collect();
 
-        self.write_batch_async(batch_items).await
+        self.write_batch_async(TRANSACTION_LOCATIONS, batch_items)
+            .await
     }
 
     /// Obtain transaction location (block hash and index)
@@ -497,19 +491,19 @@
         block_hash: BlockHash,
         receipts: Vec<Receipt>,
     ) -> Result<(), StoreError> {
-        let batch_items: Vec<(&'static str, Vec<u8>, Vec<u8>)> = receipts
+        let batch_items: Vec<_> = receipts
             .into_iter()
             .enumerate()
             .map(|(index, receipt)| {
                 let key = (block_hash, index as u64).encode_to_vec();
                 let value = receipt.encode_to_vec();
-                (RECEIPTS, key, value)
+                (key, value)
             })
             .collect();
-        self.write_batch_async(batch_items).await
-    }
-
-    /// Obtain receipt by block hash and index
+        self.write_batch_async(RECEIPTS, batch_items).await
+    }
+
+    /// Obtain receipt for a canonical block represented by the block number.
     pub async fn get_receipt(
         &self,
         block_number: BlockNumber,
@@ -519,6 +513,15 @@
         let Some(block_hash) = self.get_canonical_block_hash(block_number).await? else {
             return Ok(None);
         };
+        self.get_receipt_by_block_hash(block_hash, index).await
+    }
+
+    /// Obtain receipt by block hash and index
+    async fn get_receipt_by_block_hash(
+        &self,
+        block_hash: BlockHash,
+        index: Index,
+    ) -> Result<Option<Receipt>, StoreError> {
         let key = (block_hash, index).encode_to_vec();
         self.read_async(RECEIPTS, key)
             .await?
@@ -657,11 +660,8 @@
 
     /// Stores the chain configuration values, should only be called once after reading the genesis file
     /// Ignores previously stored values if present
-    pub async fn set_chain_config(&self, chain_config: &ChainConfig) -> Result<(), StoreError> {
-        *self
-            .chain_config
-            .write()
-            .map_err(|_| StoreError::LockError)? = *chain_config;
+    pub async fn set_chain_config(&mut self, chain_config: &ChainConfig) -> Result<(), StoreError> {
+        self.chain_config = *chain_config;
         let key = vec![ChainDataIndex::ChainConfig as u8];
         let value = serde_json::to_string(chain_config)
             .map_err(|_| StoreError::Custom("Failed to serialize chain config".to_string()))?
@@ -775,29 +775,28 @@
 
     pub fn storage_trie_backend(&self, hashed_address: H256) -> Result<BackendTrieDB, StoreError> {
         let tx = self.backend.begin_write()?;
-        Ok(BackendTrieDB::new(tx, TRIE_NODES, Some(hashed_address)))
+        Ok(BackendTrieDB::new(tx, Some(hashed_address))?)
     }
 
     pub fn storage_trie_locked_backend(
         &self,
         hashed_address: H256,
     ) -> Result<BackendTrieDBLocked, StoreError> {
-        let lock = self.backend.begin_locked(TRIE_NODES)?;
-        Ok(BackendTrieDBLocked::new(lock, Some(hashed_address)))
-    }
-
-    fn state_trie_backend(&self) -> Result<BackendTrieDB, StoreError> {
+        Ok(BackendTrieDBLocked::new(
+            self.backend.as_ref(),
+            Some(hashed_address),
+        )?)
+    }
+
+    pub fn state_trie_backend(&self) -> Result<BackendTrieDB, StoreError> {
         let tx = self.backend.begin_write()?;
-        Ok(BackendTrieDB::new(
-            tx, TRIE_NODES, None, // No prefix for state trie
-        ))
-    }
-
-    fn state_trie_locked_backend(&self) -> Result<BackendTrieDBLocked, StoreError> {
-        let lock = self.backend.begin_locked(TRIE_NODES)?;
-        Ok(BackendTrieDBLocked::new(
-            lock, None, // No address prefix for state trie
-        ))
+        // No address prefix for state trie
+        Ok(BackendTrieDB::new(tx, None)?)
+    }
+
+    pub fn state_trie_locked_backend(&self) -> Result<BackendTrieDBLocked, StoreError> {
+        // No address prefix for state trie
+        Ok(BackendTrieDBLocked::new(self.backend.as_ref(), None)?)
     }
 
     pub async fn forkchoice_update_inner(
@@ -812,16 +811,15 @@
         let db = self.backend.clone();
         tokio::task::spawn_blocking(move || {
             let mut txn = db.begin_write()?;
-            let mut batch_items = Vec::new();
 
             if let Some(canonical_blocks) = new_canonical_blocks {
                 for (block_number, block_hash) in canonical_blocks {
                     let head_value = block_hash.encode_to_vec();
-                    batch_items.push((
+                    txn.put(
                         CANONICAL_BLOCK_HASHES,
-                        block_number.to_le_bytes().to_vec(),
-                        head_value,
-                    ));
+                        &block_number.to_le_bytes(),
+                        &head_value,
+                    )?;
                 }
             }
 
@@ -831,37 +829,32 @@
 
             // Make head canonical
             let head_value = head_hash.encode_to_vec();
-            batch_items.push((
+            txn.put(
                 CANONICAL_BLOCK_HASHES,
-                head_number.to_le_bytes().to_vec(),
-                head_value,
-            ));
+                &head_number.to_le_bytes(),
+                &head_value,
+            )?;
 
             // Update chain data
             let latest_key = [ChainDataIndex::LatestBlockNumber as u8];
-            batch_items.push((
-                CHAIN_DATA,
-                latest_key.to_vec(),
-                head_number.to_le_bytes().to_vec(),
-            ));
+            txn.put(CHAIN_DATA, &latest_key, &head_number.to_le_bytes())?;
 
             if let Some(finalized) = finalized {
-                batch_items.push((
+                txn.put(
                     CHAIN_DATA,
-                    vec![ChainDataIndex::FinalizedBlockNumber as u8],
-                    finalized.to_le_bytes().to_vec(),
-                ));
+                    &[ChainDataIndex::FinalizedBlockNumber as u8],
+                    &finalized.to_le_bytes(),
+                )?;
             }
 
             if let Some(safe) = safe {
-                batch_items.push((
+                txn.put(
                     CHAIN_DATA,
-                    vec![ChainDataIndex::SafeBlockNumber as u8],
-                    safe.to_le_bytes().to_vec(),
-                ));
-            }
-
-            txn.put_batch(batch_items)?;
+                    &[ChainDataIndex::SafeBlockNumber as u8],
+                    &safe.to_le_bytes(),
+                )?;
+            }
+
             // This commits is used since we deleted some items. We could have a better way to do this.
             // Accept put and delete in the same batch.
             txn.commit()
@@ -1103,11 +1096,11 @@
                 let mut key = Vec::with_capacity(64);
                 key.extend_from_slice(address_hash.as_bytes());
                 key.extend_from_slice(node_hash.as_ref());
-                batch_items.push((TRIE_NODES, key, node_data));
-            }
-        }
-
-        self.write_batch_async(batch_items).await
+                batch_items.push((key, node_data));
+            }
+        }
+
+        self.write_batch_async(TRIE_NODES, batch_items).await
     }
 
     /// CAUTION: This method writes directly to the underlying database, bypassing any caching layer.
@@ -1126,23 +1119,11 @@
                 .collect::<Vec<u8>>()
                 .as_slice()
                 .encode(&mut buf);
-            batch_items.push((ACCOUNT_CODES, code_hash.as_bytes().to_vec(), buf));
-        }
-
-<<<<<<< HEAD
-        self.write_batch_async(batch_items).await
-    }
-=======
-#[derive(Debug, Clone)]
-pub struct Store {
-    pub engine: Arc<StoreEngine>,
-    pub chain_config: ChainConfig,
-    pub latest_block_header: Arc<RwLock<BlockHeader>>,
-    trie_cache: Arc<Mutex<Arc<TrieLayerCache>>>,
-    flatkeyvalue_control_tx: std::sync::mpsc::SyncSender<FKVGeneratorControlMessage>,
-    trie_update_worker_tx: TriedUpdateWorkerTx,
-}
->>>>>>> aebc0338
+            batch_items.push((code_hash.as_bytes().to_vec(), buf));
+        }
+
+        self.write_batch_async(ACCOUNT_CODES, batch_items).await
+    }
 
     // Helper methods for async operations with spawn_blocking
     // These methods ensure RocksDB I/O doesn't block the tokio runtime
@@ -1210,13 +1191,14 @@
     /// This is the most important optimization for healing performance
     pub async fn write_batch_async(
         &self,
-        batch_ops: Vec<(&'static str, Vec<u8>, Vec<u8>)>,
+        table: &'static str,
+        batch_ops: Vec<(Vec<u8>, Vec<u8>)>,
     ) -> Result<(), StoreError> {
         let backend = self.backend.clone();
 
         tokio::task::spawn_blocking(move || {
             let mut txn = backend.begin_write()?;
-            txn.put_batch(batch_ops)?;
+            txn.put_batch(table, batch_ops)?;
             txn.commit()
         })
         .await
@@ -1224,29 +1206,23 @@
     }
 
     /// Helper method for batch writes
-    /// Spawns blocking task to avoid blocking tokio runtime
-    /// This is the most important optimization for healing performance
     pub fn write_batch(
         &self,
-        batch_ops: Vec<(&'static str, Vec<u8>, Vec<u8>)>,
+        table: &'static str,
+        batch_ops: Vec<(Vec<u8>, Vec<u8>)>,
     ) -> Result<(), StoreError> {
         let backend = self.backend.clone();
         let mut txn = backend.begin_write()?;
-        txn.put_batch(batch_ops)?;
+        txn.put_batch(table, batch_ops)?;
         txn.commit()
     }
 
     pub async fn add_fullsync_batch(&self, headers: Vec<BlockHeader>) -> Result<(), StoreError> {
         self.write_batch_async(
+            FULLSYNC_HEADERS,
             headers
                 .into_iter()
-                .map(|header| {
-                    (
-                        FULLSYNC_HEADERS,
-                        header.number.to_le_bytes().to_vec(),
-                        header.encode_to_vec(),
-                    )
-                })
+                .map(|header| (header.number.to_le_bytes().to_vec(), header.encode_to_vec()))
                 .collect(),
         )
         .await
@@ -1280,17 +1256,12 @@
         txn.commit()
     }
 
-<<<<<<< HEAD
-    pub async fn store_block_updates(&self, update_batch: UpdateBatch) -> Result<(), StoreError> {
-=======
-impl Store {
     pub fn store_block_updates(&self, update_batch: UpdateBatch) -> Result<(), StoreError> {
->>>>>>> aebc0338
         self.apply_updates(update_batch)
     }
 
     fn apply_updates(&self, update_batch: UpdateBatch) -> Result<(), StoreError> {
-        let db = self.clone();
+        let db = self.backend.clone();
         let parent_state_root = self
             .get_block_header_by_hash(
                 update_batch
@@ -1396,17 +1367,8 @@
         let _path = &path;
         match engine_type {
             #[cfg(feature = "rocksdb")]
-<<<<<<< HEAD
             EngineType::RocksDB => Self::from_backend(Arc::new(RocksDBBackend::open(path)?)),
-            EngineType::InMemory => Self::from_backend(Arc::new(InMemoryBackend::open(path)?)),
-=======
-            EngineType::RocksDB => Self::from_engine(Arc::new(StoreEngine::new(Arc::new(
-                RocksDBBackend::open(path)?,
-            ))?)),
-            EngineType::InMemory => Self::from_engine(Arc::new(StoreEngine::new(Arc::new(
-                InMemoryBackend::open()?,
-            ))?)),
->>>>>>> aebc0338
+            EngineType::InMemory => Self::from_backend(Arc::new(InMemoryBackend::open()?)),
         }
     }
 
@@ -1525,7 +1487,7 @@
             debug!("Starting FlatKeyValue loop pivot={last_written:?} SR={state_root:x}");
 
             let mut ctr = 0;
-            let mut write_txn = self.engine.begin_write()?;
+            let mut write_txn = self.backend.begin_write()?;
             let mut iter = self.open_direct_state_trie(state_root)?.into_iter();
             if last_written_account > Nibbles::default() {
                 iter.advance(last_written_account.to_bytes())?;
@@ -1540,12 +1502,8 @@
                 write_txn.put(FLATKEY_VALUES, path.as_ref(), &node.value)?;
                 ctr += 1;
                 if ctr > 10_000 {
-<<<<<<< HEAD
-                    self.write_batch(std::mem::take(&mut batch_ops))?;
-=======
                     write_txn.commit()?;
-                    write_txn = self.engine.begin_write()?;
->>>>>>> aebc0338
+                    write_txn = self.backend.begin_write()?;
                 }
 
                 let mut iter_inner = self
@@ -1564,12 +1522,8 @@
                     write_txn.put(FLATKEY_VALUES, key.as_ref(), &node.value)?;
                     ctr += 1;
                     if ctr > 10_000 {
-<<<<<<< HEAD
-                        self.write_batch(std::mem::take(&mut batch_ops))?;
-=======
                         write_txn.commit()?;
-                        write_txn = self.engine.begin_write()?;
->>>>>>> aebc0338
+                        write_txn = self.backend.begin_write()?;
                     }
                     if let Ok(value) = control_rx.try_recv() {
                         match value {
@@ -1606,13 +1560,8 @@
                 }
                 Err(err) => return Err(err),
                 Ok(()) => {
-<<<<<<< HEAD
-                    batch_ops.push((MISC_VALUES, "last_written".as_bytes().to_vec(), vec![0xff]));
-                    self.write_batch(batch_ops)?;
-=======
                     write_txn.put(MISC_VALUES, "last_written".as_bytes(), &[0xff])?;
                     write_txn.commit()?;
->>>>>>> aebc0338
                     return Ok(());
                 }
             };
@@ -1757,136 +1706,6 @@
         Ok(Some(account_state))
     }
 
-<<<<<<< HEAD
-=======
-    pub async fn add_block_header(
-        &self,
-        block_hash: BlockHash,
-        block_header: BlockHeader,
-    ) -> Result<(), StoreError> {
-        self.engine.add_block_header(block_hash, block_header).await
-    }
-
-    pub async fn add_block_headers(
-        &self,
-        block_headers: Vec<BlockHeader>,
-    ) -> Result<(), StoreError> {
-        self.engine.add_block_headers(block_headers).await
-    }
-
-    pub fn get_block_header(
-        &self,
-        block_number: BlockNumber,
-    ) -> Result<Option<BlockHeader>, StoreError> {
-        let latest = self
-            .latest_block_header
-            .read()
-            .map_err(|_| StoreError::LockError)?
-            .clone();
-        if block_number == latest.number {
-            return Ok(Some(latest));
-        }
-        self.engine.get_block_header(block_number)
-    }
-
-    pub fn get_block_header_by_hash(
-        &self,
-        block_hash: BlockHash,
-    ) -> Result<Option<BlockHeader>, StoreError> {
-        {
-            let latest = self
-                .latest_block_header
-                .read()
-                .map_err(|_| StoreError::LockError)?;
-            if block_hash == latest.hash() {
-                return Ok(Some(latest.clone()));
-            }
-        }
-
-        self.engine.get_block_header_by_hash(block_hash)
-    }
-
-    pub async fn get_block_body_by_hash(
-        &self,
-        block_hash: BlockHash,
-    ) -> Result<Option<BlockBody>, StoreError> {
-        self.engine.get_block_body_by_hash(block_hash).await
-    }
-
-    pub async fn add_block_body(
-        &self,
-        block_hash: BlockHash,
-        block_body: BlockBody,
-    ) -> Result<(), StoreError> {
-        self.engine.add_block_body(block_hash, block_body).await
-    }
-
-    pub async fn get_block_body(
-        &self,
-        block_number: BlockNumber,
-    ) -> Result<Option<BlockBody>, StoreError> {
-        // FIXME (#4353)
-        let latest = self
-            .latest_block_header
-            .read()
-            .map_err(|_| StoreError::LockError)?
-            .clone();
-        if block_number == latest.number {
-            // The latest may not be marked as canonical yet
-            return self.engine.get_block_body_by_hash(latest.hash()).await;
-        }
-        self.engine.get_block_body(block_number).await
-    }
-
-    pub async fn remove_block(&self, block_number: BlockNumber) -> Result<(), StoreError> {
-        self.engine.remove_block(block_number).await
-    }
-
-    pub async fn get_block_bodies(
-        &self,
-        from: BlockNumber,
-        to: BlockNumber,
-    ) -> Result<Vec<BlockBody>, StoreError> {
-        self.engine.get_block_bodies(from, to).await
-    }
-
-    pub async fn get_block_bodies_by_hash(
-        &self,
-        hashes: Vec<BlockHash>,
-    ) -> Result<Vec<BlockBody>, StoreError> {
-        self.engine.get_block_bodies_by_hash(hashes).await
-    }
-
-    pub fn add_pending_block(&self, block: Block) -> Result<(), StoreError> {
-        self.engine.add_pending_block(block)
-    }
-
-    pub async fn get_pending_block(
-        &self,
-        block_hash: BlockHash,
-    ) -> Result<Option<Block>, StoreError> {
-        self.engine.get_pending_block(block_hash).await
-    }
-
-    pub async fn add_block_number(
-        &self,
-        block_hash: BlockHash,
-        block_number: BlockNumber,
-    ) -> Result<(), StoreError> {
-        self.engine
-            .clone()
-            .add_block_number(block_hash, block_number)
-            .await
-    }
-
-    pub async fn get_block_number(
-        &self,
-        block_hash: BlockHash,
-    ) -> Result<Option<BlockNumber>, StoreError> {
-        self.engine.get_block_number(block_hash).await
-    }
-
->>>>>>> aebc0338
     pub async fn get_fork_id(&self) -> Result<ForkId, StoreError> {
         let chain_config = self.get_chain_config();
         let genesis_header = self
@@ -2171,49 +1990,7 @@
         Ok(state_root)
     }
 
-<<<<<<< HEAD
-    pub async fn add_initial_state(&self, genesis: Genesis) -> Result<(), StoreError> {
-=======
-    pub async fn add_receipt(
-        &self,
-        block_hash: BlockHash,
-        index: Index,
-        receipt: Receipt,
-    ) -> Result<(), StoreError> {
-        self.engine.add_receipt(block_hash, index, receipt).await
-    }
-
-    pub async fn add_receipts(
-        &self,
-        block_hash: BlockHash,
-        receipts: Vec<Receipt>,
-    ) -> Result<(), StoreError> {
-        self.engine.add_receipts(block_hash, receipts).await
-    }
-
-    /// Obtain receipt for a canonical block represented by the block number.
-    pub async fn get_receipt(
-        &self,
-        block_number: BlockNumber,
-        index: Index,
-    ) -> Result<Option<Receipt>, StoreError> {
-        // FIXME (#4353)
-        let Some(block_hash) = self.get_canonical_block_hash(block_number).await? else {
-            return Ok(None);
-        };
-        self.engine.get_receipt(block_hash, index).await
-    }
-
-    pub async fn add_block(&self, block: Block) -> Result<(), StoreError> {
-        self.add_blocks(vec![block]).await
-    }
-
-    pub async fn add_blocks(&self, blocks: Vec<Block>) -> Result<(), StoreError> {
-        self.engine.add_blocks(blocks).await
-    }
-
     pub async fn add_initial_state(&mut self, genesis: Genesis) -> Result<(), StoreError> {
->>>>>>> aebc0338
         debug!("Storing initial state from genesis");
 
         // Obtain genesis block
@@ -2307,21 +2084,8 @@
             .transpose()
     }
 
-<<<<<<< HEAD
-    pub fn get_chain_config(&self) -> Result<ChainConfig, StoreError> {
-        Ok(*self
-            .chain_config
-            .read()
-            .map_err(|_| StoreError::LockError)?)
-=======
-    pub async fn set_chain_config(&mut self, chain_config: &ChainConfig) -> Result<(), StoreError> {
-        self.chain_config = *chain_config;
-        self.engine.set_chain_config(chain_config).await
-    }
-
     pub fn get_chain_config(&self) -> ChainConfig {
         self.chain_config
->>>>>>> aebc0338
     }
 
     pub async fn get_latest_canonical_block_hash(&self) -> Result<Option<BlockHash>, StoreError> {
