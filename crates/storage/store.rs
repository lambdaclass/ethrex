use crate::api::StoreEngine;
use crate::error::StoreError;
<<<<<<< HEAD
use crate::query_plan::QueryPlan;
=======
#[cfg(feature = "snapshots")]
use crate::snapshot::error::SnapshotError;
#[cfg(feature = "snapshots")]
use crate::snapshot::SnapshotTree;
>>>>>>> f06b9e11
use crate::store_db::in_memory::Store as InMemoryStore;
#[cfg(feature = "libmdbx")]
use crate::store_db::libmdbx::Store as LibmdbxStore;
#[cfg(feature = "redb")]
use crate::store_db::redb::RedBStore;
use bytes::Bytes;

use ethereum_types::{Address, H256, U256};
use ethrex_common::types::{
    code_hash, payload::PayloadBundle, AccountInfo, AccountState, AccountUpdate, Block, BlockBody,
    BlockHash, BlockHeader, BlockNumber, ChainConfig, ForkId, Genesis, GenesisAccount, Index,
    Receipt, Transaction, EMPTY_TRIE_HASH,
};
use ethrex_rlp::decode::RLPDecode;
use ethrex_rlp::encode::RLPEncode;
use ethrex_trie::{Nibbles, NodeHash, Trie};
use sha3::{Digest as _, Keccak256};
use std::collections::{BTreeMap, HashMap};
use std::fmt::Debug;
use std::sync::Arc;
use tracing::{debug, info};

/// Number of state trie segments to fetch concurrently during state sync
pub const STATE_TRIE_SEGMENTS: usize = 2;
// Maximum amount of reads from the snapshot in a single transaction to avoid performance hits due to long-living reads
// This will always be the amount yielded by snapshot reads unless there are less elements left
pub const MAX_SNAPSHOT_READS: usize = 100;

#[derive(Debug, Clone)]
pub struct Store {
    pub(crate) engine: Arc<dyn StoreEngine>,
    #[cfg(feature = "snapshots")]
    pub snapshots: SnapshotTree,
}

#[allow(dead_code)]
#[derive(Debug, Clone, Copy, PartialEq, Eq)]
pub enum EngineType {
    InMemory,
    #[cfg(feature = "libmdbx")]
    Libmdbx,
    #[cfg(feature = "redb")]
    RedB,
}

impl Store {
    pub async fn store_changes(&self, query_plan: QueryPlan) -> Result<(), StoreError> {
        self.engine.store_changes(query_plan).await
    }
    
    pub fn new(_path: &str, engine_type: EngineType) -> Result<Self, StoreError> {
        info!("Starting storage engine ({engine_type:?})");

        let engine: Arc<dyn StoreEngine> = match engine_type {
            #[cfg(feature = "libmdbx")]
            EngineType::Libmdbx => Arc::new(LibmdbxStore::new(_path)?),
            EngineType::InMemory => Arc::new(InMemoryStore::new()),
            #[cfg(feature = "redb")]
            EngineType::RedB => Arc::new(RedBStore::new()?),
        };

        let store = Self {
            engine: engine.clone(),
            #[cfg(feature = "snapshots")]
            snapshots: SnapshotTree::new(engine),
        };

        info!("Started store engine");
        Ok(store)
    }

    pub async fn new_from_genesis(
        store_path: &str,
        engine_type: EngineType,
        genesis_path: &str,
    ) -> Result<Self, StoreError> {
        let file = std::fs::File::open(genesis_path)
            .map_err(|error| StoreError::Custom(format!("Failed to open genesis file: {error}")))?;
        let reader = std::io::BufReader::new(file);
        let genesis: Genesis =
            serde_json::from_reader(reader).expect("Failed to deserialize genesis file");
        let store = Self::new(store_path, engine_type)?;
        store.add_initial_state(genesis).await?;
        Ok(store)
    }

    pub async fn get_account_info(
        &self,
        block_number: BlockNumber,
        address: Address,
    ) -> Result<Option<AccountInfo>, StoreError> {
        match self.get_canonical_block_hash(block_number).await? {
            Some(block_hash) => self.get_account_info_by_hash(block_hash, address),
            None => Ok(None),
        }
    }

    pub fn get_account_info_by_hash(
        &self,
        block_hash: BlockHash,
        address: Address,
    ) -> Result<Option<AccountInfo>, StoreError> {
        #[cfg(feature = "snapshots")]
        match self.snapshots.get_account_state(block_hash, address) {
            Ok(Some(account_state)) => {
                return Ok(Some(AccountInfo {
                    code_hash: account_state.code_hash,
                    balance: account_state.balance,
                    nonce: account_state.nonce,
                }))
            }
            Ok(None) => {
                return Ok(None);
            }
            Err(snapshot_error) => {
                debug!("failed to fetch snapshot (state): {}", snapshot_error);
            }
        }

        let Some(state_trie) = self.state_trie(block_hash)? else {
            return Ok(None);
        };
        let hashed_address = hash_address(&address);
        let Some(encoded_state) = state_trie.get(&hashed_address)? else {
            return Ok(None);
        };
        let account_state = AccountState::decode(&encoded_state)?;
        Ok(Some(AccountInfo {
            code_hash: account_state.code_hash,
            balance: account_state.balance,
            nonce: account_state.nonce,
        }))
    }

    pub async fn add_block_header(
        &self,
        block_hash: BlockHash,
        block_header: BlockHeader,
    ) -> Result<(), StoreError> {
        self.engine.add_block_header(block_hash, block_header).await
    }

    pub async fn add_block_headers(
        &self,
        block_hashes: Vec<BlockHash>,
        block_headers: Vec<BlockHeader>,
    ) -> Result<(), StoreError> {
        self.engine
            .add_block_headers(block_hashes, block_headers)
            .await
    }

    pub fn get_block_header(
        &self,
        block_number: BlockNumber,
    ) -> Result<Option<BlockHeader>, StoreError> {
        self.engine.get_block_header(block_number)
    }

    pub fn get_block_header_by_hash(
        &self,
        block_hash: BlockHash,
    ) -> Result<Option<BlockHeader>, StoreError> {
        self.engine.get_block_header_by_hash(block_hash)
    }

    pub async fn get_block_body_by_hash(
        &self,
        block_hash: BlockHash,
    ) -> Result<Option<BlockBody>, StoreError> {
        self.engine.get_block_body_by_hash(block_hash).await
    }

    pub async fn add_block_body(
        &self,
        block_hash: BlockHash,
        block_body: BlockBody,
    ) -> Result<(), StoreError> {
        self.engine.add_block_body(block_hash, block_body).await
    }

    pub async fn get_block_body(
        &self,
        block_number: BlockNumber,
    ) -> Result<Option<BlockBody>, StoreError> {
        self.engine.get_block_body(block_number).await
    }

    pub async fn get_block_bodies(
        &self,
        from: BlockNumber,
        to: BlockNumber,
    ) -> Result<Vec<BlockBody>, StoreError> {
        self.engine.get_block_bodies(from, to).await
    }

    pub async fn get_block_bodies_by_hash(
        &self,
        hashes: Vec<BlockHash>,
    ) -> Result<Vec<BlockBody>, StoreError> {
        self.engine.get_block_bodies_by_hash(hashes).await
    }

    pub async fn add_pending_block(&self, block: Block) -> Result<(), StoreError> {
        info!("Adding block to pending: {}", block.hash());
        self.engine.add_pending_block(block).await
    }

    pub async fn get_pending_block(
        &self,
        block_hash: BlockHash,
    ) -> Result<Option<Block>, StoreError> {
        info!("get pending: {}", block_hash);
        self.engine.get_pending_block(block_hash).await
    }

    pub async fn add_block_number(
        &self,
        block_hash: BlockHash,
        block_number: BlockNumber,
    ) -> Result<(), StoreError> {
        self.engine
            .clone()
            .add_block_number(block_hash, block_number)
            .await
    }

    pub async fn get_block_number(
        &self,
        block_hash: BlockHash,
    ) -> Result<Option<BlockNumber>, StoreError> {
        self.engine.get_block_number(block_hash).await
    }

    pub async fn get_fork_id(&self) -> Result<ForkId, StoreError> {
        let chain_config = self.get_chain_config()?;
        let genesis_header = self
            .get_block_header(0)?
            .ok_or(StoreError::MissingEarliestBlockNumber)?;
        let block_number = self.get_latest_block_number().await?;
        let block_header = self
            .get_block_header(block_number)?
            .ok_or(StoreError::MissingLatestBlockNumber)?;

        Ok(ForkId::new(
            chain_config,
            genesis_header,
            block_header.timestamp,
            block_number,
        ))
    }

    pub async fn add_transaction_location(
        &self,
        transaction_hash: H256,
        block_number: BlockNumber,
        block_hash: BlockHash,
        index: Index,
    ) -> Result<(), StoreError> {
        self.engine
            .add_transaction_location(transaction_hash, block_number, block_hash, index)
            .await
    }

    pub async fn add_transaction_locations(
        &self,
        transactions: &[Transaction],
        block_number: BlockNumber,
        block_hash: BlockHash,
    ) -> Result<(), StoreError> {
        let mut locations = vec![];

        for (index, transaction) in transactions.iter().enumerate() {
            locations.push((
                transaction.compute_hash(),
                block_number,
                block_hash,
                index as Index,
            ));
        }

        self.engine.add_transaction_locations(locations).await
    }

    pub async fn get_transaction_location(
        &self,
        transaction_hash: H256,
    ) -> Result<Option<(BlockNumber, BlockHash, Index)>, StoreError> {
        self.engine.get_transaction_location(transaction_hash).await
    }

    pub async fn add_account_code(&self, code_hash: H256, code: Bytes) -> Result<(), StoreError> {
        self.engine.add_account_code(code_hash, code).await
    }

    pub fn get_account_code(&self, code_hash: H256) -> Result<Option<Bytes>, StoreError> {
        self.engine.get_account_code(code_hash)
    }

    pub async fn get_code_by_account_address(
        &self,
        block_number: BlockNumber,
        address: Address,
    ) -> Result<Option<Bytes>, StoreError> {
        let Some(block_hash) = self.engine.get_canonical_block_hash(block_number).await? else {
            return Ok(None);
        };
        let Some(state_trie) = self.state_trie(block_hash)? else {
            return Ok(None);
        };
        let hashed_address = hash_address(&address);
        let Some(encoded_state) = state_trie.get(&hashed_address)? else {
            return Ok(None);
        };
        let account_state = AccountState::decode(&encoded_state)?;
        self.get_account_code(account_state.code_hash)
    }

    pub async fn get_nonce_by_account_address(
        &self,
        block_number: BlockNumber,
        address: Address,
    ) -> Result<Option<u64>, StoreError> {
        let Some(block_hash) = self.engine.get_canonical_block_hash(block_number).await? else {
            return Ok(None);
        };
        let Some(state_trie) = self.state_trie(block_hash)? else {
            return Ok(None);
        };
        let hashed_address = hash_address(&address);
        let Some(encoded_state) = state_trie.get(&hashed_address)? else {
            return Ok(None);
        };
        let account_state = AccountState::decode(&encoded_state)?;
        Ok(Some(account_state.nonce))
    }

    /// Applies account updates based on the block's latest storage state
    /// and returns the new state root after the updates have been applied.
    pub async fn apply_account_updates_batch(
        &self,
        block_hash: BlockHash,
        account_updates: &[AccountUpdate],
    ) -> Result<
        Option<(
            H256,
            Vec<(NodeHash, Vec<u8>)>,
            Vec<(Vec<u8>, Vec<(NodeHash, Vec<u8>)>)>,
        )>,
        StoreError,
    > {
        let Some(state_trie) = self.state_trie(block_hash)? else {
            return Ok(None);
        };

        let (state_trie_hash, state_query_plan, query_plan) = self
            .apply_account_updates_from_trie_batch(state_trie, account_updates)
            .await?;

        Ok(Some((state_trie_hash, state_query_plan, query_plan)))
    }

    pub async fn apply_account_updates_from_trie_batch(
        &self,
        mut state_trie: Trie,
        account_updates: &[AccountUpdate],
    ) -> Result<
        (
            H256,
            Vec<(NodeHash, Vec<u8>)>,
            Vec<(Vec<u8>, Vec<(NodeHash, Vec<u8>)>)>,
        ),
        StoreError,
    > {
        let mut ret_vec_account = Vec::new();
        for update in account_updates.iter() {
            let hashed_address = hash_address(&update.address);
            if update.removed {
                // Remove account from trie
                state_trie.remove(hashed_address)?;
                continue;
            }
            // Add or update AccountState in the trie
            // Fetch current state or create a new state to be inserted
            let mut account_state = match state_trie.get(&hashed_address)? {
                Some(encoded_state) => AccountState::decode(&encoded_state)?,
                None => AccountState::default(),
            };
            if let Some(info) = &update.info {
                account_state.nonce = info.nonce;
                account_state.balance = info.balance;
                account_state.code_hash = info.code_hash;
                // Store updated code in DB
                if let Some(code) = &update.code {
                    self.add_account_code(info.code_hash, code.clone()).await?;
                }
            }
            // Store the added storage in the account's storage trie and compute its new root
            if !update.added_storage.is_empty() {
                let mut storage_trie = self.engine.open_storage_trie(
                    H256::from_slice(&hashed_address),
                    account_state.storage_root,
                );
                for (storage_key, storage_value) in &update.added_storage {
                    let hashed_key = hash_key(storage_key);
                    if storage_value.is_zero() {
                        storage_trie.remove(hashed_key)?;
                    } else {
                        storage_trie.insert(hashed_key, storage_value.encode_to_vec())?;
                    }
                }
                let (storage_hash, storage_query_plan) = storage_trie.hash_prepare_batch();
                account_state.storage_root = storage_hash;
                ret_vec_account.push((hashed_address.clone(), storage_query_plan));
            }
            state_trie.insert(hashed_address, account_state.encode_to_vec())?;
        }
        let (state_hash, state_query_plan) = state_trie.hash_prepare_batch();

        Ok((state_hash, state_query_plan, ret_vec_account))
    }

    /// Applies account updates based on the block's latest storage state
    /// and returns the new state root after the updates have been applied.
    pub async fn apply_account_updates(
        &self,
        block_hash: BlockHash,
        account_updates: &[AccountUpdate],
    ) -> Result<Option<H256>, StoreError> {
        let Some(state_trie) = self.state_trie(block_hash)? else {
            return Ok(None);
        };

        let mut state_trie = self
            .apply_account_updates_from_trie(state_trie, account_updates)
            .await?;
        Ok(Some(state_trie.hash()?))
    }

    pub async fn apply_account_updates_from_trie(
        &self,
        mut state_trie: Trie,
        account_updates: &[AccountUpdate],
    ) -> Result<Trie, StoreError> {
        for update in account_updates.iter() {
            let hashed_address = hash_address(&update.address);
            if update.removed {
                // Remove account from trie
                state_trie.remove(hashed_address)?;
            } else {
                // Add or update AccountState in the trie
                // Fetch current state or create a new state to be inserted
                let mut account_state = match state_trie.get(&hashed_address)? {
                    Some(encoded_state) => AccountState::decode(&encoded_state)?,
                    None => AccountState::default(),
                };
                if let Some(info) = &update.info {
                    account_state.nonce = info.nonce;
                    account_state.balance = info.balance;
                    account_state.code_hash = info.code_hash;
                    // Store updated code in DB
                    if let Some(code) = &update.code {
                        self.add_account_code(info.code_hash, code.clone()).await?;
                    }
                }
                // Store the added storage in the account's storage trie and compute its new root
                if !update.added_storage.is_empty() {
                    let mut storage_trie = self.engine.open_storage_trie(
                        H256::from_slice(&hashed_address),
                        account_state.storage_root,
                    );
                    for (storage_key, storage_value) in &update.added_storage {
                        let hashed_key = hash_key(storage_key);
                        if storage_value.is_zero() {
                            storage_trie.remove(hashed_key)?;
                        } else {
                            storage_trie.insert(hashed_key, storage_value.encode_to_vec())?;
                        }
                    }
                    account_state.storage_root = storage_trie.hash()?;
                }
                state_trie.insert(hashed_address, account_state.encode_to_vec())?;
            }
        }

        Ok(state_trie)
    }

    /// Adds all genesis accounts and returns the genesis block's state_root
    pub async fn setup_genesis_state_trie(
        &self,
        genesis_accounts: BTreeMap<Address, GenesisAccount>,
    ) -> Result<H256, StoreError> {
        let mut genesis_state_trie = self.engine.open_state_trie(*EMPTY_TRIE_HASH);

        // For snapshots
        let mut account_hashes = Vec::with_capacity(1024);
        let mut account_states = Vec::with_capacity(1024);
        let mut storage_keys: Vec<Vec<H256>> = Vec::with_capacity(64);
        let mut storage_values: Vec<Vec<U256>> = Vec::with_capacity(64);

        for (address, account) in genesis_accounts {
            let mut keys = Vec::with_capacity(32);
            let mut values = Vec::with_capacity(32);
            let hashed_address = hash_address(&address);
            let hashed_address_fixed = hash_address_fixed(&address);
            // Store account code (as this won't be stored in the trie)
            let code_hash = code_hash(&account.code);
            self.add_account_code(code_hash, account.code).await?;
            // Store the account's storage in a clean storage trie and compute its root
            let mut storage_trie = self
                .engine
                .open_storage_trie(H256::from_slice(&hashed_address), *EMPTY_TRIE_HASH);
            for (storage_key, storage_value) in account.storage {
                if !storage_value.is_zero() {
                    let hashed_key = hash_key(&H256(storage_key.to_big_endian()));
                    storage_trie.insert(hashed_key.clone(), storage_value.encode_to_vec())?;

                    keys.push(H256::from_slice(&hashed_key));
                    values.push(storage_value);
                }
            }
            let storage_root = storage_trie.hash()?;
            // Add account to trie
            let account_state = AccountState {
                nonce: account.nonce,
                balance: account.balance,
                storage_root,
                code_hash,
            };
            account_hashes.push(hashed_address_fixed);
            account_states.push(account_state.clone());
            storage_keys.push(keys);
            storage_values.push(values);
            genesis_state_trie.insert(hashed_address, account_state.encode_to_vec())?;
        }

        // Add the initial genesis data to the snapshot db.
        self.snapshots.add_snapshot_data_to_db(
            account_hashes,
            account_states,
            storage_keys,
            storage_values,
        );

        genesis_state_trie.hash().map_err(StoreError::Trie)
    }

    pub async fn add_receipt(
        &self,
        block_hash: BlockHash,
        index: Index,
        receipt: Receipt,
    ) -> Result<(), StoreError> {
        self.engine.add_receipt(block_hash, index, receipt).await
    }

    pub async fn add_receipts(
        &self,
        block_hash: BlockHash,
        receipts: Vec<Receipt>,
    ) -> Result<(), StoreError> {
        self.engine.add_receipts(block_hash, receipts).await
    }

    pub async fn add_receipts_for_blocks(
        &self,
        receipts: HashMap<BlockHash, Vec<Receipt>>,
    ) -> Result<(), StoreError> {
        self.engine.add_receipts_for_blocks(receipts).await
    }

    pub async fn get_receipt(
        &self,
        block_number: BlockNumber,
        index: Index,
    ) -> Result<Option<Receipt>, StoreError> {
        self.engine.get_receipt(block_number, index).await
    }

    pub async fn add_block(&self, block: Block) -> Result<(), StoreError> {
        self.add_blocks(vec![block]).await
    }

    pub async fn add_blocks(&self, blocks: Vec<Block>) -> Result<(), StoreError> {
        self.engine.add_blocks(blocks).await
    }

    pub async fn mark_chain_as_canonical(&self, blocks: &[Block]) -> Result<(), StoreError> {
        self.engine.mark_chain_as_canonical(blocks).await
    }

    pub async fn add_initial_state(&self, genesis: Genesis) -> Result<(), StoreError> {
        info!("Storing initial state from genesis");

        // Obtain genesis block
        let genesis_block = genesis.get_block();
        let genesis_block_number = genesis_block.header.number;

        let genesis_hash = genesis_block.hash();

        if let Some(header) = self.get_block_header(genesis_block_number)? {
            if header.hash() == genesis_hash {
                info!("Received genesis file matching a previously stored one, nothing to do");
                return Ok(());
            } else {
                panic!("Tried to run genesis twice with different blocks. Try again after clearing the database. If you're running ethrex as an Ethereum client, run cargo run --release --bin ethrex -- removedb; if you're running ethrex as an L2 run make rm-db-l1 rm-db-l2");
            }
        }
        // Store genesis accounts
        // TODO: Should we use this root instead of computing it before the block hash check?
        let genesis_state_root = self.setup_genesis_state_trie(genesis.alloc).await?;
        debug_assert_eq!(genesis_state_root, genesis_block.header.state_root);

        // Store genesis block
        info!(
            "Storing genesis block with number {} and hash {}",
            genesis_block_number, genesis_hash
        );

        self.add_block(genesis_block).await?;
        self.update_earliest_block_number(genesis_block_number)
            .await?;
        self.update_latest_block_number(genesis_block_number)
            .await?;
        self.set_canonical_block(genesis_block_number, genesis_hash)
            .await?;

        self.snapshots
            .rebuild(genesis_hash, genesis_state_root)
            .unwrap();

        // Set chain config
        self.set_chain_config(&genesis.config).await
    }

    pub async fn get_transaction_by_hash(
        &self,
        transaction_hash: H256,
    ) -> Result<Option<Transaction>, StoreError> {
        self.engine.get_transaction_by_hash(transaction_hash).await
    }

    pub async fn get_transaction_by_location(
        &self,
        block_hash: BlockHash,
        index: u64,
    ) -> Result<Option<Transaction>, StoreError> {
        self.engine
            .get_transaction_by_location(block_hash, index)
            .await
    }

    pub async fn get_block_by_hash(&self, block_hash: H256) -> Result<Option<Block>, StoreError> {
        self.engine.get_block_by_hash(block_hash).await
    }

    pub async fn get_block_by_number(
        &self,
        block_number: BlockNumber,
    ) -> Result<Option<Block>, StoreError> {
        self.engine.get_block_by_number(block_number).await
    }

    pub async fn get_storage_at(
        &self,
        block_number: BlockNumber,
        address: Address,
        storage_key: H256,
    ) -> Result<Option<U256>, StoreError> {
        match self.get_canonical_block_hash(block_number).await? {
            Some(block_hash) => self.get_storage_at_hash(block_hash, address, storage_key),
            None => Ok(None),
        }
    }

    pub fn get_storage_at_hash(
        &self,
        block_hash: BlockHash,
        address: Address,
        storage_key: H256,
    ) -> Result<Option<U256>, StoreError> {
        #[cfg(feature = "snapshots")]
        match self
            .snapshots
            .get_storage_at_hash(block_hash, address, storage_key)
        {
            Ok(value) => return Ok(value),
            // snapshot errors are non-fatal
            Err(snapshot_error) => {
                debug!("failed to fetch snapshot (storage): {}", snapshot_error);
            }
        }

        let Some(storage_trie) = self.storage_trie(block_hash, address)? else {
            return Ok(None);
        };
        let hashed_key = hash_key(&storage_key);
        storage_trie
            .get(&hashed_key)?
            .map(|rlp| U256::decode(&rlp).map_err(StoreError::RLPDecode))
            .transpose()
    }

    pub async fn set_chain_config(&self, chain_config: &ChainConfig) -> Result<(), StoreError> {
        self.engine.set_chain_config(chain_config).await
    }

    pub fn get_chain_config(&self) -> Result<ChainConfig, StoreError> {
        self.engine.get_chain_config()
    }

    pub async fn update_earliest_block_number(
        &self,
        block_number: BlockNumber,
    ) -> Result<(), StoreError> {
        self.engine.update_earliest_block_number(block_number).await
    }

    pub async fn get_earliest_block_number(&self) -> Result<BlockNumber, StoreError> {
        self.engine
            .get_earliest_block_number()
            .await?
            .ok_or(StoreError::MissingEarliestBlockNumber)
    }

    pub async fn update_finalized_block_number(
        &self,
        block_number: BlockNumber,
    ) -> Result<(), StoreError> {
        self.engine
            .update_finalized_block_number(block_number)
            .await
    }

    pub async fn get_finalized_block_number(&self) -> Result<Option<BlockNumber>, StoreError> {
        self.engine.get_finalized_block_number().await
    }

    pub async fn update_safe_block_number(
        &self,
        block_number: BlockNumber,
    ) -> Result<(), StoreError> {
        self.engine.update_safe_block_number(block_number).await
    }

    pub async fn get_safe_block_number(&self) -> Result<Option<BlockNumber>, StoreError> {
        self.engine.get_safe_block_number().await
    }

    pub async fn update_latest_block_number(
        &self,
        block_number: BlockNumber,
    ) -> Result<(), StoreError> {
        self.engine.update_latest_block_number(block_number).await
    }

    pub async fn get_latest_block_number(&self) -> Result<BlockNumber, StoreError> {
        self.engine
            .get_latest_block_number()
            .await?
            .ok_or(StoreError::MissingLatestBlockNumber)
    }

    pub async fn update_pending_block_number(
        &self,
        block_number: BlockNumber,
    ) -> Result<(), StoreError> {
        self.engine.update_pending_block_number(block_number).await
    }

    pub async fn get_pending_block_number(&self) -> Result<Option<BlockNumber>, StoreError> {
        self.engine.get_pending_block_number().await
    }

    pub async fn set_canonical_block(
        &self,
        number: BlockNumber,
        hash: BlockHash,
    ) -> Result<(), StoreError> {
        self.engine.set_canonical_block(number, hash).await
    }

    pub async fn get_canonical_block_hash(
        &self,
        block_number: BlockNumber,
    ) -> Result<Option<BlockHash>, StoreError> {
        self.engine.get_canonical_block_hash(block_number).await
    }

    pub async fn get_latest_canonical_block_hash(&self) -> Result<Option<BlockHash>, StoreError> {
        let latest_block_number = match self.engine.get_latest_block_number().await {
            Ok(n) => n.ok_or(StoreError::MissingLatestBlockNumber)?,
            Err(e) => return Err(e),
        };
        self.get_canonical_block_hash(latest_block_number).await
    }

    /// Marks a block number as not having any canonical blocks associated with it.
    /// Used for reorgs.
    /// Note: Should we also remove all others up to the head here?
    pub async fn unset_canonical_block(&self, number: BlockNumber) -> Result<(), StoreError> {
        self.engine.unset_canonical_block(number).await
    }

    /// Obtain the storage trie for the given block
    pub fn state_trie(&self, block_hash: BlockHash) -> Result<Option<Trie>, StoreError> {
        let Some(header) = self.get_block_header_by_hash(block_hash)? else {
            return Ok(None);
        };
        Ok(Some(self.engine.open_state_trie(header.state_root)))
    }

    /// Obtain the storage trie for the given account on the given block
    pub fn storage_trie(
        &self,
        block_hash: BlockHash,
        address: Address,
    ) -> Result<Option<Trie>, StoreError> {
        // Fetch Account from state_trie
        let Some(state_trie) = self.state_trie(block_hash)? else {
            return Ok(None);
        };
        let hashed_address = hash_address(&address);
        let Some(encoded_account) = state_trie.get(&hashed_address)? else {
            return Ok(None);
        };
        let account = AccountState::decode(&encoded_account)?;
        // Open storage_trie
        let storage_root = account.storage_root;
        Ok(Some(self.engine.open_storage_trie(
            H256::from_slice(&hashed_address),
            storage_root,
        )))
    }

    pub async fn get_account_state(
        &self,
        block_number: BlockNumber,
        address: Address,
    ) -> Result<Option<AccountState>, StoreError> {
        let Some(block_hash) = self.engine.get_canonical_block_hash(block_number).await? else {
            return Ok(None);
        };

        #[cfg(feature = "snapshots")]
        match self.snapshots.get_account_state(block_hash, address) {
            Ok(value) => return Ok(value),
            Err(snapshot_error) => {
                debug!("failed to fetch snapshot (state): {}", snapshot_error);
            }
        }

        let Some(state_trie) = self.state_trie(block_hash)? else {
            return Ok(None);
        };
        self.get_account_state_from_trie(&state_trie, address)
    }

    pub fn get_account_state_by_hash(
        &self,
        block_hash: BlockHash,
        address: Address,
    ) -> Result<Option<AccountState>, StoreError> {
        #[cfg(feature = "snapshots")]
        match self.snapshots.get_account_state(block_hash, address) {
            Ok(value) => return Ok(value),
            Err(snapshot_error) => {
                debug!("failed to fetch snapshot (state): {}", snapshot_error);
            }
        }

        let Some(state_trie) = self.state_trie(block_hash)? else {
            return Ok(None);
        };
        self.get_account_state_from_trie(&state_trie, address)
    }

    pub fn get_account_state_from_trie(
        &self,
        state_trie: &Trie,
        address: Address,
    ) -> Result<Option<AccountState>, StoreError> {
        let hashed_address = hash_address(&address);
        let Some(encoded_state) = state_trie.get(&hashed_address)? else {
            return Ok(None);
        };
        Ok(Some(AccountState::decode(&encoded_state)?))
    }

    pub async fn get_account_proof(
        &self,
        block_number: BlockNumber,
        address: &Address,
    ) -> Result<Option<Vec<Vec<u8>>>, StoreError> {
        let Some(block_hash) = self.engine.get_canonical_block_hash(block_number).await? else {
            return Ok(None);
        };
        let Some(state_trie) = self.state_trie(block_hash)? else {
            return Ok(None);
        };
        Ok(Some(state_trie.get_proof(&hash_address(address))).transpose()?)
    }

    /// Constructs a merkle proof for the given storage_key in a storage_trie with a known root
    pub fn get_storage_proof(
        &self,
        address: Address,
        storage_root: H256,
        storage_key: &H256,
    ) -> Result<Vec<Vec<u8>>, StoreError> {
        let trie = self
            .engine
            .open_storage_trie(hash_address_fixed(&address), storage_root);
        Ok(trie.get_proof(&hash_key(storage_key))?)
    }

    // Returns an iterator across all accounts in the state trie given by the state_root
    // Does not check that the state_root is valid
    pub fn iter_accounts(&self, state_root: H256) -> impl Iterator<Item = (H256, AccountState)> {
        self.engine
            .open_state_trie(state_root)
            .into_iter()
            .content()
            .map_while(|(path, value)| {
                Some((H256::from_slice(&path), AccountState::decode(&value).ok()?))
            })
    }

    // Returns an iterator across all accounts in the state trie given by the state_root
    // Does not check that the state_root is valid
    pub fn iter_storage(
        &self,
        state_root: H256,
        hashed_address: H256,
    ) -> Result<Option<impl Iterator<Item = (H256, U256)>>, StoreError> {
        let state_trie = self.engine.open_state_trie(state_root);
        let Some(account_rlp) = state_trie.get(&hashed_address.as_bytes().to_vec())? else {
            return Ok(None);
        };
        let storage_root = AccountState::decode(&account_rlp)?.storage_root;
        Ok(Some(
            self.engine
                .open_storage_trie(hashed_address, storage_root)
                .into_iter()
                .content()
                .map_while(|(path, value)| {
                    Some((H256::from_slice(&path), U256::decode(&value).ok()?))
                }),
        ))
    }

    pub fn get_account_range_proof(
        &self,
        state_root: H256,
        starting_hash: H256,
        last_hash: Option<H256>,
    ) -> Result<Vec<Vec<u8>>, StoreError> {
        let state_trie = self.engine.open_state_trie(state_root);
        let mut proof = state_trie.get_proof(&starting_hash.as_bytes().to_vec())?;
        if let Some(last_hash) = last_hash {
            proof.extend_from_slice(&state_trie.get_proof(&last_hash.as_bytes().to_vec())?);
        }
        Ok(proof)
    }

    pub fn get_storage_range_proof(
        &self,
        state_root: H256,
        hashed_address: H256,
        starting_hash: H256,
        last_hash: Option<H256>,
    ) -> Result<Option<Vec<Vec<u8>>>, StoreError> {
        let state_trie = self.engine.open_state_trie(state_root);
        let Some(account_rlp) = state_trie.get(&hashed_address.as_bytes().to_vec())? else {
            return Ok(None);
        };
        let storage_root = AccountState::decode(&account_rlp)?.storage_root;
        let storage_trie = self.engine.open_storage_trie(hashed_address, storage_root);
        let mut proof = storage_trie.get_proof(&starting_hash.as_bytes().to_vec())?;
        if let Some(last_hash) = last_hash {
            proof.extend_from_slice(&storage_trie.get_proof(&last_hash.as_bytes().to_vec())?);
        }
        Ok(Some(proof))
    }

    /// Receives the root of the state trie and a list of paths where the first path will correspond to a path in the state trie
    /// (aka a hashed account address) and the following paths will be paths in the account's storage trie (aka hashed storage keys)
    /// If only one hash (account) is received, then the state trie node containing the account will be returned.
    /// If more than one hash is received, then the storage trie nodes where each storage key is stored will be returned
    /// For more information check out snap capability message [`GetTrieNodes`](https://github.com/ethereum/devp2p/blob/master/caps/snap.md#gettrienodes-0x06)
    /// The paths can be either full paths (hash) or partial paths (compact-encoded nibbles), if a partial path is given for the account this method will not return storage nodes for it
    pub fn get_trie_nodes(
        &self,
        state_root: H256,
        paths: Vec<Vec<u8>>,
        byte_limit: u64,
    ) -> Result<Vec<Vec<u8>>, StoreError> {
        let Some(account_path) = paths.first() else {
            return Ok(vec![]);
        };
        let state_trie = self.engine.open_state_trie(state_root);
        // State Trie Nodes Request
        if paths.len() == 1 {
            // Fetch state trie node
            let node = state_trie.get_node(account_path)?;
            return Ok(vec![node]);
        }
        // Storage Trie Nodes Request
        let Some(account_state) = state_trie
            .get(account_path)?
            .map(|ref rlp| AccountState::decode(rlp))
            .transpose()?
        else {
            return Ok(vec![]);
        };
        // We can't access the storage trie without the account's address hash
        let Ok(hashed_address) = account_path.clone().try_into().map(H256) else {
            return Ok(vec![]);
        };
        let storage_trie = self
            .engine
            .open_storage_trie(hashed_address, account_state.storage_root);
        // Fetch storage trie nodes
        let mut nodes = vec![];
        let mut bytes_used = 0;
        for path in paths.iter().skip(1) {
            if bytes_used >= byte_limit {
                break;
            }
            let node = storage_trie.get_node(path)?;
            bytes_used += node.len() as u64;
            nodes.push(node);
        }
        Ok(nodes)
    }

    pub async fn add_payload(&self, payload_id: u64, block: Block) -> Result<(), StoreError> {
        self.engine.add_payload(payload_id, block).await
    }

    pub async fn get_payload(&self, payload_id: u64) -> Result<Option<PayloadBundle>, StoreError> {
        self.engine.get_payload(payload_id).await
    }

    pub async fn update_payload(
        &self,
        payload_id: u64,
        payload: PayloadBundle,
    ) -> Result<(), StoreError> {
        self.engine.update_payload(payload_id, payload).await
    }

    pub fn get_receipts_for_block(
        &self,
        block_hash: &BlockHash,
    ) -> Result<Vec<Receipt>, StoreError> {
        self.engine.get_receipts_for_block(block_hash)
    }

    /// Creates a new state trie with an empty state root, for testing purposes only
    pub fn new_state_trie_for_test(&self) -> Trie {
        self.engine.open_state_trie(*EMPTY_TRIE_HASH)
    }

    // Methods exclusive for trie management during snap-syncing

    /// Obtain a state trie from the given state root.
    /// Doesn't check if the state root is valid
    pub fn open_state_trie(&self, state_root: H256) -> Trie {
        self.engine.open_state_trie(state_root)
    }

    /// Obtain a storage trie from the given address and storage_root.
    /// Doesn't check if the account is stored
    pub fn open_storage_trie(&self, account_hash: H256, storage_root: H256) -> Trie {
        self.engine.open_storage_trie(account_hash, storage_root)
    }

    /// Returns true if the given node is part of the state trie's internal storage
    pub fn contains_state_node(&self, node_hash: H256) -> Result<bool, StoreError> {
        // Root is irrelevant, we only care about the internal state
        Ok(self
            .open_state_trie(*EMPTY_TRIE_HASH)
            .db()
            .get(node_hash.into())?
            .is_some())
    }

    /// Returns true if the given node is part of the given storage trie's internal storage
    pub fn contains_storage_node(
        &self,
        hashed_address: H256,
        node_hash: H256,
    ) -> Result<bool, StoreError> {
        // Root is irrelevant, we only care about the internal state
        Ok(self
            .open_storage_trie(hashed_address, *EMPTY_TRIE_HASH)
            .db()
            .get(node_hash.into())?
            .is_some())
    }

    /// Sets the hash of the last header downloaded during a snap sync
    pub async fn set_header_download_checkpoint(
        &self,
        block_hash: BlockHash,
    ) -> Result<(), StoreError> {
        self.engine.set_header_download_checkpoint(block_hash).await
    }

    /// Gets the hash of the last header downloaded during a snap sync
    pub async fn get_header_download_checkpoint(&self) -> Result<Option<BlockHash>, StoreError> {
        self.engine.get_header_download_checkpoint().await
    }

    /// Sets the last key fetched from the state trie being fetched during snap sync
    pub async fn set_state_trie_key_checkpoint(
        &self,
        last_keys: [H256; STATE_TRIE_SEGMENTS],
    ) -> Result<(), StoreError> {
        self.engine.set_state_trie_key_checkpoint(last_keys).await
    }

    /// Gets the last key fetched from the state trie being fetched during snap sync
    pub async fn get_state_trie_key_checkpoint(
        &self,
    ) -> Result<Option<[H256; STATE_TRIE_SEGMENTS]>, StoreError> {
        self.engine.get_state_trie_key_checkpoint().await
    }

    /// Sets storage trie paths in need of healing, grouped by hashed address
    /// This will overwite previously stored paths for the received storages but will not remove other storage's paths
    pub async fn set_storage_heal_paths(
        &self,
        paths: Vec<(H256, Vec<Nibbles>)>,
    ) -> Result<(), StoreError> {
        self.engine.set_storage_heal_paths(paths).await
    }

    /// Gets the storage trie paths in need of healing, grouped by hashed address
    /// Gets paths from at most `limit` storage tries and removes them from the Store
    #[allow(clippy::type_complexity)]
    pub async fn take_storage_heal_paths(
        &self,
        limit: usize,
    ) -> Result<Vec<(H256, Vec<Nibbles>)>, StoreError> {
        self.engine.take_storage_heal_paths(limit).await
    }

    /// Sets the state trie paths in need of healing
    pub async fn set_state_heal_paths(&self, paths: Vec<Nibbles>) -> Result<(), StoreError> {
        self.engine.set_state_heal_paths(paths).await
    }

    /// Gets the state trie paths in need of healing
    pub async fn get_state_heal_paths(&self) -> Result<Option<Vec<Nibbles>>, StoreError> {
        self.engine.get_state_heal_paths().await
    }

    /// Write an account batch into the current state snapshot
    pub async fn write_snapshot_account_batch(
        &self,
        account_hashes: Vec<H256>,
        account_states: Vec<AccountState>,
    ) -> Result<(), StoreError> {
        self.engine
            .write_snapshot_account_batch(account_hashes, account_states)
            .await
    }

    /// Write a storage batch into the current storage snapshot
    pub async fn write_snapshot_storage_batch(
        &self,
        account_hash: H256,
        storage_keys: Vec<H256>,
        storage_values: Vec<U256>,
    ) -> Result<(), StoreError> {
        self.engine
            .write_snapshot_storage_batch(account_hash, storage_keys, storage_values)
            .await
    }

    /// Write multiple storage batches belonging to different accounts into the current storage snapshot
    pub async fn write_snapshot_storage_batches(
        &self,
        account_hashes: Vec<H256>,
        storage_keys: Vec<Vec<H256>>,
        storage_values: Vec<Vec<U256>>,
    ) -> Result<(), StoreError> {
        self.engine
            .write_snapshot_storage_batches(account_hashes, storage_keys, storage_values)
            .await
    }

    /// Clears all checkpoint data created during the last snap sync
    pub async fn clear_snap_state(&self) -> Result<(), StoreError> {
        self.engine.clear_snap_state().await
    }

    /// Set the latest root of the rebuilt state trie and the last downloaded hashes from each segment
    pub async fn set_state_trie_rebuild_checkpoint(
        &self,
        checkpoint: (H256, [H256; STATE_TRIE_SEGMENTS]),
    ) -> Result<(), StoreError> {
        self.engine
            .set_state_trie_rebuild_checkpoint(checkpoint)
            .await
    }

    /// Get the latest root of the rebuilt state trie and the last downloaded hashes from each segment
    pub async fn get_state_trie_rebuild_checkpoint(
        &self,
    ) -> Result<Option<(H256, [H256; STATE_TRIE_SEGMENTS])>, StoreError> {
        self.engine.get_state_trie_rebuild_checkpoint().await
    }

    /// Set the accont hashes and roots of the storage tries awaiting rebuild
    pub async fn set_storage_trie_rebuild_pending(
        &self,
        pending: Vec<(H256, H256)>,
    ) -> Result<(), StoreError> {
        self.engine.set_storage_trie_rebuild_pending(pending).await
    }

    /// Get the accont hashes and roots of the storage tries awaiting rebuild
    pub async fn get_storage_trie_rebuild_pending(
        &self,
    ) -> Result<Option<Vec<(H256, H256)>>, StoreError> {
        self.engine.get_storage_trie_rebuild_pending().await
    }

    /// Clears the state and storage snapshots
    pub async fn clear_snapshot(&self) -> Result<(), StoreError> {
        self.engine.clear_snapshot().await
    }

    /// Reads the next `MAX_SNAPSHOT_READS` accounts from the state snapshot as from the `start` hash
    pub fn read_account_snapshot(
        &self,
        start: H256,
    ) -> Result<Vec<(H256, AccountState)>, StoreError> {
        self.engine.read_account_snapshot(start)
    }

    /// Reads the next `MAX_SNAPSHOT_READS` elements from the storage snapshot as from the `start` storage key
    pub async fn read_storage_snapshot(
        &self,
        account_hash: H256,
        start: H256,
    ) -> Result<Vec<(H256, U256)>, StoreError> {
        self.engine.read_storage_snapshot(account_hash, start).await
    }

    /// Fetches the latest valid ancestor for a block that was previously marked as invalid
    /// Returns None if the block was never marked as invalid
    pub async fn get_latest_valid_ancestor(
        &self,
        block: BlockHash,
    ) -> Result<Option<BlockHash>, StoreError> {
        self.engine.get_latest_valid_ancestor(block).await
    }

    /// Marks a block as invalid and sets its latest valid ancestor
    pub async fn set_latest_valid_ancestor(
        &self,
        bad_block: BlockHash,
        latest_valid: BlockHash,
    ) -> Result<(), StoreError> {
        self.engine
            .set_latest_valid_ancestor(bad_block, latest_valid)
            .await
    }

    #[cfg(feature = "snapshots")]
    /// Creates a snapshot of the block adding a diff (or disk) layer.
    ///
    /// Uses owned parameter values due to moving them into am (non-awaited) task.
    pub async fn add_block_snapshot(
        &self,
        block: Block,
        account_updates: Vec<AccountUpdate>,
    ) -> Result<(), SnapshotError> {
        let store = self.clone();

        let hash = block.hash();
        let parent_hash = block.header.parent_hash;
        let state_root = block.header.state_root;
        info!(
            "Creating snapshot for block {}, state_root {}",
            hash, state_root
        );

        // Create the accounts and storage maps for the diff layer.
        let mut accounts = HashMap::new();
        let state_trie = store.open_state_trie(state_root);

        let mut storage: HashMap<H256, HashMap<H256, Option<U256>>> = HashMap::new();

        for update in account_updates.iter() {
            let hashed_address = hash_address_fixed(&update.address);

            if !update.removed {
                let account_state = match state_trie.get(&hashed_address.as_bytes().into()).unwrap()
                {
                    Some(encoded_state) => AccountState::decode(&encoded_state).unwrap(),
                    None => AccountState::default(),
                };
                accounts.insert(hashed_address, Some(account_state.clone()));

                for (storage_key, storage_value) in &update.added_storage {
                    let storage_key = H256::from_slice(&hash_key(storage_key));
                    let slots = storage.entry(hashed_address).or_default();
                    if !storage_value.is_zero() {
                        slots.insert(storage_key, Some(*storage_value));
                    } else {
                        slots.insert(storage_key, None);
                    }
                }
            } else {
                accounts.insert(hashed_address, None);
            }
        }

        store
            .snapshots
            .add_snapshot(hash, state_root, parent_hash, accounts, storage)?;
        info!(
            "Snapshot (diff layer) created for {} with parent {}",
            hash, parent_hash
        );

        Ok(())
    }

    /// Takes a block hash and returns an iterator to its ancestors. Block headers are returned
    /// in reverse order, starting from the given block and going up to the genesis block.
    pub fn ancestors(&self, block_hash: BlockHash) -> AncestorIterator {
        AncestorIterator {
            store: self.clone(),
            next_hash: block_hash,
        }
    }

    /// Get the canonical block hash for a given block number.
    pub fn get_canonical_block_hash_sync(
        &self,
        block_number: BlockNumber,
    ) -> Result<Option<BlockHash>, StoreError> {
        self.engine.get_canonical_block_hash_sync(block_number)
    }

    /// Checks if a given block belongs to the current canonical chain. Returns false if the block is not known
    pub fn is_canonical_sync(&self, block_hash: BlockHash) -> Result<bool, StoreError> {
        let Some(block_number) = self.engine.get_block_number_sync(block_hash)? else {
            return Ok(false);
        };
        Ok(self
            .engine
            .get_canonical_block_hash_sync(block_number)?
            .is_some_and(|h| h == block_hash))
    }
}

pub struct AncestorIterator {
    store: Store,
    next_hash: BlockHash,
}

impl Iterator for AncestorIterator {
    type Item = Result<(BlockHash, BlockHeader), StoreError>;

    fn next(&mut self) -> Option<Self::Item> {
        let next_hash = self.next_hash;
        match self.store.get_block_header_by_hash(next_hash) {
            Ok(Some(header)) => {
                let ret_hash = self.next_hash;
                self.next_hash = header.parent_hash;
                Some(Ok((ret_hash, header)))
            }
            Ok(None) => None,
            Err(e) => Some(Err(e)),
        }
    }
}

pub fn hash_address(address: &Address) -> Vec<u8> {
    Keccak256::new_with_prefix(address.to_fixed_bytes())
        .finalize()
        .to_vec()
}

pub fn hash_address_fixed(address: &Address) -> H256 {
    H256(
        Keccak256::new_with_prefix(address.to_fixed_bytes())
            .finalize()
            .into(),
    )
}

pub fn hash_key(key: &H256) -> Vec<u8> {
    Keccak256::new_with_prefix(key.to_fixed_bytes())
        .finalize()
        .to_vec()
}

#[cfg(test)]
mod tests {
    use bytes::Bytes;
    use ethereum_types::{H256, U256};
    use ethrex_common::{
        types::{Transaction, TxType, EMPTY_KECCACK_HASH},
        Bloom, H160,
    };
    use ethrex_rlp::decode::RLPDecode;
    use std::{fs, panic, str::FromStr};

    use super::*;

    #[tokio::test]
    async fn test_in_memory_store() {
        test_store_suite(EngineType::InMemory).await;
    }

    #[cfg(feature = "libmdbx")]
    #[tokio::test]
    async fn test_libmdbx_store() {
        test_store_suite(EngineType::Libmdbx).await;
    }

    #[cfg(feature = "redb")]
    #[tokio::test]
    async fn test_redb_store() {
        test_store_suite(EngineType::RedB).await;
    }

    // Creates an empty store, runs the test and then removes the store (if needed)
    async fn run_test<F, Fut>(test_func: F, engine_type: EngineType)
    where
        F: FnOnce(Store) -> Fut,
        Fut: std::future::Future<Output = ()>,
    {
        // Remove preexistent DBs in case of a failed previous test
        if !matches!(engine_type, EngineType::InMemory) {
            remove_test_dbs("store-test-db");
        };
        // Build a new store
        let store = Store::new("store-test-db", engine_type).expect("Failed to create test db");
        // Run the test
        test_func(store).await;
        // Remove store (if needed)
        if !matches!(engine_type, EngineType::InMemory) {
            remove_test_dbs("store-test-db");
        };
    }

    async fn test_store_suite(engine_type: EngineType) {
        run_test(test_store_block, engine_type).await;
        run_test(test_store_block_number, engine_type).await;
        run_test(test_store_transaction_location, engine_type).await;
        run_test(test_store_transaction_location_not_canonical, engine_type).await;
        run_test(test_store_block_receipt, engine_type).await;
        run_test(test_store_account_code, engine_type).await;
        run_test(test_store_block_tags, engine_type).await;
        run_test(test_chain_config_storage, engine_type).await;
        run_test(test_genesis_block, engine_type).await;
    }

    async fn test_genesis_block(store: Store) {
        const GENESIS_KURTOSIS: &str = include_str!("../../test_data/genesis-kurtosis.json");
        const GENESIS_HIVE: &str = include_str!("../../test_data/genesis-hive.json");
        assert_ne!(GENESIS_KURTOSIS, GENESIS_HIVE);
        let genesis_kurtosis: Genesis =
            serde_json::from_str(GENESIS_KURTOSIS).expect("deserialize genesis-kurtosis.json");
        let genesis_hive: Genesis =
            serde_json::from_str(GENESIS_HIVE).expect("deserialize genesis-hive.json");
        store
            .add_initial_state(genesis_kurtosis.clone())
            .await
            .expect("first genesis");
        store
            .add_initial_state(genesis_kurtosis)
            .await
            .expect("second genesis with same block");
        panic::catch_unwind(move || {
            let rt = tokio::runtime::Runtime::new().expect("runtime creation failed");
            let _ = rt.block_on(store.add_initial_state(genesis_hive));
        })
        .expect_err("genesis with a different block should panic");
    }

    fn remove_test_dbs(path: &str) {
        // Removes all test databases from filesystem
        if std::path::Path::new(path).exists() {
            fs::remove_dir_all(path).expect("Failed to clean test db dir");
        }
    }

    async fn test_store_block(store: Store) {
        let (block_header, block_body) = create_block_for_testing();
        let block_number = 6;
        let hash = block_header.hash();

        store
            .add_block_header(hash, block_header.clone())
            .await
            .unwrap();
        store
            .add_block_body(hash, block_body.clone())
            .await
            .unwrap();
        store.set_canonical_block(block_number, hash).await.unwrap();

        let stored_header = store.get_block_header(block_number).unwrap().unwrap();
        let stored_body = store.get_block_body(block_number).await.unwrap().unwrap();

        // Ensure both headers have their hashes computed for comparison
        let _ = stored_header.hash();
        let _ = block_header.hash();
        assert_eq!(stored_header, block_header);
        assert_eq!(stored_body, block_body);
    }

    fn create_block_for_testing() -> (BlockHeader, BlockBody) {
        let block_header = BlockHeader {
            parent_hash: H256::from_str(
                "0x1ac1bf1eef97dc6b03daba5af3b89881b7ae4bc1600dc434f450a9ec34d44999",
            )
            .unwrap(),
            ommers_hash: H256::from_str(
                "0x1dcc4de8dec75d7aab85b567b6ccd41ad312451b948a7413f0a142fd40d49347",
            )
            .unwrap(),
            coinbase: Address::from_str("0x2adc25665018aa1fe0e6bc666dac8fc2697ff9ba").unwrap(),
            state_root: H256::from_str(
                "0x9de6f95cb4ff4ef22a73705d6ba38c4b927c7bca9887ef5d24a734bb863218d9",
            )
            .unwrap(),
            transactions_root: H256::from_str(
                "0x578602b2b7e3a3291c3eefca3a08bc13c0d194f9845a39b6f3bcf843d9fed79d",
            )
            .unwrap(),
            receipts_root: H256::from_str(
                "0x035d56bac3f47246c5eed0e6642ca40dc262f9144b582f058bc23ded72aa72fa",
            )
            .unwrap(),
            logs_bloom: Bloom::from([0; 256]),
            difficulty: U256::zero(),
            number: 1,
            gas_limit: 0x016345785d8a0000,
            gas_used: 0xa8de,
            timestamp: 0x03e8,
            extra_data: Bytes::new(),
            prev_randao: H256::zero(),
            nonce: 0x0000000000000000,
            base_fee_per_gas: Some(0x07),
            withdrawals_root: Some(
                H256::from_str(
                    "0x56e81f171bcc55a6ff8345e692c0f86e5b48e01b996cadc001622fb5e363b421",
                )
                .unwrap(),
            ),
            blob_gas_used: Some(0x00),
            excess_blob_gas: Some(0x00),
            parent_beacon_block_root: Some(H256::zero()),
            requests_hash: Some(*EMPTY_KECCACK_HASH),
            ..Default::default()
        };
        let block_body = BlockBody {
            transactions: vec![Transaction::decode(&hex::decode("b86f02f86c8330182480114e82f618946177843db3138ae69679a54b95cf345ed759450d870aa87bee53800080c080a0151ccc02146b9b11adf516e6787b59acae3e76544fdcd75e77e67c6b598ce65da064c5dd5aae2fbb535830ebbdad0234975cd7ece3562013b63ea18cc0df6c97d4").unwrap()).unwrap(),
            Transaction::decode(&hex::decode("f86d80843baa0c4082f618946177843db3138ae69679a54b95cf345ed759450d870aa87bee538000808360306ba0151ccc02146b9b11adf516e6787b59acae3e76544fdcd75e77e67c6b598ce65da064c5dd5aae2fbb535830ebbdad0234975cd7ece3562013b63ea18cc0df6c97d4").unwrap()).unwrap()],
            ommers: Default::default(),
            withdrawals: Default::default(),
        };
        (block_header, block_body)
    }

    async fn test_store_block_number(store: Store) {
        let block_hash = H256::random();
        let block_number = 6;

        store
            .add_block_number(block_hash, block_number)
            .await
            .unwrap();

        let stored_number = store.get_block_number(block_hash).await.unwrap().unwrap();

        assert_eq!(stored_number, block_number);
    }

    async fn test_store_transaction_location(store: Store) {
        let transaction_hash = H256::random();
        let block_hash = H256::random();
        let block_number = 6;
        let index = 3;

        store
            .add_transaction_location(transaction_hash, block_number, block_hash, index)
            .await
            .unwrap();

        store
            .set_canonical_block(block_number, block_hash)
            .await
            .unwrap();

        let stored_location = store
            .get_transaction_location(transaction_hash)
            .await
            .unwrap()
            .unwrap();

        assert_eq!(stored_location, (block_number, block_hash, index));
    }

    async fn test_store_transaction_location_not_canonical(store: Store) {
        let transaction_hash = H256::random();
        let block_hash = H256::random();
        let block_number = 6;
        let index = 3;

        store
            .add_transaction_location(transaction_hash, block_number, block_hash, index)
            .await
            .unwrap();

        store
            .set_canonical_block(block_number, H256::random())
            .await
            .unwrap();

        assert_eq!(
            store
                .get_transaction_location(transaction_hash)
                .await
                .unwrap(),
            None
        )
    }

    async fn test_store_block_receipt(store: Store) {
        let receipt = Receipt {
            tx_type: TxType::EIP2930,
            succeeded: true,
            cumulative_gas_used: 1747,
            logs: vec![],
        };
        let block_number = 6;
        let index = 4;
        let block_hash = H256::random();

        store
            .add_receipt(block_hash, index, receipt.clone())
            .await
            .unwrap();

        store
            .set_canonical_block(block_number, block_hash)
            .await
            .unwrap();

        let stored_receipt = store
            .get_receipt(block_number, index)
            .await
            .unwrap()
            .unwrap();

        assert_eq!(stored_receipt, receipt);
    }

    async fn test_store_account_code(store: Store) {
        let code_hash = H256::random();
        let code = Bytes::from("kiwi");

        store
            .add_account_code(code_hash, code.clone())
            .await
            .unwrap();

        let stored_code = store.get_account_code(code_hash).unwrap().unwrap();

        assert_eq!(stored_code, code);
    }

    async fn test_store_block_tags(store: Store) {
        let earliest_block_number = 0;
        let finalized_block_number = 7;
        let safe_block_number = 6;
        let latest_block_number = 8;
        let pending_block_number = 9;

        store
            .update_earliest_block_number(earliest_block_number)
            .await
            .unwrap();
        store
            .update_finalized_block_number(finalized_block_number)
            .await
            .unwrap();
        store
            .update_safe_block_number(safe_block_number)
            .await
            .unwrap();
        store
            .update_latest_block_number(latest_block_number)
            .await
            .unwrap();
        store
            .update_pending_block_number(pending_block_number)
            .await
            .unwrap();

        let stored_earliest_block_number = store.get_earliest_block_number().await.unwrap();
        let stored_finalized_block_number =
            store.get_finalized_block_number().await.unwrap().unwrap();
        let stored_safe_block_number = store.get_safe_block_number().await.unwrap().unwrap();
        let stored_latest_block_number = store.get_latest_block_number().await.unwrap();
        let stored_pending_block_number = store.get_pending_block_number().await.unwrap().unwrap();

        assert_eq!(earliest_block_number, stored_earliest_block_number);
        assert_eq!(finalized_block_number, stored_finalized_block_number);
        assert_eq!(safe_block_number, stored_safe_block_number);
        assert_eq!(latest_block_number, stored_latest_block_number);
        assert_eq!(pending_block_number, stored_pending_block_number);
    }

    async fn test_chain_config_storage(store: Store) {
        let chain_config = example_chain_config();
        store.set_chain_config(&chain_config).await.unwrap();
        let retrieved_chain_config = store.get_chain_config().unwrap();
        assert_eq!(chain_config, retrieved_chain_config);
    }

    fn example_chain_config() -> ChainConfig {
        ChainConfig {
            chain_id: 3151908_u64,
            homestead_block: Some(0),
            eip150_block: Some(0),
            eip155_block: Some(0),
            eip158_block: Some(0),
            byzantium_block: Some(0),
            constantinople_block: Some(0),
            petersburg_block: Some(0),
            istanbul_block: Some(0),
            berlin_block: Some(0),
            london_block: Some(0),
            merge_netsplit_block: Some(0),
            shanghai_time: Some(0),
            cancun_time: Some(0),
            prague_time: Some(1718232101),
            terminal_total_difficulty: Some(58750000000000000000000),
            terminal_total_difficulty_passed: true,
            deposit_contract_address: H160::from_str("0x4242424242424242424242424242424242424242")
                .unwrap(),
            ..Default::default()
        }
    }
}<|MERGE_RESOLUTION|>--- conflicted
+++ resolved
@@ -1,13 +1,10 @@
 use crate::api::StoreEngine;
 use crate::error::StoreError;
-<<<<<<< HEAD
 use crate::query_plan::QueryPlan;
-=======
 #[cfg(feature = "snapshots")]
 use crate::snapshot::error::SnapshotError;
 #[cfg(feature = "snapshots")]
 use crate::snapshot::SnapshotTree;
->>>>>>> f06b9e11
 use crate::store_db::in_memory::Store as InMemoryStore;
 #[cfg(feature = "libmdbx")]
 use crate::store_db::libmdbx::Store as LibmdbxStore;
@@ -57,7 +54,7 @@
     pub async fn store_changes(&self, query_plan: QueryPlan) -> Result<(), StoreError> {
         self.engine.store_changes(query_plan).await
     }
-    
+
     pub fn new(_path: &str, engine_type: EngineType) -> Result<Self, StoreError> {
         info!("Starting storage engine ({engine_type:?})");
 
