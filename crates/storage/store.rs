--- conflicted
+++ resolved
@@ -29,18 +29,6 @@
 /// This will always be the amount yielded by snapshot reads unless there are less elements left
 pub const MAX_SNAPSHOT_READS: usize = 100;
 
-<<<<<<< HEAD
-=======
-#[derive(Debug, Clone)]
-pub struct Store {
-    pub engine: Arc<dyn StoreEngine>,
-    pub chain_config: Arc<RwLock<ChainConfig>>,
-    pub latest_block_header: Arc<RwLock<BlockHeader>>,
-}
-
-pub type StorageTrieNodes = Vec<(H256, Vec<(NodeHash, Vec<u8>)>)>;
-
->>>>>>> 87ec6cdb
 #[derive(Debug, Clone, Copy, PartialEq, Eq)]
 pub enum EngineType {
     InMemory,
@@ -1345,15 +1333,6 @@
     }
 }
 
-<<<<<<< HEAD
-=======
-pub fn hash_address(address: &Address) -> Vec<u8> {
-    Keccak256::new_with_prefix(address.to_fixed_bytes())
-        .finalize()
-        .to_vec()
-}
-
->>>>>>> 87ec6cdb
 fn hash_address_fixed(address: &Address) -> H256 {
     H256(
         Keccak256::new_with_prefix(address.to_fixed_bytes())
