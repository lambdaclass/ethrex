--- conflicted
+++ resolved
@@ -315,7 +315,7 @@
         &self,
         from: BlockNumber,
         to: BlockNumber,
-    ) -> Result<Vec<BlockBody>, StoreError> {
+    ) -> Result<Vec<Option<BlockBody>>, StoreError> {
         // TODO: Implement read bulk
         let backend = self.backend.clone();
         tokio::task::spawn_blocking(move || {
@@ -329,21 +329,16 @@
                     .map(|bytes| H256::decode(bytes.as_slice()))
                     .transpose()?
                 else {
-                    return Err(StoreError::Custom(format!(
-                        "Block hash not found for number: {number}"
-                    )));
+                    block_bodies.push(None);
+                    continue;
                 };
-                let Some(block_body) = txn
+                let block_body_opt = txn
                     .get(BODIES, hash.as_bytes())?
                     .map(|bytes| BlockBodyRLP::from_bytes(bytes).to())
                     .transpose()
-                    .map_err(StoreError::from)?
-                else {
-                    return Err(StoreError::Custom(format!(
-                        "Block body not found for hash: {hash}"
-                    )));
-                };
-                block_bodies.push(block_body);
+                    .map_err(StoreError::from)?;
+
+                block_bodies.push(block_body_opt);
             }
 
             Ok(block_bodies)
@@ -1249,15 +1244,16 @@
         &self,
         start: BlockNumber,
         limit: u64,
-    ) -> Result<Vec<BlockHeader>, StoreError> {
+    ) -> Result<Vec<Option<BlockHeader>>, StoreError> {
         let mut res = vec![];
         let read_tx = self.backend.begin_read()?;
         // TODO: use read_bulk here
         for key in start..start + limit {
-            let Some(header) = read_tx.get(FULLSYNC_HEADERS, &key.to_le_bytes())? else {
-                return Err(StoreError::Custom("Key not found in bulk read".to_string()));
-            };
-            res.push(BlockHeader::decode(&header)?);
+            let header_opt = read_tx
+                .get(FULLSYNC_HEADERS, &key.to_le_bytes())?
+                .map(|header| BlockHeader::decode(&header))
+                .transpose()?;
+            res.push(header_opt);
         }
         Ok(res)
     }
@@ -1557,125 +1553,6 @@
         Ok(Some(account_state))
     }
 
-<<<<<<< HEAD
-=======
-    pub async fn add_block_header(
-        &self,
-        block_hash: BlockHash,
-        block_header: BlockHeader,
-    ) -> Result<(), StoreError> {
-        self.engine.add_block_header(block_hash, block_header).await
-    }
-
-    pub async fn add_block_headers(
-        &self,
-        block_headers: Vec<BlockHeader>,
-    ) -> Result<(), StoreError> {
-        self.engine.add_block_headers(block_headers).await
-    }
-
-    pub fn get_block_header(
-        &self,
-        block_number: BlockNumber,
-    ) -> Result<Option<BlockHeader>, StoreError> {
-        let latest = self.latest_block_header.get();
-        if block_number == latest.number {
-            return Ok(Some((*latest).clone()));
-        }
-        self.engine.get_block_header(block_number)
-    }
-
-    pub fn get_block_header_by_hash(
-        &self,
-        block_hash: BlockHash,
-    ) -> Result<Option<BlockHeader>, StoreError> {
-        {
-            let latest = self.latest_block_header.get();
-            if block_hash == latest.hash() {
-                return Ok(Some((*latest).clone()));
-            }
-        }
-
-        self.engine.get_block_header_by_hash(block_hash)
-    }
-
-    pub async fn get_block_body_by_hash(
-        &self,
-        block_hash: BlockHash,
-    ) -> Result<Option<BlockBody>, StoreError> {
-        self.engine.get_block_body_by_hash(block_hash).await
-    }
-
-    pub async fn add_block_body(
-        &self,
-        block_hash: BlockHash,
-        block_body: BlockBody,
-    ) -> Result<(), StoreError> {
-        self.engine.add_block_body(block_hash, block_body).await
-    }
-
-    pub async fn get_block_body(
-        &self,
-        block_number: BlockNumber,
-    ) -> Result<Option<BlockBody>, StoreError> {
-        // FIXME (#4353)
-        let latest = self.latest_block_header.get();
-        if block_number == latest.number {
-            // The latest may not be marked as canonical yet
-            return self.engine.get_block_body_by_hash(latest.hash()).await;
-        }
-        self.engine.get_block_body(block_number).await
-    }
-
-    pub async fn remove_block(&self, block_number: BlockNumber) -> Result<(), StoreError> {
-        self.engine.remove_block(block_number).await
-    }
-
-    pub async fn get_block_bodies(
-        &self,
-        from: BlockNumber,
-        to: BlockNumber,
-    ) -> Result<Vec<Option<BlockBody>>, StoreError> {
-        self.engine.get_block_bodies(from, to).await
-    }
-
-    pub async fn get_block_bodies_by_hash(
-        &self,
-        hashes: Vec<BlockHash>,
-    ) -> Result<Vec<Option<BlockBody>>, StoreError> {
-        self.engine.get_block_bodies_by_hash(hashes).await
-    }
-
-    pub fn add_pending_block(&self, block: Block) -> Result<(), StoreError> {
-        self.engine.add_pending_block(block)
-    }
-
-    pub async fn get_pending_block(
-        &self,
-        block_hash: BlockHash,
-    ) -> Result<Option<Block>, StoreError> {
-        self.engine.get_pending_block(block_hash).await
-    }
-
-    pub async fn add_block_number(
-        &self,
-        block_hash: BlockHash,
-        block_number: BlockNumber,
-    ) -> Result<(), StoreError> {
-        self.engine
-            .clone()
-            .add_block_number(block_hash, block_number)
-            .await
-    }
-
-    pub async fn get_block_number(
-        &self,
-        block_hash: BlockHash,
-    ) -> Result<Option<BlockNumber>, StoreError> {
-        self.engine.get_block_number(block_hash).await
-    }
-
->>>>>>> 16192b4f
     pub async fn get_fork_id(&self) -> Result<ForkId, StoreError> {
         let chain_config = self.get_chain_config();
         let genesis_header = self
@@ -2678,7 +2555,6 @@
         let is_leaf = key.len() == 65 || key.len() == 131;
         let is_account = key.len() <= 65;
 
-<<<<<<< HEAD
         if is_leaf && key > last_written {
             continue;
         }
@@ -2702,15 +2578,6 @@
         if result.is_err() {
             break;
         }
-=======
-    /// Read a batch of headers downloaded during fullsync
-    pub async fn read_fullsync_batch(
-        &self,
-        start: BlockNumber,
-        limit: u64,
-    ) -> Result<Vec<Option<BlockHeader>>, StoreError> {
-        self.engine.read_fullsync_batch(start, limit).await
->>>>>>> 16192b4f
     }
     if result.is_ok() {
         result = write_tx.commit();
