use crate::api::StoreEngine;
use crate::error::StoreError;
use crate::store_db::in_memory::Store as InMemoryStore;
#[cfg(feature = "libmdbx")]
use crate::store_db::libmdbx::Store as LibmdbxStore;
#[cfg(feature = "redb")]
use crate::store_db::redb::RedBStore;
use bytes::Bytes;

use ethereum_types::{Address, H256, U256};
use ethrex_common::{
    constants::EMPTY_TRIE_HASH,
    types::{
        AccountInfo, AccountState, AccountUpdate, Block, BlockBody, BlockHash, BlockHeader,
        BlockNumber, ChainConfig, ForkId, Genesis, GenesisAccount, Index, Receipt, Transaction,
        code_hash, payload::PayloadBundle,
    },
};
use ethrex_rlp::decode::RLPDecode;
use ethrex_rlp::encode::RLPEncode;
use ethrex_trie::{Nibbles, NodeHash, Trie, TrieLogger, TrieNode, TrieWitness};
use sha3::{Digest as _, Keccak256};
use std::fmt::Debug;
use std::sync::Arc;
<<<<<<< HEAD
use tracing::{info, instrument};
=======
use std::{
    collections::{BTreeMap, HashMap},
    sync::RwLock,
};
use tracing::info;
>>>>>>> 023c3ca5
/// Number of state trie segments to fetch concurrently during state sync
pub const STATE_TRIE_SEGMENTS: usize = 2;
/// Maximum amount of reads from the snapshot in a single transaction to avoid performance hits due to long-living reads
/// This will always be the amount yielded by snapshot reads unless there are less elements left
pub const MAX_SNAPSHOT_READS: usize = 100;
/// Panic message shown when the Store is initialized with a genesis that differs from the one already stored
pub const GENESIS_DIFF_PANIC_MESSAGE: &str = "Tried to run genesis twice with different blocks. Try again after clearing the database. If you're running ethrex as an Ethereum client, run cargo run --release --bin ethrex -- removedb; if you're running ethrex as an L2 run make rm-db-l1 rm-db-l2";

#[derive(Debug, Clone)]
pub struct Store {
    engine: Arc<dyn StoreEngine>,
    chain_config: Arc<RwLock<ChainConfig>>,
    latest_block_header: Arc<RwLock<BlockHeader>>,
}

#[allow(dead_code)]
#[derive(Debug, Clone, Copy, PartialEq, Eq)]
pub enum EngineType {
    InMemory,
    #[cfg(feature = "libmdbx")]
    Libmdbx,
    #[cfg(feature = "redb")]
    RedB,
}

pub struct UpdateBatch {
    /// Nodes to be added to the state trie
    pub account_updates: Vec<TrieNode>,
    /// Storage tries updated and their new nodes
    pub storage_updates: Vec<(H256, Vec<TrieNode>)>,
    /// Blocks to be added
    pub blocks: Vec<Block>,
    /// Receipts added per block
    pub receipts: Vec<(H256, Vec<Receipt>)>,
    /// Code updates
    pub code_updates: Vec<(H256, Bytes)>,
}

type StorageUpdates = Vec<(H256, Vec<(NodeHash, Vec<u8>)>)>;

pub struct AccountUpdatesList {
    pub state_trie_hash: H256,
    pub state_updates: Vec<(NodeHash, Vec<u8>)>,
    pub storage_updates: StorageUpdates,
    pub code_updates: Vec<(H256, Bytes)>,
}

impl Store {
    #[instrument(level = "trace", name = "Block DB update", skip_all)]
    pub async fn store_block_updates(&self, update_batch: UpdateBatch) -> Result<(), StoreError> {
        self.engine.apply_updates(update_batch).await
    }

    pub fn new(_path: &str, engine_type: EngineType) -> Result<Self, StoreError> {
        info!("Starting storage engine ({engine_type:?})");
        let store = match engine_type {
            #[cfg(feature = "libmdbx")]
            EngineType::Libmdbx => Self {
                engine: Arc::new(LibmdbxStore::new(_path)?),
                chain_config: Default::default(),
                latest_block_header: Arc::new(RwLock::new(BlockHeader::default())),
            },
            EngineType::InMemory => Self {
                engine: Arc::new(InMemoryStore::new()),
                chain_config: Default::default(),
                latest_block_header: Arc::new(RwLock::new(BlockHeader::default())),
            },
            #[cfg(feature = "redb")]
            EngineType::RedB => Self {
                engine: Arc::new(RedBStore::new()?),
                chain_config: Default::default(),
                latest_block_header: Arc::new(RwLock::new(BlockHeader::default())),
            },
        };

        info!("Started store engine");
        Ok(store)
    }

    pub async fn new_from_genesis(
        store_path: &str,
        engine_type: EngineType,
        genesis_path: &str,
    ) -> Result<Self, StoreError> {
        let file = std::fs::File::open(genesis_path)
            .map_err(|error| StoreError::Custom(format!("Failed to open genesis file: {error}")))?;
        let reader = std::io::BufReader::new(file);
        let genesis: Genesis =
            serde_json::from_reader(reader).expect("Failed to deserialize genesis file");
        let store = Self::new(store_path, engine_type)?;
        store.add_initial_state(genesis).await?;
        Ok(store)
    }

    pub async fn get_account_info(
        &self,
        block_number: BlockNumber,
        address: Address,
    ) -> Result<Option<AccountInfo>, StoreError> {
        match self.get_canonical_block_hash(block_number).await? {
            Some(block_hash) => self.get_account_info_by_hash(block_hash, address),
            None => Ok(None),
        }
    }

    pub fn get_account_info_by_hash(
        &self,
        block_hash: BlockHash,
        address: Address,
    ) -> Result<Option<AccountInfo>, StoreError> {
        let Some(state_trie) = self.state_trie(block_hash)? else {
            return Ok(None);
        };
        let hashed_address = hash_address(&address);
        let Some(encoded_state) = state_trie.get(&hashed_address)? else {
            return Ok(None);
        };
        let account_state = AccountState::decode(&encoded_state)?;
        Ok(Some(AccountInfo {
            code_hash: account_state.code_hash,
            balance: account_state.balance,
            nonce: account_state.nonce,
        }))
    }

    pub async fn add_block_header(
        &self,
        block_hash: BlockHash,
        block_header: BlockHeader,
    ) -> Result<(), StoreError> {
        self.engine.add_block_header(block_hash, block_header).await
    }

    pub async fn add_block_headers(
        &self,
        block_headers: Vec<BlockHeader>,
    ) -> Result<(), StoreError> {
        self.engine.add_block_headers(block_headers).await
    }

    pub fn get_block_header(
        &self,
        block_number: BlockNumber,
    ) -> Result<Option<BlockHeader>, StoreError> {
        let latest = self
            .latest_block_header
            .read()
            .map_err(|_| StoreError::LockError)?
            .clone();
        if block_number == latest.number {
            return Ok(Some(latest));
        }
        self.engine.get_block_header(block_number)
    }

    pub fn get_block_header_by_hash(
        &self,
        block_hash: BlockHash,
    ) -> Result<Option<BlockHeader>, StoreError> {
        let latest = self
            .latest_block_header
            .read()
            .map_err(|_| StoreError::LockError)?
            .clone();
        if block_hash == latest.hash() {
            return Ok(Some(latest));
        }
        self.engine.get_block_header_by_hash(block_hash)
    }

    pub async fn get_block_body_by_hash(
        &self,
        block_hash: BlockHash,
    ) -> Result<Option<BlockBody>, StoreError> {
        self.engine.get_block_body_by_hash(block_hash).await
    }

    pub async fn add_block_body(
        &self,
        block_hash: BlockHash,
        block_body: BlockBody,
    ) -> Result<(), StoreError> {
        self.engine.add_block_body(block_hash, block_body).await
    }

    pub async fn get_block_body(
        &self,
        block_number: BlockNumber,
    ) -> Result<Option<BlockBody>, StoreError> {
        self.engine.get_block_body(block_number).await
    }

    pub async fn remove_block(&self, block_number: BlockNumber) -> Result<(), StoreError> {
        self.engine.remove_block(block_number).await
    }

    pub async fn get_block_bodies(
        &self,
        from: BlockNumber,
        to: BlockNumber,
    ) -> Result<Vec<BlockBody>, StoreError> {
        self.engine.get_block_bodies(from, to).await
    }

    pub async fn get_block_bodies_by_hash(
        &self,
        hashes: Vec<BlockHash>,
    ) -> Result<Vec<BlockBody>, StoreError> {
        self.engine.get_block_bodies_by_hash(hashes).await
    }

    pub async fn add_pending_block(&self, block: Block) -> Result<(), StoreError> {
        info!("Adding block to pending: {}", block.hash());
        self.engine.add_pending_block(block).await
    }

    pub async fn get_pending_block(
        &self,
        block_hash: BlockHash,
    ) -> Result<Option<Block>, StoreError> {
        info!("get pending: {}", block_hash);
        self.engine.get_pending_block(block_hash).await
    }

    pub async fn add_block_number(
        &self,
        block_hash: BlockHash,
        block_number: BlockNumber,
    ) -> Result<(), StoreError> {
        self.engine
            .clone()
            .add_block_number(block_hash, block_number)
            .await
    }

    pub async fn get_block_number(
        &self,
        block_hash: BlockHash,
    ) -> Result<Option<BlockNumber>, StoreError> {
        self.engine.get_block_number(block_hash).await
    }

    pub async fn get_fork_id(&self) -> Result<ForkId, StoreError> {
        let chain_config = self.get_chain_config()?;
        let genesis_header = self
            .engine
            .get_block_header(0)?
            .ok_or(StoreError::MissingEarliestBlockNumber)?;
        let block_number = self.get_latest_block_number().await?;
        let block_header = self
            .get_block_header(block_number)?
            .ok_or(StoreError::MissingLatestBlockNumber)?;

        Ok(ForkId::new(
            chain_config,
            genesis_header,
            block_header.timestamp,
            block_number,
        ))
    }

    pub async fn add_transaction_location(
        &self,
        transaction_hash: H256,
        block_number: BlockNumber,
        block_hash: BlockHash,
        index: Index,
    ) -> Result<(), StoreError> {
        self.engine
            .add_transaction_location(transaction_hash, block_number, block_hash, index)
            .await
    }

    pub async fn add_transaction_locations(
        &self,
        transactions: &[Transaction],
        block_number: BlockNumber,
        block_hash: BlockHash,
    ) -> Result<(), StoreError> {
        let mut locations = vec![];

        for (index, transaction) in transactions.iter().enumerate() {
            locations.push((
                transaction.compute_hash(),
                block_number,
                block_hash,
                index as Index,
            ));
        }

        self.engine.add_transaction_locations(locations).await
    }

    pub async fn get_transaction_location(
        &self,
        transaction_hash: H256,
    ) -> Result<Option<(BlockNumber, BlockHash, Index)>, StoreError> {
        self.engine.get_transaction_location(transaction_hash).await
    }

    pub async fn add_account_code(&self, code_hash: H256, code: Bytes) -> Result<(), StoreError> {
        self.engine.add_account_code(code_hash, code).await
    }

    pub fn get_account_code(&self, code_hash: H256) -> Result<Option<Bytes>, StoreError> {
        self.engine.get_account_code(code_hash)
    }

    pub async fn get_code_by_account_address(
        &self,
        block_number: BlockNumber,
        address: Address,
    ) -> Result<Option<Bytes>, StoreError> {
        let Some(block_hash) = self.engine.get_canonical_block_hash(block_number).await? else {
            return Ok(None);
        };
        let Some(state_trie) = self.state_trie(block_hash)? else {
            return Ok(None);
        };
        let hashed_address = hash_address(&address);
        let Some(encoded_state) = state_trie.get(&hashed_address)? else {
            return Ok(None);
        };
        let account_state = AccountState::decode(&encoded_state)?;
        self.get_account_code(account_state.code_hash)
    }

    pub async fn get_nonce_by_account_address(
        &self,
        block_number: BlockNumber,
        address: Address,
    ) -> Result<Option<u64>, StoreError> {
        let Some(block_hash) = self.engine.get_canonical_block_hash(block_number).await? else {
            return Ok(None);
        };
        let Some(state_trie) = self.state_trie(block_hash)? else {
            return Ok(None);
        };
        let hashed_address = hash_address(&address);
        let Some(encoded_state) = state_trie.get(&hashed_address)? else {
            return Ok(None);
        };
        let account_state = AccountState::decode(&encoded_state)?;
        Ok(Some(account_state.nonce))
    }

    /// Applies account updates based on the block's latest storage state
    /// and returns the new state root after the updates have been applied.
    #[instrument(level = "trace", name = "Trie update", skip_all)]
    pub async fn apply_account_updates_batch(
        &self,
        block_hash: BlockHash,
        account_updates: &[AccountUpdate],
    ) -> Result<Option<AccountUpdatesList>, StoreError> {
        let Some(state_trie) = self.state_trie(block_hash)? else {
            return Ok(None);
        };

        Ok(Some(
            self.apply_account_updates_from_trie_batch(state_trie, account_updates)
                .await?,
        ))
    }

    pub async fn apply_account_updates_from_trie_batch(
        &self,
        mut state_trie: Trie,
        account_updates: impl IntoIterator<Item = &AccountUpdate>,
    ) -> Result<AccountUpdatesList, StoreError> {
        let mut ret_storage_updates = Vec::new();
        let mut code_updates = Vec::new();
        for update in account_updates {
            let hashed_address = hash_address(&update.address);
            if update.removed {
                // Remove account from trie
                state_trie.remove(hashed_address)?;
                continue;
            }
            // Add or update AccountState in the trie
            // Fetch current state or create a new state to be inserted
            let mut account_state = match state_trie.get(&hashed_address)? {
                Some(encoded_state) => AccountState::decode(&encoded_state)?,
                None => AccountState::default(),
            };
            if let Some(info) = &update.info {
                account_state.nonce = info.nonce;
                account_state.balance = info.balance;
                account_state.code_hash = info.code_hash;
                // Store updated code in DB
                if let Some(code) = &update.code {
                    code_updates.push((info.code_hash, code.clone()));
                }
            }
            // Store the added storage in the account's storage trie and compute its new root
            if !update.added_storage.is_empty() {
                let mut storage_trie = self.engine.open_storage_trie(
                    H256::from_slice(&hashed_address),
                    account_state.storage_root,
                )?;
                for (storage_key, storage_value) in &update.added_storage {
                    let hashed_key = hash_key(storage_key);
                    if storage_value.is_zero() {
                        storage_trie.remove(hashed_key)?;
                    } else {
                        storage_trie.insert(hashed_key, storage_value.encode_to_vec())?;
                    }
                }
                let (storage_hash, storage_updates) =
                    storage_trie.collect_changes_since_last_hash();
                account_state.storage_root = storage_hash;
                ret_storage_updates.push((H256::from_slice(&hashed_address), storage_updates));
            }
            state_trie.insert(hashed_address, account_state.encode_to_vec())?;
        }
        let (state_trie_hash, state_updates) = state_trie.collect_changes_since_last_hash();

        Ok(AccountUpdatesList {
            state_trie_hash,
            state_updates,
            storage_updates: ret_storage_updates,
            code_updates,
        })
    }

    /// Performs the same actions as apply_account_updates_from_trie
    ///  but also returns the used storage tries with witness recorded
    pub async fn apply_account_updates_from_trie_with_witness(
        &self,
        mut state_trie: Trie,
        account_updates: &[AccountUpdate],
        mut storage_tries: HashMap<Address, (TrieWitness, Trie)>,
    ) -> Result<(Trie, HashMap<Address, (TrieWitness, Trie)>), StoreError> {
        for update in account_updates.iter() {
            let hashed_address = hash_address(&update.address);
            if update.removed {
                // Remove account from trie
                state_trie.remove(hashed_address)?;
            } else {
                // Add or update AccountState in the trie
                // Fetch current state or create a new state to be inserted
                let mut account_state = match state_trie.get(&hashed_address)? {
                    Some(encoded_state) => AccountState::decode(&encoded_state)?,
                    None => AccountState::default(),
                };
                if let Some(info) = &update.info {
                    account_state.nonce = info.nonce;
                    account_state.balance = info.balance;
                    account_state.code_hash = info.code_hash;
                    // Store updated code in DB
                    if let Some(code) = &update.code {
                        self.add_account_code(info.code_hash, code.clone()).await?;
                    }
                }
                // Store the added storage in the account's storage trie and compute its new root
                if !update.added_storage.is_empty() {
                    let (_witness, storage_trie) = match storage_tries.entry(update.address) {
                        std::collections::hash_map::Entry::Occupied(value) => value.into_mut(),
                        std::collections::hash_map::Entry::Vacant(vacant) => {
                            let trie = self.engine.open_storage_trie(
                                H256::from_slice(&hashed_address),
                                account_state.storage_root,
                            )?;
                            vacant.insert(TrieLogger::open_trie(trie))
                        }
                    };

                    for (storage_key, storage_value) in &update.added_storage {
                        let hashed_key = hash_key(storage_key);
                        if storage_value.is_zero() {
                            storage_trie.remove(hashed_key)?;
                        } else {
                            storage_trie.insert(hashed_key, storage_value.encode_to_vec())?;
                        }
                    }
                    account_state.storage_root = storage_trie.hash_no_commit();
                }
                state_trie.insert(hashed_address, account_state.encode_to_vec())?;
            }
        }

        Ok((state_trie, storage_tries))
    }

    /// Adds all genesis accounts and returns the genesis block's state_root
    pub async fn setup_genesis_state_trie(
        &self,
        genesis_accounts: BTreeMap<Address, GenesisAccount>,
    ) -> Result<H256, StoreError> {
        let mut genesis_state_trie = self.engine.open_state_trie(*EMPTY_TRIE_HASH)?;
        for (address, account) in genesis_accounts {
            let hashed_address = hash_address(&address);
            // Store account code (as this won't be stored in the trie)
            let code_hash = code_hash(&account.code);
            self.add_account_code(code_hash, account.code).await?;
            // Store the account's storage in a clean storage trie and compute its root
            let mut storage_trie = self
                .engine
                .open_storage_trie(H256::from_slice(&hashed_address), *EMPTY_TRIE_HASH)?;
            for (storage_key, storage_value) in account.storage {
                if !storage_value.is_zero() {
                    let hashed_key = hash_key(&H256(storage_key.to_big_endian()));
                    storage_trie.insert(hashed_key, storage_value.encode_to_vec())?;
                }
            }
            let storage_root = storage_trie.hash()?;
            // Add account to trie
            let account_state = AccountState {
                nonce: account.nonce,
                balance: account.balance,
                storage_root,
                code_hash,
            };
            genesis_state_trie.insert(hashed_address, account_state.encode_to_vec())?;
        }
        genesis_state_trie.hash().map_err(StoreError::Trie)
    }

    pub async fn add_receipt(
        &self,
        block_hash: BlockHash,
        index: Index,
        receipt: Receipt,
    ) -> Result<(), StoreError> {
        self.engine.add_receipt(block_hash, index, receipt).await
    }

    pub async fn add_receipts(
        &self,
        block_hash: BlockHash,
        receipts: Vec<Receipt>,
    ) -> Result<(), StoreError> {
        self.engine.add_receipts(block_hash, receipts).await
    }

    pub async fn get_receipt(
        &self,
        block_number: BlockNumber,
        index: Index,
    ) -> Result<Option<Receipt>, StoreError> {
        self.engine.get_receipt(block_number, index).await
    }

    pub async fn add_block(&self, block: Block) -> Result<(), StoreError> {
        self.add_blocks(vec![block]).await
    }

    pub async fn add_blocks(&self, blocks: Vec<Block>) -> Result<(), StoreError> {
        self.engine.add_blocks(blocks).await
    }

    pub async fn mark_chain_as_canonical(
        &self,
        numbers_and_hashes: &[(BlockNumber, BlockHash)],
    ) -> Result<(), StoreError> {
        self.engine
            .mark_chain_as_canonical(numbers_and_hashes)
            .await
    }

    pub async fn add_initial_state(&self, genesis: Genesis) -> Result<(), StoreError> {
        info!("Storing initial state from genesis");

        // Obtain genesis block
        let genesis_block = genesis.get_block();
        let genesis_block_number = genesis_block.header.number;

        let genesis_hash = genesis_block.hash();

        // Set chain config
        self.set_chain_config(&genesis.config).await?;

        let mut latest_block_number_set = false;
        if let Some(number) = self.engine.get_latest_block_number().await? {
            *self
                .latest_block_header
                .write()
                .map_err(|_| StoreError::LockError)? = self
                .engine
                .get_block_header(number)?
                .ok_or_else(|| StoreError::MissingLatestBlockNumber)?;
            latest_block_number_set = true;
        }

        match self.engine.get_block_header(genesis_block_number)? {
            Some(header) if header.hash() == genesis_hash => {
                info!("Received genesis file matching a previously stored one, nothing to do");
                return Ok(());
            }
            Some(_) => panic!("{GENESIS_DIFF_PANIC_MESSAGE}"),
            None => {
                self.engine
                    .add_block_header(genesis_hash, genesis_block.header.clone())
                    .await?
            }
        }
        // Store genesis accounts
        // TODO: Should we use this root instead of computing it before the block hash check?
        let genesis_state_root = self.setup_genesis_state_trie(genesis.alloc).await?;
        debug_assert_eq!(genesis_state_root, genesis_block.header.state_root);

        // Store genesis block
        info!(
            "Storing genesis block with number {} and hash {}",
            genesis_block_number, genesis_hash
        );

        self.add_block(genesis_block).await?;
        self.update_earliest_block_number(genesis_block_number)
            .await?;
        self.set_canonical_block(genesis_block_number, genesis_hash)
            .await?;

        if !latest_block_number_set {
            self.update_latest_block_number(genesis_block_number)
                .await?;
        }

        Ok(())
    }

    pub async fn get_transaction_by_hash(
        &self,
        transaction_hash: H256,
    ) -> Result<Option<Transaction>, StoreError> {
        self.engine.get_transaction_by_hash(transaction_hash).await
    }

    pub async fn get_transaction_by_location(
        &self,
        block_hash: BlockHash,
        index: u64,
    ) -> Result<Option<Transaction>, StoreError> {
        self.engine
            .get_transaction_by_location(block_hash, index)
            .await
    }

    pub async fn get_block_by_hash(&self, block_hash: H256) -> Result<Option<Block>, StoreError> {
        self.engine.get_block_by_hash(block_hash).await
    }

    pub async fn get_block_by_number(
        &self,
        block_number: BlockNumber,
    ) -> Result<Option<Block>, StoreError> {
        self.engine.get_block_by_number(block_number).await
    }

    pub async fn get_storage_at(
        &self,
        block_number: BlockNumber,
        address: Address,
        storage_key: H256,
    ) -> Result<Option<U256>, StoreError> {
        match self.get_canonical_block_hash(block_number).await? {
            Some(block_hash) => self.get_storage_at_hash(block_hash, address, storage_key),
            None => Ok(None),
        }
    }

    pub fn get_storage_at_hash(
        &self,
        block_hash: BlockHash,
        address: Address,
        storage_key: H256,
    ) -> Result<Option<U256>, StoreError> {
        let Some(storage_trie) = self.storage_trie(block_hash, address)? else {
            return Ok(None);
        };
        let hashed_key = hash_key(&storage_key);
        storage_trie
            .get(&hashed_key)?
            .map(|rlp| U256::decode(&rlp).map_err(StoreError::RLPDecode))
            .transpose()
    }

    pub async fn set_chain_config(&self, chain_config: &ChainConfig) -> Result<(), StoreError> {
        *self
            .chain_config
            .write()
            .map_err(|_| StoreError::LockError)? = *chain_config;
        self.engine.set_chain_config(chain_config).await
    }

    pub fn get_chain_config(&self) -> Result<ChainConfig, StoreError> {
        Ok(*self
            .chain_config
            .read()
            .map_err(|_| StoreError::LockError)?)
    }

    pub async fn update_earliest_block_number(
        &self,
        block_number: BlockNumber,
    ) -> Result<(), StoreError> {
        self.engine.update_earliest_block_number(block_number).await
    }

    pub async fn get_earliest_block_number(&self) -> Result<BlockNumber, StoreError> {
        self.engine
            .get_earliest_block_number()
            .await?
            .ok_or(StoreError::MissingEarliestBlockNumber)
    }

    pub async fn update_finalized_block_number(
        &self,
        block_number: BlockNumber,
    ) -> Result<(), StoreError> {
        self.engine
            .update_finalized_block_number(block_number)
            .await
    }

    pub async fn get_finalized_block_number(&self) -> Result<Option<BlockNumber>, StoreError> {
        self.engine.get_finalized_block_number().await
    }

    pub async fn update_safe_block_number(
        &self,
        block_number: BlockNumber,
    ) -> Result<(), StoreError> {
        self.engine.update_safe_block_number(block_number).await
    }

    pub async fn get_safe_block_number(&self) -> Result<Option<BlockNumber>, StoreError> {
        self.engine.get_safe_block_number().await
    }

    pub async fn update_latest_block_number(
        &self,
        block_number: BlockNumber,
    ) -> Result<(), StoreError> {
        self.engine.update_latest_block_number(block_number).await?;
        *self
            .latest_block_header
            .write()
            .map_err(|_| StoreError::LockError)? = self
            .engine
            .get_block_header(block_number)?
            .ok_or(StoreError::MissingLatestBlockNumber)?;
        Ok(())
    }

    pub async fn get_latest_block_number(&self) -> Result<BlockNumber, StoreError> {
        Ok(self
            .latest_block_header
            .read()
            .map_err(|_| StoreError::LockError)?
            .number)
    }

    pub async fn update_pending_block_number(
        &self,
        block_number: BlockNumber,
    ) -> Result<(), StoreError> {
        self.engine.update_pending_block_number(block_number).await
    }

    pub async fn get_pending_block_number(&self) -> Result<Option<BlockNumber>, StoreError> {
        self.engine.get_pending_block_number().await
    }

    pub async fn set_canonical_block(
        &self,
        number: BlockNumber,
        hash: BlockHash,
    ) -> Result<(), StoreError> {
        self.engine.set_canonical_block(number, hash).await?;

        {
            let mut last = self
                .latest_block_header
                .write()
                .map_err(|_| StoreError::LockError)?;
            if last.number == number {
                *last = self.engine.get_block_header(number)?.ok_or_else(|| {
                    StoreError::Custom("missing canonical block header".to_string())
                })?;
            }
        }

        Ok(())
    }

    pub async fn get_canonical_block_hash(
        &self,
        block_number: BlockNumber,
    ) -> Result<Option<BlockHash>, StoreError> {
        {
            let last = self
                .latest_block_header
                .read()
                .map_err(|_| StoreError::LockError)?;
            if last.number == block_number {
                return Ok(Some(last.hash()));
            }
        }
        self.engine.get_canonical_block_hash(block_number).await
    }

    pub async fn get_latest_canonical_block_hash(&self) -> Result<Option<BlockHash>, StoreError> {
        Ok(Some(
            self.latest_block_header
                .read()
                .map_err(|_| StoreError::LockError)?
                .hash(),
        ))
    }

    /// Marks a block number as not having any canonical blocks associated with it.
    /// Used for reorgs.
    /// Note: Should we also remove all others up to the head here?
    pub async fn unset_canonical_block(&self, number: BlockNumber) -> Result<(), StoreError> {
        self.engine.unset_canonical_block(number).await
    }

    /// Obtain the storage trie for the given block
    pub fn state_trie(&self, block_hash: BlockHash) -> Result<Option<Trie>, StoreError> {
        let Some(header) = self.get_block_header_by_hash(block_hash)? else {
            return Ok(None);
        };
        Ok(Some(self.engine.open_state_trie(header.state_root)?))
    }

    /// Obtain the storage trie for the given account on the given block
    pub fn storage_trie(
        &self,
        block_hash: BlockHash,
        address: Address,
    ) -> Result<Option<Trie>, StoreError> {
        // Fetch Account from state_trie
        let Some(state_trie) = self.state_trie(block_hash)? else {
            return Ok(None);
        };
        let hashed_address = hash_address(&address);
        let Some(encoded_account) = state_trie.get(&hashed_address)? else {
            return Ok(None);
        };
        let account = AccountState::decode(&encoded_account)?;
        // Open storage_trie
        let storage_root = account.storage_root;
        Ok(Some(self.engine.open_storage_trie(
            H256::from_slice(&hashed_address),
            storage_root,
        )?))
    }

    pub async fn get_account_state(
        &self,
        block_number: BlockNumber,
        address: Address,
    ) -> Result<Option<AccountState>, StoreError> {
        let Some(block_hash) = self.engine.get_canonical_block_hash(block_number).await? else {
            return Ok(None);
        };
        let Some(state_trie) = self.state_trie(block_hash)? else {
            return Ok(None);
        };
        self.get_account_state_from_trie(&state_trie, address)
    }

    pub fn get_account_state_by_hash(
        &self,
        block_hash: BlockHash,
        address: Address,
    ) -> Result<Option<AccountState>, StoreError> {
        let Some(state_trie) = self.state_trie(block_hash)? else {
            return Ok(None);
        };
        self.get_account_state_from_trie(&state_trie, address)
    }

    pub fn get_account_state_from_trie(
        &self,
        state_trie: &Trie,
        address: Address,
    ) -> Result<Option<AccountState>, StoreError> {
        let hashed_address = hash_address(&address);
        let Some(encoded_state) = state_trie.get(&hashed_address)? else {
            return Ok(None);
        };
        Ok(Some(AccountState::decode(&encoded_state)?))
    }

    pub async fn get_account_proof(
        &self,
        block_number: BlockNumber,
        address: &Address,
    ) -> Result<Option<Vec<Vec<u8>>>, StoreError> {
        let Some(block_hash) = self.engine.get_canonical_block_hash(block_number).await? else {
            return Ok(None);
        };
        let Some(state_trie) = self.state_trie(block_hash)? else {
            return Ok(None);
        };
        Ok(Some(state_trie.get_proof(&hash_address(address))).transpose()?)
    }

    /// Constructs a merkle proof for the given storage_key in a storage_trie with a known root
    pub fn get_storage_proof(
        &self,
        address: Address,
        storage_root: H256,
        storage_key: &H256,
    ) -> Result<Vec<Vec<u8>>, StoreError> {
        let trie = self
            .engine
            .open_storage_trie(hash_address_fixed(&address), storage_root)?;
        Ok(trie.get_proof(&hash_key(storage_key))?)
    }

    // Returns an iterator across all accounts in the state trie given by the state_root
    // Does not check that the state_root is valid
    pub fn iter_accounts(
        &self,
        state_root: H256,
    ) -> Result<impl Iterator<Item = (H256, AccountState)>, StoreError> {
        Ok(self
            .engine
            .open_state_trie(state_root)?
            .into_iter()
            .content()
            .map_while(|(path, value)| {
                Some((H256::from_slice(&path), AccountState::decode(&value).ok()?))
            }))
    }

    // Returns an iterator across all accounts in the state trie given by the state_root
    // Does not check that the state_root is valid
    pub fn iter_storage(
        &self,
        state_root: H256,
        hashed_address: H256,
    ) -> Result<Option<impl Iterator<Item = (H256, U256)>>, StoreError> {
        let state_trie = self.engine.open_state_trie(state_root)?;
        let Some(account_rlp) = state_trie.get(&hashed_address.as_bytes().to_vec())? else {
            return Ok(None);
        };
        let storage_root = AccountState::decode(&account_rlp)?.storage_root;
        Ok(Some(
            self.engine
                .open_storage_trie(hashed_address, storage_root)?
                .into_iter()
                .content()
                .map_while(|(path, value)| {
                    Some((H256::from_slice(&path), U256::decode(&value).ok()?))
                }),
        ))
    }

    pub fn get_account_range_proof(
        &self,
        state_root: H256,
        starting_hash: H256,
        last_hash: Option<H256>,
    ) -> Result<Vec<Vec<u8>>, StoreError> {
        let state_trie = self.engine.open_state_trie(state_root)?;
        let mut proof = state_trie.get_proof(&starting_hash.as_bytes().to_vec())?;
        if let Some(last_hash) = last_hash {
            proof.extend_from_slice(&state_trie.get_proof(&last_hash.as_bytes().to_vec())?);
        }
        Ok(proof)
    }

    pub fn get_storage_range_proof(
        &self,
        state_root: H256,
        hashed_address: H256,
        starting_hash: H256,
        last_hash: Option<H256>,
    ) -> Result<Option<Vec<Vec<u8>>>, StoreError> {
        let state_trie = self.engine.open_state_trie(state_root)?;
        let Some(account_rlp) = state_trie.get(&hashed_address.as_bytes().to_vec())? else {
            return Ok(None);
        };
        let storage_root = AccountState::decode(&account_rlp)?.storage_root;
        let storage_trie = self
            .engine
            .open_storage_trie(hashed_address, storage_root)?;
        let mut proof = storage_trie.get_proof(&starting_hash.as_bytes().to_vec())?;
        if let Some(last_hash) = last_hash {
            proof.extend_from_slice(&storage_trie.get_proof(&last_hash.as_bytes().to_vec())?);
        }
        Ok(Some(proof))
    }

    /// Receives the root of the state trie and a list of paths where the first path will correspond to a path in the state trie
    /// (aka a hashed account address) and the following paths will be paths in the account's storage trie (aka hashed storage keys)
    /// If only one hash (account) is received, then the state trie node containing the account will be returned.
    /// If more than one hash is received, then the storage trie nodes where each storage key is stored will be returned
    /// For more information check out snap capability message [`GetTrieNodes`](https://github.com/ethereum/devp2p/blob/master/caps/snap.md#gettrienodes-0x06)
    /// The paths can be either full paths (hash) or partial paths (compact-encoded nibbles), if a partial path is given for the account this method will not return storage nodes for it
    pub fn get_trie_nodes(
        &self,
        state_root: H256,
        paths: Vec<Vec<u8>>,
        byte_limit: u64,
    ) -> Result<Vec<Vec<u8>>, StoreError> {
        let Some(account_path) = paths.first() else {
            return Ok(vec![]);
        };
        let state_trie = self.engine.open_state_trie(state_root)?;
        // State Trie Nodes Request
        if paths.len() == 1 {
            // Fetch state trie node
            let node = state_trie.get_node(account_path)?;
            return Ok(vec![node]);
        }
        // Storage Trie Nodes Request
        let Some(account_state) = state_trie
            .get(account_path)?
            .map(|ref rlp| AccountState::decode(rlp))
            .transpose()?
        else {
            return Ok(vec![]);
        };
        // We can't access the storage trie without the account's address hash
        let Ok(hashed_address) = account_path.clone().try_into().map(H256) else {
            return Ok(vec![]);
        };
        let storage_trie = self
            .engine
            .open_storage_trie(hashed_address, account_state.storage_root)?;
        // Fetch storage trie nodes
        let mut nodes = vec![];
        let mut bytes_used = 0;
        for path in paths.iter().skip(1) {
            if bytes_used >= byte_limit {
                break;
            }
            let node = storage_trie.get_node(path)?;
            bytes_used += node.len() as u64;
            nodes.push(node);
        }
        Ok(nodes)
    }

    pub async fn add_payload(&self, payload_id: u64, block: Block) -> Result<(), StoreError> {
        self.engine.add_payload(payload_id, block).await
    }

    pub async fn get_payload(&self, payload_id: u64) -> Result<Option<PayloadBundle>, StoreError> {
        self.engine.get_payload(payload_id).await
    }

    pub async fn update_payload(
        &self,
        payload_id: u64,
        payload: PayloadBundle,
    ) -> Result<(), StoreError> {
        self.engine.update_payload(payload_id, payload).await
    }

    pub fn get_receipts_for_block(
        &self,
        block_hash: &BlockHash,
    ) -> Result<Vec<Receipt>, StoreError> {
        self.engine.get_receipts_for_block(block_hash)
    }

    /// Creates a new state trie with an empty state root, for testing purposes only
    pub fn new_state_trie_for_test(&self) -> Result<Trie, StoreError> {
        self.engine.open_state_trie(*EMPTY_TRIE_HASH)
    }

    // Methods exclusive for trie management during snap-syncing

    /// Obtain a state trie from the given state root.
    /// Doesn't check if the state root is valid
    pub fn open_state_trie(&self, state_root: H256) -> Result<Trie, StoreError> {
        self.engine.open_state_trie(state_root)
    }

    /// Obtain a storage trie from the given address and storage_root.
    /// Doesn't check if the account is stored
    pub fn open_storage_trie(
        &self,
        account_hash: H256,
        storage_root: H256,
    ) -> Result<Trie, StoreError> {
        self.engine.open_storage_trie(account_hash, storage_root)
    }

    /// Returns true if the given node is part of the state trie's internal storage
    pub fn contains_state_node(&self, node_hash: H256) -> Result<bool, StoreError> {
        // Root is irrelevant, we only care about the internal state
        Ok(self
            .open_state_trie(*EMPTY_TRIE_HASH)?
            .db()
            .get(node_hash.into())?
            .is_some())
    }

    /// Returns true if the given node is part of the given storage trie's internal storage
    pub fn contains_storage_node(
        &self,
        hashed_address: H256,
        node_hash: H256,
    ) -> Result<bool, StoreError> {
        // Root is irrelevant, we only care about the internal state
        Ok(self
            .open_storage_trie(hashed_address, *EMPTY_TRIE_HASH)?
            .db()
            .get(node_hash.into())?
            .is_some())
    }

    /// Sets the hash of the last header downloaded during a snap sync
    pub async fn set_header_download_checkpoint(
        &self,
        block_hash: BlockHash,
    ) -> Result<(), StoreError> {
        self.engine.set_header_download_checkpoint(block_hash).await
    }

    /// Gets the hash of the last header downloaded during a snap sync
    pub async fn get_header_download_checkpoint(&self) -> Result<Option<BlockHash>, StoreError> {
        self.engine.get_header_download_checkpoint().await
    }

    /// Sets the last key fetched from the state trie being fetched during snap sync
    pub async fn set_state_trie_key_checkpoint(
        &self,
        last_keys: [H256; STATE_TRIE_SEGMENTS],
    ) -> Result<(), StoreError> {
        self.engine.set_state_trie_key_checkpoint(last_keys).await
    }

    /// Gets the last key fetched from the state trie being fetched during snap sync
    pub async fn get_state_trie_key_checkpoint(
        &self,
    ) -> Result<Option<[H256; STATE_TRIE_SEGMENTS]>, StoreError> {
        self.engine.get_state_trie_key_checkpoint().await
    }

    /// Sets storage trie paths in need of healing, grouped by hashed address
    /// This will overwite previously stored paths for the received storages but will not remove other storage's paths
    pub async fn set_storage_heal_paths(
        &self,
        paths: Vec<(H256, Vec<Nibbles>)>,
    ) -> Result<(), StoreError> {
        self.engine.set_storage_heal_paths(paths).await
    }

    /// Gets the storage trie paths in need of healing, grouped by hashed address
    /// Gets paths from at most `limit` storage tries and removes them from the Store
    #[allow(clippy::type_complexity)]
    pub async fn take_storage_heal_paths(
        &self,
        limit: usize,
    ) -> Result<Vec<(H256, Vec<Nibbles>)>, StoreError> {
        self.engine.take_storage_heal_paths(limit).await
    }

    /// Sets the state trie paths in need of healing
    pub async fn set_state_heal_paths(&self, paths: Vec<Nibbles>) -> Result<(), StoreError> {
        self.engine.set_state_heal_paths(paths).await
    }

    /// Gets the state trie paths in need of healing
    pub async fn get_state_heal_paths(&self) -> Result<Option<Vec<Nibbles>>, StoreError> {
        self.engine.get_state_heal_paths().await
    }

    /// Write an account batch into the current state snapshot
    pub async fn write_snapshot_account_batch(
        &self,
        account_hashes: Vec<H256>,
        account_states: Vec<AccountState>,
    ) -> Result<(), StoreError> {
        self.engine
            .write_snapshot_account_batch(account_hashes, account_states)
            .await
    }

    /// Write a storage batch into the current storage snapshot
    pub async fn write_snapshot_storage_batch(
        &self,
        account_hash: H256,
        storage_keys: Vec<H256>,
        storage_values: Vec<U256>,
    ) -> Result<(), StoreError> {
        self.engine
            .write_snapshot_storage_batch(account_hash, storage_keys, storage_values)
            .await
    }

    /// Write multiple storage batches belonging to different accounts into the current storage snapshot
    pub async fn write_snapshot_storage_batches(
        &self,
        account_hashes: Vec<H256>,
        storage_keys: Vec<Vec<H256>>,
        storage_values: Vec<Vec<U256>>,
    ) -> Result<(), StoreError> {
        self.engine
            .write_snapshot_storage_batches(account_hashes, storage_keys, storage_values)
            .await
    }

    /// Clears all checkpoint data created during the last snap sync
    pub async fn clear_snap_state(&self) -> Result<(), StoreError> {
        self.engine.clear_snap_state().await
    }

    /// Set the latest root of the rebuilt state trie and the last downloaded hashes from each segment
    pub async fn set_state_trie_rebuild_checkpoint(
        &self,
        checkpoint: (H256, [H256; STATE_TRIE_SEGMENTS]),
    ) -> Result<(), StoreError> {
        self.engine
            .set_state_trie_rebuild_checkpoint(checkpoint)
            .await
    }

    /// Get the latest root of the rebuilt state trie and the last downloaded hashes from each segment
    pub async fn get_state_trie_rebuild_checkpoint(
        &self,
    ) -> Result<Option<(H256, [H256; STATE_TRIE_SEGMENTS])>, StoreError> {
        self.engine.get_state_trie_rebuild_checkpoint().await
    }

    /// Set the accont hashes and roots of the storage tries awaiting rebuild
    pub async fn set_storage_trie_rebuild_pending(
        &self,
        pending: Vec<(H256, H256)>,
    ) -> Result<(), StoreError> {
        self.engine.set_storage_trie_rebuild_pending(pending).await
    }

    /// Get the accont hashes and roots of the storage tries awaiting rebuild
    pub async fn get_storage_trie_rebuild_pending(
        &self,
    ) -> Result<Option<Vec<(H256, H256)>>, StoreError> {
        self.engine.get_storage_trie_rebuild_pending().await
    }

    /// Clears the state and storage snapshots
    pub async fn clear_snapshot(&self) -> Result<(), StoreError> {
        self.engine.clear_snapshot().await
    }

    /// Reads the next `MAX_SNAPSHOT_READS` accounts from the state snapshot as from the `start` hash
    pub fn read_account_snapshot(
        &self,
        start: H256,
    ) -> Result<Vec<(H256, AccountState)>, StoreError> {
        self.engine.read_account_snapshot(start)
    }

    /// Reads the next `MAX_SNAPSHOT_READS` elements from the storage snapshot as from the `start` storage key
    pub async fn read_storage_snapshot(
        &self,
        account_hash: H256,
        start: H256,
    ) -> Result<Vec<(H256, U256)>, StoreError> {
        self.engine.read_storage_snapshot(account_hash, start).await
    }

    /// Fetches the latest valid ancestor for a block that was previously marked as invalid
    /// Returns None if the block was never marked as invalid
    pub async fn get_latest_valid_ancestor(
        &self,
        block: BlockHash,
    ) -> Result<Option<BlockHash>, StoreError> {
        self.engine.get_latest_valid_ancestor(block).await
    }

    /// Marks a block as invalid and sets its latest valid ancestor
    pub async fn set_latest_valid_ancestor(
        &self,
        bad_block: BlockHash,
        latest_valid: BlockHash,
    ) -> Result<(), StoreError> {
        self.engine
            .set_latest_valid_ancestor(bad_block, latest_valid)
            .await
    }

    /// Takes a block hash and returns an iterator to its ancestors. Block headers are returned
    /// in reverse order, starting from the given block and going up to the genesis block.
    pub fn ancestors(&self, block_hash: BlockHash) -> AncestorIterator {
        AncestorIterator {
            store: self.clone(),
            next_hash: block_hash,
        }
    }

    /// Get the canonical block hash for a given block number.
    pub fn get_canonical_block_hash_sync(
        &self,
        block_number: BlockNumber,
    ) -> Result<Option<BlockHash>, StoreError> {
        self.engine.get_canonical_block_hash_sync(block_number)
    }

    /// Checks if a given block belongs to the current canonical chain. Returns false if the block is not known
    pub fn is_canonical_sync(&self, block_hash: BlockHash) -> Result<bool, StoreError> {
        let Some(block_number) = self.engine.get_block_number_sync(block_hash)? else {
            return Ok(false);
        };
        Ok(self
            .engine
            .get_canonical_block_hash_sync(block_number)?
            .is_some_and(|h| h == block_hash))
    }
}

pub struct AncestorIterator {
    store: Store,
    next_hash: BlockHash,
}

impl Iterator for AncestorIterator {
    type Item = Result<(BlockHash, BlockHeader), StoreError>;

    fn next(&mut self) -> Option<Self::Item> {
        let next_hash = self.next_hash;
        match self.store.get_block_header_by_hash(next_hash) {
            Ok(Some(header)) => {
                let ret_hash = self.next_hash;
                self.next_hash = header.parent_hash;
                Some(Ok((ret_hash, header)))
            }
            Ok(None) => None,
            Err(e) => Some(Err(e)),
        }
    }
}

pub fn hash_address(address: &Address) -> Vec<u8> {
    Keccak256::new_with_prefix(address.to_fixed_bytes())
        .finalize()
        .to_vec()
}
fn hash_address_fixed(address: &Address) -> H256 {
    H256(
        Keccak256::new_with_prefix(address.to_fixed_bytes())
            .finalize()
            .into(),
    )
}

pub fn hash_key(key: &H256) -> Vec<u8> {
    Keccak256::new_with_prefix(key.to_fixed_bytes())
        .finalize()
        .to_vec()
}

#[cfg(test)]
mod tests {
    use bytes::Bytes;
    use ethereum_types::{H256, U256};
    use ethrex_common::{
        Bloom, H160,
        constants::EMPTY_KECCACK_HASH,
        types::{Transaction, TxType},
    };
    use ethrex_rlp::decode::RLPDecode;
    use std::{fs, str::FromStr};

    use super::*;

    #[tokio::test]
    async fn test_in_memory_store() {
        test_store_suite(EngineType::InMemory).await;
    }

    #[cfg(feature = "libmdbx")]
    #[tokio::test]
    async fn test_libmdbx_store() {
        test_store_suite(EngineType::Libmdbx).await;
    }

    #[cfg(feature = "redb")]
    #[tokio::test]
    async fn test_redb_store() {
        test_store_suite(EngineType::RedB).await;
    }

    // Creates an empty store, runs the test and then removes the store (if needed)
    async fn run_test<F, Fut>(test_func: F, engine_type: EngineType)
    where
        F: FnOnce(Store) -> Fut,
        Fut: std::future::Future<Output = ()>,
    {
        // Remove preexistent DBs in case of a failed previous test
        if !matches!(engine_type, EngineType::InMemory) {
            remove_test_dbs("store-test-db");
        };
        // Build a new store
        let store = Store::new("store-test-db", engine_type).expect("Failed to create test db");
        // Run the test
        test_func(store).await;
        // Remove store (if needed)
        if !matches!(engine_type, EngineType::InMemory) {
            remove_test_dbs("store-test-db");
        };
    }

    async fn test_store_suite(engine_type: EngineType) {
        run_test(test_store_block, engine_type).await;
        run_test(test_store_block_number, engine_type).await;
        run_test(test_store_transaction_location, engine_type).await;
        run_test(test_store_transaction_location_not_canonical, engine_type).await;
        run_test(test_store_block_receipt, engine_type).await;
        run_test(test_store_account_code, engine_type).await;
        run_test(test_store_block_tags, engine_type).await;
        run_test(test_chain_config_storage, engine_type).await;
        run_test(test_genesis_block, engine_type).await;
    }

    async fn test_genesis_block(store: Store) {
        const GENESIS_KURTOSIS: &str = include_str!("../../fixtures/genesis/kurtosis.json");
        const GENESIS_HIVE: &str = include_str!("../../fixtures/genesis/hive.json");
        assert_ne!(GENESIS_KURTOSIS, GENESIS_HIVE);
        let genesis_kurtosis: Genesis =
            serde_json::from_str(GENESIS_KURTOSIS).expect("deserialize kurtosis.json");
        let genesis_hive: Genesis =
            serde_json::from_str(GENESIS_HIVE).expect("deserialize hive.json");
        store
            .add_initial_state(genesis_kurtosis.clone())
            .await
            .expect("first genesis");
        store
            .add_initial_state(genesis_kurtosis)
            .await
            .expect("second genesis with same block");
        // The task panic will still be shown via stderr, but rest assured that it will also be caught and read by the test assertion
        let add_initial_state_handle =
            tokio::task::spawn(async move { store.add_initial_state(genesis_hive).await });
        let panic = add_initial_state_handle.await.unwrap_err().into_panic();
        assert_eq!(
            panic
                .downcast_ref::<String>()
                .expect("Failed to downcast panic message"),
            &GENESIS_DIFF_PANIC_MESSAGE
        );
    }

    fn remove_test_dbs(path: &str) {
        // Removes all test databases from filesystem
        if std::path::Path::new(path).exists() {
            fs::remove_dir_all(path).expect("Failed to clean test db dir");
        }
    }

    async fn test_store_block(store: Store) {
        let (block_header, block_body) = create_block_for_testing();
        let block_number = 6;
        let hash = block_header.hash();

        store
            .add_block_header(hash, block_header.clone())
            .await
            .unwrap();
        store
            .add_block_body(hash, block_body.clone())
            .await
            .unwrap();
        store.set_canonical_block(block_number, hash).await.unwrap();

        let stored_header = store.get_block_header(block_number).unwrap().unwrap();
        let stored_body = store.get_block_body(block_number).await.unwrap().unwrap();

        // Ensure both headers have their hashes computed for comparison
        let _ = stored_header.hash();
        let _ = block_header.hash();
        assert_eq!(stored_header, block_header);
        assert_eq!(stored_body, block_body);
    }

    fn create_block_for_testing() -> (BlockHeader, BlockBody) {
        let block_header = BlockHeader {
            parent_hash: H256::from_str(
                "0x1ac1bf1eef97dc6b03daba5af3b89881b7ae4bc1600dc434f450a9ec34d44999",
            )
            .unwrap(),
            ommers_hash: H256::from_str(
                "0x1dcc4de8dec75d7aab85b567b6ccd41ad312451b948a7413f0a142fd40d49347",
            )
            .unwrap(),
            coinbase: Address::from_str("0x2adc25665018aa1fe0e6bc666dac8fc2697ff9ba").unwrap(),
            state_root: H256::from_str(
                "0x9de6f95cb4ff4ef22a73705d6ba38c4b927c7bca9887ef5d24a734bb863218d9",
            )
            .unwrap(),
            transactions_root: H256::from_str(
                "0x578602b2b7e3a3291c3eefca3a08bc13c0d194f9845a39b6f3bcf843d9fed79d",
            )
            .unwrap(),
            receipts_root: H256::from_str(
                "0x035d56bac3f47246c5eed0e6642ca40dc262f9144b582f058bc23ded72aa72fa",
            )
            .unwrap(),
            logs_bloom: Bloom::from([0; 256]),
            difficulty: U256::zero(),
            number: 1,
            gas_limit: 0x016345785d8a0000,
            gas_used: 0xa8de,
            timestamp: 0x03e8,
            extra_data: Bytes::new(),
            prev_randao: H256::zero(),
            nonce: 0x0000000000000000,
            base_fee_per_gas: Some(0x07),
            withdrawals_root: Some(
                H256::from_str(
                    "0x56e81f171bcc55a6ff8345e692c0f86e5b48e01b996cadc001622fb5e363b421",
                )
                .unwrap(),
            ),
            blob_gas_used: Some(0x00),
            excess_blob_gas: Some(0x00),
            parent_beacon_block_root: Some(H256::zero()),
            requests_hash: Some(*EMPTY_KECCACK_HASH),
            ..Default::default()
        };
        let block_body = BlockBody {
            transactions: vec![Transaction::decode(&hex::decode("b86f02f86c8330182480114e82f618946177843db3138ae69679a54b95cf345ed759450d870aa87bee53800080c080a0151ccc02146b9b11adf516e6787b59acae3e76544fdcd75e77e67c6b598ce65da064c5dd5aae2fbb535830ebbdad0234975cd7ece3562013b63ea18cc0df6c97d4").unwrap()).unwrap(),
            Transaction::decode(&hex::decode("f86d80843baa0c4082f618946177843db3138ae69679a54b95cf345ed759450d870aa87bee538000808360306ba0151ccc02146b9b11adf516e6787b59acae3e76544fdcd75e77e67c6b598ce65da064c5dd5aae2fbb535830ebbdad0234975cd7ece3562013b63ea18cc0df6c97d4").unwrap()).unwrap()],
            ommers: Default::default(),
            withdrawals: Default::default(),
        };
        (block_header, block_body)
    }

    async fn test_store_block_number(store: Store) {
        let block_hash = H256::random();
        let block_number = 6;

        store
            .add_block_number(block_hash, block_number)
            .await
            .unwrap();

        let stored_number = store.get_block_number(block_hash).await.unwrap().unwrap();

        assert_eq!(stored_number, block_number);
    }

    async fn test_store_transaction_location(store: Store) {
        let transaction_hash = H256::random();
        let block_hash = H256::random();
        let block_number = 6;
        let index = 3;

        store
            .add_transaction_location(transaction_hash, block_number, block_hash, index)
            .await
            .unwrap();

        store
            .set_canonical_block(block_number, block_hash)
            .await
            .unwrap();

        let stored_location = store
            .get_transaction_location(transaction_hash)
            .await
            .unwrap()
            .unwrap();

        assert_eq!(stored_location, (block_number, block_hash, index));
    }

    async fn test_store_transaction_location_not_canonical(store: Store) {
        let transaction_hash = H256::random();
        let block_hash = H256::random();
        let block_number = 6;
        let index = 3;

        store
            .add_transaction_location(transaction_hash, block_number, block_hash, index)
            .await
            .unwrap();

        store
            .set_canonical_block(block_number, H256::random())
            .await
            .unwrap();

        assert_eq!(
            store
                .get_transaction_location(transaction_hash)
                .await
                .unwrap(),
            None
        )
    }

    async fn test_store_block_receipt(store: Store) {
        let receipt = Receipt {
            tx_type: TxType::EIP2930,
            succeeded: true,
            cumulative_gas_used: 1747,
            logs: vec![],
        };
        let block_number = 6;
        let index = 4;
        let block_hash = H256::random();

        store
            .add_receipt(block_hash, index, receipt.clone())
            .await
            .unwrap();

        store
            .set_canonical_block(block_number, block_hash)
            .await
            .unwrap();

        let stored_receipt = store
            .get_receipt(block_number, index)
            .await
            .unwrap()
            .unwrap();

        assert_eq!(stored_receipt, receipt);
    }

    async fn test_store_account_code(store: Store) {
        let code_hash = H256::random();
        let code = Bytes::from("kiwi");

        store
            .add_account_code(code_hash, code.clone())
            .await
            .unwrap();

        let stored_code = store.get_account_code(code_hash).unwrap().unwrap();

        assert_eq!(stored_code, code);
    }

    async fn test_store_block_tags(store: Store) {
        let earliest_block_number = 0;
        let finalized_block_number = 7;
        let safe_block_number = 6;
        let latest_block_number = 8;
        let pending_block_number = 9;

        let (mut block_header, block_body) = create_block_for_testing();
        block_header.number = latest_block_number;
        let hash = block_header.hash();

        store
            .add_block_header(hash, block_header.clone())
            .await
            .unwrap();
        store
            .add_block_body(hash, block_body.clone())
            .await
            .unwrap();
        store
            .set_canonical_block(latest_block_number, hash)
            .await
            .unwrap();

        store
            .update_earliest_block_number(earliest_block_number)
            .await
            .unwrap();
        store
            .update_finalized_block_number(finalized_block_number)
            .await
            .unwrap();
        store
            .update_safe_block_number(safe_block_number)
            .await
            .unwrap();
        store
            .update_latest_block_number(latest_block_number)
            .await
            .unwrap();
        store
            .update_pending_block_number(pending_block_number)
            .await
            .unwrap();

        let stored_earliest_block_number = store.get_earliest_block_number().await.unwrap();
        let stored_finalized_block_number =
            store.get_finalized_block_number().await.unwrap().unwrap();
        let stored_latest_block_number = store.get_latest_block_number().await.unwrap();
        let stored_safe_block_number = store.get_safe_block_number().await.unwrap().unwrap();
        let stored_pending_block_number = store.get_pending_block_number().await.unwrap().unwrap();

        assert_eq!(earliest_block_number, stored_earliest_block_number);
        assert_eq!(finalized_block_number, stored_finalized_block_number);
        assert_eq!(safe_block_number, stored_safe_block_number);
        assert_eq!(latest_block_number, stored_latest_block_number);
        assert_eq!(pending_block_number, stored_pending_block_number);
    }

    async fn test_chain_config_storage(store: Store) {
        let chain_config = example_chain_config();
        store.set_chain_config(&chain_config).await.unwrap();
        let retrieved_chain_config = store.get_chain_config().unwrap();
        assert_eq!(chain_config, retrieved_chain_config);
    }

    fn example_chain_config() -> ChainConfig {
        ChainConfig {
            chain_id: 3151908_u64,
            homestead_block: Some(0),
            eip150_block: Some(0),
            eip155_block: Some(0),
            eip158_block: Some(0),
            byzantium_block: Some(0),
            constantinople_block: Some(0),
            petersburg_block: Some(0),
            istanbul_block: Some(0),
            berlin_block: Some(0),
            london_block: Some(0),
            merge_netsplit_block: Some(0),
            shanghai_time: Some(0),
            cancun_time: Some(0),
            prague_time: Some(1718232101),
            terminal_total_difficulty: Some(58750000000000000000000),
            terminal_total_difficulty_passed: true,
            deposit_contract_address: H160::from_str("0x4242424242424242424242424242424242424242")
                .unwrap(),
            ..Default::default()
        }
    }
}<|MERGE_RESOLUTION|>--- conflicted
+++ resolved
@@ -22,15 +22,11 @@
 use sha3::{Digest as _, Keccak256};
 use std::fmt::Debug;
 use std::sync::Arc;
-<<<<<<< HEAD
 use tracing::{info, instrument};
-=======
 use std::{
     collections::{BTreeMap, HashMap},
     sync::RwLock,
 };
-use tracing::info;
->>>>>>> 023c3ca5
 /// Number of state trie segments to fetch concurrently during state sync
 pub const STATE_TRIE_SEGMENTS: usize = 2;
 /// Maximum amount of reads from the snapshot in a single transaction to avoid performance hits due to long-living reads
