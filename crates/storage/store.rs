<<<<<<< HEAD
#[cfg(feature = "rocksdb")]
use crate::backend::rocksdb::RocksDBBackend;
use crate::{
    api::StorageBackend, backend::in_memory::InMemoryBackend, engine::StoreEngine,
    error::StoreError,
};
use bytes::Bytes;
=======
use crate::error::StoreError;
use crate::store_db::in_memory::Store as InMemoryStore;
#[cfg(feature = "rocksdb")]
use crate::store_db::rocksdb::Store as RocksDBStore;
use crate::{api::StoreEngine, apply_prefix};

use ethereum_types::{Address, H256, U256};
>>>>>>> 0323cc98
use ethrex_common::{
    Address, H256, U256,
    types::{
        AccountInfo, AccountState, AccountUpdate, Block, BlockBody, BlockHash, BlockHeader,
        BlockNumber, ChainConfig, Code, ForkId, Genesis, GenesisAccount, Index, Receipt,
        Transaction,
    },
};
<<<<<<< HEAD
use ethrex_rlp::{decode::RLPDecode, encode::RLPEncode};
use ethrex_trie::{EMPTY_TRIE_HASH, Nibbles, NodeHash, Trie, TrieLogger, TrieNode, TrieWitness};
use sha3::{Digest, Keccak256};
=======
use ethrex_rlp::decode::RLPDecode;
use ethrex_rlp::encode::RLPEncode;
use ethrex_trie::{Nibbles, NodeRLP, Trie, TrieLogger, TrieNode, TrieWitness};
use sha3::{Digest as _, Keccak256};
use std::{collections::hash_map::Entry, sync::Arc};
>>>>>>> 0323cc98
use std::{
    collections::{BTreeMap, HashMap},
    path::Path,
    sync::Arc,
};
use std::{fmt::Debug, sync::RwLock};
use tracing::{debug, error, info, instrument};
/// Number of state trie segments to fetch concurrently during state sync
pub const STATE_TRIE_SEGMENTS: usize = 2;
/// Maximum amount of reads from the snapshot in a single transaction to avoid performance hits due to long-living reads
/// This will always be the amount yielded by snapshot reads unless there are less elements left
pub const MAX_SNAPSHOT_READS: usize = 100;

#[derive(Debug, Clone)]
pub struct Store {
    pub engine: Arc<StoreEngine>,
    pub chain_config: Arc<RwLock<ChainConfig>>,
    pub latest_block_header: Arc<RwLock<BlockHeader>>,
}

<<<<<<< HEAD
=======
pub type StorageTrieNodes = Vec<(H256, Vec<(Nibbles, Vec<u8>)>)>;

>>>>>>> 0323cc98
#[derive(Debug, Clone, Copy, PartialEq, Eq)]
pub enum EngineType {
    InMemory,
    #[cfg(feature = "rocksdb")]
    RocksDB,
}

pub struct UpdateBatch {
    /// Nodes to be added to the state trie
    pub account_updates: Vec<TrieNode>,
    /// Storage tries updated and their new nodes
    pub storage_updates: Vec<(H256, Vec<TrieNode>)>,
    /// Blocks to be added
    pub blocks: Vec<Block>,
    /// Receipts added per block
    pub receipts: Vec<(H256, Vec<Receipt>)>,
    /// Code updates
    pub code_updates: Vec<(H256, Code)>,
}

<<<<<<< HEAD
pub type StorageUpdates = Vec<(H256, Vec<(NodeHash, Vec<u8>)>)>;
=======
type StorageUpdates = Vec<(H256, Vec<(Nibbles, Vec<u8>)>)>;
>>>>>>> 0323cc98

pub struct AccountUpdatesList {
    pub state_trie_hash: H256,
    pub state_updates: Vec<(Nibbles, Vec<u8>)>,
    pub storage_updates: StorageUpdates,
    pub code_updates: Vec<(H256, Code)>,
}

impl Store {
    pub async fn store_block_updates(&self, update_batch: UpdateBatch) -> Result<(), StoreError> {
        self.engine.apply_updates(update_batch).await
    }

    pub fn new(path: impl AsRef<Path>, engine_type: EngineType) -> Result<Self, StoreError> {
        let path = path.as_ref();
        let store = match engine_type {
            #[cfg(feature = "rocksdb")]
            EngineType::RocksDB => Self {
                engine: Arc::new(StoreEngine::new(Arc::new(RocksDBBackend::open(path)?))?),
                chain_config: Default::default(),
                latest_block_header: Arc::new(RwLock::new(BlockHeader::default())),
            },
            EngineType::InMemory => Self {
                engine: Arc::new(StoreEngine::new(Arc::new(InMemoryBackend::open(path)?))?),
                chain_config: Default::default(),
                latest_block_header: Arc::new(RwLock::new(BlockHeader::default())),
            },
        };

        Ok(store)
    }

    pub async fn new_from_genesis(
        store_path: &Path,
        engine_type: EngineType,
        genesis_path: &str,
    ) -> Result<Self, StoreError> {
        let file = std::fs::File::open(genesis_path)
            .map_err(|error| StoreError::Custom(format!("Failed to open genesis file: {error}")))?;
        let reader = std::io::BufReader::new(file);
        let genesis: Genesis =
            serde_json::from_reader(reader).expect("Failed to deserialize genesis file");
        let store = Self::new(store_path, engine_type)?;
        store.add_initial_state(genesis).await?;
        Ok(store)
    }

    pub async fn get_account_info(
        &self,
        block_number: BlockNumber,
        address: Address,
    ) -> Result<Option<AccountInfo>, StoreError> {
        match self.get_canonical_block_hash(block_number).await? {
            Some(block_hash) => self.get_account_info_by_hash(block_hash, address),
            None => Ok(None),
        }
    }

    pub fn get_account_info_by_hash(
        &self,
        block_hash: BlockHash,
        address: Address,
    ) -> Result<Option<AccountInfo>, StoreError> {
        let Some(state_trie) = self.state_trie(block_hash)? else {
            return Ok(None);
        };
        let hashed_address = hash_address(&address);

        let Some(encoded_state) = state_trie.get(&hashed_address)? else {
            return Ok(None);
        };

        let account_state = AccountState::decode(&encoded_state)?;
        Ok(Some(AccountInfo {
            code_hash: account_state.code_hash,
            balance: account_state.balance,
            nonce: account_state.nonce,
        }))
    }

    pub fn get_account_state_by_acc_hash(
        &self,
        block_hash: BlockHash,
        account_hash: H256,
    ) -> Result<Option<AccountState>, StoreError> {
        let Some(state_trie) = self.state_trie(block_hash)? else {
            return Ok(None);
        };
        let Some(encoded_state) = state_trie.get(&account_hash.to_fixed_bytes().to_vec())? else {
            return Ok(None);
        };
        let account_state = AccountState::decode(&encoded_state)?;
        Ok(Some(account_state))
    }

    pub async fn add_block_header(
        &self,
        block_hash: BlockHash,
        block_header: BlockHeader,
    ) -> Result<(), StoreError> {
        self.engine.add_block_header(block_hash, block_header).await
    }

    pub async fn add_block_headers(
        &self,
        block_headers: Vec<BlockHeader>,
    ) -> Result<(), StoreError> {
        self.engine.add_block_headers(block_headers).await
    }

    pub fn get_block_header(
        &self,
        block_number: BlockNumber,
    ) -> Result<Option<BlockHeader>, StoreError> {
        let latest = self
            .latest_block_header
            .read()
            .map_err(|_| StoreError::LockError)?
            .clone();
        if block_number == latest.number {
            return Ok(Some(latest));
        }
        self.engine.get_block_header(block_number)
    }

    pub fn get_block_header_by_hash(
        &self,
        block_hash: BlockHash,
    ) -> Result<Option<BlockHeader>, StoreError> {
        {
            let latest = self
                .latest_block_header
                .read()
                .map_err(|_| StoreError::LockError)?;
            if block_hash == latest.hash() {
                return Ok(Some(latest.clone()));
            }
        }

        self.engine.get_block_header_by_hash(block_hash)
    }

    pub async fn get_block_body_by_hash(
        &self,
        block_hash: BlockHash,
    ) -> Result<Option<BlockBody>, StoreError> {
        self.engine.get_block_body_by_hash(block_hash).await
    }

    pub async fn add_block_body(
        &self,
        block_hash: BlockHash,
        block_body: BlockBody,
    ) -> Result<(), StoreError> {
        self.engine.add_block_body(block_hash, block_body).await
    }

    pub async fn get_block_body(
        &self,
        block_number: BlockNumber,
    ) -> Result<Option<BlockBody>, StoreError> {
        // FIXME (#4353)
        let latest = self
            .latest_block_header
            .read()
            .map_err(|_| StoreError::LockError)?
            .clone();
        if block_number == latest.number {
            // The latest may not be marked as canonical yet
            return self.engine.get_block_body_by_hash(latest.hash()).await;
        }
        self.engine.get_block_body(block_number).await
    }

    pub async fn remove_block(&self, block_number: BlockNumber) -> Result<(), StoreError> {
        self.engine.remove_block(block_number).await
    }

    pub async fn get_block_bodies(
        &self,
        from: BlockNumber,
        to: BlockNumber,
    ) -> Result<Vec<BlockBody>, StoreError> {
        self.engine.get_block_bodies(from, to).await
    }

    pub async fn get_block_bodies_by_hash(
        &self,
        hashes: Vec<BlockHash>,
    ) -> Result<Vec<BlockBody>, StoreError> {
        self.engine.get_block_bodies_by_hash(hashes).await
    }

    pub async fn add_pending_block(&self, block: Block) -> Result<(), StoreError> {
        info!("Adding block to pending: {}", block.hash());
        self.engine.add_pending_block(block).await
    }

    pub async fn get_pending_block(
        &self,
        block_hash: BlockHash,
    ) -> Result<Option<Block>, StoreError> {
        info!("get pending: {}", block_hash);
        self.engine.get_pending_block(block_hash).await
    }

    pub async fn add_block_number(
        &self,
        block_hash: BlockHash,
        block_number: BlockNumber,
    ) -> Result<(), StoreError> {
        self.engine
            .clone()
            .add_block_number(block_hash, block_number)
            .await
    }

    pub async fn get_block_number(
        &self,
        block_hash: BlockHash,
    ) -> Result<Option<BlockNumber>, StoreError> {
        self.engine.get_block_number(block_hash).await
    }

    pub async fn get_fork_id(&self) -> Result<ForkId, StoreError> {
        let chain_config = self.get_chain_config()?;
        let genesis_header = self
            .engine
            .get_block_header(0)?
            .ok_or(StoreError::MissingEarliestBlockNumber)?;
        let block_number = self.get_latest_block_number().await?;
        let block_header = self
            .get_block_header(block_number)?
            .ok_or(StoreError::MissingLatestBlockNumber)?;

        Ok(ForkId::new(
            chain_config,
            genesis_header,
            block_header.timestamp,
            block_number,
        ))
    }

    pub async fn get_transaction_location(
        &self,
        transaction_hash: H256,
    ) -> Result<Option<(BlockNumber, BlockHash, Index)>, StoreError> {
        self.engine.get_transaction_location(transaction_hash).await
    }

    pub async fn add_account_code(&self, code: Code) -> Result<(), StoreError> {
        self.engine.add_account_code(code).await
    }

    pub fn get_account_code(&self, code_hash: H256) -> Result<Option<Code>, StoreError> {
        self.engine.get_account_code(code_hash)
    }

    pub async fn get_code_by_account_address(
        &self,
        block_number: BlockNumber,
        address: Address,
    ) -> Result<Option<Code>, StoreError> {
        let Some(block_hash) = self.get_canonical_block_hash(block_number).await? else {
            return Ok(None);
        };
        let Some(state_trie) = self.state_trie(block_hash)? else {
            return Ok(None);
        };
        let hashed_address = hash_address(&address);
        let Some(encoded_state) = state_trie.get(&hashed_address)? else {
            return Ok(None);
        };
        let account_state = AccountState::decode(&encoded_state)?;
        self.get_account_code(account_state.code_hash)
    }

    pub async fn get_nonce_by_account_address(
        &self,
        block_number: BlockNumber,
        address: Address,
    ) -> Result<Option<u64>, StoreError> {
        let Some(block_hash) = self.get_canonical_block_hash(block_number).await? else {
            return Ok(None);
        };
        let Some(state_trie) = self.state_trie(block_hash)? else {
            return Ok(None);
        };
        let hashed_address = hash_address(&address);
        let Some(encoded_state) = state_trie.get(&hashed_address)? else {
            return Ok(None);
        };
        let account_state = AccountState::decode(&encoded_state)?;
        Ok(Some(account_state.nonce))
    }

    /// Applies account updates based on the block's latest storage state
    /// and returns the new state root after the updates have been applied.
    #[instrument(level = "trace", name = "Trie update", skip_all)]
    pub fn apply_account_updates_batch(
        &self,
        block_hash: BlockHash,
        account_updates: &[AccountUpdate],
    ) -> Result<Option<AccountUpdatesList>, StoreError> {
        let Some(state_trie) = self.state_trie(block_hash)? else {
            return Ok(None);
        };

        Ok(Some(self.apply_account_updates_from_trie_batch(
            state_trie,
            account_updates,
        )?))
    }

    pub fn apply_account_updates_from_trie_batch<'a>(
        &self,
        mut state_trie: Trie,
        account_updates: impl IntoIterator<Item = &'a AccountUpdate>,
    ) -> Result<AccountUpdatesList, StoreError> {
        let mut ret_storage_updates = Vec::new();
        let mut code_updates = Vec::new();
        let state_root = state_trie.hash_no_commit();
        for update in account_updates {
            let hashed_address = hash_address(&update.address);
            if update.removed {
                // Remove account from trie
                state_trie.remove(&hashed_address)?;
                continue;
            }
            // Add or update AccountState in the trie
            // Fetch current state or create a new state to be inserted
            let mut account_state = match state_trie.get(&hashed_address)? {
                Some(encoded_state) => AccountState::decode(&encoded_state)?,
                None => AccountState::default(),
            };
            if update.removed_storage {
                account_state.storage_root = *EMPTY_TRIE_HASH;
            }
            if let Some(info) = &update.info {
                account_state.nonce = info.nonce;
                account_state.balance = info.balance;
                account_state.code_hash = info.code_hash;
                // Store updated code in DB
                if let Some(code) = &update.code {
                    code_updates.push((info.code_hash, code.clone()));
                }
            }
            // Store the added storage in the account's storage trie and compute its new root
            if !update.added_storage.is_empty() {
                let mut storage_trie = self.engine.open_storage_trie(
                    H256::from_slice(&hashed_address),
                    account_state.storage_root,
                    state_root,
                )?;
                for (storage_key, storage_value) in &update.added_storage {
                    let hashed_key = hash_key(storage_key);
                    if storage_value.is_zero() {
                        storage_trie.remove(&hashed_key)?;
                    } else {
                        storage_trie.insert(hashed_key, storage_value.encode_to_vec())?;
                    }
                }
                let (storage_hash, storage_updates) =
                    storage_trie.collect_changes_since_last_hash();
                account_state.storage_root = storage_hash;
                ret_storage_updates.push((H256::from_slice(&hashed_address), storage_updates));
                storage_trie.commit()?;
            }
            state_trie.insert(hashed_address, account_state.encode_to_vec())?;
        }
        let (state_trie_hash, state_updates) = state_trie.collect_changes_since_last_hash();

        Ok(AccountUpdatesList {
            state_trie_hash,
            state_updates,
            storage_updates: ret_storage_updates,
            code_updates,
        })
    }

    /// Performs the same actions as apply_account_updates_from_trie
    ///  but also returns the used storage tries with witness recorded
    pub async fn apply_account_updates_from_trie_with_witness(
        &self,
        mut state_trie: Trie,
        account_updates: &[AccountUpdate],
        mut storage_tries: HashMap<Address, (TrieWitness, Trie)>,
    ) -> Result<(HashMap<Address, (TrieWitness, Trie)>, AccountUpdatesList), StoreError> {
        let mut ret_storage_updates = Vec::new();

        let mut code_updates = Vec::new();

        let state_root = state_trie.hash_no_commit();

        for update in account_updates.iter() {
            let hashed_address = hash_address(&update.address);

            if update.removed {
                // Remove account from trie
                state_trie.remove(&hashed_address)?;

                continue;
            }

            // Add or update AccountState in the trie
            // Fetch current state or create a new state to be inserted
            let mut account_state = match state_trie.get(&hashed_address)? {
                Some(encoded_state) => AccountState::decode(&encoded_state)?,
                None => AccountState::default(),
            };

            if update.removed_storage {
                account_state.storage_root = *EMPTY_TRIE_HASH;
            }

            if let Some(info) = &update.info {
                account_state.nonce = info.nonce;

                account_state.balance = info.balance;

                account_state.code_hash = info.code_hash;

                // Store updated code in DB
                if let Some(code) = &update.code {
                    code_updates.push((info.code_hash, code.clone()));
                }
            }

            // Store the added storage in the account's storage trie and compute its new root
            if !update.added_storage.is_empty() {
                let (_witness, storage_trie) = match storage_tries.entry(update.address) {
                    Entry::Occupied(value) => value.into_mut(),
                    Entry::Vacant(vacant) => {
                        let trie = self.engine.open_storage_trie(
                            H256::from_slice(&hashed_address),
                            account_state.storage_root,
                            state_root,
                        )?;
                        vacant.insert(TrieLogger::open_trie(trie))
                    }
                };

                for (storage_key, storage_value) in &update.added_storage {
                    let hashed_key = hash_key(storage_key);

                    if storage_value.is_zero() {
                        storage_trie.remove(&hashed_key)?;
                    } else {
                        storage_trie.insert(hashed_key, storage_value.encode_to_vec())?;
                    }
                }

                let (storage_hash, storage_updates) =
                    storage_trie.collect_changes_since_last_hash();

                account_state.storage_root = storage_hash;

                ret_storage_updates.push((H256::from_slice(&hashed_address), storage_updates));
            }

            state_trie.insert(hashed_address, account_state.encode_to_vec())?;
        }

        let (state_trie_hash, state_updates) = state_trie.collect_changes_since_last_hash();

        let account_updates_list = AccountUpdatesList {
            state_trie_hash,
            state_updates,
            storage_updates: ret_storage_updates,
            code_updates,
        };

        Ok((storage_tries, account_updates_list))
    }

    /// Adds all genesis accounts and returns the genesis block's state_root
    pub async fn setup_genesis_state_trie(
        &self,
        genesis_accounts: BTreeMap<Address, GenesisAccount>,
    ) -> Result<H256, StoreError> {
        let mut nodes = HashMap::new();
        let mut genesis_state_trie = self.engine.open_direct_state_trie(*EMPTY_TRIE_HASH)?;
        for (address, account) in genesis_accounts {
            let hashed_address = hash_address(&address);
            // Store account code (as this won't be stored in the trie)
            let code = Code::from_bytecode(account.code);
            let code_hash = code.hash;
            self.add_account_code(code).await?;
            // Store the account's storage in a clean storage trie and compute its root
            let mut storage_trie = self
                .engine
                .open_direct_storage_trie(H256::from_slice(&hashed_address), *EMPTY_TRIE_HASH)?;
            for (storage_key, storage_value) in account.storage {
                if !storage_value.is_zero() {
                    let hashed_key = hash_key(&H256(storage_key.to_big_endian()));
                    storage_trie.insert(hashed_key, storage_value.encode_to_vec())?;
                }
            }
            let (storage_root, new_nodes) = storage_trie.collect_changes_since_last_hash();
            nodes.insert(H256::from_slice(&hashed_address), new_nodes);
            // Add account to trie
            let account_state = AccountState {
                nonce: account.nonce,
                balance: account.balance,
                storage_root,
                code_hash,
            };
            genesis_state_trie.insert(hashed_address, account_state.encode_to_vec())?;
        }
        let (state_root, state_nodes) = genesis_state_trie.collect_changes_since_last_hash();

        // TODO: replace this with a Store method
        genesis_state_trie.db().put_batch(
            nodes
                .into_iter()
                .flat_map(|(account_hash, nodes)| {
                    nodes
                        .into_iter()
                        .map(move |(path, node)| (apply_prefix(Some(account_hash), path), node))
                })
                .chain(state_nodes)
                .collect(),
        )?;
        Ok(state_root)
    }

    pub async fn add_receipt(
        &self,
        block_hash: BlockHash,
        index: Index,
        receipt: Receipt,
    ) -> Result<(), StoreError> {
        self.engine.add_receipt(block_hash, index, receipt).await
    }

    pub async fn add_receipts(
        &self,
        block_hash: BlockHash,
        receipts: Vec<Receipt>,
    ) -> Result<(), StoreError> {
        self.engine.add_receipts(block_hash, receipts).await
    }

    /// Obtain receipt for a canonical block represented by the block number.
    pub async fn get_receipt(
        &self,
        block_number: BlockNumber,
        index: Index,
    ) -> Result<Option<Receipt>, StoreError> {
        // FIXME (#4353)
        let Some(block_hash) = self.get_canonical_block_hash(block_number).await? else {
            return Ok(None);
        };
        self.engine.get_receipt(block_hash, index).await
    }

    pub async fn add_block(&self, block: Block) -> Result<(), StoreError> {
        self.add_blocks(vec![block]).await
    }

    pub async fn add_blocks(&self, blocks: Vec<Block>) -> Result<(), StoreError> {
        self.engine.add_blocks(blocks).await
    }

    pub async fn add_initial_state(&self, genesis: Genesis) -> Result<(), StoreError> {
        debug!("Storing initial state from genesis");

        // Obtain genesis block
        let genesis_block = genesis.get_block();
        let genesis_block_number = genesis_block.header.number;

        let genesis_hash = genesis_block.hash();

        // Set chain config
        self.set_chain_config(&genesis.config).await?;

        if let Some(number) = self.engine.get_latest_block_number().await? {
            *self
                .latest_block_header
                .write()
                .map_err(|_| StoreError::LockError)? = self
                .engine
                .get_block_header(number)?
                .ok_or_else(|| StoreError::MissingLatestBlockNumber)?;
        }

        match self.engine.get_block_header(genesis_block_number)? {
            Some(header) if header.hash() == genesis_hash => {
                info!("Received genesis file matching a previously stored one, nothing to do");
                return Ok(());
            }
            Some(_) => {
                error!(
                    "The chain configuration stored in the database is incompatible with the provided configuration. If you intended to switch networks, choose another datadir or clear the database (e.g., run `ethrex removedb`) and try again."
                );
                return Err(StoreError::IncompatibleChainConfig);
            }
            None => {
                self.engine
                    .add_block_header(genesis_hash, genesis_block.header.clone())
                    .await?
            }
        }
        // Store genesis accounts
        // TODO: Should we use this root instead of computing it before the block hash check?
        let genesis_state_root = self.setup_genesis_state_trie(genesis.alloc).await?;
        debug_assert_eq!(genesis_state_root, genesis_block.header.state_root);

        // Store genesis block
        info!(hash = %genesis_hash, "Storing genesis block");

        self.add_block(genesis_block).await?;
        self.update_earliest_block_number(genesis_block_number)
            .await?;
        self.forkchoice_update(None, genesis_block_number, genesis_hash, None, None)
            .await?;
        Ok(())
    }

    pub async fn load_initial_state(&self) -> Result<(), StoreError> {
        info!("Loading initial state from DB");
        let Some(number) = self.engine.get_latest_block_number().await? else {
            return Err(StoreError::MissingLatestBlockNumber);
        };
        let latest_block_header = self
            .engine
            .get_block_header(number)?
            .ok_or_else(|| StoreError::Custom("latest block header is missing".to_string()))?;
        *self
            .latest_block_header
            .write()
            .map_err(|_| StoreError::LockError)? = latest_block_header;
        Ok(())
    }

    pub async fn get_transaction_by_hash(
        &self,
        transaction_hash: H256,
    ) -> Result<Option<Transaction>, StoreError> {
        self.engine.get_transaction_by_hash(transaction_hash).await
    }

    pub async fn get_transaction_by_location(
        &self,
        block_hash: BlockHash,
        index: Index,
    ) -> Result<Option<Transaction>, StoreError> {
        self.engine
            .get_transaction_by_location(block_hash, index)
            .await
    }

    pub async fn get_block_by_hash(&self, block_hash: H256) -> Result<Option<Block>, StoreError> {
        self.engine.get_block_by_hash(block_hash).await
    }

    pub async fn get_block_by_number(
        &self,
        block_number: BlockNumber,
    ) -> Result<Option<Block>, StoreError> {
        self.engine.get_block_by_number(block_number).await
    }

    pub async fn get_storage_at(
        &self,
        block_number: BlockNumber,
        address: Address,
        storage_key: H256,
    ) -> Result<Option<U256>, StoreError> {
        match self.get_canonical_block_hash(block_number).await? {
            Some(block_hash) => self.get_storage_at_hash(block_hash, address, storage_key),
            None => Ok(None),
        }
    }

    pub fn get_storage_at_hash(
        &self,
        block_hash: BlockHash,
        address: Address,
        storage_key: H256,
    ) -> Result<Option<U256>, StoreError> {
        let Some(storage_trie) = self.storage_trie(block_hash, address)? else {
            return Ok(None);
        };
        let hashed_key = hash_key(&storage_key);
        storage_trie
            .get(&hashed_key)?
            .map(|rlp| U256::decode(&rlp).map_err(StoreError::RLPDecode))
            .transpose()
    }

    pub async fn set_chain_config(&self, chain_config: &ChainConfig) -> Result<(), StoreError> {
        *self
            .chain_config
            .write()
            .map_err(|_| StoreError::LockError)? = *chain_config;
        self.engine.set_chain_config(chain_config).await
    }

    pub fn get_chain_config(&self) -> Result<ChainConfig, StoreError> {
        Ok(*self
            .chain_config
            .read()
            .map_err(|_| StoreError::LockError)?)
    }

    pub async fn update_earliest_block_number(
        &self,
        block_number: BlockNumber,
    ) -> Result<(), StoreError> {
        self.engine.update_earliest_block_number(block_number).await
    }

    pub async fn get_earliest_block_number(&self) -> Result<BlockNumber, StoreError> {
        self.engine
            .get_earliest_block_number()
            .await?
            .ok_or(StoreError::MissingEarliestBlockNumber)
    }

    pub async fn get_finalized_block_number(&self) -> Result<Option<BlockNumber>, StoreError> {
        self.engine.get_finalized_block_number().await
    }

    pub async fn get_safe_block_number(&self) -> Result<Option<BlockNumber>, StoreError> {
        self.engine.get_safe_block_number().await
    }

    pub async fn get_latest_block_number(&self) -> Result<BlockNumber, StoreError> {
        Ok(self
            .latest_block_header
            .read()
            .map_err(|_| StoreError::LockError)?
            .number)
    }

    pub async fn update_pending_block_number(
        &self,
        block_number: BlockNumber,
    ) -> Result<(), StoreError> {
        self.engine.update_pending_block_number(block_number).await
    }

    pub async fn get_pending_block_number(&self) -> Result<Option<BlockNumber>, StoreError> {
        self.engine.get_pending_block_number().await
    }

    pub async fn get_canonical_block_hash(
        &self,
        block_number: BlockNumber,
    ) -> Result<Option<BlockHash>, StoreError> {
        {
            let last = self
                .latest_block_header
                .read()
                .map_err(|_| StoreError::LockError)?;
            if last.number == block_number {
                return Ok(Some(last.hash()));
            }
        }
        self.engine.get_canonical_block_hash(block_number).await
    }

    pub async fn get_latest_canonical_block_hash(&self) -> Result<Option<BlockHash>, StoreError> {
        Ok(Some(
            self.latest_block_header
                .read()
                .map_err(|_| StoreError::LockError)?
                .hash(),
        ))
    }

    /// Updates the canonical chain.
    /// Inserts new canonical blocks, removes blocks beyond the new head,
    /// and updates the head, safe, and finalized block pointers.
    /// All operations are performed in a single database transaction.
    pub async fn forkchoice_update(
        &self,
        new_canonical_blocks: Option<Vec<(BlockNumber, BlockHash)>>,
        head_number: BlockNumber,
        head_hash: BlockHash,
        safe: Option<BlockNumber>,
        finalized: Option<BlockNumber>,
    ) -> Result<(), StoreError> {
        // Updates first the latest_block_header
        // to avoid nonce inconsistencies #3927.
        *self
            .latest_block_header
            .write()
            .map_err(|_| StoreError::LockError)? = self
            .engine
            .get_block_header_by_hash(head_hash)?
            .ok_or_else(|| StoreError::MissingLatestBlockNumber)?;
        self.engine
            .forkchoice_update(
                new_canonical_blocks,
                head_number,
                head_hash,
                safe,
                finalized,
            )
            .await?;

        Ok(())
    }

    /// Obtain the storage trie for the given block
    pub fn state_trie(&self, block_hash: BlockHash) -> Result<Option<Trie>, StoreError> {
        let Some(header) = self.get_block_header_by_hash(block_hash)? else {
            return Ok(None);
        };
        Ok(Some(self.engine.open_state_trie(header.state_root)?))
    }

    /// Obtain the storage trie for the given account on the given block
    pub fn storage_trie(
        &self,
        block_hash: BlockHash,
        address: Address,
    ) -> Result<Option<Trie>, StoreError> {
        let Some(header) = self.get_block_header_by_hash(block_hash)? else {
            return Ok(None);
        };
        // Fetch Account from state_trie
        let Some(state_trie) = self.state_trie(block_hash)? else {
            return Ok(None);
        };
        let hashed_address = hash_address(&address);
        let Some(encoded_account) = state_trie.get(&hashed_address)? else {
            return Ok(None);
        };
        let account = AccountState::decode(&encoded_account)?;
        // Open storage_trie
        let storage_root = account.storage_root;
        Ok(Some(self.engine.open_storage_trie(
            H256::from_slice(&hashed_address),
            storage_root,
            header.state_root,
        )?))
    }

    pub async fn get_account_state(
        &self,
        block_number: BlockNumber,
        address: Address,
    ) -> Result<Option<AccountState>, StoreError> {
        let Some(block_hash) = self.get_canonical_block_hash(block_number).await? else {
            return Ok(None);
        };
        let Some(state_trie) = self.state_trie(block_hash)? else {
            return Ok(None);
        };
        get_account_state_from_trie(&state_trie, address)
    }

    pub fn get_account_state_by_hash(
        &self,
        block_hash: BlockHash,
        address: Address,
    ) -> Result<Option<AccountState>, StoreError> {
        let Some(state_trie) = self.state_trie(block_hash)? else {
            return Ok(None);
        };
        self.get_account_state_from_trie(&state_trie, address)
    }

    pub fn get_account_state_from_trie(
        &self,
        state_trie: &Trie,
        address: Address,
    ) -> Result<Option<AccountState>, StoreError> {
        let hashed_address = hash_address(&address);
        let Some(encoded_state) = state_trie.get(&hashed_address)? else {
            return Ok(None);
        };
        Ok(Some(AccountState::decode(&encoded_state)?))
    }

    /// Constructs a merkle proof for the given account address against a given state.
    /// If storage_keys are provided, also constructs the storage proofs for those keys.
    ///
    /// Returns `None` if the state trie is missing, otherwise returns the proof.
    pub async fn get_account_proof(
        &self,
        state_root: H256,
        address: Address,
        storage_keys: &[H256],
    ) -> Result<Option<AccountProof>, StoreError> {
        // TODO: check state root
        // let Some(state_trie) = self.open_state_trie(state_trie)? else {
        //     return Ok(None);
        // };
        let state_trie = self.open_state_trie(state_root)?;
        let hashed_address = hash_address_fixed(&address);
        let address_path = hashed_address.0.to_vec();
        let proof = state_trie.get_proof(&address_path)?;
        let account_opt = state_trie
            .get(&address_path)?
            .map(|encoded_state| AccountState::decode(&encoded_state))
            .transpose()?;

        let mut storage_proof = Vec::with_capacity(storage_keys.len());

        if let Some(account) = &account_opt {
            let storage_trie = self.engine.open_storage_trie(
                hashed_address,
                account.storage_root,
                state_trie.hash_no_commit(),
            )?;

            for key in storage_keys {
                let hashed_key = hash_key(key);
                let proof = storage_trie.get_proof(&hashed_key)?;
                let value = storage_trie
                    .get(&hashed_key)?
                    .map(|rlp| U256::decode(&rlp).map_err(StoreError::RLPDecode))
                    .transpose()?
                    .unwrap_or_default();

                let slot_proof = StorageSlotProof {
                    proof,
                    key: *key,
                    value,
                };
                storage_proof.push(slot_proof);
            }
        } else {
            storage_proof.extend(storage_keys.iter().map(|key| StorageSlotProof {
                proof: Vec::new(),
                key: *key,
                value: U256::zero(),
            }));
        }
        let account = account_opt.unwrap_or_default();
        let account_proof = AccountProof {
            proof,
            account,
            storage_proof,
        };
        Ok(Some(account_proof))
    }

    // Returns an iterator across all accounts in the state trie given by the state_root
    // Does not check that the state_root is valid
    pub fn iter_accounts_from(
        &self,
        state_root: H256,
        starting_address: H256,
    ) -> Result<impl Iterator<Item = (H256, AccountState)>, StoreError> {
        let mut iter = self.engine.open_locked_state_trie(state_root)?.into_iter();
        iter.advance(starting_address.0.to_vec())?;
        Ok(iter.content().map_while(|(path, value)| {
            Some((H256::from_slice(&path), AccountState::decode(&value).ok()?))
        }))
    }

    // Returns an iterator across all accounts in the state trie given by the state_root
    // Does not check that the state_root is valid
    pub fn iter_accounts(
        &self,
        state_root: H256,
    ) -> Result<impl Iterator<Item = (H256, AccountState)>, StoreError> {
        self.iter_accounts_from(state_root, H256::zero())
    }

    // Returns an iterator across all accounts in the state trie given by the state_root
    // Does not check that the state_root is valid
    pub fn iter_storage_from(
        &self,
        state_root: H256,
        hashed_address: H256,
        starting_slot: H256,
    ) -> Result<Option<impl Iterator<Item = (H256, U256)>>, StoreError> {
        let state_trie = self.engine.open_locked_state_trie(state_root)?;
        let Some(account_rlp) = state_trie.get(&hashed_address.as_bytes().to_vec())? else {
            return Ok(None);
        };
        let storage_root = AccountState::decode(&account_rlp)?.storage_root;
        let mut iter = self
            .engine
            .open_locked_storage_trie(hashed_address, storage_root, state_root)?
            .into_iter();
        iter.advance(starting_slot.0.to_vec())?;
        Ok(Some(iter.content().map_while(|(path, value)| {
            Some((H256::from_slice(&path), U256::decode(&value).ok()?))
        })))
    }

    // Returns an iterator across all accounts in the state trie given by the state_root
    // Does not check that the state_root is valid
    pub fn iter_storage(
        &self,
        state_root: H256,
        hashed_address: H256,
    ) -> Result<Option<impl Iterator<Item = (H256, U256)>>, StoreError> {
        self.iter_storage_from(state_root, hashed_address, H256::zero())
    }

    pub fn get_account_range_proof(
        &self,
        state_root: H256,
        starting_hash: H256,
        last_hash: Option<H256>,
    ) -> Result<Vec<Vec<u8>>, StoreError> {
        let state_trie = self.engine.open_state_trie(state_root)?;
        let mut proof = state_trie.get_proof(&starting_hash.as_bytes().to_vec())?;
        if let Some(last_hash) = last_hash {
            proof.extend_from_slice(&state_trie.get_proof(&last_hash.as_bytes().to_vec())?);
        }
        Ok(proof)
    }

    pub fn get_storage_range_proof(
        &self,
        state_root: H256,
        hashed_address: H256,
        starting_hash: H256,
        last_hash: Option<H256>,
    ) -> Result<Option<Vec<Vec<u8>>>, StoreError> {
        let state_trie = self.engine.open_state_trie(state_root)?;
        let Some(account_rlp) = state_trie.get(&hashed_address.as_bytes().to_vec())? else {
            return Ok(None);
        };
        let storage_root = AccountState::decode(&account_rlp)?.storage_root;
        let storage_trie =
            self.engine
                .open_storage_trie(hashed_address, storage_root, state_root)?;
        let mut proof = storage_trie.get_proof(&starting_hash.as_bytes().to_vec())?;
        if let Some(last_hash) = last_hash {
            proof.extend_from_slice(&storage_trie.get_proof(&last_hash.as_bytes().to_vec())?);
        }
        Ok(Some(proof))
    }

    /// Receives the root of the state trie and a list of paths where the first path will correspond to a path in the state trie
    /// (aka a hashed account address) and the following paths will be paths in the account's storage trie (aka hashed storage keys)
    /// If only one hash (account) is received, then the state trie node containing the account will be returned.
    /// If more than one hash is received, then the storage trie nodes where each storage key is stored will be returned
    /// For more information check out snap capability message [`GetTrieNodes`](https://github.com/ethereum/devp2p/blob/master/caps/snap.md#gettrienodes-0x06)
    /// The paths can be either full paths (hash) or partial paths (compact-encoded nibbles), if a partial path is given for the account this method will not return storage nodes for it
    pub fn get_trie_nodes(
        &self,
        state_root: H256,
        paths: Vec<Vec<u8>>,
        byte_limit: u64,
    ) -> Result<Vec<Vec<u8>>, StoreError> {
        let Some(account_path) = paths.first() else {
            return Ok(vec![]);
        };
        let state_trie = self.engine.open_state_trie(state_root)?;
        // State Trie Nodes Request
        if paths.len() == 1 {
            // Fetch state trie node
            let node = state_trie.get_node(account_path)?;
            return Ok(vec![node]);
        }
        // Storage Trie Nodes Request
        let Some(account_state) = state_trie
            .get(account_path)?
            .map(|ref rlp| AccountState::decode(rlp))
            .transpose()?
        else {
            return Ok(vec![]);
        };
        // We can't access the storage trie without the account's address hash
        let Ok(hashed_address) = account_path.clone().try_into().map(H256) else {
            return Ok(vec![]);
        };
        let storage_trie = self.engine.open_storage_trie(
            hashed_address,
            account_state.storage_root,
            state_root,
        )?;
        // Fetch storage trie nodes
        let mut nodes = vec![];
        let mut bytes_used = 0;
        for path in paths.iter().skip(1) {
            if bytes_used >= byte_limit {
                break;
            }
            let node = storage_trie.get_node(path)?;
            bytes_used += node.len() as u64;
            nodes.push(node);
        }
        Ok(nodes)
    }

    pub async fn get_receipts_for_block(
        &self,
        block_hash: &BlockHash,
    ) -> Result<Vec<Receipt>, StoreError> {
        self.engine.get_receipts_for_block(block_hash).await
    }

    /// Creates a new state trie with an empty state root, for testing purposes only
    pub fn new_state_trie_for_test(&self) -> Result<Trie, StoreError> {
        self.engine.open_state_trie(*EMPTY_TRIE_HASH)
    }

    // Methods exclusive for trie management during snap-syncing

    /// Obtain a state trie from the given state root.
    /// Doesn't check if the state root is valid
    pub fn open_state_trie(&self, state_root: H256) -> Result<Trie, StoreError> {
        self.engine.open_state_trie(state_root)
    }

    /// Obtain a read-locked state trie from the given state root.
    /// Doesn't check if the state root is valid
    pub fn open_locked_state_trie(&self, state_root: H256) -> Result<Trie, StoreError> {
        self.engine.open_locked_state_trie(state_root)
    }

    pub fn open_direct_storage_trie(&self, addr: H256, root: H256) -> Result<Trie, StoreError> {
        self.engine.open_direct_storage_trie(addr, root)
    }

    pub fn open_direct_state_trie(&self, root: H256) -> Result<Trie, StoreError> {
        self.engine.open_direct_state_trie(root)
    }

    /// Obtain a storage trie from the given address and storage_root.
    /// Doesn't check if the account is stored
    pub fn open_storage_trie(
        &self,
        account_hash: H256,
        storage_root: H256,
        state_root: H256,
    ) -> Result<Trie, StoreError> {
        self.engine
            .open_storage_trie(account_hash, storage_root, state_root)
    }

    /// Obtain a read-locked storage trie from the given address and storage_root.
    /// Doesn't check if the account is stored
    pub fn open_locked_storage_trie(
        &self,
        account_hash: H256,
        storage_root: H256,
        state_root: H256,
    ) -> Result<Trie, StoreError> {
        self.engine
            .open_locked_storage_trie(account_hash, storage_root, state_root)
    }

    pub fn has_state_root(&self, state_root: H256) -> Result<bool, StoreError> {
        // Empty state trie is always available
        if state_root == *EMPTY_TRIE_HASH {
            return Ok(true);
        }
        let trie = self.engine.open_state_trie(state_root)?;
        // NOTE: here we hash the root because the trie doesn't check the state root is correct
        let Some(root) = trie.db().get(Nibbles::default())? else {
            return Ok(false);
        };
        let root_hash = ethrex_trie::Node::decode(&root)?.compute_hash().finalize();
        Ok(state_root == root_hash)
    }

    /// Sets the hash of the last header downloaded during a snap sync
    pub async fn set_header_download_checkpoint(
        &self,
        block_hash: BlockHash,
    ) -> Result<(), StoreError> {
        self.engine.set_header_download_checkpoint(block_hash).await
    }

    /// Gets the hash of the last header downloaded during a snap sync
    pub async fn get_header_download_checkpoint(&self) -> Result<Option<BlockHash>, StoreError> {
        self.engine.get_header_download_checkpoint().await
    }

    /// Sets the last key fetched from the state trie being fetched during snap sync
    pub async fn set_state_trie_key_checkpoint(
        &self,
        last_keys: [H256; STATE_TRIE_SEGMENTS],
    ) -> Result<(), StoreError> {
        self.engine.set_state_trie_key_checkpoint(last_keys).await
    }

    /// Gets the last key fetched from the state trie being fetched during snap sync
    pub async fn get_state_trie_key_checkpoint(
        &self,
    ) -> Result<Option<[H256; STATE_TRIE_SEGMENTS]>, StoreError> {
        self.engine.get_state_trie_key_checkpoint().await
    }

    /// Sets the state trie paths in need of healing
    pub async fn set_state_heal_paths(
        &self,
        paths: Vec<(Nibbles, H256)>,
    ) -> Result<(), StoreError> {
        self.engine.set_state_heal_paths(paths).await
    }

    /// Gets the state trie paths in need of healing
    pub async fn get_state_heal_paths(&self) -> Result<Option<Vec<(Nibbles, H256)>>, StoreError> {
        self.engine.get_state_heal_paths().await
    }

    /// Set the latest root of the rebuilt state trie and the last downloaded hashes from each segment
    pub async fn set_state_trie_rebuild_checkpoint(
        &self,
        checkpoint: (H256, [H256; STATE_TRIE_SEGMENTS]),
    ) -> Result<(), StoreError> {
        self.engine
            .set_state_trie_rebuild_checkpoint(checkpoint)
            .await
    }

    /// Get the latest root of the rebuilt state trie and the last downloaded hashes from each segment
    pub async fn get_state_trie_rebuild_checkpoint(
        &self,
    ) -> Result<Option<(H256, [H256; STATE_TRIE_SEGMENTS])>, StoreError> {
        self.engine.get_state_trie_rebuild_checkpoint().await
    }

    /// Set the accont hashes and roots of the storage tries awaiting rebuild
    pub async fn set_storage_trie_rebuild_pending(
        &self,
        pending: Vec<(H256, H256)>,
    ) -> Result<(), StoreError> {
        self.engine.set_storage_trie_rebuild_pending(pending).await
    }

    /// Get the accont hashes and roots of the storage tries awaiting rebuild
    pub async fn get_storage_trie_rebuild_pending(
        &self,
    ) -> Result<Option<Vec<(H256, H256)>>, StoreError> {
        self.engine.get_storage_trie_rebuild_pending().await
    }

    /// Clears all checkpoint data created during the last snap sync
    pub async fn clear_snap_state(&self) -> Result<(), StoreError> {
        self.engine.clear_snap_state().await
    }

    /// Fetches the latest valid ancestor for a block that was previously marked as invalid
    /// Returns None if the block was never marked as invalid
    pub async fn get_latest_valid_ancestor(
        &self,
        block: BlockHash,
    ) -> Result<Option<BlockHash>, StoreError> {
        self.engine.get_latest_valid_ancestor(block).await
    }

    /// Marks a block as invalid and sets its latest valid ancestor
    pub async fn set_latest_valid_ancestor(
        &self,
        bad_block: BlockHash,
        latest_valid: BlockHash,
    ) -> Result<(), StoreError> {
        self.engine
            .set_latest_valid_ancestor(bad_block, latest_valid)
            .await
    }

    /// Takes a block hash and returns an iterator to its ancestors. Block headers are returned
    /// in reverse order, starting from the given block and going up to the genesis block.
    pub fn ancestors(&self, block_hash: BlockHash) -> AncestorIterator {
        AncestorIterator {
            store: self.clone(),
            next_hash: block_hash,
        }
    }

    /// Get the canonical block hash for a given block number.
    pub fn get_canonical_block_hash_sync(
        &self,
        block_number: BlockNumber,
    ) -> Result<Option<BlockHash>, StoreError> {
        {
            let last = self
                .latest_block_header
                .read()
                .map_err(|_| StoreError::LockError)?;
            if last.number == block_number {
                return Ok(Some(last.hash()));
            }
        }
        self.engine.get_canonical_block_hash_sync(block_number)
    }

    /// Checks if a given block belongs to the current canonical chain. Returns false if the block is not known
    pub fn is_canonical_sync(&self, block_hash: BlockHash) -> Result<bool, StoreError> {
        let Some(block_number) = self.engine.get_block_number_sync(block_hash)? else {
            return Ok(false);
        };
        Ok(self
            .get_canonical_block_hash_sync(block_number)?
            .is_some_and(|h| h == block_hash))
    }

    /// CAUTION: This method writes directly to the underlying database, bypassing any caching layer.
    /// For updating the state after block execution, use [`Self::store_block_updates`].
    pub async fn write_storage_trie_nodes_batch(
        &self,
        storage_trie_nodes: StorageUpdates,
    ) -> Result<(), StoreError> {
        self.engine
            .write_storage_trie_nodes_batch(storage_trie_nodes)
            .await
    }

    pub async fn write_account_code_batch(
        &self,
        account_codes: Vec<(H256, Code)>,
    ) -> Result<(), StoreError> {
        self.engine.write_account_code_batch(account_codes).await
    }

    /// Add a batch of headers downloaded during fullsync
    pub async fn add_fullsync_batch(&self, headers: Vec<BlockHeader>) -> Result<(), StoreError> {
        self.engine.add_fullsync_batch(headers).await
    }

    /// Read a batch of headers downloaded during fullsync
    pub async fn read_fullsync_batch(
        &self,
        start: BlockNumber,
        limit: u64,
    ) -> Result<Vec<BlockHeader>, StoreError> {
        self.engine.read_fullsync_batch(start, limit).await
    }

    /// Clear all headers downloaded during fullsync
    pub async fn clear_fullsync_headers(&self) -> Result<(), StoreError> {
        self.engine.clear_fullsync_headers().await
    }

    pub fn generate_flatkeyvalue(&self) -> Result<(), StoreError> {
        self.engine.generate_flatkeyvalue()
    }

    pub async fn create_checkpoint(&self, path: impl AsRef<Path>) -> Result<(), StoreError> {
        self.engine.create_checkpoint(path.as_ref()).await
    }
}

pub struct AccountProof {
    pub proof: Vec<NodeRLP>,
    pub account: AccountState,
    pub storage_proof: Vec<StorageSlotProof>,
}

pub struct StorageSlotProof {
    pub proof: Vec<NodeRLP>,
    pub key: H256,
    pub value: U256,
}

fn get_account_state_from_trie(
    state_trie: &Trie,
    address: Address,
) -> Result<Option<AccountState>, StoreError> {
    let hashed_address = hash_address(&address);
    let Some(encoded_state) = state_trie.get(&hashed_address)? else {
        return Ok(None);
    };
    Ok(Some(AccountState::decode(&encoded_state)?))
}

pub struct AncestorIterator {
    store: Store,
    next_hash: BlockHash,
}

impl Iterator for AncestorIterator {
    type Item = Result<(BlockHash, BlockHeader), StoreError>;

    fn next(&mut self) -> Option<Self::Item> {
        let next_hash = self.next_hash;
        match self.store.get_block_header_by_hash(next_hash) {
            Ok(Some(header)) => {
                let ret_hash = self.next_hash;
                self.next_hash = header.parent_hash;
                Some(Ok((ret_hash, header)))
            }
            Ok(None) => None,
            Err(e) => Some(Err(e)),
        }
    }
}

pub fn hash_address(address: &Address) -> Vec<u8> {
    Keccak256::new_with_prefix(address.to_fixed_bytes())
        .finalize()
        .to_vec()
}

fn hash_address_fixed(address: &Address) -> H256 {
    H256(
        Keccak256::new_with_prefix(address.to_fixed_bytes())
            .finalize()
            .into(),
    )
}

pub fn hash_key(key: &H256) -> Vec<u8> {
    Keccak256::new_with_prefix(key.to_fixed_bytes())
        .finalize()
        .to_vec()
}

#[cfg(test)]
mod tests {
    use bytes::Bytes;
    use ethereum_types::{H256, U256};
    use ethrex_common::{
        Bloom, H160,
        constants::EMPTY_KECCACK_HASH,
        types::{Transaction, TxType},
    };
    use ethrex_rlp::decode::RLPDecode;
    use std::{fs, str::FromStr};

    use super::*;

    #[tokio::test]
    async fn test_in_memory_store() {
        test_store_suite(EngineType::InMemory).await;
    }

    #[cfg(feature = "rocksdb")]
    #[tokio::test]
    async fn test_rocksdb_store() {
        test_store_suite(EngineType::RocksDB).await;
    }

    // Creates an empty store, runs the test and then removes the store (if needed)
    async fn run_test<F, Fut>(test_func: F, engine_type: EngineType)
    where
        F: FnOnce(Store) -> Fut,
        Fut: std::future::Future<Output = ()>,
    {
        let nonce: u64 = H256::random().to_low_u64_be();
        let path = format!("store-test-db-{nonce}");
        // Remove preexistent DBs in case of a failed previous test
        if !matches!(engine_type, EngineType::InMemory) {
            remove_test_dbs(&path);
        };
        // Build a new store
        let store = Store::new(&path, engine_type).expect("Failed to create test db");
        // Run the test
        test_func(store).await;
        // Remove store (if needed)
        if !matches!(engine_type, EngineType::InMemory) {
            remove_test_dbs(&path);
        };
    }

    async fn test_store_suite(engine_type: EngineType) {
        run_test(test_store_block, engine_type).await;
        run_test(test_store_block_number, engine_type).await;
        run_test(test_store_block_receipt, engine_type).await;
        run_test(test_store_account_code, engine_type).await;
        run_test(test_store_block_tags, engine_type).await;
        run_test(test_chain_config_storage, engine_type).await;
        run_test(test_genesis_block, engine_type).await;
        run_test(test_iter_accounts, engine_type).await;
        run_test(test_iter_storage, engine_type).await;
    }

    async fn test_iter_accounts(store: Store) {
        let mut accounts: Vec<_> = (0u64..1_000)
            .map(|i| {
                (
                    H256(Keccak256::digest(i.to_be_bytes()).into()),
                    AccountState {
                        nonce: 2 * i,
                        balance: U256::from(3 * i),
                        code_hash: *EMPTY_KECCACK_HASH,
                        storage_root: *EMPTY_TRIE_HASH,
                    },
                )
            })
            .collect();
        accounts.sort_by_key(|a| a.0);
        let mut trie = store.open_direct_state_trie(*EMPTY_TRIE_HASH).unwrap();
        for (address, state) in &accounts {
            trie.insert(address.0.to_vec(), state.encode_to_vec())
                .unwrap();
        }
        let state_root = trie.hash().unwrap();
        let pivot = H256::random();
        let pos = accounts.partition_point(|(key, _)| key < &pivot);
        let account_iter = store.iter_accounts_from(state_root, pivot).unwrap();
        for (expected, actual) in std::iter::zip(accounts.drain(pos..), account_iter) {
            assert_eq!(expected, actual);
        }
    }

    async fn test_iter_storage(store: Store) {
        let address = H256(Keccak256::digest(12345u64.to_be_bytes()).into());
        let mut slots: Vec<_> = (0u64..1_000)
            .map(|i| {
                (
                    H256(Keccak256::digest(i.to_be_bytes()).into()),
                    U256::from(2 * i),
                )
            })
            .collect();
        slots.sort_by_key(|a| a.0);
        let mut trie = store
            .open_direct_storage_trie(address, *EMPTY_TRIE_HASH)
            .unwrap();
        for (slot, value) in &slots {
            trie.insert(slot.0.to_vec(), value.encode_to_vec()).unwrap();
        }
        let storage_root = trie.hash().unwrap();
        let mut trie = store.open_direct_state_trie(*EMPTY_TRIE_HASH).unwrap();
        trie.insert(
            address.0.to_vec(),
            AccountState {
                nonce: 1,
                balance: U256::zero(),
                storage_root,
                code_hash: *EMPTY_KECCACK_HASH,
            }
            .encode_to_vec(),
        )
        .unwrap();
        let state_root = trie.hash().unwrap();
        let pivot = H256::random();
        let pos = slots.partition_point(|(key, _)| key < &pivot);
        let storage_iter = store
            .iter_storage_from(state_root, address, pivot)
            .unwrap()
            .unwrap();
        for (expected, actual) in std::iter::zip(slots.drain(pos..), storage_iter) {
            assert_eq!(expected, actual);
        }
    }

    async fn test_genesis_block(store: Store) {
        const GENESIS_KURTOSIS: &str = include_str!("../../fixtures/genesis/kurtosis.json");
        const GENESIS_HIVE: &str = include_str!("../../fixtures/genesis/hive.json");
        assert_ne!(GENESIS_KURTOSIS, GENESIS_HIVE);
        let genesis_kurtosis: Genesis =
            serde_json::from_str(GENESIS_KURTOSIS).expect("deserialize kurtosis.json");
        let genesis_hive: Genesis =
            serde_json::from_str(GENESIS_HIVE).expect("deserialize hive.json");
        store
            .add_initial_state(genesis_kurtosis.clone())
            .await
            .expect("first genesis");
        store
            .add_initial_state(genesis_kurtosis)
            .await
            .expect("second genesis with same block");
        let result = store.add_initial_state(genesis_hive).await;
        assert!(result.is_err());
        assert!(matches!(result, Err(StoreError::IncompatibleChainConfig)));
    }

    fn remove_test_dbs(path: &str) {
        // Removes all test databases from filesystem
        if std::path::Path::new(path).exists() {
            fs::remove_dir_all(path).expect("Failed to clean test db dir");
        }
    }

    async fn test_store_block(store: Store) {
        let (block_header, block_body) = create_block_for_testing();
        let block_number = 6;
        let hash = block_header.hash();

        store
            .add_block_header(hash, block_header.clone())
            .await
            .unwrap();
        store
            .add_block_body(hash, block_body.clone())
            .await
            .unwrap();
        store
            .forkchoice_update(None, block_number, hash, None, None)
            .await
            .unwrap();

        let stored_header = store.get_block_header(block_number).unwrap().unwrap();
        let stored_body = store.get_block_body(block_number).await.unwrap().unwrap();

        // Ensure both headers have their hashes computed for comparison
        let _ = stored_header.hash();
        let _ = block_header.hash();
        assert_eq!(stored_header, block_header);
        assert_eq!(stored_body, block_body);
    }

    fn create_block_for_testing() -> (BlockHeader, BlockBody) {
        let block_header = BlockHeader {
            parent_hash: H256::from_str(
                "0x1ac1bf1eef97dc6b03daba5af3b89881b7ae4bc1600dc434f450a9ec34d44999",
            )
            .unwrap(),
            ommers_hash: H256::from_str(
                "0x1dcc4de8dec75d7aab85b567b6ccd41ad312451b948a7413f0a142fd40d49347",
            )
            .unwrap(),
            coinbase: Address::from_str("0x2adc25665018aa1fe0e6bc666dac8fc2697ff9ba").unwrap(),
            state_root: H256::from_str(
                "0x9de6f95cb4ff4ef22a73705d6ba38c4b927c7bca9887ef5d24a734bb863218d9",
            )
            .unwrap(),
            transactions_root: H256::from_str(
                "0x578602b2b7e3a3291c3eefca3a08bc13c0d194f9845a39b6f3bcf843d9fed79d",
            )
            .unwrap(),
            receipts_root: H256::from_str(
                "0x035d56bac3f47246c5eed0e6642ca40dc262f9144b582f058bc23ded72aa72fa",
            )
            .unwrap(),
            logs_bloom: Bloom::from([0; 256]),
            difficulty: U256::zero(),
            number: 1,
            gas_limit: 0x016345785d8a0000,
            gas_used: 0xa8de,
            timestamp: 0x03e8,
            extra_data: Bytes::new(),
            prev_randao: H256::zero(),
            nonce: 0x0000000000000000,
            base_fee_per_gas: Some(0x07),
            withdrawals_root: Some(
                H256::from_str(
                    "0x56e81f171bcc55a6ff8345e692c0f86e5b48e01b996cadc001622fb5e363b421",
                )
                .unwrap(),
            ),
            blob_gas_used: Some(0x00),
            excess_blob_gas: Some(0x00),
            parent_beacon_block_root: Some(H256::zero()),
            requests_hash: Some(*EMPTY_KECCACK_HASH),
            ..Default::default()
        };
        let block_body = BlockBody {
            transactions: vec![Transaction::decode(&hex::decode("b86f02f86c8330182480114e82f618946177843db3138ae69679a54b95cf345ed759450d870aa87bee53800080c080a0151ccc02146b9b11adf516e6787b59acae3e76544fdcd75e77e67c6b598ce65da064c5dd5aae2fbb535830ebbdad0234975cd7ece3562013b63ea18cc0df6c97d4").unwrap()).unwrap(),
            Transaction::decode(&hex::decode("f86d80843baa0c4082f618946177843db3138ae69679a54b95cf345ed759450d870aa87bee538000808360306ba0151ccc02146b9b11adf516e6787b59acae3e76544fdcd75e77e67c6b598ce65da064c5dd5aae2fbb535830ebbdad0234975cd7ece3562013b63ea18cc0df6c97d4").unwrap()).unwrap()],
            ommers: Default::default(),
            withdrawals: Default::default(),
        };
        (block_header, block_body)
    }

    async fn test_store_block_number(store: Store) {
        let block_hash = H256::random();
        let block_number = 6;

        store
            .add_block_number(block_hash, block_number)
            .await
            .unwrap();

        let stored_number = store.get_block_number(block_hash).await.unwrap().unwrap();

        assert_eq!(stored_number, block_number);
    }

    async fn test_store_block_receipt(store: Store) {
        let receipt = Receipt {
            tx_type: TxType::EIP2930,
            succeeded: true,
            cumulative_gas_used: 1747,
            logs: vec![],
        };
        let block_number = 6;
        let index = 4;
        let block_header = BlockHeader::default();

        store
            .add_receipt(block_header.hash(), index, receipt.clone())
            .await
            .unwrap();

        store
            .add_block_header(block_header.hash(), block_header.clone())
            .await
            .unwrap();

        store
            .forkchoice_update(None, block_number, block_header.hash(), None, None)
            .await
            .unwrap();

        let stored_receipt = store
            .get_receipt(block_number, index)
            .await
            .unwrap()
            .unwrap();

        assert_eq!(stored_receipt, receipt);
    }

    async fn test_store_account_code(store: Store) {
        let code = Code::from_bytecode(Bytes::from("kiwi"));
        let code_hash = code.hash;

        store.add_account_code(code.clone()).await.unwrap();

        let stored_code = store.get_account_code(code_hash).unwrap().unwrap();

        assert_eq!(stored_code, code);
    }

    async fn test_store_block_tags(store: Store) {
        let earliest_block_number = 0;
        let finalized_block_number = 7;
        let safe_block_number = 6;
        let latest_block_number = 8;
        let pending_block_number = 9;

        let (mut block_header, block_body) = create_block_for_testing();
        block_header.number = latest_block_number;
        let hash = block_header.hash();

        store
            .add_block_header(hash, block_header.clone())
            .await
            .unwrap();
        store
            .add_block_body(hash, block_body.clone())
            .await
            .unwrap();

        store
            .update_earliest_block_number(earliest_block_number)
            .await
            .unwrap();
        store
            .update_pending_block_number(pending_block_number)
            .await
            .unwrap();
        store
            .forkchoice_update(
                None,
                latest_block_number,
                hash,
                Some(safe_block_number),
                Some(finalized_block_number),
            )
            .await
            .unwrap();

        let stored_earliest_block_number = store.get_earliest_block_number().await.unwrap();
        let stored_finalized_block_number =
            store.get_finalized_block_number().await.unwrap().unwrap();
        let stored_latest_block_number = store.get_latest_block_number().await.unwrap();
        let stored_safe_block_number = store.get_safe_block_number().await.unwrap().unwrap();
        let stored_pending_block_number = store.get_pending_block_number().await.unwrap().unwrap();

        assert_eq!(earliest_block_number, stored_earliest_block_number);
        assert_eq!(finalized_block_number, stored_finalized_block_number);
        assert_eq!(safe_block_number, stored_safe_block_number);
        assert_eq!(latest_block_number, stored_latest_block_number);
        assert_eq!(pending_block_number, stored_pending_block_number);
    }

    async fn test_chain_config_storage(store: Store) {
        let chain_config = example_chain_config();
        store.set_chain_config(&chain_config).await.unwrap();
        let retrieved_chain_config = store.get_chain_config().unwrap();
        assert_eq!(chain_config, retrieved_chain_config);
    }

    fn example_chain_config() -> ChainConfig {
        ChainConfig {
            chain_id: 3151908_u64,
            homestead_block: Some(0),
            eip150_block: Some(0),
            eip155_block: Some(0),
            eip158_block: Some(0),
            byzantium_block: Some(0),
            constantinople_block: Some(0),
            petersburg_block: Some(0),
            istanbul_block: Some(0),
            berlin_block: Some(0),
            london_block: Some(0),
            merge_netsplit_block: Some(0),
            shanghai_time: Some(0),
            cancun_time: Some(0),
            prague_time: Some(1718232101),
            terminal_total_difficulty: Some(58750000000000000000000),
            terminal_total_difficulty_passed: true,
            deposit_contract_address: H160::from_str("0x4242424242424242424242424242424242424242")
                .unwrap(),
            ..Default::default()
        }
    }
}<|MERGE_RESOLUTION|>--- conflicted
+++ resolved
@@ -1,20 +1,21 @@
-<<<<<<< HEAD
 #[cfg(feature = "rocksdb")]
 use crate::backend::rocksdb::RocksDBBackend;
 use crate::{
-    api::StorageBackend, backend::in_memory::InMemoryBackend, engine::StoreEngine,
+    api::{
+        StorageBackend,
+        tables::{
+            ACCOUNT_CODES, BLOCK_NUMBERS, BODIES, FLATKEY_VALUES, HEADERS, MISC_VALUES, RECEIPTS,
+            TRANSACTION_LOCATIONS, TRIE_NODES,
+        },
+    },
+    apply_prefix,
+    backend::in_memory::InMemoryBackend,
+    engine::StoreEngine,
     error::StoreError,
+    layering::{TrieLayerCache, TrieWrapper},
+    rlp::{BlockBodyRLP, BlockHeaderRLP},
 };
-use bytes::Bytes;
-=======
-use crate::error::StoreError;
-use crate::store_db::in_memory::Store as InMemoryStore;
-#[cfg(feature = "rocksdb")]
-use crate::store_db::rocksdb::Store as RocksDBStore;
-use crate::{api::StoreEngine, apply_prefix};
-
-use ethereum_types::{Address, H256, U256};
->>>>>>> 0323cc98
+
 use ethrex_common::{
     Address, H256, U256,
     types::{
@@ -23,21 +24,20 @@
         Transaction,
     },
 };
-<<<<<<< HEAD
 use ethrex_rlp::{decode::RLPDecode, encode::RLPEncode};
-use ethrex_trie::{EMPTY_TRIE_HASH, Nibbles, NodeHash, Trie, TrieLogger, TrieNode, TrieWitness};
+use ethrex_trie::{EMPTY_TRIE_HASH, Nibbles, Trie, TrieLogger, TrieNode, TrieWitness};
+use ethrex_trie::{Node, NodeRLP};
 use sha3::{Digest, Keccak256};
-=======
-use ethrex_rlp::decode::RLPDecode;
-use ethrex_rlp::encode::RLPEncode;
-use ethrex_trie::{Nibbles, NodeRLP, Trie, TrieLogger, TrieNode, TrieWitness};
-use sha3::{Digest as _, Keccak256};
-use std::{collections::hash_map::Entry, sync::Arc};
->>>>>>> 0323cc98
+use std::{
+    collections::hash_map::Entry,
+    sync::{
+        Arc, Mutex,
+        mpsc::{SyncSender, sync_channel},
+    },
+};
 use std::{
     collections::{BTreeMap, HashMap},
     path::Path,
-    sync::Arc,
 };
 use std::{fmt::Debug, sync::RwLock};
 use tracing::{debug, error, info, instrument};
@@ -47,18 +47,36 @@
 /// This will always be the amount yielded by snapshot reads unless there are less elements left
 pub const MAX_SNAPSHOT_READS: usize = 100;
 
+// TODO: use finalized hash to determine when to commit
+const COMMIT_THRESHOLD: usize = 128;
+
+pub type TriedUpdateWorkerTx = std::sync::mpsc::SyncSender<(
+    std::sync::mpsc::SyncSender<Result<(), StoreError>>,
+    H256,
+    H256,
+    Vec<(Nibbles, Vec<u8>)>,
+    Vec<(H256, Vec<(Nibbles, Vec<u8>)>)>,
+)>;
+
+/// Control messages for the FlatKeyValue generator
+#[derive(Debug, PartialEq)]
+enum FKVGeneratorControlMessage {
+    Stop,
+    Continue,
+}
+
 #[derive(Debug, Clone)]
 pub struct Store {
     pub engine: Arc<StoreEngine>,
     pub chain_config: Arc<RwLock<ChainConfig>>,
     pub latest_block_header: Arc<RwLock<BlockHeader>>,
+    trie_cache: Arc<Mutex<Arc<TrieLayerCache>>>,
+    flatkeyvalue_control_tx: std::sync::mpsc::SyncSender<FKVGeneratorControlMessage>,
+    trie_update_worker_tx: TriedUpdateWorkerTx,
 }
 
-<<<<<<< HEAD
-=======
 pub type StorageTrieNodes = Vec<(H256, Vec<(Nibbles, Vec<u8>)>)>;
 
->>>>>>> 0323cc98
 #[derive(Debug, Clone, Copy, PartialEq, Eq)]
 pub enum EngineType {
     InMemory,
@@ -79,11 +97,7 @@
     pub code_updates: Vec<(H256, Code)>,
 }
 
-<<<<<<< HEAD
-pub type StorageUpdates = Vec<(H256, Vec<(NodeHash, Vec<u8>)>)>;
-=======
-type StorageUpdates = Vec<(H256, Vec<(Nibbles, Vec<u8>)>)>;
->>>>>>> 0323cc98
+pub type StorageUpdates = Vec<(H256, Vec<(Nibbles, Vec<u8>)>)>;
 
 pub struct AccountUpdatesList {
     pub state_trie_hash: H256,
@@ -94,26 +108,411 @@
 
 impl Store {
     pub async fn store_block_updates(&self, update_batch: UpdateBatch) -> Result<(), StoreError> {
-        self.engine.apply_updates(update_batch).await
+        self.apply_updates(update_batch)
+    }
+
+    fn apply_updates(&self, update_batch: UpdateBatch) -> Result<(), StoreError> {
+        let db = self.engine.clone();
+        let parent_state_root = self
+            .get_block_header_by_hash(
+                update_batch
+                    .blocks
+                    .first()
+                    .ok_or(StoreError::UpdateBatchNoBlocks)?
+                    .header
+                    .parent_hash,
+            )?
+            .map(|header| header.state_root)
+            .unwrap_or_default();
+        let last_state_root = update_batch
+            .blocks
+            .last()
+            .ok_or(StoreError::UpdateBatchNoBlocks)?
+            .header
+            .state_root;
+        let trie_upd_worker_tx = self.trie_update_worker_tx.clone();
+
+        let _span = tracing::trace_span!("Block DB update").entered();
+
+        let mut batch_ops = Vec::new();
+
+        let UpdateBatch {
+            account_updates,
+            storage_updates,
+            ..
+        } = update_batch;
+
+        // Capacity one ensures sender just notifies and goes on
+        let (notify_tx, notify_rx) = sync_channel(1);
+        let wait_for_new_layer = notify_rx;
+        trie_upd_worker_tx
+            .send((
+                notify_tx,
+                parent_state_root,
+                last_state_root,
+                account_updates,
+                storage_updates,
+            ))
+            .map_err(|e| {
+                StoreError::Custom(format!("failed to read new trie layer notification: {e}"))
+            })?;
+
+        for block in update_batch.blocks {
+            let block_number = block.header.number;
+            let block_hash = block.hash();
+
+            let header_value_rlp = BlockHeaderRLP::from(block.header.clone());
+            batch_ops.push((
+                HEADERS,
+                block_hash.as_bytes().to_vec(),
+                header_value_rlp.into_vec(),
+            ));
+
+            let body_value = BlockBodyRLP::from_bytes(block.body.encode_to_vec());
+            batch_ops.push((
+                BODIES,
+                block_hash.as_bytes().to_vec(),
+                body_value.into_vec(),
+            ));
+
+            batch_ops.push((
+                BLOCK_NUMBERS,
+                block_hash.as_bytes().to_vec(),
+                block_number.to_le_bytes().to_vec(),
+            ));
+
+            for (index, transaction) in block.body.transactions.iter().enumerate() {
+                let tx_hash = transaction.hash();
+                // Key: tx_hash + block_hash
+                let mut composite_key = Vec::with_capacity(64);
+                composite_key.extend_from_slice(tx_hash.as_bytes());
+                composite_key.extend_from_slice(block_hash.as_bytes());
+                let location_value = (block_number, block_hash, index as u64).encode_to_vec();
+                batch_ops.push((TRANSACTION_LOCATIONS, composite_key, location_value));
+            }
+        }
+
+        for (block_hash, receipts) in update_batch.receipts {
+            for (index, receipt) in receipts.into_iter().enumerate() {
+                let key = (block_hash, index as u64).encode_to_vec();
+                let value = receipt.encode_to_vec();
+                batch_ops.push((RECEIPTS, key, value));
+            }
+        }
+
+        for (code_hash, code) in update_batch.code_updates {
+            let mut buf = Vec::with_capacity(6 + code.bytecode.len() + 2 * code.jump_targets.len());
+            code.bytecode.encode(&mut buf);
+            code.jump_targets
+                .into_iter()
+                .flat_map(|t| t.to_le_bytes())
+                .collect::<Vec<u8>>()
+                .as_slice()
+                .encode(&mut buf);
+            batch_ops.push((ACCOUNT_CODES, code_hash.0.to_vec(), buf));
+        }
+
+        // Wait for an updated top layer so every caller afterwards sees a consistent view.
+        // Specifically, the next block produced MUST see this upper layer.
+        wait_for_new_layer
+            .recv()
+            .map_err(|e| StoreError::Custom(format!("recv failed: {e}")))??;
+        // After top-level is added, we can make the rest of the changes visible.
+        db.write_batch(batch_ops)
     }
 
     pub fn new(path: impl AsRef<Path>, engine_type: EngineType) -> Result<Self, StoreError> {
         let path = path.as_ref();
-        let store = match engine_type {
+        match engine_type {
             #[cfg(feature = "rocksdb")]
-            EngineType::RocksDB => Self {
-                engine: Arc::new(StoreEngine::new(Arc::new(RocksDBBackend::open(path)?))?),
-                chain_config: Default::default(),
-                latest_block_header: Arc::new(RwLock::new(BlockHeader::default())),
-            },
-            EngineType::InMemory => Self {
-                engine: Arc::new(StoreEngine::new(Arc::new(InMemoryBackend::open(path)?))?),
-                chain_config: Default::default(),
-                latest_block_header: Arc::new(RwLock::new(BlockHeader::default())),
-            },
-        };
-
+            EngineType::RocksDB => Self::from_engine(Arc::new(StoreEngine::new(Arc::new(
+                RocksDBBackend::open(path)?,
+            ))?)),
+            EngineType::InMemory => Self::from_engine(Arc::new(StoreEngine::new(Arc::new(
+                InMemoryBackend::open(path)?,
+            ))?)),
+        }
+    }
+
+    fn from_engine(engine: Arc<StoreEngine>) -> Result<Self, StoreError> {
+        let (fkv_tx, fkv_rx) = std::sync::mpsc::sync_channel(0);
+        let (trie_upd_tx, trie_upd_rx) = std::sync::mpsc::sync_channel(0);
+        let store = Self {
+            engine,
+            chain_config: Default::default(),
+            latest_block_header: Arc::new(RwLock::new(BlockHeader::default())),
+            trie_cache: Default::default(),
+            flatkeyvalue_control_tx: fkv_tx,
+            trie_update_worker_tx: trie_upd_tx,
+        };
+        let store_clone = store.clone();
+        std::thread::spawn(move || {
+            let mut rx = fkv_rx;
+            loop {
+                match rx.recv() {
+                    Ok(FKVGeneratorControlMessage::Continue) => break,
+                    Ok(FKVGeneratorControlMessage::Stop) => {}
+                    Err(_) => {
+                        debug!("Closing FlatKeyValue generator.");
+                        return;
+                    }
+                }
+            }
+            info!("Generation of FlatKeyValue started.");
+            match store_clone.flatkeyvalue_generator(&mut rx) {
+                Ok(_) => info!("FlatKeyValue generation finished."),
+                Err(err) => error!("Error while generating FlatKeyValue: {err}"),
+            }
+            // rx channel is dropped, closing it
+        });
+        let store_clone = store.clone();
+        /*
+            When a block is executed, the write of the bottom-most diff layer to disk is done in the background through this thread.
+            This is to improve block execution times, since it's not necessary when executing the next block to have this layer flushed to disk.
+
+            This background thread receives messages through a channel to apply new trie updates and does three things:
+
+            - First, it updates the top-most in-memory diff layer and notifies the process that sent the message (i.e. the
+            block production thread) so it can continue with block execution (block execution cannot proceed without the
+            diff layers updated, otherwise it would see wrong state when reading from the trie). This section is done in an RCU manner:
+            a shared pointer with the trie is kept behind a lock. This thread first acquires the lock, then copies the pointer and drops the lock;
+            afterwards it makes a deep copy of the trie layer and mutates it, then takes the lock again, replaces the pointer with the updated copy,
+            then drops the lock again.
+
+            - Second, it performs the logic of persisting the bottom-most diff layer to disk. This is the part of the logic that block execution does not
+            need to proceed. What does need to be aware of this section is the process in charge of generating the snapshot (a.k.a. FlatKeyValue).
+            Because of this, this section first sends a message to pause the FlatKeyValue generation, then persists the diff layer to disk, then notifies
+            again for FlatKeyValue generation to continue.
+
+            - Third, it removes the (no longer needed) bottom-most diff layer from the trie layers in the same way as the first step.
+        */
+        std::thread::spawn(move || {
+            let rx = trie_upd_rx;
+            loop {
+                match rx.recv() {
+                    Ok((
+                        notify,
+                        parent_state_root,
+                        child_state_root,
+                        account_updates,
+                        storage_updates,
+                    )) => {
+                        // FIXME: what should we do on error?
+                        let _ = store_clone
+                            .apply_trie_updates(
+                                notify,
+                                parent_state_root,
+                                child_state_root,
+                                account_updates,
+                                storage_updates,
+                            )
+                            .inspect_err(|err| error!("apply_trie_updates failed: {err}"));
+                    }
+                    Err(err) => error!("Error while reading diff layer: {err}"),
+                }
+            }
+        });
         Ok(store)
+    }
+
+    fn flatkeyvalue_generator(
+        &self,
+        control_rx: &mut std::sync::mpsc::Receiver<FKVGeneratorControlMessage>,
+    ) -> Result<(), StoreError> {
+        let last_written = self
+            .engine
+            .read(MISC_VALUES, "last_written".as_bytes().to_vec())?
+            .unwrap_or_default();
+        if last_written == vec![0xff] {
+            return Ok(());
+        }
+        self.engine.delete(FLATKEY_VALUES, last_written)?;
+
+        loop {
+            let root = self
+                .engine
+                .read(TRIE_NODES, vec![])?
+                .ok_or(StoreError::MissingLatestBlockNumber)?;
+            let root: Node = ethrex_trie::Node::decode(&root)?;
+            let state_root = root.compute_hash().finalize();
+
+            let last_written = self
+                .engine
+                .read(MISC_VALUES, "last_written".as_bytes().to_vec())?
+                .unwrap_or_default();
+            let last_written_account = last_written
+                .get(0..64)
+                .map(|v| Nibbles::from_hex(v.to_vec()))
+                .unwrap_or_default();
+            let mut last_written_storage = last_written
+                .get(66..130)
+                .map(|v| Nibbles::from_hex(v.to_vec()))
+                .unwrap_or_default();
+
+            debug!("Starting FlatKeyValue loop pivot={last_written:?} SR={state_root:x}");
+
+            let mut ctr = 0;
+            let mut batch_ops = vec![];
+            let mut iter = self.open_direct_state_trie(state_root)?.into_iter();
+            if last_written_account > Nibbles::default() {
+                iter.advance(last_written_account.to_bytes())?;
+            }
+            let res = iter.try_for_each(|(path, node)| -> Result<(), StoreError> {
+                let Node::Leaf(node) = node else {
+                    return Ok(());
+                };
+                let account_state = AccountState::decode(&node.value)?;
+                let account_hash = H256::from_slice(&path.to_bytes());
+                batch_ops.push((
+                    MISC_VALUES,
+                    "last_written".as_bytes().to_vec(),
+                    path.as_ref().to_vec(),
+                ));
+                batch_ops.push((FLATKEY_VALUES, path.as_ref().to_vec(), node.value.to_vec()));
+                ctr += 1;
+                if ctr > 10_000 {
+                    self.engine.write_batch(std::mem::take(&mut batch_ops))?;
+                }
+
+                let mut iter_inner = self
+                    .open_direct_storage_trie(account_hash, account_state.storage_root)?
+                    .into_iter();
+                if last_written_storage > Nibbles::default() {
+                    iter_inner.advance(last_written_storage.to_bytes())?;
+                    last_written_storage = Nibbles::default();
+                }
+                iter_inner.try_for_each(|(path, node)| -> Result<(), StoreError> {
+                    let Node::Leaf(node) = node else {
+                        return Ok(());
+                    };
+                    let key = apply_prefix(Some(account_hash), path);
+                    batch_ops.push((
+                        MISC_VALUES,
+                        "last_written".as_bytes().to_vec(),
+                        key.as_ref().to_vec(),
+                    ));
+                    batch_ops.push((FLATKEY_VALUES, key.as_ref().to_vec(), node.value.to_vec()));
+                    ctr += 1;
+                    if ctr > 10_000 {
+                        self.engine.write_batch(std::mem::take(&mut batch_ops))?;
+                    }
+                    if let Ok(value) = control_rx.try_recv() {
+                        match value {
+                            FKVGeneratorControlMessage::Stop => {
+                                return Err(StoreError::PivotChanged);
+                            }
+                            _ => {
+                                return Err(StoreError::Custom("Unexpected message".to_string()));
+                            }
+                        }
+                    }
+                    Ok(())
+                })?;
+                if let Ok(value) = control_rx.try_recv() {
+                    match value {
+                        FKVGeneratorControlMessage::Stop => return Err(StoreError::PivotChanged),
+                        _ => {
+                            return Err(StoreError::Custom("Unexpected message".to_string()));
+                        }
+                    }
+                }
+                Ok(())
+            });
+            match res {
+                Err(StoreError::PivotChanged) => {
+                    if let Ok(value) = control_rx.recv() {
+                        match value {
+                            FKVGeneratorControlMessage::Continue => {}
+                            _ => {
+                                return Err(StoreError::Custom("Unexpected messafe".to_string()));
+                            }
+                        }
+                    }
+                }
+                Err(err) => return Err(err),
+                Ok(()) => {
+                    batch_ops.push((MISC_VALUES, "last_written".as_bytes().to_vec(), vec![0xff]));
+                    self.engine.write_batch(batch_ops)?;
+                    return Ok(());
+                }
+            };
+        }
+    }
+
+    fn apply_trie_updates(
+        &self,
+        notify: SyncSender<Result<(), StoreError>>,
+        parent_state_root: H256,
+        child_state_root: H256,
+        account_updates: Vec<(Nibbles, Vec<u8>)>,
+        storage_updates: StorageUpdates,
+    ) -> Result<(), StoreError> {
+        let fkv_ctl = &self.flatkeyvalue_control_tx;
+        let trie_cache = &self.trie_cache;
+
+        // Phase 1: update the in-memory diff-layers only, then notify block production.
+        let new_layer = storage_updates
+            .into_iter()
+            .flat_map(|(account_hash, nodes)| {
+                nodes
+                    .into_iter()
+                    .map(move |(path, node)| (apply_prefix(Some(account_hash), path), node))
+            })
+            .chain(account_updates)
+            .collect();
+        // Read-Copy-Update the trie cache with a new layer.
+        let trie = trie_cache
+            .lock()
+            .map_err(|_| StoreError::LockError)?
+            .clone();
+        let mut trie_mut = (*trie).clone();
+        trie_mut.put_batch(parent_state_root, child_state_root, new_layer);
+        let trie = Arc::new(trie_mut);
+        *trie_cache.lock().map_err(|_| StoreError::LockError)? = trie.clone();
+        // Update finished, signal block processing.
+        notify.send(Ok(())).map_err(|_| StoreError::LockError)?;
+
+        // Phase 2: update disk layer.
+        let Some(root) = trie.get_commitable(parent_state_root, COMMIT_THRESHOLD) else {
+            // Nothing to commit to disk, move on.
+            return Ok(());
+        };
+        // Stop the flat-key-value generator thread, as the underlying trie is about to change.
+        // Ignore the error, if the channel is closed it means there is no worker to notify.
+        let _ = fkv_ctl.send(FKVGeneratorControlMessage::Stop);
+
+        // RCU to remove the bottom layer: update step needs to happen after disk layer is updated.
+        let mut trie_mut = (*trie).clone();
+
+        let last_written = self
+            .engine
+            .read(MISC_VALUES, "last_written".as_bytes().to_vec())?
+            .unwrap_or_default();
+        // Commit removes the bottom layer and returns it, this is the mutation step.
+        let nodes = trie_mut.commit(root).unwrap_or_default();
+        let mut result = Ok(());
+        for (key, value) in nodes {
+            let is_leaf = key.len() == 65 || key.len() == 131;
+
+            if is_leaf && key > last_written {
+                continue;
+            }
+            let table = if is_leaf { FLATKEY_VALUES } else { TRIE_NODES };
+            if value.is_empty() {
+                result = self.engine.delete(table, key);
+            } else {
+                result = self.engine.write(table, key, value);
+            }
+            if result.is_err() {
+                break;
+            }
+        }
+        // We want to send this message even if there was an error during the batch write
+        let _ = fkv_ctl.send(FKVGeneratorControlMessage::Continue);
+        result?;
+        // Phase 3: update diff layers with the removal of bottom layer.
+        *trie_cache.lock().map_err(|_| StoreError::LockError)? = Arc::new(trie_mut);
+        Ok(())
     }
 
     pub async fn new_from_genesis(
@@ -433,10 +832,10 @@
             }
             // Store the added storage in the account's storage trie and compute its new root
             if !update.added_storage.is_empty() {
-                let mut storage_trie = self.engine.open_storage_trie(
+                let mut storage_trie = self.open_storage_trie(
                     H256::from_slice(&hashed_address),
+                    state_root,
                     account_state.storage_root,
-                    state_root,
                 )?;
                 for (storage_key, storage_value) in &update.added_storage {
                     let hashed_key = hash_key(storage_key);
@@ -517,10 +916,10 @@
                 let (_witness, storage_trie) = match storage_tries.entry(update.address) {
                     Entry::Occupied(value) => value.into_mut(),
                     Entry::Vacant(vacant) => {
-                        let trie = self.engine.open_storage_trie(
+                        let trie = self.open_storage_trie(
                             H256::from_slice(&hashed_address),
+                            state_root,
                             account_state.storage_root,
-                            state_root,
                         )?;
                         vacant.insert(TrieLogger::open_trie(trie))
                     }
@@ -565,7 +964,7 @@
         genesis_accounts: BTreeMap<Address, GenesisAccount>,
     ) -> Result<H256, StoreError> {
         let mut nodes = HashMap::new();
-        let mut genesis_state_trie = self.engine.open_direct_state_trie(*EMPTY_TRIE_HASH)?;
+        let mut genesis_state_trie = self.open_direct_state_trie(*EMPTY_TRIE_HASH)?;
         for (address, account) in genesis_accounts {
             let hashed_address = hash_address(&address);
             // Store account code (as this won't be stored in the trie)
@@ -573,9 +972,8 @@
             let code_hash = code.hash;
             self.add_account_code(code).await?;
             // Store the account's storage in a clean storage trie and compute its root
-            let mut storage_trie = self
-                .engine
-                .open_direct_storage_trie(H256::from_slice(&hashed_address), *EMPTY_TRIE_HASH)?;
+            let mut storage_trie =
+                self.open_direct_storage_trie(H256::from_slice(&hashed_address), *EMPTY_TRIE_HASH)?;
             for (storage_key, storage_value) in account.storage {
                 if !storage_value.is_zero() {
                     let hashed_key = hash_key(&H256(storage_key.to_big_endian()));
@@ -895,7 +1293,7 @@
         let Some(header) = self.get_block_header_by_hash(block_hash)? else {
             return Ok(None);
         };
-        Ok(Some(self.engine.open_state_trie(header.state_root)?))
+        Ok(Some(self.open_state_trie(header.state_root)?))
     }
 
     /// Obtain the storage trie for the given account on the given block
@@ -918,10 +1316,10 @@
         let account = AccountState::decode(&encoded_account)?;
         // Open storage_trie
         let storage_root = account.storage_root;
-        Ok(Some(self.engine.open_storage_trie(
+        Ok(Some(self.open_storage_trie(
             H256::from_slice(&hashed_address),
+            header.state_root,
             storage_root,
-            header.state_root,
         )?))
     }
 
@@ -988,11 +1386,8 @@
         let mut storage_proof = Vec::with_capacity(storage_keys.len());
 
         if let Some(account) = &account_opt {
-            let storage_trie = self.engine.open_storage_trie(
-                hashed_address,
-                account.storage_root,
-                state_trie.hash_no_commit(),
-            )?;
+            let storage_trie =
+                self.open_storage_trie(hashed_address, state_root, account.storage_root)?;
 
             for key in storage_keys {
                 let hashed_key = hash_key(key);
@@ -1033,7 +1428,7 @@
         state_root: H256,
         starting_address: H256,
     ) -> Result<impl Iterator<Item = (H256, AccountState)>, StoreError> {
-        let mut iter = self.engine.open_locked_state_trie(state_root)?.into_iter();
+        let mut iter = self.open_locked_state_trie(state_root)?.into_iter();
         iter.advance(starting_address.0.to_vec())?;
         Ok(iter.content().map_while(|(path, value)| {
             Some((H256::from_slice(&path), AccountState::decode(&value).ok()?))
@@ -1057,14 +1452,13 @@
         hashed_address: H256,
         starting_slot: H256,
     ) -> Result<Option<impl Iterator<Item = (H256, U256)>>, StoreError> {
-        let state_trie = self.engine.open_locked_state_trie(state_root)?;
+        let state_trie = self.open_locked_state_trie(state_root)?;
         let Some(account_rlp) = state_trie.get(&hashed_address.as_bytes().to_vec())? else {
             return Ok(None);
         };
         let storage_root = AccountState::decode(&account_rlp)?.storage_root;
         let mut iter = self
-            .engine
-            .open_locked_storage_trie(hashed_address, storage_root, state_root)?
+            .open_locked_storage_trie(hashed_address, storage_root)?
             .into_iter();
         iter.advance(starting_slot.0.to_vec())?;
         Ok(Some(iter.content().map_while(|(path, value)| {
@@ -1088,7 +1482,7 @@
         starting_hash: H256,
         last_hash: Option<H256>,
     ) -> Result<Vec<Vec<u8>>, StoreError> {
-        let state_trie = self.engine.open_state_trie(state_root)?;
+        let state_trie = self.open_state_trie(state_root)?;
         let mut proof = state_trie.get_proof(&starting_hash.as_bytes().to_vec())?;
         if let Some(last_hash) = last_hash {
             proof.extend_from_slice(&state_trie.get_proof(&last_hash.as_bytes().to_vec())?);
@@ -1103,14 +1497,12 @@
         starting_hash: H256,
         last_hash: Option<H256>,
     ) -> Result<Option<Vec<Vec<u8>>>, StoreError> {
-        let state_trie = self.engine.open_state_trie(state_root)?;
+        let state_trie = self.open_state_trie(state_root)?;
         let Some(account_rlp) = state_trie.get(&hashed_address.as_bytes().to_vec())? else {
             return Ok(None);
         };
         let storage_root = AccountState::decode(&account_rlp)?.storage_root;
-        let storage_trie =
-            self.engine
-                .open_storage_trie(hashed_address, storage_root, state_root)?;
+        let storage_trie = self.open_storage_trie(hashed_address, state_root, storage_root)?;
         let mut proof = storage_trie.get_proof(&starting_hash.as_bytes().to_vec())?;
         if let Some(last_hash) = last_hash {
             proof.extend_from_slice(&storage_trie.get_proof(&last_hash.as_bytes().to_vec())?);
@@ -1133,7 +1525,7 @@
         let Some(account_path) = paths.first() else {
             return Ok(vec![]);
         };
-        let state_trie = self.engine.open_state_trie(state_root)?;
+        let state_trie = self.open_state_trie(state_root)?;
         // State Trie Nodes Request
         if paths.len() == 1 {
             // Fetch state trie node
@@ -1152,11 +1544,8 @@
         let Ok(hashed_address) = account_path.clone().try_into().map(H256) else {
             return Ok(vec![]);
         };
-        let storage_trie = self.engine.open_storage_trie(
-            hashed_address,
-            account_state.storage_root,
-            state_root,
-        )?;
+        let storage_trie =
+            self.open_storage_trie(hashed_address, state_root, account_state.storage_root)?;
         // Fetch storage trie nodes
         let mut nodes = vec![];
         let mut bytes_used = 0;
@@ -1180,29 +1569,46 @@
 
     /// Creates a new state trie with an empty state root, for testing purposes only
     pub fn new_state_trie_for_test(&self) -> Result<Trie, StoreError> {
-        self.engine.open_state_trie(*EMPTY_TRIE_HASH)
+        self.open_state_trie(*EMPTY_TRIE_HASH)
     }
 
     // Methods exclusive for trie management during snap-syncing
 
-    /// Obtain a state trie from the given state root.
+    /// Obtain a state trie from the given state root
     /// Doesn't check if the state root is valid
+    /// Used for internal store operations
     pub fn open_state_trie(&self, state_root: H256) -> Result<Trie, StoreError> {
-        self.engine.open_state_trie(state_root)
-    }
-
-    /// Obtain a read-locked state trie from the given state root.
+        let trie_db = TrieWrapper {
+            state_root,
+            inner: self
+                .trie_cache
+                .lock()
+                .map_err(|_| StoreError::LockError)?
+                .clone(),
+            db: Box::new(self.engine.state_trie_backend()?),
+            prefix: None,
+        };
+        Ok(Trie::open(Box::new(trie_db), state_root))
+    }
+
+    /// Obtain a state trie from the given state root
     /// Doesn't check if the state root is valid
+    /// Used for internal store operations
+    pub fn open_direct_state_trie(&self, state_root: H256) -> Result<Trie, StoreError> {
+        Ok(Trie::open(
+            Box::new(self.engine.state_trie_backend()?),
+            state_root,
+        ))
+    }
+
+    /// Obtain a state trie locked for reads from the given state root
+    /// Doesn't check if the state root is valid
+    /// Used for internal store operations
     pub fn open_locked_state_trie(&self, state_root: H256) -> Result<Trie, StoreError> {
-        self.engine.open_locked_state_trie(state_root)
-    }
-
-    pub fn open_direct_storage_trie(&self, addr: H256, root: H256) -> Result<Trie, StoreError> {
-        self.engine.open_direct_storage_trie(addr, root)
-    }
-
-    pub fn open_direct_state_trie(&self, root: H256) -> Result<Trie, StoreError> {
-        self.engine.open_direct_state_trie(root)
+        Ok(Trie::open(
+            Box::new(self.engine.state_trie_locked_backend()?),
+            state_root,
+        ))
     }
 
     /// Obtain a storage trie from the given address and storage_root.
@@ -1210,11 +1616,33 @@
     pub fn open_storage_trie(
         &self,
         account_hash: H256,
+        state_root: H256,
         storage_root: H256,
-        state_root: H256,
     ) -> Result<Trie, StoreError> {
-        self.engine
-            .open_storage_trie(account_hash, storage_root, state_root)
+        let trie_db = TrieWrapper {
+            state_root,
+            inner: self
+                .trie_cache
+                .lock()
+                .map_err(|_| StoreError::LockError)?
+                .clone(),
+            db: Box::new(self.engine.state_trie_backend()?),
+            prefix: Some(account_hash),
+        };
+        Ok(Trie::open(Box::new(trie_db), storage_root))
+    }
+
+    /// Obtain a storage trie from the given address and storage_root.
+    /// Doesn't check if the account is stored
+    pub fn open_direct_storage_trie(
+        &self,
+        account_hash: H256,
+        storage_root: H256,
+    ) -> Result<Trie, StoreError> {
+        Ok(Trie::open(
+            Box::new(self.engine.storage_trie_backend(account_hash)?),
+            storage_root,
+        ))
     }
 
     /// Obtain a read-locked storage trie from the given address and storage_root.
@@ -1223,10 +1651,11 @@
         &self,
         account_hash: H256,
         storage_root: H256,
-        state_root: H256,
     ) -> Result<Trie, StoreError> {
-        self.engine
-            .open_locked_storage_trie(account_hash, storage_root, state_root)
+        Ok(Trie::open(
+            Box::new(self.engine.storage_trie_locked_backend(account_hash)?),
+            storage_root,
+        ))
     }
 
     pub fn has_state_root(&self, state_root: H256) -> Result<bool, StoreError> {
@@ -1234,7 +1663,7 @@
         if state_root == *EMPTY_TRIE_HASH {
             return Ok(true);
         }
-        let trie = self.engine.open_state_trie(state_root)?;
+        let trie = self.open_state_trie(state_root)?;
         // NOTE: here we hash the root because the trie doesn't check the state root is correct
         let Some(root) = trie.db().get(Nibbles::default())? else {
             return Ok(false);
@@ -1415,11 +1844,14 @@
     }
 
     pub fn generate_flatkeyvalue(&self) -> Result<(), StoreError> {
-        self.engine.generate_flatkeyvalue()
-    }
-
-    pub async fn create_checkpoint(&self, path: impl AsRef<Path>) -> Result<(), StoreError> {
-        self.engine.create_checkpoint(path.as_ref()).await
+        self.flatkeyvalue_control_tx
+            .send(FKVGeneratorControlMessage::Continue)
+            .map_err(|_| StoreError::Custom("FlatKeyValue thread disconnected.".to_string()))
+    }
+
+    pub async fn create_checkpoint(&self, _path: impl AsRef<Path>) -> Result<(), StoreError> {
+        // TODO: Check how we should support this
+        Ok(())
     }
 }
 
@@ -1562,7 +1994,7 @@
             })
             .collect();
         accounts.sort_by_key(|a| a.0);
-        let mut trie = store.open_direct_state_trie(*EMPTY_TRIE_HASH).unwrap();
+        let mut trie = store.open_state_trie(*EMPTY_TRIE_HASH).unwrap();
         for (address, state) in &accounts {
             trie.insert(address.0.to_vec(), state.encode_to_vec())
                 .unwrap();
@@ -1588,13 +2020,13 @@
             .collect();
         slots.sort_by_key(|a| a.0);
         let mut trie = store
-            .open_direct_storage_trie(address, *EMPTY_TRIE_HASH)
+            .open_storage_trie(address, *EMPTY_TRIE_HASH, *EMPTY_TRIE_HASH)
             .unwrap();
         for (slot, value) in &slots {
             trie.insert(slot.0.to_vec(), value.encode_to_vec()).unwrap();
         }
         let storage_root = trie.hash().unwrap();
-        let mut trie = store.open_direct_state_trie(*EMPTY_TRIE_HASH).unwrap();
+        let mut trie = store.open_state_trie(*EMPTY_TRIE_HASH).unwrap();
         trie.insert(
             address.0.to_vec(),
             AccountState {
