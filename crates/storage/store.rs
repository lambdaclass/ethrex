--- conflicted
+++ resolved
@@ -375,10 +375,6 @@
             }
             // Add or update AccountState in the trie
             // Fetch current state or create a new state to be inserted
-<<<<<<< HEAD
-
-            let mut code_hash = None;
-            let mut acc_code: Option<_> = None;
             state_trie.update(hashed_address.clone(), |encoded_state| {
                 let mut account_state = match encoded_state {
                     Some(encoded_state) => AccountState::decode(&encoded_state)?,
@@ -391,22 +387,8 @@
                     account_state.code_hash = info.code_hash;
                     // Store updated code in DB
                     if let Some(code) = &update.code {
-                        code_hash = Some(info.code_hash);
-                        acc_code = Some(code.clone());
+                        code_updates.push((info.code_hash, code.clone()));
                     }
-=======
-            let mut account_state = match state_trie.get(&hashed_address)? {
-                Some(encoded_state) => AccountState::decode(&encoded_state)?,
-                None => AccountState::default(),
-            };
-            if let Some(info) = &update.info {
-                account_state.nonce = info.nonce;
-                account_state.balance = info.balance;
-                account_state.code_hash = info.code_hash;
-                // Store updated code in DB
-                if let Some(code) = &update.code {
-                    code_updates.push((info.code_hash, code.clone()));
->>>>>>> a727cd76
                 }
 
                 // Store the added storage in the account's storage trie and compute its new root
@@ -434,11 +416,6 @@
 
                 Ok(Some(account_state.encode_to_vec()))
             })?;
-
-            // Store updated code in DB
-            if let (Some(code_hash), Some(acc_code)) = (code_hash, acc_code) {
-                self.add_account_code(code_hash, acc_code).await?;
-            }
         }
 
         let (state_trie_hash, state_updates) = state_trie.collect_changes_since_last_hash();
