--- conflicted
+++ resolved
@@ -9,13 +9,8 @@
 
 use ethereum_types::{Address, H256, U256};
 use ethrex_common::types::{
-<<<<<<< HEAD
-    code_hash, payload::PayloadBundle, AccountInfo, AccountState, Block, BlockBody, BlockHash,
-    BlockHeader, BlockNumber, ChainConfig, ForkId, Genesis, GenesisAccount, Index, Receipt,
-=======
     code_hash, payload::PayloadBundle, AccountInfo, AccountState, AccountUpdate, Block, BlockBody,
-    BlockHash, BlockHeader, BlockNumber, ChainConfig, Genesis, GenesisAccount, Index, Receipt,
->>>>>>> 2b4abbef
+    BlockHash, BlockHeader, BlockNumber, ChainConfig, ForkId, Genesis, GenesisAccount, Index, Receipt,
     Transaction, EMPTY_TRIE_HASH,
 };
 use ethrex_rlp::decode::RLPDecode;
