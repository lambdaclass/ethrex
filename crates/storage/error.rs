--- conflicted
+++ resolved
@@ -50,11 +50,8 @@
     MempoolWriteLock(String),
     #[error("Failed to lock mempool for reading")]
     MempoolReadLock(String),
-<<<<<<< HEAD
     #[error("Bincode (de)serialization error: {0}")]
     BincodeError(#[from] bincode::Error),
-=======
     #[error("Failed to lock database for writing")]
     LockError,
->>>>>>> c23e7838
 }