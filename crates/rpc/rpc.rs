use crate::authentication::authenticate;
use bytes::Bytes;
use std::{future::IntoFuture, net::SocketAddr};

use axum::{routing::post, Json, Router};
use axum_extra::{
    headers::{authorization::Bearer, Authorization},
    TypedHeader,
};
use engine::{
    fork_choice::{self, ForkChoiceUpdatedV3},
    payload::{self, NewPayloadV3Request},
    ExchangeCapabilitiesRequest,
};
use eth::{
    account::{GetBalanceRequest, GetCodeRequest, GetStorageAtRequest, GetTransactionCountRequest},
    block::{
        self, GetBlockByHashRequest, GetBlockByNumberRequest, GetBlockReceiptsRequest,
        GetBlockTransactionCountRequest,
    },
    client,
    transaction::{
        CallRequest, CreateAccessListRequest, EstimateGasRequest,
        GetTransactionByBlockHashAndIndexRequest, GetTransactionByBlockNumberAndIndexRequest,
        GetTransactionByHashRequest, GetTransactionReceiptRequest,
    },
};
use serde_json::Value;
use tokio::net::TcpListener;
use tracing::info;
use utils::{
    RpcErr, RpcErrorMetadata, RpcErrorResponse, RpcNamespace, RpcRequest, RpcSuccessResponse,
};
mod admin;
mod authentication;
mod engine;
mod eth;
mod types;
mod utils;

use axum::extract::State;
use ethereum_rust_net::types::Node;
use ethereum_rust_storage::Store;

#[derive(Debug, Clone)]
pub struct RpcApiContext {
    storage: Store,
    jwt_secret: Bytes,
    local_p2p_node: Node,
}

trait RpcHandler: Sized {
    fn parse(params: &Option<Vec<Value>>) -> Option<Self>;

    fn call(req: &RpcRequest, storage: Store) -> Result<Value, RpcErr> {
        let request = Self::parse(&req.params).ok_or(RpcErr::BadParams)?;
        request.handle(storage)
    }

    fn handle(&self, storage: Store) -> Result<Value, RpcErr>;
}

pub async fn start_api(
    http_addr: SocketAddr,
    authrpc_addr: SocketAddr,
    storage: Store,
    jwt_secret: Bytes,
    local_p2p_node: Node,
) {
    let service_context = RpcApiContext {
        storage: storage.clone(),
        jwt_secret,
        local_p2p_node,
    };
    let http_router = Router::new()
        .route("/", post(handle_http_request))
        .with_state(service_context.clone());
    let http_listener = TcpListener::bind(http_addr).await.unwrap();

    let authrpc_router = Router::new()
        .route("/", post(handle_authrpc_request))
        .with_state(service_context);
    let authrpc_listener = TcpListener::bind(authrpc_addr).await.unwrap();

    let authrpc_server = axum::serve(authrpc_listener, authrpc_router)
        .with_graceful_shutdown(shutdown_signal())
        .into_future();
    let http_server = axum::serve(http_listener, http_router)
        .with_graceful_shutdown(shutdown_signal())
        .into_future();

    info!("Starting HTTP server at {http_addr}");
    info!("Starting Auth-RPC server at {}", authrpc_addr);

    let _ = tokio::try_join!(authrpc_server, http_server)
        .inspect_err(|e| info!("Error shutting down servers: {:?}", e));
}

async fn shutdown_signal() {
    tokio::signal::ctrl_c()
        .await
        .expect("failed to install Ctrl+C handler");
}

pub async fn handle_http_request(
    State(service_context): State<RpcApiContext>,
    body: String,
) -> Json<Value> {
    let storage = service_context.storage;
    let local_p2p_node = service_context.local_p2p_node;
    let req: RpcRequest = serde_json::from_str(&body).unwrap();
    let res = map_http_requests(&req, storage, local_p2p_node);
    rpc_response(req.id, res)
}

pub async fn handle_authrpc_request(
    State(service_context): State<RpcApiContext>,
    auth_header: Option<TypedHeader<Authorization<Bearer>>>,
    body: String,
) -> Json<Value> {
    let storage = service_context.storage;
    let secret = service_context.jwt_secret;
    let req: RpcRequest = serde_json::from_str(&body).unwrap();
    match authenticate(secret, auth_header) {
        Err(error) => rpc_response(req.id, Err(error)),
        Ok(()) => {
            // Proceed with the request
            let res = map_authrpc_requests(&req, storage);
            rpc_response(req.id, res)
        }
    }
}

/// Handle requests that can come from either clients or other users
pub fn map_http_requests(
    req: &RpcRequest,
    storage: Store,
    local_p2p_node: Node,
) -> Result<Value, RpcErr> {
    match req.namespace() {
        Ok(RpcNamespace::Eth) => map_eth_requests(req, storage),
        Ok(RpcNamespace::Admin) => map_admin_requests(req, storage, local_p2p_node),
        _ => Err(RpcErr::MethodNotFound),
    }
}

/// Handle requests from consensus client
pub fn map_authrpc_requests(req: &RpcRequest, storage: Store) -> Result<Value, RpcErr> {
    match req.namespace() {
        Ok(RpcNamespace::Engine) => map_engine_requests(req, storage),
        Ok(RpcNamespace::Eth) => map_eth_requests(req, storage),
        _ => Err(RpcErr::MethodNotFound),
    }
}

pub fn map_eth_requests(req: &RpcRequest, storage: Store) -> Result<Value, RpcErr> {
    match req.method.as_str() {
        "eth_chainId" => client::chain_id(storage),
        "eth_syncing" => client::syncing(),
        "eth_getBlockByNumber" => GetBlockByNumberRequest::call(req, storage),
        "eth_getBlockByHash" => GetBlockByHashRequest::call(req, storage),
        "eth_getBalance" => GetBalanceRequest::call(req, storage),
        "eth_getCode" => GetCodeRequest::call(req, storage),
        "eth_getStorageAt" => GetStorageAtRequest::call(req, storage),
        "eth_getBlockTransactionCountByNumber" => {
            GetBlockTransactionCountRequest::call(req, storage)
        }
        "eth_getBlockTransactionCountByHash" => GetBlockTransactionCountRequest::call(req, storage),
        "eth_getTransactionByBlockNumberAndIndex" => {
            GetTransactionByBlockNumberAndIndexRequest::call(req, storage)
        }
        "eth_getTransactionByBlockHashAndIndex" => {
            GetTransactionByBlockHashAndIndexRequest::call(req, storage)
        }
        "eth_getBlockReceipts" => GetBlockReceiptsRequest::call(req, storage),
        "eth_getTransactionByHash" => GetTransactionByHashRequest::call(req, storage),
        "eth_getTransactionReceipt" => GetTransactionReceiptRequest::call(req, storage),
        "eth_createAccessList" => CreateAccessListRequest::call(req, storage),
        "eth_blockNumber" => block::block_number(storage),
        "eth_call" => CallRequest::call(req, storage),
        "eth_blobBaseFee" => block::get_blob_base_fee(&storage),
<<<<<<< HEAD
        "eth_estimateGas" => EstimateGasRequest::call(req, storage),
=======
        "eth_getTransactionCount" => GetTransactionCountRequest::call(req, storage),
>>>>>>> 5c791921
        _ => Err(RpcErr::MethodNotFound),
    }
}

pub fn map_engine_requests(req: &RpcRequest, storage: Store) -> Result<Value, RpcErr> {
    match req.method.as_str() {
        "engine_exchangeCapabilities" => {
            let capabilities: ExchangeCapabilitiesRequest = req
                .params
                .as_ref()
                .ok_or(RpcErr::BadParams)?
                .first()
                .ok_or(RpcErr::BadParams)
                .and_then(|v| serde_json::from_value(v.clone()).map_err(|_| RpcErr::BadParams))?;
            engine::exchange_capabilities(&capabilities)
        }

        "engine_forkchoiceUpdatedV3" => {
            let request = ForkChoiceUpdatedV3::parse(&req.params).ok_or(RpcErr::BadParams)?;
            fork_choice::forkchoice_updated_v3(request, storage)
        }
        "engine_newPayloadV3" => {
            let request = NewPayloadV3Request::parse(&req.params).ok_or(RpcErr::BadParams)?;
            serde_json::to_value(payload::new_payload_v3(request, storage)?)
                .map_err(|_| RpcErr::Internal)
        }
        _ => Err(RpcErr::MethodNotFound),
    }
}

pub fn map_admin_requests(
    req: &RpcRequest,
    storage: Store,
    local_p2p_node: Node,
) -> Result<Value, RpcErr> {
    match req.method.as_str() {
        "admin_nodeInfo" => admin::node_info(storage, local_p2p_node),
        _ => Err(RpcErr::MethodNotFound),
    }
}

fn rpc_response<E>(id: i32, res: Result<Value, E>) -> Json<Value>
where
    E: Into<RpcErrorMetadata>,
{
    match res {
        Ok(result) => Json(
            serde_json::to_value(RpcSuccessResponse {
                id,
                jsonrpc: "2.0".to_string(),
                result,
            })
            .unwrap(),
        ),
        Err(error) => Json(
            serde_json::to_value(RpcErrorResponse {
                id,
                jsonrpc: "2.0".to_string(),
                error: error.into(),
            })
            .unwrap(),
        ),
    }
}

#[cfg(test)]
mod tests {
    use ethereum_rust_core::types::ChainConfig;
    use ethereum_rust_core::{
        types::{code_hash, AccountInfo, BlockHeader},
        Address, Bytes, H512, U256,
    };
    use ethereum_rust_storage::EngineType;
    use std::str::FromStr;

    use super::*;

    // Maps string rpc response to RpcSuccessResponse as serde Value
    // This is used to avoid failures due to field order and allow easier string comparisons for responses
    fn to_rpc_response_success_value(str: &str) -> serde_json::Value {
        serde_json::to_value(serde_json::from_str::<RpcSuccessResponse>(str).unwrap()).unwrap()
    }

    #[test]
    fn admin_nodeinfo_request() {
        let body = r#"{"jsonrpc":"2.0", "method":"admin_nodeInfo", "params":[], "id":1}"#;
        let request: RpcRequest = serde_json::from_str(body).unwrap();
        let local_p2p_node = example_p2p_node();
        let storage =
            Store::new("temp.db", EngineType::InMemory).expect("Failed to create test DB");
        storage.set_chain_config(&example_chain_config()).unwrap();
        let result = map_http_requests(&request, storage, local_p2p_node);
        let rpc_response = rpc_response(request.id, result);
        let expected_response = to_rpc_response_success_value(
            r#"{"jsonrpc":"2.0","id":1,"result":{"enode":"enode://d860a01f9722d78051619d1e2351aba3f43f943f6f00718d1b9baa4101932a1f5011f16bb2b1bb35db20d6fe28fa0bf09636d26a87d31de9ec6203eeedb1f666@127.0.0.1:30303?discport=30303","id":"d860a01f9722d78051619d1e2351aba3f43f943f6f00718d1b9baa4101932a1f5011f16bb2b1bb35db20d6fe28fa0bf09636d26a87d31de9ec6203eeedb1f666","ip":"127.0.0.1","name":"ethereum_rust/0.1.0/rust1.80","ports":{"discovery":30303,"listener":30303},"protocols":{"eth":{"chainId":3151908,"homesteadBlock":0,"daoForkBlock":null,"daoForkSupport":false,"eip150Block":0,"eip155Block":0,"eip158Block":0,"byzantiumBlock":0,"constantinopleBlock":0,"petersburgBlock":0,"istanbulBlock":0,"muirGlacierBlock":null,"berlinBlock":0,"londonBlock":0,"arrowGlacierBlock":null,"grayGlacierBlock":null,"mergeNetsplitBlock":0,"shanghaiTime":0,"cancunTime":0,"pragueTime":1718232101,"verkleTime":null,"terminalTotalDifficulty":0,"terminalTotalDifficultyPassed":true}}}}"#,
        );
        assert_eq!(rpc_response.to_string(), expected_response.to_string())
    }

    #[test]
    fn create_access_list_simple_transfer() {
        // Create Request
        // Request taken from https://github.com/ethereum/execution-apis/blob/main/tests/eth_createAccessList/create-al-value-transfer.io
        let body = r#"{"jsonrpc":"2.0","id":1,"method":"eth_createAccessList","params":[{"from":"0x0c2c51a0990aee1d73c1228de158688341557508","nonce":"0x0","to":"0x0100000000000000000000000000000000000000","value":"0xa"},"0x00"]}"#;
        let request: RpcRequest = serde_json::from_str(body).unwrap();
        // Setup initial storage
        let storage =
            Store::new("temp.db", EngineType::InMemory).expect("Failed to create test DB");
        // Values taken from https://github.com/ethereum/execution-apis/blob/main/tests/genesis.json
        // TODO: Replace this initialization with reading and storing genesis block
        storage
            .add_block_header(0, BlockHeader::default())
            .expect("Failed to write to test DB");
        let address = Address::from_str("0c2c51a0990aee1d73c1228de158688341557508").unwrap();
        let account_info = AccountInfo {
            balance: U256::from_str_radix("c097ce7bc90715b34b9f1000000000", 16).unwrap(),
            ..Default::default()
        };
        storage
            .add_account_info(address, account_info)
            .expect("Failed to write to test DB");
        let local_p2p_node = example_p2p_node();
        // Process request
        let result = map_http_requests(&request, storage, local_p2p_node);
        let response = rpc_response(request.id, result);
        let expected_response = to_rpc_response_success_value(
            r#"{"jsonrpc":"2.0","id":1,"result":{"accessList":[],"gasUsed":"0x5208"}}"#,
        );
        assert_eq!(response.to_string(), expected_response.to_string());
    }

    #[test]
    fn create_access_list_create() {
        // Create Request
        // Request taken from https://github.com/ethereum/execution-apis/blob/main/tests/eth_createAccessList/create-al-contract.io
        let body = r#"{"jsonrpc":"2.0","id":1,"method":"eth_createAccessList","params":[{"from":"0x0c2c51a0990aee1d73c1228de158688341557508","gas":"0xea60","gasPrice":"0x44103f2","input":"0x010203040506","nonce":"0x0","to":"0x7dcd17433742f4c0ca53122ab541d0ba67fc27df"},"0x00"]}"#;
        let request: RpcRequest = serde_json::from_str(body).unwrap();
        // Setup initial storage
        let storage =
            Store::new("temp.db", EngineType::InMemory).expect("Failed to create test DB");
        // Values taken from https://github.com/ethereum/execution-apis/blob/main/tests/genesis.json
        // TODO: Replace this initialization with reading and storing genesis block
        storage
            .add_block_header(0, BlockHeader::default())
            .expect("Failed to write to test DB");
        let address = Address::from_str("0c2c51a0990aee1d73c1228de158688341557508").unwrap();
        let account_info = AccountInfo {
            balance: U256::from_str_radix("c097ce7bc90715b34b9f1000000000", 16).unwrap(),
            ..Default::default()
        };
        storage
            .add_account_info(address, account_info)
            .expect("Failed to write to test DB");
        let address = Address::from_str("7dcd17433742f4c0ca53122ab541d0ba67fc27df").unwrap();
        let code = Bytes::copy_from_slice(
            &hex::decode("3680600080376000206000548082558060010160005560005263656d697460206000a2")
                .unwrap(),
        );
        let code_hash = code_hash(&code);
        let account_info = AccountInfo {
            code_hash,
            ..Default::default()
        };
        storage
            .add_account_info(address, account_info)
            .expect("Failed to write to test DB");
        storage
            .add_account_code(code_hash, code)
            .expect("Failed to write to test DB");
        let local_p2p_node = example_p2p_node();
        // Process request
        let result = map_http_requests(&request, storage, local_p2p_node);
        let response =
            serde_json::from_value::<RpcSuccessResponse>(rpc_response(request.id, result).0)
                .expect("Request failed");
        let expected_response_string = r#"{"jsonrpc":"2.0","id":1,"result":{"accessList":[{"address":"0x7dcd17433742f4c0ca53122ab541d0ba67fc27df","storageKeys":["0x0000000000000000000000000000000000000000000000000000000000000000","0x13a08e3cd39a1bc7bf9103f63f83273cced2beada9f723945176d6b983c65bd2"]}],"gasUsed":"0xca3c"}}"#;
        let expected_response =
            serde_json::from_str::<RpcSuccessResponse>(expected_response_string).unwrap();
        // Due to the scope of this test, we don't have the full state up to date which can cause variantions in gas used due to the difference in the blockchain state
        // So we will skip checking the gas_used and only check that the access list is correct
        // The gas_used will be checked when running the hive test framework
        assert_eq!(
            response.result["accessList"],
            expected_response.result["accessList"]
        )
    }

    fn example_p2p_node() -> Node {
        let node_id_1 = H512::from_str("d860a01f9722d78051619d1e2351aba3f43f943f6f00718d1b9baa4101932a1f5011f16bb2b1bb35db20d6fe28fa0bf09636d26a87d31de9ec6203eeedb1f666").unwrap();
        Node {
            ip: "127.0.0.1".parse().unwrap(),
            udp_port: 30303,
            tcp_port: 30303,
            node_id: node_id_1,
        }
    }

    fn example_chain_config() -> ChainConfig {
        ChainConfig {
            chain_id: 3151908_u64,
            homestead_block: Some(0),
            eip150_block: Some(0),
            eip155_block: Some(0),
            eip158_block: Some(0),
            byzantium_block: Some(0),
            constantinople_block: Some(0),
            petersburg_block: Some(0),
            istanbul_block: Some(0),
            berlin_block: Some(0),
            london_block: Some(0),
            merge_netsplit_block: Some(0),
            shanghai_time: Some(0),
            cancun_time: Some(0),
            prague_time: Some(1718232101),
            terminal_total_difficulty: Some(0),
            terminal_total_difficulty_passed: true,
            ..Default::default()
        }
    }
}<|MERGE_RESOLUTION|>--- conflicted
+++ resolved
@@ -179,11 +179,8 @@
         "eth_blockNumber" => block::block_number(storage),
         "eth_call" => CallRequest::call(req, storage),
         "eth_blobBaseFee" => block::get_blob_base_fee(&storage),
-<<<<<<< HEAD
+        "eth_getTransactionCount" => GetTransactionCountRequest::call(req, storage),
         "eth_estimateGas" => EstimateGasRequest::call(req, storage),
-=======
-        "eth_getTransactionCount" => GetTransactionCountRequest::call(req, storage),
->>>>>>> 5c791921
         _ => Err(RpcErr::MethodNotFound),
     }
 }
