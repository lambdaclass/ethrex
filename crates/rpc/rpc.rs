--- conflicted
+++ resolved
@@ -204,7 +204,6 @@
             let request = CallRequest::parse(&req.params).ok_or(RpcErr::BadParams)?;
             transaction::call(&request, storage)
         }
-<<<<<<< HEAD
         _ => Err(RpcErr::MethodNotFound),
     }
 }
@@ -221,13 +220,11 @@
                 .and_then(|v| serde_json::from_value(v.clone()).map_err(|_| RpcErr::BadParams))?;
             engine::exchange_capabilities(&capabilities)
         }
-        "engine_forkchoiceUpdatedV3" => engine::forkchoice_updated_v3(),
-=======
+
         "engine_forkchoiceUpdatedV3" => {
             let request = ForkChoiceUpdatedV3::parse(&req.params).ok_or(RpcErr::BadParams)?;
             fork_choice::forkchoice_updated_v3(request, storage)
         }
->>>>>>> bb2835f2
         "engine_newPayloadV3" => {
             let request = NewPayloadV3Request::parse(&req.params).ok_or(RpcErr::BadParams)?;
             serde_json::to_value(payload::new_payload_v3(request, storage)?)
