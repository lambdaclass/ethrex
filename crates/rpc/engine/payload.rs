--- conflicted
+++ resolved
@@ -1,12 +1,6 @@
-<<<<<<< HEAD
 use ethereum_rust_chain::error::ChainError;
 use ethereum_rust_chain::{add_block, latest_valid_hash};
 use ethereum_rust_core::types::Fork;
-=======
-use ethereum_rust_blockchain::error::ChainError;
-use ethereum_rust_blockchain::{add_block, latest_valid_hash};
-use ethereum_rust_core::types::ForkId;
->>>>>>> 39a9a9eb
 use ethereum_rust_core::H256;
 use ethereum_rust_storage::Store;
 use serde_json::Value;
@@ -54,19 +48,11 @@
 
         // Payload Validation
 
-<<<<<<< HEAD
-    // Check timestamp does not fall within the time frame of the Cancun fork
-    let chain_config = storage.get_chain_config()?;
-    if chain_config.get_fork(block.header.timestamp) < Fork::Cancun {
-        return Err(RpcErr::UnsuportedFork);
-    }
-=======
         // Check timestamp does not fall within the time frame of the Cancun fork
         let chain_config = storage.get_chain_config()?;
-        if chain_config.get_fork(block.header.timestamp) < ForkId::Cancun {
+        if chain_config.get_fork(block.header.timestamp) < Fork::Cancun {
             return Err(RpcErr::UnsuportedFork);
         }
->>>>>>> 39a9a9eb
 
         // Check that block_hash is valid
         let actual_block_hash = block.header.compute_block_hash();
