--- conflicted
+++ resolved
@@ -1,12 +1,6 @@
-<<<<<<< HEAD
-use std::fmt::Display;
-
 use ethereum_rust_chain::{constants::MAX_BLOB_GAS_PER_BLOCK, find_parent_header};
 use ethereum_rust_core::types::{Block, Transaction};
-use serde::{Deserialize, Serialize};
-=======
-use ethereum_rust_chain::find_parent_header;
->>>>>>> 108635fe
+use serde::Serialize;
 use serde_json::Value;
 use tracing::info;
 
@@ -25,10 +19,8 @@
 };
 use ethereum_rust_storage::Store;
 
-#[derive(Deserialize, Clone, Debug)]
-#[serde(rename_all = "camelCase")]
+#[derive(Clone, Debug)]
 pub struct FeeHistoryRequest {
-    #[serde(with = "ethereum_rust_core::serde_utils::u64::hex_str")]
     pub block_count: u64,
     pub newest_block: BlockIdentifier,
     pub reward_percentiles: Option<Vec<f32>>,
@@ -100,30 +92,32 @@
 }
 
 impl RpcHandler for FeeHistoryRequest {
-    fn parse(params: &Option<Vec<Value>>) -> Option<FeeHistoryRequest> {
-        let params = params.as_ref()?;
+    fn parse(params: &Option<Vec<Value>>) -> Result<FeeHistoryRequest, RpcErr> {
+        let params = params.as_ref().ok_or(RpcErr::BadParams)?;
         if params.len() < 2 || params.len() > 3 {
-            return None;
+            return Err(RpcErr::BadParams);
         };
 
         let reward_percentiles = match params.get(2).cloned() {
             Some(rp) => {
-                let rp: Vec<f32> = serde_json::from_value(rp).ok()?;
+                let rp: Vec<f32> = serde_json::from_value(rp)?;
                 let all_ok = rp
                     .windows(2)
                     .all(|w| w[0] <= w[1] || w[0] >= 0.0 && w[0] <= 100.0);
                 // We want to return None if any value is wrong
-                Some(all_ok.then_some(rp)?)
+                Some(all_ok.then_some(rp).ok_or(RpcErr::BadParams)?)
             }
             None => None,
         };
 
-        let block_count_str: String = serde_json::from_value(params[0].clone()).ok()?;
-        let block_count_str = block_count_str.strip_prefix("0x")?;
-
-        Some(FeeHistoryRequest {
-            block_count: u64::from_str_radix(block_count_str, 16).ok()?,
-            newest_block: serde_json::from_value(params[1].clone()).ok()?,
+        let block_count_str: String = serde_json::from_value(params[0].clone())?;
+        let block_count_str = block_count_str
+            .strip_prefix("0x")
+            .ok_or(RpcErr::BadParams)?;
+
+        Ok(FeeHistoryRequest {
+            block_count: u64::from_str_radix(block_count_str, 16).map_err(|_| RpcErr::BadParams)?,
+            newest_block: BlockIdentifier::parse(params[0].clone(), 0)?,
             reward_percentiles,
         })
     }
