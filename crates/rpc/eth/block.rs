--- conflicted
+++ resolved
@@ -4,7 +4,6 @@
 use serde_json::Value;
 use tracing::info;
 
-<<<<<<< HEAD
 use crate::{
     types::{block::RpcBlock, transaction::RpcTransaction},
     utils::RpcErr,
@@ -14,13 +13,7 @@
         AccessListEntry, BlockHash, BlockNumber, GenericTransaction, ReceiptWithTxAndBlockInfo,
     },
     H256, U256,
-=======
-use crate::utils::RpcErr;
-use ethereum_rust_core::types::{
-    BlockHash, BlockNumber, BlockSerializable, ReceiptWithTxAndBlockInfo,
->>>>>>> a6d2446d
 };
-use ethereum_rust_storage::{error::StoreError, Store};
 
 pub struct GetBlockByNumberRequest {
     pub block: BlockIdentifier,
