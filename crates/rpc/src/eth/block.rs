--- conflicted
+++ resolved
@@ -6,11 +6,9 @@
 use tracing::info;
 
 use crate::utils::RpcErr;
-<<<<<<< HEAD
-use ethereum_rust_core::types::{BlockHash, BlockSerializable, ReceiptWithTxAndBlockInfo};
-=======
-use ethereum_rust_core::types::{BlockHash, BlockNumber, BlockSerializable};
->>>>>>> e9fc729d
+use ethereum_rust_core::types::{
+    BlockHash, BlockNumber, BlockSerializable, ReceiptWithTxAndBlockInfo,
+};
 
 pub struct GetBlockByNumberRequest {
     pub block: BlockIdentifier,
@@ -22,15 +20,6 @@
     pub hydrated: bool,
 }
 
-<<<<<<< HEAD
-pub struct GetBlockReceiptsRequest {
-    pub block: BlockIdentifier,
-}
-
-#[derive(Deserialize)]
-pub enum BlockIdentifier {
-    Number(u64),
-=======
 pub struct GetBlockTransactionCountByNumberRequest {
     pub block: BlockIdentifier,
 }
@@ -45,10 +34,13 @@
     pub transaction_index: usize,
 }
 
+pub struct GetBlockReceiptsRequest {
+    pub block: BlockIdentifier,
+}
+
 #[derive(Deserialize)]
 pub enum BlockIdentifier {
     Number(BlockNumber),
->>>>>>> e9fc729d
     #[allow(unused)]
     Tag(BlockTag),
 }
@@ -89,29 +81,18 @@
     }
 }
 
-<<<<<<< HEAD
-impl GetBlockReceiptsRequest {
-    pub fn parse(params: &Option<Vec<Value>>) -> Option<GetBlockReceiptsRequest> {
-=======
 impl GetBlockTransactionCountByNumberRequest {
     pub fn parse(params: &Option<Vec<Value>>) -> Option<GetBlockTransactionCountByNumberRequest> {
->>>>>>> e9fc729d
         let params = params.as_ref()?;
         if params.len() != 1 {
             return None;
         };
-<<<<<<< HEAD
-        Some(GetBlockReceiptsRequest {
-=======
         Some(GetBlockTransactionCountByNumberRequest {
->>>>>>> e9fc729d
-            block: serde_json::from_value(params[0].clone()).ok()?,
-        })
-    }
-}
-
-<<<<<<< HEAD
-=======
+            block: serde_json::from_value(params[0].clone()).ok()?,
+        })
+    }
+}
+
 impl GetTransactionByBlockNumberAndIndexRequest {
     pub fn parse(
         params: &Option<Vec<Value>>,
@@ -140,7 +121,18 @@
     }
 }
 
->>>>>>> e9fc729d
+impl GetBlockReceiptsRequest {
+    pub fn parse(params: &Option<Vec<Value>>) -> Option<GetBlockReceiptsRequest> {
+        let params = params.as_ref()?;
+        if params.len() != 1 {
+            return None;
+        };
+        Some(GetBlockReceiptsRequest {
+            block: serde_json::from_value(params[0].clone()).ok()?,
+        })
+    }
+}
+
 pub fn get_block_by_number(
     request: &GetBlockByNumberRequest,
     storage: Store,
@@ -185,28 +177,91 @@
     serde_json::to_value(&block).map_err(|_| RpcErr::Internal)
 }
 
-<<<<<<< HEAD
-pub fn get_block_receipts(
-    request: &GetBlockReceiptsRequest,
-    storage: Store,
-) -> Result<Value, RpcErr> {
-    info!(
-        "Requested receipts for block with number: {}",
-=======
 pub fn get_block_transaction_count_by_number(
     request: &GetBlockTransactionCountByNumberRequest,
     storage: Store,
 ) -> Result<Value, RpcErr> {
     info!(
         "Requested transaction count for block with number: {}",
->>>>>>> e9fc729d
         request.block
     );
     let block_number = match request.block {
         BlockIdentifier::Tag(_) => unimplemented!("Obtain block number from tag"),
         BlockIdentifier::Number(block_number) => block_number,
     };
-<<<<<<< HEAD
+    let block_body = match storage.get_block_body(block_number) {
+        Ok(Some(block_body)) => block_body,
+        Ok(_) => return Ok(Value::Null),
+        _ => return Err(RpcErr::Internal),
+    };
+    let transaction_count = block_body.transactions.len();
+
+    serde_json::to_value(format!("{:#x}", transaction_count)).map_err(|_| RpcErr::Internal)
+}
+
+pub fn get_transaction_by_block_number_and_index(
+    request: &GetTransactionByBlockNumberAndIndexRequest,
+    storage: Store,
+) -> Result<Value, RpcErr> {
+    info!(
+        "Requested transaction at index: {} of block with number: {}",
+        request.transaction_index, request.block,
+    );
+    let block_number = match request.block {
+        BlockIdentifier::Tag(_) => unimplemented!("Obtain block number from tag"),
+        BlockIdentifier::Number(block_number) => block_number,
+    };
+    let block_body = match storage.get_block_body(block_number) {
+        Ok(Some(block_body)) => block_body,
+        Ok(_) => return Ok(Value::Null),
+        _ => return Err(RpcErr::Internal),
+    };
+    let tx = match block_body.transactions.get(request.transaction_index) {
+        Some(tx) => tx,
+        None => return Ok(Value::Null),
+    };
+
+    serde_json::to_value(tx).map_err(|_| RpcErr::Internal)
+}
+
+pub fn get_transaction_by_block_hash_and_index(
+    request: &GetTransactionByBlockHashAndIndexRequest,
+    storage: Store,
+) -> Result<Value, RpcErr> {
+    info!(
+        "Requested transaction at index: {} of block with hash: {}",
+        request.transaction_index, request.block,
+    );
+    let block_number = match storage.get_block_number(request.block) {
+        Ok(Some(number)) => number,
+        Ok(_) => return Ok(Value::Null),
+        _ => return Err(RpcErr::Internal),
+    };
+    let block_body = match storage.get_block_body(block_number) {
+        Ok(Some(block_body)) => block_body,
+        Ok(_) => return Ok(Value::Null),
+        _ => return Err(RpcErr::Internal),
+    };
+    let tx = match block_body.transactions.get(request.transaction_index) {
+        Some(tx) => tx,
+        None => return Ok(Value::Null),
+    };
+
+    serde_json::to_value(tx).map_err(|_| RpcErr::Internal)
+}
+
+pub fn get_block_receipts(
+    request: &GetBlockReceiptsRequest,
+    storage: Store,
+) -> Result<Value, RpcErr> {
+    info!(
+        "Requested receipts for block with number: {}",
+        request.block
+    );
+    let block_number = match request.block {
+        BlockIdentifier::Tag(_) => unimplemented!("Obtain block number from tag"),
+        BlockIdentifier::Number(block_number) => block_number,
+    };
     let header = storage.get_block_header(block_number);
     let body = storage.get_block_body(block_number);
     let (header, body) = match (header, body) {
@@ -237,67 +292,6 @@
     }
 
     serde_json::to_value(&receipts).map_err(|_| RpcErr::Internal)
-=======
-    let block_body = match storage.get_block_body(block_number) {
-        Ok(Some(block_body)) => block_body,
-        Ok(_) => return Ok(Value::Null),
-        _ => return Err(RpcErr::Internal),
-    };
-    let transaction_count = block_body.transactions.len();
-
-    serde_json::to_value(format!("{:#x}", transaction_count)).map_err(|_| RpcErr::Internal)
-}
-
-pub fn get_transaction_by_block_number_and_index(
-    request: &GetTransactionByBlockNumberAndIndexRequest,
-    storage: Store,
-) -> Result<Value, RpcErr> {
-    info!(
-        "Requested transaction at index: {} of block with number: {}",
-        request.transaction_index, request.block,
-    );
-    let block_number = match request.block {
-        BlockIdentifier::Tag(_) => unimplemented!("Obtain block number from tag"),
-        BlockIdentifier::Number(block_number) => block_number,
-    };
-    let block_body = match storage.get_block_body(block_number) {
-        Ok(Some(block_body)) => block_body,
-        Ok(_) => return Ok(Value::Null),
-        _ => return Err(RpcErr::Internal),
-    };
-    let tx = match block_body.transactions.get(request.transaction_index) {
-        Some(tx) => tx,
-        None => return Ok(Value::Null),
-    };
-
-    serde_json::to_value(tx).map_err(|_| RpcErr::Internal)
-}
-
-pub fn get_transaction_by_block_hash_and_index(
-    request: &GetTransactionByBlockHashAndIndexRequest,
-    storage: Store,
-) -> Result<Value, RpcErr> {
-    info!(
-        "Requested transaction at index: {} of block with hash: {}",
-        request.transaction_index, request.block,
-    );
-    let block_number = match storage.get_block_number(request.block) {
-        Ok(Some(number)) => number,
-        Ok(_) => return Ok(Value::Null),
-        _ => return Err(RpcErr::Internal),
-    };
-    let block_body = match storage.get_block_body(block_number) {
-        Ok(Some(block_body)) => block_body,
-        Ok(_) => return Ok(Value::Null),
-        _ => return Err(RpcErr::Internal),
-    };
-    let tx = match block_body.transactions.get(request.transaction_index) {
-        Some(tx) => tx,
-        None => return Ok(Value::Null),
-    };
-
-    serde_json::to_value(tx).map_err(|_| RpcErr::Internal)
->>>>>>> e9fc729d
 }
 
 impl Display for BlockIdentifier {
