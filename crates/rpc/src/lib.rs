use std::{future::IntoFuture, net::SocketAddr};

use axum::{routing::post, Json, Router};
use engine::{ExchangeCapabilitiesRequest, NewPayloadV3Request};
use eth::{
    block::{self, GetBlockByHashRequest, GetBlockByNumberRequest},
    client,
};
use serde_json::Value;
use tokio::net::TcpListener;
use tracing::info;
use utils::{RpcErr, RpcErrorMetadata, RpcErrorResponse, RpcRequest, RpcSuccessResponse};

mod admin;
mod engine;
mod eth;
mod utils;

use axum::extract::State;
use ethereum_rust_storage::Store;

pub async fn start_api(http_addr: SocketAddr, authrpc_addr: SocketAddr, storage: Store) {
    let http_router = Router::new()
        .route("/", post(handle_http_request))
        .with_state(storage.clone());
    let http_listener = TcpListener::bind(http_addr).await.unwrap();

    let authrpc_router = Router::new()
        .route("/", post(handle_authrpc_request))
        .with_state(storage);
    let authrpc_listener = TcpListener::bind(authrpc_addr).await.unwrap();

    let authrpc_server = axum::serve(authrpc_listener, authrpc_router)
        .with_graceful_shutdown(shutdown_signal())
        .into_future();
    let http_server = axum::serve(http_listener, http_router)
        .with_graceful_shutdown(shutdown_signal())
        .into_future();

    info!("Starting HTTP server at {http_addr}");
    info!("Starting Auth-RPC server at {}", authrpc_addr);

    let _ = tokio::try_join!(authrpc_server, http_server)
        .inspect_err(|e| info!("Error shutting down servers: {:?}", e));
}

async fn shutdown_signal() {
    tokio::signal::ctrl_c()
        .await
        .expect("failed to install Ctrl+C handler");
}

pub async fn handle_authrpc_request(State(storage): State<Store>, body: String) -> Json<Value> {
    let req: RpcRequest = serde_json::from_str(&body).unwrap();
<<<<<<< HEAD
    let res = map_requests(&req, storage);
    rpc_response(req.id, res)
}

pub fn map_requests(req: &RpcRequest, storage: Store) -> Result<Value, RpcErr> {
=======
    let res = match map_requests(&req) {
        res @ Ok(_) => res,
        _ => map_internal_requests(&req),
    };
    rpc_response(req.id, res)
}

pub async fn handle_http_request(body: String) -> Json<Value> {
    let req: RpcRequest = serde_json::from_str(&body).unwrap();
    let res = map_requests(&req);
    rpc_response(req.id, res)
}

/// Handle requests that can come from either clients or other users
pub fn map_requests(req: &RpcRequest) -> Result<Value, RpcErr> {
>>>>>>> 822d8b60
    match req.method.as_str() {
        "engine_exchangeCapabilities" => {
            let capabilities: ExchangeCapabilitiesRequest = req
                .params
                .as_ref()
                .ok_or(RpcErr::BadParams)?
                .first()
                .ok_or(RpcErr::BadParams)
                .and_then(|v| serde_json::from_value(v.clone()).map_err(|_| RpcErr::BadParams))?;
            engine::exchange_capabilities(&capabilities)
        }
        "eth_chainId" => client::chain_id(),
        "eth_syncing" => client::syncing(),
        "eth_getBlockByNumber" => {
            let request = GetBlockByNumberRequest::parse(&req.params).ok_or(RpcErr::BadParams)?;
            block::get_block_by_number(&request, storage)
        }
        "eth_getBlockByHash" => {
            let request = GetBlockByHashRequest::parse(&req.params).ok_or(RpcErr::BadParams)?;
            block::get_block_by_hash(&request, storage)
        }
        "engine_forkchoiceUpdatedV3" => engine::forkchoice_updated_v3(),
        "engine_newPayloadV3" => {
            let request =
                parse_new_payload_v3_request(req.params.as_ref().ok_or(RpcErr::BadParams)?)?;
            Ok(serde_json::to_value(engine::new_payload_v3(request)?).unwrap())
        }
        "admin_nodeInfo" => admin::node_info(),
        _ => Err(RpcErr::MethodNotFound),
    }
}

<<<<<<< HEAD
pub async fn handle_http_request(State(storage): State<Store>, body: String) -> Json<Value> {
    let req: RpcRequest = serde_json::from_str(&body).unwrap();

    let res: Result<Value, RpcErr> = match req.method.as_str() {
        "eth_chainId" => client::chain_id(),
        "eth_syncing" => client::syncing(),
        "eth_getBlockByNumber" => {
            let request = GetBlockByNumberRequest::parse(&req.params).unwrap();
            block::get_block_by_number(&request, storage)
        }
        "eth_getBlockByHash" => {
            let request = GetBlockByHashRequest::parse(&req.params).unwrap();
            block::get_block_by_hash(&request, storage)
        }
        "admin_nodeInfo" => admin::node_info(),
        _ => Err(RpcErr::MethodNotFound),
    };

    rpc_response(req.id, res)
=======
/// Handle requests from other clients
pub fn map_internal_requests(_req: &RpcRequest) -> Result<Value, RpcErr> {
    Err(RpcErr::MethodNotFound)
>>>>>>> 822d8b60
}

fn rpc_response<E>(id: i32, res: Result<Value, E>) -> Json<Value>
where
    E: Into<RpcErrorMetadata>,
{
    match res {
        Ok(result) => Json(
            serde_json::to_value(RpcSuccessResponse {
                id,
                jsonrpc: "2.0".to_string(),
                result,
            })
            .unwrap(),
        ),
        Err(error) => Json(
            serde_json::to_value(RpcErrorResponse {
                id,
                jsonrpc: "2.0".to_string(),
                error: error.into(),
            })
            .unwrap(),
        ),
    }
}

fn parse_new_payload_v3_request(params: &[Value]) -> Result<NewPayloadV3Request, RpcErr> {
    if params.len() != 3 {
        return Err(RpcErr::BadParams);
    }
    let payload = serde_json::from_value(params[0].clone()).map_err(|_| RpcErr::BadParams)?;
    let expected_blob_versioned_hashes =
        serde_json::from_value(params[1].clone()).map_err(|_| RpcErr::BadParams)?;
    let parent_beacon_block_root =
        serde_json::from_value(params[2].clone()).map_err(|_| RpcErr::BadParams)?;
    Ok(NewPayloadV3Request {
        payload,
        expected_blob_versioned_hashes,
        parent_beacon_block_root,
    })
}<|MERGE_RESOLUTION|>--- conflicted
+++ resolved
@@ -52,29 +52,21 @@
 
 pub async fn handle_authrpc_request(State(storage): State<Store>, body: String) -> Json<Value> {
     let req: RpcRequest = serde_json::from_str(&body).unwrap();
-<<<<<<< HEAD
+    let res = match map_requests(&req, storage.clone()) {
+        res @ Ok(_) => res,
+        _ => map_internal_requests(&req, storage),
+    };
+    rpc_response(req.id, res)
+}
+
+pub async fn handle_http_request(State(storage): State<Store>, body: String) -> Json<Value> {
+    let req: RpcRequest = serde_json::from_str(&body).unwrap();
     let res = map_requests(&req, storage);
     rpc_response(req.id, res)
 }
 
+/// Handle requests that can come from either clients or other users
 pub fn map_requests(req: &RpcRequest, storage: Store) -> Result<Value, RpcErr> {
-=======
-    let res = match map_requests(&req) {
-        res @ Ok(_) => res,
-        _ => map_internal_requests(&req),
-    };
-    rpc_response(req.id, res)
-}
-
-pub async fn handle_http_request(body: String) -> Json<Value> {
-    let req: RpcRequest = serde_json::from_str(&body).unwrap();
-    let res = map_requests(&req);
-    rpc_response(req.id, res)
-}
-
-/// Handle requests that can come from either clients or other users
-pub fn map_requests(req: &RpcRequest) -> Result<Value, RpcErr> {
->>>>>>> 822d8b60
     match req.method.as_str() {
         "engine_exchangeCapabilities" => {
             let capabilities: ExchangeCapabilitiesRequest = req
@@ -107,31 +99,9 @@
     }
 }
 
-<<<<<<< HEAD
-pub async fn handle_http_request(State(storage): State<Store>, body: String) -> Json<Value> {
-    let req: RpcRequest = serde_json::from_str(&body).unwrap();
-
-    let res: Result<Value, RpcErr> = match req.method.as_str() {
-        "eth_chainId" => client::chain_id(),
-        "eth_syncing" => client::syncing(),
-        "eth_getBlockByNumber" => {
-            let request = GetBlockByNumberRequest::parse(&req.params).unwrap();
-            block::get_block_by_number(&request, storage)
-        }
-        "eth_getBlockByHash" => {
-            let request = GetBlockByHashRequest::parse(&req.params).unwrap();
-            block::get_block_by_hash(&request, storage)
-        }
-        "admin_nodeInfo" => admin::node_info(),
-        _ => Err(RpcErr::MethodNotFound),
-    };
-
-    rpc_response(req.id, res)
-=======
 /// Handle requests from other clients
-pub fn map_internal_requests(_req: &RpcRequest) -> Result<Value, RpcErr> {
+pub fn map_internal_requests(_req: &RpcRequest, _storage: Store) -> Result<Value, RpcErr> {
     Err(RpcErr::MethodNotFound)
->>>>>>> 822d8b60
 }
 
 fn rpc_response<E>(id: i32, res: Result<Value, E>) -> Json<Value>
