<<<<<<< HEAD
=======
use std::str::FromStr;

use bytes::Bytes;
>>>>>>> 63c8373f
use ethereum_types::U256;
use levm::{operations::Operation, program::Program, vm::VM};

#[test]
fn add_op() {
    let mut vm = VM::default();

    let operations = vec![
        Operation::Push32(U256::one()),
        Operation::Push32(U256::zero()),
        Operation::Add,
        Operation::Stop,
    ];

    let program = Program::from_operations(operations);

    vm.execute(program);

    assert!(vm.stack.pop().unwrap() == U256::one());
}

#[test]
fn add_op_overflow() {
    let mut vm = VM::default();

    let operations = [
        Operation::Push32(U256::max_value()),
        Operation::Push32(U256::max_value()),
        Operation::Add,
        Operation::Stop,
    ];

    let bytecode = operations
        .iter()
        .flat_map(Operation::to_bytecode)
        .collect::<Bytes>();

    vm.execute(bytecode);

    assert!(vm.stack.pop().unwrap() == (U256::max_value() - U256::one()));
}

#[test]
fn mul_op() {
    let mut vm = VM::default();

    let operations = [
        Operation::Push32(U256::from(10)),
        Operation::Push32(U256::from(10)),
        Operation::Mul,
        Operation::Stop,
    ];

    let bytecode = operations
        .iter()
        .flat_map(Operation::to_bytecode)
        .collect::<Bytes>();

    vm.execute(bytecode);

    assert!(vm.stack.pop().unwrap() == U256::from(10 * 10));
}

#[test]
fn mul_op_overflow() {
    let mut vm = VM::default();

    let operations = [
        Operation::Push32(
            U256::from_str("0xFFFFFFFFFFFFFFFFFFFFFFFFFFFFFFFFFFFFFFFFFFFFFFFFFFFFFFFFFFFFFFFE")
                .unwrap(),
        ),
        Operation::Push32(
            U256::from_str("0xFFFFFFFFFFFFFFFFFFFFFFFFFFFFFFFFFFFFFFFFFFFFFFFFFFFFFFFFFFFFFFFD")
                .unwrap(),
        ),
        Operation::Mul,
        Operation::Stop,
    ];

    let bytecode = operations
        .iter()
        .flat_map(Operation::to_bytecode)
        .collect::<Bytes>();

    vm.execute(bytecode);

    assert!(vm.stack.pop().unwrap() == U256::from(6));
}

#[test]
fn sub_op() {
    let mut vm = VM::default();

    let operations = [
        Operation::Push32(U256::from(20)),
        Operation::Push32(U256::from(30)),
        Operation::Sub,
        Operation::Stop,
    ];

    let bytecode = operations
        .iter()
        .flat_map(Operation::to_bytecode)
        .collect::<Bytes>();

    vm.execute(bytecode);

    assert!(vm.stack.pop().unwrap() == U256::from(10));
}
// example from evm.codes -> https://www.evm.codes/playground?fork=cancun&unit=Wei&codeType=Mnemonic&code='~30z~20zSUBz'~PUSH32%20z%5Cn%01z~_
#[test]
fn sub_op_overflow() {
    let mut vm = VM::default();

    let operations = [
        Operation::Push32(U256::from(30)),
        Operation::Push32(U256::from(20)),
        Operation::Sub,
        Operation::Stop,
    ];

    let bytecode = operations
        .iter()
        .flat_map(Operation::to_bytecode)
        .collect::<Bytes>();

    vm.execute(bytecode);

    assert!(
        vm.stack.pop().unwrap()
            == U256::from_str("0xfffffffffffffffffffffffffffffffffffffffffffffffffffffffffffffff6")
                .unwrap()
    );
}

#[test]
fn div_op() {
    let mut vm = VM::default();

    let operations = [
        Operation::Push32(U256::from(6)),
        Operation::Push32(U256::from(12)),
        Operation::Div,
        Operation::Stop,
    ];

    let bytecode = operations
        .iter()
        .flat_map(Operation::to_bytecode)
        .collect::<Bytes>();

    vm.execute(bytecode);

    assert!(vm.stack.pop().unwrap() == U256::from(2));
}

#[test]
fn div_op_for_zero() {
    let mut vm = VM::default();

    let operations = [
        Operation::Push32(U256::zero()),
        Operation::Push32(U256::one()),
        Operation::Div,
        Operation::Stop,
    ];

    let bytecode = operations
        .iter()
        .flat_map(Operation::to_bytecode)
        .collect::<Bytes>();

    vm.execute(bytecode);

    assert!(vm.stack.pop().unwrap() == U256::zero());
}

#[test]
fn sdiv_op() {
    let mut vm = VM::default();

    let operations = [
        Operation::Push32(
            U256::from_str("0xFFFFFFFFFFFFFFFFFFFFFFFFFFFFFFFFFFFFFFFFFFFFFFFFFFFFFFFFFFFFFFFF")
                .unwrap(),
        ),
        Operation::Push32(
            U256::from_str("0xFFFFFFFFFFFFFFFFFFFFFFFFFFFFFFFFFFFFFFFFFFFFFFFFFFFFFFFFFFFFFFFE")
                .unwrap(),
        ),
        Operation::Sdiv,
        Operation::Stop,
    ];

    let bytecode = operations
        .iter()
        .flat_map(Operation::to_bytecode)
        .collect::<Bytes>();

    vm.execute(bytecode);

    assert!(vm.stack.pop().unwrap() == U256::from(2));
}

#[test]
fn sdiv_op_for_zero() {
    let mut vm = VM::default();

    let operations = [
        Operation::Push32(U256::zero()),
        Operation::Push32(U256::one()),
        Operation::Sdiv,
        Operation::Stop,
    ];

    let bytecode = operations
        .iter()
        .flat_map(Operation::to_bytecode)
        .collect::<Bytes>();

    vm.execute(bytecode);

    assert!(vm.stack.pop().unwrap() == U256::zero());
}

#[test]
fn mod_op() {
    let mut vm = VM::default();

    let operations = [
        Operation::Push32(U256::from(4)),
        Operation::Push32(U256::from(10)),
        Operation::Mod,
        Operation::Stop,
    ];

    let bytecode = operations
        .iter()
        .flat_map(Operation::to_bytecode)
        .collect::<Bytes>();

    vm.execute(bytecode);

    assert!(vm.stack.pop().unwrap() == U256::from(2));
}

#[test]
fn mod_op_for_zero() {
    let mut vm = VM::default();

    let operations = [
        Operation::Push32(U256::zero()),
        Operation::Push32(U256::one()),
        Operation::Mod,
        Operation::Stop,
    ];

    let bytecode = operations
        .iter()
        .flat_map(Operation::to_bytecode)
        .collect::<Bytes>();

    vm.execute(bytecode);

    assert!(vm.stack.pop().unwrap() == U256::zero());
}

#[test]
fn smod_op() {
    let mut vm = VM::default();

    let operations = [
        Operation::Push32(U256::from(0x03)),
        Operation::Push32(U256::from(0x0a)),
        Operation::SMod,
        Operation::Stop,
    ];

    let bytecode = operations
        .iter()
        .flat_map(Operation::to_bytecode)
        .collect::<Bytes>();

    vm.execute(bytecode);

    assert!(vm.stack.pop().unwrap() == U256::one());
}

#[test]
fn smod_op_for_zero() {
    let mut vm = VM::default();

    let operations = [
        Operation::Push32(U256::zero()),
        Operation::Push32(U256::one()),
        Operation::SMod,
        Operation::Stop,
    ];

    let bytecode = operations
        .iter()
        .flat_map(Operation::to_bytecode)
        .collect::<Bytes>();

    vm.execute(bytecode);

    assert!(vm.stack.pop().unwrap() == U256::zero());
}

#[test]
fn addmod_op() {
    let mut vm = VM::default();

    let operations = [
        Operation::Push32(U256::from(8)),
        Operation::Push32(U256::from(0x0a)),
        Operation::Push32(U256::from(0x0a)),
        Operation::Addmod,
        Operation::Stop,
    ];

    let bytecode = operations
        .iter()
        .flat_map(Operation::to_bytecode)
        .collect::<Bytes>();

    vm.execute(bytecode);

    assert!(vm.stack.pop().unwrap() == U256::from(4));
}

#[test]
fn addmod_op_for_zero() {
    let mut vm = VM::default();

    let operations = [
        Operation::Push32(U256::zero()),
        Operation::Push32(U256::from(4)),
        Operation::Push32(U256::from(6)),
        Operation::Addmod,
        Operation::Stop,
    ];

    let bytecode = operations
        .iter()
        .flat_map(Operation::to_bytecode)
        .collect::<Bytes>();

    vm.execute(bytecode);

    assert!(vm.stack.pop().unwrap() == U256::zero());
}

#[test]
fn addmod_op_big_numbers() {
    let mut vm = VM::default();

    let divisor = U256::max_value() - U256::one();
    let addend = U256::max_value() - U256::one() * 2;
    let augend = U256::max_value() - U256::one() * 3;
    let expected_result = U256::max_value() - U256::one() * 4;

    let operations = [
        Operation::Push32(divisor),
        Operation::Push32(addend),
        Operation::Push32(augend),
        Operation::Addmod,
        Operation::Stop,
    ];

    let bytecode = operations
        .iter()
        .flat_map(Operation::to_bytecode)
        .collect::<Bytes>();

    vm.execute(bytecode);

    assert!(vm.stack.pop().unwrap() == expected_result);
}

#[test]
fn mulmod_op() {
    let mut vm = VM::default();

    let operations = [
        Operation::Push32(U256::from(4)),
        Operation::Push32(U256::from(2)),
        Operation::Push32(U256::from(5)),
        Operation::Mulmod,
        Operation::Stop,
    ];

    let bytecode = operations
        .iter()
        .flat_map(Operation::to_bytecode)
        .collect::<Bytes>();

    vm.execute(bytecode);

    assert!(vm.stack.pop().unwrap() == U256::from(2));
}

#[test]
fn mulmod_op_for_zero() {
    let mut vm = VM::default();

    let operations = [
        Operation::Push32(U256::zero()),
        Operation::Push32(U256::from(2)),
        Operation::Push32(U256::from(5)),
        Operation::Mulmod,
        Operation::Stop,
    ];

    let bytecode = operations
        .iter()
        .flat_map(Operation::to_bytecode)
        .collect::<Bytes>();

    vm.execute(bytecode);

    assert!(vm.stack.pop().unwrap() == U256::zero());
}

#[test]
fn mulmod_op_big_numbers() {
    let mut vm = VM::default();

    let divisor = U256::max_value() - U256::one();
    let multiplicand = U256::max_value() - U256::one() * 2;
    let multiplier = U256::max_value() - U256::one() * 3;
    let expected_result = U256::from(2);

    let operations = [
        Operation::Push32(divisor),
        Operation::Push32(multiplicand),
        Operation::Push32(multiplier),
        Operation::Mulmod,
        Operation::Stop,
    ];

    let bytecode = operations
        .iter()
        .flat_map(Operation::to_bytecode)
        .collect::<Bytes>();

    vm.execute(bytecode);

    assert!(vm.stack.pop().unwrap() == expected_result);
}

// example from evm codes -> https://www.evm.codes/playground?fork=cancun&unit=Wei&codeType=Mnemonic&code='zvEwzvDwz~~0000wMULMOD'~yyyyzPUSH32%200x~vFFFw%5Cnv~~y%01vwyz~_
#[test]
fn mulmod_op_big_numbers_result_bigger_than_one_byte() {
    let mut vm = VM::default();

    let divisor = U256::max_value() - U256::one();
    let multiplicand = U256::max_value() - U256::one() * 2;
    let multiplier =
        U256::from_str("0xFFFFFFFFFFFFFFFFFFFFFFFFFFFFFFFFFFFFFFFFFFFFFFFFFFFFFFFFFFFF0000")
            .unwrap();
    let expected_result = U256::from(0xfffe);

    let operations = [
        Operation::Push32(divisor),
        Operation::Push32(multiplicand),
        Operation::Push32(multiplier),
        Operation::Mulmod,
        Operation::Stop,
    ];

    let bytecode = operations
        .iter()
        .flat_map(Operation::to_bytecode)
        .collect::<Bytes>();

    vm.execute(bytecode);

    assert!(vm.stack.pop().unwrap() == expected_result);
}

#[test]
fn exp_op() {
    let mut vm = VM::default();

    let operations = [
        Operation::Push32(U256::from(5)),
        Operation::Push32(U256::from(2)),
        Operation::Exp,
        Operation::Stop,
    ];

    let bytecode = operations
        .iter()
        .flat_map(Operation::to_bytecode)
        .collect::<Bytes>();

    vm.execute(bytecode);

    assert!(vm.stack.pop().unwrap() == U256::from(32));
}

#[test]
fn exp_op_overflow() {
    let mut vm = VM::default();

    let operations = [
        Operation::Push32(U256::from(257)),
        Operation::Push32(U256::from(2)),
        Operation::Exp,
        Operation::Stop,
    ];

    let bytecode = operations
        .iter()
        .flat_map(Operation::to_bytecode)
        .collect::<Bytes>();

    vm.execute(bytecode);

    assert!(vm.stack.pop().unwrap() == U256::zero());
}

#[test]
fn signextend_op_negative() {
    let mut vm = VM::default();

    let operations = [
        Operation::Push32(U256::from(0xff)),
        Operation::Push32(U256::zero()),
        Operation::SignExtend,
        Operation::Stop,
    ];

    let bytecode = operations
        .iter()
        .flat_map(Operation::to_bytecode)
        .collect::<Bytes>();

    vm.execute(bytecode);

    assert!(vm.stack.pop().unwrap() == U256::max_value());
}

#[test]
fn signextend_op_positive() {
    let mut vm = VM::default();

    let operations = [
        Operation::Push32(U256::from(0x7f)),
        Operation::Push32(U256::zero()),
        Operation::SignExtend,
        Operation::Stop,
    ];

    let bytecode = operations
        .iter()
        .flat_map(Operation::to_bytecode)
        .collect::<Bytes>();

    vm.execute(bytecode);

    assert!(vm.stack.pop().unwrap() == U256::from(0x7f));
}

#[test]
fn mstore() {
    let mut vm = VM::default();

    vm.stack.push(U256::from(0x33333)); // value
    vm.stack.push(U256::from(0)); // offset

    let operations = vec![Operation::Mstore, Operation::Msize, Operation::Stop];

    let program = Program::from_operations(operations);

    vm.execute(program);

    let stored_value = vm.memory.load(0);

    assert_eq!(stored_value, U256::from(0x33333));

    let memory_size = vm.stack.pop().unwrap();
    assert_eq!(memory_size, U256::from(32));
}

#[test]
fn mstore8() {
    let mut vm = VM::default();

    vm.stack.push(U256::from(0xAB)); // value
    vm.stack.push(U256::from(0)); // offset

    let operations = vec![Operation::Mstore8, Operation::Stop];

    let program = Program::from_operations(operations);

    vm.execute(program);

    let stored_value = vm.memory.load(0);

    let mut value_bytes = [0u8; 32];
    stored_value.to_big_endian(&mut value_bytes);

    assert_eq!(value_bytes[0..1], [0xAB]);
}

#[test]
fn mcopy() {
    let mut vm = VM::default();

    vm.stack.push(U256::from(32)); // size
    vm.stack.push(U256::from(0)); // source offset
    vm.stack.push(U256::from(64)); // destination offset

    vm.stack.push(U256::from(0x33333)); // value
    vm.stack.push(U256::from(0)); // offset

    let operations = vec![
        Operation::Mstore,
        Operation::Mcopy,
        Operation::Msize,
        Operation::Stop,
    ];

    let program = Program::from_operations(operations);
    vm.execute(program);

    let copied_value = vm.memory.load(64);
    assert_eq!(copied_value, U256::from(0x33333));

    let memory_size = vm.stack.pop().unwrap();
    assert_eq!(memory_size, U256::from(96));
}

#[test]
fn mload() {
    let mut vm = VM::default();

    vm.stack.push(U256::from(0)); // offset to load

    vm.stack.push(U256::from(0x33333)); // value to store
    vm.stack.push(U256::from(0)); // offset to store

    let operations = vec![Operation::Mstore, Operation::Mload, Operation::Stop];

    let program = Program::from_operations(operations);

    vm.execute(program);

    let loaded_value = vm.stack.pop().unwrap();
    assert_eq!(loaded_value, U256::from(0x33333));
}

#[test]
fn msize() {
    let mut vm = VM::default();

    let operations = vec![Operation::Msize, Operation::Stop];

    let program = Program::from_operations(operations);

    vm.execute(program);

    let initial_size = vm.stack.pop().unwrap();
    assert_eq!(initial_size, U256::from(0));

    vm.pc = 0;

    vm.stack.push(U256::from(0x33333)); // value
    vm.stack.push(U256::from(0)); // offset

    let operations = vec![Operation::Mstore, Operation::Msize, Operation::Stop];

    let program = Program::from_operations(operations);

    vm.execute(program);

    let after_store_size = vm.stack.pop().unwrap();
    assert_eq!(after_store_size, U256::from(32));

    vm.pc = 0;

    vm.stack.push(U256::from(0x55555)); // value
    vm.stack.push(U256::from(64)); // offset

    let operations = vec![Operation::Mstore, Operation::Msize, Operation::Stop];

    let program = Program::from_operations(operations);

    vm.execute(program);

    let final_size = vm.stack.pop().unwrap();
    assert_eq!(final_size, U256::from(96));
}

#[test]
fn mstore_mload_offset_not_multiple_of_32() {
    let mut vm = VM::default();

    vm.stack.push(U256::from(10)); // offset

    vm.stack.push(U256::from(0xabcdef)); // value
    vm.stack.push(U256::from(10)); // offset

    let operations = vec![
        Operation::Mstore,
        Operation::Mload,
        Operation::Msize,
        Operation::Stop,
    ];

    let program = Program::from_operations(operations);

    vm.execute(program);

    let memory_size = vm.stack.pop().unwrap();
    let loaded_value = vm.stack.pop().unwrap();

    assert_eq!(loaded_value, U256::from(0xabcdef));
    assert_eq!(memory_size, U256::from(64));

    //check with big offset

    vm.pc = 0;

    vm.stack.push(U256::from(2000)); // offset

    vm.stack.push(U256::from(0x123456)); // value
    vm.stack.push(U256::from(2000)); // offset

    let operations = vec![
        Operation::Mstore,
        Operation::Mload,
        Operation::Msize,
        Operation::Stop,
    ];

    let program = Program::from_operations(operations);

    vm.execute(program);

    let memory_size = vm.stack.pop().unwrap();
    let loaded_value = vm.stack.pop().unwrap();

    assert_eq!(loaded_value, U256::from(0x123456));
    assert_eq!(memory_size, U256::from(2048));
}

#[test]
fn mload_uninitialized_memory() {
    let mut vm = VM::default();

    vm.stack.push(U256::from(50)); // offset

    let operations = vec![Operation::Mload, Operation::Msize, Operation::Stop];

    let program = Program::from_operations(operations);

    vm.execute(program);

    let memory_size = vm.stack.pop().unwrap();
    let loaded_value = vm.stack.pop().unwrap();

    assert_eq!(loaded_value, U256::zero());
    assert_eq!(memory_size, U256::from(96));
}

#[test]
fn pc_op() {
    let mut vm = VM::default();

    let operations = vec![Operation::PC, Operation::Stop];

    let program = Program::from_operations(operations);

    vm.execute(program);

    assert!(vm.stack.pop().unwrap() == U256::from(0));
}

#[test]
fn pc_op_with_push_offset() {
    let mut vm = VM::default();

    let operations = vec![
        Operation::Push32(U256::one()),
        Operation::PC,
        Operation::Stop,
    ];

    let program = Program::from_operations(operations);

    vm.execute(program);

    assert!(vm.stack.pop().unwrap() == U256::from(33));
}

#[test]
fn jump_op() {
    let mut vm = VM::default();

    let operations = vec![
        Operation::Push32(U256::from(35)),
        Operation::Jump,
        Operation::Stop, // should skip this one
        Operation::Jumpdest,
        Operation::Push32(U256::from(10)),
        Operation::Stop,
    ];

    let program = Program::from_operations(operations);

    vm.execute(program);

    assert!(vm.stack.pop().unwrap() == U256::from(10));
    assert_eq!(vm.pc(), 70);
}

#[test]
fn jump_not_jumpdest_position() {
    let mut vm = VM::default();

    let operations = vec![
        Operation::Push32(U256::from(36)),
        Operation::Jump,
        Operation::Stop, // should go here
        Operation::Push32(U256::from(10)),
        Operation::Stop,
    ];

    let program = Program::from_operations(operations);

    vm.execute(program);
    assert_eq!(vm.pc(), 35);
}

#[test]
fn jump_position_bigger_than_program_size() {
    let mut vm = VM::default();

    let operations = vec![
        Operation::Push32(U256::from(5000)),
        Operation::Jump,
        Operation::Stop, // should skip this one
        Operation::Push32(U256::from(10)),
        Operation::Stop,
    ];

    let program = Program::from_operations(operations);

    vm.execute(program);
    assert_eq!(vm.pc(), 35);
}

#[test]
fn jumpi_not_zero() {
    let mut vm = VM::default();

    let operations = vec![
        Operation::Push32(U256::one()),
        Operation::Push32(U256::from(67)),
        Operation::Jumpi,
        Operation::Stop, // should skip this one
        Operation::Jumpdest,
        Operation::Push32(U256::from(10)),
        Operation::Stop,
    ];

    let program = Program::from_operations(operations);

    vm.execute(program);

    assert!(vm.stack.pop().unwrap() == U256::from(10));
}

#[test]
fn jumpi_for_zero() {
    let mut vm = VM::default();

    let operations = vec![
        Operation::Push32(U256::from(100)),
        Operation::Push32(U256::zero()),
        Operation::Push32(U256::from(100)),
        Operation::Jumpi,
        Operation::Stop, // should skip this one
        Operation::Jumpdest,
        Operation::Push32(U256::from(10)),
        Operation::Stop,
    ];

    let program = Program::from_operations(operations);

    vm.execute(program);

    assert!(vm.stack.pop().unwrap() == U256::from(100));
}<|MERGE_RESOLUTION|>--- conflicted
+++ resolved
@@ -1,9 +1,5 @@
-<<<<<<< HEAD
-=======
 use std::str::FromStr;
 
-use bytes::Bytes;
->>>>>>> 63c8373f
 use ethereum_types::U256;
 use levm::{operations::Operation, program::Program, vm::VM};
 
@@ -29,19 +25,16 @@
 fn add_op_overflow() {
     let mut vm = VM::default();
 
-    let operations = [
+    let operations = vec![
         Operation::Push32(U256::max_value()),
         Operation::Push32(U256::max_value()),
         Operation::Add,
         Operation::Stop,
     ];
 
-    let bytecode = operations
-        .iter()
-        .flat_map(Operation::to_bytecode)
-        .collect::<Bytes>();
-
-    vm.execute(bytecode);
+    let program = Program::from_operations(operations);
+
+    vm.execute(program);
 
     assert!(vm.stack.pop().unwrap() == (U256::max_value() - U256::one()));
 }
@@ -50,19 +43,16 @@
 fn mul_op() {
     let mut vm = VM::default();
 
-    let operations = [
+    let operations = vec![
         Operation::Push32(U256::from(10)),
         Operation::Push32(U256::from(10)),
         Operation::Mul,
         Operation::Stop,
     ];
 
-    let bytecode = operations
-        .iter()
-        .flat_map(Operation::to_bytecode)
-        .collect::<Bytes>();
-
-    vm.execute(bytecode);
+    let program = Program::from_operations(operations);
+
+    vm.execute(program);
 
     assert!(vm.stack.pop().unwrap() == U256::from(10 * 10));
 }
@@ -71,7 +61,7 @@
 fn mul_op_overflow() {
     let mut vm = VM::default();
 
-    let operations = [
+    let operations = vec![
         Operation::Push32(
             U256::from_str("0xFFFFFFFFFFFFFFFFFFFFFFFFFFFFFFFFFFFFFFFFFFFFFFFFFFFFFFFFFFFFFFFE")
                 .unwrap(),
@@ -84,12 +74,9 @@
         Operation::Stop,
     ];
 
-    let bytecode = operations
-        .iter()
-        .flat_map(Operation::to_bytecode)
-        .collect::<Bytes>();
-
-    vm.execute(bytecode);
+    let program = Program::from_operations(operations);
+
+    vm.execute(program);
 
     assert!(vm.stack.pop().unwrap() == U256::from(6));
 }
@@ -98,19 +85,16 @@
 fn sub_op() {
     let mut vm = VM::default();
 
-    let operations = [
+    let operations = vec![
         Operation::Push32(U256::from(20)),
         Operation::Push32(U256::from(30)),
         Operation::Sub,
         Operation::Stop,
     ];
 
-    let bytecode = operations
-        .iter()
-        .flat_map(Operation::to_bytecode)
-        .collect::<Bytes>();
-
-    vm.execute(bytecode);
+    let program = Program::from_operations(operations);
+
+    vm.execute(program);
 
     assert!(vm.stack.pop().unwrap() == U256::from(10));
 }
@@ -119,19 +103,16 @@
 fn sub_op_overflow() {
     let mut vm = VM::default();
 
-    let operations = [
+    let operations = vec![
         Operation::Push32(U256::from(30)),
         Operation::Push32(U256::from(20)),
         Operation::Sub,
         Operation::Stop,
     ];
 
-    let bytecode = operations
-        .iter()
-        .flat_map(Operation::to_bytecode)
-        .collect::<Bytes>();
-
-    vm.execute(bytecode);
+    let program = Program::from_operations(operations);
+
+    vm.execute(program);
 
     assert!(
         vm.stack.pop().unwrap()
@@ -144,19 +125,16 @@
 fn div_op() {
     let mut vm = VM::default();
 
-    let operations = [
+    let operations = vec![
         Operation::Push32(U256::from(6)),
         Operation::Push32(U256::from(12)),
         Operation::Div,
         Operation::Stop,
     ];
 
-    let bytecode = operations
-        .iter()
-        .flat_map(Operation::to_bytecode)
-        .collect::<Bytes>();
-
-    vm.execute(bytecode);
+    let program = Program::from_operations(operations);
+
+    vm.execute(program);
 
     assert!(vm.stack.pop().unwrap() == U256::from(2));
 }
@@ -165,19 +143,16 @@
 fn div_op_for_zero() {
     let mut vm = VM::default();
 
-    let operations = [
+    let operations = vec![
         Operation::Push32(U256::zero()),
         Operation::Push32(U256::one()),
         Operation::Div,
         Operation::Stop,
     ];
 
-    let bytecode = operations
-        .iter()
-        .flat_map(Operation::to_bytecode)
-        .collect::<Bytes>();
-
-    vm.execute(bytecode);
+    let program = Program::from_operations(operations);
+
+    vm.execute(program);
 
     assert!(vm.stack.pop().unwrap() == U256::zero());
 }
@@ -186,7 +161,7 @@
 fn sdiv_op() {
     let mut vm = VM::default();
 
-    let operations = [
+    let operations = vec![
         Operation::Push32(
             U256::from_str("0xFFFFFFFFFFFFFFFFFFFFFFFFFFFFFFFFFFFFFFFFFFFFFFFFFFFFFFFFFFFFFFFF")
                 .unwrap(),
@@ -199,12 +174,9 @@
         Operation::Stop,
     ];
 
-    let bytecode = operations
-        .iter()
-        .flat_map(Operation::to_bytecode)
-        .collect::<Bytes>();
-
-    vm.execute(bytecode);
+    let program = Program::from_operations(operations);
+
+    vm.execute(program);
 
     assert!(vm.stack.pop().unwrap() == U256::from(2));
 }
@@ -213,19 +185,16 @@
 fn sdiv_op_for_zero() {
     let mut vm = VM::default();
 
-    let operations = [
+    let operations = vec![
         Operation::Push32(U256::zero()),
         Operation::Push32(U256::one()),
         Operation::Sdiv,
         Operation::Stop,
     ];
 
-    let bytecode = operations
-        .iter()
-        .flat_map(Operation::to_bytecode)
-        .collect::<Bytes>();
-
-    vm.execute(bytecode);
+    let program = Program::from_operations(operations);
+
+    vm.execute(program);
 
     assert!(vm.stack.pop().unwrap() == U256::zero());
 }
@@ -234,19 +203,16 @@
 fn mod_op() {
     let mut vm = VM::default();
 
-    let operations = [
+    let operations = vec![
         Operation::Push32(U256::from(4)),
         Operation::Push32(U256::from(10)),
         Operation::Mod,
         Operation::Stop,
     ];
 
-    let bytecode = operations
-        .iter()
-        .flat_map(Operation::to_bytecode)
-        .collect::<Bytes>();
-
-    vm.execute(bytecode);
+    let program = Program::from_operations(operations);
+
+    vm.execute(program);
 
     assert!(vm.stack.pop().unwrap() == U256::from(2));
 }
@@ -255,19 +221,16 @@
 fn mod_op_for_zero() {
     let mut vm = VM::default();
 
-    let operations = [
+    let operations = vec![
         Operation::Push32(U256::zero()),
         Operation::Push32(U256::one()),
         Operation::Mod,
         Operation::Stop,
     ];
 
-    let bytecode = operations
-        .iter()
-        .flat_map(Operation::to_bytecode)
-        .collect::<Bytes>();
-
-    vm.execute(bytecode);
+    let program = Program::from_operations(operations);
+
+    vm.execute(program);
 
     assert!(vm.stack.pop().unwrap() == U256::zero());
 }
@@ -276,19 +239,16 @@
 fn smod_op() {
     let mut vm = VM::default();
 
-    let operations = [
+    let operations = vec![
         Operation::Push32(U256::from(0x03)),
         Operation::Push32(U256::from(0x0a)),
         Operation::SMod,
         Operation::Stop,
     ];
 
-    let bytecode = operations
-        .iter()
-        .flat_map(Operation::to_bytecode)
-        .collect::<Bytes>();
-
-    vm.execute(bytecode);
+    let program = Program::from_operations(operations);
+
+    vm.execute(program);
 
     assert!(vm.stack.pop().unwrap() == U256::one());
 }
@@ -297,19 +257,16 @@
 fn smod_op_for_zero() {
     let mut vm = VM::default();
 
-    let operations = [
+    let operations = vec![
         Operation::Push32(U256::zero()),
         Operation::Push32(U256::one()),
         Operation::SMod,
         Operation::Stop,
     ];
 
-    let bytecode = operations
-        .iter()
-        .flat_map(Operation::to_bytecode)
-        .collect::<Bytes>();
-
-    vm.execute(bytecode);
+    let program = Program::from_operations(operations);
+
+    vm.execute(program);
 
     assert!(vm.stack.pop().unwrap() == U256::zero());
 }
@@ -318,7 +275,7 @@
 fn addmod_op() {
     let mut vm = VM::default();
 
-    let operations = [
+    let operations = vec![
         Operation::Push32(U256::from(8)),
         Operation::Push32(U256::from(0x0a)),
         Operation::Push32(U256::from(0x0a)),
@@ -326,12 +283,9 @@
         Operation::Stop,
     ];
 
-    let bytecode = operations
-        .iter()
-        .flat_map(Operation::to_bytecode)
-        .collect::<Bytes>();
-
-    vm.execute(bytecode);
+    let program = Program::from_operations(operations);
+
+    vm.execute(program);
 
     assert!(vm.stack.pop().unwrap() == U256::from(4));
 }
@@ -340,7 +294,7 @@
 fn addmod_op_for_zero() {
     let mut vm = VM::default();
 
-    let operations = [
+    let operations = vec![
         Operation::Push32(U256::zero()),
         Operation::Push32(U256::from(4)),
         Operation::Push32(U256::from(6)),
@@ -348,12 +302,9 @@
         Operation::Stop,
     ];
 
-    let bytecode = operations
-        .iter()
-        .flat_map(Operation::to_bytecode)
-        .collect::<Bytes>();
-
-    vm.execute(bytecode);
+    let program = Program::from_operations(operations);
+
+    vm.execute(program);
 
     assert!(vm.stack.pop().unwrap() == U256::zero());
 }
@@ -367,7 +318,7 @@
     let augend = U256::max_value() - U256::one() * 3;
     let expected_result = U256::max_value() - U256::one() * 4;
 
-    let operations = [
+    let operations = vec![
         Operation::Push32(divisor),
         Operation::Push32(addend),
         Operation::Push32(augend),
@@ -375,12 +326,9 @@
         Operation::Stop,
     ];
 
-    let bytecode = operations
-        .iter()
-        .flat_map(Operation::to_bytecode)
-        .collect::<Bytes>();
-
-    vm.execute(bytecode);
+    let program = Program::from_operations(operations);
+
+    vm.execute(program);
 
     assert!(vm.stack.pop().unwrap() == expected_result);
 }
@@ -389,7 +337,7 @@
 fn mulmod_op() {
     let mut vm = VM::default();
 
-    let operations = [
+    let operations = vec![
         Operation::Push32(U256::from(4)),
         Operation::Push32(U256::from(2)),
         Operation::Push32(U256::from(5)),
@@ -397,12 +345,9 @@
         Operation::Stop,
     ];
 
-    let bytecode = operations
-        .iter()
-        .flat_map(Operation::to_bytecode)
-        .collect::<Bytes>();
-
-    vm.execute(bytecode);
+    let program = Program::from_operations(operations);
+
+    vm.execute(program);
 
     assert!(vm.stack.pop().unwrap() == U256::from(2));
 }
@@ -411,7 +356,7 @@
 fn mulmod_op_for_zero() {
     let mut vm = VM::default();
 
-    let operations = [
+    let operations = vec![
         Operation::Push32(U256::zero()),
         Operation::Push32(U256::from(2)),
         Operation::Push32(U256::from(5)),
@@ -419,12 +364,9 @@
         Operation::Stop,
     ];
 
-    let bytecode = operations
-        .iter()
-        .flat_map(Operation::to_bytecode)
-        .collect::<Bytes>();
-
-    vm.execute(bytecode);
+    let program = Program::from_operations(operations);
+
+    vm.execute(program);
 
     assert!(vm.stack.pop().unwrap() == U256::zero());
 }
@@ -438,7 +380,7 @@
     let multiplier = U256::max_value() - U256::one() * 3;
     let expected_result = U256::from(2);
 
-    let operations = [
+    let operations = vec![
         Operation::Push32(divisor),
         Operation::Push32(multiplicand),
         Operation::Push32(multiplier),
@@ -446,12 +388,9 @@
         Operation::Stop,
     ];
 
-    let bytecode = operations
-        .iter()
-        .flat_map(Operation::to_bytecode)
-        .collect::<Bytes>();
-
-    vm.execute(bytecode);
+    let program = Program::from_operations(operations);
+
+    vm.execute(program);
 
     assert!(vm.stack.pop().unwrap() == expected_result);
 }
@@ -468,7 +407,7 @@
             .unwrap();
     let expected_result = U256::from(0xfffe);
 
-    let operations = [
+    let operations = vec![
         Operation::Push32(divisor),
         Operation::Push32(multiplicand),
         Operation::Push32(multiplier),
@@ -476,12 +415,9 @@
         Operation::Stop,
     ];
 
-    let bytecode = operations
-        .iter()
-        .flat_map(Operation::to_bytecode)
-        .collect::<Bytes>();
-
-    vm.execute(bytecode);
+    let program = Program::from_operations(operations);
+
+    vm.execute(program);
 
     assert!(vm.stack.pop().unwrap() == expected_result);
 }
@@ -490,19 +426,16 @@
 fn exp_op() {
     let mut vm = VM::default();
 
-    let operations = [
+    let operations = vec![
         Operation::Push32(U256::from(5)),
         Operation::Push32(U256::from(2)),
         Operation::Exp,
         Operation::Stop,
     ];
 
-    let bytecode = operations
-        .iter()
-        .flat_map(Operation::to_bytecode)
-        .collect::<Bytes>();
-
-    vm.execute(bytecode);
+    let program = Program::from_operations(operations);
+
+    vm.execute(program);
 
     assert!(vm.stack.pop().unwrap() == U256::from(32));
 }
@@ -511,19 +444,16 @@
 fn exp_op_overflow() {
     let mut vm = VM::default();
 
-    let operations = [
+    let operations = vec![
         Operation::Push32(U256::from(257)),
         Operation::Push32(U256::from(2)),
         Operation::Exp,
         Operation::Stop,
     ];
 
-    let bytecode = operations
-        .iter()
-        .flat_map(Operation::to_bytecode)
-        .collect::<Bytes>();
-
-    vm.execute(bytecode);
+    let program = Program::from_operations(operations);
+
+    vm.execute(program);
 
     assert!(vm.stack.pop().unwrap() == U256::zero());
 }
@@ -532,19 +462,16 @@
 fn signextend_op_negative() {
     let mut vm = VM::default();
 
-    let operations = [
+    let operations = vec![
         Operation::Push32(U256::from(0xff)),
         Operation::Push32(U256::zero()),
         Operation::SignExtend,
         Operation::Stop,
     ];
 
-    let bytecode = operations
-        .iter()
-        .flat_map(Operation::to_bytecode)
-        .collect::<Bytes>();
-
-    vm.execute(bytecode);
+    let program = Program::from_operations(operations);
+
+    vm.execute(program);
 
     assert!(vm.stack.pop().unwrap() == U256::max_value());
 }
@@ -553,19 +480,16 @@
 fn signextend_op_positive() {
     let mut vm = VM::default();
 
-    let operations = [
+    let operations = vec![
         Operation::Push32(U256::from(0x7f)),
         Operation::Push32(U256::zero()),
         Operation::SignExtend,
         Operation::Stop,
     ];
 
-    let bytecode = operations
-        .iter()
-        .flat_map(Operation::to_bytecode)
-        .collect::<Bytes>();
-
-    vm.execute(bytecode);
+    let program = Program::from_operations(operations);
+
+    vm.execute(program);
 
     assert!(vm.stack.pop().unwrap() == U256::from(0x7f));
 }
