--- conflicted
+++ resolved
@@ -1233,151 +1233,6 @@
 }
 
 #[test]
-fn pop_op() {
-    let operations = [
-        Operation::Push32(U256::one()),
-        Operation::Push32(U256::from(100)),
-        Operation::Pop,
-        Operation::Stop,
-    ];
-
-    let mut vm = new_vm_with_ops(&operations);
-
-    vm.execute();
-
-    assert!(vm.current_call_frame_mut().stack.pop().unwrap() == U256::one());
-}
-
-// TODO: when adding error handling this should return an error, not panic
-#[test]
-#[should_panic]
-fn pop_on_empty_stack() {
-    let operations = [Operation::Pop, Operation::Stop];
-
-    let mut vm = new_vm_with_ops(&operations);
-
-    vm.execute();
-
-    assert!(vm.current_call_frame_mut().stack.pop().unwrap() == U256::one());
-}
-
-#[test]
-fn pc_op() {
-    let operations = [Operation::PC, Operation::Stop];
-    let mut vm = new_vm_with_ops(&operations);
-
-    vm.execute();
-
-    assert!(vm.current_call_frame_mut().stack.pop().unwrap() == U256::from(0));
-}
-
-#[test]
-fn pc_op_with_push_offset() {
-    let operations = [
-        Operation::Push32(U256::one()),
-        Operation::PC,
-        Operation::Stop,
-    ];
-
-    let mut vm = new_vm_with_ops(&operations);
-
-    vm.execute();
-
-    assert!(vm.current_call_frame_mut().stack.pop().unwrap() == U256::from(33));
-}
-
-#[test]
-fn jump_op() {
-    let operations = [
-        Operation::Push32(U256::from(35)),
-        Operation::Jump,
-        Operation::Stop, // should skip this one
-        Operation::Jumpdest,
-        Operation::Push32(U256::from(10)),
-        Operation::Stop,
-    ];
-
-    let mut vm = new_vm_with_ops(&operations);
-
-    vm.execute();
-
-    assert!(vm.current_call_frame_mut().stack.pop().unwrap() == U256::from(10));
-    assert_eq!(vm.current_call_frame_mut().pc(), 70);
-}
-
-#[test]
-#[should_panic]
-fn jump_not_jumpdest_position() {
-    let operations = [
-        Operation::Push32(U256::from(36)),
-        Operation::Jump,
-        Operation::Stop,
-        Operation::Push32(U256::from(10)),
-        Operation::Stop,
-    ];
-
-    let mut vm = new_vm_with_ops(&operations);
-
-    vm.execute();
-    assert_eq!(vm.current_call_frame_mut().pc, 35);
-}
-
-#[test]
-#[should_panic]
-fn jump_position_bigger_than_program_bytecode_size() {
-    let operations = [
-        Operation::Push32(U256::from(5000)),
-        Operation::Jump,
-        Operation::Stop,
-        Operation::Push32(U256::from(10)),
-        Operation::Stop,
-    ];
-
-    let mut vm = new_vm_with_ops(&operations);
-
-    vm.execute();
-    assert_eq!(vm.current_call_frame_mut().pc(), 35);
-}
-
-#[test]
-fn jumpi_not_zero() {
-    let operations = [
-        Operation::Push32(U256::one()),
-        Operation::Push32(U256::from(68)),
-        Operation::Jumpi,
-        Operation::Stop, // should skip this one
-        Operation::Jumpdest,
-        Operation::Push32(U256::from(10)),
-        Operation::Stop,
-    ];
-    let mut vm = new_vm_with_ops(&operations);
-
-    vm.execute();
-
-    assert!(vm.current_call_frame_mut().stack.pop().unwrap() == U256::from(10));
-}
-
-#[test]
-fn jumpi_for_zero() {
-    let operations = [
-        Operation::Push32(U256::from(100)),
-        Operation::Push32(U256::zero()),
-        Operation::Push32(U256::from(100)),
-        Operation::Jumpi,
-        Operation::Stop,
-        Operation::Jumpdest,
-        Operation::Push32(U256::from(10)),
-        Operation::Stop,
-    ];
-
-    let mut vm = new_vm_with_ops(&operations);
-
-    vm.execute();
-
-    assert!(vm.current_call_frame_mut().stack.pop().unwrap() == U256::from(100));
-}
-
-#[test]
 fn call_returns_if_bytecode_empty() {
     let callee_bytecode = vec![].into();
 
@@ -1538,7 +1393,6 @@
     expected_bytes[32..].copy_from_slice(&callee2_return_value_bytes);
 
     assert_eq!(return_data, expected_bytes);
-<<<<<<< HEAD
 }
 
 #[test]
@@ -1711,6 +1565,4 @@
         U256::from(100)
     );
     assert_eq!(vm.consumed_gas, TX_BASE_COST + 19);
-=======
->>>>>>> 7fce6b2b
 }