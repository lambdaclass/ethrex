--- conflicted
+++ resolved
@@ -404,7 +404,9 @@
                         .stack
                         .swap(stack_top_index - 1, to_swap_index - 1);
                 }
-<<<<<<< HEAD
+                Opcode::POP => {
+                    current_call_frame.stack.pop().unwrap();
+                }
                 op if (Opcode::LOG0..=Opcode::LOG4).contains(&op) => {
                     if current_call_frame.is_static {
                         panic!("Cannot create log in static context"); // should return an error and halt
@@ -424,10 +426,6 @@
                         data,
                     };
                     current_call_frame.logs.push(log);
-=======
-                Opcode::POP => {
-                    current_call_frame.stack.pop().unwrap();
->>>>>>> 62100848
                 }
                 Opcode::MLOAD => {
                     // spend_gas(3);
