use std::{collections::HashMap, str::FromStr};

use crate::{
    block::{BlockEnv, LAST_AVAILABLE_BLOCK_LIMIT},
    call_frame::{CallFrame, Log},
    constants::{REVERT_FOR_CALL, SUCCESS_FOR_CALL, SUCCESS_FOR_RETURN},
    opcodes::Opcode,
};
use bytes::Bytes;
use ethereum_types::{Address, H256, H32, U256, U512};
use sha3::{Digest, Keccak256};

#[derive(Clone, Default, Debug)]
// TODO: complete account abstraction
pub struct Account {
    balance: U256,
    bytecode: Bytes,
}

impl Account {
    pub fn new(balance: U256, bytecode: Bytes) -> Self {
        Self { balance, bytecode }
    }
}

pub type Db = HashMap<U256, H256>;

#[derive(Debug, Clone, Default)]
struct Block;

pub type WorldState = HashMap<Address, Account>;

#[derive(Debug, Clone, Default)]
struct Substate; // TODO

/// Transaction environment shared by all the call frames
/// created by the current transaction.
#[derive(Debug, Default, Clone)]
pub struct Environment {
    /// The sender address of the transaction that originated
    /// this execution.
    origin: Address,
    /// The price of gas paid by the signer of the transaction
    /// that originated this execution.
    gas_price: u64,
    /// The block header of the present block.
    block: Block,
}

#[derive(Debug, Default)]
/// Items used by contract creation or message call.
pub struct Message {
    /// The address of the account which owns the code that
    /// is executing.
    pub owner: Address,
    /// The byte array that is the input data to this execution;
    /// if the execution agent is a transaction, this would be
    /// the transaction data.
    pub data: Bytes,
    /// The address of the account which caused the
    /// code to be executing; if the execution agent is a
    /// transaction, this would be the transaction sender.
    pub sender: Address,
    /// The value, in Wei, passed to this account as part
    /// of the same procedure as execution; if the execution
    /// agent is a transaction, this would be the transaction
    /// value.
    pub value: U256,
    /// The byte array that is the machine code to be executed.
    pub code: Bytes,
    /// The depth of the present message-call or
    /// contract-creation.
    pub depth: u16,
    /// The gas available.
    pub gas: U256,
}

#[derive(Debug, Clone, Default)]
pub struct VM {
<<<<<<< HEAD
    call_frames: Vec<CallFrame>,
    env: Environment,
    /// Information that is acted upon immediately following the
    /// transaction.
    accrued_substate: Substate,
    /// Mapping between addresses (160-bit identifiers) and account
    /// states.
    world_state: WorldState,
    // pub remaining_gas: u64,
=======
    pub call_frames: Vec<CallFrame>,
    pub accounts: HashMap<Address, Account>,
    pub block_env: BlockEnv,
    pub db: Db,
>>>>>>> 9bfea45b
}

/// Shifts the value to the right by 255 bits and checks the most significant bit is a 1
fn is_negative(value: U256) -> bool {
    value.bit(255)
}
/// negates a number in two's complement
fn negate(value: U256) -> U256 {
    !value + U256::one()
}

<<<<<<< HEAD
// The execution model specifies how the system state is
// altered given a series of bytecode instructions and a small
// tuple of environmental data.
=======
fn address_to_word(address: Address) -> U256 {
    // This unwrap can't panic, as Address are 20 bytes long and U256 use 32 bytes
    U256::from_str(&format!("{address:?}")).unwrap()
}
>>>>>>> 9bfea45b

impl VM {
    // TODO: block and transaction, not this
    pub fn new(bytecode: Bytes, address: Address, balance: U256) -> Self {
        // pub fn new(bytecode: Bytes, state: WorldState) -> Self {
        // TODO: VALIDATE BLOCK AND TX

        // just for the tests
        let initial_account = Account::new(balance, bytecode.clone());
        let mut initial_env = Environment::default();
        let mut state = WorldState::new();
        state.insert(address, initial_account);

        initial_env.origin = address;

        // just a placeholder
        let initial_msg = Message {
            code: bytecode,
            ..Default::default()
        };

        let first_call_frame = CallFrame::new(initial_msg);

        Self {
<<<<<<< HEAD
            call_frames: vec![first_call_frame],
            env: initial_env,
            ..Default::default()
=======
            call_frames: vec![initial_call_frame.clone()],
            accounts,
            block_env: Default::default(),
            db: Default::default(),
>>>>>>> 9bfea45b
        }
    }

    pub fn execute(&mut self) {
        let block_env = self.block_env.clone();
        let mut current_call_frame = self.call_frames.pop().unwrap();
        loop {
            match current_call_frame.next_opcode().unwrap() {
                Opcode::STOP => break,
                Opcode::ADD => {
                    let augend = current_call_frame.stack.pop().unwrap();
                    let addend = current_call_frame.stack.pop().unwrap();
                    let sum = augend.overflowing_add(addend).0;
                    current_call_frame.stack.push(sum);
                }
                Opcode::MUL => {
                    let multiplicand = current_call_frame.stack.pop().unwrap();
                    let multiplier = current_call_frame.stack.pop().unwrap();
                    let product = multiplicand.overflowing_mul(multiplier).0;
                    current_call_frame.stack.push(product);
                }
                Opcode::SUB => {
                    let minuend = current_call_frame.stack.pop().unwrap();
                    let subtrahend = current_call_frame.stack.pop().unwrap();
                    let difference = minuend.overflowing_sub(subtrahend).0;
                    current_call_frame.stack.push(difference);
                }
                Opcode::DIV => {
                    let dividend = current_call_frame.stack.pop().unwrap();
                    let divisor = current_call_frame.stack.pop().unwrap();
                    if divisor.is_zero() {
                        current_call_frame.stack.push(U256::zero());
                        continue;
                    }
                    let quotient = dividend / divisor;
                    current_call_frame.stack.push(quotient);
                }
                Opcode::SDIV => {
                    let dividend = current_call_frame.stack.pop().unwrap();
                    let divisor = current_call_frame.stack.pop().unwrap();
                    if divisor.is_zero() {
                        current_call_frame.stack.push(U256::zero());
                        continue;
                    }

                    let dividend_is_negative = is_negative(dividend);
                    let divisor_is_negative = is_negative(divisor);
                    let dividend = if dividend_is_negative {
                        negate(dividend)
                    } else {
                        dividend
                    };
                    let divisor = if divisor_is_negative {
                        negate(divisor)
                    } else {
                        divisor
                    };
                    let quotient = dividend / divisor;
                    let quotient_is_negative = dividend_is_negative ^ divisor_is_negative;
                    let quotient = if quotient_is_negative {
                        negate(quotient)
                    } else {
                        quotient
                    };

                    current_call_frame.stack.push(quotient);
                }
                Opcode::MOD => {
                    let dividend = current_call_frame.stack.pop().unwrap();
                    let divisor = current_call_frame.stack.pop().unwrap();
                    if divisor.is_zero() {
                        current_call_frame.stack.push(U256::zero());
                        continue;
                    }
                    let remainder = dividend % divisor;
                    current_call_frame.stack.push(remainder);
                }
                Opcode::SMOD => {
                    let dividend = current_call_frame.stack.pop().unwrap();
                    let divisor = current_call_frame.stack.pop().unwrap();
                    if divisor.is_zero() {
                        current_call_frame.stack.push(U256::zero());
                        continue;
                    }

                    let dividend_is_negative = is_negative(dividend);
                    let divisor_is_negative = is_negative(divisor);
                    let dividend = if dividend_is_negative {
                        negate(dividend)
                    } else {
                        dividend
                    };
                    let divisor = if divisor_is_negative {
                        negate(divisor)
                    } else {
                        divisor
                    };
                    let remainder = dividend % divisor;
                    let remainder_is_negative = dividend_is_negative ^ divisor_is_negative;
                    let remainder = if remainder_is_negative {
                        negate(remainder)
                    } else {
                        remainder
                    };

                    current_call_frame.stack.push(remainder);
                }
                Opcode::ADDMOD => {
                    let augend = current_call_frame.stack.pop().unwrap();
                    let addend = current_call_frame.stack.pop().unwrap();
                    let divisor = current_call_frame.stack.pop().unwrap();
                    if divisor.is_zero() {
                        current_call_frame.stack.push(U256::zero());
                        continue;
                    }
                    let (sum, overflow) = augend.overflowing_add(addend);
                    let mut remainder = sum % divisor;
                    if overflow || remainder > divisor {
                        remainder = remainder.overflowing_sub(divisor).0;
                    }

                    current_call_frame.stack.push(remainder);
                }
                Opcode::MULMOD => {
                    let multiplicand = U512::from(current_call_frame.stack.pop().unwrap());

                    let multiplier = U512::from(current_call_frame.stack.pop().unwrap());
                    let divisor = U512::from(current_call_frame.stack.pop().unwrap());
                    if divisor.is_zero() {
                        current_call_frame.stack.push(U256::zero());
                        continue;
                    }

                    let (product, overflow) = multiplicand.overflowing_mul(multiplier);
                    let mut remainder = product % divisor;
                    if overflow || remainder > divisor {
                        remainder = remainder.overflowing_sub(divisor).0;
                    }
                    let mut result = Vec::new();
                    for byte in remainder.0.iter().take(4) {
                        let bytes = byte.to_le_bytes();
                        result.extend_from_slice(&bytes);
                    }
                    // before reverse we have something like [120, 255, 0, 0....]
                    // after reverse we get the [0, 0, ...., 255, 120] which is the correct order for the little endian u256
                    result.reverse();
                    let remainder = U256::from(result.as_slice());
                    current_call_frame.stack.push(remainder);
                }
                Opcode::EXP => {
                    let base = current_call_frame.stack.pop().unwrap();
                    let exponent = current_call_frame.stack.pop().unwrap();
                    let power = base.overflowing_pow(exponent).0;
                    current_call_frame.stack.push(power);
                }
                Opcode::SIGNEXTEND => {
                    let byte_size = current_call_frame.stack.pop().unwrap();
                    let value_to_extend = current_call_frame.stack.pop().unwrap();

                    let bits_per_byte = U256::from(8);
                    let sign_bit_position_on_byte = 7;
                    let max_byte_size = 31;

                    let byte_size = byte_size.min(U256::from(max_byte_size));
                    let sign_bit_index = bits_per_byte * byte_size + sign_bit_position_on_byte;
                    let is_negative = value_to_extend.bit(sign_bit_index.as_usize());
                    let sign_bit_mask = (U256::one() << sign_bit_index) - U256::one();
                    let result = if is_negative {
                        value_to_extend | !sign_bit_mask
                    } else {
                        value_to_extend & sign_bit_mask
                    };
                    current_call_frame.stack.push(result);
                }
                Opcode::LT => {
                    let lho = current_call_frame.stack.pop().unwrap();
                    let rho = current_call_frame.stack.pop().unwrap();
                    let result = if lho < rho { U256::one() } else { U256::zero() };
                    current_call_frame.stack.push(result);
                }
                Opcode::GT => {
                    let lho = current_call_frame.stack.pop().unwrap();
                    let rho = current_call_frame.stack.pop().unwrap();
                    let result = if lho > rho { U256::one() } else { U256::zero() };
                    current_call_frame.stack.push(result);
                }
                Opcode::SLT => {
                    let lho = current_call_frame.stack.pop().unwrap();
                    let rho = current_call_frame.stack.pop().unwrap();
                    let lho_is_negative = lho.bit(255);
                    let rho_is_negative = rho.bit(255);
                    let result = if lho_is_negative == rho_is_negative {
                        // if both have the same sign, compare their magnitudes
                        if lho < rho {
                            U256::one()
                        } else {
                            U256::zero()
                        }
                    } else {
                        // if they have different signs, the negative number is smaller
                        if lho_is_negative {
                            U256::one()
                        } else {
                            U256::zero()
                        }
                    };
                    current_call_frame.stack.push(result);
                }
                Opcode::SGT => {
                    let lho = current_call_frame.stack.pop().unwrap();
                    let rho = current_call_frame.stack.pop().unwrap();
                    let lho_is_negative = lho.bit(255);
                    let rho_is_negative = rho.bit(255);
                    let result = if lho_is_negative == rho_is_negative {
                        // if both have the same sign, compare their magnitudes
                        if lho > rho {
                            U256::one()
                        } else {
                            U256::zero()
                        }
                    } else {
                        // if they have different signs, the positive number is bigger
                        if rho_is_negative {
                            U256::one()
                        } else {
                            U256::zero()
                        }
                    };
                    current_call_frame.stack.push(result);
                }
                Opcode::EQ => {
                    let lho = current_call_frame.stack.pop().unwrap();
                    let rho = current_call_frame.stack.pop().unwrap();
                    let result = if lho == rho {
                        U256::one()
                    } else {
                        U256::zero()
                    };
                    current_call_frame.stack.push(result);
                }
                Opcode::ISZERO => {
                    let operand = current_call_frame.stack.pop().unwrap();
                    let result = if operand == U256::zero() {
                        U256::one()
                    } else {
                        U256::zero()
                    };
                    current_call_frame.stack.push(result);
                }
                Opcode::KECCAK256 => {
                    let offset = current_call_frame.stack.pop().unwrap().try_into().unwrap();
                    let size = current_call_frame.stack.pop().unwrap().try_into().unwrap();
                    let value_bytes = current_call_frame.memory.load_range(offset, size);

                    let mut hasher = Keccak256::new();
                    hasher.update(value_bytes);
                    let result = hasher.finalize();
                    current_call_frame
                        .stack
                        .push(U256::from_big_endian(&result));
                }
                Opcode::CALLDATALOAD => {
                    let offset: usize = current_call_frame.stack.pop().unwrap().try_into().unwrap();
                    let value = U256::from_big_endian(
                        &current_call_frame.calldata.slice(offset..offset + 32),
                    );
                    current_call_frame.stack.push(value);
                }
                Opcode::CALLDATASIZE => {
                    current_call_frame
                        .stack
                        .push(U256::from(current_call_frame.calldata.len()));
                }
                Opcode::CALLDATACOPY => {
                    let dest_offset = current_call_frame.stack.pop().unwrap().try_into().unwrap();
                    let calldata_offset: usize =
                        current_call_frame.stack.pop().unwrap().try_into().unwrap();
                    let size: usize = current_call_frame.stack.pop().unwrap().try_into().unwrap();
                    if size == 0 {
                        continue;
                    }
                    let data = current_call_frame
                        .calldata
                        .slice(calldata_offset..calldata_offset + size);

                    current_call_frame.memory.store_bytes(dest_offset, &data);
                }
                Opcode::RETURNDATASIZE => {
                    current_call_frame
                        .stack
                        .push(U256::from(current_call_frame.returndata.len()));
                }
                Opcode::RETURNDATACOPY => {
                    let dest_offset = current_call_frame.stack.pop().unwrap().try_into().unwrap();
                    let returndata_offset: usize =
                        current_call_frame.stack.pop().unwrap().try_into().unwrap();
                    let size: usize = current_call_frame.stack.pop().unwrap().try_into().unwrap();
                    if size == 0 {
                        continue;
                    }
                    let data = current_call_frame
                        .returndata
                        .slice(returndata_offset..returndata_offset + size);
                    current_call_frame.memory.store_bytes(dest_offset, &data);
                }
                Opcode::JUMP => {
                    let jump_address = current_call_frame.stack.pop().unwrap();
                    current_call_frame.jump(jump_address);
                }
                Opcode::JUMPI => {
                    let jump_address = current_call_frame.stack.pop().unwrap();
                    let condition = current_call_frame.stack.pop().unwrap();
                    if condition != U256::zero() {
                        current_call_frame.jump(jump_address);
                    }
                }
                Opcode::JUMPDEST => {
                    // just consume some gas, jumptable written at the start
                }
                Opcode::PC => {
                    current_call_frame
                        .stack
                        .push(U256::from(current_call_frame.pc - 1));
                }
                Opcode::BLOCKHASH => {
                    let block_number = current_call_frame.stack.pop().unwrap();

                    // If number is not in the valid range (last 256 blocks), return zero.
                    if block_number
                        < block_env
                            .number
                            .saturating_sub(U256::from(LAST_AVAILABLE_BLOCK_LIMIT))
                        || block_number >= block_env.number
                    {
                        current_call_frame.stack.push(U256::zero());
                        continue;
                    }

                    if let Some(block_hash) = self.db.get(&block_number) {
                        current_call_frame
                            .stack
                            .push(U256::from_big_endian(&block_hash.0));
                    } else {
                        current_call_frame.stack.push(U256::zero());
                    };
                }
                Opcode::COINBASE => {
                    let coinbase = block_env.coinbase;
                    current_call_frame.stack.push(address_to_word(coinbase));
                }
                Opcode::TIMESTAMP => {
                    let timestamp = block_env.timestamp;
                    current_call_frame.stack.push(timestamp);
                }
                Opcode::NUMBER => {
                    let block_number = block_env.number;
                    current_call_frame.stack.push(block_number);
                }
                Opcode::PREVRANDAO => {
                    let randao = block_env.prev_randao.unwrap_or_default();
                    current_call_frame
                        .stack
                        .push(U256::from_big_endian(randao.0.as_slice()));
                }
                Opcode::GASLIMIT => {
                    let gas_limit = block_env.gas_limit;
                    current_call_frame.stack.push(U256::from(gas_limit));
                }
                Opcode::CHAINID => {
                    let chain_id = block_env.chain_id;
                    current_call_frame.stack.push(U256::from(chain_id));
                }
                Opcode::SELFBALANCE => {
                    todo!("when we have accounts implemented")
                }
                Opcode::BASEFEE => {
                    let base_fee = block_env.base_fee_per_gas;
                    current_call_frame.stack.push(base_fee);
                }
                Opcode::BLOBHASH => {
                    todo!("when we have tx implemented");
                }
                Opcode::BLOBBASEFEE => {
                    let blob_base_fee = block_env.calculate_blob_gas_price();
                    current_call_frame.stack.push(blob_base_fee);
                }
                Opcode::PUSH0 => {
                    current_call_frame.stack.push(U256::zero());
                }
                // PUSHn
                op if (Opcode::PUSH1..Opcode::PUSH32).contains(&op) => {
                    let n_bytes = (op as u8) - (Opcode::PUSH1 as u8) + 1;
                    let next_n_bytes = current_call_frame
                        .bytecode
                        .get(current_call_frame.pc()..current_call_frame.pc() + n_bytes as usize)
                        .expect("invalid bytecode");
                    let value_to_push = U256::from(next_n_bytes);
                    current_call_frame.stack.push(value_to_push);
                    current_call_frame.increment_pc_by(n_bytes as usize);
                }
                Opcode::PUSH32 => {
                    let next_32_bytes = current_call_frame
                        .bytecode
                        .get(current_call_frame.pc()..current_call_frame.pc() + 32)
                        .unwrap();
                    let value_to_push = U256::from(next_32_bytes);
                    current_call_frame.stack.push(value_to_push);
                    current_call_frame.increment_pc_by(32);
                }
                Opcode::AND => {
                    // spend_gas(3);
                    let a = current_call_frame.stack.pop().unwrap();
                    let b = current_call_frame.stack.pop().unwrap();
                    current_call_frame.stack.push(a & b);
                }
                Opcode::OR => {
                    // spend_gas(3);
                    let a = current_call_frame.stack.pop().unwrap();
                    let b = current_call_frame.stack.pop().unwrap();
                    current_call_frame.stack.push(a | b);
                }
                Opcode::XOR => {
                    // spend_gas(3);
                    let a = current_call_frame.stack.pop().unwrap();
                    let b = current_call_frame.stack.pop().unwrap();
                    current_call_frame.stack.push(a ^ b);
                }
                Opcode::NOT => {
                    // spend_gas(3);
                    let a = current_call_frame.stack.pop().unwrap();
                    current_call_frame.stack.push(!a);
                }
                Opcode::BYTE => {
                    // spend_gas(3);
                    let op1 = current_call_frame.stack.pop().unwrap();
                    let op2 = current_call_frame.stack.pop().unwrap();

                    let byte_index = op1.try_into().unwrap_or(usize::MAX);

                    if byte_index < 32 {
                        current_call_frame
                            .stack
                            .push(U256::from(op2.byte(31 - byte_index)));
                    } else {
                        current_call_frame.stack.push(U256::zero());
                    }
                }
                Opcode::SHL => {
                    // spend_gas(3);
                    let shift = current_call_frame.stack.pop().unwrap();
                    let value = current_call_frame.stack.pop().unwrap();
                    if shift < U256::from(256) {
                        current_call_frame.stack.push(value << shift);
                    } else {
                        current_call_frame.stack.push(U256::zero());
                    }
                }
                Opcode::SHR => {
                    // spend_gas(3);
                    let shift = current_call_frame.stack.pop().unwrap();
                    let value = current_call_frame.stack.pop().unwrap();
                    if shift < U256::from(256) {
                        current_call_frame.stack.push(value >> shift);
                    } else {
                        current_call_frame.stack.push(U256::zero());
                    }
                }
                Opcode::SAR => {
                    let shift = current_call_frame.stack.pop().unwrap();
                    let value = current_call_frame.stack.pop().unwrap();
                    let res = if shift < U256::from(256) {
                        arithmetic_shift_right(value, shift)
                    } else if value.bit(255) {
                        U256::MAX
                    } else {
                        U256::zero()
                    };
                    current_call_frame.stack.push(res);
                }
                // DUPn
                op if (Opcode::DUP1..=Opcode::DUP16).contains(&op) => {
                    let depth = (op as u8) - (Opcode::DUP1 as u8) + 1;
                    assert!(
                        current_call_frame.stack.len().ge(&(depth as usize)),
                        "stack underflow: not enough values on the stack"
                    );
                    let value_at_depth = current_call_frame
                        .stack
                        .get(current_call_frame.stack.len() - depth as usize)
                        .unwrap();
                    current_call_frame.stack.push(*value_at_depth);
                }
                // SWAPn
                op if (Opcode::SWAP1..=Opcode::SWAP16).contains(&op) => {
                    let depth = (op as u8) - (Opcode::SWAP1 as u8) + 1;
                    assert!(
                        current_call_frame.stack.len().ge(&(depth as usize)),
                        "stack underflow: not enough values on the stack"
                    );
                    let stack_top_index = current_call_frame.stack.len();
                    let to_swap_index = stack_top_index.checked_sub(depth as usize).unwrap();
                    current_call_frame
                        .stack
                        .swap(stack_top_index - 1, to_swap_index - 1);
                }
                Opcode::POP => {
                    current_call_frame.stack.pop().unwrap();
                }
                op if (Opcode::LOG0..=Opcode::LOG4).contains(&op) => {
                    if current_call_frame.is_static {
                        panic!("Cannot create log in static context"); // should return an error and halt
                    }

                    let number_of_topics = (op as u8) - (Opcode::LOG0 as u8);
                    let offset = current_call_frame.stack.pop().unwrap().try_into().unwrap();
                    let size = current_call_frame.stack.pop().unwrap().try_into().unwrap();
                    let topics = (0..number_of_topics)
                        .map(|_| {
                            let topic = current_call_frame.stack.pop().unwrap().as_u32();
                            H32::from_slice(topic.to_be_bytes().as_ref())
                        })
                        .collect();

                    let data = current_call_frame.memory.load_range(offset, size);
                    let log = Log {
                        address: current_call_frame.msg_sender, // Should change the addr if we are on a Call/Create transaction (Call should be the contract we are calling, Create should be the original caller)
                        topics,
                        data: Bytes::from(data),
                    };
                    current_call_frame.logs.push(log);
                }
                Opcode::MLOAD => {
                    // spend_gas(3);
                    let offset = current_call_frame.stack.pop().unwrap().try_into().unwrap();
                    let value = current_call_frame.memory.load(offset);
                    current_call_frame.stack.push(value);
                }
                Opcode::MSTORE => {
                    // spend_gas(3);
                    let offset = current_call_frame.stack.pop().unwrap().try_into().unwrap();
                    let value = current_call_frame.stack.pop().unwrap();
                    let mut value_bytes = [0u8; 32];
                    value.to_big_endian(&mut value_bytes);

                    current_call_frame.memory.store_bytes(offset, &value_bytes);
                }
                Opcode::MSTORE8 => {
                    // spend_gas(3);
                    let offset = current_call_frame.stack.pop().unwrap().try_into().unwrap();
                    let value = current_call_frame.stack.pop().unwrap();
                    let mut value_bytes = [0u8; 32];
                    value.to_big_endian(&mut value_bytes);

                    current_call_frame
                        .memory
                        .store_bytes(offset, value_bytes[31..32].as_ref());
                }
                Opcode::MSIZE => {
                    // spend_gas(2);
                    current_call_frame
                        .stack
                        .push(current_call_frame.memory.size());
                }
                Opcode::MCOPY => {
                    // spend_gas(3) + dynamic gas
                    let dest_offset = current_call_frame.stack.pop().unwrap().try_into().unwrap();
                    let src_offset = current_call_frame.stack.pop().unwrap().try_into().unwrap();
                    let size = current_call_frame.stack.pop().unwrap().try_into().unwrap();
                    if size == 0 {
                        continue;
                    }
                    current_call_frame
                        .memory
                        .copy(src_offset, dest_offset, size);
                }
                Opcode::CALL => {
                    let gas = current_call_frame.stack.pop().unwrap();
                    let address =
                        Address::from_low_u64_be(current_call_frame.stack.pop().unwrap().low_u64());
                    let value = current_call_frame.stack.pop().unwrap();
                    let args_offset = current_call_frame.stack.pop().unwrap().try_into().unwrap();
                    let args_size = current_call_frame.stack.pop().unwrap().try_into().unwrap();
                    let ret_offset = current_call_frame.stack.pop().unwrap().try_into().unwrap();
                    let ret_size = current_call_frame.stack.pop().unwrap().try_into().unwrap();
                    // check balance
                    if self.balance(&current_call_frame.msg_sender) < value {
                        current_call_frame.stack.push(U256::from(REVERT_FOR_CALL));
                        continue;
                    }
                    // transfer value
                    // transfer(&current_call_frame.msg_sender, &address, value);
                    let callee_bytecode = self.get_account_bytecode(&address);
                    if callee_bytecode.is_empty() {
                        current_call_frame.stack.push(U256::from(SUCCESS_FOR_CALL));
                        continue;
                    }
                    let calldata = current_call_frame
                        .memory
                        .load_range(args_offset, args_size)
                        .into();

                    let msg = Message {
                        owner: address,
                        data: calldata,
                        sender: current_call_frame.msg_sender,
                        value,
                        code: callee_bytecode,
                        depth: 0, // TODO,
                        gas,
                    };
<<<<<<< HEAD

                    let new_call_frame = CallFrame::new(msg);

=======
>>>>>>> 9bfea45b
                    current_call_frame.return_data_offset = Some(ret_offset);
                    current_call_frame.return_data_size = Some(ret_size);
                    self.call_frames.push(current_call_frame.clone());
                    current_call_frame = new_call_frame;
                }
                Opcode::RETURN => {
                    let offset = current_call_frame.stack.pop().unwrap().try_into().unwrap();
                    let size = current_call_frame.stack.pop().unwrap().try_into().unwrap();
                    let return_data = current_call_frame.memory.load_range(offset, size).into();
                    if let Some(mut parent_call_frame) = self.call_frames.pop() {
                        if let (Some(_ret_offset), Some(_ret_size)) = (
                            parent_call_frame.return_data_offset,
                            parent_call_frame.return_data_size,
                        ) {
                            parent_call_frame.returndata = return_data;
                        }
                        parent_call_frame.stack.push(U256::from(SUCCESS_FOR_RETURN));
                        parent_call_frame.return_data_offset = None;
                        parent_call_frame.return_data_size = None;
                        current_call_frame = parent_call_frame.clone();
                    } else {
                        // excecution completed (?)
                        current_call_frame
                            .stack
                            .push(U256::from(SUCCESS_FOR_RETURN));
                        break;
                    }
                }
                Opcode::TLOAD => {
                    let key = current_call_frame.stack.pop().unwrap();
                    let value = current_call_frame
                        .transient_storage
                        .get(&(current_call_frame.msg_sender, key))
                        .cloned()
                        .unwrap_or(U256::zero());

                    current_call_frame.stack.push(value);
                }
                Opcode::TSTORE => {
                    let key = current_call_frame.stack.pop().unwrap();
                    let value = current_call_frame.stack.pop().unwrap();

                    current_call_frame
                        .transient_storage
                        .insert((current_call_frame.msg_sender, key), value);
                }
                _ => unimplemented!(),
            }
        }
        self.call_frames.push(current_call_frame);
    }

    pub fn current_call_frame_mut(&mut self) -> &mut CallFrame {
        self.call_frames.last_mut().unwrap()
    }

    fn get_account_bytecode(&mut self, address: &Address) -> Bytes {
        self.world_state
            .get(address)
            .map_or(Bytes::new(), |acc| acc.bytecode.clone())
    }

    fn balance(&mut self, address: &Address) -> U256 {
        self.world_state
            .get(address)
            .map_or(U256::zero(), |acc| acc.balance)
    }

    pub fn add_account(&mut self, address: Address, account: Account) {
        self.world_state.insert(address, account);
    }
}

pub fn arithmetic_shift_right(value: U256, shift: U256) -> U256 {
    let shift_usize: usize = shift.try_into().unwrap(); // we know its not bigger than 256

    if value.bit(255) {
        // if negative fill with 1s
        let shifted = value >> shift_usize;
        let mask = U256::MAX << (256 - shift_usize);
        shifted | mask
    } else {
        value >> shift_usize
    }
}<|MERGE_RESOLUTION|>--- conflicted
+++ resolved
@@ -77,7 +77,6 @@
 
 #[derive(Debug, Clone, Default)]
 pub struct VM {
-<<<<<<< HEAD
     call_frames: Vec<CallFrame>,
     env: Environment,
     /// Information that is acted upon immediately following the
@@ -87,12 +86,6 @@
     /// states.
     world_state: WorldState,
     // pub remaining_gas: u64,
-=======
-    pub call_frames: Vec<CallFrame>,
-    pub accounts: HashMap<Address, Account>,
-    pub block_env: BlockEnv,
-    pub db: Db,
->>>>>>> 9bfea45b
 }
 
 /// Shifts the value to the right by 255 bits and checks the most significant bit is a 1
@@ -104,16 +97,14 @@
     !value + U256::one()
 }
 
-<<<<<<< HEAD
-// The execution model specifies how the system state is
-// altered given a series of bytecode instructions and a small
-// tuple of environmental data.
-=======
 fn address_to_word(address: Address) -> U256 {
     // This unwrap can't panic, as Address are 20 bytes long and U256 use 32 bytes
     U256::from_str(&format!("{address:?}")).unwrap()
 }
->>>>>>> 9bfea45b
+
+// The execution model specifies how the system state is
+// altered given a series of bytecode instructions and a small
+// tuple of environmental data.
 
 impl VM {
     // TODO: block and transaction, not this
@@ -138,16 +129,11 @@
         let first_call_frame = CallFrame::new(initial_msg);
 
         Self {
-<<<<<<< HEAD
             call_frames: vec![first_call_frame],
             env: initial_env,
             ..Default::default()
-=======
-            call_frames: vec![initial_call_frame.clone()],
-            accounts,
             block_env: Default::default(),
             db: Default::default(),
->>>>>>> 9bfea45b
         }
     }
 
@@ -758,12 +744,9 @@
                         depth: 0, // TODO,
                         gas,
                     };
-<<<<<<< HEAD
 
                     let new_call_frame = CallFrame::new(msg);
 
-=======
->>>>>>> 9bfea45b
                     current_call_frame.return_data_offset = Some(ret_offset);
                     current_call_frame.return_data_size = Some(ret_size);
                     self.call_frames.push(current_call_frame.clone());
