--- conflicted
+++ resolved
@@ -4,7 +4,6 @@
     block::{BlockEnv, LAST_AVAILABLE_BLOCK_LIMIT},
     call_frame::CallFrame,
     constants::{REVERT_FOR_CALL, SUCCESS_FOR_CALL, SUCCESS_FOR_RETURN},
-    memory::Memory,
     opcodes::Opcode,
     primitives::{Address, Bytes, U256, U512},
 };
@@ -60,10 +59,6 @@
 #[derive(Debug, Clone, Default)]
 pub struct VM {
     pub call_frames: Vec<CallFrame>,
-<<<<<<< HEAD
-=======
-    pub accounts: HashMap<Address, Account>,
->>>>>>> c662394c
     pub block_env: BlockEnv,
     pub db: Db,
 }
@@ -354,33 +349,20 @@
                         .push(U256::from_big_endian(&result));
                 }
                 Opcode::CALLDATALOAD => {
-<<<<<<< HEAD
-                    let offset = current_call_frame.stack.pop().unwrap().try_into().unwrap();
-                    let value = current_call_frame.calldata.load(offset);
-=======
                     let offset: usize = current_call_frame.stack.pop().unwrap().try_into().unwrap();
                     let value = U256::from_big_endian(
                         &current_call_frame.calldata.slice(offset..offset + 32),
                     );
->>>>>>> c662394c
                     current_call_frame.stack.push(value);
                 }
                 Opcode::CALLDATASIZE => {
                     current_call_frame
                         .stack
-<<<<<<< HEAD
-                        .push(current_call_frame.calldata.size());
-                }
-                Opcode::CALLDATACOPY => {
-                    let dest_offset = current_call_frame.stack.pop().unwrap().try_into().unwrap();
-                    let calldata_offset =
-=======
                         .push(U256::from(current_call_frame.calldata.len()));
                 }
                 Opcode::CALLDATACOPY => {
                     let dest_offset = current_call_frame.stack.pop().unwrap().try_into().unwrap();
                     let calldata_offset: usize =
->>>>>>> c662394c
                         current_call_frame.stack.pop().unwrap().try_into().unwrap();
                     let size: usize = current_call_frame.stack.pop().unwrap().try_into().unwrap();
                     if size == 0 {
@@ -388,30 +370,18 @@
                     }
                     let data = current_call_frame
                         .calldata
-<<<<<<< HEAD
-                        .load_range(calldata_offset, size);
-=======
                         .slice(calldata_offset..calldata_offset + size);
->>>>>>> c662394c
 
                     current_call_frame.memory.store_bytes(dest_offset, &data);
                 }
                 Opcode::RETURNDATASIZE => {
                     current_call_frame
                         .stack
-<<<<<<< HEAD
-                        .push(current_call_frame.returndata.size());
-                }
-                Opcode::RETURNDATACOPY => {
-                    let dest_offset = current_call_frame.stack.pop().unwrap().try_into().unwrap();
-                    let returndata_offset =
-=======
                         .push(U256::from(current_call_frame.returndata.len()));
                 }
                 Opcode::RETURNDATACOPY => {
                     let dest_offset = current_call_frame.stack.pop().unwrap().try_into().unwrap();
                     let returndata_offset: usize =
->>>>>>> c662394c
                         current_call_frame.stack.pop().unwrap().try_into().unwrap();
                     let size: usize = current_call_frame.stack.pop().unwrap().try_into().unwrap();
                     if size == 0 {
@@ -419,11 +389,7 @@
                     }
                     let data = current_call_frame
                         .returndata
-<<<<<<< HEAD
-                        .load_range(returndata_offset, size);
-=======
                         .slice(returndata_offset..returndata_offset + size);
->>>>>>> c662394c
                     current_call_frame.memory.store_bytes(dest_offset, &data);
                 }
                 Opcode::JUMP => {
@@ -717,72 +683,36 @@
                     let args_size = current_call_frame.stack.pop().unwrap().try_into().unwrap();
                     let ret_offset = current_call_frame.stack.pop().unwrap().try_into().unwrap();
                     let ret_size = current_call_frame.stack.pop().unwrap().try_into().unwrap();
-                    // check balance
-                    if self.balance(&current_call_frame.msg_sender) < value {
-                        current_call_frame.stack.push(U256::from(REVERT_FOR_CALL));
-                        continue;
-                    }
-                    // transfer value
-                    // transfer(&current_call_frame.msg_sender, &address, value);
-                    let callee_bytecode = self.get_account_bytecode(&address);
-                    if callee_bytecode.is_empty() {
-                        current_call_frame.stack.push(U256::from(SUCCESS_FOR_CALL));
-                        continue;
-                    }
-<<<<<<< HEAD
-                    let calldata = Memory::new_from_vec(
-                        current_call_frame.memory.load_range(args_offset, args_size),
+
+                    let msg_sender = current_call_frame.msg_sender; // caller remains the msg_sender
+                    let is_static = current_call_frame.is_static;
+                    
+                    self.generic_call(
+                        &mut current_call_frame,
+                        gas,
+                        value,
+                        msg_sender,
+                        address,
+                        address,
+                        false,
+                        is_static,
+                        args_offset,
+                        args_size,
+                        ret_offset,
+                        ret_size,
                     );
-
-                    let new_call_frame = CallFrame::new(
-=======
-                    let calldata = current_call_frame
-                        .memory
-                        .load_range(args_offset, args_size)
-                        .into();
-
-                    let new_call_frame = CallFrame {
->>>>>>> c662394c
-                        gas,
-                        current_call_frame.msg_sender, // caller remains the msg_sender
-                        address,
-                        callee_bytecode,
-                        value,
-                        calldata,
-<<<<<<< HEAD
-                        current_call_frame.is_static,
-                    );
-
-=======
-                        ..Default::default()
-                    };
->>>>>>> c662394c
-                    current_call_frame.return_data_offset = Some(ret_offset);
-                    current_call_frame.return_data_size = Some(ret_size);
-                    self.call_frames.push(current_call_frame.clone());
-                    current_call_frame = new_call_frame;
                 }
                 Opcode::CALLCODE => {}
                 Opcode::RETURN => {
                     let offset = current_call_frame.stack.pop().unwrap().try_into().unwrap();
                     let size = current_call_frame.stack.pop().unwrap().try_into().unwrap();
-<<<<<<< HEAD
-                    let return_data = current_call_frame.memory.load_range(offset, size);
-=======
                     let return_data = current_call_frame.memory.load_range(offset, size).into();
->>>>>>> c662394c
                     if let Some(mut parent_call_frame) = self.call_frames.pop() {
                         if let (Some(_ret_offset), Some(_ret_size)) = (
                             parent_call_frame.return_data_offset,
                             parent_call_frame.return_data_size,
                         ) {
-<<<<<<< HEAD
-                            parent_call_frame
-                                .returndata
-                                .store_bytes(ret_offset, &return_data);
-=======
                             parent_call_frame.returndata = return_data;
->>>>>>> c662394c
                         }
                         parent_call_frame.stack.push(U256::from(SUCCESS_FOR_RETURN));
                         parent_call_frame.return_data_offset = None;
@@ -805,45 +735,25 @@
                     let ret_offset = current_call_frame.stack.pop().unwrap().try_into().unwrap();
                     let ret_size = current_call_frame.stack.pop().unwrap().try_into().unwrap();
 
-                    let value = current_call_frame.msg_value;
-                    // also storage remains the same
-                    //let storage =
-
-                    // check balance
-                    if self.balance(&current_call_frame.msg_sender) < value {
-                        current_call_frame.stack.push(U256::from(REVERT_FOR_CALL));
-                        continue;
-                    }
-
-                    // transfer value
-                    // transfer(&current_call_frame.msg_sender, &address, value);
-
-                    let callee_bytecode = self.get_account_bytecode(&code_address);
-
-                    if callee_bytecode.is_empty() {
-                        current_call_frame.stack.push(U256::from(SUCCESS_FOR_CALL));
-                        continue;
-                    }
-
-                    let calldata = Memory::new_from_vec(
-                        current_call_frame.memory.load_range(args_offset, args_size),
+                    let value = current_call_frame.msg_value; // value remains the same
+                    let msg_sender = current_call_frame.msg_sender; // caller remains the msg_sender
+                    let to = current_call_frame.to; // to remains the same
+                    let is_static = current_call_frame.is_static;
+
+                    self.generic_call(
+                        &mut current_call_frame,
+                        gas,
+                        value,
+                        msg_sender,
+                        to,
+                        code_address,
+                        false,
+                        is_static,
+                        args_offset,
+                        args_size,
+                        ret_offset,
+                        ret_size,
                     );
-
-                    let new_call_frame = CallFrame::new(
-                        gas,
-                        current_call_frame.msg_sender, // caller remains the msg_sender
-                        code_address,
-                        callee_bytecode,
-                        value,
-                        calldata,
-                        true,
-                    );
-
-                    current_call_frame.return_data_offset = Some(ret_offset);
-                    current_call_frame.return_data_size = Some(ret_size);
-
-                    self.call_frames.push(current_call_frame.clone());
-                    current_call_frame = new_call_frame;
                 }
                 Opcode::STATICCALL => {
                     // it cannot be used to transfer Ether
@@ -855,32 +765,23 @@
                     let ret_offset = current_call_frame.stack.pop().unwrap().try_into().unwrap();
                     let ret_size = current_call_frame.stack.pop().unwrap().try_into().unwrap();
 
-                    let callee_bytecode = self.get_account_bytecode(&address);
-
-                    if callee_bytecode.is_empty() {
-                        current_call_frame.stack.push(U256::from(SUCCESS_FOR_CALL));
-                        continue;
-                    }
-
-                    let calldata = Memory::new_from_vec(
-                        current_call_frame.memory.load_range(args_offset, args_size),
+                    let msg_sender = current_call_frame.msg_sender; // caller remains the msg_sender
+                    let value = current_call_frame.msg_value;
+                    
+                    self.generic_call(
+                        &mut current_call_frame,
+                        gas,
+                        value, // check
+                        msg_sender,
+                        address,
+                        address,
+                        false,
+                        true,
+                        args_offset,
+                        args_size,
+                        ret_offset,
+                        ret_size,
                     );
-
-                    let new_call_frame = CallFrame::new(
-                        gas,
-                        current_call_frame.msg_sender, // caller remains the msg_sender
-                        address,
-                        callee_bytecode,
-                        U256::zero(),
-                        calldata,
-                        true,
-                    );
-
-                    current_call_frame.return_data_offset = Some(ret_offset);
-                    current_call_frame.return_data_size = Some(ret_size);
-
-                    self.call_frames.push(current_call_frame.clone());
-                    current_call_frame = new_call_frame;
                 }
                 Opcode::TLOAD => {
                     let key = current_call_frame.stack.pop().unwrap();
@@ -927,40 +828,35 @@
     pub fn add_account(&mut self, address: Address, account: Account) {
         self.db.accounts.insert(address, account);
     }
-<<<<<<< HEAD
 
     pub fn current_call_frame(&self) -> &CallFrame {
         self.call_frames.last().unwrap()
     }
-    // def generic_call (
-    //     evm: Evm,
-    //     gas: Uint,
-    //     value: U256,
-    //     caller: Address,
-    //     to: Address,
-    //     code_address: Address,
-    //     should_transfer_value: bool,
-    //     is_staticcall: bool,
-    //     memory_input_start_position: U256,
-    //     memory_input_size: U256,
-    //     memory_output_start_position: U256,
-    //     memory_output_size: U256,
-    // )
+    
     pub fn generic_call(
         &mut self,
         current_call_frame: &mut CallFrame,
         gas: U256,
         value: U256,
-        caller: Address,
+        msg_sender: Address,
         to: Address,
         code_address: Address,
-        should_transfer_value: bool,
+        _should_transfer_value: bool,
         is_static: bool,
-        memory_input_start_position: U256,
-        memory_input_size: U256,
-        memory_output_start_position: U256,
-        memory_output_size: U256,
+        args_offset: usize,
+        args_size: usize,
+        ret_offset: usize,
+        ret_size: usize,
     ) {
+        // check balance
+        if self.balance(&current_call_frame.msg_sender) < value {
+            current_call_frame.stack.push(U256::from(REVERT_FOR_CALL));
+            return;
+        }
+
+        // transfer value
+        // transfer(&current_call_frame.msg_sender, &address, value);
+
         let callee_bytecode = self.get_account_bytecode(&code_address);
 
         if callee_bytecode.is_empty() {
@@ -968,31 +864,28 @@
             return;
         }
 
-        let calldata = Memory::new_from_vec(
-            current_call_frame.memory.load_range(
-                memory_input_start_position.try_into().unwrap(),
-                memory_input_size.try_into().unwrap(),
-            ),
-        );
+        let calldata = current_call_frame
+            .memory
+            .load_range(args_offset, args_size)
+            .into();
 
         let new_call_frame = CallFrame::new(
             gas,
-            caller, // caller remains the msg_sender
+            msg_sender,
             to,
+            code_address,
             callee_bytecode,
             value,
             calldata,
             is_static,
         );
 
-        current_call_frame.return_data_offset = Some(memory_output_start_position.try_into().unwrap());
-        current_call_frame.return_data_size = Some(memory_output_size.try_into().unwrap());
+        current_call_frame.return_data_offset = Some(ret_offset);
+        current_call_frame.return_data_size = Some(ret_size);
 
         self.call_frames.push(current_call_frame.clone());
-        self.call_frames.push(new_call_frame);
-    }
-=======
->>>>>>> c662394c
+        *current_call_frame = new_call_frame;
+    }
 }
 
 pub fn arithmetic_shift_right(value: U256, shift: U256) -> U256 {
