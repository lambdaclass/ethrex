--- conflicted
+++ resolved
@@ -2,25 +2,16 @@
 
 use crate::{
     block::{BlockEnv, LAST_AVAILABLE_BLOCK_LIMIT},
-<<<<<<< HEAD
-    call_frame::CallFrame,
+    call_frame::{CallFrame, Log},
     constants::{
         MAX_CODE_SIZE, REVERT_FOR_CALL, REVERT_FOR_CREATE, SUCCESS_FOR_CALL, SUCCESS_FOR_RETURN,
     },
-=======
-    call_frame::{CallFrame, Log},
-    constants::{REVERT_FOR_CALL, SUCCESS_FOR_CALL, SUCCESS_FOR_RETURN},
->>>>>>> 2ec6c595
     opcodes::Opcode,
 };
 extern crate ethereum_rust_rlp;
 use bytes::Bytes;
-<<<<<<< HEAD
 use ethereum_rust_rlp::encode::RLPEncode;
-use ethereum_types::{Address, H160, H256, U256, U512};
-=======
-use ethereum_types::{Address, H256, H32, U256, U512};
->>>>>>> 2ec6c595
+use ethereum_types::{Address, H160, H256, H32, U256, U512};
 use sha3::{Digest, Keccak256};
 
 #[derive(Clone, Default, Debug)]
@@ -789,7 +780,6 @@
     pub fn add_account(&mut self, address: Address, account: Account) {
         self.accounts.insert(address, account);
     }
-<<<<<<< HEAD
 
     pub fn current_call_frame(&self) -> &CallFrame {
         self.call_frames.last().unwrap()
@@ -909,8 +899,6 @@
         hasher.update(initialization_code_hash);
         Address::from_slice(&hasher.finalize()[12..])
     }
-=======
->>>>>>> 2ec6c595
 }
 
 pub fn arithmetic_shift_right(value: U256, shift: U256) -> U256 {
