--- conflicted
+++ resolved
@@ -305,7 +305,6 @@
                         .stack
                         .push(U256::from_big_endian(&result));
                 }
-<<<<<<< HEAD
                 Opcode::CALLDATALOAD => {
                 }
                 Opcode::CALLDATASIZE => {
@@ -315,7 +314,7 @@
                 Opcode::RETURNDATASIZE => {
                 }
                 Opcode::RETURNDATACOPY => {
-=======
+                }
                 Opcode::JUMP => {
                     let jump_address = current_call_frame.stack.pop().unwrap();
                     current_call_frame.jump(jump_address);
@@ -334,7 +333,6 @@
                     current_call_frame
                         .stack
                         .push(U256::from(current_call_frame.pc - 1));
->>>>>>> 0d801f49
                 }
                 Opcode::PUSH0 => {
                     current_call_frame.stack.push(U256::zero());
