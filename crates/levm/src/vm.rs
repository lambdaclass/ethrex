use std::{collections::HashMap, str::FromStr};

use crate::{
    block::{BlockEnv, LAST_AVAILABLE_BLOCK_LIMIT},
    call_frame::{CallFrame, Log},
    constants::{REVERT_FOR_CALL, SUCCESS_FOR_CALL, SUCCESS_FOR_RETURN},
    opcodes::Opcode,
    primitives::{Address, Bytes, U256, U512},
};
<<<<<<< HEAD
use ethereum_types::H256;
=======
use bytes::Bytes;
use ethereum_types::{Address, H256, H32, U256, U512};
>>>>>>> 2ec6c595
use sha3::{Digest, Keccak256};

#[derive(Clone, Default, Debug)]
pub struct Account {
    balance: U256,
    bytecode: Bytes,
    pub storage: HashMap<U256, StorageSlot>,
}

impl Account {
    pub fn new(balance: U256, bytecode: Bytes) -> Self {
        Self {
            balance,
            bytecode,
            storage: Default::default(),
        }
    }
}

#[derive(Debug, Clone, Default)]
pub struct StorageSlot {
    pub original_value: U256,
    pub current_value: U256,
}

#[derive(Debug, Clone, Default)]
pub struct Db {
    pub accounts: HashMap<Address, Account>,
    pub block_hashes: HashMap<U256, H256>,
}

impl Db {
    pub fn read_account_storage(&self, address: &Address, key: &U256) -> Option<StorageSlot> {
        self.accounts
            .get(address)
            .and_then(|account| account.storage.get(key))
            .cloned()
    }

    pub fn write_account_storage(&mut self, address: &Address, key: U256, slot: StorageSlot) {
        self.accounts
            .entry(*address)
            .or_default()
            .storage
            .insert(key, slot);
    }
}

#[derive(Debug, Clone, Default)]
pub struct VM {
    pub call_frames: Vec<CallFrame>,
<<<<<<< HEAD
=======
    pub accounts: HashMap<Address, Account>,
>>>>>>> 2ec6c595
    pub block_env: BlockEnv,
    pub db: Db,
}

/// Shifts the value to the right by 255 bits and checks the most significant bit is a 1
fn is_negative(value: U256) -> bool {
    value.bit(255)
}
/// negates a number in two's complement
fn negate(value: U256) -> U256 {
    !value + U256::one()
}

fn address_to_word(address: Address) -> U256 {
    // This unwrap can't panic, as Address are 20 bytes long and U256 use 32 bytes
    U256::from_str(&format!("{address:?}")).unwrap()
}

impl VM {
    pub fn new(bytecode: Bytes, address: Address, balance: U256) -> Self {
        let initial_account = Account::new(balance, bytecode.clone());

        let initial_call_frame = CallFrame::new(bytecode);
        let mut db: Db = Default::default();
        db.accounts.insert(address, initial_account);
        Self {
            call_frames: vec![initial_call_frame.clone()],
            block_env: BlockEnv::default(),
            db,
        }
    }

    pub fn execute(&mut self) {
        let mut current_call_frame = self.call_frames.pop().unwrap();
        loop {
            match current_call_frame.next_opcode().unwrap() {
                Opcode::STOP => break,
                Opcode::ADD => {
                    let augend = current_call_frame.stack.pop().unwrap();
                    let addend = current_call_frame.stack.pop().unwrap();
                    let sum = augend.overflowing_add(addend).0;
                    current_call_frame.stack.push(sum);
                }
                Opcode::MUL => {
                    let multiplicand = current_call_frame.stack.pop().unwrap();
                    let multiplier = current_call_frame.stack.pop().unwrap();
                    let product = multiplicand.overflowing_mul(multiplier).0;
                    current_call_frame.stack.push(product);
                }
                Opcode::SUB => {
                    let minuend = current_call_frame.stack.pop().unwrap();
                    let subtrahend = current_call_frame.stack.pop().unwrap();
                    let difference = minuend.overflowing_sub(subtrahend).0;
                    current_call_frame.stack.push(difference);
                }
                Opcode::DIV => {
                    let dividend = current_call_frame.stack.pop().unwrap();
                    let divisor = current_call_frame.stack.pop().unwrap();
                    if divisor.is_zero() {
                        current_call_frame.stack.push(U256::zero());
                        continue;
                    }
                    let quotient = dividend / divisor;
                    current_call_frame.stack.push(quotient);
                }
                Opcode::SDIV => {
                    let dividend = current_call_frame.stack.pop().unwrap();
                    let divisor = current_call_frame.stack.pop().unwrap();
                    if divisor.is_zero() {
                        current_call_frame.stack.push(U256::zero());
                        continue;
                    }

                    let dividend_is_negative = is_negative(dividend);
                    let divisor_is_negative = is_negative(divisor);
                    let dividend = if dividend_is_negative {
                        negate(dividend)
                    } else {
                        dividend
                    };
                    let divisor = if divisor_is_negative {
                        negate(divisor)
                    } else {
                        divisor
                    };
                    let quotient = dividend / divisor;
                    let quotient_is_negative = dividend_is_negative ^ divisor_is_negative;
                    let quotient = if quotient_is_negative {
                        negate(quotient)
                    } else {
                        quotient
                    };

                    current_call_frame.stack.push(quotient);
                }
                Opcode::MOD => {
                    let dividend = current_call_frame.stack.pop().unwrap();
                    let divisor = current_call_frame.stack.pop().unwrap();
                    if divisor.is_zero() {
                        current_call_frame.stack.push(U256::zero());
                        continue;
                    }
                    let remainder = dividend % divisor;
                    current_call_frame.stack.push(remainder);
                }
                Opcode::SMOD => {
                    let dividend = current_call_frame.stack.pop().unwrap();
                    let divisor = current_call_frame.stack.pop().unwrap();
                    if divisor.is_zero() {
                        current_call_frame.stack.push(U256::zero());
                        continue;
                    }

                    let dividend_is_negative = is_negative(dividend);
                    let divisor_is_negative = is_negative(divisor);
                    let dividend = if dividend_is_negative {
                        negate(dividend)
                    } else {
                        dividend
                    };
                    let divisor = if divisor_is_negative {
                        negate(divisor)
                    } else {
                        divisor
                    };
                    let remainder = dividend % divisor;
                    let remainder_is_negative = dividend_is_negative ^ divisor_is_negative;
                    let remainder = if remainder_is_negative {
                        negate(remainder)
                    } else {
                        remainder
                    };

                    current_call_frame.stack.push(remainder);
                }
                Opcode::ADDMOD => {
                    let augend = current_call_frame.stack.pop().unwrap();
                    let addend = current_call_frame.stack.pop().unwrap();
                    let divisor = current_call_frame.stack.pop().unwrap();
                    if divisor.is_zero() {
                        current_call_frame.stack.push(U256::zero());
                        continue;
                    }
                    let (sum, overflow) = augend.overflowing_add(addend);
                    let mut remainder = sum % divisor;
                    if overflow || remainder > divisor {
                        remainder = remainder.overflowing_sub(divisor).0;
                    }

                    current_call_frame.stack.push(remainder);
                }
                Opcode::MULMOD => {
                    let multiplicand = U512::from(current_call_frame.stack.pop().unwrap());

                    let multiplier = U512::from(current_call_frame.stack.pop().unwrap());
                    let divisor = U512::from(current_call_frame.stack.pop().unwrap());
                    if divisor.is_zero() {
                        current_call_frame.stack.push(U256::zero());
                        continue;
                    }

                    let (product, overflow) = multiplicand.overflowing_mul(multiplier);
                    let mut remainder = product % divisor;
                    if overflow || remainder > divisor {
                        remainder = remainder.overflowing_sub(divisor).0;
                    }
                    let mut result = Vec::new();
                    for byte in remainder.0.iter().take(4) {
                        let bytes = byte.to_le_bytes();
                        result.extend_from_slice(&bytes);
                    }
                    // before reverse we have something like [120, 255, 0, 0....]
                    // after reverse we get the [0, 0, ...., 255, 120] which is the correct order for the little endian u256
                    result.reverse();
                    let remainder = U256::from(result.as_slice());
                    current_call_frame.stack.push(remainder);
                }
                Opcode::EXP => {
                    let base = current_call_frame.stack.pop().unwrap();
                    let exponent = current_call_frame.stack.pop().unwrap();
                    let power = base.overflowing_pow(exponent).0;
                    current_call_frame.stack.push(power);
                }
                Opcode::SIGNEXTEND => {
                    let byte_size = current_call_frame.stack.pop().unwrap();
                    let value_to_extend = current_call_frame.stack.pop().unwrap();

                    let bits_per_byte = U256::from(8);
                    let sign_bit_position_on_byte = 7;
                    let max_byte_size = 31;

                    let byte_size = byte_size.min(U256::from(max_byte_size));
                    let sign_bit_index = bits_per_byte * byte_size + sign_bit_position_on_byte;
                    let is_negative = value_to_extend.bit(sign_bit_index.as_usize());
                    let sign_bit_mask = (U256::one() << sign_bit_index) - U256::one();
                    let result = if is_negative {
                        value_to_extend | !sign_bit_mask
                    } else {
                        value_to_extend & sign_bit_mask
                    };
                    current_call_frame.stack.push(result);
                }
                Opcode::LT => {
                    let lho = current_call_frame.stack.pop().unwrap();
                    let rho = current_call_frame.stack.pop().unwrap();
                    let result = if lho < rho { U256::one() } else { U256::zero() };
                    current_call_frame.stack.push(result);
                }
                Opcode::GT => {
                    let lho = current_call_frame.stack.pop().unwrap();
                    let rho = current_call_frame.stack.pop().unwrap();
                    let result = if lho > rho { U256::one() } else { U256::zero() };
                    current_call_frame.stack.push(result);
                }
                Opcode::SLT => {
                    let lho = current_call_frame.stack.pop().unwrap();
                    let rho = current_call_frame.stack.pop().unwrap();
                    let lho_is_negative = lho.bit(255);
                    let rho_is_negative = rho.bit(255);
                    let result = if lho_is_negative == rho_is_negative {
                        // if both have the same sign, compare their magnitudes
                        if lho < rho {
                            U256::one()
                        } else {
                            U256::zero()
                        }
                    } else {
                        // if they have different signs, the negative number is smaller
                        if lho_is_negative {
                            U256::one()
                        } else {
                            U256::zero()
                        }
                    };
                    current_call_frame.stack.push(result);
                }
                Opcode::SGT => {
                    let lho = current_call_frame.stack.pop().unwrap();
                    let rho = current_call_frame.stack.pop().unwrap();
                    let lho_is_negative = lho.bit(255);
                    let rho_is_negative = rho.bit(255);
                    let result = if lho_is_negative == rho_is_negative {
                        // if both have the same sign, compare their magnitudes
                        if lho > rho {
                            U256::one()
                        } else {
                            U256::zero()
                        }
                    } else {
                        // if they have different signs, the positive number is bigger
                        if rho_is_negative {
                            U256::one()
                        } else {
                            U256::zero()
                        }
                    };
                    current_call_frame.stack.push(result);
                }
                Opcode::EQ => {
                    let lho = current_call_frame.stack.pop().unwrap();
                    let rho = current_call_frame.stack.pop().unwrap();
                    let result = if lho == rho {
                        U256::one()
                    } else {
                        U256::zero()
                    };
                    current_call_frame.stack.push(result);
                }
                Opcode::ISZERO => {
                    let operand = current_call_frame.stack.pop().unwrap();
                    let result = if operand == U256::zero() {
                        U256::one()
                    } else {
                        U256::zero()
                    };
                    current_call_frame.stack.push(result);
                }
                Opcode::KECCAK256 => {
                    let offset = current_call_frame.stack.pop().unwrap().try_into().unwrap();
                    let size = current_call_frame.stack.pop().unwrap().try_into().unwrap();
                    let value_bytes = current_call_frame.memory.load_range(offset, size);

                    let mut hasher = Keccak256::new();
                    hasher.update(value_bytes);
                    let result = hasher.finalize();
                    current_call_frame
                        .stack
                        .push(U256::from_big_endian(&result));
                }
                Opcode::CALLDATALOAD => {
                    let offset: usize = current_call_frame.stack.pop().unwrap().try_into().unwrap();
                    let value = U256::from_big_endian(
                        &current_call_frame.calldata.slice(offset..offset + 32),
                    );
                    current_call_frame.stack.push(value);
                }
                Opcode::CALLDATASIZE => {
                    current_call_frame
                        .stack
                        .push(U256::from(current_call_frame.calldata.len()));
                }
                Opcode::CALLDATACOPY => {
                    let dest_offset = current_call_frame.stack.pop().unwrap().try_into().unwrap();
                    let calldata_offset: usize =
                        current_call_frame.stack.pop().unwrap().try_into().unwrap();
                    let size: usize = current_call_frame.stack.pop().unwrap().try_into().unwrap();
                    if size == 0 {
                        continue;
                    }
                    let data = current_call_frame
                        .calldata
                        .slice(calldata_offset..calldata_offset + size);

                    current_call_frame.memory.store_bytes(dest_offset, &data);
                }
                Opcode::RETURNDATASIZE => {
                    current_call_frame
                        .stack
                        .push(U256::from(current_call_frame.returndata.len()));
                }
                Opcode::RETURNDATACOPY => {
                    let dest_offset = current_call_frame.stack.pop().unwrap().try_into().unwrap();
                    let returndata_offset: usize =
                        current_call_frame.stack.pop().unwrap().try_into().unwrap();
                    let size: usize = current_call_frame.stack.pop().unwrap().try_into().unwrap();
                    if size == 0 {
                        continue;
                    }
                    let data = current_call_frame
                        .returndata
                        .slice(returndata_offset..returndata_offset + size);
                    current_call_frame.memory.store_bytes(dest_offset, &data);
                }
                Opcode::JUMP => {
                    let jump_address = current_call_frame.stack.pop().unwrap();
                    current_call_frame.jump(jump_address);
                }
                Opcode::JUMPI => {
                    let jump_address = current_call_frame.stack.pop().unwrap();
                    let condition = current_call_frame.stack.pop().unwrap();
                    if condition != U256::zero() {
                        current_call_frame.jump(jump_address);
                    }
                }
                Opcode::JUMPDEST => {
                    // just consume some gas, jumptable written at the start
                }
                Opcode::PC => {
                    current_call_frame
                        .stack
                        .push(U256::from(current_call_frame.pc - 1));
                }
                Opcode::BLOCKHASH => {
                    let block_number = current_call_frame.stack.pop().unwrap();

                    // If number is not in the valid range (last 256 blocks), return zero.
                    if block_number
                        < self
                            .block_env
                            .number
                            .saturating_sub(U256::from(LAST_AVAILABLE_BLOCK_LIMIT))
                        || block_number >= self.block_env.number
                    {
                        current_call_frame.stack.push(U256::zero());
                        continue;
                    }

                    if let Some(block_hash) = self.db.block_hashes.get(&block_number) {
                        current_call_frame
                            .stack
                            .push(U256::from_big_endian(&block_hash.0));
                    } else {
                        current_call_frame.stack.push(U256::zero());
                    };
                }
                Opcode::COINBASE => {
                    let coinbase = self.block_env.coinbase;
                    current_call_frame.stack.push(address_to_word(coinbase));
                }
                Opcode::TIMESTAMP => {
                    let timestamp = self.block_env.timestamp;
                    current_call_frame.stack.push(timestamp);
                }
                Opcode::NUMBER => {
                    let block_number = self.block_env.number;
                    current_call_frame.stack.push(block_number);
                }
                Opcode::PREVRANDAO => {
                    let randao = self.block_env.prev_randao.unwrap_or_default();
                    current_call_frame
                        .stack
                        .push(U256::from_big_endian(randao.0.as_slice()));
                }
                Opcode::GASLIMIT => {
                    let gas_limit = self.block_env.gas_limit;
                    current_call_frame.stack.push(U256::from(gas_limit));
                }
                Opcode::CHAINID => {
                    let chain_id = self.block_env.chain_id;
                    current_call_frame.stack.push(U256::from(chain_id));
                }
                Opcode::SELFBALANCE => {
                    todo!("when we have accounts implemented")
                }
                Opcode::BASEFEE => {
                    let base_fee = self.block_env.base_fee_per_gas;
                    current_call_frame.stack.push(base_fee);
                }
                Opcode::BLOBHASH => {
                    todo!("when we have tx implemented");
                }
                Opcode::BLOBBASEFEE => {
                    let blob_base_fee = self.block_env.calculate_blob_gas_price();
                    current_call_frame.stack.push(blob_base_fee);
                }
                Opcode::PUSH0 => {
                    current_call_frame.stack.push(U256::zero());
                }
                // PUSHn
                op if (Opcode::PUSH1..Opcode::PUSH32).contains(&op) => {
                    let n_bytes = (op as u8) - (Opcode::PUSH1 as u8) + 1;
                    let next_n_bytes = current_call_frame
                        .bytecode
                        .get(current_call_frame.pc()..current_call_frame.pc() + n_bytes as usize)
                        .expect("invalid bytecode");
                    let value_to_push = U256::from(next_n_bytes);
                    current_call_frame.stack.push(value_to_push);
                    current_call_frame.increment_pc_by(n_bytes as usize);
                }
                Opcode::PUSH32 => {
                    let next_32_bytes = current_call_frame
                        .bytecode
                        .get(current_call_frame.pc()..current_call_frame.pc() + 32)
                        .unwrap();
                    let value_to_push = U256::from(next_32_bytes);
                    current_call_frame.stack.push(value_to_push);
                    current_call_frame.increment_pc_by(32);
                }
                Opcode::AND => {
                    // spend_gas(3);
                    let a = current_call_frame.stack.pop().unwrap();
                    let b = current_call_frame.stack.pop().unwrap();
                    current_call_frame.stack.push(a & b);
                }
                Opcode::OR => {
                    // spend_gas(3);
                    let a = current_call_frame.stack.pop().unwrap();
                    let b = current_call_frame.stack.pop().unwrap();
                    current_call_frame.stack.push(a | b);
                }
                Opcode::XOR => {
                    // spend_gas(3);
                    let a = current_call_frame.stack.pop().unwrap();
                    let b = current_call_frame.stack.pop().unwrap();
                    current_call_frame.stack.push(a ^ b);
                }
                Opcode::NOT => {
                    // spend_gas(3);
                    let a = current_call_frame.stack.pop().unwrap();
                    current_call_frame.stack.push(!a);
                }
                Opcode::BYTE => {
                    // spend_gas(3);
                    let op1 = current_call_frame.stack.pop().unwrap();
                    let op2 = current_call_frame.stack.pop().unwrap();

                    let byte_index = op1.try_into().unwrap_or(usize::MAX);

                    if byte_index < 32 {
                        current_call_frame
                            .stack
                            .push(U256::from(op2.byte(31 - byte_index)));
                    } else {
                        current_call_frame.stack.push(U256::zero());
                    }
                }
                Opcode::SHL => {
                    // spend_gas(3);
                    let shift = current_call_frame.stack.pop().unwrap();
                    let value = current_call_frame.stack.pop().unwrap();
                    if shift < U256::from(256) {
                        current_call_frame.stack.push(value << shift);
                    } else {
                        current_call_frame.stack.push(U256::zero());
                    }
                }
                Opcode::SHR => {
                    // spend_gas(3);
                    let shift = current_call_frame.stack.pop().unwrap();
                    let value = current_call_frame.stack.pop().unwrap();
                    if shift < U256::from(256) {
                        current_call_frame.stack.push(value >> shift);
                    } else {
                        current_call_frame.stack.push(U256::zero());
                    }
                }
                Opcode::SAR => {
                    let shift = current_call_frame.stack.pop().unwrap();
                    let value = current_call_frame.stack.pop().unwrap();
                    let res = if shift < U256::from(256) {
                        arithmetic_shift_right(value, shift)
                    } else if value.bit(255) {
                        U256::MAX
                    } else {
                        U256::zero()
                    };
                    current_call_frame.stack.push(res);
                }
                // DUPn
                op if (Opcode::DUP1..=Opcode::DUP16).contains(&op) => {
                    let depth = (op as u8) - (Opcode::DUP1 as u8) + 1;
                    assert!(
                        current_call_frame.stack.len().ge(&(depth as usize)),
                        "stack underflow: not enough values on the stack"
                    );
                    let value_at_depth = current_call_frame
                        .stack
                        .get(current_call_frame.stack.len() - depth as usize)
                        .unwrap();
                    current_call_frame.stack.push(*value_at_depth);
                }
                // SWAPn
                op if (Opcode::SWAP1..=Opcode::SWAP16).contains(&op) => {
                    let depth = (op as u8) - (Opcode::SWAP1 as u8) + 1;
                    assert!(
                        current_call_frame.stack.len().ge(&(depth as usize)),
                        "stack underflow: not enough values on the stack"
                    );
                    let stack_top_index = current_call_frame.stack.len();
                    let to_swap_index = stack_top_index.checked_sub(depth as usize).unwrap();
                    current_call_frame
                        .stack
                        .swap(stack_top_index - 1, to_swap_index - 1);
                }
                Opcode::POP => {
                    current_call_frame.stack.pop().unwrap();
                }
                op if (Opcode::LOG0..=Opcode::LOG4).contains(&op) => {
                    if current_call_frame.is_static {
                        panic!("Cannot create log in static context"); // should return an error and halt
                    }

                    let number_of_topics = (op as u8) - (Opcode::LOG0 as u8);
                    let offset = current_call_frame.stack.pop().unwrap().try_into().unwrap();
                    let size = current_call_frame.stack.pop().unwrap().try_into().unwrap();
                    let topics = (0..number_of_topics)
                        .map(|_| {
                            let topic = current_call_frame.stack.pop().unwrap().as_u32();
                            H32::from_slice(topic.to_be_bytes().as_ref())
                        })
                        .collect();

                    let data = current_call_frame.memory.load_range(offset, size);
                    let log = Log {
                        address: current_call_frame.msg_sender, // Should change the addr if we are on a Call/Create transaction (Call should be the contract we are calling, Create should be the original caller)
                        topics,
                        data: Bytes::from(data),
                    };
                    current_call_frame.logs.push(log);
                }
                Opcode::MLOAD => {
                    // spend_gas(3);
                    let offset = current_call_frame.stack.pop().unwrap().try_into().unwrap();
                    let value = current_call_frame.memory.load(offset);
                    current_call_frame.stack.push(value);
                }
                Opcode::MSTORE => {
                    // spend_gas(3);
                    let offset = current_call_frame.stack.pop().unwrap().try_into().unwrap();
                    let value = current_call_frame.stack.pop().unwrap();
                    let mut value_bytes = [0u8; 32];
                    value.to_big_endian(&mut value_bytes);

                    current_call_frame.memory.store_bytes(offset, &value_bytes);
                }
                Opcode::MSTORE8 => {
                    // spend_gas(3);
                    let offset = current_call_frame.stack.pop().unwrap().try_into().unwrap();
                    let value = current_call_frame.stack.pop().unwrap();
                    let mut value_bytes = [0u8; 32];
                    value.to_big_endian(&mut value_bytes);

                    current_call_frame
                        .memory
                        .store_bytes(offset, value_bytes[31..32].as_ref());
                }
                Opcode::SLOAD => {
                    let key = current_call_frame.stack.pop().unwrap();
                    let current_value = self
                        .db
                        .read_account_storage(&current_call_frame.msg_sender, &key)
                        .unwrap_or_default()
                        .current_value;
                    current_call_frame.stack.push(current_value);
                }
                Opcode::SSTORE => {
                    if current_call_frame.is_static {
                        panic!("Cannot write to storage in a static context");
                    }

                    let key = current_call_frame.stack.pop().unwrap();
                    let value = current_call_frame.stack.pop().unwrap();
                    // maybe we need the journal struct as accessing the Db could be slow, with the journal
                    // we can have prefetched values directly in memory and only commits the values to the db once everything is done
                    let address = &current_call_frame.msg_sender; // should change when we have create/call transactions
                    let slot = self.db.read_account_storage(address, &key);
                    let (original_value, _) = match slot {
                        Some(slot) => (slot.original_value, slot.current_value),
                        None => (value, value),
                    };

                    self.db.write_account_storage(
                        address,
                        key,
                        StorageSlot {
                            original_value,
                            current_value: value,
                        },
                    );
                }
                Opcode::MSIZE => {
                    // spend_gas(2);
                    current_call_frame
                        .stack
                        .push(current_call_frame.memory.size());
                }
                Opcode::MCOPY => {
                    // spend_gas(3) + dynamic gas
                    let dest_offset = current_call_frame.stack.pop().unwrap().try_into().unwrap();
                    let src_offset = current_call_frame.stack.pop().unwrap().try_into().unwrap();
                    let size = current_call_frame.stack.pop().unwrap().try_into().unwrap();
                    if size == 0 {
                        continue;
                    }
                    current_call_frame
                        .memory
                        .copy(src_offset, dest_offset, size);
                }
                Opcode::CALL => {
                    let gas = current_call_frame.stack.pop().unwrap();
                    let address =
                        Address::from_low_u64_be(current_call_frame.stack.pop().unwrap().low_u64());
                    let value = current_call_frame.stack.pop().unwrap();
                    let args_offset = current_call_frame.stack.pop().unwrap().try_into().unwrap();
                    let args_size = current_call_frame.stack.pop().unwrap().try_into().unwrap();
                    let ret_offset = current_call_frame.stack.pop().unwrap().try_into().unwrap();
                    let ret_size = current_call_frame.stack.pop().unwrap().try_into().unwrap();
                    // check balance
                    if self.balance(&current_call_frame.msg_sender) < value {
                        current_call_frame.stack.push(U256::from(REVERT_FOR_CALL));
                        continue;
                    }
                    // transfer value
                    // transfer(&current_call_frame.msg_sender, &address, value);
                    let callee_bytecode = self.get_account_bytecode(&address);
                    if callee_bytecode.is_empty() {
                        current_call_frame.stack.push(U256::from(SUCCESS_FOR_CALL));
                        continue;
                    }
                    let calldata = current_call_frame
                        .memory
                        .load_range(args_offset, args_size)
                        .into();

                    let new_call_frame = CallFrame {
                        gas,
                        msg_sender: current_call_frame.msg_sender, // caller remains the msg_sender
                        callee: address,
                        bytecode: callee_bytecode,
                        msg_value: value,
                        calldata,
                        ..Default::default()
                    };
                    current_call_frame.return_data_offset = Some(ret_offset);
                    current_call_frame.return_data_size = Some(ret_size);
                    self.call_frames.push(current_call_frame.clone());
                    current_call_frame = new_call_frame;
                }
                Opcode::RETURN => {
                    let offset = current_call_frame.stack.pop().unwrap().try_into().unwrap();
                    let size = current_call_frame.stack.pop().unwrap().try_into().unwrap();
                    let return_data = current_call_frame.memory.load_range(offset, size).into();
                    if let Some(mut parent_call_frame) = self.call_frames.pop() {
                        if let (Some(_ret_offset), Some(_ret_size)) = (
                            parent_call_frame.return_data_offset,
                            parent_call_frame.return_data_size,
                        ) {
                            parent_call_frame.returndata = return_data;
                        }
                        parent_call_frame.stack.push(U256::from(SUCCESS_FOR_RETURN));
                        parent_call_frame.return_data_offset = None;
                        parent_call_frame.return_data_size = None;
                        current_call_frame = parent_call_frame.clone();
                    } else {
                        // excecution completed (?)
                        current_call_frame
                            .stack
                            .push(U256::from(SUCCESS_FOR_RETURN));
                        break;
                    }
                }
                Opcode::TLOAD => {
                    let key = current_call_frame.stack.pop().unwrap();
                    let value = current_call_frame
                        .transient_storage
                        .get(&(current_call_frame.msg_sender, key))
                        .cloned()
                        .unwrap_or(U256::zero());

                    current_call_frame.stack.push(value);
                }
                Opcode::TSTORE => {
                    let key = current_call_frame.stack.pop().unwrap();
                    let value = current_call_frame.stack.pop().unwrap();

                    current_call_frame
                        .transient_storage
                        .insert((current_call_frame.msg_sender, key), value);
                }
                _ => unimplemented!(),
            }
        }
        self.call_frames.push(current_call_frame);
    }

    pub fn current_call_frame_mut(&mut self) -> &mut CallFrame {
        self.call_frames.last_mut().unwrap()
    }

    fn get_account_bytecode(&mut self, address: &Address) -> Bytes {
        self.db
            .accounts
            .get(address)
            .map_or(Bytes::new(), |acc| acc.bytecode.clone())
    }

    fn balance(&mut self, address: &Address) -> U256 {
        self.db
            .accounts
            .get(address)
            .map_or(U256::zero(), |acc| acc.balance)
    }

    pub fn add_account(&mut self, address: Address, account: Account) {
        self.db.accounts.insert(address, account);
    }
}

pub fn arithmetic_shift_right(value: U256, shift: U256) -> U256 {
    let shift_usize: usize = shift.try_into().unwrap(); // we know its not bigger than 256

    if value.bit(255) {
        // if negative fill with 1s
        let shifted = value >> shift_usize;
        let mask = U256::MAX << (256 - shift_usize);
        shifted | mask
    } else {
        value >> shift_usize
    }
}<|MERGE_RESOLUTION|>--- conflicted
+++ resolved
@@ -7,12 +7,7 @@
     opcodes::Opcode,
     primitives::{Address, Bytes, U256, U512},
 };
-<<<<<<< HEAD
-use ethereum_types::H256;
-=======
-use bytes::Bytes;
-use ethereum_types::{Address, H256, H32, U256, U512};
->>>>>>> 2ec6c595
+use ethereum_types::{H256, H32};
 use sha3::{Digest, Keccak256};
 
 #[derive(Clone, Default, Debug)]
@@ -64,10 +59,6 @@
 #[derive(Debug, Clone, Default)]
 pub struct VM {
     pub call_frames: Vec<CallFrame>,
-<<<<<<< HEAD
-=======
-    pub accounts: HashMap<Address, Account>,
->>>>>>> 2ec6c595
     pub block_env: BlockEnv,
     pub db: Db,
 }
