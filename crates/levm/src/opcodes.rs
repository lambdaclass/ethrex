--- conflicted
+++ resolved
@@ -70,17 +70,10 @@
     MSTORE8 = 0x53,
     // SLOAD = 0x54,
     // SSTORE = 0x55,
-<<<<<<< HEAD
     JUMP = 0x56,
     JUMPI = 0x57,
     PC = 0x58,
-    // MSIZE = 0x59,
-=======
-    // JUMP = 0x56,
-    // JUMPI = 0x57,
-    // PC = 0x58,
     MSIZE = 0x59,
->>>>>>> 79d6b728
     // GAS = 0x5A,
     JUMPDEST = 0x5B,
     // TLOAD = 0x5C,
