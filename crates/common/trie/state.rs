--- conflicted
+++ resolved
@@ -105,11 +105,7 @@
     pub fn write_node_batch(&mut self, nodes: &[Node]) -> Result<(), TrieError> {
         // Don't insert the node if it is already inlined on the parent
         let key_values = nodes
-<<<<<<< HEAD
-            .into_iter()
-=======
             .iter()
->>>>>>> 27232155
             .filter_map(|node| {
                 let hash = node.compute_hash();
                 matches!(hash, NodeHash::Hashed(_)).then(|| (hash.into(), node.encode_to_vec()))
