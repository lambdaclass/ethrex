mod branch;
mod extension;
mod leaf;

use std::sync::{Arc, OnceLock};

pub use branch::BranchNode;
use ethrex_rlp::{decode::RLPDecode, encode::RLPEncode};
pub use extension::ExtensionNode;
pub use leaf::LeafNode;

use crate::{TrieDB, error::TrieError, nibbles::Nibbles};

use super::{ValueRLP, node_hash::NodeHash};

/// A reference to a node.
#[derive(Clone, Debug)]
pub enum NodeRef {
    /// The node is embedded within the reference.
    Node(Arc<Node>, OnceLock<NodeHash>),
    /// The node is in the database, referenced by its hash.
    Hash(NodeHash),
}

impl NodeRef {
    pub fn get_node(&self, db: &dyn TrieDB, path: Nibbles) -> Result<Option<Node>, TrieError> {
        match *self {
            NodeRef::Node(ref node, _) => Ok(Some(node.as_ref().clone())),
            NodeRef::Hash(NodeHash::Inline((data, len))) => {
                Ok(Some(Node::decode(&data[..len as usize])?))
            }
            NodeRef::Hash(hash) => db
                .get(path)?
                .filter(|rlp| !rlp.is_empty())
                .and_then(|rlp| match Node::decode(&rlp) {
                    Ok(node) => (node.compute_hash() == hash).then_some(Ok(node)),
                    Err(err) => Some(Err(TrieError::RLPDecode(err))),
                })
                .transpose(),
        }
    }

    pub fn is_valid(&self) -> bool {
        match self {
            NodeRef::Node(_, _) => true,
            NodeRef::Hash(hash) => hash.is_valid(),
        }
    }

    pub fn commit(&mut self, path: Nibbles, acc: &mut Vec<(Nibbles, Vec<u8>)>) -> NodeHash {
        match *self {
            NodeRef::Node(ref mut node, ref mut hash) => {
                match Arc::make_mut(node) {
                    Node::Branch(node) => {
                        for (choice, node) in &mut node.choices.iter_mut().enumerate() {
                            node.commit(path.append_new(choice as u8), acc);
                        }
                    }
                    Node::Extension(node) => {
                        node.child.commit(path.concat(&node.prefix), acc);
                    }
                    Node::Leaf(_) => {}
                }
                let mut buf = Vec::new();
                node.encode(&mut buf);
                let hash = *hash.get_or_init(|| NodeHash::from_encoded(&buf));
                if let Node::Leaf(leaf) = node.as_ref() {
                    acc.push((path.concat(&leaf.partial), leaf.value.clone()));
                }
                acc.push((path.clone(), buf));

                *self = hash.into();

                hash
            }
            NodeRef::Hash(hash) => hash,
        }
    }

    pub fn compute_hash(&self) -> NodeHash {
        *self.compute_hash_ref()
    }

    pub fn compute_hash_ref(&self) -> &NodeHash {
        match self {
            NodeRef::Node(node, hash) => hash.get_or_init(|| node.compute_hash()),
            NodeRef::Hash(hash) => hash,
        }
    }

    pub fn memoize_hashes(&self) {
        if let NodeRef::Node(node, hash) = &self 
            && hash.get().is_none() 
        {
            node.memoize_hashes();
            let _ = hash.set(node.compute_hash());
        }
    }
}

impl Default for NodeRef {
    fn default() -> Self {
        Self::Hash(NodeHash::default())
    }
}

impl From<Node> for NodeRef {
    fn from(value: Node) -> Self {
        Self::Node(Arc::new(value), OnceLock::new())
    }
}

impl From<NodeHash> for NodeRef {
    fn from(value: NodeHash) -> Self {
        Self::Hash(value)
    }
}

impl PartialEq for NodeRef {
    fn eq(&self, other: &Self) -> bool {
        self.compute_hash() == other.compute_hash()
    }
}

pub enum ValueOrHash {
    Value(ValueRLP),
    Hash(NodeHash),
}

impl From<ValueRLP> for ValueOrHash {
    fn from(value: ValueRLP) -> Self {
        Self::Value(value)
    }
}

impl From<NodeHash> for ValueOrHash {
    fn from(value: NodeHash) -> Self {
        Self::Hash(value)
    }
}

/// A Node in an Ethereum Compatible Patricia Merkle Trie
#[derive(Debug, Clone, PartialEq)]
pub enum Node {
    Branch(Box<BranchNode>),
    Extension(ExtensionNode),
    Leaf(LeafNode),
}

impl From<Box<BranchNode>> for Node {
    fn from(val: Box<BranchNode>) -> Self {
        Node::Branch(val)
    }
}

impl From<BranchNode> for Node {
    fn from(val: BranchNode) -> Self {
        Node::Branch(Box::new(val))
    }
}

impl From<ExtensionNode> for Node {
    fn from(val: ExtensionNode) -> Self {
        Node::Extension(val)
    }
}

impl From<LeafNode> for Node {
    fn from(val: LeafNode) -> Self {
        Node::Leaf(val)
    }
}

impl Node {
    /// Retrieves a value from the subtrie originating from this node given its path
    pub fn get(&self, db: &dyn TrieDB, path: Nibbles) -> Result<Option<ValueRLP>, TrieError> {
        match self {
            Node::Branch(n) => n.get(db, path),
            Node::Extension(n) => n.get(db, path),
            Node::Leaf(n) => n.get(path),
        }
    }

    /// Inserts a value into the subtrie originating from this node and returns the new root of the subtrie
    pub fn insert(
        self,
        db: &dyn TrieDB,
        path: Nibbles,
        value: impl Into<ValueOrHash>,
    ) -> Result<Node, TrieError> {
        match self {
            Node::Branch(n) => n.insert(db, path, value.into()),
            Node::Extension(n) => n.insert(db, path, value.into()),
            Node::Leaf(n) => n.insert(path, value.into()),
        }
    }

    /// Removes a value from the subtrie originating from this node given its path
    /// Returns the new root of the subtrie (if any) and the removed value if it existed in the subtrie
    pub fn remove(
        self,
        db: &dyn TrieDB,
        path: Nibbles,
    ) -> Result<(Option<Node>, Option<ValueRLP>), TrieError> {
        match self {
            Node::Branch(n) => n.remove(db, path),
            Node::Extension(n) => n.remove(db, path),
            Node::Leaf(n) => n.remove(path),
        }
    }

    /// Traverses own subtrie until reaching the node containing `path`
    /// Appends all encoded nodes traversed to `node_path` (including self)
    /// Only nodes with encoded len over or equal to 32 bytes are included
    pub fn get_path(
        &self,
        db: &dyn TrieDB,
        path: Nibbles,
        node_path: &mut Vec<Vec<u8>>,
    ) -> Result<(), TrieError> {
        match self {
            Node::Branch(n) => n.get_path(db, path, node_path),
            Node::Extension(n) => n.get_path(db, path, node_path),
            Node::Leaf(n) => n.get_path(node_path),
        }
    }

    /// Computes the node's hash
    pub fn compute_hash(&self) -> NodeHash {
        self.memoize_hashes();
        match self {
            Node::Branch(n) => n.compute_hash(),
            Node::Extension(n) => n.compute_hash(),
            Node::Leaf(n) => n.compute_hash(),
        }
    }
<<<<<<< HEAD

    /// Recursively memoizes the hashes of all nodes of the subtrie that has
    /// `self` as root (post-order traversal)
    pub fn memoize_hashes(&self) {
        match self {
            Node::Branch(n) => {
                for child in &n.choices {
                    child.memoize_hashes();
                }
            }
            Node::Extension(n) => n.child.memoize_hashes(),
            _ => {}
        }
    }
}

fn decode_child(rlp: &[u8]) -> NodeHash {
    match decode_bytes(rlp) {
        Ok((hash, &[])) if hash.len() == 32 => NodeHash::from_slice(hash),
        Ok((&[], &[])) => NodeHash::default(),
        _ => NodeHash::from_slice(rlp),
    }
=======
>>>>>>> 4df1f44d
}<|MERGE_RESOLUTION|>--- conflicted
+++ resolved
@@ -89,8 +89,8 @@
     }
 
     pub fn memoize_hashes(&self) {
-        if let NodeRef::Node(node, hash) = &self 
-            && hash.get().is_none() 
+        if let NodeRef::Node(node, hash) = &self
+            && hash.get().is_none()
         {
             node.memoize_hashes();
             let _ = hash.set(node.compute_hash());
@@ -234,7 +234,6 @@
             Node::Leaf(n) => n.compute_hash(),
         }
     }
-<<<<<<< HEAD
 
     /// Recursively memoizes the hashes of all nodes of the subtrie that has
     /// `self` as root (post-order traversal)
@@ -249,14 +248,4 @@
             _ => {}
         }
     }
-}
-
-fn decode_child(rlp: &[u8]) -> NodeHash {
-    match decode_bytes(rlp) {
-        Ok((hash, &[])) if hash.len() == 32 => NodeHash::from_slice(hash),
-        Ok((&[], &[])) => NodeHash::default(),
-        _ => NodeHash::from_slice(rlp),
-    }
-=======
->>>>>>> 4df1f44d
 }