mod branch;
mod extension;
mod leaf;

use std::{
    array,
    sync::{Arc, OnceLock},
};

pub use branch::BranchNode;
use ethrex_rlp::{
    decode::{RLPDecode, decode_bytes, decode_rlp_item},
    encode::RLPEncode,
    error::RLPDecodeError,
    structs::{Decoder, OwnedDecoder},
};
pub use extension::ExtensionNode;
pub use leaf::LeafNode;

use crate::{TrieDB, error::TrieError, nibbles::Nibbles};

use super::{ValueRLP, node_hash::NodeHash};

/// A reference to a node.
#[derive(Clone, Debug)]
pub enum NodeRef {
    /// The node is embedded within the reference.
    Node(Arc<Node>, OnceLock<NodeHash>),
    /// The node is in the database, referenced by its hash.
    Hash(NodeHash),
}

impl NodeRef {
<<<<<<< HEAD
    pub fn get_node(&self, db: &dyn TrieDB, path: Nibbles) -> Result<Option<Arc<Node>>, TrieError> {
        match self {
            NodeRef::Node(node, _) => Ok(Some(node.clone())),
            NodeRef::Hash(hash @ NodeHash::Inline(_)) => {
                Ok(Some(Arc::new(Node::decode_raw(hash.as_ref())?)))
=======
    pub fn get_node(&self, db: &dyn TrieDB, path: Nibbles) -> Result<Option<Node>, TrieError> {
        match *self {
            NodeRef::Node(ref node, _) => Ok(Some(node.as_ref().clone())),
            NodeRef::Hash(NodeHash::Inline((data, len))) => {
                let mut inline_node = Vec::from(data);
                inline_node.truncate(len as usize);
                Ok(Some(Node::decode_raw_owned(inline_node.to_vec())?))
>>>>>>> c1e23cbf
            }
            NodeRef::Hash(hash @ NodeHash::Hashed(_)) => db
                .get(path)?
                .filter(|rlp| !rlp.is_empty())
                .and_then(|rlp| match Node::decode(&rlp) {
                    Ok(node) => (node.compute_hash() == *hash).then_some(Ok(Arc::new(node))),
                    Err(err) => Some(Err(TrieError::RLPDecode(err))),
                })
                .transpose(),
        }
    }

    pub fn get_node_mut(
        &mut self,
        db: &dyn TrieDB,
        path: Nibbles,
    ) -> Result<Option<&mut Node>, TrieError> {
        match self {
            NodeRef::Node(node, _) => Ok(Some(Arc::make_mut(node))),
            NodeRef::Hash(hash @ NodeHash::Inline(_)) => {
                let node = Node::decode_raw(hash.as_ref())?;
                *self = NodeRef::Node(Arc::new(node), OnceLock::from(*hash));
                self.get_node_mut(db, path)
            }
            NodeRef::Hash(hash @ NodeHash::Hashed(_)) => {
                let Some(node) = db
                    .get(path.clone())?
                    .filter(|rlp| !rlp.is_empty())
                    .and_then(|rlp| match Node::decode(&rlp) {
                        Ok(node) => (node.compute_hash() == *hash).then_some(Ok(node)),
                        Err(err) => Some(Err(TrieError::RLPDecode(err))),
                    })
                    .transpose()?
                else {
                    return Ok(None);
                };
                *self = NodeRef::Node(Arc::new(node), OnceLock::from(*hash));
                self.get_node_mut(db, path)
            }
        }
    }

    pub fn is_valid(&self) -> bool {
        match self {
            NodeRef::Node(_, _) => true,
            NodeRef::Hash(hash) => hash.is_valid(),
        }
    }

    pub fn commit(&mut self, path: Nibbles, acc: &mut Vec<(Nibbles, Vec<u8>)>) -> NodeHash {
        match *self {
            NodeRef::Node(ref mut node, ref mut hash) => {
                match Arc::make_mut(node) {
                    Node::Branch(node) => {
                        for (choice, node) in &mut node.choices.iter_mut().enumerate() {
                            node.commit(path.append_new(choice as u8), acc);
                        }
                    }
                    Node::Extension(node) => {
                        node.child.commit(path.concat(&node.prefix), acc);
                    }
                    Node::Leaf(_) => {}
                }
                let hash = *hash.get_or_init(|| node.compute_hash());
                acc.push((path.clone(), node.encode_to_vec()));

                *self = hash.into();

                hash
            }
            NodeRef::Hash(hash) => hash,
        }
    }

    pub fn compute_hash(&self) -> NodeHash {
        *self.compute_hash_ref()
    }

    pub fn compute_hash_ref(&self) -> &NodeHash {
        match self {
            NodeRef::Node(node, hash) => hash.get_or_init(|| node.compute_hash()),
            NodeRef::Hash(hash) => hash,
        }
    }

    pub fn memoize_hashes(&self) {
        if let NodeRef::Node(node, hash) = &self {
            if hash.get().is_none() {
                node.memoize_hashes();
                let _ = hash.set(node.compute_hash());
            }
        }
    }

    pub fn clear_hash(&mut self) {
        if let NodeRef::Node(_, hash) = self {
            hash.take();
        }
    }

    /// # SAFETY: caller must ensure the hash is correct for the node.
    /// Otherwise, the `Trie` will silently produce incorrect results and may
    /// fail to query other nodes from the `TrieDB`.
    pub fn with_hash_unchecked(self, hash: NodeHash) -> Self {
        if let NodeRef::Node(_, node_hash) = &self {
            let _ = node_hash.set(hash);
        }
        self
    }
}

impl Default for NodeRef {
    fn default() -> Self {
        Self::Hash(NodeHash::default())
    }
}

impl From<Node> for NodeRef {
    fn from(value: Node) -> Self {
        Self::Node(Arc::new(value), OnceLock::new())
    }
}

impl From<NodeHash> for NodeRef {
    fn from(value: NodeHash) -> Self {
        Self::Hash(value)
    }
}

impl PartialEq for NodeRef {
    fn eq(&self, other: &Self) -> bool {
        self.compute_hash() == other.compute_hash()
    }
}

pub enum ValueOrHash {
    Value(ValueRLP),
    Hash(NodeHash),
}

impl From<ValueRLP> for ValueOrHash {
    fn from(value: ValueRLP) -> Self {
        Self::Value(value)
    }
}

impl From<NodeHash> for ValueOrHash {
    fn from(value: NodeHash) -> Self {
        Self::Hash(value)
    }
}

/// A Node in an Ethereum Compatible Patricia Merkle Trie
#[derive(Debug, Clone, PartialEq)]
pub enum Node {
    Branch(Box<BranchNode>),
    Extension(ExtensionNode),
    Leaf(LeafNode),
}

impl From<Box<BranchNode>> for Node {
    fn from(val: Box<BranchNode>) -> Self {
        Node::Branch(val)
    }
}

impl From<BranchNode> for Node {
    fn from(val: BranchNode) -> Self {
        Node::Branch(Box::new(val))
    }
}

impl From<ExtensionNode> for Node {
    fn from(val: ExtensionNode) -> Self {
        Node::Extension(val)
    }
}

impl From<LeafNode> for Node {
    fn from(val: LeafNode) -> Self {
        Node::Leaf(val)
    }
}

impl Node {
    /// Retrieves a value from the subtrie originating from this node given its path
    pub fn get(&self, db: &dyn TrieDB, path: Nibbles) -> Result<Option<ValueRLP>, TrieError> {
        match self {
            Node::Branch(n) => n.get(db, path),
            Node::Extension(n) => n.get(db, path),
            Node::Leaf(n) => n.get(path),
        }
    }

    /// Inserts a value into the subtrie originating from this node.
    pub fn insert(
        &mut self,
        db: &dyn TrieDB,
        path: Nibbles,
        value: impl Into<ValueOrHash>,
    ) -> Result<(), TrieError> {
        let new_node = match self {
            Node::Branch(n) => {
                n.insert(db, path, value.into())?;
                Ok(None)
            }
            Node::Extension(n) => n.insert(db, path, value.into()),
            Node::Leaf(n) => n.insert(path, value.into()),
        };
        if let Some(new_node) = new_node? {
            *self = new_node;
        }
        Ok(())
    }

    /// Removes a value from the subtrie originating from this node given its path
    /// Returns a bool indicating if the new subtrie is empty, and the removed value if it existed in the subtrie
    pub fn remove(
        &mut self,
        db: &dyn TrieDB,
        path: Nibbles,
    ) -> Result<(bool, Option<ValueRLP>), TrieError> {
        let (new_root, value) = match self {
            Node::Branch(n) => n.remove(db, path),
            Node::Extension(n) => n.remove(db, path),
            Node::Leaf(n) => n.remove(path),
        }?;
        match new_root {
            Some(NodeRemoveResult::New(new_root)) => {
                *self = new_root;
                Ok((false, value))
            }
            Some(NodeRemoveResult::Mutated) => Ok((false, value)),
            None => Ok((true, value)),
        }
    }

    /// Traverses own subtrie until reaching the node containing `path`
    /// Appends all encoded nodes traversed to `node_path` (including self)
    /// Only nodes with encoded len over or equal to 32 bytes are included
    pub fn get_path(
        &self,
        db: &dyn TrieDB,
        path: Nibbles,
        node_path: &mut Vec<Vec<u8>>,
    ) -> Result<(), TrieError> {
        match self {
            Node::Branch(n) => n.get_path(db, path, node_path),
            Node::Extension(n) => n.get_path(db, path, node_path),
            Node::Leaf(n) => n.get_path(node_path),
        }
    }

    /// Encodes the node
    pub fn encode_raw(&self) -> Vec<u8> {
        match self {
            Node::Branch(n) => n.encode_raw(),
            Node::Extension(n) => n.encode_raw(),
            Node::Leaf(n) => n.encode_raw(),
        }
    }

    /// Decodes the node
    pub fn decode_raw(rlp: &[u8]) -> Result<Self, RLPDecodeError> {
        let mut rlp_items = vec![];
        let mut decoder = Decoder::new(rlp)?;
        let mut item;
        // Get encoded fields
        loop {
            (item, decoder) = decoder.get_encoded_item()?;
            rlp_items.push(item);
            // Check if we reached the end or if we decoded more items than the ones we need
            if decoder.is_done() || rlp_items.len() > 17 {
                break;
            }
        }
        // Deserialize into node depending on the available fields
        Ok(match rlp_items.len() {
            // Leaf or Extension Node
            2 => {
                let (path, _) = decode_bytes(&rlp_items[0])?;
                let path = Nibbles::decode_compact(path);
                if path.is_leaf() {
                    // Decode as Leaf
                    let (value, _) = decode_bytes(&rlp_items[1])?;
                    LeafNode {
                        partial: path,
                        value: value.to_vec(),
                    }
                    .into()
                } else {
                    // Decode as Extension
                    ExtensionNode {
                        prefix: path,
                        child: decode_child(&rlp_items[1]).into(),
                    }
                    .into()
                }
            }
            // Branch Node
            17 => {
                let choices = array::from_fn(|i| decode_child(&rlp_items[i]).into());
                let (value, _) = decode_bytes(&rlp_items[16])?;
                BranchNode {
                    choices,
                    value: value.to_vec(),
                }
                .into()
            }
            n => {
                return Err(RLPDecodeError::Custom(format!(
                    "Invalid arg count for Node, expected 2 or 17, got {n}"
                )));
            }
        })
    }

    /// Decodes the node
    pub fn decode_raw_owned(rlp: Vec<u8>) -> Result<Self, RLPDecodeError> {
        let mut decoder = OwnedDecoder::new(rlp)?;
        // Deserialize into node depending on the available fields
        Ok(match decoder.length()? {
            // Leaf or Extension Node
            2 => {
                let compact_path = decoder.decode_next_item()?;
                let path = Nibbles::decode_compact_owned(compact_path);
                if path.is_leaf() {
                    // Decode as Leaf
                    LeafNode {
                        partial: path,
                        value: decoder.decode_next_item()?,
                    }
                    .into()
                } else {
                    // Decode as Extension
                    let child = decoder.get_encoded_item()?;
                    ExtensionNode {
                        prefix: path,
                        child: decode_child_owned(child)?.into(),
                    }
                    .into()
                }
            }
            // Branch Node
            17 => {
                let mut choices = Vec::with_capacity(16);
                for _ in 0..16 {
                    let encoded_child = decoder.get_encoded_item()?;
                    choices.push(decode_child_owned(encoded_child)?.into());
                }
                let choices: [NodeRef; 16] = choices.try_into().unwrap();
                BranchNode {
                    choices,
                    value: decoder.decode_next_item()?,
                }
                .into()
            }
            n => {
                return Err(RLPDecodeError::Custom(format!(
                    "Invalid arg count for Node, expected 2 or 17, got {n}"
                )));
            }
        })
    }

    /// Computes the node's hash
    pub fn compute_hash(&self) -> NodeHash {
        self.memoize_hashes();
        match self {
            Node::Branch(n) => n.compute_hash(),
            Node::Extension(n) => n.compute_hash(),
            Node::Leaf(n) => n.compute_hash(),
        }
    }

    /// Recursively memoizes the hashes of all nodes of the subtrie that has
    /// `self` as root (post-order traversal)
    pub fn memoize_hashes(&self) {
        match self {
            Node::Branch(n) => {
                for child in &n.choices {
                    child.memoize_hashes();
                }
            }
            Node::Extension(n) => n.child.memoize_hashes(),
            _ => {}
        }
    }
}

fn decode_child(rlp: &[u8]) -> NodeHash {
    match decode_bytes(rlp) {
        Ok((hash, &[])) if hash.len() == 32 => NodeHash::from_slice(hash),
        Ok((&[], &[])) => NodeHash::default(),
        _ => NodeHash::from_slice(rlp),
    }
}

<<<<<<< HEAD
/// Used as return type for `Node` remove operations that may resolve into either:
/// - a mutation of the `Node`
/// - a new `Node`
pub enum NodeRemoveResult {
    Mutated,
    New(Node),
=======
fn decode_child_owned(mut rlp: Vec<u8>) -> Result<NodeHash, RLPDecodeError> {
    let (is_list, payload, rest) = decode_rlp_item(&rlp)?;
    if is_list || !rest.is_empty() {
        return Err(RLPDecodeError::UnexpectedString);
    }

    match payload.len() {
        0 => Ok(NodeHash::default()),
        1..=31 => Ok(NodeHash::from_vec(rlp)),
        32 => {
            let payload_start = payload.as_ptr() as usize - rlp.as_ptr() as usize;
            rlp.drain(..payload_start);
            Ok(NodeHash::from_vec(rlp))
        }
        _ => Err(RLPDecodeError::UnexpectedString),
    }
>>>>>>> c1e23cbf
}<|MERGE_RESOLUTION|>--- conflicted
+++ resolved
@@ -31,21 +31,13 @@
 }
 
 impl NodeRef {
-<<<<<<< HEAD
     pub fn get_node(&self, db: &dyn TrieDB, path: Nibbles) -> Result<Option<Arc<Node>>, TrieError> {
         match self {
             NodeRef::Node(node, _) => Ok(Some(node.clone())),
-            NodeRef::Hash(hash @ NodeHash::Inline(_)) => {
-                Ok(Some(Arc::new(Node::decode_raw(hash.as_ref())?)))
-=======
-    pub fn get_node(&self, db: &dyn TrieDB, path: Nibbles) -> Result<Option<Node>, TrieError> {
-        match *self {
-            NodeRef::Node(ref node, _) => Ok(Some(node.as_ref().clone())),
             NodeRef::Hash(NodeHash::Inline((data, len))) => {
                 let mut inline_node = Vec::from(data);
-                inline_node.truncate(len as usize);
-                Ok(Some(Node::decode_raw_owned(inline_node.to_vec())?))
->>>>>>> c1e23cbf
+                inline_node.truncate(*len as usize);
+                Ok(Some(Arc::new(Node::decode_raw_owned(inline_node.to_vec())?)))
             }
             NodeRef::Hash(hash @ NodeHash::Hashed(_)) => db
                 .get(path)?
@@ -444,14 +436,14 @@
     }
 }
 
-<<<<<<< HEAD
 /// Used as return type for `Node` remove operations that may resolve into either:
 /// - a mutation of the `Node`
 /// - a new `Node`
 pub enum NodeRemoveResult {
     Mutated,
     New(Node),
-=======
+}
+
 fn decode_child_owned(mut rlp: Vec<u8>) -> Result<NodeHash, RLPDecodeError> {
     let (is_list, payload, rest) = decode_rlp_item(&rlp)?;
     if is_list || !rest.is_empty() {
@@ -468,5 +460,4 @@
         }
         _ => Err(RLPDecodeError::UnexpectedString),
     }
->>>>>>> c1e23cbf
 }