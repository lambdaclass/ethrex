mod branch;
mod extension;
mod leaf;

use std::sync::{Arc, OnceLock};

pub use branch::BranchNode;
use ethrex_rlp::{decode::RLPDecode, encode::RLPEncode};
pub use extension::ExtensionNode;
pub use leaf::LeafNode;

use crate::{TrieDB, error::TrieError, nibbles::Nibbles};

use super::{ValueRLP, node_hash::NodeHash};

/// A reference to a node.
#[derive(Clone, Debug)]
pub enum NodeRef {
    /// The node is embedded within the reference.
    Node(Arc<Node>, OnceLock<NodeHash>),
    /// The node is in the database, referenced by its hash.
    Hash(NodeHash),
}

impl NodeRef {
<<<<<<< HEAD
    pub fn get_node(&self, db: &dyn TrieDB, path: Nibbles) -> Result<Option<Arc<Node>>, TrieError> {
        match self {
            NodeRef::Node(node, _) => Ok(Some(node.clone())),
            NodeRef::Hash(hash @ NodeHash::Inline(_)) => {
                Ok(Some(Arc::new(Node::decode_raw(hash.as_ref())?)))
=======
    pub fn get_node(&self, db: &dyn TrieDB, path: Nibbles) -> Result<Option<Node>, TrieError> {
        match *self {
            NodeRef::Node(ref node, _) => Ok(Some(node.as_ref().clone())),
            NodeRef::Hash(NodeHash::Inline((data, len))) => {
                Ok(Some(Node::decode(&data[..len as usize])?))
>>>>>>> 992bba38
            }
            NodeRef::Hash(hash @ NodeHash::Hashed(_)) => db
                .get(path)?
                .filter(|rlp| !rlp.is_empty())
                .and_then(|rlp| match Node::decode(&rlp) {
                    Ok(node) => (node.compute_hash() == *hash).then_some(Ok(Arc::new(node))),
                    Err(err) => Some(Err(TrieError::RLPDecode(err))),
                })
                .transpose(),
        }
    }

    pub fn get_node_mut(
        &mut self,
        db: &dyn TrieDB,
        path: Nibbles,
    ) -> Result<Option<&mut Node>, TrieError> {
        match self {
            NodeRef::Node(node, _) => Ok(Some(Arc::make_mut(node))),
            NodeRef::Hash(hash @ NodeHash::Inline(_)) => {
                let node = Node::decode_raw(hash.as_ref())?;
                *self = NodeRef::Node(Arc::new(node), OnceLock::from(*hash));
                self.get_node_mut(db, path)
            }
            NodeRef::Hash(hash @ NodeHash::Hashed(_)) => {
                let Some(node) = db
                    .get(path.clone())?
                    .filter(|rlp| !rlp.is_empty())
                    .and_then(|rlp| match Node::decode(&rlp) {
                        Ok(node) => (node.compute_hash() == *hash).then_some(Ok(node)),
                        Err(err) => Some(Err(TrieError::RLPDecode(err))),
                    })
                    .transpose()?
                else {
                    return Ok(None);
                };
                *self = NodeRef::Node(Arc::new(node), OnceLock::from(*hash));
                self.get_node_mut(db, path)
            }
        }
    }

    pub fn is_valid(&self) -> bool {
        match self {
            NodeRef::Node(_, _) => true,
            NodeRef::Hash(hash) => hash.is_valid(),
        }
    }

    pub fn commit(&mut self, path: Nibbles, acc: &mut Vec<(Nibbles, Vec<u8>)>) -> NodeHash {
        match *self {
            NodeRef::Node(ref mut node, ref mut hash) => {
                match Arc::make_mut(node) {
                    Node::Branch(node) => {
                        for (choice, node) in &mut node.choices.iter_mut().enumerate() {
                            node.commit(path.append_new(choice as u8), acc);
                        }
                    }
                    Node::Extension(node) => {
                        node.child.commit(path.concat(&node.prefix), acc);
                    }
                    Node::Leaf(_) => {}
                }
                let mut buf = Vec::new();
                node.encode(&mut buf);
                let hash = *hash.get_or_init(|| NodeHash::from_encoded(&buf));
                if let Node::Leaf(leaf) = node.as_ref() {
                    acc.push((path.concat(&leaf.partial), leaf.value.clone()));
                }
                acc.push((path.clone(), buf));

                *self = hash.into();

                hash
            }
            NodeRef::Hash(hash) => hash,
        }
    }

    pub fn compute_hash(&self) -> NodeHash {
        match self {
            NodeRef::Node(node, hash) => *hash.get_or_init(|| node.compute_hash()),
            NodeRef::Hash(hash) => *hash,
        }
    }

    pub fn clear_hash(&mut self) {
        if let NodeRef::Node(_, hash) = self {
            hash.take();
        }
    }
}

impl Default for NodeRef {
    fn default() -> Self {
        Self::Hash(NodeHash::default())
    }
}

impl From<Node> for NodeRef {
    fn from(value: Node) -> Self {
        Self::Node(Arc::new(value), OnceLock::new())
    }
}

impl From<NodeHash> for NodeRef {
    fn from(value: NodeHash) -> Self {
        Self::Hash(value)
    }
}

impl PartialEq for NodeRef {
    fn eq(&self, other: &Self) -> bool {
        self.compute_hash() == other.compute_hash()
    }
}

pub enum ValueOrHash {
    Value(ValueRLP),
    Hash(NodeHash),
}

impl From<ValueRLP> for ValueOrHash {
    fn from(value: ValueRLP) -> Self {
        Self::Value(value)
    }
}

impl From<NodeHash> for ValueOrHash {
    fn from(value: NodeHash) -> Self {
        Self::Hash(value)
    }
}

/// A Node in an Ethereum Compatible Patricia Merkle Trie
#[derive(Debug, Clone, PartialEq)]
pub enum Node {
    Branch(Box<BranchNode>),
    Extension(ExtensionNode),
    Leaf(LeafNode),
}

impl From<Box<BranchNode>> for Node {
    fn from(val: Box<BranchNode>) -> Self {
        Node::Branch(val)
    }
}

impl From<BranchNode> for Node {
    fn from(val: BranchNode) -> Self {
        Node::Branch(Box::new(val))
    }
}

impl From<ExtensionNode> for Node {
    fn from(val: ExtensionNode) -> Self {
        Node::Extension(val)
    }
}

impl From<LeafNode> for Node {
    fn from(val: LeafNode) -> Self {
        Node::Leaf(val)
    }
}

impl Node {
    /// Retrieves a value from the subtrie originating from this node given its path
    pub fn get(&self, db: &dyn TrieDB, path: Nibbles) -> Result<Option<ValueRLP>, TrieError> {
        match self {
            Node::Branch(n) => n.get(db, path),
            Node::Extension(n) => n.get(db, path),
            Node::Leaf(n) => n.get(path),
        }
    }

    /// Inserts a value into the subtrie originating from this node.
    pub fn insert(
        &mut self,
        db: &dyn TrieDB,
        path: Nibbles,
        value: impl Into<ValueOrHash>,
    ) -> Result<(), TrieError> {
        let new_node = match self {
            Node::Branch(n) => {
                n.insert(db, path, value.into())?;
                Ok(None)
            }
            Node::Extension(n) => n.insert(db, path, value.into()),
            Node::Leaf(n) => n.insert(path, value.into()),
        };
        if let Some(new_node) = new_node? {
            *self = new_node;
        }
        Ok(())
    }

    /// Removes a value from the subtrie originating from this node given its path
    /// Returns a bool indicating if the new subtrie is empty, and the removed value if it existed in the subtrie
    pub fn remove(
        &mut self,
        db: &dyn TrieDB,
        path: Nibbles,
    ) -> Result<(bool, Option<ValueRLP>), TrieError> {
        let (new_root, value) = match self {
            Node::Branch(n) => n.remove(db, path),
            Node::Extension(n) => n.remove(db, path),
            Node::Leaf(n) => n.remove(path),
        }?;
        match new_root {
            Some(NodeRemoveResult::New(new_root)) => {
                *self = new_root;
                Ok((false, value))
            }
            Some(NodeRemoveResult::Mutated) => Ok((false, value)),
            None => Ok((true, value)),
        }
    }

    /// Traverses own subtrie until reaching the node containing `path`
    /// Appends all encoded nodes traversed to `node_path` (including self)
    /// Only nodes with encoded len over or equal to 32 bytes are included
    pub fn get_path(
        &self,
        db: &dyn TrieDB,
        path: Nibbles,
        node_path: &mut Vec<Vec<u8>>,
    ) -> Result<(), TrieError> {
        match self {
            Node::Branch(n) => n.get_path(db, path, node_path),
            Node::Extension(n) => n.get_path(db, path, node_path),
            Node::Leaf(n) => n.get_path(node_path),
        }
    }

    /// Computes the node's hash
    pub fn compute_hash(&self) -> NodeHash {
        match self {
            Node::Branch(n) => n.compute_hash(),
            Node::Extension(n) => n.compute_hash(),
            Node::Leaf(n) => n.compute_hash(),
        }
    }
<<<<<<< HEAD
}

fn decode_child(rlp: &[u8]) -> NodeHash {
    match decode_bytes(rlp) {
        Ok((hash, &[])) if hash.len() == 32 => NodeHash::from_slice(hash),
        Ok((&[], &[])) => NodeHash::default(),
        _ => NodeHash::from_slice(rlp),
    }
}

/// Used as return type for `Node` remove operations that may resolve into either:
/// - a mutation of the `Node`
/// - a new `Node`
pub enum NodeRemoveResult {
    Mutated,
    New(Node),
=======
>>>>>>> 992bba38
}<|MERGE_RESOLUTION|>--- conflicted
+++ resolved
@@ -23,19 +23,11 @@
 }
 
 impl NodeRef {
-<<<<<<< HEAD
     pub fn get_node(&self, db: &dyn TrieDB, path: Nibbles) -> Result<Option<Arc<Node>>, TrieError> {
         match self {
             NodeRef::Node(node, _) => Ok(Some(node.clone())),
-            NodeRef::Hash(hash @ NodeHash::Inline(_)) => {
-                Ok(Some(Arc::new(Node::decode_raw(hash.as_ref())?)))
-=======
-    pub fn get_node(&self, db: &dyn TrieDB, path: Nibbles) -> Result<Option<Node>, TrieError> {
-        match *self {
-            NodeRef::Node(ref node, _) => Ok(Some(node.as_ref().clone())),
             NodeRef::Hash(NodeHash::Inline((data, len))) => {
-                Ok(Some(Node::decode(&data[..len as usize])?))
->>>>>>> 992bba38
+                Ok(Some(Arc::new(Node::decode(&data[..*len as usize])?)))
             }
             NodeRef::Hash(hash @ NodeHash::Hashed(_)) => db
                 .get(path)?
@@ -279,7 +271,6 @@
             Node::Leaf(n) => n.compute_hash(),
         }
     }
-<<<<<<< HEAD
 }
 
 fn decode_child(rlp: &[u8]) -> NodeHash {
@@ -296,6 +287,4 @@
 pub enum NodeRemoveResult {
     Mutated,
     New(Node),
-=======
->>>>>>> 992bba38
 }