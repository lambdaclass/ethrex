--- conflicted
+++ resolved
@@ -177,14 +177,8 @@
 
 fn decode_child(rlp: &[u8]) -> NodeHash {
     match decode_bytes(rlp) {
-<<<<<<< HEAD
-        Ok((hash, &[])) if hash.len() == 32 => NodeHash::Hashed(H256::from_slice(hash)),
-        Ok((&[], &[])) => NodeHash::default(),
-        _ => NodeHash::inline_from_slice(rlp),
-=======
         Ok((hash, &[])) if hash.len() == 32 => NodeHash::from_slice(hash),
         Ok((&[], &[])) => NodeHash::default(),
         _ => NodeHash::from_slice(rlp),
->>>>>>> 139a1ba8
     }
 }