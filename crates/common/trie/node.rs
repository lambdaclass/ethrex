--- conflicted
+++ resolved
@@ -345,7 +345,24 @@
         }
     }
 
-<<<<<<< HEAD
+    /// Recursively memoizes the hashes of all nodes of the subtrie that has
+    /// `self` as root (post-order traversal)
+    pub fn memoize_hashes(&self) {
+        match self {
+            Node::Branch(n) => {
+                for child in &n.choices {
+                    child.memoize_hashes();
+                }
+            }
+            Node::Extension(n) => n.child.memoize_hashes(),
+            _ => {}
+        }
+    }
+
+    /// Recursively encodes all embedded nodes of the subtrie that has
+    /// `self` as root.
+    ///
+    /// This won't encode nodes which are not embedded in `self`.
     pub fn encode_subtrie(&self, encoded: &mut Vec<NodeRLP>) -> Result<(), TrieError> {
         match self {
             Node::Branch(node) => {
@@ -365,20 +382,6 @@
 
         encoded.push(self.encode_to_vec());
         Ok(())
-=======
-    /// Recursively memoizes the hashes of all nodes of the subtrie that has
-    /// `self` as root (post-order traversal)
-    pub fn memoize_hashes(&self) {
-        match self {
-            Node::Branch(n) => {
-                for child in &n.choices {
-                    child.memoize_hashes();
-                }
-            }
-            Node::Extension(n) => n.child.memoize_hashes(),
-            _ => {}
-        }
->>>>>>> 1438c81e
     }
 }
 
