mod branch;
mod extension;
mod leaf;

use std::{
    array,
    sync::{Arc, OnceLock},
};

pub use branch::BranchNode;
use ethrex_rlp::{
    decode::{RLPDecode, decode_bytes},
    encode::RLPEncode,
    error::RLPDecodeError,
    structs::Decoder,
};
pub use extension::ExtensionNode;
pub use leaf::LeafNode;

use crate::{TrieDB, error::TrieError, nibbles::Nibbles};

use super::{ValueRLP, node_hash::NodeHash};

/// A reference to a node.
#[derive(Clone, Debug)]
pub enum NodeRef {
    /// The node is embedded within the reference.
    Node(Arc<Node>, OnceLock<NodeHash>),
    /// The node is in the database, referenced by its hash.
    Hash(NodeHash),
}

impl NodeRef {
    pub fn get_node(&self, db: &dyn TrieDB, path: Nibbles) -> Result<Option<Node>, TrieError> {
        match *self {
            NodeRef::Node(ref node, _) => Ok(Some(node.as_ref().clone())),
            NodeRef::Hash(NodeHash::Inline((data, len))) => {
                Ok(Some(Node::decode_raw(&data[..len as usize])?))
            }
            NodeRef::Hash(hash) => db
                .get(path)?
                .filter(|rlp| !rlp.is_empty())
                .and_then(|rlp| match Node::decode(&rlp) {
                    Ok(node) => (node.compute_hash() == hash).then_some(Ok(node)),
                    Err(err) => Some(Err(TrieError::RLPDecode(err))),
                })
                .transpose(),
        }
    }

    pub fn is_valid(&self) -> bool {
        match self {
            NodeRef::Node(_, _) => true,
            NodeRef::Hash(hash) => hash.is_valid(),
        }
    }

    pub fn commit(&mut self, path: Nibbles, acc: &mut Vec<(Nibbles, Vec<u8>)>) -> NodeHash {
        match *self {
            NodeRef::Node(ref mut node, ref mut hash) => {
                match Arc::make_mut(node) {
                    Node::Branch(node) => {
                        for (choice, node) in &mut node.choices.iter_mut().enumerate() {
                            node.commit(path.append_new(choice as u8), acc);
                        }
                    }
                    Node::Extension(node) => {
                        node.child.commit(path.concat(&node.prefix), acc);
<<<<<<< HEAD
                    }
                    Node::Leaf(_) => {
                        //path.extend(&node.partial);
=======
>>>>>>> a90b1fdf
                    }
                }
<<<<<<< HEAD
                //println!("commit {path:?} => {node:?}");
                let hash = hash.get_or_init(|| node.compute_hash());
                acc.push((path.clone(), node.encode_to_vec()));
                if let Node::Leaf(leaf) = node.as_ref() {
                    acc.push((path.concat(&leaf.partial), leaf.value.clone()));
                }

                let hash = *hash;
=======
                let hash = *hash.get_or_init(|| node.compute_hash());
                acc.push((path.clone(), node.encode_to_vec()));

>>>>>>> a90b1fdf
                *self = hash.into();

                hash
            }
            NodeRef::Hash(hash) => hash,
        }
    }

    pub fn compute_hash(&self) -> NodeHash {
        match self {
            NodeRef::Node(node, hash) => *hash.get_or_init(|| node.compute_hash()),
            NodeRef::Hash(hash) => *hash,
        }
    }
}

impl Default for NodeRef {
    fn default() -> Self {
        Self::Hash(NodeHash::default())
    }
}

impl From<Node> for NodeRef {
    fn from(value: Node) -> Self {
        Self::Node(Arc::new(value), OnceLock::new())
    }
}

impl From<NodeHash> for NodeRef {
    fn from(value: NodeHash) -> Self {
        Self::Hash(value)
    }
}

impl PartialEq for NodeRef {
    fn eq(&self, other: &Self) -> bool {
        self.compute_hash() == other.compute_hash()
    }
}

pub enum ValueOrHash {
    Value(ValueRLP),
    Hash(NodeHash),
}

impl From<ValueRLP> for ValueOrHash {
    fn from(value: ValueRLP) -> Self {
        Self::Value(value)
    }
}

impl From<NodeHash> for ValueOrHash {
    fn from(value: NodeHash) -> Self {
        Self::Hash(value)
    }
}

/// A Node in an Ethereum Compatible Patricia Merkle Trie
#[derive(Debug, Clone, PartialEq)]
pub enum Node {
    Branch(Box<BranchNode>),
    Extension(ExtensionNode),
    Leaf(LeafNode),
}

impl From<Box<BranchNode>> for Node {
    fn from(val: Box<BranchNode>) -> Self {
        Node::Branch(val)
    }
}

impl From<BranchNode> for Node {
    fn from(val: BranchNode) -> Self {
        Node::Branch(Box::new(val))
    }
}

impl From<ExtensionNode> for Node {
    fn from(val: ExtensionNode) -> Self {
        Node::Extension(val)
    }
}

impl From<LeafNode> for Node {
    fn from(val: LeafNode) -> Self {
        Node::Leaf(val)
    }
}

impl Node {
    /// Retrieves a value from the subtrie originating from this node given its path
    pub fn get(&self, db: &dyn TrieDB, path: Nibbles) -> Result<Option<ValueRLP>, TrieError> {
        match self {
            Node::Branch(n) => n.get(db, path),
            Node::Extension(n) => n.get(db, path),
            Node::Leaf(n) => n.get(path),
        }
    }

    /// Inserts a value into the subtrie originating from this node and returns the new root of the subtrie
    pub fn insert(
        self,
        db: &dyn TrieDB,
        path: Nibbles,
        value: impl Into<ValueOrHash>,
    ) -> Result<Node, TrieError> {
        match self {
            Node::Branch(n) => n.insert(db, path, value.into()),
            Node::Extension(n) => n.insert(db, path, value.into()),
            Node::Leaf(n) => n.insert(path, value.into()),
        }
    }

    /// Removes a value from the subtrie originating from this node given its path
    /// Returns the new root of the subtrie (if any) and the removed value if it existed in the subtrie
    pub fn remove(
        self,
        db: &dyn TrieDB,
        path: Nibbles,
    ) -> Result<(Option<Node>, Option<ValueRLP>), TrieError> {
        match self {
            Node::Branch(n) => n.remove(db, path),
            Node::Extension(n) => n.remove(db, path),
            Node::Leaf(n) => n.remove(path),
        }
    }

    /// Traverses own subtrie until reaching the node containing `path`
    /// Appends all encoded nodes traversed to `node_path` (including self)
    /// Only nodes with encoded len over or equal to 32 bytes are included
    pub fn get_path(
        &self,
        db: &dyn TrieDB,
        path: Nibbles,
        node_path: &mut Vec<Vec<u8>>,
    ) -> Result<(), TrieError> {
        match self {
            Node::Branch(n) => n.get_path(db, path, node_path),
            Node::Extension(n) => n.get_path(db, path, node_path),
            Node::Leaf(n) => n.get_path(node_path),
        }
    }

    /// Encodes the node
    pub fn encode_raw(&self) -> Vec<u8> {
        match self {
            Node::Branch(n) => n.encode_raw(),
            Node::Extension(n) => n.encode_raw(),
            Node::Leaf(n) => n.encode_raw(),
        }
    }

    /// Decodes the node
    pub fn decode_raw(rlp: &[u8]) -> Result<Self, RLPDecodeError> {
        let mut rlp_items = vec![];
        let mut decoder = Decoder::new(rlp)?;
        let mut item;
        // Get encoded fields
        loop {
            (item, decoder) = decoder.get_encoded_item()?;
            rlp_items.push(item);
            // Check if we reached the end or if we decoded more items than the ones we need
            if decoder.is_done() || rlp_items.len() > 17 {
                break;
            }
        }
        // Deserialize into node depending on the available fields
        Ok(match rlp_items.len() {
            // Leaf or Extension Node
            2 => {
                let (path, _) = decode_bytes(&rlp_items[0])?;
                let path = Nibbles::decode_compact(path);
                if path.is_leaf() {
                    // Decode as Leaf
                    let (value, _) = decode_bytes(&rlp_items[1])?;
                    LeafNode {
                        partial: path,
                        value: value.to_vec(),
                    }
                    .into()
                } else {
                    // Decode as Extension
                    ExtensionNode {
                        prefix: path,
                        child: decode_child(&rlp_items[1]).into(),
                    }
                    .into()
                }
            }
            // Branch Node
            17 => {
                let choices = array::from_fn(|i| decode_child(&rlp_items[i]).into());
                let (value, _) = decode_bytes(&rlp_items[16])?;
                BranchNode {
                    choices,
                    value: value.to_vec(),
                }
                .into()
            }
            n => {
                return Err(RLPDecodeError::Custom(format!(
                    "Invalid arg count for Node, expected 2 or 17, got {n}"
                )));
            }
        })
    }

    /// Computes the node's hash
    pub fn compute_hash(&self) -> NodeHash {
        match self {
            Node::Branch(n) => n.compute_hash(),
            Node::Extension(n) => n.compute_hash(),
            Node::Leaf(n) => n.compute_hash(),
        }
    }
}

fn decode_child(rlp: &[u8]) -> NodeHash {
    match decode_bytes(rlp) {
        Ok((hash, &[])) if hash.len() == 32 => NodeHash::from_slice(hash),
        Ok((&[], &[])) => NodeHash::default(),
        _ => NodeHash::from_slice(rlp),
    }
}<|MERGE_RESOLUTION|>--- conflicted
+++ resolved
@@ -66,28 +66,15 @@
                     }
                     Node::Extension(node) => {
                         node.child.commit(path.concat(&node.prefix), acc);
-<<<<<<< HEAD
                     }
-                    Node::Leaf(_) => {
-                        //path.extend(&node.partial);
-=======
->>>>>>> a90b1fdf
-                    }
+                    Node::Leaf(_) => {}
                 }
-<<<<<<< HEAD
-                //println!("commit {path:?} => {node:?}");
-                let hash = hash.get_or_init(|| node.compute_hash());
+                let hash = *hash.get_or_init(|| node.compute_hash());
                 acc.push((path.clone(), node.encode_to_vec()));
                 if let Node::Leaf(leaf) = node.as_ref() {
                     acc.push((path.concat(&leaf.partial), leaf.value.clone()));
                 }
 
-                let hash = *hash;
-=======
-                let hash = *hash.get_or_init(|| node.compute_hash());
-                acc.push((path.clone(), node.encode_to_vec()));
-
->>>>>>> a90b1fdf
                 *self = hash.into();
 
                 hash
