--- conflicted
+++ resolved
@@ -31,56 +31,49 @@
 }
 
 impl NodeRef {
-<<<<<<< HEAD
-    pub fn get_node(&self, db: &dyn TrieDB) -> Result<Option<Arc<Node>>, TrieError> {
+    pub fn get_node(&self, db: &dyn TrieDB, path: Nibbles) -> Result<Option<Arc<Node>>, TrieError> {
         match self {
             NodeRef::Node(node, _) => Ok(Some(node.clone())),
             NodeRef::Hash(hash @ NodeHash::Inline(_)) => {
                 Ok(Some(Arc::new(Node::decode_raw(hash.as_ref())?)))
             }
             NodeRef::Hash(hash @ NodeHash::Hashed(_)) => db
-                .get(*hash)?
-                .map(|rlp| {
-                    Node::decode(&rlp)
-                        .map_err(TrieError::RLPDecode)
-                        .map(Arc::new)
-=======
-    pub fn get_node(&self, db: &dyn TrieDB, path: Nibbles) -> Result<Option<Node>, TrieError> {
-        match *self {
-            NodeRef::Node(ref node, _) => Ok(Some(node.as_ref().clone())),
-            NodeRef::Hash(NodeHash::Inline((data, len))) => {
-                Ok(Some(Node::decode_raw(&data[..len as usize])?))
-            }
-            NodeRef::Hash(hash) => db
                 .get(path)?
                 .filter(|rlp| !rlp.is_empty())
                 .and_then(|rlp| match Node::decode(&rlp) {
-                    Ok(node) => (node.compute_hash() == hash).then_some(Ok(node)),
+                    Ok(node) => (node.compute_hash() == *hash).then_some(Ok(Arc::new(node))),
                     Err(err) => Some(Err(TrieError::RLPDecode(err))),
->>>>>>> 6b6abd77
                 })
                 .transpose(),
         }
     }
 
-    pub fn get_node_mut(&mut self, db: &dyn TrieDB) -> Result<Option<&mut Node>, TrieError> {
+    pub fn get_node_mut(
+        &mut self,
+        db: &dyn TrieDB,
+        path: Nibbles,
+    ) -> Result<Option<&mut Node>, TrieError> {
         match self {
             NodeRef::Node(node, _) => Ok(Some(Arc::make_mut(node))),
             NodeRef::Hash(hash @ NodeHash::Inline(_)) => {
                 let node = Node::decode_raw(hash.as_ref())?;
                 *self = NodeRef::Node(Arc::new(node), OnceLock::from(*hash));
-                self.get_node_mut(db)
+                self.get_node_mut(db, path)
             }
             NodeRef::Hash(hash @ NodeHash::Hashed(_)) => {
                 let Some(node) = db
-                    .get(*hash)?
-                    .map(|rlp| Node::decode(&rlp).map_err(TrieError::RLPDecode))
+                    .get(path.clone())?
+                    .filter(|rlp| !rlp.is_empty())
+                    .and_then(|rlp| match Node::decode(&rlp) {
+                        Ok(node) => (node.compute_hash() == *hash).then_some(Ok(node)),
+                        Err(err) => Some(Err(TrieError::RLPDecode(err))),
+                    })
                     .transpose()?
                 else {
                     return Ok(None);
                 };
                 *self = NodeRef::Node(Arc::new(node), OnceLock::from(*hash));
-                self.get_node_mut(db)
+                self.get_node_mut(db, path)
             }
         }
     }
