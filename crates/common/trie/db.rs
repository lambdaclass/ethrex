use ethereum_types::H256;
use ethrex_rlp::encode::RLPEncode;

<<<<<<< HEAD
use crate::{Nibbles, NodeRLP, Trie, error::TrieError};
=======
use crate::{Node, NodeHash, NodeRLP, Trie, error::TrieError};
>>>>>>> 508022eb
use std::{
    collections::BTreeMap,
    sync::{Arc, Mutex},
};

pub trait TrieDB: Send + Sync {
<<<<<<< HEAD
    fn get(&self, key: Nibbles) -> Result<Option<Vec<u8>>, TrieError>;
    fn put_batch(&self, key_values: Vec<(Nibbles, Vec<u8>)>) -> Result<(), TrieError>;
    fn put(&self, key: Nibbles, value: Vec<u8>) -> Result<(), TrieError> {
=======
    fn get(&self, key: NodeHash) -> Result<Option<Vec<u8>>, TrieError>;
    fn put_batch(&self, key_values: Vec<(NodeHash, Vec<u8>)>) -> Result<(), TrieError>;
    // TODO: replace putbatch with this function.
    fn put_batch_no_alloc(&self, key_values: &[(NodeHash, Node)]) -> Result<(), TrieError> {
        self.put_batch(
            key_values
                .iter()
                .map(|node| (node.0, node.1.encode_to_vec()))
                .collect(),
        )
    }
    fn put(&self, key: NodeHash, value: Vec<u8>) -> Result<(), TrieError> {
>>>>>>> 508022eb
        self.put_batch(vec![(key, value)])
    }
}

/// InMemory implementation for the TrieDB trait, with get and put operations.
#[derive(Default)]
pub struct InMemoryTrieDB {
    pub inner: Arc<Mutex<BTreeMap<[u8; 33], Vec<u8>>>>,
}

impl InMemoryTrieDB {
    pub const fn new(map: Arc<Mutex<BTreeMap<[u8; 33], Vec<u8>>>>) -> Self {
        Self { inner: map }
    }
    pub fn new_empty() -> Self {
        Self {
            inner: Default::default(),
        }
    }

    pub fn from_nodes(
        root_hash: H256,
        state_nodes: &BTreeMap<H256, NodeRLP>,
    ) -> Result<Self, TrieError> {
        let mut embedded_root = Trie::get_embedded_root(state_nodes, root_hash)?;
        let mut hashed_nodes = vec![];
        embedded_root.commit(Nibbles::default(), &mut hashed_nodes);

        let hashed_nodes = hashed_nodes
            .into_iter()
            .map(|(k, v)| (nibbles_to_fixed_size(k), v))
            .collect();

        let in_memory_trie = Arc::new(Mutex::new(hashed_nodes));
        Ok(Self::new(in_memory_trie))
    }
}

impl TrieDB for InMemoryTrieDB {
    fn get(&self, key: Nibbles) -> Result<Option<Vec<u8>>, TrieError> {
        Ok(self
            .inner
            .lock()
            .map_err(|_| TrieError::LockError)?
            .get(&nibbles_to_fixed_size(key))
            .cloned())
    }

    fn put_batch(&self, key_values: Vec<(Nibbles, Vec<u8>)>) -> Result<(), TrieError> {
        let mut db = self.inner.lock().map_err(|_| TrieError::LockError)?;

        for (key, value) in key_values {
            db.insert(nibbles_to_fixed_size(key), value);
        }

        Ok(())
    }
}

pub fn nibbles_to_fixed_size(nibbles: Nibbles) -> [u8; 33] {
    let node_hash_ref = nibbles.to_bytes();
    let original_len = node_hash_ref.len();

    let mut buffer = [0u8; 33];

    // Encode the node as [original_len, node_hash...]
    buffer[32] = nibbles.len() as u8;
    buffer[..original_len].copy_from_slice(&node_hash_ref);
    buffer
}<|MERGE_RESOLUTION|>--- conflicted
+++ resolved
@@ -1,35 +1,20 @@
 use ethereum_types::H256;
 use ethrex_rlp::encode::RLPEncode;
 
-<<<<<<< HEAD
-use crate::{Nibbles, NodeRLP, Trie, error::TrieError};
-=======
-use crate::{Node, NodeHash, NodeRLP, Trie, error::TrieError};
->>>>>>> 508022eb
+use crate::{Nibbles, Node, NodeHash, NodeRLP, Trie, error::TrieError};
 use std::{
     collections::BTreeMap,
     sync::{Arc, Mutex},
 };
 
 pub trait TrieDB: Send + Sync {
-<<<<<<< HEAD
     fn get(&self, key: Nibbles) -> Result<Option<Vec<u8>>, TrieError>;
     fn put_batch(&self, key_values: Vec<(Nibbles, Vec<u8>)>) -> Result<(), TrieError>;
-    fn put(&self, key: Nibbles, value: Vec<u8>) -> Result<(), TrieError> {
-=======
-    fn get(&self, key: NodeHash) -> Result<Option<Vec<u8>>, TrieError>;
-    fn put_batch(&self, key_values: Vec<(NodeHash, Vec<u8>)>) -> Result<(), TrieError>;
     // TODO: replace putbatch with this function.
     fn put_batch_no_alloc(&self, key_values: &[(NodeHash, Node)]) -> Result<(), TrieError> {
-        self.put_batch(
-            key_values
-                .iter()
-                .map(|node| (node.0, node.1.encode_to_vec()))
-                .collect(),
-        )
+        todo!()
     }
-    fn put(&self, key: NodeHash, value: Vec<u8>) -> Result<(), TrieError> {
->>>>>>> 508022eb
+    fn put(&self, key: Nibbles, value: Vec<u8>) -> Result<(), TrieError> {
         self.put_batch(vec![(key, value)])
     }
 }
