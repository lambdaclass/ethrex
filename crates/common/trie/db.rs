--- conflicted
+++ resolved
@@ -1,12 +1,7 @@
 use crate::{NodeHash, error::TrieError};
 use std::{
-<<<<<<< HEAD
-    collections::HashMap,
+    collections::BTreeMap,
     sync::{Arc, Mutex, MutexGuard},
-=======
-    collections::BTreeMap,
-    sync::{Arc, Mutex},
->>>>>>> c4c8f2a3
 };
 
 pub trait TrieDB: Send + Sync + TrieDbReader {
@@ -40,7 +35,7 @@
 
 impl TrieDB for InMemoryTrieDB {
     fn read_tx<'a>(&'a self) -> Box<dyn 'a + TrieDbReader> {
-        struct InnerReader<'a>(MutexGuard<'a, HashMap<NodeHash, Vec<u8>>>);
+        struct InnerReader<'a>(MutexGuard<'a, BTreeMap<NodeHash, Vec<u8>>>);
 
         impl TrieDbReader for InnerReader<'_> {
             fn get(&self, key: NodeHash) -> Result<Option<Vec<u8>>, TrieError> {
