--- conflicted
+++ resolved
@@ -1,5 +1,5 @@
 use ethereum_types::H256;
-use ethrex_rlp::encode::RLPEncode;
+use ethrex_rlp::{decode::RLPDecode, encode::RLPEncode, error::RLPDecodeError};
 
 use crate::{Nibbles, Node, NodeRLP, Trie, error::TrieError};
 use std::{
@@ -59,14 +59,16 @@
         }
     }
 
-<<<<<<< HEAD
-=======
     // Do not remove or make private as we use this in ethrex-replay
     pub fn from_nodes(
         root_hash: H256,
         state_nodes: &BTreeMap<H256, NodeRLP>,
     ) -> Result<Self, TrieError> {
-        let mut embedded_root = Trie::get_embedded_root(state_nodes, root_hash)?;
+        let state_nodes: BTreeMap<_, _> = state_nodes
+            .iter()
+            .map(|(h, b)| Ok((*h, Node::decode(b)?)))
+            .collect::<Result<_, RLPDecodeError>>()?;
+        let mut embedded_root = Trie::get_embedded_root(&state_nodes, root_hash)?;
         let mut hashed_nodes = vec![];
         embedded_root.commit(Nibbles::default(), &mut hashed_nodes);
 
@@ -79,7 +81,6 @@
         Ok(Self::new(in_memory_trie))
     }
 
->>>>>>> ee07397a
     fn apply_prefix(&self, path: Nibbles) -> Nibbles {
         match &self.prefix {
             Some(prefix) => prefix.concat(&path),
