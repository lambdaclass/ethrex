<<<<<<< HEAD
use ethrex_rlp::encode::RLPEncode;

use crate::{Node, NodeHash, error::TrieError};
=======
use ethereum_types::H256;

use crate::{NodeHash, NodeRLP, Trie, error::TrieError};
>>>>>>> 68beb0c1
use std::{
    collections::BTreeMap,
    sync::{Arc, Mutex},
};

pub trait TrieDB: Send + Sync {
    fn get(&self, key: NodeHash) -> Result<Option<Vec<u8>>, TrieError>;
    fn put_batch(&self, key_values: Vec<(NodeHash, Vec<u8>)>) -> Result<(), TrieError>;
    fn put_batch_no_alloc(&self, key_values: Vec<Node>) -> Result<(), TrieError> {
        self.put_batch(
            key_values
                .into_iter()
                .map(|node| (node.compute_hash(), node.encode_to_vec()))
                .collect(),
        )
    }
    fn put(&self, key: NodeHash, value: Vec<u8>) -> Result<(), TrieError> {
        self.put_batch(vec![(key, value)])
    }
}

/// InMemory implementation for the TrieDB trait, with get and put operations.
#[derive(Default)]
pub struct InMemoryTrieDB {
    pub inner: Arc<Mutex<BTreeMap<NodeHash, Vec<u8>>>>,
}

impl InMemoryTrieDB {
    pub const fn new(map: Arc<Mutex<BTreeMap<NodeHash, Vec<u8>>>>) -> Self {
        Self { inner: map }
    }
    pub fn new_empty() -> Self {
        Self {
            inner: Default::default(),
        }
    }

    pub fn from_nodes(
        root_hash: H256,
        state_nodes: &BTreeMap<H256, NodeRLP>,
    ) -> Result<Self, TrieError> {
        let mut embedded_root = Trie::get_embedded_root(state_nodes, root_hash)?;
        let mut hashed_nodes: Vec<(NodeHash, Vec<u8>)> = vec![];
        embedded_root.commit(&mut hashed_nodes);

        let hashed_nodes = hashed_nodes.into_iter().collect();

        let in_memory_trie = Arc::new(Mutex::new(hashed_nodes));
        Ok(Self::new(in_memory_trie))
    }
}

impl TrieDB for InMemoryTrieDB {
    fn get(&self, key: NodeHash) -> Result<Option<Vec<u8>>, TrieError> {
        Ok(self
            .inner
            .lock()
            .map_err(|_| TrieError::LockError)?
            .get(&key)
            .cloned())
    }

    fn put_batch(&self, key_values: Vec<(NodeHash, Vec<u8>)>) -> Result<(), TrieError> {
        let mut db = self.inner.lock().map_err(|_| TrieError::LockError)?;

        for (key, value) in key_values {
            db.insert(key, value);
        }

        Ok(())
    }
}<|MERGE_RESOLUTION|>--- conflicted
+++ resolved
@@ -1,12 +1,6 @@
-<<<<<<< HEAD
-use ethrex_rlp::encode::RLPEncode;
-
-use crate::{Node, NodeHash, error::TrieError};
-=======
 use ethereum_types::H256;
 
 use crate::{NodeHash, NodeRLP, Trie, error::TrieError};
->>>>>>> 68beb0c1
 use std::{
     collections::BTreeMap,
     sync::{Arc, Mutex},
