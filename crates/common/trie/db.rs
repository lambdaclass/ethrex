--- conflicted
+++ resolved
@@ -1,10 +1,6 @@
-<<<<<<< HEAD
-use crate::{Nibbles, error::TrieError};
-=======
 use ethereum_types::H256;
 
-use crate::{NodeHash, NodeRLP, Trie, error::TrieError};
->>>>>>> 158164b9
+use crate::{Nibbles, NodeRLP, Trie, error::TrieError};
 use std::{
     collections::BTreeMap,
     sync::{Arc, Mutex},
@@ -21,11 +17,7 @@
 /// InMemory implementation for the TrieDB trait, with get and put operations.
 #[derive(Default)]
 pub struct InMemoryTrieDB {
-<<<<<<< HEAD
-    inner: Arc<Mutex<BTreeMap<[u8; 33], Vec<u8>>>>,
-=======
-    pub inner: Arc<Mutex<BTreeMap<NodeHash, Vec<u8>>>>,
->>>>>>> 158164b9
+    pub inner: Arc<Mutex<BTreeMap<[u8; 33], Vec<u8>>>>,
 }
 
 impl InMemoryTrieDB {
@@ -43,10 +35,13 @@
         state_nodes: &BTreeMap<H256, NodeRLP>,
     ) -> Result<Self, TrieError> {
         let mut embedded_root = Trie::get_embedded_root(state_nodes, root_hash)?;
-        let mut hashed_nodes: Vec<(NodeHash, Vec<u8>)> = vec![];
-        embedded_root.commit(&mut hashed_nodes);
+        let mut hashed_nodes = vec![];
+        embedded_root.commit(Nibbles::default(), &mut hashed_nodes);
 
-        let hashed_nodes = hashed_nodes.into_iter().collect();
+        let hashed_nodes = hashed_nodes
+            .into_iter()
+            .map(|(k, v)| (nibbles_to_fixed_size(k), v))
+            .collect();
 
         let in_memory_trie = Arc::new(Mutex::new(hashed_nodes));
         Ok(Self::new(in_memory_trie))
