use ethereum_types::H256;
use ethrex_rlp::{decode::RLPDecode, encode::RLPEncode, structs::Encoder};
#[cfg(feature = "libmdbx")]
use libmdbx::orm::{Decodable, Encodable};
use sha3::{Digest, Keccak256};

/// Struct representing a trie node hash
/// If the encoded node is less than 32 bits, contains the encoded node itself
// TODO: Check if we can omit the Inline variant, as nodes will always be bigger than 32 bits in our use case
// TODO: Check if making this `Copy` can make the code less verbose at a reasonable performance cost
#[derive(Debug, Clone, Copy, PartialEq, Eq, Hash)]
pub enum NodeHash {
    Hashed(H256),
    // Inline is always len < 32. We need to store the length of the data, a u8 is enough.
    Inline(([u8; 31], u8)),
}

impl AsRef<[u8]> for NodeHash {
    fn as_ref(&self) -> &[u8] {
        match self {
            NodeHash::Inline((slice, len)) => &slice[0..(*len as usize)],
            NodeHash::Hashed(x) => x.as_bytes(),
        }
    }
}

impl NodeHash {
    /// Returns the `NodeHash` of an encoded node (encoded using the NodeEncoder)
    pub fn from_encoded_raw(encoded: &[u8]) -> NodeHash {
        if encoded.len() >= 32 {
            let hash = Keccak256::new_with_prefix(encoded).finalize();
            NodeHash::Hashed(H256::from_slice(hash.as_slice()))
        } else {
<<<<<<< HEAD
            NodeHash::inline_from_slice(encoded)
        }
    }

    pub fn len(&self) -> usize {
        match self {
            NodeHash::Hashed(h256) => h256.as_bytes().len(),
            NodeHash::Inline(value) => value.1 as usize,
        }
    }

    pub fn is_empty(&self) -> bool {
        match self {
            NodeHash::Hashed(h256) => h256.as_bytes().is_empty(),
            NodeHash::Inline(value) => value.1 == 0,
        }
    }

    pub(crate) fn inline_from_slice(slice: &[u8]) -> NodeHash {
        assert!(slice.len() < 32, "Slice must have a len < 32 to be inlined");
        let mut buffer = [0; 31];
        buffer[0..slice.len()].copy_from_slice(slice);
        NodeHash::Inline((buffer, slice.len() as u8))
    }

=======
            NodeHash::from_slice(encoded)
        }
    }

    /// Converts a slice of an already hashed data (in case it's not inlineable) to a NodeHash.
    ///
    /// If you need to hash it in case its len >= 32 see `from_encoded_raw`
    pub(crate) fn from_slice(slice: &[u8]) -> NodeHash {
        match slice.len() {
            0..32 => {
                let mut buffer = [0; 31];
                buffer[0..slice.len()].copy_from_slice(slice);
                NodeHash::Inline((buffer, slice.len() as u8))
            }
            _ => NodeHash::Hashed(H256::from_slice(slice)),
        }
    }

>>>>>>> 139a1ba8
    /// Returns the finalized hash
    /// NOTE: This will hash smaller nodes, only use to get the final root hash, not for intermediate node hashes
    pub fn finalize(self) -> H256 {
        match self {
            NodeHash::Inline(_) => H256::from_slice(
                Keccak256::new()
                    .chain_update(self.as_ref())
                    .finalize()
                    .as_slice(),
            ),
            NodeHash::Hashed(x) => x,
        }
    }

    /// Returns true if the hash is valid
    /// The hash will only be considered invalid if it is empty
    /// Aka if it has a default value instead of being a product of hash computation
    pub fn is_valid(&self) -> bool {
        !matches!(self, NodeHash::Inline(v) if v.1 == 0)
    }

    /// Const version of `Default` trait impl
    pub const fn const_default() -> Self {
        Self::Inline(([0; 31], 0))
    }

    /// Encodes this NodeHash with the given encoder.
    pub fn encode<'a>(&self, mut encoder: Encoder<'a>) -> Encoder<'a> {
        match self {
            NodeHash::Inline(_) => {
                encoder = encoder.encode_raw(self.as_ref());
            }
            NodeHash::Hashed(_) => {
                encoder = encoder.encode_bytes(self.as_ref());
            }
        }
        encoder
    }
}

impl From<Vec<u8>> for NodeHash {
    fn from(value: Vec<u8>) -> Self {
<<<<<<< HEAD
        match value.len() {
            32 => NodeHash::Hashed(H256::from_slice(&value)),
            _ => NodeHash::inline_from_slice(&value),
        }
=======
        NodeHash::from_slice(&value)
>>>>>>> 139a1ba8
    }
}

impl From<H256> for NodeHash {
    fn from(value: H256) -> Self {
        NodeHash::Hashed(value)
    }
}

impl From<NodeHash> for Vec<u8> {
    fn from(val: NodeHash) -> Self {
        val.as_ref().to_vec()
    }
}

impl From<&NodeHash> for Vec<u8> {
    fn from(val: &NodeHash) -> Self {
        val.as_ref().to_vec()
    }
}

#[cfg(feature = "libmdbx")]
impl Encodable for NodeHash {
    type Encoded = Vec<u8>;

    fn encode(self) -> Self::Encoded {
        self.into()
    }
}

#[cfg(feature = "libmdbx")]
impl Decodable for NodeHash {
    fn decode(b: &[u8]) -> anyhow::Result<Self> {
<<<<<<< HEAD
        Ok(match b.len() {
            32 => NodeHash::Hashed(H256::from_slice(b)),
            _ => NodeHash::inline_from_slice(b),
        })
=======
        Ok(NodeHash::from_slice(b))
>>>>>>> 139a1ba8
    }
}

impl Default for NodeHash {
    fn default() -> Self {
        NodeHash::Inline(([0; 31], 0))
    }
}

// Encoded as Vec<u8>
impl RLPEncode for NodeHash {
    fn encode(&self, buf: &mut dyn bytes::BufMut) {
        RLPEncode::encode(&Into::<Vec<u8>>::into(self), buf)
    }
}

impl RLPDecode for NodeHash {
    fn decode_unfinished(rlp: &[u8]) -> Result<(Self, &[u8]), ethrex_rlp::error::RLPDecodeError> {
        let (hash, rest): (Vec<u8>, &[u8]);
        (hash, rest) = RLPDecode::decode_unfinished(rlp)?;
        let hash = NodeHash::from(hash);
        Ok((hash, rest))
    }
}<|MERGE_RESOLUTION|>--- conflicted
+++ resolved
@@ -31,33 +31,6 @@
             let hash = Keccak256::new_with_prefix(encoded).finalize();
             NodeHash::Hashed(H256::from_slice(hash.as_slice()))
         } else {
-<<<<<<< HEAD
-            NodeHash::inline_from_slice(encoded)
-        }
-    }
-
-    pub fn len(&self) -> usize {
-        match self {
-            NodeHash::Hashed(h256) => h256.as_bytes().len(),
-            NodeHash::Inline(value) => value.1 as usize,
-        }
-    }
-
-    pub fn is_empty(&self) -> bool {
-        match self {
-            NodeHash::Hashed(h256) => h256.as_bytes().is_empty(),
-            NodeHash::Inline(value) => value.1 == 0,
-        }
-    }
-
-    pub(crate) fn inline_from_slice(slice: &[u8]) -> NodeHash {
-        assert!(slice.len() < 32, "Slice must have a len < 32 to be inlined");
-        let mut buffer = [0; 31];
-        buffer[0..slice.len()].copy_from_slice(slice);
-        NodeHash::Inline((buffer, slice.len() as u8))
-    }
-
-=======
             NodeHash::from_slice(encoded)
         }
     }
@@ -76,7 +49,6 @@
         }
     }
 
->>>>>>> 139a1ba8
     /// Returns the finalized hash
     /// NOTE: This will hash smaller nodes, only use to get the final root hash, not for intermediate node hashes
     pub fn finalize(self) -> H256 {
@@ -115,18 +87,25 @@
         }
         encoder
     }
+
+    pub fn len(&self) -> usize {
+        match self {
+            NodeHash::Hashed(h256) => h256.as_bytes().len(),
+            NodeHash::Inline(value) => value.1 as usize,
+        }
+    }
+
+    pub fn is_empty(&self) -> bool {
+        match self {
+            NodeHash::Hashed(h256) => h256.as_bytes().is_empty(),
+            NodeHash::Inline(value) => value.1 == 0,
+        }
+    }
 }
 
 impl From<Vec<u8>> for NodeHash {
     fn from(value: Vec<u8>) -> Self {
-<<<<<<< HEAD
-        match value.len() {
-            32 => NodeHash::Hashed(H256::from_slice(&value)),
-            _ => NodeHash::inline_from_slice(&value),
-        }
-=======
         NodeHash::from_slice(&value)
->>>>>>> 139a1ba8
     }
 }
 
@@ -160,14 +139,7 @@
 #[cfg(feature = "libmdbx")]
 impl Decodable for NodeHash {
     fn decode(b: &[u8]) -> anyhow::Result<Self> {
-<<<<<<< HEAD
-        Ok(match b.len() {
-            32 => NodeHash::Hashed(H256::from_slice(b)),
-            _ => NodeHash::inline_from_slice(b),
-        })
-=======
         Ok(NodeHash::from_slice(b))
->>>>>>> 139a1ba8
     }
 }
 
