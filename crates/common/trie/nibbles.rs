--- conflicted
+++ resolved
@@ -12,9 +12,6 @@
 /// Struct representing a list of nibbles (half-bytes)
 #[derive(Debug, Clone, Default)]
 pub struct Nibbles {
-<<<<<<< HEAD
-    pub(crate) data: Vec<u8>,
-=======
     data: Vec<u8>,
     /// Parts of the path that have already been consumed (used for tracking
     /// current position when visiting nodes). See `current()`.
@@ -41,7 +38,6 @@
     fn cmp(&self, other: &Self) -> cmp::Ordering {
         self.data.cmp(&other.data)
     }
->>>>>>> 87ed5627
 }
 
 impl std::hash::Hash for Nibbles {
