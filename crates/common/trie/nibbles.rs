--- conflicted
+++ resolved
@@ -10,8 +10,7 @@
 /// Struct representing a list of nibbles (half-bytes)
 #[derive(Debug, Clone, Default)]
 pub struct Nibbles {
-<<<<<<< HEAD
-    data: Vec<u8>,
+    pub(crate) data: Vec<u8>,
     already_consumed: Vec<u8>,
 }
 
@@ -33,9 +32,6 @@
     fn cmp(&self, other: &Self) -> cmp::Ordering {
         self.data.cmp(&other.data)
     }
-=======
-    pub(crate) data: Vec<u8>,
->>>>>>> 508022eb
 }
 
 impl std::hash::Hash for Nibbles {
