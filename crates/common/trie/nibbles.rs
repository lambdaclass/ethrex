--- conflicted
+++ resolved
@@ -12,21 +12,14 @@
 /// Struct representing a list of nibbles (half-bytes)
 #[derive(Debug, Clone, Default)]
 pub struct Nibbles {
-<<<<<<< HEAD
-    pub(crate) data: Vec<u8>,
-=======
     data: Vec<u8>,
->>>>>>> a90b1fdf
     /// Parts of the path that have already been consumed (used for tracking
     /// current position when visiting nodes). See `current()`.
     already_consumed: Vec<u8>,
 }
 
-<<<<<<< HEAD
-=======
 // NOTE: custom impls to ignore the `already_consumed` field
 
->>>>>>> a90b1fdf
 impl PartialEq for Nibbles {
     fn eq(&self, other: &Nibbles) -> bool {
         self.data == other.data
