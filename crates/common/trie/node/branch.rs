--- conflicted
+++ resolved
@@ -1,10 +1,6 @@
-<<<<<<< HEAD
 use std::mem;
 
-use ethrex_rlp::structs::Encoder;
-=======
 use ethrex_rlp::encode::RLPEncode;
->>>>>>> 992bba38
 
 use crate::{
     InconsistentTreeError, TrieDB, ValueRLP, error::TrieError, nibbles::Nibbles,
