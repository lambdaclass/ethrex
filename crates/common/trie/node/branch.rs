use ethrex_rlp::structs::Encoder;

use crate::{TrieDB, ValueRLP, error::TrieError, nibbles::Nibbles, node_hash::NodeHash};

use super::{ExtensionNode, LeafNode, Node, NodeRef, ValueOrHash};

/// Branch Node of an an Ethereum Compatible Patricia Merkle Trie
/// Contains the node's value and the hash of its children nodes
<<<<<<< HEAD
#[derive(Debug, Default, Clone, PartialEq)]
=======
#[derive(Debug, Clone, PartialEq, Default)]
>>>>>>> 316b9f3c
pub struct BranchNode {
    pub choices: [NodeRef; 16],
    pub value: ValueRLP,
}

impl BranchNode {
    const EMPTY_REF: NodeRef = NodeRef::Hash(NodeHash::Inline(([0; 31], 0)));

    /// Empty choice array for more convenient node-building
    pub const EMPTY_CHOICES: [NodeRef; 16] = [Self::EMPTY_REF; 16];

    /// Creates a new branch node given its children, without any stored value
    pub fn new(choices: [NodeRef; 16]) -> Self {
        Self {
            choices,
            value: Default::default(),
        }
    }

    /// Creates a new branch node given its children and value
    pub const fn new_with_value(choices: [NodeRef; 16], value: ValueRLP) -> Self {
        Self { choices, value }
    }

    /// Updates the node's path and value
    pub fn update(&mut self, new_value: ValueRLP) {
        self.value = new_value;
    }

    /// Retrieves a value from the subtrie originating from this node given its path
    pub fn get(&self, db: &dyn TrieDB, mut path: Nibbles) -> Result<Option<ValueRLP>, TrieError> {
        // If path is at the end, return to its own value if present.
        // Otherwise, check the corresponding choice and delegate accordingly if present.
        if let Some(choice) = path.next_choice() {
            // Delegate to children if present
            let child_ref = &self.choices[choice];
            if child_ref.is_valid() {
                let child_node = child_ref.get_node(db)?.ok_or(TrieError::InconsistentTree)?;
                child_node.get(db, path)
            } else {
                Ok(None)
            }
        } else {
            // Return internal value if present.
            Ok((!self.value.is_empty()).then_some(self.value.clone()))
        }
    }

    /// Inserts a value into the subtrie originating from this node and returns the new root of the subtrie
    pub fn insert(
        mut self,
        db: &dyn TrieDB,
        mut path: Nibbles,
        value: ValueOrHash,
    ) -> Result<Node, TrieError> {
        // If path is at the end, insert or replace its own value.
        // Otherwise, check the corresponding choice and insert or delegate accordingly.
        if let Some(choice) = path.next_choice() {
            match (&mut self.choices[choice], value) {
                // Create new child (leaf node)
                (choice_ref, ValueOrHash::Value(value)) if !choice_ref.is_valid() => {
                    let new_leaf = LeafNode::new(path, value);
                    *choice_ref = Node::from(new_leaf).into();
                }
                // Insert into existing child and then update it
                (choice_ref, ValueOrHash::Value(value)) => {
                    let child_node = choice_ref
                        .get_node(db)?
                        .ok_or(TrieError::InconsistentTree)?;

                    *choice_ref = child_node.insert(db, path, value)?.into();
                }
                // Insert external node hash if there are no overrides.
                (choice_ref, value @ ValueOrHash::Hash(hash)) => {
                    if !choice_ref.is_valid() {
                        *choice_ref = hash.into();
                    } else if path.is_empty() {
                        return Err(TrieError::Verify(
                            "attempt to override proof node with external hash".to_string(),
                        ));
                    } else {
                        *choice_ref = choice_ref
                            .get_node(db)?
                            .ok_or(TrieError::InconsistentTree)?
                            .insert(db, path, value)?
                            .into();
                    }
                }
            }
        } else if let ValueOrHash::Value(value) = value {
            // Insert into self
            self.update(value);
        } else {
            todo!("handle override case (error?)")
        }

        Ok(self.into())
    }

    /// Removes a value from the subtrie originating from this node given its path
    /// Returns the new root of the subtrie (if any) and the removed value if it existed in the subtrie
    pub fn remove(
        mut self,
        db: &dyn TrieDB,
        mut path: Nibbles,
    ) -> Result<(Option<Node>, Option<ValueRLP>), TrieError> {
        /* Possible flow paths:
            Step 1: Removal
                Branch { [ ... ] Value } -> Branch { [...], None, None } (remove from self)
                Branch { [ childA, ... ], Value } -> Branch { [childA', ... ], Value } (remove from child)

            Step 2: Restructure
                [0 children]
                Branch { [], Value } -> Leaf { Value } (no children, with value)
                Branch { [], None } -> Branch { [], None } (no children, no value)
                [1 child]
                Branch { [ ExtensionChild], _ , _ } -> Extension { ChoiceIndex+ExtensionChildPrefx, ExtensionChildChild }
                Branch { [ BranchChild ], None } -> Extension { ChoiceIndex, BranchChild }
                Branch { [ LeafChild], None } -> LeafChild
                Branch { [LeafChild], Value } -> Branch { [ LeafChild ], Value }
                [+1 children]
                Branch { [childA, childB, ... ], None } ->   Branch { [childA, childB, ... ], None }
        */

        // Step 1: Remove value
        // Check if the value is located in a child subtrie
        let value = if let Some(choice_index) = path.next_choice() {
            if self.choices[choice_index].is_valid() {
                let child_node = self.choices[choice_index]
                    .get_node(db)?
                    .ok_or(TrieError::InconsistentTree)?;
                // Remove value from child node
                let (child_node, old_value) = child_node.remove(db, path.clone())?;
                if let Some(child_node) = child_node {
                    // Update child node
                    self.choices[choice_index] = child_node.into();
                } else {
                    // Remove child hash if the child subtrie was removed in the process
                    self.choices[choice_index] = NodeHash::default().into();
                }
                old_value
            } else {
                None
            }
        } else {
            // Remove own value (if it has one) and return it
            if !self.value.is_empty() {
                let value = self.value;
                self.value = Default::default();

                (!value.is_empty()).then_some(value)
            } else {
                None
            }
        };

        // Step 2: Restructure self
        let children = self
            .choices
            .iter()
            .enumerate()
            .filter(|(_, child)| child.is_valid())
            .collect::<Vec<_>>();
        let new_node = match (children.len(), !self.value.is_empty()) {
            // If this node still has a value but no longer has children, convert it into a leaf node
            (0, true) => LeafNode::new(Nibbles::from_hex(vec![16]), self.value).into(),
            // If this node doesn't have a value and has only one child, replace it with its child node
            (1, false) => {
                let (choice_index, child_ref) = children[0];
                let child = child_ref.get_node(db)?.ok_or(TrieError::InconsistentTree)?;
                match child {
                    // Replace self with an extension node leading to the child
                    Node::Branch(_) => ExtensionNode::new(
                        Nibbles::from_hex(vec![choice_index as u8]),
                        child_ref.clone(),
                    )
                    .into(),
                    // Replace self with the child extension node, updating its path in the process
                    Node::Extension(mut extension_node) => {
                        extension_node.prefix.prepend(choice_index as u8);
                        extension_node.into()
                    }
                    Node::Leaf(mut leaf) => {
                        leaf.partial.prepend(choice_index as u8);
                        leaf.into()
                    }
                }
            }
            // Return the updated node
            _ => self.into(),
        };
        Ok((Some(new_node), value))
    }

    /// Computes the node's hash
    pub fn compute_hash(&self) -> NodeHash {
        NodeHash::from_encoded_raw(&self.encode_raw())
    }

    /// Encodes the node
    pub fn encode_raw(&self) -> Vec<u8> {
        let mut buf = vec![];
        let mut encoder = Encoder::new(&mut buf);
        for child in self.choices.iter() {
            match child.compute_hash() {
                NodeHash::Hashed(hash) => encoder = encoder.encode_bytes(&hash.0),
                child @ NodeHash::Inline(raw) if raw.1 != 0 => {
                    encoder = encoder.encode_raw(child.as_ref())
                }
                _ => encoder = encoder.encode_bytes(&[]),
            }
        }
        encoder = encoder.encode_bytes(&self.value);
        encoder.finish();
        buf
    }

    /// Traverses own subtrie until reaching the node containing `path`
    /// Appends all encoded nodes traversed to `node_path` (including self)
    /// Only nodes with encoded len over or equal to 32 bytes are included
    pub fn get_path(
        &self,
        db: &dyn TrieDB,
        mut path: Nibbles,
        node_path: &mut Vec<Vec<u8>>,
    ) -> Result<(), TrieError> {
        // Add self to node_path (if not inlined in parent)
        let encoded = self.encode_raw();
        if encoded.len() >= 32 {
            node_path.push(encoded);
        };
        // Check the corresponding choice and delegate accordingly if present.
        if let Some(choice) = path.next_choice() {
            // Continue to child
            let child_ref = &self.choices[choice];
            if child_ref.is_valid() {
                let child_node = child_ref.get_node(db)?.ok_or(TrieError::InconsistentTree)?;
                child_node.get_path(db, path, node_path)?;
            }
        }
        Ok(())
    }
}

#[cfg(test)]
mod test {
    use ethereum_types::H256;

    use super::*;

    use crate::{Trie, pmt_node};

    #[test]
    fn new() {
        let node = BranchNode::new({
            let mut choices = BranchNode::EMPTY_CHOICES;

            choices[2] = NodeHash::Hashed(H256([2; 32])).into();
            choices[5] = NodeHash::Hashed(H256([5; 32])).into();

            choices
        });

        assert_eq!(
            node.choices,
            [
                Default::default(),
                Default::default(),
                NodeHash::Hashed(H256([2; 32])).into(),
                Default::default(),
                Default::default(),
                NodeHash::Hashed(H256([5; 32])).into(),
                Default::default(),
                Default::default(),
                Default::default(),
                Default::default(),
                Default::default(),
                Default::default(),
                Default::default(),
                Default::default(),
                Default::default(),
                Default::default(),
            ],
        );
    }

    #[test]
    fn get_some() {
        let trie = Trie::new_temp();
        let node = pmt_node! { @(trie)
            branch {
                0 => leaf { vec![0,16] => vec![0x12, 0x34, 0x56, 0x78] },
                1 => leaf { vec![0,16] => vec![0x34, 0x56, 0x78, 0x9A] },
            }
        };

        assert_eq!(
            node.get(trie.db.as_ref(), Nibbles::from_bytes(&[0x00]))
                .unwrap(),
            Some(vec![0x12, 0x34, 0x56, 0x78]),
        );
        assert_eq!(
            node.get(trie.db.as_ref(), Nibbles::from_bytes(&[0x10]))
                .unwrap(),
            Some(vec![0x34, 0x56, 0x78, 0x9A]),
        );
    }

    #[test]
    fn get_none() {
        let trie = Trie::new_temp();
        let node = pmt_node! { @(trie)
            branch {
                0 => leaf { vec![0,16] => vec![0x12, 0x34, 0x56, 0x78] },
                1 => leaf { vec![0,16] => vec![0x34, 0x56, 0x78, 0x9A] },
            }
        };

        assert_eq!(
            node.get(trie.db.as_ref(), Nibbles::from_bytes(&[0x20]))
                .unwrap(),
            None,
        );
    }

    #[test]
    fn insert_self() {
        let trie = Trie::new_temp();
        let node = pmt_node! { @(trie)
            branch {
                0 => leaf { vec![0, 16] => vec![0x12, 0x34, 0x56, 0x78] },
                1 => leaf { vec![0, 16] => vec![0x34, 0x56, 0x78, 0x9A] },
            }
        };
        let path = Nibbles::from_bytes(&[2]);
        let value = vec![0x3];

        let node = node
            .insert(trie.db.as_ref(), path.clone(), value.clone().into())
            .unwrap();

        assert!(matches!(node, Node::Branch(_)));
        assert_eq!(node.get(trie.db.as_ref(), path).unwrap(), Some(value));
    }

    #[test]
    fn insert_choice() {
        let trie = Trie::new_temp();
        let node = pmt_node! { @(trie)
            branch {
                0 => leaf { vec![0, 16] => vec![0x12, 0x34, 0x56, 0x78] },
                1 => leaf { vec![0, 16] => vec![0x34, 0x56, 0x78, 0x9A] },
            }
        };

        let path = Nibbles::from_bytes(&[0x20]);
        let value = vec![0x21];

        let node = node
            .insert(trie.db.as_ref(), path.clone(), value.clone().into())
            .unwrap();

        assert!(matches!(node, Node::Branch(_)));
        assert_eq!(node.get(trie.db.as_ref(), path).unwrap(), Some(value));
    }

    #[test]
    fn insert_passthrough() {
        let trie = Trie::new_temp();
        let node = pmt_node! { @(trie)
            branch {
                0 => leaf { vec![0, 16] => vec![0x12, 0x34, 0x56, 0x78] },
                1 => leaf { vec![0, 16] => vec![0x34, 0x56, 0x78, 0x9A] },
            }
        };

        // The extension node is ignored since it's irrelevant in this test.
        let path = Nibbles::from_bytes(&[0x00]).offset(2);
        let value = vec![0x1];

        let new_node = node
            .clone()
            .insert(trie.db.as_ref(), path.clone(), value.clone().into())
            .unwrap();

        let new_node = match new_node {
            Node::Branch(x) => x,
            _ => panic!("expected a branch node"),
        };

        assert_eq!(new_node.choices, node.choices);
        assert_eq!(new_node.value, value);
    }

    #[test]
    fn remove_choice_into_inner() {
        let trie = Trie::new_temp();
        let node = pmt_node! { @(trie)
            branch {
                0 => leaf { vec![0, 16] => vec![0x00] },
                1 => leaf { vec![0, 16] => vec![0x10] },
            }
        };

        let (node, value) = node
            .remove(trie.db.as_ref(), Nibbles::from_bytes(&[0x00]))
            .unwrap();

        assert!(matches!(node, Some(Node::Leaf(_))));
        assert_eq!(value, Some(vec![0x00]));
    }

    #[test]
    fn remove_choice() {
        let trie = Trie::new_temp();
        let node = pmt_node! { @(trie)
            branch {
                0 => leaf { vec![0, 16] => vec![0x00] },
                1 => leaf { vec![0, 16] => vec![0x10] },
                2 => leaf { vec![0, 16] => vec![0x10] },
            }
        };

        let (node, value) = node
            .remove(trie.db.as_ref(), Nibbles::from_bytes(&[0x00]))
            .unwrap();

        assert!(matches!(node, Some(Node::Branch(_))));
        assert_eq!(value, Some(vec![0x00]));
    }

    #[test]
    fn remove_choice_into_value() {
        let trie = Trie::new_temp();
        let node = pmt_node! { @(trie)
            branch {
                0 => leaf { vec![0, 16] => vec![0x00] },
            } with_leaf { &[0x01] => vec![0xFF] }
        };

        let (node, value) = node
            .remove(trie.db.as_ref(), Nibbles::from_bytes(&[0x00]))
            .unwrap();

        assert!(matches!(node, Some(Node::Leaf(_))));
        assert_eq!(value, Some(vec![0x00]));
    }

    #[test]
    fn remove_value_into_inner() {
        let trie = Trie::new_temp();
        let node = pmt_node! { @(trie)
            branch {
                0 => leaf { vec![0, 16] => vec![0x00] },
            } with_leaf { &[0x1] => vec![0xFF] }
        };

        let (node, value) = node
            .remove(trie.db.as_ref(), Nibbles::from_bytes(&[]))
            .unwrap();

        assert!(matches!(node, Some(Node::Leaf(_))));
        assert_eq!(value, Some(vec![0xFF]));
    }

    #[test]
    fn remove_value() {
        let trie = Trie::new_temp();
        let node = pmt_node! { @(trie)
            branch {
                0 => leaf { vec![0, 16] => vec![0x00] },
                1 => leaf { vec![0, 16] => vec![0x10] },
            } with_leaf { &[0x1] => vec![0xFF] }
        };

        let (node, value) = node
            .remove(trie.db.as_ref(), Nibbles::from_bytes(&[]))
            .unwrap();

        assert!(matches!(node, Some(Node::Branch(_))));
        assert_eq!(value, Some(vec![0xFF]));
    }

    #[test]
    fn compute_hash_two_choices() {
        let node = pmt_node! { @(trie)
            branch {
                2 => leaf { vec![0, 16] => vec![0x20] },
                4 => leaf { vec![0, 16] => vec![0x40] },
            }
        };

        assert_eq!(
            node.compute_hash().as_ref(),
            &[
                0xD5, 0x80, 0x80, 0xC2, 0x30, 0x20, 0x80, 0xC2, 0x30, 0x40, 0x80, 0x80, 0x80, 0x80,
                0x80, 0x80, 0x80, 0x80, 0x80, 0x80, 0x80, 0x80,
            ],
        );
    }

    #[test]
    fn compute_hash_all_choices() {
        let node = pmt_node! { @(trie)
            branch {
                0x0 => leaf { vec![0, 16] => vec![0x00] },
                0x1 => leaf { vec![0, 16] => vec![0x10] },
                0x2 => leaf { vec![0, 16] => vec![0x20] },
                0x3 => leaf { vec![0, 16] => vec![0x30] },
                0x4 => leaf { vec![0, 16] => vec![0x40] },
                0x5 => leaf { vec![0, 16] => vec![0x50] },
                0x6 => leaf { vec![0, 16] => vec![0x60] },
                0x7 => leaf { vec![0, 16] => vec![0x70] },
                0x8 => leaf { vec![0, 16] => vec![0x80] },
                0x9 => leaf { vec![0, 16] => vec![0x90] },
                0xA => leaf { vec![0, 16] => vec![0xA0] },
                0xB => leaf { vec![0, 16] => vec![0xB0] },
                0xC => leaf { vec![0, 16] => vec![0xC0] },
                0xD => leaf { vec![0, 16] => vec![0xD0] },
                0xE => leaf { vec![0, 16] => vec![0xE0] },
                0xF => leaf { vec![0, 16] => vec![0xF0] },
            }
        };

        assert_eq!(
            node.compute_hash().as_ref(),
            &[
                0x0A, 0x3C, 0x06, 0x2D, 0x4A, 0xE3, 0x61, 0xEC, 0xC4, 0x82, 0x07, 0xB3, 0x2A, 0xDB,
                0x6A, 0x3A, 0x3F, 0x3E, 0x98, 0x33, 0xC8, 0x9C, 0x9A, 0x71, 0x66, 0x3F, 0x4E, 0xB5,
                0x61, 0x72, 0xD4, 0x9D,
            ],
        );
    }

    #[test]
    fn compute_hash_one_choice_with_value() {
        let node = pmt_node! { @(trie)
            branch {
                2 => leaf { vec![0, 16] => vec![0x20] },
                4 => leaf { vec![0, 16] => vec![0x40] },
            } with_leaf { &[0x1] => vec![0x1] }
        };

        assert_eq!(
            node.compute_hash().as_ref(),
            &[
                0xD5, 0x80, 0x80, 0xC2, 0x30, 0x20, 0x80, 0xC2, 0x30, 0x40, 0x80, 0x80, 0x80, 0x80,
                0x80, 0x80, 0x80, 0x80, 0x80, 0x80, 0x80, 0x01,
            ],
        );
    }

    #[test]
    fn compute_hash_all_choices_with_value() {
        let node = pmt_node! { @(trie)
            branch {
                0x0 => leaf { vec![0, 16] => vec![0x00] },
                0x1 => leaf { vec![0, 16] => vec![0x10] },
                0x2 => leaf { vec![0, 16] => vec![0x20] },
                0x3 => leaf { vec![0, 16] => vec![0x30] },
                0x4 => leaf { vec![0, 16] => vec![0x40] },
                0x5 => leaf { vec![0, 16] => vec![0x50] },
                0x6 => leaf { vec![0, 16] => vec![0x60] },
                0x7 => leaf { vec![0, 16] => vec![0x70] },
                0x8 => leaf { vec![0, 16] => vec![0x80] },
                0x9 => leaf { vec![0, 16] => vec![0x90] },
                0xA => leaf { vec![0, 16] => vec![0xA0] },
                0xB => leaf { vec![0, 16] => vec![0xB0] },
                0xC => leaf { vec![0, 16] => vec![0xC0] },
                0xD => leaf { vec![0, 16] => vec![0xD0] },
                0xE => leaf { vec![0, 16] => vec![0xE0] },
                0xF => leaf { vec![0, 16] => vec![0xF0] },
            } with_leaf { &[0x1] => vec![0x1] }
        };

        assert_eq!(
            node.compute_hash().as_ref(),
            &[
                0x2A, 0x85, 0x67, 0xC5, 0x63, 0x4A, 0x87, 0xBA, 0x19, 0x6F, 0x2C, 0x65, 0x15, 0x16,
                0x66, 0x37, 0xE0, 0x9A, 0x34, 0xE6, 0xC9, 0xB0, 0x4D, 0xA5, 0x6F, 0xC4, 0x70, 0x4E,
                0x38, 0x61, 0x7D, 0x8E
            ],
        );
    }

    #[test]
    fn symmetric_encoding_a() {
        let node: Node = pmt_node! { @(trie)
            branch {
                0 => leaf { vec![0,16] => vec![0x12, 0x34, 0x56, 0x78] },
                1 => leaf { vec![0,16] => vec![0x34, 0x56, 0x78, 0x9A] },
            }
        }
        .into();
        assert_eq!(Node::decode_raw(&node.encode_raw()).unwrap(), node)
    }

    #[test]
    fn symmetric_encoding_b() {
        let node: Node = pmt_node! { @(trie)
            branch {
                0 => leaf { vec![0, 16] => vec![0x00] },
                1 => leaf { vec![0, 16] => vec![0x10] },
                3 => extension { [0], branch {
                    0 => leaf { vec![16] => vec![0x01, 0x00] },
                    1 => leaf { vec![16] => vec![0x01, 0x01] },
                } },
            }
        }
        .into();
        assert_eq!(Node::decode_raw(&node.encode_raw()).unwrap(), node)
    }

    #[test]
    fn symmetric_encoding_c() {
        let node: Node = pmt_node! { @(trie)
            branch {
                0x0 => leaf { vec![0, 16] => vec![0x00] },
                0x1 => leaf { vec![0, 16] => vec![0x10] },
                0x2 => leaf { vec![0, 16] => vec![0x20] },
                0x3 => leaf { vec![0, 16] => vec![0x30] },
                0x4 => leaf { vec![0, 16] => vec![0x40] },
                0x5 => leaf { vec![0, 16] => vec![0x50] },
                0x6 => leaf { vec![0, 16] => vec![0x60] },
                0x7 => leaf { vec![0, 16] => vec![0x70] },
                0x8 => leaf { vec![0, 16] => vec![0x80] },
                0x9 => leaf { vec![0, 16] => vec![0x90] },
                0xA => leaf { vec![0, 16] => vec![0xA0] },
                0xB => leaf { vec![0, 16] => vec![0xB0] },
                0xC => leaf { vec![0, 16] => vec![0xC0] },
                0xD => leaf { vec![0, 16] => vec![0xD0] },
                0xE => leaf { vec![0, 16] => vec![0xE0] },
                0xF => leaf { vec![0, 16] => vec![0xF0] },
            } with_leaf { &[0x1] => vec![0x1] }
        }
        .into();
        assert_eq!(Node::decode_raw(&node.encode_raw()).unwrap(), node)
    }
}<|MERGE_RESOLUTION|>--- conflicted
+++ resolved
@@ -6,11 +6,7 @@
 
 /// Branch Node of an an Ethereum Compatible Patricia Merkle Trie
 /// Contains the node's value and the hash of its children nodes
-<<<<<<< HEAD
-#[derive(Debug, Default, Clone, PartialEq)]
-=======
 #[derive(Debug, Clone, PartialEq, Default)]
->>>>>>> 316b9f3c
 pub struct BranchNode {
     pub choices: [NodeRef; 16],
     pub value: ValueRLP,
