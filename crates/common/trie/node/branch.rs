<<<<<<< HEAD
use ethrex_rlp::{
    constants::RLP_NULL,
    encode::{RLPEncode, encode_length},
};
=======
use std::mem;

use ethrex_rlp::structs::Encoder;
>>>>>>> fbbf492b

use crate::{
    TrieDB, ValueRLP, error::TrieError, nibbles::Nibbles, node::NodeRemoveResult,
    node_hash::NodeHash,
};

use super::{ExtensionNode, LeafNode, Node, NodeRef, ValueOrHash};

/// Branch Node of an an Ethereum Compatible Patricia Merkle Trie
/// Contains the node's value and the hash of its children nodes
#[derive(Debug, Clone, PartialEq, Default)]
pub struct BranchNode {
    pub choices: [NodeRef; 16],
    pub value: ValueRLP,
}

impl BranchNode {
    const EMPTY_REF: NodeRef = NodeRef::Hash(NodeHash::Inline(([0; 31], 0)));

    /// Empty choice array for more convenient node-building
    pub const EMPTY_CHOICES: [NodeRef; 16] = [Self::EMPTY_REF; 16];

    /// Creates a new branch node given its children, without any stored value
    pub fn new(choices: [NodeRef; 16]) -> Self {
        Self {
            choices,
            value: Default::default(),
        }
    }

    /// Creates a new branch node given its children and value
    pub const fn new_with_value(choices: [NodeRef; 16], value: ValueRLP) -> Self {
        Self { choices, value }
    }

    /// Updates the node's path and value
    pub fn update(&mut self, new_value: ValueRLP) {
        self.value = new_value;
    }

    /// Retrieves a value from the subtrie originating from this node given its path
    pub fn get(&self, db: &dyn TrieDB, mut path: Nibbles) -> Result<Option<ValueRLP>, TrieError> {
        // If path is at the end, return to its own value if present.
        // Otherwise, check the corresponding choice and delegate accordingly if present.
        if let Some(choice) = path.next_choice() {
            // Delegate to children if present
            let child_ref = &self.choices[choice];
            if child_ref.is_valid() {
                let child_node = child_ref
                    .get_node(db, path.current())?
                    .ok_or(TrieError::InconsistentTree)?;
                child_node.get(db, path)
            } else {
                Ok(None)
            }
        } else {
            // Return internal value if present.
            Ok((!self.value.is_empty()).then_some(self.value.clone()))
        }
    }

    /// Inserts a value into the subtrie originating from this node
    pub fn insert(
        &mut self,
        db: &dyn TrieDB,
        mut path: Nibbles,
        value: ValueOrHash,
    ) -> Result<(), TrieError> {
        // If path is at the end, insert or replace its own value.
        // Otherwise, check the corresponding choice and insert or delegate accordingly.
        if let Some(choice) = path.next_choice() {
            match (&mut self.choices[choice], value) {
                // Create new child (leaf node)
                (choice_ref, ValueOrHash::Value(value)) if !choice_ref.is_valid() => {
                    let new_leaf = LeafNode::new(path, value);
                    *choice_ref = Node::from(new_leaf).into();
                }
                // Insert into existing child and then update it
                (choice_ref, ValueOrHash::Value(value)) => {
                    choice_ref
                        .get_node_mut(db, path.current())?
                        .ok_or(TrieError::InconsistentTree)?
                        .insert(db, path, value)?;
                    choice_ref.clear_hash();
                }
                // Insert external node hash if there are no overrides.
                (choice_ref, value @ ValueOrHash::Hash(hash)) => {
                    if !choice_ref.is_valid() {
                        *choice_ref = hash.into();
                    } else if path.is_empty() {
                        return Err(TrieError::Verify(
                            "attempt to override proof node with external hash".to_string(),
                        ));
                    } else {
                        choice_ref
                            .get_node_mut(db, path.current())?
                            .ok_or(TrieError::InconsistentTree)?
                            .insert(db, path, value)?;
                        choice_ref.clear_hash();
                    }
                }
            }
        } else if let ValueOrHash::Value(value) = value {
            // Insert into self
            self.update(value);
        } else {
            // Value in branches don't happen in our use-case.
            todo!("handle override case (error?)")
        }

        Ok(())
    }

    /// Removes a value from the subtrie originating from this node given its path
    /// Returns the new root of the subtrie (or a `Mutated` variant if the new root is `self`)
    /// and the removed value if it existed in the subtrie.
    pub fn remove(
        &mut self,
        db: &dyn TrieDB,
        mut path: Nibbles,
    ) -> Result<(Option<NodeRemoveResult>, Option<ValueRLP>), TrieError> {
        /* Possible flow paths:
            Step 1: Removal
                Branch { [ ... ] Value } -> Branch { [...], None, None } (remove from self)
                Branch { [ childA, ... ], Value } -> Branch { [childA', ... ], Value } (remove from child)

            Step 2: Restructure
                [0 children]
                Branch { [], Value } -> Leaf { Value } (no children, with value)
                Branch { [], None } -> Branch { [], None } (no children, no value)
                [1 child]
                Branch { [ ExtensionChild], _ , _ } -> Extension { ChoiceIndex+ExtensionChildPrefx, ExtensionChildChild }
                Branch { [ BranchChild ], None } -> Extension { ChoiceIndex, BranchChild }
                Branch { [ LeafChild], None } -> LeafChild
                Branch { [LeafChild], Value } -> Branch { [ LeafChild ], Value }
                [+1 children]
                Branch { [childA, childB, ... ], None } ->   Branch { [childA, childB, ... ], None }
        */
        let base_path = path.clone();

        // Step 1: Remove value
        // Check if the value is located in a child subtrie
        let value = if let Some(choice_index) = path.next_choice() {
            if self.choices[choice_index].is_valid() {
                let child_node = self.choices[choice_index]
                    .get_node_mut(db, path.current())?
                    .ok_or(TrieError::InconsistentTree)?;
                // Remove value from child node
                let (empty_trie, old_value) = child_node.remove(db, path.clone())?;
                if empty_trie {
                    // Remove child hash if the child subtrie was removed in the process
                    self.choices[choice_index] = NodeHash::default().into();
                }
                self.choices[choice_index].clear_hash();
                old_value
            } else {
                None
            }
        } else {
            // Remove own value (if it has one) and return it
            if !self.value.is_empty() {
                let value = mem::take(&mut self.value);
                (!value.is_empty()).then_some(value)
            } else {
                None
            }
        };

        // Step 2: Restructure self
        let mut children = self
            .choices
            .iter_mut()
            .enumerate()
            .filter(|(_, child)| child.is_valid())
            .collect::<Vec<_>>();
        let new_node = match (children.len(), !self.value.is_empty()) {
            // If this node still has a value but no longer has children, convert it into a leaf node
            (0, true) => NodeRemoveResult::New(
                LeafNode::new(Nibbles::from_hex(vec![16]), mem::take(&mut self.value)).into(),
            ),
            // If this node doesn't have a value and has only one child, replace it with its child node
            (1, false) => {
                let (choice_index, child_ref) = children.get_mut(0).unwrap();
                let child = child_ref
                    .get_node_mut(db, base_path.current().append_new(*choice_index as u8))?
                    .ok_or(TrieError::InconsistentTree)?;
                let node = match child {
                    // Replace self with an extension node leading to the child
                    Node::Branch(_) => ExtensionNode::new(
                        Nibbles::from_hex(vec![*choice_index as u8]),
                        child_ref.clone(),
                    )
                    .into(),
                    // Replace self with the child extension node, updating its path in the process
                    Node::Extension(extension_node) => {
                        let mut extension_node = extension_node.take();
                        extension_node.prefix.prepend(*choice_index as u8);
                        extension_node.into()
                    }
                    Node::Leaf(leaf) => {
                        let mut leaf = leaf.take();
                        leaf.partial.prepend(*choice_index as u8);
                        leaf.into()
                    }
                };
                NodeRemoveResult::New(node)
            }
            // Return the updated node
            _ => NodeRemoveResult::Mutated,
        };
        Ok((Some(new_node), value))
    }

    /// Computes the node's hash
    pub fn compute_hash(&self) -> NodeHash {
        NodeHash::from_encoded_raw(&self.encode_raw())
    }

    /// Encodes the node
    pub fn encode_raw(&self) -> Vec<u8> {
        let value_len = <[u8] as RLPEncode>::length(&self.value);
        let choices_len = self.choices.iter().fold(0, |acc, child| {
            acc + RLPEncode::length(child.compute_hash_ref())
        });
        let payload_len = choices_len + value_len;

        let mut buf: Vec<u8> = Vec::with_capacity(payload_len + 3); // 3 byte prefix headroom

        encode_length(payload_len, &mut buf);
        for child in self.choices.iter() {
            match child.compute_hash_ref() {
                NodeHash::Hashed(hash) => hash.0.encode(&mut buf),
                NodeHash::Inline((_, 0)) => buf.push(RLP_NULL),
                NodeHash::Inline((encoded, len)) => {
                    buf.extend_from_slice(&encoded[..*len as usize])
                }
            }
        }
        <[u8] as RLPEncode>::encode(&self.value, &mut buf);

        buf
    }

    /// Traverses own subtrie until reaching the node containing `path`
    /// Appends all encoded nodes traversed to `node_path` (including self)
    /// Only nodes with encoded len over or equal to 32 bytes are included
    pub fn get_path(
        &self,
        db: &dyn TrieDB,
        mut path: Nibbles,
        node_path: &mut Vec<Vec<u8>>,
    ) -> Result<(), TrieError> {
        // Add self to node_path (if not inlined in parent)
        let encoded = self.encode_raw();
        if encoded.len() >= 32 {
            node_path.push(encoded);
        };
        // Check the corresponding choice and delegate accordingly if present.
        if let Some(choice) = path.next_choice() {
            // Continue to child
            let child_ref = &self.choices[choice];
            if child_ref.is_valid() {
                let child_node = child_ref
                    .get_node(db, path.current())?
                    .ok_or(TrieError::InconsistentTree)?;
                child_node.get_path(db, path, node_path)?;
            }
        }
        Ok(())
    }
}

#[cfg(test)]
mod test {
    use ethereum_types::H256;

    use super::*;

    use crate::{Trie, pmt_node};

    #[test]
    fn new() {
        let node = BranchNode::new({
            let mut choices = BranchNode::EMPTY_CHOICES;

            choices[2] = NodeHash::Hashed(H256([2; 32])).into();
            choices[5] = NodeHash::Hashed(H256([5; 32])).into();

            choices
        });

        assert_eq!(
            node.choices,
            [
                Default::default(),
                Default::default(),
                NodeHash::Hashed(H256([2; 32])).into(),
                Default::default(),
                Default::default(),
                NodeHash::Hashed(H256([5; 32])).into(),
                Default::default(),
                Default::default(),
                Default::default(),
                Default::default(),
                Default::default(),
                Default::default(),
                Default::default(),
                Default::default(),
                Default::default(),
                Default::default(),
            ],
        );
    }

    #[test]
    fn get_some() {
        let trie = Trie::new_temp();
        let node = pmt_node! { @(trie)
            branch {
                0 => leaf { vec![0,16] => vec![0x12, 0x34, 0x56, 0x78] },
                1 => leaf { vec![0,16] => vec![0x34, 0x56, 0x78, 0x9A] },
            }
        };

        assert_eq!(
            node.get(trie.db.as_ref(), Nibbles::from_bytes(&[0x00]))
                .unwrap(),
            Some(vec![0x12, 0x34, 0x56, 0x78]),
        );
        assert_eq!(
            node.get(trie.db.as_ref(), Nibbles::from_bytes(&[0x10]))
                .unwrap(),
            Some(vec![0x34, 0x56, 0x78, 0x9A]),
        );
    }

    #[test]
    fn get_none() {
        let trie = Trie::new_temp();
        let node = pmt_node! { @(trie)
            branch {
                0 => leaf { vec![0,16] => vec![0x12, 0x34, 0x56, 0x78] },
                1 => leaf { vec![0,16] => vec![0x34, 0x56, 0x78, 0x9A] },
            }
        };

        assert_eq!(
            node.get(trie.db.as_ref(), Nibbles::from_bytes(&[0x20]))
                .unwrap(),
            None,
        );
    }

    #[test]
    fn insert_self() {
        let trie = Trie::new_temp();
        let mut node = pmt_node! { @(trie)
            branch {
                0 => leaf { vec![0, 16] => vec![0x12, 0x34, 0x56, 0x78] },
                1 => leaf { vec![0, 16] => vec![0x34, 0x56, 0x78, 0x9A] },
            }
        };
        let path = Nibbles::from_bytes(&[2]);
        let value = vec![0x3];

        node.insert(trie.db.as_ref(), path.clone(), value.clone().into())
            .unwrap();

        assert_eq!(node.get(trie.db.as_ref(), path).unwrap(), Some(value));
    }

    #[test]
    fn insert_choice() {
        let trie = Trie::new_temp();
        let mut node = pmt_node! { @(trie)
            branch {
                0 => leaf { vec![0, 16] => vec![0x12, 0x34, 0x56, 0x78] },
                1 => leaf { vec![0, 16] => vec![0x34, 0x56, 0x78, 0x9A] },
            }
        };

        let path = Nibbles::from_bytes(&[0x20]);
        let value = vec![0x21];

        node.insert(trie.db.as_ref(), path.clone(), value.clone().into())
            .unwrap();

        assert_eq!(node.get(trie.db.as_ref(), path).unwrap(), Some(value));
    }

    #[test]
    fn insert_passthrough() {
        let trie = Trie::new_temp();
        let node = pmt_node! { @(trie)
            branch {
                0 => leaf { vec![0, 16] => vec![0x12, 0x34, 0x56, 0x78] },
                1 => leaf { vec![0, 16] => vec![0x34, 0x56, 0x78, 0x9A] },
            }
        };

        // The extension node is ignored since it's irrelevant in this test.
        let path = Nibbles::from_bytes(&[0x00]).offset(2);
        let value = vec![0x1];

        let mut new_node = node.clone();
        new_node
            .insert(trie.db.as_ref(), path.clone(), value.clone().into())
            .unwrap();

        assert_eq!(new_node.choices, node.choices);
        assert_eq!(new_node.value, value);
    }

    #[test]
    fn remove_choice_into_inner() {
        let trie = Trie::new_temp();
        let mut node = pmt_node! { @(trie)
            branch {
                0 => leaf { vec![0, 16] => vec![0x00] },
                1 => leaf { vec![0, 16] => vec![0x10] },
            }
        };

        let (node, value) = node
            .remove(trie.db.as_ref(), Nibbles::from_bytes(&[0x00]))
            .unwrap();

        assert!(matches!(node, Some(NodeRemoveResult::New(Node::Leaf(_)))));
        assert_eq!(value, Some(vec![0x00]));
    }

    #[test]
    fn remove_choice() {
        let trie = Trie::new_temp();
        let mut node = pmt_node! { @(trie)
            branch {
                0 => leaf { vec![0, 16] => vec![0x00] },
                1 => leaf { vec![0, 16] => vec![0x10] },
                2 => leaf { vec![0, 16] => vec![0x10] },
            }
        };

        let (node, value) = node
            .remove(trie.db.as_ref(), Nibbles::from_bytes(&[0x00]))
            .unwrap();

        assert!(matches!(node, Some(NodeRemoveResult::Mutated)));
        assert_eq!(value, Some(vec![0x00]));
    }

    #[test]
    fn remove_choice_into_value() {
        let trie = Trie::new_temp();
        let mut node = pmt_node! { @(trie)
            branch {
                0 => leaf { vec![0, 16] => vec![0x00] },
            } with_leaf { &[0x01] => vec![0xFF] }
        };

        let (node, value) = node
            .remove(trie.db.as_ref(), Nibbles::from_bytes(&[0x00]))
            .unwrap();

        assert!(matches!(node, Some(NodeRemoveResult::New(Node::Leaf(_)))));
        assert_eq!(value, Some(vec![0x00]));
    }

    #[test]
    fn remove_value_into_inner() {
        let trie = Trie::new_temp();
        let mut node = pmt_node! { @(trie)
            branch {
                0 => leaf { vec![0, 16] => vec![0x00] },
            } with_leaf { &[0x1] => vec![0xFF] }
        };

        let (node, value) = node
            .remove(trie.db.as_ref(), Nibbles::from_bytes(&[]))
            .unwrap();

        assert!(matches!(node, Some(NodeRemoveResult::New(Node::Leaf(_)))));
        assert_eq!(value, Some(vec![0xFF]));
    }

    #[test]
    fn remove_value() {
        let trie = Trie::new_temp();
        let mut node = pmt_node! { @(trie)
            branch {
                0 => leaf { vec![0, 16] => vec![0x00] },
                1 => leaf { vec![0, 16] => vec![0x10] },
            } with_leaf { &[0x1] => vec![0xFF] }
        };

        let (node, value) = node
            .remove(trie.db.as_ref(), Nibbles::from_bytes(&[]))
            .unwrap();

        assert!(matches!(node, Some(NodeRemoveResult::Mutated)));
        assert_eq!(value, Some(vec![0xFF]));
    }

    #[test]
    fn compute_hash_two_choices() {
        let node = pmt_node! { @(trie)
            branch {
                2 => leaf { vec![0, 16] => vec![0x20] },
                4 => leaf { vec![0, 16] => vec![0x40] },
            }
        };

        assert_eq!(
            node.compute_hash().as_ref(),
            &[
                0xD5, 0x80, 0x80, 0xC2, 0x30, 0x20, 0x80, 0xC2, 0x30, 0x40, 0x80, 0x80, 0x80, 0x80,
                0x80, 0x80, 0x80, 0x80, 0x80, 0x80, 0x80, 0x80,
            ],
        );
    }

    #[test]
    fn compute_hash_all_choices() {
        let node = pmt_node! { @(trie)
            branch {
                0x0 => leaf { vec![0, 16] => vec![0x00] },
                0x1 => leaf { vec![0, 16] => vec![0x10] },
                0x2 => leaf { vec![0, 16] => vec![0x20] },
                0x3 => leaf { vec![0, 16] => vec![0x30] },
                0x4 => leaf { vec![0, 16] => vec![0x40] },
                0x5 => leaf { vec![0, 16] => vec![0x50] },
                0x6 => leaf { vec![0, 16] => vec![0x60] },
                0x7 => leaf { vec![0, 16] => vec![0x70] },
                0x8 => leaf { vec![0, 16] => vec![0x80] },
                0x9 => leaf { vec![0, 16] => vec![0x90] },
                0xA => leaf { vec![0, 16] => vec![0xA0] },
                0xB => leaf { vec![0, 16] => vec![0xB0] },
                0xC => leaf { vec![0, 16] => vec![0xC0] },
                0xD => leaf { vec![0, 16] => vec![0xD0] },
                0xE => leaf { vec![0, 16] => vec![0xE0] },
                0xF => leaf { vec![0, 16] => vec![0xF0] },
            }
        };

        assert_eq!(
            node.compute_hash().as_ref(),
            &[
                0x0A, 0x3C, 0x06, 0x2D, 0x4A, 0xE3, 0x61, 0xEC, 0xC4, 0x82, 0x07, 0xB3, 0x2A, 0xDB,
                0x6A, 0x3A, 0x3F, 0x3E, 0x98, 0x33, 0xC8, 0x9C, 0x9A, 0x71, 0x66, 0x3F, 0x4E, 0xB5,
                0x61, 0x72, 0xD4, 0x9D,
            ],
        );
    }

    #[test]
    fn compute_hash_one_choice_with_value() {
        let node = pmt_node! { @(trie)
            branch {
                2 => leaf { vec![0, 16] => vec![0x20] },
                4 => leaf { vec![0, 16] => vec![0x40] },
            } with_leaf { &[0x1] => vec![0x1] }
        };

        assert_eq!(
            node.compute_hash().as_ref(),
            &[
                0xD5, 0x80, 0x80, 0xC2, 0x30, 0x20, 0x80, 0xC2, 0x30, 0x40, 0x80, 0x80, 0x80, 0x80,
                0x80, 0x80, 0x80, 0x80, 0x80, 0x80, 0x80, 0x01,
            ],
        );
    }

    #[test]
    fn compute_hash_all_choices_with_value() {
        let node = pmt_node! { @(trie)
            branch {
                0x0 => leaf { vec![0, 16] => vec![0x00] },
                0x1 => leaf { vec![0, 16] => vec![0x10] },
                0x2 => leaf { vec![0, 16] => vec![0x20] },
                0x3 => leaf { vec![0, 16] => vec![0x30] },
                0x4 => leaf { vec![0, 16] => vec![0x40] },
                0x5 => leaf { vec![0, 16] => vec![0x50] },
                0x6 => leaf { vec![0, 16] => vec![0x60] },
                0x7 => leaf { vec![0, 16] => vec![0x70] },
                0x8 => leaf { vec![0, 16] => vec![0x80] },
                0x9 => leaf { vec![0, 16] => vec![0x90] },
                0xA => leaf { vec![0, 16] => vec![0xA0] },
                0xB => leaf { vec![0, 16] => vec![0xB0] },
                0xC => leaf { vec![0, 16] => vec![0xC0] },
                0xD => leaf { vec![0, 16] => vec![0xD0] },
                0xE => leaf { vec![0, 16] => vec![0xE0] },
                0xF => leaf { vec![0, 16] => vec![0xF0] },
            } with_leaf { &[0x1] => vec![0x1] }
        };

        assert_eq!(
            node.compute_hash().as_ref(),
            &[
                0x2A, 0x85, 0x67, 0xC5, 0x63, 0x4A, 0x87, 0xBA, 0x19, 0x6F, 0x2C, 0x65, 0x15, 0x16,
                0x66, 0x37, 0xE0, 0x9A, 0x34, 0xE6, 0xC9, 0xB0, 0x4D, 0xA5, 0x6F, 0xC4, 0x70, 0x4E,
                0x38, 0x61, 0x7D, 0x8E
            ],
        );
    }

    #[test]
    fn symmetric_encoding_a() {
        let node: Node = pmt_node! { @(trie)
            branch {
                0 => leaf { vec![0,16] => vec![0x12, 0x34, 0x56, 0x78] },
                1 => leaf { vec![0,16] => vec![0x34, 0x56, 0x78, 0x9A] },
            }
        }
        .into();
        assert_eq!(Node::decode_raw(&node.encode_raw()).unwrap(), node)
    }

    #[test]
    fn symmetric_encoding_b() {
        let node: Node = pmt_node! { @(trie)
            branch {
                0 => leaf { vec![0, 16] => vec![0x00] },
                1 => leaf { vec![0, 16] => vec![0x10] },
                3 => extension { [0], branch {
                    0 => leaf { vec![16] => vec![0x01, 0x00] },
                    1 => leaf { vec![16] => vec![0x01, 0x01] },
                } },
            }
        }
        .into();
        assert_eq!(Node::decode_raw(&node.encode_raw()).unwrap(), node)
    }

    #[test]
    fn symmetric_encoding_c() {
        let node: Node = pmt_node! { @(trie)
            branch {
                0x0 => leaf { vec![0, 16] => vec![0x00] },
                0x1 => leaf { vec![0, 16] => vec![0x10] },
                0x2 => leaf { vec![0, 16] => vec![0x20] },
                0x3 => leaf { vec![0, 16] => vec![0x30] },
                0x4 => leaf { vec![0, 16] => vec![0x40] },
                0x5 => leaf { vec![0, 16] => vec![0x50] },
                0x6 => leaf { vec![0, 16] => vec![0x60] },
                0x7 => leaf { vec![0, 16] => vec![0x70] },
                0x8 => leaf { vec![0, 16] => vec![0x80] },
                0x9 => leaf { vec![0, 16] => vec![0x90] },
                0xA => leaf { vec![0, 16] => vec![0xA0] },
                0xB => leaf { vec![0, 16] => vec![0xB0] },
                0xC => leaf { vec![0, 16] => vec![0xC0] },
                0xD => leaf { vec![0, 16] => vec![0xD0] },
                0xE => leaf { vec![0, 16] => vec![0xE0] },
                0xF => leaf { vec![0, 16] => vec![0xF0] },
            } with_leaf { &[0x1] => vec![0x1] }
        }
        .into();
        assert_eq!(Node::decode_raw(&node.encode_raw()).unwrap(), node)
    }
}<|MERGE_RESOLUTION|>--- conflicted
+++ resolved
@@ -1,13 +1,10 @@
-<<<<<<< HEAD
 use ethrex_rlp::{
     constants::RLP_NULL,
     encode::{RLPEncode, encode_length},
 };
-=======
 use std::mem;
 
 use ethrex_rlp::structs::Encoder;
->>>>>>> fbbf492b
 
 use crate::{
     TrieDB, ValueRLP, error::TrieError, nibbles::Nibbles, node::NodeRemoveResult,
