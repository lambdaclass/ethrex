--- conflicted
+++ resolved
@@ -424,15 +424,9 @@
         let path = Nibbles::from_bytes(&[0x00]).offset(2);
         let value = vec![0x1];
 
-<<<<<<< HEAD
-        let new_node = node
-            .clone()
-            .insert(trie.db.as_ref(), path, value.clone().into())
-=======
         let mut new_node = node.clone();
         new_node
             .insert(trie.db.as_ref(), path.clone(), value.clone().into())
->>>>>>> 8122c2a5
             .unwrap();
 
         assert_eq!(new_node.choices, node.choices);
