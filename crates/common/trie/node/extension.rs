use ethrex_rlp::structs::Encoder;

use crate::ValueRLP;
use crate::nibbles::Nibbles;
use crate::node::NodeRemoveResult;
use crate::node_hash::NodeHash;
use crate::{
    TrieDB,
    error::{ExtensionNodeErrorData, InconsistentTreeError, TrieError},
};

use super::{BranchNode, Node, NodeRef, ValueOrHash};

/// Extension Node of an an Ethereum Compatible Patricia Merkle Trie
/// Contains the node's prefix and a its child node hash, doesn't store any value
#[derive(Debug, Clone, PartialEq)]
pub struct ExtensionNode {
    pub prefix: Nibbles,
    pub child: NodeRef,
}

impl ExtensionNode {
    /// Creates a new extension node given its child hash and prefix
    pub(crate) const fn new(prefix: Nibbles, child: NodeRef) -> Self {
        Self { prefix, child }
    }

    /// Retrieves a value from the subtrie originating from this node given its path
    pub fn get(&self, db: &dyn TrieDB, mut path: Nibbles) -> Result<Option<ValueRLP>, TrieError> {
        // If the path is prefixed by this node's prefix, delegate to its child.
        // Otherwise, no value is present.
        if path.skip_prefix(&self.prefix) {
            let child_node = self.child.get_node(db, path.current())?.ok_or_else(|| {
                TrieError::InconsistentTree(Box::new(
                    InconsistentTreeError::ExtensionNodeChildNotFound(ExtensionNodeErrorData {
                        node_hash: self.child.compute_hash().finalize(),
                        extension_node_hash: self.compute_hash().finalize(),
                        extension_node_prefix: self.prefix.clone(),
                        node_path: path.current(),
                    }),
                ))
            })?;

            child_node.get(db, path)
        } else {
            Ok(None)
        }
    }

    /// Inserts a value into the subtrie originating from this node and returns the new root of the subtrie.
    /// If the new root happens to be `self` (potentially mutated), returns None. Otherwise, returns Some(node).
    pub fn insert(
        &mut self,
        db: &dyn TrieDB,
        path: Nibbles,
        value: ValueOrHash,
    ) -> Result<Option<Node>, TrieError> {
        /* Possible flow paths:
            * Prefix fully matches path
            Extension { prefix, child } -> Extension { prefix , child' } (insert into child)
            * No match between path and prefix
            Extension { prefix, child } -> Branch { [ ] childValue } (insert into new branch node)
            Extension { prefix, child }  -> Branch { [ child ] None } (insert into new branch node)
            Extension { prefix, child }  -> Branch { [ Extension { prefix[1..], child } ] None } (insert into new branch node)
            * Prefix partially matches path
            Extension { prefix, child } -> Extension { prefix[..match], Extension { path[match..] child } } (insert into new extension node)
        */
        let match_index = path.count_prefix(&self.prefix);
        if match_index == self.prefix.len() {
            let path = path.offset(match_index);
            // Insert into child node
<<<<<<< HEAD
            self.child
                .get_node_mut(db, path.current())?
                .ok_or(TrieError::InconsistentTree)?
                .insert(db, path, value)?;
            self.child.clear_hash();
            Ok(None)
        } else if match_index == 0 {
            let mut new_node = if self.prefix.len() == 1 {
                self.child.clone()
=======
            let child_node = self.child.get_node(db, path.current())?.ok_or_else(|| {
                TrieError::InconsistentTree(Box::new(
                    InconsistentTreeError::ExtensionNodeChildNotFound(ExtensionNodeErrorData {
                        node_hash: self.child.compute_hash().finalize(),
                        extension_node_hash: self.compute_hash().finalize(),
                        extension_node_prefix: self.prefix.clone(),
                        node_path: path.current(),
                    }),
                ))
            })?;
            let new_child_node = child_node.insert(db, path, value)?;
            self.child = new_child_node.into();
            Ok(self.into())
        } else if match_index == 0 {
            let current_node_hash = self.compute_hash().finalize();
            let new_node = if self.prefix.len() == 1 {
                self.child
>>>>>>> 165782ce
            } else {
                Node::from(ExtensionNode::new(
                    self.prefix.offset(1),
                    self.child.clone(),
                ))
                .into()
            };
            let mut choices = BranchNode::EMPTY_CHOICES;
<<<<<<< HEAD
            let mut branch_node = if self.prefix.at(0) == 16 {
                match new_node.get_node_mut(db, path.current())? {
                    Some(Node::Leaf(leaf)) => {
                        BranchNode::new_with_value(choices, leaf.value.clone())
                    }
                    _ => return Err(TrieError::InconsistentTree),
=======
            let branch_node = if self.prefix.at(0) == 16 {
                match new_node.get_node(db, path.current())? {
                    Some(Node::Leaf(leaf)) => BranchNode::new_with_value(choices, leaf.value),
                    Some(_) => {
                        return Err(TrieError::InconsistentTree(Box::new(
                            InconsistentTreeError::ExtensionNodeChildDiffers(
                                ExtensionNodeErrorData {
                                    node_hash: new_node.compute_hash().finalize(),
                                    extension_node_hash: current_node_hash,
                                    extension_node_prefix: self.prefix,
                                    node_path: path.current(),
                                },
                            ),
                        )));
                    }
                    None => {
                        return Err(TrieError::InconsistentTree(Box::new(
                            InconsistentTreeError::ExtensionNodeChildNotFound(
                                ExtensionNodeErrorData {
                                    node_hash: new_node.compute_hash().finalize(),
                                    extension_node_hash: current_node_hash,
                                    extension_node_prefix: self.prefix,
                                    node_path: path.current(),
                                },
                            ),
                        )));
                    }
>>>>>>> 165782ce
                }
            } else {
                choices[self.prefix.at(0)] = new_node;
                BranchNode::new(choices)
            };
            branch_node.insert(db, path, value)?;
            Ok(Some(branch_node.into()))
        } else {
            let mut new_extension =
                ExtensionNode::new(self.prefix.offset(match_index), self.child.clone());
            let new_node = new_extension
                .insert(db, path.offset(match_index), value)?
                .unwrap_or(new_extension.into());
            self.prefix = self.prefix.slice(0, match_index);
            self.child = new_node.into();
            Ok(None)
        }
    }

    pub fn remove(
        &mut self,
        db: &dyn TrieDB,
        mut path: Nibbles,
    ) -> Result<(Option<NodeRemoveResult>, Option<ValueRLP>), TrieError> {
        /* Possible flow paths:
            Extension { prefix, child } -> Extension { prefix, child } (no removal)
            Extension { prefix, child } -> None (If child.remove = None)
            Extension { prefix, child } -> Extension { prefix, ChildBranch } (if child.remove = Branch)
            Extension { prefix, child } -> ChildExtension { SelfPrefix+ChildPrefix, ChildExtensionChild } (if child.remove = Extension)
            Extension { prefix, child } -> ChildLeaf (if child.remove = Leaf)
        */

        // Check if the value is part of the child subtrie according to the prefix
        if path.skip_prefix(&self.prefix) {
<<<<<<< HEAD
            let child_node = self
                .child
                .get_node_mut(db, path.current())?
                .ok_or(TrieError::InconsistentTree)?;
=======
            let child_node = self.child.get_node(db, path.current())?.ok_or_else(|| {
                TrieError::InconsistentTree(Box::new(
                    InconsistentTreeError::ExtensionNodeChildNotFound(ExtensionNodeErrorData {
                        node_hash: self.child.compute_hash().finalize(),
                        extension_node_hash: self.compute_hash().finalize(),
                        extension_node_prefix: self.prefix.clone(),
                        node_path: path.current(),
                    }),
                ))
            })?;
>>>>>>> 165782ce
            // Remove value from child subtrie
            let (empty_trie, old_value) = child_node.remove(db, path)?;
            // Restructure node based on removal
            let result = if empty_trie {
                Ok((None, old_value))
            } else {
                let node = match child_node {
                    // If it is a branch node set it as self's child
                    branch_node @ Node::Branch(_) => {
                        self.child = (*branch_node).clone().into();
                        NodeRemoveResult::Mutated
                    }
                    // If it is an extension replace self with it after updating its prefix
                    Node::Extension(extension_node) => {
                        let mut extension_node = extension_node.take();
                        let mut self_node = self.take();
                        self_node.prefix.extend(&extension_node.prefix);
                        extension_node.prefix = self_node.prefix;
                        NodeRemoveResult::New(extension_node.into())
                    }
                    // If it is a leaf node replace self with it
                    Node::Leaf(leaf_node) => {
                        let mut leaf_node = leaf_node.take();
                        let mut self_node = self.take();
                        self_node.prefix.extend(&leaf_node.partial);
                        leaf_node.partial = self_node.prefix;
                        NodeRemoveResult::New(leaf_node.into())
                    }
                };
                Ok((Some(node), old_value))
            };
            self.child.clear_hash();
            result
        } else {
            Ok((Some(NodeRemoveResult::Mutated), None))
        }
    }

    /// Computes the node's hash
    pub fn compute_hash(&self) -> NodeHash {
        NodeHash::from_encoded_raw(&self.encode_raw())
    }

    /// Encodes the node
    pub fn encode_raw(&self) -> Vec<u8> {
        let mut buf = vec![];
        let mut encoder = Encoder::new(&mut buf).encode_bytes(&self.prefix.encode_compact());
        encoder = self.child.compute_hash().encode(encoder);
        encoder.finish();
        buf
    }

    /// Traverses own subtrie until reaching the node containing `path`
    /// Appends all encoded nodes traversed to `node_path` (including self)
    /// Only nodes with encoded len over or equal to 32 bytes are included
    pub fn get_path(
        &self,
        db: &dyn TrieDB,
        mut path: Nibbles,
        node_path: &mut Vec<Vec<u8>>,
    ) -> Result<(), TrieError> {
        // Add self to node_path (if not inlined in parent)
        let encoded = self.encode_raw();
        if encoded.len() >= 32 {
            node_path.push(encoded);
        };
        // Continue to child
        if path.skip_prefix(&self.prefix) {
            let child_node = self.child.get_node(db, path.current())?.ok_or_else(|| {
                TrieError::InconsistentTree(Box::new(
                    InconsistentTreeError::ExtensionNodeChildNotFound(ExtensionNodeErrorData {
                        node_hash: self.child.clone().compute_hash().finalize(),
                        extension_node_hash: self.compute_hash().finalize(),
                        extension_node_prefix: self.prefix.clone(),
                        node_path: path.current(),
                    }),
                ))
            })?;
            child_node.get_path(db, path, node_path)?;
        }
        Ok(())
    }

    /// Creates a new node by emptying `self` prefix and cloning the child ref
    ///
    /// This is a way to "consume" the node when we just have a mutable reference to it
    pub fn take(&mut self) -> Self {
        ExtensionNode {
            prefix: self.prefix.take(),
            child: self.child.clone(),
        }
    }
}

#[cfg(test)]
mod test {
    use super::*;
    use crate::{Trie, node::LeafNode, pmt_node};

    #[test]
    fn new() {
        let node = ExtensionNode::new(Nibbles::default(), Default::default());

        assert_eq!(node.prefix.len(), 0);
        assert_eq!(node.child, Default::default());
    }

    #[test]
    fn get_some() {
        let trie = Trie::new_temp();
        let node = pmt_node! { @(trie)
            extension { [0], branch {
                0 => leaf { vec![16] => vec![0x12, 0x34, 0x56, 0x78] },
                1 => leaf { vec![16] => vec![0x34, 0x56, 0x78, 0x9A] },
            } }
        };

        assert_eq!(
            node.get(trie.db.as_ref(), Nibbles::from_bytes(&[0x00]))
                .unwrap(),
            Some(vec![0x12, 0x34, 0x56, 0x78]),
        );
        assert_eq!(
            node.get(trie.db.as_ref(), Nibbles::from_bytes(&[0x01]))
                .unwrap(),
            Some(vec![0x34, 0x56, 0x78, 0x9A]),
        );
    }

    #[test]
    fn get_none() {
        let trie = Trie::new_temp();
        let node = pmt_node! { @(trie)
            extension { [0], branch {
                0 => leaf { vec![16] => vec![0x12, 0x34, 0x56, 0x78] },
                1 => leaf { vec![16] => vec![0x34, 0x56, 0x78, 0x9A] },
            } }
        };

        assert_eq!(
            node.get(trie.db.as_ref(), Nibbles::from_bytes(&[0x02]))
                .unwrap(),
            None,
        );
    }

    #[test]
    fn insert_passthrough() {
        let trie = Trie::new_temp();
        let mut node = pmt_node! { @(trie)
            extension { [0], branch {
                0 => leaf { vec![16] => vec![0x12, 0x34, 0x56, 0x78] },
                1 => leaf { vec![16] => vec![0x34, 0x56, 0x78, 0x9A] },
            } }
        };

        let none = node
            .insert(
                trie.db.as_ref(),
                Nibbles::from_bytes(&[0x02]),
                Vec::new().into(),
            )
            .unwrap();
        assert!(none.is_none());

        assert_eq!(node.prefix.as_ref(), &[0]);
    }

    #[test]
    fn insert_branch() {
        let trie = Trie::new_temp();
        let mut node = pmt_node! { @(trie)
            extension { [0], branch {
                0 => leaf { vec![16] => vec![0x12, 0x34, 0x56, 0x78] },
                1 => leaf { vec![16] => vec![0x34, 0x56, 0x78, 0x9A] },
            } }
        };

        let node = node
            .insert(
                trie.db.as_ref(),
                Nibbles::from_bytes(&[0x10]),
                vec![0x20].into(),
            )
            .unwrap();
        let node = match node {
            Some(Node::Branch(x)) => x,
            _ => panic!("expected a branch node"),
        };
        assert_eq!(
            node.get(trie.db.as_ref(), Nibbles::from_bytes(&[0x10]))
                .unwrap(),
            Some(vec![0x20])
        );
    }

    #[test]
    fn insert_branch_extension() {
        let trie = Trie::new_temp();
        let mut node = pmt_node! { @(trie)
            extension { [0, 0], branch {
                0 => leaf { vec![16] => vec![0x12, 0x34, 0x56, 0x78] },
                1 => leaf { vec![16]=> vec![0x34, 0x56, 0x78, 0x9A] },
            } }
        };

        let node = node
            .insert(
                trie.db.as_ref(),
                Nibbles::from_bytes(&[0x10]),
                vec![0x20].into(),
            )
            .unwrap();
        let node = match node {
            Some(Node::Branch(x)) => x,
            _ => panic!("expected a branch node"),
        };
        assert_eq!(
            node.get(trie.db.as_ref(), Nibbles::from_bytes(&[0x10]))
                .unwrap(),
            Some(vec![0x20])
        );
    }

    #[test]
    fn insert_extension_branch() {
        let trie = Trie::new_temp();
        let mut node = pmt_node! { @(trie)
            extension { [0, 0], branch {
                0 => leaf { vec![16] => vec![0x12, 0x34, 0x56, 0x78] },
                1 => leaf { vec![16] => vec![0x34, 0x56, 0x78, 0x9A] },
            } }
        };

        let path = Nibbles::from_bytes(&[0x01]);
        let value = vec![0x02];

        let none = node
            .insert(trie.db.as_ref(), path.clone(), value.clone().into())
            .unwrap();

        assert!(none.is_none());
        assert_eq!(node.get(trie.db.as_ref(), path).unwrap(), Some(value));
    }

    #[test]
    fn insert_extension_branch_extension() {
        let trie = Trie::new_temp();
        let mut node = pmt_node! { @(trie)
            extension { [0, 0], branch {
                0 => leaf { vec![16] => vec![0x12, 0x34, 0x56, 0x78] },
                1 => leaf { vec![16] => vec![0x34, 0x56, 0x78, 0x9A] },
            } }
        };

        let path = Nibbles::from_bytes(&[0x01]);
        let value = vec![0x04];

        let none = node
            .insert(trie.db.as_ref(), path.clone(), value.clone().into())
            .unwrap();

        assert!(none.is_none());
        assert_eq!(node.get(trie.db.as_ref(), path).unwrap(), Some(value));
    }

    #[test]
    fn remove_none() {
        let trie = Trie::new_temp();
        let mut node = pmt_node! { @(trie)
            extension { [0], branch {
                0 => leaf { vec![16] => vec![0x00] },
                1 => leaf { vec![16] => vec![0x01] },
            } }
        };

        let (node, value) = node
            .remove(trie.db.as_ref(), Nibbles::from_bytes(&[0x02]))
            .unwrap();

        assert!(matches!(node, Some(NodeRemoveResult::Mutated)));
        assert_eq!(value, None);
    }

    #[test]
    fn remove_into_leaf() {
        let trie = Trie::new_temp();
        let mut node = pmt_node! { @(trie)
            extension { [0], branch {
                0 => leaf { vec![16] => vec![0x00] },
                1 => leaf { vec![16] => vec![0x01] },
            } }
        };

        let (node, value) = node
            .remove(trie.db.as_ref(), Nibbles::from_bytes(&[0x01]))
            .unwrap();

        assert!(matches!(node, Some(NodeRemoveResult::New(Node::Leaf(_)))));
        assert_eq!(value, Some(vec![0x01]));
    }

    #[test]
    fn remove_into_extension() {
        let trie = Trie::new_temp();
        let mut node = pmt_node! { @(trie)
            extension { [0], branch {
                0 => leaf { vec![16] => vec![0x00] },
                1 => extension { [0], branch {
                    0 => leaf { vec![16] => vec![0x01, 0x00] },
                    1 => leaf { vec![16] => vec![0x01, 0x01] },
                } },
            } }
        };

        let (node, value) = node
            .remove(trie.db.as_ref(), Nibbles::from_bytes(&[0x00]))
            .unwrap();

        assert!(matches!(
            node,
            Some(NodeRemoveResult::New(Node::Extension(_)))
        ));
        assert_eq!(value, Some(vec![0x00]));
    }

    #[test]
    fn compute_hash() {
        /*
        Extension {
            [0, 0]
            Branch { [
               0: Leaf { [0, 16], [0x12, 0x34] }
               1: Leaf { [0, 16], [0x56, 0x78] }
            }
        }
        */
        let leaf_node_a = LeafNode::new(Nibbles::from_hex(vec![0, 16]), vec![0x12, 0x34]);
        let leaf_node_b = LeafNode::new(Nibbles::from_hex(vec![0, 16]), vec![0x56, 0x78]);
        let mut choices = BranchNode::EMPTY_CHOICES;
        choices[0] = leaf_node_a.compute_hash().into();
        choices[1] = leaf_node_b.compute_hash().into();
        let branch_node = BranchNode::new(choices);
        let node = ExtensionNode::new(
            Nibbles::from_hex(vec![0, 0]),
            branch_node.compute_hash().into(),
        );

        assert_eq!(
            node.compute_hash().as_ref(),
            &[
                0xDD, 0x82, 0x00, 0x00, 0xD9, 0xC4, 0x30, 0x82, 0x12, 0x34, 0xC4, 0x30, 0x82, 0x56,
                0x78, 0x80, 0x80, 0x80, 0x80, 0x80, 0x80, 0x80, 0x80, 0x80, 0x80, 0x80, 0x80, 0x80,
                0x80, 0x80,
            ],
        );
    }

    #[test]
    fn compute_hash_long() {
        /*
        Extension {
            [0, 0]
            Branch { [
                0: Leaf { [0, 16], [0x12, 0x34, 0x56, 0x78, 0x9A] }
                1: Leaf { [0, 16], [0x34, 0x56, 0x78, 0x9A, 0xBC] }
            }
        }
        */
        let leaf_node_a = LeafNode::new(
            Nibbles::from_hex(vec![0, 16]),
            vec![0x12, 0x34, 0x56, 0x78, 0x9A],
        );
        let leaf_node_b = LeafNode::new(
            Nibbles::from_hex(vec![0, 16]),
            vec![0x34, 0x56, 0x78, 0x9A, 0xBC],
        );
        let mut choices = BranchNode::EMPTY_CHOICES;
        choices[0] = leaf_node_a.compute_hash().into();
        choices[1] = leaf_node_b.compute_hash().into();
        let branch_node = BranchNode::new(choices);
        let node = ExtensionNode::new(
            Nibbles::from_hex(vec![0, 0]),
            branch_node.compute_hash().into(),
        );

        assert_eq!(
            node.compute_hash().as_ref(),
            &[
                0xFA, 0xBA, 0x42, 0x79, 0xB3, 0x9B, 0xCD, 0xEB, 0x7C, 0x53, 0x0F, 0xD7, 0x6E, 0x5A,
                0xA3, 0x48, 0xD3, 0x30, 0x76, 0x26, 0x14, 0x84, 0x55, 0xA0, 0xAE, 0xFE, 0x0F, 0x52,
                0x89, 0x5F, 0x36, 0x06,
            ],
        );
    }

    #[test]
    fn symmetric_encoding_a() {
        let node: Node = pmt_node! { @(trie)
            extension { [0], branch {
                0 => leaf { vec![16] => vec![0x12, 0x34, 0x56, 0x78] },
                1 => leaf { vec![16] => vec![0x34, 0x56, 0x78, 0x9A] },
            } }
        }
        .into();
        assert_eq!(Node::decode_raw(&node.encode_raw()).unwrap(), node)
    }

    #[test]
    fn symmetric_encoding_b() {
        let node: Node = pmt_node! { @(trie)
            extension { [0], branch {
                0 => leaf { vec![16] => vec![0x00] },
                1 => extension { [0], branch {
                    0 => leaf { vec![16] => vec![0x01, 0x00] },
                    1 => leaf { vec![16] => vec![0x01, 0x01] },
                } },
            } }
        }
        .into();

        assert_eq!(Node::decode_raw(&node.encode_raw()).unwrap(), node)
    }

    #[test]
    fn symmetric_encoding_c() {
        let node: Node = pmt_node! { @(trie)
            extension { [0], branch {
                0 => leaf { vec![16] => vec![0x00] },
                1 => extension { [0], branch {
                    0 => leaf { vec![16] => vec![0x01, 0x00] },
                    1 => leaf { vec![16] => vec![0x01, 0x01] },
                    2 => leaf { vec![16] => vec![0x01, 0x00] },
                    3 => leaf { vec![16] => vec![0x03, 0x01] },
                    4 => leaf { vec![16] => vec![0x04, 0x00] },
                    5 => leaf { vec![16] => vec![0x05, 0x01] },
                    6 => leaf { vec![16] => vec![0x06, 0x00] },
                    7 => leaf { vec![16] => vec![0x07, 0x01] },
                    8 => leaf { vec![16] => vec![0x08, 0x00] },
                    9 => leaf { vec![16] => vec![0x09, 0x01] },
                    10 => leaf { vec![16] => vec![0x10, 0x00] },
                    11 => leaf { vec![16] => vec![0x11, 0x01] },
                } },
            } }
        }
        .into();
        assert_eq!(Node::decode_raw(&node.encode_raw()).unwrap(), node)
    }
}<|MERGE_RESOLUTION|>--- conflicted
+++ resolved
@@ -69,35 +69,22 @@
         if match_index == self.prefix.len() {
             let path = path.offset(match_index);
             // Insert into child node
-<<<<<<< HEAD
-            self.child
-                .get_node_mut(db, path.current())?
-                .ok_or(TrieError::InconsistentTree)?
-                .insert(db, path, value)?;
-            self.child.clear_hash();
-            Ok(None)
-        } else if match_index == 0 {
-            let mut new_node = if self.prefix.len() == 1 {
-                self.child.clone()
-=======
-            let child_node = self.child.get_node(db, path.current())?.ok_or_else(|| {
-                TrieError::InconsistentTree(Box::new(
+            let Some(child_node) = self.child.get_node_mut(db, path.current())? else {
+                return Err(TrieError::InconsistentTree(Box::new(
                     InconsistentTreeError::ExtensionNodeChildNotFound(ExtensionNodeErrorData {
                         node_hash: self.child.compute_hash().finalize(),
                         extension_node_hash: self.compute_hash().finalize(),
                         extension_node_prefix: self.prefix.clone(),
                         node_path: path.current(),
                     }),
-                ))
-            })?;
-            let new_child_node = child_node.insert(db, path, value)?;
-            self.child = new_child_node.into();
-            Ok(self.into())
+                )));
+            };
+            child_node.insert(db, path, value)?;
+            self.child.clear_hash();
+            Ok(None)
         } else if match_index == 0 {
-            let current_node_hash = self.compute_hash().finalize();
-            let new_node = if self.prefix.len() == 1 {
-                self.child
->>>>>>> 165782ce
+            let mut new_node = if self.prefix.len() == 1 {
+                self.child.clone()
             } else {
                 Node::from(ExtensionNode::new(
                     self.prefix.offset(1),
@@ -106,24 +93,18 @@
                 .into()
             };
             let mut choices = BranchNode::EMPTY_CHOICES;
-<<<<<<< HEAD
             let mut branch_node = if self.prefix.at(0) == 16 {
                 match new_node.get_node_mut(db, path.current())? {
                     Some(Node::Leaf(leaf)) => {
                         BranchNode::new_with_value(choices, leaf.value.clone())
                     }
-                    _ => return Err(TrieError::InconsistentTree),
-=======
-            let branch_node = if self.prefix.at(0) == 16 {
-                match new_node.get_node(db, path.current())? {
-                    Some(Node::Leaf(leaf)) => BranchNode::new_with_value(choices, leaf.value),
                     Some(_) => {
                         return Err(TrieError::InconsistentTree(Box::new(
                             InconsistentTreeError::ExtensionNodeChildDiffers(
                                 ExtensionNodeErrorData {
                                     node_hash: new_node.compute_hash().finalize(),
-                                    extension_node_hash: current_node_hash,
-                                    extension_node_prefix: self.prefix,
+                                    extension_node_hash: self.compute_hash().finalize(),
+                                    extension_node_prefix: self.prefix.clone(),
                                     node_path: path.current(),
                                 },
                             ),
@@ -134,14 +115,13 @@
                             InconsistentTreeError::ExtensionNodeChildNotFound(
                                 ExtensionNodeErrorData {
                                     node_hash: new_node.compute_hash().finalize(),
-                                    extension_node_hash: current_node_hash,
-                                    extension_node_prefix: self.prefix,
+                                    extension_node_hash: self.compute_hash().finalize(),
+                                    extension_node_prefix: self.prefix.clone(),
                                     node_path: path.current(),
                                 },
                             ),
                         )));
                     }
->>>>>>> 165782ce
                 }
             } else {
                 choices[self.prefix.at(0)] = new_node;
@@ -176,23 +156,16 @@
 
         // Check if the value is part of the child subtrie according to the prefix
         if path.skip_prefix(&self.prefix) {
-<<<<<<< HEAD
-            let child_node = self
-                .child
-                .get_node_mut(db, path.current())?
-                .ok_or(TrieError::InconsistentTree)?;
-=======
-            let child_node = self.child.get_node(db, path.current())?.ok_or_else(|| {
-                TrieError::InconsistentTree(Box::new(
+            let Some(child_node) = self.child.get_node_mut(db, path.current())? else {
+                return Err(TrieError::InconsistentTree(Box::new(
                     InconsistentTreeError::ExtensionNodeChildNotFound(ExtensionNodeErrorData {
                         node_hash: self.child.compute_hash().finalize(),
                         extension_node_hash: self.compute_hash().finalize(),
                         extension_node_prefix: self.prefix.clone(),
                         node_path: path.current(),
                     }),
-                ))
-            })?;
->>>>>>> 165782ce
+                )));
+            };
             // Remove value from child subtrie
             let (empty_trie, old_value) = child_node.remove(db, path)?;
             // Restructure node based on removal
