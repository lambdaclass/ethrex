use ethrex_rlp::structs::Encoder;

use crate::ValueRLP;
use crate::nibbles::Nibbles;
use crate::node::NodeRemoveResult;
use crate::node_hash::NodeHash;
use crate::{TrieDB, error::TrieError};

use super::{BranchNode, Node, NodeRef, ValueOrHash};

/// Extension Node of an an Ethereum Compatible Patricia Merkle Trie
/// Contains the node's prefix and a its child node hash, doesn't store any value
#[derive(Debug, Clone, PartialEq)]
pub struct ExtensionNode {
    pub prefix: Nibbles,
    pub child: NodeRef,
}

impl ExtensionNode {
    /// Creates a new extension node given its child hash and prefix
    pub(crate) const fn new(prefix: Nibbles, child: NodeRef) -> Self {
        Self { prefix, child }
    }

    /// Retrieves a value from the subtrie originating from this node given its path
    pub fn get(&self, db: &dyn TrieDB, mut path: Nibbles) -> Result<Option<ValueRLP>, TrieError> {
        // If the path is prefixed by this node's prefix, delegate to its child.
        // Otherwise, no value is present.
        if path.skip_prefix(&self.prefix) {
            let child_node = self
                .child
                .get_node(db, path.current())?
                .ok_or(TrieError::InconsistentTree)?;

            child_node.get(db, path)
        } else {
            Ok(None)
        }
    }

    /// Inserts a value into the subtrie originating from this node and returns the new root of the subtrie.
    /// If the new root happens to be `self` (potentially mutated), returns None. Otherwise, returns Some(node).
    pub fn insert(
        &mut self,
        db: &dyn TrieDB,
        path: Nibbles,
        value: ValueOrHash,
    ) -> Result<Option<Node>, TrieError> {
        /* Possible flow paths:
            * Prefix fully matches path
            Extension { prefix, child } -> Extension { prefix , child' } (insert into child)
            * No match between path and prefix
            Extension { prefix, child } -> Branch { [ ] childValue } (insert into new branch node)
            Extension { prefix, child }  -> Branch { [ child ] None } (insert into new branch node)
            Extension { prefix, child }  -> Branch { [ Extension { prefix[1..], child } ] None } (insert into new branch node)
            * Prefix partially matches path
            Extension { prefix, child } -> Extension { prefix[..match], Extension { path[match..] child } } (insert into new extension node)
        */
        let match_index = path.count_prefix(&self.prefix);
        if match_index == self.prefix.len() {
            let path = path.offset(match_index);
            // Insert into child node
<<<<<<< HEAD
            self.child
                .get_node_mut(db)?
                .ok_or(TrieError::InconsistentTree)?
                .insert(db, path.offset(match_index), value)?;
            self.child.clear_hash();
            Ok(None)
=======
            let child_node = self
                .child
                .get_node(db, path.current())?
                .ok_or(TrieError::InconsistentTree)?;
            let new_child_node = child_node.insert(db, path, value)?;
            self.child = new_child_node.into();
            Ok(self.into())
>>>>>>> 6b6abd77
        } else if match_index == 0 {
            let mut new_node = if self.prefix.len() == 1 {
                self.child.clone()
            } else {
                Node::from(ExtensionNode::new(
                    self.prefix.offset(1),
                    self.child.clone(),
                ))
                .into()
            };
            let mut choices = BranchNode::EMPTY_CHOICES;
<<<<<<< HEAD
            let mut branch_node = if self.prefix.at(0) == 16 {
                match new_node.get_node_mut(db)? {
                    Some(Node::Leaf(leaf)) => {
                        BranchNode::new_with_value(choices, leaf.value.clone())
                    }
=======
            let branch_node = if self.prefix.at(0) == 16 {
                match new_node.get_node(db, path.current())? {
                    Some(Node::Leaf(leaf)) => BranchNode::new_with_value(choices, leaf.value),
>>>>>>> 6b6abd77
                    _ => return Err(TrieError::InconsistentTree),
                }
            } else {
                choices[self.prefix.at(0)] = new_node;
                BranchNode::new(choices)
            };
            branch_node.insert(db, path, value)?;
            Ok(Some(branch_node.into()))
        } else {
            let mut new_extension =
                ExtensionNode::new(self.prefix.offset(match_index), self.child.clone());
            let new_node = new_extension
                .insert(db, path.offset(match_index), value)?
                .unwrap_or(new_extension.into());
            self.prefix = self.prefix.slice(0, match_index);
            self.child = new_node.into();
            Ok(None)
        }
    }

    pub fn remove(
        &mut self,
        db: &dyn TrieDB,
        mut path: Nibbles,
    ) -> Result<(Option<NodeRemoveResult>, Option<ValueRLP>), TrieError> {
        /* Possible flow paths:
            Extension { prefix, child } -> Extension { prefix, child } (no removal)
            Extension { prefix, child } -> None (If child.remove = None)
            Extension { prefix, child } -> Extension { prefix, ChildBranch } (if child.remove = Branch)
            Extension { prefix, child } -> ChildExtension { SelfPrefix+ChildPrefix, ChildExtensionChild } (if child.remove = Extension)
            Extension { prefix, child } -> ChildLeaf (if child.remove = Leaf)
        */

        // Check if the value is part of the child subtrie according to the prefix
        if path.skip_prefix(&self.prefix) {
            let child_node = self
                .child
<<<<<<< HEAD
                .get_node_mut(db)?
=======
                .get_node(db, path.current())?
>>>>>>> 6b6abd77
                .ok_or(TrieError::InconsistentTree)?;
            // Remove value from child subtrie
            let (empty_trie, old_value) = child_node.remove(db, path)?;
            // Restructure node based on removal
            let result = if empty_trie {
                Ok((None, old_value))
            } else {
                let node = match child_node {
                    // If it is a branch node set it as self's child
                    branch_node @ Node::Branch(_) => {
                        self.child = (*branch_node).clone().into();
                        NodeRemoveResult::Mutated
                    }
                    // If it is an extension replace self with it after updating its prefix
                    Node::Extension(extension_node) => {
                        let mut extension_node = extension_node.take();
                        let mut self_node = self.take();
                        self_node.prefix.extend(&extension_node.prefix);
                        extension_node.prefix = self_node.prefix;
                        NodeRemoveResult::New(extension_node.into())
                    }
                    // If it is a leaf node replace self with it
                    Node::Leaf(leaf_node) => {
                        let mut leaf_node = leaf_node.take();
                        let mut self_node = self.take();
                        self_node.prefix.extend(&leaf_node.partial);
                        leaf_node.partial = self_node.prefix;
                        NodeRemoveResult::New(leaf_node.into())
                    }
                };
                Ok((Some(node), old_value))
            };
            self.child.clear_hash();
            result
        } else {
            Ok((Some(NodeRemoveResult::Mutated), None))
        }
    }

    /// Computes the node's hash
    pub fn compute_hash(&self) -> NodeHash {
        NodeHash::from_encoded_raw(&self.encode_raw())
    }

    /// Encodes the node
    pub fn encode_raw(&self) -> Vec<u8> {
        let mut buf = vec![];
        let mut encoder = Encoder::new(&mut buf).encode_bytes(&self.prefix.encode_compact());
        encoder = self.child.compute_hash().encode(encoder);
        encoder.finish();
        buf
    }

    /// Traverses own subtrie until reaching the node containing `path`
    /// Appends all encoded nodes traversed to `node_path` (including self)
    /// Only nodes with encoded len over or equal to 32 bytes are included
    pub fn get_path(
        &self,
        db: &dyn TrieDB,
        mut path: Nibbles,
        node_path: &mut Vec<Vec<u8>>,
    ) -> Result<(), TrieError> {
        // Add self to node_path (if not inlined in parent)
        let encoded = self.encode_raw();
        if encoded.len() >= 32 {
            node_path.push(encoded);
        };
        // Continue to child
        if path.skip_prefix(&self.prefix) {
            let child_node = self
                .child
                .get_node(db, path.current())?
                .ok_or(TrieError::InconsistentTree)?;
            child_node.get_path(db, path, node_path)?;
        }
        Ok(())
    }

    /// Creates a new node by emptying `self` prefix and cloning the child ref
    ///
    /// This is a way to "consume" the node when we just have a mutable reference to it
    pub fn take(&mut self) -> Self {
        ExtensionNode {
            prefix: self.prefix.take(),
            child: self.child.clone(),
        }
    }
}

#[cfg(test)]
mod test {
    use super::*;
    use crate::{Trie, node::LeafNode, pmt_node};

    #[test]
    fn new() {
        let node = ExtensionNode::new(Nibbles::default(), Default::default());

        assert_eq!(node.prefix.len(), 0);
        assert_eq!(node.child, Default::default());
    }

    #[test]
    fn get_some() {
        let trie = Trie::new_temp();
        let node = pmt_node! { @(trie)
            extension { [0], branch {
                0 => leaf { vec![16] => vec![0x12, 0x34, 0x56, 0x78] },
                1 => leaf { vec![16] => vec![0x34, 0x56, 0x78, 0x9A] },
            } }
        };

        assert_eq!(
            node.get(trie.db.as_ref(), Nibbles::from_bytes(&[0x00]))
                .unwrap(),
            Some(vec![0x12, 0x34, 0x56, 0x78]),
        );
        assert_eq!(
            node.get(trie.db.as_ref(), Nibbles::from_bytes(&[0x01]))
                .unwrap(),
            Some(vec![0x34, 0x56, 0x78, 0x9A]),
        );
    }

    #[test]
    fn get_none() {
        let trie = Trie::new_temp();
        let node = pmt_node! { @(trie)
            extension { [0], branch {
                0 => leaf { vec![16] => vec![0x12, 0x34, 0x56, 0x78] },
                1 => leaf { vec![16] => vec![0x34, 0x56, 0x78, 0x9A] },
            } }
        };

        assert_eq!(
            node.get(trie.db.as_ref(), Nibbles::from_bytes(&[0x02]))
                .unwrap(),
            None,
        );
    }

    #[test]
    fn insert_passthrough() {
        let trie = Trie::new_temp();
        let mut node = pmt_node! { @(trie)
            extension { [0], branch {
                0 => leaf { vec![16] => vec![0x12, 0x34, 0x56, 0x78] },
                1 => leaf { vec![16] => vec![0x34, 0x56, 0x78, 0x9A] },
            } }
        };

        let none = node
            .insert(
                trie.db.as_ref(),
                Nibbles::from_bytes(&[0x02]),
                Vec::new().into(),
            )
            .unwrap();
        assert!(none.is_none());

        assert_eq!(node.prefix.as_ref(), &[0]);
    }

    #[test]
    fn insert_branch() {
        let trie = Trie::new_temp();
        let mut node = pmt_node! { @(trie)
            extension { [0], branch {
                0 => leaf { vec![16] => vec![0x12, 0x34, 0x56, 0x78] },
                1 => leaf { vec![16] => vec![0x34, 0x56, 0x78, 0x9A] },
            } }
        };

        let node = node
            .insert(
                trie.db.as_ref(),
                Nibbles::from_bytes(&[0x10]),
                vec![0x20].into(),
            )
            .unwrap();
        let node = match node {
            Some(Node::Branch(x)) => x,
            _ => panic!("expected a branch node"),
        };
        assert_eq!(
            node.get(trie.db.as_ref(), Nibbles::from_bytes(&[0x10]))
                .unwrap(),
            Some(vec![0x20])
        );
    }

    #[test]
    fn insert_branch_extension() {
        let trie = Trie::new_temp();
        let mut node = pmt_node! { @(trie)
            extension { [0, 0], branch {
                0 => leaf { vec![16] => vec![0x12, 0x34, 0x56, 0x78] },
                1 => leaf { vec![16]=> vec![0x34, 0x56, 0x78, 0x9A] },
            } }
        };

        let node = node
            .insert(
                trie.db.as_ref(),
                Nibbles::from_bytes(&[0x10]),
                vec![0x20].into(),
            )
            .unwrap();
        let node = match node {
            Some(Node::Branch(x)) => x,
            _ => panic!("expected a branch node"),
        };
        assert_eq!(
            node.get(trie.db.as_ref(), Nibbles::from_bytes(&[0x10]))
                .unwrap(),
            Some(vec![0x20])
        );
    }

    #[test]
    fn insert_extension_branch() {
        let trie = Trie::new_temp();
        let mut node = pmt_node! { @(trie)
            extension { [0, 0], branch {
                0 => leaf { vec![16] => vec![0x12, 0x34, 0x56, 0x78] },
                1 => leaf { vec![16] => vec![0x34, 0x56, 0x78, 0x9A] },
            } }
        };

        let path = Nibbles::from_bytes(&[0x01]);
        let value = vec![0x02];

        let none = node
            .insert(trie.db.as_ref(), path.clone(), value.clone().into())
            .unwrap();

        assert!(none.is_none());
        assert_eq!(node.get(trie.db.as_ref(), path).unwrap(), Some(value));
    }

    #[test]
    fn insert_extension_branch_extension() {
        let trie = Trie::new_temp();
        let mut node = pmt_node! { @(trie)
            extension { [0, 0], branch {
                0 => leaf { vec![16] => vec![0x12, 0x34, 0x56, 0x78] },
                1 => leaf { vec![16] => vec![0x34, 0x56, 0x78, 0x9A] },
            } }
        };

        let path = Nibbles::from_bytes(&[0x01]);
        let value = vec![0x04];

        let none = node
            .insert(trie.db.as_ref(), path.clone(), value.clone().into())
            .unwrap();

        assert!(none.is_none());
        assert_eq!(node.get(trie.db.as_ref(), path).unwrap(), Some(value));
    }

    #[test]
    fn remove_none() {
        let trie = Trie::new_temp();
        let mut node = pmt_node! { @(trie)
            extension { [0], branch {
                0 => leaf { vec![16] => vec![0x00] },
                1 => leaf { vec![16] => vec![0x01] },
            } }
        };

        let (node, value) = node
            .remove(trie.db.as_ref(), Nibbles::from_bytes(&[0x02]))
            .unwrap();

        assert!(matches!(node, Some(NodeRemoveResult::Mutated)));
        assert_eq!(value, None);
    }

    #[test]
    fn remove_into_leaf() {
        let trie = Trie::new_temp();
        let mut node = pmt_node! { @(trie)
            extension { [0], branch {
                0 => leaf { vec![16] => vec![0x00] },
                1 => leaf { vec![16] => vec![0x01] },
            } }
        };

        let (node, value) = node
            .remove(trie.db.as_ref(), Nibbles::from_bytes(&[0x01]))
            .unwrap();

        assert!(matches!(node, Some(NodeRemoveResult::New(Node::Leaf(_)))));
        assert_eq!(value, Some(vec![0x01]));
    }

    #[test]
    fn remove_into_extension() {
        let trie = Trie::new_temp();
        let mut node = pmt_node! { @(trie)
            extension { [0], branch {
                0 => leaf { vec![16] => vec![0x00] },
                1 => extension { [0], branch {
                    0 => leaf { vec![16] => vec![0x01, 0x00] },
                    1 => leaf { vec![16] => vec![0x01, 0x01] },
                } },
            } }
        };

        let (node, value) = node
            .remove(trie.db.as_ref(), Nibbles::from_bytes(&[0x00]))
            .unwrap();

        assert!(matches!(
            node,
            Some(NodeRemoveResult::New(Node::Extension(_)))
        ));
        assert_eq!(value, Some(vec![0x00]));
    }

    #[test]
    fn compute_hash() {
        /*
        Extension {
            [0, 0]
            Branch { [
               0: Leaf { [0, 16], [0x12, 0x34] }
               1: Leaf { [0, 16], [0x56, 0x78] }
            }
        }
        */
        let leaf_node_a = LeafNode::new(Nibbles::from_hex(vec![0, 16]), vec![0x12, 0x34]);
        let leaf_node_b = LeafNode::new(Nibbles::from_hex(vec![0, 16]), vec![0x56, 0x78]);
        let mut choices = BranchNode::EMPTY_CHOICES;
        choices[0] = leaf_node_a.compute_hash().into();
        choices[1] = leaf_node_b.compute_hash().into();
        let branch_node = BranchNode::new(choices);
        let node = ExtensionNode::new(
            Nibbles::from_hex(vec![0, 0]),
            branch_node.compute_hash().into(),
        );

        assert_eq!(
            node.compute_hash().as_ref(),
            &[
                0xDD, 0x82, 0x00, 0x00, 0xD9, 0xC4, 0x30, 0x82, 0x12, 0x34, 0xC4, 0x30, 0x82, 0x56,
                0x78, 0x80, 0x80, 0x80, 0x80, 0x80, 0x80, 0x80, 0x80, 0x80, 0x80, 0x80, 0x80, 0x80,
                0x80, 0x80,
            ],
        );
    }

    #[test]
    fn compute_hash_long() {
        /*
        Extension {
            [0, 0]
            Branch { [
                0: Leaf { [0, 16], [0x12, 0x34, 0x56, 0x78, 0x9A] }
                1: Leaf { [0, 16], [0x34, 0x56, 0x78, 0x9A, 0xBC] }
            }
        }
        */
        let leaf_node_a = LeafNode::new(
            Nibbles::from_hex(vec![0, 16]),
            vec![0x12, 0x34, 0x56, 0x78, 0x9A],
        );
        let leaf_node_b = LeafNode::new(
            Nibbles::from_hex(vec![0, 16]),
            vec![0x34, 0x56, 0x78, 0x9A, 0xBC],
        );
        let mut choices = BranchNode::EMPTY_CHOICES;
        choices[0] = leaf_node_a.compute_hash().into();
        choices[1] = leaf_node_b.compute_hash().into();
        let branch_node = BranchNode::new(choices);
        let node = ExtensionNode::new(
            Nibbles::from_hex(vec![0, 0]),
            branch_node.compute_hash().into(),
        );

        assert_eq!(
            node.compute_hash().as_ref(),
            &[
                0xFA, 0xBA, 0x42, 0x79, 0xB3, 0x9B, 0xCD, 0xEB, 0x7C, 0x53, 0x0F, 0xD7, 0x6E, 0x5A,
                0xA3, 0x48, 0xD3, 0x30, 0x76, 0x26, 0x14, 0x84, 0x55, 0xA0, 0xAE, 0xFE, 0x0F, 0x52,
                0x89, 0x5F, 0x36, 0x06,
            ],
        );
    }

    #[test]
    fn symmetric_encoding_a() {
        let node: Node = pmt_node! { @(trie)
            extension { [0], branch {
                0 => leaf { vec![16] => vec![0x12, 0x34, 0x56, 0x78] },
                1 => leaf { vec![16] => vec![0x34, 0x56, 0x78, 0x9A] },
            } }
        }
        .into();
        assert_eq!(Node::decode_raw(&node.encode_raw()).unwrap(), node)
    }

    #[test]
    fn symmetric_encoding_b() {
        let node: Node = pmt_node! { @(trie)
            extension { [0], branch {
                0 => leaf { vec![16] => vec![0x00] },
                1 => extension { [0], branch {
                    0 => leaf { vec![16] => vec![0x01, 0x00] },
                    1 => leaf { vec![16] => vec![0x01, 0x01] },
                } },
            } }
        }
        .into();

        assert_eq!(Node::decode_raw(&node.encode_raw()).unwrap(), node)
    }

    #[test]
    fn symmetric_encoding_c() {
        let node: Node = pmt_node! { @(trie)
            extension { [0], branch {
                0 => leaf { vec![16] => vec![0x00] },
                1 => extension { [0], branch {
                    0 => leaf { vec![16] => vec![0x01, 0x00] },
                    1 => leaf { vec![16] => vec![0x01, 0x01] },
                    2 => leaf { vec![16] => vec![0x01, 0x00] },
                    3 => leaf { vec![16] => vec![0x03, 0x01] },
                    4 => leaf { vec![16] => vec![0x04, 0x00] },
                    5 => leaf { vec![16] => vec![0x05, 0x01] },
                    6 => leaf { vec![16] => vec![0x06, 0x00] },
                    7 => leaf { vec![16] => vec![0x07, 0x01] },
                    8 => leaf { vec![16] => vec![0x08, 0x00] },
                    9 => leaf { vec![16] => vec![0x09, 0x01] },
                    10 => leaf { vec![16] => vec![0x10, 0x00] },
                    11 => leaf { vec![16] => vec![0x11, 0x01] },
                } },
            } }
        }
        .into();
        assert_eq!(Node::decode_raw(&node.encode_raw()).unwrap(), node)
    }
}<|MERGE_RESOLUTION|>--- conflicted
+++ resolved
@@ -60,22 +60,12 @@
         if match_index == self.prefix.len() {
             let path = path.offset(match_index);
             // Insert into child node
-<<<<<<< HEAD
             self.child
-                .get_node_mut(db)?
+                .get_node_mut(db, path.current())?
                 .ok_or(TrieError::InconsistentTree)?
                 .insert(db, path.offset(match_index), value)?;
             self.child.clear_hash();
             Ok(None)
-=======
-            let child_node = self
-                .child
-                .get_node(db, path.current())?
-                .ok_or(TrieError::InconsistentTree)?;
-            let new_child_node = child_node.insert(db, path, value)?;
-            self.child = new_child_node.into();
-            Ok(self.into())
->>>>>>> 6b6abd77
         } else if match_index == 0 {
             let mut new_node = if self.prefix.len() == 1 {
                 self.child.clone()
@@ -87,17 +77,11 @@
                 .into()
             };
             let mut choices = BranchNode::EMPTY_CHOICES;
-<<<<<<< HEAD
             let mut branch_node = if self.prefix.at(0) == 16 {
-                match new_node.get_node_mut(db)? {
+                match new_node.get_node_mut(db, path.current())? {
                     Some(Node::Leaf(leaf)) => {
                         BranchNode::new_with_value(choices, leaf.value.clone())
                     }
-=======
-            let branch_node = if self.prefix.at(0) == 16 {
-                match new_node.get_node(db, path.current())? {
-                    Some(Node::Leaf(leaf)) => BranchNode::new_with_value(choices, leaf.value),
->>>>>>> 6b6abd77
                     _ => return Err(TrieError::InconsistentTree),
                 }
             } else {
@@ -135,11 +119,7 @@
         if path.skip_prefix(&self.prefix) {
             let child_node = self
                 .child
-<<<<<<< HEAD
-                .get_node_mut(db)?
-=======
-                .get_node(db, path.current())?
->>>>>>> 6b6abd77
+                .get_node_mut(db, path.current())?
                 .ok_or(TrieError::InconsistentTree)?;
             // Remove value from child subtrie
             let (empty_trie, old_value) = child_node.remove(db, path)?;
