use ethrex_rlp::structs::Encoder;

use crate::{
    cache::CacheKey, error::TrieError, nibbles::Nibbles, node::BranchNode, node_hash::NodeHash,
    state::TrieState, ValueRLP,
};

use super::{ExtensionNode, Node};
/// Leaf Node of an an Ethereum Compatible Patricia Merkle Trie
/// Contains the node's hash, value & path
#[derive(Debug, Clone, Default, PartialEq)]
pub struct LeafNode {
    pub partial: Nibbles,
    pub value: ValueRLP,
}

impl LeafNode {
    /// Creates a new leaf node and stores the given (path, value) pair
    pub const fn new(partial: Nibbles, value: ValueRLP) -> Self {
        Self { partial, value }
    }

    /// Returns the stored value if the given path matches the stored path
    pub fn get(&self, path: Nibbles) -> Result<Option<ValueRLP>, TrieError> {
        if self.partial == path {
            Ok(Some(self.value.clone()))
        } else {
            Ok(None)
        }
    }

    /// Stores the received value and returns the new root of the subtrie previously consisting of self
    pub fn insert(
        mut self,
        state: &mut TrieState,
        path: Nibbles,
        value: ValueRLP,
    ) -> Result<Node, TrieError> {
        /* Possible flow paths:
            Leaf { SelfValue } -> Leaf { Value }
            Leaf { SelfValue } -> Extension { Branch { [Self,...] Value } }
            Leaf { SelfValue } -> Extension { Branch { [ Leaf { Value } , ... ], SelfValue} }
            Leaf { SelfValue } -> Branch { [ Leaf { Value }, Self, ... ], None}
        */
        // If the path matches the stored path, update the value and return self
        if self.partial == path {
            self.value = value;
            Ok(self.into())
        } else {
            let match_index = path.count_prefix(&self.partial);
            let self_choice_idx = self.partial.at(match_index);
            let new_leaf_choice_idx = path.at(match_index);
            self.partial = self.partial.offset(match_index + 1);

            let branch_node = if self_choice_idx == 16 {
                // Create a new leaf node and store the value in it
                // Create a new branch node with the leaf as a child and store self's value
                // Branch { [ Leaf { Value } , ... ], SelfValue}
                let new_leaf = LeafNode::new(path.offset(match_index + 1), value);
                let mut choices = BranchNode::EMPTY_CHOICES;
                choices[new_leaf_choice_idx] = new_leaf.insert_self(state);
                BranchNode::new_with_value(choices, self.value)
            } else if new_leaf_choice_idx == 16 {
                // Create a branch node with self as a child and store the value in the branch node
                // Branch { [Self,...], Value }
                let mut choices = BranchNode::EMPTY_CHOICES;
<<<<<<< HEAD
                choices[self_choice_idx] = self.clone().insert_self(state);
                BranchNode::new_with_value(choices, value)
=======
                choices[self_choice_idx] = self.insert_self(state)?;
                BranchNode::new_with_value(Box::new(choices), value)
>>>>>>> df4953a9
            } else {
                // Create a new leaf node and store the path and value in it
                // Create a new branch node with the leaf and self as children
                // Branch { [ Leaf { Path, Value }, Self, ... ], None, None}
                let new_leaf = LeafNode::new(path.offset(match_index + 1), value);
                let mut choices = BranchNode::EMPTY_CHOICES;
<<<<<<< HEAD
                choices[new_leaf_choice_idx] = new_leaf.insert_self(state);
                choices[self_choice_idx] = self.clone().insert_self(state);
                BranchNode::new(choices)
=======
                choices[new_leaf_choice_idx] = new_leaf.insert_self(state)?;
                choices[self_choice_idx] = self.insert_self(state)?;
                BranchNode::new(Box::new(choices))
>>>>>>> df4953a9
            };

            let final_node = if match_index == 0 {
                branch_node.into()
            } else {
                // Create an extension node with the branch node as child
                // Extension { BranchNode }
                ExtensionNode::new(path.slice(0, match_index), branch_node.insert_self(state))
                    .into()
            };

            Ok(final_node)
        }
    }

    /// Removes own value if the path matches own path and returns self and the value if it was removed
    pub fn remove(self, path: Nibbles) -> Result<(Option<Node>, Option<ValueRLP>), TrieError> {
        Ok(if self.partial == path {
            (None, Some(self.value))
        } else {
            (Some(self.into()), None)
        })
    }

    /// Computes the node's hash
    pub fn compute_hash(&self) -> NodeHash {
        NodeHash::from_encoded_raw(&self.encode_raw())
    }

    /// Encodes the node
    pub fn encode_raw(&self) -> Vec<u8> {
        let mut buf = vec![];
        Encoder::new(&mut buf)
            .encode_bytes(&self.partial.encode_compact())
            .encode_bytes(&self.value)
            .finish();
        buf
    }

    /// Inserts the node into the state and returns its hash
    /// Receives the offset that needs to be traversed to reach the leaf node from the canonical root, used to compute the node hash
<<<<<<< HEAD
    pub fn insert_self(self, state: &mut TrieState) -> CacheKey {
        state.insert_node(todo!(), self.into())
=======
    pub fn insert_self(self, state: &mut TrieState) -> Result<NodeHash, TrieError> {
        let hash = self.compute_hash();
        state.insert_node(self.into(), hash);
        Ok(hash)
>>>>>>> df4953a9
    }

    /// Encodes the node and appends it to `node_path` if the encoded node is 32 or more bytes long
    pub fn get_path(&self, node_path: &mut Vec<Vec<u8>>) -> Result<(), TrieError> {
        let encoded = self.encode_raw();
        if encoded.len() >= 32 {
            node_path.push(encoded);
        }
        Ok(())
    }
}

// #[cfg(test)]
// mod test {
//     use super::*;
//     use crate::{pmt_node, Trie};

//     #[test]
//     fn new() {
//         let node = LeafNode::new(Default::default(), Default::default());
//         assert_eq!(node.value, ValueRLP::default());
//     }

//     #[test]
//     fn get_some() {
//         let node = pmt_node! { @(trie)
//             leaf { vec![1, 2, 16] => vec![0x12, 0x34, 0x56, 0x78] }
//         };

//         assert_eq!(
//             node.get(Nibbles::from_bytes(&[0x12])).unwrap(),
//             Some(vec![0x12, 0x34, 0x56, 0x78]),
//         );
//     }

//     #[test]
//     fn get_none() {
//         let node = pmt_node! { @(trie)
//             leaf { vec![1,2,16] => vec![0x12, 0x34, 0x56, 0x78] }
//         };

//         assert!(node.get(Nibbles::from_bytes(&[0x34])).unwrap().is_none());
//     }

//     #[test]
//     fn insert_replace() {
//         let mut trie = Trie::new_temp();
//         let node = pmt_node! { @(trie)
//             leaf { vec![1,2,16] => vec![0x12, 0x34, 0x56, 0x78] }
//         };

//         let node = node
//             .insert(&mut trie.state, Nibbles::from_bytes(&[0x12]), vec![0x13])
//             .unwrap();
//         let node = match node {
//             Node::Leaf(x) => x,
//             _ => panic!("expected a leaf node"),
//         };

//         assert_eq!(node.value, vec![0x13]);
//     }

//     #[test]
//     fn insert_branch() {
//         let mut trie = Trie::new_temp();
//         let node = pmt_node! { @(trie)
//             leaf { vec![1,2,16] => vec![0x12, 0x34, 0x56, 0x78] }
//         };
//         let path = Nibbles::from_bytes(&[0x22]);
//         let value = vec![0x23];
//         let node = node
//             .insert(&mut trie.state, path.clone(), value.clone())
//             .unwrap();
//         let node = match node {
//             Node::Branch(x) => x,
//             _ => panic!("expected a branch node"),
//         };
//         assert_eq!(node.get(&trie.state, path).unwrap(), Some(value));
//     }

//     #[test]
//     fn insert_extension_branch() {
//         let mut trie = Trie::new_temp();
//         let node = pmt_node! { @(trie)
//             leaf { vec![1,2,16] => vec![0x12, 0x34, 0x56, 0x78] }
//         };

//         let path = Nibbles::from_bytes(&[0x13]);
//         let value = vec![0x15];

//         let node = node
//             .insert(&mut trie.state, path.clone(), value.clone())
//             .unwrap();

//         assert!(matches!(node, Node::Extension(_)));
//         assert_eq!(node.get(&trie.state, path).unwrap(), Some(value));
//     }

//     #[test]
//     fn insert_extension_branch_value_self() {
//         let mut trie = Trie::new_temp();
//         let node = pmt_node! { @(trie)
//             leaf { vec![1,2,16] => vec![0x12, 0x34, 0x56, 0x78] }
//         };

//         let path = Nibbles::from_bytes(&[0x12, 0x34]);
//         let value = vec![0x17];

//         let node = node
//             .insert(&mut trie.state, path.clone(), value.clone())
//             .unwrap();

//         assert!(matches!(node, Node::Extension(_)));
//         assert_eq!(node.get(&trie.state, path).unwrap(), Some(value));
//     }

//     #[test]
//     fn insert_extension_branch_value_other() {
//         let mut trie = Trie::new_temp();
//         let node = pmt_node! { @(trie)
//             leaf { vec![1, 2, 3, 4, 16] => vec![0x12, 0x34, 0x56, 0x78] }
//         };

//         let path = Nibbles::from_bytes(&[0x12]);
//         let value = vec![0x17];

//         let node = node
//             .insert(&mut trie.state, path.clone(), value.clone())
//             .unwrap();

//         assert!(matches!(node, Node::Extension(_)));
//         assert_eq!(node.get(&trie.state, path).unwrap(), Some(value));
//     }

//     // An insertion that returns branch [value=(x)] -> leaf (y) is not possible because of the path
//     // restrictions: nibbles come in pairs. If the first nibble is different, the node will be a
//     // branch but it cannot have a value. If the second nibble is different, then it'll be an
//     // extension followed by a branch with value and a child.

//     // Because of that, the two tests that would check those cases are neither necessary nor
//     // possible.

//     #[test]
//     fn remove_self() {
//         let node = LeafNode::new(
//             Nibbles::from_bytes(&[0x12, 0x34]),
//             vec![0x12, 0x34, 0x56, 0x78],
//         );
//         let (node, value) = node.remove(Nibbles::from_bytes(&[0x12, 0x34])).unwrap();

//         assert!(node.is_none());
//         assert_eq!(value, Some(vec![0x12, 0x34, 0x56, 0x78]));
//     }

//     #[test]
//     fn remove_none() {
//         let node = LeafNode::new(
//             Nibbles::from_bytes(&[0x12, 0x34]),
//             vec![0x12, 0x34, 0x56, 0x78],
//         );

//         let (node, value) = node.remove(Nibbles::from_bytes(&[0x12])).unwrap();

//         assert!(node.is_some());
//         assert_eq!(value, None);
//     }

//     #[test]
//     fn compute_hash_x() {
//         let node = LeafNode::new(Nibbles::from_bytes(b"key".as_ref()), b"value".to_vec());
//         let node_hash_ref = node.compute_hash();
//         assert_eq!(
//             node_hash_ref.as_ref(),
//             &[0xCB, 0x84, 0x20, 0x6B, 0x65, 0x79, 0x85, 0x76, 0x61, 0x6C, 0x75, 0x65],
//         );
//     }

//     #[test]
//     fn compute_hash_long() {
//         let node = LeafNode::new(
//             Nibbles::from_bytes(b"key".as_ref()),
//             b"a comparatively long value".to_vec(),
//         );

//         let node_hash_ref = node.compute_hash();
//         assert_eq!(
//             node_hash_ref.as_ref(),
//             &[
//                 0xEB, 0x92, 0x75, 0xB3, 0xAE, 0x09, 0x3A, 0x17, 0x75, 0x7C, 0xFB, 0x42, 0xF7, 0xD5,
//                 0x57, 0xF9, 0xE5, 0x77, 0xBD, 0x5B, 0xEB, 0x86, 0xA8, 0x68, 0x49, 0x91, 0xA6, 0x5B,
//                 0x87, 0x5F, 0x80, 0x7A,
//             ],
//         );
//     }

//     #[test]
//     fn symmetric_encoding_a() {
//         let node: Node = LeafNode::new(
//             Nibbles::from_bytes(b"key".as_ref()),
//             b"a comparatively long value".to_vec(),
//         )
//         .into();
//         assert_eq!(Node::decode_raw(&node.encode_raw()).unwrap(), node)
//     }

//     #[test]
//     fn symmetric_encoding_b() {
//         let node: Node = LeafNode::new(
//             Nibbles::from_bytes(&[0x12, 0x34]),
//             vec![0x12, 0x34, 0x56, 0x78],
//         )
//         .into();
//         assert_eq!(Node::decode_raw(&node.encode_raw()).unwrap(), node)
//     }

//     #[test]
//     fn symmetric_encoding_c() {
//         let node: Node = LeafNode::new(
//             Nibbles::from_bytes(&[]),
//             vec![1, 2, 3, 4, 5, 6, 7, 8, 9, 20],
//         )
//         .into();
//         assert_eq!(Node::decode_raw(&node.encode_raw()).unwrap(), node)
//     }
// }<|MERGE_RESOLUTION|>--- conflicted
+++ resolved
@@ -64,28 +64,17 @@
                 // Create a branch node with self as a child and store the value in the branch node
                 // Branch { [Self,...], Value }
                 let mut choices = BranchNode::EMPTY_CHOICES;
-<<<<<<< HEAD
                 choices[self_choice_idx] = self.clone().insert_self(state);
                 BranchNode::new_with_value(choices, value)
-=======
-                choices[self_choice_idx] = self.insert_self(state)?;
-                BranchNode::new_with_value(Box::new(choices), value)
->>>>>>> df4953a9
             } else {
                 // Create a new leaf node and store the path and value in it
                 // Create a new branch node with the leaf and self as children
                 // Branch { [ Leaf { Path, Value }, Self, ... ], None, None}
                 let new_leaf = LeafNode::new(path.offset(match_index + 1), value);
                 let mut choices = BranchNode::EMPTY_CHOICES;
-<<<<<<< HEAD
                 choices[new_leaf_choice_idx] = new_leaf.insert_self(state);
                 choices[self_choice_idx] = self.clone().insert_self(state);
                 BranchNode::new(choices)
-=======
-                choices[new_leaf_choice_idx] = new_leaf.insert_self(state)?;
-                choices[self_choice_idx] = self.insert_self(state)?;
-                BranchNode::new(Box::new(choices))
->>>>>>> df4953a9
             };
 
             let final_node = if match_index == 0 {
@@ -127,15 +116,8 @@
 
     /// Inserts the node into the state and returns its hash
     /// Receives the offset that needs to be traversed to reach the leaf node from the canonical root, used to compute the node hash
-<<<<<<< HEAD
     pub fn insert_self(self, state: &mut TrieState) -> CacheKey {
         state.insert_node(todo!(), self.into())
-=======
-    pub fn insert_self(self, state: &mut TrieState) -> Result<NodeHash, TrieError> {
-        let hash = self.compute_hash();
-        state.insert_node(self.into(), hash);
-        Ok(hash)
->>>>>>> df4953a9
     }
 
     /// Encodes the node and appends it to `node_path` if the encoded node is 32 or more bytes long
