--- conflicted
+++ resolved
@@ -115,21 +115,7 @@
 
     /// Computes the node's hash
     pub fn compute_hash(&self) -> NodeHash {
-<<<<<<< HEAD
-        NodeHash::from_encoded_raw(&self.encode_raw())
-    }
-
-    /// Encodes the node
-    pub fn encode_raw(&self) -> Vec<u8> {
-        let mut buf = Vec::new();
-        Encoder::new(&mut buf)
-            .encode_bytes(&self.partial.encode_compact())
-            .encode_bytes(&self.value)
-            .finish();
-        buf
-=======
         NodeHash::from_encoded(&self.encode_to_vec())
->>>>>>> 4df1f44d
     }
 
     /// Encodes the node and appends it to `node_path` if the encoded node is 32 or more bytes long
