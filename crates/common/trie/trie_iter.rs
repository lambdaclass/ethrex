use std::{cmp::Ordering, sync::Arc};

use crate::{
    PathRLP, Trie, TrieDB, TrieError, ValueRLP,
    nibbles::Nibbles,
    node::{Node, NodeRef},
};

pub struct TrieIterator {
    db: Box<dyn TrieDB>,
    // The stack contains the current traversed path and the next node to be traversed.
    // It proactively stacks all children of a branch after consuming it to reduce accesses to the database.
    // The stack is really used as a convoluted FIFO, so elements are added in the reverse order they will be popped.
    // This avoids extra copies caused by taking elements from the front.
    stack: Vec<(Nibbles, NodeRef)>,
}

impl TrieIterator {
    pub(crate) fn new(trie: Trie) -> Self {
        let mut stack = Vec::new();
        if trie.root.is_valid() {
            stack.push((Nibbles::default(), trie.root));
        }
        Self { db: trie.db, stack }
    }

    /// Position the iterator to the first leaf >= key.
    /// Manually push the correct nodes to the stack so iteration doesn't rewind back
    /// to left children of a traversed branch node.
    pub fn advance(&mut self, key: PathRLP) -> Result<(), TrieError> {
        let Some((root_path, root_ref)) = self.stack.pop() else {
            return Ok(());
        };

        // Pushes the first nodes that are equal or greater than the prefixes
        // of the `key`, recursively, skipping non-leaf nodes and manually adding
        // right children of traversed branches.
        fn first_ge(
            db: &dyn TrieDB,
            prefix_nibbles: Nibbles,
            mut target_nibbles: Nibbles,
            node: NodeRef,
            new_stack: &mut Vec<(Nibbles, NodeRef)>,
        ) -> Result<(), TrieError> {
            let Some(mut next_node) = node
                .get_node_checked(db, prefix_nibbles.clone())
                .ok()
                .flatten()
            else {
                return Ok(());
            };
            match Arc::make_mut(&mut next_node) {
                Node::Branch(branch_node) => {
                    // Add all children to the stack (in reverse order so we process first child frist)
                    let Some(choice) = target_nibbles.next_choice() else {
                        return Ok(());
                    };
                    let child = &branch_node.choices[choice];
                    // If a prefix of `key` exists under this branch, we recur to the child node, skipping
                    // the branch itself to avoid iterating lesser keys.
                    if child.is_valid() {
                        first_ge(
                            db,
                            prefix_nibbles.append_new(choice as u8),
                            target_nibbles,
                            child.clone(),
                            new_stack,
                        )?;
                    }
                    // Because we can't add the branch, we need to add the valid greater children.
                    for i in choice + 1..16 {
                        let child = &branch_node.choices[i];
                        if child.is_valid() {
                            new_stack.push((prefix_nibbles.append_new(i as u8), child.clone()));
                        }
                    }
                    Ok(())
                }
                Node::Extension(extension_node) => {
                    // Update path
                    let prefix = &extension_node.prefix;
                    match target_nibbles.compare_prefix(prefix) {
                        Ordering::Greater => Ok(()), // Path is lesser than `key`
                        Ordering::Less => {
                            // Path is greater than `key`, we need to iterate its child
                            let mut new_stacked = prefix_nibbles;
                            new_stacked.extend(&extension_node.prefix);
                            new_stack.push((new_stacked, extension_node.child.clone()));
                            Ok(())
                        }
                        Ordering::Equal => {
                            // This is a prefix of `key`, we'll need to check the child,
                            // but not iterate the node itself again.
                            target_nibbles = target_nibbles.offset(prefix.len());
                            let mut new_stacked = prefix_nibbles;
                            new_stacked.extend(&extension_node.prefix);
                            first_ge(
                                db,
                                new_stacked,
                                target_nibbles.clone(),
                                extension_node.child.clone(),
                                new_stack,
                            )
                        }
                    }
                }
                Node::Leaf(leaf) => {
                    let prefix = &leaf.partial;
                    match target_nibbles.compare_prefix(prefix) {
                        Ordering::Greater => Ok(()), // Leaf is less than `key`, ignore it
                        _ => {
                            // Leaf is greater than or equal to `key`, so it's in range for
                            // iteration.
                            new_stack.push((prefix_nibbles, node));
                            Ok(())
                        }
                    }
                }
            }
        }

        // Fetch the last node in the stack
        let target_nibbles = Nibbles::from_bytes(&key);
        first_ge(
            self.db.as_ref(),
            root_path,
            target_nibbles,
            root_ref,
            &mut self.stack,
        )?;
        // We add nodes before recursing, so they're backwards.
        self.stack.reverse();
        Ok(())
    }
}

impl Iterator for TrieIterator {
    type Item = (Nibbles, Node);

    fn next(&mut self) -> Option<Self::Item> {
        if self.stack.is_empty() {
            return None;
        };
        // Fetch the last node in the stack
        let (mut path, next_node_ref) = self.stack.pop()?;
        let next_node = next_node_ref
            .get_node_checked(self.db.as_ref(), path.clone())
            .ok()
<<<<<<< HEAD
            .flatten();
        if next_node.is_none() {
            println!("hole found: {next_node_ref:?} at {path:?}");
        }
        let next_node = next_node?;
=======
            .flatten()?;
>>>>>>> 41708d77
        match &(*next_node) {
            Node::Branch(branch_node) => {
                // Add all children to the stack (in reverse order so we process first child frist)
                for (choice, child) in branch_node.choices.iter().enumerate().rev() {
                    if child.is_valid() {
                        let mut child_path = path.clone();
                        child_path.append(choice as u8);
                        self.stack.push((child_path, child.clone()))
                    }
                }
            }
            Node::Extension(extension_node) => {
                // Update path
                path.extend(&extension_node.prefix);
                // Add child to the stack
                self.stack
                    .push((path.clone(), extension_node.child.clone()));
            }
            Node::Leaf(leaf) => {
                path.extend(&leaf.partial);
            }
        }
        Some((path, (*next_node).clone()))
    }
}

impl TrieIterator {
    // TODO: construct path from nibbles
    pub fn content(self) -> impl Iterator<Item = (PathRLP, ValueRLP)> {
        self.filter_map(|(p, n)| match n {
            Node::Branch(branch_node) => {
                (!branch_node.value.is_empty()).then_some((p.to_bytes(), branch_node.value))
            }
            Node::Extension(_) => None,
            Node::Leaf(leaf_node) => Some((p.to_bytes(), leaf_node.value)),
        })
    }
}

#[cfg(test)]
mod tests {

    use super::*;
    use proptest::{
        collection::{btree_map, vec},
        prelude::any,
        proptest,
    };

    #[test]
    fn trie_iter_content_advanced() {
        let expected_content = vec![
            (vec![0, 9], vec![3, 4]),
            (vec![1, 2], vec![5, 6]),
            (vec![2, 7], vec![7, 8]),
        ];

        let mut trie = Trie::new_temp();
        for (path, value) in expected_content.clone() {
            trie.insert(path, value).unwrap()
        }
        let mut iter = trie.into_iter();
        iter.advance(vec![1, 2]).unwrap();
        let content = iter.content().collect::<Vec<_>>();
        assert_eq!(content, expected_content[1..]);

        let mut trie = Trie::new_temp();
        for (path, value) in expected_content.clone() {
            trie.insert(path, value).unwrap()
        }
        let mut iter = trie.into_iter();
        iter.advance(vec![1, 3]).unwrap();
        let content = iter.content().collect::<Vec<_>>();
        assert_eq!(content, expected_content[2..]);
    }

    #[test]
    fn trie_iter_content() {
        let expected_content = vec![
            (vec![0, 9], vec![3, 4]),
            (vec![1, 2], vec![5, 6]),
            (vec![2, 7], vec![7, 8]),
        ];
        let mut trie = Trie::new_temp();
        for (path, value) in expected_content.clone() {
            trie.insert(path, value).unwrap()
        }
        let content = trie.into_iter().content().collect::<Vec<_>>();
        assert_eq!(content, expected_content);
    }

    proptest! {

        #[test]
        fn proptest_trie_iter_content(data in btree_map(vec(any::<u8>(), 5..100), vec(any::<u8>(), 5..100), 5..100)) {
            let expected_content = data.clone().into_iter().collect::<Vec<_>>();
            let mut trie = Trie::new_temp();
            for (path, value) in data.into_iter() {
                trie.insert(path, value).unwrap()
            }
            let content = trie.into_iter().content().collect::<Vec<_>>();
            assert_eq!(content, expected_content);
        }
    }
}<|MERGE_RESOLUTION|>--- conflicted
+++ resolved
@@ -146,15 +146,7 @@
         let next_node = next_node_ref
             .get_node_checked(self.db.as_ref(), path.clone())
             .ok()
-<<<<<<< HEAD
-            .flatten();
-        if next_node.is_none() {
-            println!("hole found: {next_node_ref:?} at {path:?}");
-        }
-        let next_node = next_node?;
-=======
             .flatten()?;
->>>>>>> 41708d77
         match &(*next_node) {
             Node::Branch(branch_node) => {
                 // Add all children to the stack (in reverse order so we process first child frist)
