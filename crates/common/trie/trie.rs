--- conflicted
+++ resolved
@@ -290,58 +290,9 @@
         if root_hash == *EMPTY_TRIE_HASH {
             return Ok(NodeRef::default());
         }
-<<<<<<< HEAD
         let mut root = NodeRef::Hash(root_hash.into());
         root.resolve_subtrie(all_nodes)?;
         Ok(root)
-=======
-
-        let root_rlp = all_nodes.get(&root_hash).ok_or_else(|| {
-            TrieError::InconsistentTree(Box::new(InconsistentTreeError::RootNotFound(root_hash)))
-        })?;
-
-        fn get_embedded_node(
-            all_nodes: &BTreeMap<H256, Vec<u8>>,
-            cur_node_rlp: &[u8],
-        ) -> Result<Node, TrieError> {
-            let cur_node = Node::decode(cur_node_rlp)?;
-
-            Ok(match cur_node {
-                Node::Branch(mut node) => {
-                    for choice in &mut node.choices {
-                        let NodeRef::Hash(hash) = *choice else {
-                            unreachable!()
-                        };
-
-                        if hash.is_valid() {
-                            *choice = match all_nodes.get(&hash.finalize()) {
-                                Some(rlp) => get_embedded_node(all_nodes, rlp)?.into(),
-                                None => hash.into(),
-                            };
-                        }
-                    }
-
-                    (*node).into()
-                }
-                Node::Extension(mut node) => {
-                    let NodeRef::Hash(hash) = node.child else {
-                        unreachable!()
-                    };
-
-                    node.child = match all_nodes.get(&hash.finalize()) {
-                        Some(rlp) => get_embedded_node(all_nodes, rlp)?.into(),
-                        None => hash.into(),
-                    };
-
-                    node.into()
-                }
-                Node::Leaf(node) => node.into(),
-            })
-        }
-
-        let root = get_embedded_node(all_nodes, root_rlp)?;
-        Ok(root.into())
->>>>>>> 4df1f44d
     }
 
     /// Builds a trie from a set of nodes with an empty InMemoryTrieDB as a backend because the nodes are embedded in the root.
