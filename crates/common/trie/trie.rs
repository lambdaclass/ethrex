--- conflicted
+++ resolved
@@ -297,17 +297,12 @@
                         };
 
                         if hash.is_valid() {
-<<<<<<< HEAD
-                            *choice = match all_nodes.get(&hash.finalize()) {
+                            *choice = match all_nodes.remove(&hash.finalize()) {
                                 Some(rlp) => {
                                     let node_ref: NodeRef =
                                         get_embedded_node(all_nodes, rlp)?.into();
                                     node_ref.with_hash_unchecked(hash)
                                 }
-=======
-                            *choice = match all_nodes.remove(&hash.finalize()) {
-                                Some(rlp) => get_embedded_node(all_nodes, rlp)?.into(),
->>>>>>> c1e23cbf
                                 None => hash.into(),
                             };
                         }
@@ -320,16 +315,11 @@
                         unreachable!()
                     };
 
-<<<<<<< HEAD
-                    node.child = match all_nodes.get(&hash.finalize()) {
+                    node.child = match all_nodes.remove(&hash.finalize()) {
                         Some(rlp) => {
                             let node_ref: NodeRef = get_embedded_node(all_nodes, rlp)?.into();
                             node_ref.with_hash_unchecked(hash)
                         }
-=======
-                    node.child = match all_nodes.remove(&hash.finalize()) {
-                        Some(rlp) => get_embedded_node(all_nodes, rlp)?.into(),
->>>>>>> c1e23cbf
                         None => hash.into(),
                     };
 
