pub mod db;
pub mod error;
pub mod logger;
mod nibbles;
mod node;
mod node_hash;
mod rlp;
#[cfg(test)]
mod test_utils;
mod trie_iter;
mod verify_range;
use ethereum_types::H256;
use ethrex_rlp::constants::RLP_NULL;
use sha3::{Digest, Keccak256};
use std::collections::{BTreeMap, HashSet};
use std::sync::{Arc, Mutex};

pub use self::db::{InMemoryTrieDB, TrieDB};
pub use self::logger::{TrieLogger, TrieWitness};
pub use self::nibbles::Nibbles;
pub use self::verify_range::verify_range;
pub use self::{
    node::{Node, NodeRef},
    node_hash::NodeHash,
};

pub use self::error::TrieError;
use self::{node::LeafNode, trie_iter::TrieIterator};

use ethrex_rlp::decode::RLPDecode;
use lazy_static::lazy_static;

lazy_static! {
    // Hash value for an empty trie, equal to keccak(RLP_NULL)
    pub static ref EMPTY_TRIE_HASH: H256 = H256::from_slice(
        Keccak256::new()
            .chain_update([RLP_NULL])
            .finalize()
            .as_slice(),
    );
}

/// RLP-encoded trie path
pub type PathRLP = Vec<u8>;
/// RLP-encoded trie value
pub type ValueRLP = Vec<u8>;
/// RLP-encoded trie node
pub type NodeRLP = Vec<u8>;
/// Represents a node in the Merkle Patricia Trie.
pub type TrieNode = (NodeHash, NodeRLP);

/// Libmdx-based Ethereum Compatible Merkle Patricia Trie
pub struct Trie {
    db: Box<dyn TrieDB>,
    root: NodeRef,
}

impl Default for Trie {
    fn default() -> Self {
        Self::new_temp()
    }
}

impl Trie {
    /// Creates a new Trie from a clean DB
    pub fn new(db: Box<dyn TrieDB>) -> Self {
        Self {
            db,
            root: NodeRef::default(),
        }
    }

    /// Creates a trie from an already-initialized DB and sets root as the root node of the trie
    pub fn open(db: Box<dyn TrieDB>, root: H256) -> Self {
        Self {
            db,
            root: if root != *EMPTY_TRIE_HASH {
                NodeHash::from(root).into()
            } else {
                Default::default()
            },
        }
    }

    /// Return a reference to the internal database.
    ///
    /// Warning: All changes made to the db will bypass the trie and may cause the trie to suddenly
    ///   become inconsistent.
    pub fn db(&self) -> &dyn TrieDB {
        self.db.as_ref()
    }

    /// Retrieve an RLP-encoded value from the trie given its RLP-encoded path.
    pub fn get(&self, path: &PathRLP) -> Result<Option<ValueRLP>, TrieError> {
        Ok(match self.root {
            NodeRef::Node(ref node, _) => node.get(self.db.as_ref(), Nibbles::from_bytes(path))?,
            NodeRef::Hash(hash) if hash.is_valid() => {
                Node::decode(&self.db.get(hash)?.ok_or(TrieError::InconsistentTree)?)
                    .map_err(TrieError::RLPDecode)?
                    .get(self.db.as_ref(), Nibbles::from_bytes(path))?
            }
            _ => None,
        })
    }

    /// Insert an RLP-encoded value into the trie.
    pub fn insert(&mut self, path: PathRLP, value: ValueRLP) -> Result<(), TrieError> {
        let path = Nibbles::from_bytes(&path);

        self.root = if self.root.is_valid() {
            // If the trie is not empty, call the root node's insertion logic.
            self.root
                .get_node(self.db.as_ref())?
                .ok_or(TrieError::InconsistentTree)?
                .insert(self.db.as_ref(), path, value)?
                .into()
        } else {
            // If the trie is empty, just add a leaf.
            Node::from(LeafNode::new(path, value)).into()
        };

        Ok(())
    }

    /// Remove a value from the trie given its RLP-encoded path.
    /// Returns the value if it was succesfully removed or None if it wasn't part of the trie
    pub fn remove(&mut self, path: PathRLP) -> Result<Option<ValueRLP>, TrieError> {
        if !self.root.is_valid() {
            return Ok(None);
        }

        // If the trie is not empty, call the root node's removal logic.
        let (node, value) = self
            .root
            .get_node(self.db.as_ref())?
            .ok_or(TrieError::InconsistentTree)?
            .remove(self.db.as_ref(), Nibbles::from_bytes(&path))?;
        self.root = node.map(Into::into).unwrap_or_default();

        Ok(value)
    }

    /// Return the hash of the trie's root node.
    /// Returns keccak(RLP_NULL) if the trie is empty
    /// Also commits changes to the DB
    pub fn hash(&mut self) -> Result<H256, TrieError> {
        self.commit()?;
        Ok(self.hash_no_commit())
    }

    /// Return the hash of the trie's root node.
    /// Returns keccak(RLP_NULL) if the trie is empty
    pub fn hash_no_commit(&self) -> H256 {
        if self.root.is_valid() {
            self.root.compute_hash().finalize()
        } else {
            *EMPTY_TRIE_HASH
        }
    }

    /// Returns a list of changes in a TrieNode format since last root hash processed.
    ///
    /// # Returns
    ///
    /// A tuple containing the hash and the list of changes.
    pub fn collect_changes_since_last_hash(&mut self) -> (H256, Vec<TrieNode>) {
        let updates = self.commit_without_storing();
        let ret_hash = self.hash_no_commit();
        (ret_hash, updates)
    }

    /// Compute the hash of the root node and flush any changes into the database.
    ///
    /// This method will also compute the hash of all internal nodes indirectly. It will not clear
    /// the cached nodes.
    pub fn commit(&mut self) -> Result<(), TrieError> {
        if self.root.is_valid() {
            let mut acc = Vec::new();
            self.root.commit(&mut acc);
            self.db.put_batch(acc)?; // we'll try to avoid calling this for every commit
        }

        Ok(())
    }

    /// Computes the nodes that would be added if updating the trie.
    /// Nodes are given with their hash pre-calculated.
    pub fn commit_without_storing(&mut self) -> Vec<TrieNode> {
        let mut acc = Vec::new();
        if self.root.is_valid() {
            self.root.commit(&mut acc);
        }

        acc
    }

    /// Obtain a merkle proof for the given path.
    /// The proof will contain all the encoded nodes traversed until reaching the node where the path is stored (including this last node).
    /// The proof will still be constructed even if the path is not stored in the trie, proving its absence.
    ///
    /// Note: This method has a different behavior in regard to non-existent trie root nodes. Normal
    ///   behavior is to return `Err(InconsistentTrie)`, but this method will return
    ///   `Ok(Vec::new())` instead.
    pub fn get_proof(&self, path: &PathRLP) -> Result<Vec<NodeRLP>, TrieError> {
        if self.root.is_valid() {
            let hash = self.root.compute_hash();

            let mut node_path = Vec::new();
            if let NodeHash::Inline((data, len)) = hash {
                node_path.push(data[..len as usize].to_vec());
            }

            let root = match self.root.get_node(self.db.as_ref())? {
                Some(x) => x,
                None => return Ok(Vec::new()),
            };
            root.get_path(self.db.as_ref(), Nibbles::from_bytes(path), &mut node_path)?;

            Ok(node_path)
        } else {
            Ok(Vec::new())
        }
    }

    /// Obtains all encoded nodes traversed until reaching the node where every path is stored.
    /// The list doesn't include the root node, this is returned separately.
    /// Will still be constructed even if some path is not stored in the trie.
    pub fn get_proofs(
        &self,
        paths: &[PathRLP],
    ) -> Result<(Option<NodeRLP>, Vec<NodeRLP>), TrieError> {
        if self.root.is_valid() {
            let encoded_root = self
                .root
                .get_node(self.db.as_ref())?
                .ok_or(TrieError::InconsistentTree)?
                .encode_raw();

            let mut node_path = HashSet::new();
            for path in paths {
                let mut nodes = self.get_proof(path)?;
                nodes.swap_remove(0);
                node_path.extend(nodes);
            }

            Ok((Some(encoded_root), node_path.into_iter().collect()))
        } else {
            Ok((None, Vec::new()))
        }
    }

    pub fn empty_in_memory() -> Self {
        Self::new(Box::new(InMemoryTrieDB::new(Arc::new(Mutex::new(
            BTreeMap::new(),
        )))))
    }

    /// Builds a trie from a set of nodes with an InMemoryTrieDB as a backend.
    ///
    /// Note: This method will not ensure that all node references are valid. Invalid references
    ///   will cause other methods (including, but not limited to `Trie::get`, `Trie::insert` and
    ///   `Trie::remove`) to return `Err(InconsistentTrie)`.
    /// Note: This method will ignore any dangling nodes. All nodes that are not accessible from the
    ///   root node are considered dangling.
    pub fn from_nodes(
<<<<<<< HEAD
        root_hash: Option<NodeHash>,
        root: Option<&NodeRLP>,
        mut state_nodes: HashMap<NodeHash, NodeRLP>,
    ) -> Result<Self, TrieError> {
        let root = match (root, root_hash) {
            (Some(root), None) => root,
            (None, Some(root_hash)) => &{
                let Some(root) = state_nodes.get(&root_hash).cloned() else {
                    let in_memory_trie =
                        Box::new(InMemoryTrieDB::new(Arc::new(Mutex::new(state_nodes))));
                    return Ok(Trie::new(in_memory_trie));
                };
                root
            },
            (None, None) => {
                let in_memory_trie =
                    Box::new(InMemoryTrieDB::new(Arc::new(Mutex::new(state_nodes))));
                return Ok(Trie::new(in_memory_trie));
            }
            (Some(_), Some(_)) => {
                return Err(TrieError::InvalidInput)?;
            }
        };
=======
        root_hash: NodeHash,
        state_nodes: &BTreeMap<H256, NodeRLP>,
    ) -> Result<Self, TrieError> {
        let root_rlp = state_nodes
            .get(&root_hash.finalize())
            .ok_or(TrieError::InconsistentTree)?;
>>>>>>> 5c0681db

        fn inner(
            all_nodes: &BTreeMap<H256, Vec<u8>>,
            cur_node_hash: &NodeHash,
            cur_node_rlp: &NodeRLP,
            traversed_nodes: &mut BTreeMap<NodeHash, NodeRLP>,
        ) -> Result<Node, TrieError> {
            let node = Node::decode_raw(cur_node_rlp)?;
            traversed_nodes.insert(*cur_node_hash, cur_node_rlp.to_vec());

            Ok(match node {
                Node::Branch(mut node) => {
                    for choice in &mut node.choices {
                        let NodeRef::Hash(hash) = *choice else {
                            unreachable!()
                        };

                        if hash.is_valid() {
                            *choice = match all_nodes.get(&hash.finalize()) {
                                Some(rlp) => inner(all_nodes, &hash, rlp, traversed_nodes)?.into(),
                                None => hash.into(),
                            };
                        }
                    }

                    (*node).into()
                }
                Node::Extension(mut node) => {
                    let NodeRef::Hash(hash) = node.child else {
                        unreachable!()
                    };

                    node.child = match all_nodes.get(&hash.finalize()) {
                        Some(rlp) => inner(all_nodes, &hash, rlp, traversed_nodes)?.into(),
                        None => hash.into(),
                    };

                    node.into()
                }
                Node::Leaf(node) => node.into(),
            })
        }

<<<<<<< HEAD
        let root = inner(&mut state_nodes, root)?.into();
        let in_memory_trie = Box::new(InMemoryTrieDB::new(Arc::new(Mutex::new(state_nodes))));
=======
        let mut necessary_nodes = BTreeMap::new();
        let root = inner(state_nodes, &root_hash, root_rlp, &mut necessary_nodes)?.into();
        let in_memory_trie = Box::new(InMemoryTrieDB::new(Arc::new(Mutex::new(necessary_nodes))));
>>>>>>> 5c0681db

        let mut trie = Trie::new(in_memory_trie);
        trie.root = root;

        Ok(trie)
    }

    /// Builds an in-memory trie from the given elements and returns its hash
    pub fn compute_hash_from_unsorted_iter(
        iter: impl Iterator<Item = (PathRLP, ValueRLP)>,
    ) -> H256 {
        let mut trie = Trie::stateless();
        for (path, value) in iter {
            // Unwraping here won't panic as our in_memory trie DB won't fail
            trie.insert(path, value).unwrap();
        }

        trie.hash_no_commit()
    }

    /// Creates a new stateless trie. This trie won't be able to store any nodes so all data will be lost after calculating the hash
    /// Only use it for proof verification or computing a hash from an iterator
    pub(crate) fn stateless() -> Trie {
        // We will only be using the trie's cache so we don't need a working DB
        struct NullTrieDB;

        impl TrieDB for NullTrieDB {
            fn get(&self, _key: NodeHash) -> Result<Option<Vec<u8>>, TrieError> {
                Ok(None)
            }

            fn put_batch(&self, _key_values: Vec<TrieNode>) -> Result<(), TrieError> {
                Ok(())
            }
        }

        Trie::new(Box::new(NullTrieDB))
    }

    /// Obtain the encoded node given its path.
    /// Allows usage of full paths (byte slice of 32 bytes) or compact-encoded nibble slices (with length lower than 32)
    pub fn get_node(&self, partial_path: &PathRLP) -> Result<Vec<u8>, TrieError> {
        // Convert compact-encoded nibbles into a byte slice if necessary
        let partial_path = match partial_path.len() {
            // Compact-encoded nibbles
            n if n < 32 => Nibbles::decode_compact(partial_path),
            // Full path (No conversion needed)
            32 => Nibbles::from_bytes(partial_path),
            // We won't handle paths with length over 32
            _ => return Ok(vec![]),
        };

        fn get_node_inner(
            db: &dyn TrieDB,
            node: Node,
            mut partial_path: Nibbles,
        ) -> Result<Vec<u8>, TrieError> {
            // If we reached the end of the partial path, return the current node
            if partial_path.is_empty() {
                return Ok(node.encode_raw());
            }
            match node {
                Node::Branch(branch_node) => match partial_path.next_choice() {
                    Some(idx) => {
                        let child_ref = &branch_node.choices[idx];
                        if child_ref.is_valid() {
                            let child_node =
                                child_ref.get_node(db)?.ok_or(TrieError::InconsistentTree)?;
                            get_node_inner(db, child_node, partial_path)
                        } else {
                            Ok(vec![])
                        }
                    }
                    _ => Ok(vec![]),
                },
                Node::Extension(extension_node) => {
                    if partial_path.skip_prefix(&extension_node.prefix)
                        && extension_node.child.is_valid()
                    {
                        let child_node = extension_node
                            .child
                            .get_node(db)?
                            .ok_or(TrieError::InconsistentTree)?;
                        get_node_inner(db, child_node, partial_path)
                    } else {
                        Ok(vec![])
                    }
                }
                Node::Leaf(_) => Ok(vec![]),
            }
        }

        // Fetch node
        if self.root.is_valid() {
            get_node_inner(
                self.db.as_ref(),
                self.root
                    .get_node(self.db.as_ref())?
                    .ok_or(TrieError::InconsistentTree)?,
                partial_path,
            )
        } else {
            Ok(Vec::new())
        }
    }

    pub fn root_node(&self) -> Result<Option<Node>, TrieError> {
        if self.hash_no_commit() == *EMPTY_TRIE_HASH {
            return Ok(None);
        }
        self.root.get_node(self.db.as_ref())
    }

    /// Creates a new Trie based on a temporary InMemory DB
    fn new_temp() -> Self {
        use std::collections::BTreeMap;
        use std::sync::Arc;
        use std::sync::Mutex;

        let hmap: BTreeMap<NodeHash, Vec<u8>> = BTreeMap::new();
        let map = Arc::new(Mutex::new(hmap));
        let db = InMemoryTrieDB::new(map);
        Trie::new(Box::new(db))
    }
}

impl IntoIterator for Trie {
    type Item = (Nibbles, Node);

    type IntoIter = TrieIterator;

    fn into_iter(self) -> Self::IntoIter {
        TrieIterator::new(self)
    }
}

pub struct ProofTrie(Trie);

impl ProofTrie {
    pub fn insert(
        &mut self,
        partial_path: Nibbles,
        external_ref: NodeHash,
    ) -> Result<(), TrieError> {
        self.0.root = if self.0.root.is_valid() {
            // If the trie is not empty, call the root node's insertion logic.
            self.0
                .root
                .get_node(self.0.db.as_ref())?
                .ok_or(TrieError::InconsistentTree)?
                .insert(self.0.db.as_ref(), partial_path, external_ref)?
                .into()
        } else {
            external_ref.into()
        };

        Ok(())
    }

    pub fn hash(&self) -> H256 {
        self.0.hash_no_commit()
    }
}

impl From<Trie> for ProofTrie {
    fn from(value: Trie) -> Self {
        Self(value)
    }
}

#[cfg(test)]
mod test {
    use cita_trie::{MemoryDB as CitaMemoryDB, PatriciaTrie as CitaTrie, Trie as CitaTrieTrait};
    use std::sync::Arc;

    use super::*;

    use hasher::HasherKeccak;
    use hex_literal::hex;
    use proptest::{
        collection::{btree_set, vec},
        prelude::*,
        proptest,
    };

    #[test]
    fn compute_hash() {
        let mut trie = Trie::new_temp();
        trie.insert(b"first".to_vec(), b"value".to_vec()).unwrap();
        trie.insert(b"second".to_vec(), b"value".to_vec()).unwrap();

        assert_eq!(
            trie.hash().unwrap().as_ref(),
            hex!("f7537e7f4b313c426440b7fface6bff76f51b3eb0d127356efbe6f2b3c891501")
        );
    }

    #[test]
    fn compute_hash_long() {
        let mut trie = Trie::new_temp();
        trie.insert(b"first".to_vec(), b"value".to_vec()).unwrap();
        trie.insert(b"second".to_vec(), b"value".to_vec()).unwrap();
        trie.insert(b"third".to_vec(), b"value".to_vec()).unwrap();
        trie.insert(b"fourth".to_vec(), b"value".to_vec()).unwrap();

        assert_eq!(
            trie.hash().unwrap().0.to_vec(),
            hex!("e2ff76eca34a96b68e6871c74f2a5d9db58e59f82073276866fdd25e560cedea")
        );
    }

    #[test]
    fn get_insert_words() {
        let mut trie = Trie::new_temp();
        let first_path = b"first".to_vec();
        let first_value = b"value_a".to_vec();
        let second_path = b"second".to_vec();
        let second_value = b"value_b".to_vec();
        // Check that the values dont exist before inserting
        assert!(trie.get(&first_path).unwrap().is_none());
        assert!(trie.get(&second_path).unwrap().is_none());
        // Insert values
        trie.insert(first_path.clone(), first_value.clone())
            .unwrap();
        trie.insert(second_path.clone(), second_value.clone())
            .unwrap();
        // Check values
        assert_eq!(trie.get(&first_path).unwrap(), Some(first_value));
        assert_eq!(trie.get(&second_path).unwrap(), Some(second_value));
    }

    #[test]
    fn get_insert_zero() {
        let mut trie = Trie::new_temp();
        trie.insert(vec![0x0], b"value".to_vec()).unwrap();
        let first = trie.get(&[0x0][..].to_vec()).unwrap();
        assert_eq!(first, Some(b"value".to_vec()));
    }

    #[test]
    fn get_insert_a() {
        let mut trie = Trie::new_temp();
        trie.insert(vec![16], vec![0]).unwrap();
        trie.insert(vec![16, 0], vec![0]).unwrap();

        let item = trie.get(&vec![16]).unwrap();
        assert_eq!(item, Some(vec![0]));

        let item = trie.get(&vec![16, 0]).unwrap();
        assert_eq!(item, Some(vec![0]));
    }

    #[test]
    fn get_insert_b() {
        let mut trie = Trie::new_temp();
        trie.insert(vec![0, 0], vec![0, 0]).unwrap();
        trie.insert(vec![1, 0], vec![1, 0]).unwrap();

        let item = trie.get(&vec![1, 0]).unwrap();
        assert_eq!(item, Some(vec![1, 0]));

        let item = trie.get(&vec![0, 0]).unwrap();
        assert_eq!(item, Some(vec![0, 0]));
    }

    #[test]
    fn get_insert_c() {
        let mut trie = Trie::new_temp();
        let vecs = vec![
            vec![26, 192, 44, 251],
            vec![195, 132, 220, 124, 112, 201, 70, 128, 235],
            vec![126, 138, 25, 245, 146],
            vec![129, 176, 66, 2, 150, 151, 180, 60, 124],
            vec![138, 101, 157],
        ];
        for x in &vecs {
            trie.insert(x.clone(), x.clone()).unwrap();
        }
        for x in &vecs {
            let item = trie.get(x).unwrap();
            assert_eq!(item, Some(x.clone()));
        }
    }

    #[test]
    fn get_insert_d() {
        let mut trie = Trie::new_temp();
        let vecs = vec![
            vec![52, 53, 143, 52, 206, 112],
            vec![14, 183, 34, 39, 113],
            vec![55, 5],
            vec![134, 123, 19],
            vec![0, 59, 240, 89, 83, 167],
            vec![22, 41],
            vec![13, 166, 159, 101, 90, 234, 91],
            vec![31, 180, 161, 122, 115, 51, 37, 61, 101],
            vec![208, 192, 4, 12, 163, 254, 129, 206, 109],
        ];
        for x in &vecs {
            trie.insert(x.clone(), x.clone()).unwrap();
        }
        for x in &vecs {
            let item = trie.get(x).unwrap();
            assert_eq!(item, Some(x.clone()));
        }
    }

    #[test]
    fn get_insert_e() {
        let mut trie = Trie::new_temp();
        trie.insert(vec![0x00], vec![0x00]).unwrap();
        trie.insert(vec![0xC8], vec![0xC8]).unwrap();
        trie.insert(vec![0xC8, 0x00], vec![0xC8, 0x00]).unwrap();

        assert_eq!(trie.get(&vec![0x00]).unwrap(), Some(vec![0x00]));
        assert_eq!(trie.get(&vec![0xC8]).unwrap(), Some(vec![0xC8]));
        assert_eq!(trie.get(&vec![0xC8, 0x00]).unwrap(), Some(vec![0xC8, 0x00]));
    }

    #[test]
    fn get_insert_f() {
        let mut trie = Trie::new_temp();
        trie.insert(vec![0x00], vec![0x00]).unwrap();
        trie.insert(vec![0x01], vec![0x01]).unwrap();
        trie.insert(vec![0x10], vec![0x10]).unwrap();
        trie.insert(vec![0x19], vec![0x19]).unwrap();
        trie.insert(vec![0x19, 0x00], vec![0x19, 0x00]).unwrap();
        trie.insert(vec![0x1A], vec![0x1A]).unwrap();

        assert_eq!(trie.get(&vec![0x00]).unwrap(), Some(vec![0x00]));
        assert_eq!(trie.get(&vec![0x01]).unwrap(), Some(vec![0x01]));
        assert_eq!(trie.get(&vec![0x10]).unwrap(), Some(vec![0x10]));
        assert_eq!(trie.get(&vec![0x19]).unwrap(), Some(vec![0x19]));
        assert_eq!(trie.get(&vec![0x19, 0x00]).unwrap(), Some(vec![0x19, 0x00]));
        assert_eq!(trie.get(&vec![0x1A]).unwrap(), Some(vec![0x1A]));
    }

    #[test]
    fn get_insert_remove_a() {
        let mut trie = Trie::new_temp();
        trie.insert(b"do".to_vec(), b"verb".to_vec()).unwrap();
        trie.insert(b"horse".to_vec(), b"stallion".to_vec())
            .unwrap();
        trie.insert(b"doge".to_vec(), b"coin".to_vec()).unwrap();
        trie.remove(b"horse".to_vec()).unwrap();
        assert_eq!(trie.get(&b"do".to_vec()).unwrap(), Some(b"verb".to_vec()));
        assert_eq!(trie.get(&b"doge".to_vec()).unwrap(), Some(b"coin".to_vec()));
    }

    #[test]
    fn get_insert_remove_b() {
        let mut trie = Trie::new_temp();
        trie.insert(vec![185], vec![185]).unwrap();
        trie.insert(vec![185, 0], vec![185, 0]).unwrap();
        trie.insert(vec![185, 1], vec![185, 1]).unwrap();
        trie.remove(vec![185, 1]).unwrap();
        assert_eq!(trie.get(&vec![185, 0]).unwrap(), Some(vec![185, 0]));
        assert_eq!(trie.get(&vec![185]).unwrap(), Some(vec![185]));
        assert!(trie.get(&vec![185, 1]).unwrap().is_none());
    }

    #[test]
    fn compute_hash_a() {
        let mut trie = Trie::new_temp();
        trie.insert(b"do".to_vec(), b"verb".to_vec()).unwrap();
        trie.insert(b"horse".to_vec(), b"stallion".to_vec())
            .unwrap();
        trie.insert(b"doge".to_vec(), b"coin".to_vec()).unwrap();
        trie.insert(b"dog".to_vec(), b"puppy".to_vec()).unwrap();

        assert_eq!(
            trie.hash().unwrap().0.as_slice(),
            hex!("5991bb8c6514148a29db676a14ac506cd2cd5775ace63c30a4fe457715e9ac84").as_slice()
        );
    }

    #[test]
    fn compute_hash_b() {
        let mut trie = Trie::new_temp();
        assert_eq!(
            trie.hash().unwrap().0.as_slice(),
            hex!("56e81f171bcc55a6ff8345e692c0f86e5b48e01b996cadc001622fb5e363b421").as_slice(),
        );
    }

    #[test]
    fn compute_hash_c() {
        let mut trie = Trie::new_temp();
        let data = [
            (
                hex!("0000000000000000000000000000000000000000000000000000000000000045").to_vec(),
                hex!("22b224a1420a802ab51d326e29fa98e34c4f24ea").to_vec(),
            ),
            (
                hex!("0000000000000000000000000000000000000000000000000000000000000046").to_vec(),
                hex!("67706c2076330000000000000000000000000000000000000000000000000000").to_vec(),
            ),
            (
                hex!("000000000000000000000000697c7b8c961b56f675d570498424ac8de1a918f6").to_vec(),
                hex!("1234567890").to_vec(),
            ),
            (
                hex!("0000000000000000000000007ef9e639e2733cb34e4dfc576d4b23f72db776b2").to_vec(),
                hex!("4655474156000000000000000000000000000000000000000000000000000000").to_vec(),
            ),
            (
                hex!("000000000000000000000000ec4f34c97e43fbb2816cfd95e388353c7181dab1").to_vec(),
                hex!("4e616d6552656700000000000000000000000000000000000000000000000000").to_vec(),
            ),
            (
                hex!("4655474156000000000000000000000000000000000000000000000000000000").to_vec(),
                hex!("7ef9e639e2733cb34e4dfc576d4b23f72db776b2").to_vec(),
            ),
            (
                hex!("4e616d6552656700000000000000000000000000000000000000000000000000").to_vec(),
                hex!("ec4f34c97e43fbb2816cfd95e388353c7181dab1").to_vec(),
            ),
            (
                hex!("000000000000000000000000697c7b8c961b56f675d570498424ac8de1a918f6").to_vec(),
                hex!("6f6f6f6820736f2067726561742c207265616c6c6c793f000000000000000000").to_vec(),
            ),
            (
                hex!("6f6f6f6820736f2067726561742c207265616c6c6c793f000000000000000000").to_vec(),
                hex!("697c7b8c961b56f675d570498424ac8de1a918f6").to_vec(),
            ),
        ];

        for (path, value) in data {
            trie.insert(path, value).unwrap();
        }

        assert_eq!(
            trie.hash().unwrap().0.as_slice(),
            hex!("9f6221ebb8efe7cff60a716ecb886e67dd042014be444669f0159d8e68b42100").as_slice(),
        );
    }

    #[test]
    fn compute_hash_d() {
        let mut trie = Trie::new_temp();

        let data = [
            (
                b"key1aa".to_vec(),
                b"0123456789012345678901234567890123456789xxx".to_vec(),
            ),
            (
                b"key1".to_vec(),
                b"0123456789012345678901234567890123456789Very_Long".to_vec(),
            ),
            (b"key2bb".to_vec(), b"aval3".to_vec()),
            (b"key2".to_vec(), b"short".to_vec()),
            (b"key3cc".to_vec(), b"aval3".to_vec()),
            (
                b"key3".to_vec(),
                b"1234567890123456789012345678901".to_vec(),
            ),
        ];

        for (path, value) in data {
            trie.insert(path, value).unwrap();
        }

        assert_eq!(
            trie.hash().unwrap().0.as_slice(),
            hex!("cb65032e2f76c48b82b5c24b3db8f670ce73982869d38cd39a624f23d62a9e89").as_slice(),
        );
    }

    #[test]
    fn compute_hash_e() {
        let mut trie = Trie::new_temp();
        trie.insert(b"abc".to_vec(), b"123".to_vec()).unwrap();
        trie.insert(b"abcd".to_vec(), b"abcd".to_vec()).unwrap();
        trie.insert(b"abc".to_vec(), b"abc".to_vec()).unwrap();

        assert_eq!(
            trie.hash().unwrap().0.as_slice(),
            hex!("7a320748f780ad9ad5b0837302075ce0eeba6c26e3d8562c67ccc0f1b273298a").as_slice(),
        );
    }

    // Proptests
    proptest! {
        #[test]
        fn proptest_get_insert(data in btree_set(vec(any::<u8>(), 1..100), 1..100)) {
            let mut trie = Trie::new_temp();

            for val in data.iter(){
                trie.insert(val.clone(), val.clone()).unwrap();
            }

            for val in data.iter() {
                let item = trie.get(val).unwrap();
                prop_assert!(item.is_some());
                prop_assert_eq!(&item.unwrap(), val);
            }
        }

        #[test]
        fn proptest_get_insert_with_removals(mut data in vec((vec(any::<u8>(), 5..100), any::<bool>()), 1..100)) {
            let mut trie = Trie::new_temp();
            // Remove duplicate values with different expected status
            data.sort_by_key(|(val, _)| val.clone());
            data.dedup_by_key(|(val, _)| val.clone());
            // Insertions
            for (val, _) in data.iter() {
                trie.insert(val.clone(), val.clone()).unwrap();
            }
            // Removals
            for (val, should_remove) in data.iter() {
                if *should_remove {
                    let removed = trie.remove(val.clone()).unwrap();
                    prop_assert_eq!(removed, Some(val.clone()));
                }
            }
            // Check trie values
            for (val, removed) in data.iter() {
                let item = trie.get(val).unwrap();
                if !removed {
                    prop_assert_eq!(item, Some(val.clone()));
                } else {
                    prop_assert!(item.is_none());
                }
            }
        }

        #[test]
        // The previous test needs to sort the input values in order to get rid of duplicate entries, leading to ordered insertions
        // This check has a fixed way of determining whether a value should be removed but doesn't require ordered insertions
        fn proptest_get_insert_with_removals_unsorted(data in btree_set(vec(any::<u8>(), 5..100), 1..100)) {
            let mut trie = Trie::new_temp();
            // Remove all values that have an odd first value
            let remove = |value: &Vec<u8>| -> bool {
                value.first().is_some_and(|v| v % 2 != 0)
            };
            // Insertions
            for val in data.iter() {
                trie.insert(val.clone(), val.clone()).unwrap();
            }
            // Removals
            for val in data.iter() {
                if remove(val) {
                    let removed = trie.remove(val.clone()).unwrap();
                    prop_assert_eq!(removed, Some(val.clone()));
                }
            }
            // Check trie values
            for val in data.iter() {
                let item = trie.get(val).unwrap();
                if !remove(val) {
                    prop_assert_eq!(item, Some(val.clone()));
                } else {
                    prop_assert!(item.is_none());
                }
            }
        }

        #[test]
        fn proptest_compare_hash(data in btree_set(vec(any::<u8>(), 1..100), 1..100)) {
            let mut trie = Trie::new_temp();
            let mut cita_trie = cita_trie();

            for val in data.iter(){
                trie.insert(val.clone(), val.clone()).unwrap();
                cita_trie.insert(val.clone(), val.clone()).unwrap();
            }

            let hash = trie.hash().unwrap().0.to_vec();
            let cita_hash = cita_trie.root().unwrap();
            prop_assert_eq!(hash, cita_hash);
        }

        #[test]
        fn proptest_compare_hash_with_removals(mut data in vec((vec(any::<u8>(), 5..100), any::<bool>()), 1..100)) {
            let mut trie = Trie::new_temp();
            let mut cita_trie = cita_trie();
            // Remove duplicate values with different expected status
            data.sort_by_key(|(val, _)| val.clone());
            data.dedup_by_key(|(val, _)| val.clone());
            // Insertions
            for (val, _) in data.iter() {
                trie.insert(val.clone(), val.clone()).unwrap();
                cita_trie.insert(val.clone(), val.clone()).unwrap();
            }
            // Removals
            for (val, should_remove) in data.iter() {
                if *should_remove {
                    trie.remove(val.clone()).unwrap();
                    cita_trie.remove(val).unwrap();
                }
            }
            // Compare hashes
            let hash = trie.hash().unwrap().0.to_vec();
            let cita_hash = cita_trie.root().unwrap();
            prop_assert_eq!(hash, cita_hash);
        }

        #[test]
        // The previous test needs to sort the input values in order to get rid of duplicate entries, leading to ordered insertions
        // This check has a fixed way of determining whether a value should be removed but doesn't require ordered insertions
        fn proptest_compare_hash_with_removals_unsorted(data in btree_set(vec(any::<u8>(), 5..100), 1..100)) {
            let mut trie = Trie::new_temp();
            let mut cita_trie = cita_trie();
            // Remove all values that have an odd first value
            let remove = |value: &Vec<u8>| -> bool {
                value.first().is_some_and(|v| v % 2 != 0)
            };
            // Insertions
            for val in data.iter() {
                trie.insert(val.clone(), val.clone()).unwrap();
                cita_trie.insert(val.clone(), val.clone()).unwrap();
            }
            // Removals
            for val in data.iter() {
                if remove(val) {
                    trie.remove(val.clone()).unwrap();
                    cita_trie.remove(val).unwrap();
                }
            }
            // Compare hashes
            let hash = trie.hash().unwrap().0.to_vec();
            let cita_hash = cita_trie.root().unwrap();
            prop_assert_eq!(hash, cita_hash);
        }

        #[test]
        fn proptest_compare_hash_between_inserts(data in btree_set(vec(any::<u8>(), 1..100), 1..100)) {
            let mut trie = Trie::new_temp();
            let mut cita_trie = cita_trie();

            for val in data.iter(){
                trie.insert(val.clone(), val.clone()).unwrap();
                cita_trie.insert(val.clone(), val.clone()).unwrap();
                let hash = trie.hash().unwrap().0.to_vec();
                let cita_hash = cita_trie.root().unwrap();
                prop_assert_eq!(hash, cita_hash);
            }

        }

        #[test]
        fn proptest_compare_proof(data in btree_set(vec(any::<u8>(), 1..100), 1..100)) {
            let mut trie = Trie::new_temp();
            let mut cita_trie = cita_trie();

            for val in data.iter(){
                trie.insert(val.clone(), val.clone()).unwrap();
                cita_trie.insert(val.clone(), val.clone()).unwrap();
            }
            let _ = cita_trie.root();
            for val in data.iter(){
                let proof = trie.get_proof(val).unwrap();
                let cita_proof = cita_trie.get_proof(val).unwrap();
                prop_assert_eq!(proof, cita_proof);
            }
        }

        #[test]
        fn proptest_compare_proof_with_removals(mut data in vec((vec(any::<u8>(), 5..100), any::<bool>()), 1..100)) {
            let mut trie = Trie::new_temp();
            let mut cita_trie = cita_trie();
            // Remove duplicate values with different expected status
            data.sort_by_key(|(val, _)| val.clone());
            data.dedup_by_key(|(val, _)| val.clone());
            // Insertions
            for (val, _) in data.iter() {
                trie.insert(val.clone(), val.clone()).unwrap();
                cita_trie.insert(val.clone(), val.clone()).unwrap();
            }
            // Removals
            for (val, should_remove) in data.iter() {
                if *should_remove {
                    trie.remove(val.clone()).unwrap();
                    cita_trie.remove(val).unwrap();
                }
            }
            // Compare proofs
            let _ = cita_trie.root();
            for (val, _) in data.iter() {
                let proof = trie.get_proof(val).unwrap();
                let cita_proof = cita_trie.get_proof(val).unwrap();
                prop_assert_eq!(proof, cita_proof);
            }
        }

        #[test]
        // The previous test needs to sort the input values in order to get rid of duplicate entries, leading to ordered insertions
        // This check has a fixed way of determining whether a value should be removed but doesn't require ordered insertions
        fn proptest_compare_proof_with_removals_unsorted(data in btree_set(vec(any::<u8>(), 5..100), 1..100)) {
            let mut trie = Trie::new_temp();
            let mut cita_trie = cita_trie();
            // Remove all values that have an odd first value
            let remove = |value: &Vec<u8>| -> bool {
                value.first().is_some_and(|v| v % 2 != 0)
            };
            // Insertions
            for val in data.iter() {
                trie.insert(val.clone(), val.clone()).unwrap();
                cita_trie.insert(val.clone(), val.clone()).unwrap();
            }
            // Removals
            for val in data.iter() {
                if remove(val) {
                    trie.remove(val.clone()).unwrap();
                    cita_trie.remove(val).unwrap();
                }
            }
            // Compare proofs
            let _ = cita_trie.root();
            for val in data.iter() {
                let proof = trie.get_proof(val).unwrap();
                let cita_proof = cita_trie.get_proof(val).unwrap();
                prop_assert_eq!(proof, cita_proof);
            }
        }

    }

    fn cita_trie() -> CitaTrie<CitaMemoryDB, HasherKeccak> {
        let memdb = Arc::new(CitaMemoryDB::new(true));
        let hasher = Arc::new(HasherKeccak::new());

        CitaTrie::new(Arc::clone(&memdb), Arc::clone(&hasher))
    }

    #[test]
    fn get_proof_one_leaf() {
        // Trie -> Leaf["duck"]
        let mut cita_trie = cita_trie();
        let mut trie = Trie::new_temp();
        cita_trie
            .insert(b"duck".to_vec(), b"duckling".to_vec())
            .unwrap();
        trie.insert(b"duck".to_vec(), b"duckling".to_vec()).unwrap();
        let cita_proof = cita_trie.get_proof(b"duck".as_ref()).unwrap();
        let trie_proof = trie.get_proof(&b"duck".to_vec()).unwrap();
        assert_eq!(cita_proof, trie_proof);
    }

    #[test]
    fn get_proof_two_leaves() {
        // Trie -> Extension[Branch[Leaf["duck"] Leaf["goose"]]]
        let mut cita_trie = cita_trie();
        let mut trie = Trie::new_temp();
        cita_trie
            .insert(b"duck".to_vec(), b"duck".to_vec())
            .unwrap();
        cita_trie
            .insert(b"goose".to_vec(), b"goose".to_vec())
            .unwrap();
        trie.insert(b"duck".to_vec(), b"duck".to_vec()).unwrap();
        trie.insert(b"goose".to_vec(), b"goose".to_vec()).unwrap();
        let _ = cita_trie.root();
        let cita_proof = cita_trie.get_proof(b"duck".as_ref()).unwrap();
        let trie_proof = trie.get_proof(&b"duck".to_vec()).unwrap();
        assert_eq!(cita_proof, trie_proof);
    }

    #[test]
    fn get_proof_one_big_leaf() {
        // Trie -> Leaf[[0,0,0,0,0,0,0,0,0,0,0,0,0,0]]
        let val = vec![0, 0, 0, 0, 0, 0, 0, 0, 0, 0, 0, 0, 0, 0];
        let mut cita_trie = cita_trie();
        let mut trie = Trie::new_temp();
        cita_trie.insert(val.clone(), val.clone()).unwrap();
        trie.insert(val.clone(), val.clone()).unwrap();
        let _ = cita_trie.root();
        let cita_proof = cita_trie.get_proof(&val).unwrap();
        let trie_proof = trie.get_proof(&val).unwrap();
        assert_eq!(cita_proof, trie_proof);
    }

    #[test]
    fn get_proof_path_in_branch() {
        // Trie -> Extension[Branch[ [Leaf[[183,0,0,0,0,0]]], [183]]]
        let mut cita_trie = cita_trie();
        let mut trie = Trie::new_temp();
        cita_trie.insert(vec![183], vec![183]).unwrap();
        cita_trie
            .insert(vec![183, 0, 0, 0, 0, 0], vec![183, 0, 0, 0, 0, 0])
            .unwrap();
        trie.insert(vec![183], vec![183]).unwrap();
        trie.insert(vec![183, 0, 0, 0, 0, 0], vec![183, 0, 0, 0, 0, 0])
            .unwrap();
        let _ = cita_trie.root();
        let cita_proof = cita_trie.get_proof(&[183]).unwrap();
        let trie_proof = trie.get_proof(&vec![183]).unwrap();
        assert_eq!(cita_proof, trie_proof);
    }

    #[test]
    fn get_proof_removed_value() {
        let a = vec![5, 0, 0, 0, 0];
        let b = vec![6, 0, 0, 0, 0, 0, 0, 0, 0, 0, 0, 0, 0, 0];
        let mut cita_trie = cita_trie();
        let mut trie = Trie::new_temp();
        cita_trie.insert(a.clone(), a.clone()).unwrap();
        cita_trie.insert(b.clone(), b.clone()).unwrap();
        trie.insert(a.clone(), a.clone()).unwrap();
        trie.insert(b.clone(), b.clone()).unwrap();
        trie.remove(a.clone()).unwrap();
        cita_trie.remove(&a).unwrap();
        let _ = cita_trie.root();
        let cita_proof = cita_trie.get_proof(&a).unwrap();
        let trie_proof = trie.get_proof(&a).unwrap();
        assert_eq!(cita_proof, trie_proof);
    }
}<|MERGE_RESOLUTION|>--- conflicted
+++ resolved
@@ -263,38 +263,34 @@
     /// Note: This method will ignore any dangling nodes. All nodes that are not accessible from the
     ///   root node are considered dangling.
     pub fn from_nodes(
-<<<<<<< HEAD
         root_hash: Option<NodeHash>,
         root: Option<&NodeRLP>,
-        mut state_nodes: HashMap<NodeHash, NodeRLP>,
+        state_nodes: &BTreeMap<H256, NodeRLP>,
     ) -> Result<Self, TrieError> {
-        let root = match (root, root_hash) {
-            (Some(root), None) => root,
-            (None, Some(root_hash)) => &{
-                let Some(root) = state_nodes.get(&root_hash).cloned() else {
-                    let in_memory_trie =
-                        Box::new(InMemoryTrieDB::new(Arc::new(Mutex::new(state_nodes))));
-                    return Ok(Trie::new(in_memory_trie));
-                };
-                root
-            },
+        let (root_rlp, root_hash) = match (root, root_hash) {
+            (Some(root), None) => (
+                root,
+                NodeHash::Hashed(H256::from_slice(&Keccak256::digest(root))),
+            ),
+            (None, Some(root_hash)) => (
+                state_nodes
+                    .get(&root_hash.finalize())
+                    .ok_or(TrieError::InconsistentTree)?,
+                root_hash,
+            ),
             (None, None) => {
-                let in_memory_trie =
-                    Box::new(InMemoryTrieDB::new(Arc::new(Mutex::new(state_nodes))));
+                let in_memory_trie = Box::new(InMemoryTrieDB::new(Arc::new(Mutex::new(
+                    state_nodes
+                        .iter()
+                        .map(|(k, v)| (NodeHash::from(*k), v.clone()))
+                        .collect(),
+                ))));
                 return Ok(Trie::new(in_memory_trie));
             }
             (Some(_), Some(_)) => {
                 return Err(TrieError::InvalidInput)?;
             }
         };
-=======
-        root_hash: NodeHash,
-        state_nodes: &BTreeMap<H256, NodeRLP>,
-    ) -> Result<Self, TrieError> {
-        let root_rlp = state_nodes
-            .get(&root_hash.finalize())
-            .ok_or(TrieError::InconsistentTree)?;
->>>>>>> 5c0681db
 
         fn inner(
             all_nodes: &BTreeMap<H256, Vec<u8>>,
@@ -338,14 +334,9 @@
             })
         }
 
-<<<<<<< HEAD
-        let root = inner(&mut state_nodes, root)?.into();
-        let in_memory_trie = Box::new(InMemoryTrieDB::new(Arc::new(Mutex::new(state_nodes))));
-=======
         let mut necessary_nodes = BTreeMap::new();
         let root = inner(state_nodes, &root_hash, root_rlp, &mut necessary_nodes)?.into();
         let in_memory_trie = Box::new(InMemoryTrieDB::new(Arc::new(Mutex::new(necessary_nodes))));
->>>>>>> 5c0681db
 
         let mut trie = Trie::new(in_memory_trie);
         trie.root = root;
