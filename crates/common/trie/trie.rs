pub mod db;
pub mod error;
pub mod logger;
mod nibbles;
mod node;
mod node_hash;
mod rlp;
#[cfg(test)]
mod test_utils;
mod trie_iter;
mod verify_range;
use ethereum_types::H256;
use ethrex_rlp::constants::RLP_NULL;
use sha3::{Digest, Keccak256};
use std::collections::{BTreeMap, HashSet};
use std::sync::{Arc, Mutex};

pub use self::db::{InMemoryTrieDB, TrieDB};
pub use self::logger::{TrieLogger, TrieWitness};
pub use self::nibbles::Nibbles;
pub use self::verify_range::verify_range;
pub use self::{
    node::{Node, NodeRef},
    node_hash::NodeHash,
};

pub use self::error::TrieError;
use self::{node::LeafNode, trie_iter::TrieIterator};

use crate::db::TrieDbReader;
use ethrex_rlp::decode::RLPDecode;
use lazy_static::lazy_static;

lazy_static! {
    // Hash value for an empty trie, equal to keccak(RLP_NULL)
    pub static ref EMPTY_TRIE_HASH: H256 = H256::from_slice(
        Keccak256::new()
            .chain_update([RLP_NULL])
            .finalize()
            .as_slice(),
    );
}

/// RLP-encoded trie path
pub type PathRLP = Vec<u8>;
/// RLP-encoded trie value
pub type ValueRLP = Vec<u8>;
/// RLP-encoded trie node
pub type NodeRLP = Vec<u8>;
/// Represents a node in the Merkle Patricia Trie.
pub type TrieNode = (NodeHash, NodeRLP);

/// Libmdx-based Ethereum Compatible Merkle Patricia Trie
pub struct Trie {
    db: Box<dyn TrieDB>,
    root: NodeRef,
}

impl Default for Trie {
    fn default() -> Self {
        Self::new_temp()
    }
}

impl Trie {
    /// Creates a new Trie from a clean DB
    pub fn new(db: Box<dyn TrieDB>) -> Self {
        Self {
            db,
            root: NodeRef::default(),
        }
    }

    /// Creates a trie from an already-initialized DB and sets root as the root node of the trie
    pub fn open(db: Box<dyn TrieDB>, root: H256) -> Self {
        Self {
            db,
            root: if root != *EMPTY_TRIE_HASH {
                NodeHash::from(root).into()
            } else {
                Default::default()
            },
        }
    }

    /// Return a reference to the internal database.
    ///
    /// Warning: All changes made to the db will bypass the trie and may cause the trie to suddenly
    ///   become inconsistent.
    pub fn db(&self) -> &dyn TrieDB {
        self.db.as_ref()
    }

    pub fn reader(&self) -> impl TrieReader {
        struct InnerReader<'a> {
            tx: Box<dyn 'a + TrieDbReader>,
            root: &'a NodeRef,
        }

        impl TrieReader for InnerReader<'_> {
            fn get(&self, path: &PathRLP) -> Result<Option<ValueRLP>, TrieError> {
                Ok(match self.root {
                    NodeRef::Node(node, _) => {
                        node.get(self.tx.as_ref(), Nibbles::from_bytes(path))?
                    }
                    NodeRef::Hash(hash) if hash.is_valid() => {
                        Node::decode(&self.tx.get(*hash)?.ok_or(TrieError::InconsistentTree)?)
                            .map_err(TrieError::RLPDecode)?
                            .get(self.tx.as_ref(), Nibbles::from_bytes(path))?
                    }
                    _ => None,
                })
            }
        }

        InnerReader {
            tx: self.db.read_tx(),
            root: &self.root,
        }
    }

    /// Retrieve an RLP-encoded value from the trie given its RLP-encoded path.
    pub fn get(&self, path: &PathRLP) -> Result<Option<ValueRLP>, TrieError> {
        let read_tx = self.db.read_tx();
        Ok(match self.root {
            NodeRef::Node(ref node, _) => node.get(read_tx.as_ref(), Nibbles::from_bytes(path))?,
            NodeRef::Hash(hash) if hash.is_valid() => {
                Node::decode(&read_tx.get(hash)?.ok_or(TrieError::InconsistentTree)?)
                    .map_err(TrieError::RLPDecode)?
                    .get(read_tx.as_ref(), Nibbles::from_bytes(path))?
            }
            _ => None,
        })
    }

    /// Insert an RLP-encoded value into the trie.
    pub fn insert(&mut self, path: PathRLP, value: ValueRLP) -> Result<(), TrieError> {
        let path = Nibbles::from_bytes(&path);

        self.root = if self.root.is_valid() {
            // If the trie is not empty, call the root node's insertion logic.
            let read_tx = self.db.read_tx();
            self.root
                .get_node(read_tx.as_ref())?
                .ok_or(TrieError::InconsistentTree)?
                .insert(read_tx.as_ref(), path, value)?
                .into()
        } else {
            // If the trie is empty, just add a leaf.
            Node::from(LeafNode::new(path, value)).into()
        };

        Ok(())
    }

    /// Remove a value from the trie given its RLP-encoded path.
    /// Returns the value if it was succesfully removed or None if it wasn't part of the trie
    pub fn remove(&mut self, path: &PathRLP) -> Result<Option<ValueRLP>, TrieError> {
        if !self.root.is_valid() {
            return Ok(None);
        }

        // If the trie is not empty, call the root node's removal logic.
        let read_tx = self.db.read_tx();
        let (node, value) = self
            .root
            .get_node(read_tx.as_ref())?
            .ok_or(TrieError::InconsistentTree)?
<<<<<<< HEAD
            .remove(read_tx.as_ref(), Nibbles::from_bytes(&path))?;
=======
            .remove(self.db.as_ref(), Nibbles::from_bytes(path))?;
>>>>>>> b35fe1d6
        self.root = node.map(Into::into).unwrap_or_default();

        Ok(value)
    }

    /// Return the hash of the trie's root node.
    /// Returns keccak(RLP_NULL) if the trie is empty
    /// Also commits changes to the DB
    pub fn hash(&mut self) -> Result<H256, TrieError> {
        self.commit()?;
        Ok(self.hash_no_commit())
    }

    /// Return the hash of the trie's root node.
    /// Returns keccak(RLP_NULL) if the trie is empty
    pub fn hash_no_commit(&self) -> H256 {
        if self.root.is_valid() {
            self.root.compute_hash().finalize()
        } else {
            *EMPTY_TRIE_HASH
        }
    }

    /// Returns a list of changes in a TrieNode format since last root hash processed.
    ///
    /// # Returns
    ///
    /// A tuple containing the hash and the list of changes.
    pub fn collect_changes_since_last_hash(&mut self) -> (H256, Vec<TrieNode>) {
        let updates = self.commit_without_storing();
        let ret_hash = self.hash_no_commit();
        (ret_hash, updates)
    }

    /// Compute the hash of the root node and flush any changes into the database.
    ///
    /// This method will also compute the hash of all internal nodes indirectly. It will not clear
    /// the cached nodes.
    pub fn commit(&mut self) -> Result<(), TrieError> {
        if self.root.is_valid() {
            let mut acc = Vec::new();
            self.root.commit(&mut acc);
            self.db.put_batch(acc)?; // we'll try to avoid calling this for every commit
        }

        Ok(())
    }

    /// Computes the nodes that would be added if updating the trie.
    /// Nodes are given with their hash pre-calculated.
    pub fn commit_without_storing(&mut self) -> Vec<TrieNode> {
        let mut acc = Vec::new();
        if self.root.is_valid() {
            self.root.commit(&mut acc);
        }

        acc
    }

    /// Obtain a merkle proof for the given path.
    /// The proof will contain all the encoded nodes traversed until reaching the node where the path is stored (including this last node).
    /// The proof will still be constructed even if the path is not stored in the trie, proving its absence.
    ///
    /// Note: This method has a different behavior in regard to non-existent trie root nodes. Normal
    ///   behavior is to return `Err(InconsistentTrie)`, but this method will return
    ///   `Ok(Vec::new())` instead.
    pub fn get_proof(&self, path: &PathRLP) -> Result<Vec<NodeRLP>, TrieError> {
        if self.root.is_valid() {
            let hash = self.root.compute_hash();

            let mut node_path = Vec::new();
            if let NodeHash::Inline((data, len)) = hash {
                node_path.push(data[..len as usize].to_vec());
            }

            let root = match self.root.get_node(self.db.as_ref())? {
                Some(x) => x,
                None => return Ok(Vec::new()),
            };
            root.get_path(self.db.as_ref(), Nibbles::from_bytes(path), &mut node_path)?;

            Ok(node_path)
        } else {
            Ok(Vec::new())
        }
    }

    /// Obtains all encoded nodes traversed until reaching the node where every path is stored.
    /// The list doesn't include the root node, this is returned separately.
    /// Will still be constructed even if some path is not stored in the trie.
    pub fn get_proofs(
        &self,
        paths: &[PathRLP],
    ) -> Result<(Option<NodeRLP>, Vec<NodeRLP>), TrieError> {
        if self.root.is_valid() {
            let encoded_root = self
                .root
                .get_node(self.db.as_ref())?
                .ok_or(TrieError::InconsistentTree)?
                .encode_raw();

            let mut node_path = HashSet::new();
            for path in paths {
                let mut nodes = self.get_proof(path)?;
                nodes.swap_remove(0);
                node_path.extend(nodes);
            }

            Ok((Some(encoded_root), node_path.into_iter().collect()))
        } else {
            Ok((None, Vec::new()))
        }
    }

    pub fn empty_in_memory() -> Self {
        Self::new(Box::new(InMemoryTrieDB::new(Arc::new(Mutex::new(
            BTreeMap::new(),
        )))))
    }

    /// Builds a trie from a set of nodes with an InMemoryTrieDB as a backend.
    ///
    /// Note: This method will not ensure that all node references are valid. Invalid references
    ///   will cause other methods (including, but not limited to `Trie::get`, `Trie::insert` and
    ///   `Trie::remove`) to return `Err(InconsistentTrie)`.
    /// Note: This method will ignore any dangling nodes. All nodes that are not accessible from the
    ///   root node are considered dangling.
    pub fn from_nodes(
        root_hash: NodeHash,
        state_nodes: &BTreeMap<H256, NodeRLP>,
    ) -> Result<Self, TrieError> {
        let root_rlp = state_nodes
            .get(&root_hash.finalize())
            .ok_or(TrieError::InconsistentTree)?;

        fn inner(
            all_nodes: &BTreeMap<H256, Vec<u8>>,
            cur_node_hash: &NodeHash,
            cur_node_rlp: &NodeRLP,
            traversed_nodes: &mut BTreeMap<NodeHash, NodeRLP>,
        ) -> Result<Node, TrieError> {
            let node = Node::decode_raw(cur_node_rlp)?;
            traversed_nodes.insert(*cur_node_hash, cur_node_rlp.to_vec());

            Ok(match node {
                Node::Branch(mut node) => {
                    for choice in &mut node.choices {
                        let NodeRef::Hash(hash) = *choice else {
                            unreachable!()
                        };

                        if hash.is_valid() {
                            *choice = match all_nodes.get(&hash.finalize()) {
                                Some(rlp) => inner(all_nodes, &hash, rlp, traversed_nodes)?.into(),
                                None => hash.into(),
                            };
                        }
                    }

                    (*node).into()
                }
                Node::Extension(mut node) => {
                    let NodeRef::Hash(hash) = node.child else {
                        unreachable!()
                    };

                    node.child = match all_nodes.get(&hash.finalize()) {
                        Some(rlp) => inner(all_nodes, &hash, rlp, traversed_nodes)?.into(),
                        None => hash.into(),
                    };

                    node.into()
                }
                Node::Leaf(node) => node.into(),
            })
        }

        let mut necessary_nodes = BTreeMap::new();
        let root = inner(state_nodes, &root_hash, root_rlp, &mut necessary_nodes)?.into();
        let in_memory_trie = Box::new(InMemoryTrieDB::new(Arc::new(Mutex::new(necessary_nodes))));

        let mut trie = Trie::new(in_memory_trie);
        trie.root = root;

        Ok(trie)
    }

    /// Builds an in-memory trie from the given elements and returns its hash
    pub fn compute_hash_from_unsorted_iter(
        iter: impl Iterator<Item = (PathRLP, ValueRLP)>,
    ) -> H256 {
        let mut trie = Trie::stateless();
        for (path, value) in iter {
            // Unwraping here won't panic as our in_memory trie DB won't fail
            trie.insert(path, value).unwrap();
        }

        trie.hash_no_commit()
    }

    /// Creates a new stateless trie. This trie won't be able to store any nodes so all data will be lost after calculating the hash
    /// Only use it for proof verification or computing a hash from an iterator
    pub(crate) fn stateless() -> Trie {
        // We will only be using the trie's cache so we don't need a working DB
        struct NullTrieDB;

        impl TrieDB for NullTrieDB {
            fn read_tx<'a>(&'a self) -> Box<dyn 'a + db::TrieDbReader> {
                struct InnerReader;

                impl TrieDbReader for InnerReader {
                    fn get(&self, _key: NodeHash) -> Result<Option<Vec<u8>>, TrieError> {
                        Ok(None)
                    }
                }

                Box::new(InnerReader)
            }

            fn put_batch(&self, _data: Vec<(NodeHash, Vec<u8>)>) -> Result<(), TrieError> {
                Ok(())
            }
        }

        impl TrieDbReader for NullTrieDB {
            fn get(&self, _key: NodeHash) -> Result<Option<Vec<u8>>, TrieError> {
                Ok(None)
            }
        }

        Trie::new(Box::new(NullTrieDB))
    }

    /// Obtain the encoded node given its path.
    /// Allows usage of full paths (byte slice of 32 bytes) or compact-encoded nibble slices (with length lower than 32)
    pub fn get_node(&self, partial_path: &PathRLP) -> Result<Vec<u8>, TrieError> {
        // Convert compact-encoded nibbles into a byte slice if necessary
        let partial_path = match partial_path.len() {
            // Compact-encoded nibbles
            n if n < 32 => Nibbles::decode_compact(partial_path),
            // Full path (No conversion needed)
            32 => Nibbles::from_bytes(partial_path),
            // We won't handle paths with length over 32
            _ => return Ok(vec![]),
        };

        fn get_node_inner(
            db: &dyn TrieDB,
            node: Node,
            mut partial_path: Nibbles,
        ) -> Result<Vec<u8>, TrieError> {
            // If we reached the end of the partial path, return the current node
            if partial_path.is_empty() {
                return Ok(node.encode_raw());
            }
            match node {
                Node::Branch(branch_node) => match partial_path.next_choice() {
                    Some(idx) => {
                        let child_ref = &branch_node.choices[idx];
                        if child_ref.is_valid() {
                            let child_node =
                                child_ref.get_node(db)?.ok_or(TrieError::InconsistentTree)?;
                            get_node_inner(db, child_node, partial_path)
                        } else {
                            Ok(vec![])
                        }
                    }
                    _ => Ok(vec![]),
                },
                Node::Extension(extension_node) => {
                    if partial_path.skip_prefix(&extension_node.prefix)
                        && extension_node.child.is_valid()
                    {
                        let child_node = extension_node
                            .child
                            .get_node(db)?
                            .ok_or(TrieError::InconsistentTree)?;
                        get_node_inner(db, child_node, partial_path)
                    } else {
                        Ok(vec![])
                    }
                }
                Node::Leaf(_) => Ok(vec![]),
            }
        }

        // Fetch node
        if self.root.is_valid() {
            get_node_inner(
                self.db.as_ref(),
                self.root
                    .get_node(self.db.as_ref())?
                    .ok_or(TrieError::InconsistentTree)?,
                partial_path,
            )
        } else {
            Ok(Vec::new())
        }
    }

    pub fn root_node(&self) -> Result<Option<Node>, TrieError> {
        if self.hash_no_commit() == *EMPTY_TRIE_HASH {
            return Ok(None);
        }
        self.root.get_node(self.db.as_ref())
    }

    /// Creates a new Trie based on a temporary InMemory DB
    fn new_temp() -> Self {
        use std::collections::BTreeMap;
        use std::sync::Arc;
        use std::sync::Mutex;

        let hmap: BTreeMap<NodeHash, Vec<u8>> = BTreeMap::new();
        let map = Arc::new(Mutex::new(hmap));
        let db = InMemoryTrieDB::new(map);
        Trie::new(Box::new(db))
    }
}

impl IntoIterator for Trie {
    type Item = (Nibbles, Node);

    type IntoIter = TrieIterator;

    fn into_iter(self) -> Self::IntoIter {
        TrieIterator::new(self)
    }
}

pub trait TrieReader {
    fn get(&self, path: &PathRLP) -> Result<Option<ValueRLP>, TrieError>;
}

pub struct ProofTrie(Trie);

impl ProofTrie {
    pub fn insert(
        &mut self,
        partial_path: Nibbles,
        external_ref: NodeHash,
    ) -> Result<(), TrieError> {
        self.0.root = if self.0.root.is_valid() {
            // If the trie is not empty, call the root node's insertion logic.
            self.0
                .root
                .get_node(self.0.db.as_ref())?
                .ok_or(TrieError::InconsistentTree)?
                .insert(self.0.db.as_ref(), partial_path, external_ref)?
                .into()
        } else {
            external_ref.into()
        };

        Ok(())
    }

    pub fn hash(&self) -> H256 {
        self.0.hash_no_commit()
    }
}

impl From<Trie> for ProofTrie {
    fn from(value: Trie) -> Self {
        Self(value)
    }
}

#[cfg(test)]
mod test {
    use cita_trie::{MemoryDB as CitaMemoryDB, PatriciaTrie as CitaTrie, Trie as CitaTrieTrait};
    use std::sync::Arc;

    use super::*;

    use hasher::HasherKeccak;
    use hex_literal::hex;
    use proptest::{
        collection::{btree_set, vec},
        prelude::*,
        proptest,
    };

    #[test]
    fn compute_hash() {
        let mut trie = Trie::new_temp();
        trie.insert(b"first".to_vec(), b"value".to_vec()).unwrap();
        trie.insert(b"second".to_vec(), b"value".to_vec()).unwrap();

        assert_eq!(
            trie.hash().unwrap().as_ref(),
            hex!("f7537e7f4b313c426440b7fface6bff76f51b3eb0d127356efbe6f2b3c891501")
        );
    }

    #[test]
    fn compute_hash_long() {
        let mut trie = Trie::new_temp();
        trie.insert(b"first".to_vec(), b"value".to_vec()).unwrap();
        trie.insert(b"second".to_vec(), b"value".to_vec()).unwrap();
        trie.insert(b"third".to_vec(), b"value".to_vec()).unwrap();
        trie.insert(b"fourth".to_vec(), b"value".to_vec()).unwrap();

        assert_eq!(
            trie.hash().unwrap().0.to_vec(),
            hex!("e2ff76eca34a96b68e6871c74f2a5d9db58e59f82073276866fdd25e560cedea")
        );
    }

    #[test]
    fn get_insert_words() {
        let mut trie = Trie::new_temp();
        let first_path = b"first".to_vec();
        let first_value = b"value_a".to_vec();
        let second_path = b"second".to_vec();
        let second_value = b"value_b".to_vec();
        // Check that the values dont exist before inserting
        assert!(trie.get(&first_path).unwrap().is_none());
        assert!(trie.get(&second_path).unwrap().is_none());
        // Insert values
        trie.insert(first_path.clone(), first_value.clone())
            .unwrap();
        trie.insert(second_path.clone(), second_value.clone())
            .unwrap();
        // Check values
        assert_eq!(trie.get(&first_path).unwrap(), Some(first_value));
        assert_eq!(trie.get(&second_path).unwrap(), Some(second_value));
    }

    #[test]
    fn get_insert_zero() {
        let mut trie = Trie::new_temp();
        trie.insert(vec![0x0], b"value".to_vec()).unwrap();
        let first = trie.get(&[0x0][..].to_vec()).unwrap();
        assert_eq!(first, Some(b"value".to_vec()));
    }

    #[test]
    fn get_insert_a() {
        let mut trie = Trie::new_temp();
        trie.insert(vec![16], vec![0]).unwrap();
        trie.insert(vec![16, 0], vec![0]).unwrap();

        let item = trie.get(&vec![16]).unwrap();
        assert_eq!(item, Some(vec![0]));

        let item = trie.get(&vec![16, 0]).unwrap();
        assert_eq!(item, Some(vec![0]));
    }

    #[test]
    fn get_insert_b() {
        let mut trie = Trie::new_temp();
        trie.insert(vec![0, 0], vec![0, 0]).unwrap();
        trie.insert(vec![1, 0], vec![1, 0]).unwrap();

        let item = trie.get(&vec![1, 0]).unwrap();
        assert_eq!(item, Some(vec![1, 0]));

        let item = trie.get(&vec![0, 0]).unwrap();
        assert_eq!(item, Some(vec![0, 0]));
    }

    #[test]
    fn get_insert_c() {
        let mut trie = Trie::new_temp();
        let vecs = vec![
            vec![26, 192, 44, 251],
            vec![195, 132, 220, 124, 112, 201, 70, 128, 235],
            vec![126, 138, 25, 245, 146],
            vec![129, 176, 66, 2, 150, 151, 180, 60, 124],
            vec![138, 101, 157],
        ];
        for x in &vecs {
            trie.insert(x.clone(), x.clone()).unwrap();
        }
        for x in &vecs {
            let item = trie.get(x).unwrap();
            assert_eq!(item, Some(x.clone()));
        }
    }

    #[test]
    fn get_insert_d() {
        let mut trie = Trie::new_temp();
        let vecs = vec![
            vec![52, 53, 143, 52, 206, 112],
            vec![14, 183, 34, 39, 113],
            vec![55, 5],
            vec![134, 123, 19],
            vec![0, 59, 240, 89, 83, 167],
            vec![22, 41],
            vec![13, 166, 159, 101, 90, 234, 91],
            vec![31, 180, 161, 122, 115, 51, 37, 61, 101],
            vec![208, 192, 4, 12, 163, 254, 129, 206, 109],
        ];
        for x in &vecs {
            trie.insert(x.clone(), x.clone()).unwrap();
        }
        for x in &vecs {
            let item = trie.get(x).unwrap();
            assert_eq!(item, Some(x.clone()));
        }
    }

    #[test]
    fn get_insert_e() {
        let mut trie = Trie::new_temp();
        trie.insert(vec![0x00], vec![0x00]).unwrap();
        trie.insert(vec![0xC8], vec![0xC8]).unwrap();
        trie.insert(vec![0xC8, 0x00], vec![0xC8, 0x00]).unwrap();

        assert_eq!(trie.get(&vec![0x00]).unwrap(), Some(vec![0x00]));
        assert_eq!(trie.get(&vec![0xC8]).unwrap(), Some(vec![0xC8]));
        assert_eq!(trie.get(&vec![0xC8, 0x00]).unwrap(), Some(vec![0xC8, 0x00]));
    }

    #[test]
    fn get_insert_f() {
        let mut trie = Trie::new_temp();
        trie.insert(vec![0x00], vec![0x00]).unwrap();
        trie.insert(vec![0x01], vec![0x01]).unwrap();
        trie.insert(vec![0x10], vec![0x10]).unwrap();
        trie.insert(vec![0x19], vec![0x19]).unwrap();
        trie.insert(vec![0x19, 0x00], vec![0x19, 0x00]).unwrap();
        trie.insert(vec![0x1A], vec![0x1A]).unwrap();

        assert_eq!(trie.get(&vec![0x00]).unwrap(), Some(vec![0x00]));
        assert_eq!(trie.get(&vec![0x01]).unwrap(), Some(vec![0x01]));
        assert_eq!(trie.get(&vec![0x10]).unwrap(), Some(vec![0x10]));
        assert_eq!(trie.get(&vec![0x19]).unwrap(), Some(vec![0x19]));
        assert_eq!(trie.get(&vec![0x19, 0x00]).unwrap(), Some(vec![0x19, 0x00]));
        assert_eq!(trie.get(&vec![0x1A]).unwrap(), Some(vec![0x1A]));
    }

    #[test]
    fn get_insert_remove_a() {
        let mut trie = Trie::new_temp();
        trie.insert(b"do".to_vec(), b"verb".to_vec()).unwrap();
        trie.insert(b"horse".to_vec(), b"stallion".to_vec())
            .unwrap();
        trie.insert(b"doge".to_vec(), b"coin".to_vec()).unwrap();
        trie.remove(&b"horse".to_vec()).unwrap();
        assert_eq!(trie.get(&b"do".to_vec()).unwrap(), Some(b"verb".to_vec()));
        assert_eq!(trie.get(&b"doge".to_vec()).unwrap(), Some(b"coin".to_vec()));
    }

    #[test]
    fn get_insert_remove_b() {
        let mut trie = Trie::new_temp();
        trie.insert(vec![185], vec![185]).unwrap();
        trie.insert(vec![185, 0], vec![185, 0]).unwrap();
        trie.insert(vec![185, 1], vec![185, 1]).unwrap();
        trie.remove(&vec![185, 1]).unwrap();
        assert_eq!(trie.get(&vec![185, 0]).unwrap(), Some(vec![185, 0]));
        assert_eq!(trie.get(&vec![185]).unwrap(), Some(vec![185]));
        assert!(trie.get(&vec![185, 1]).unwrap().is_none());
    }

    #[test]
    fn compute_hash_a() {
        let mut trie = Trie::new_temp();
        trie.insert(b"do".to_vec(), b"verb".to_vec()).unwrap();
        trie.insert(b"horse".to_vec(), b"stallion".to_vec())
            .unwrap();
        trie.insert(b"doge".to_vec(), b"coin".to_vec()).unwrap();
        trie.insert(b"dog".to_vec(), b"puppy".to_vec()).unwrap();

        assert_eq!(
            trie.hash().unwrap().0.as_slice(),
            hex!("5991bb8c6514148a29db676a14ac506cd2cd5775ace63c30a4fe457715e9ac84").as_slice()
        );
    }

    #[test]
    fn compute_hash_b() {
        let mut trie = Trie::new_temp();
        assert_eq!(
            trie.hash().unwrap().0.as_slice(),
            hex!("56e81f171bcc55a6ff8345e692c0f86e5b48e01b996cadc001622fb5e363b421").as_slice(),
        );
    }

    #[test]
    fn compute_hash_c() {
        let mut trie = Trie::new_temp();
        let data = [
            (
                hex!("0000000000000000000000000000000000000000000000000000000000000045").to_vec(),
                hex!("22b224a1420a802ab51d326e29fa98e34c4f24ea").to_vec(),
            ),
            (
                hex!("0000000000000000000000000000000000000000000000000000000000000046").to_vec(),
                hex!("67706c2076330000000000000000000000000000000000000000000000000000").to_vec(),
            ),
            (
                hex!("000000000000000000000000697c7b8c961b56f675d570498424ac8de1a918f6").to_vec(),
                hex!("1234567890").to_vec(),
            ),
            (
                hex!("0000000000000000000000007ef9e639e2733cb34e4dfc576d4b23f72db776b2").to_vec(),
                hex!("4655474156000000000000000000000000000000000000000000000000000000").to_vec(),
            ),
            (
                hex!("000000000000000000000000ec4f34c97e43fbb2816cfd95e388353c7181dab1").to_vec(),
                hex!("4e616d6552656700000000000000000000000000000000000000000000000000").to_vec(),
            ),
            (
                hex!("4655474156000000000000000000000000000000000000000000000000000000").to_vec(),
                hex!("7ef9e639e2733cb34e4dfc576d4b23f72db776b2").to_vec(),
            ),
            (
                hex!("4e616d6552656700000000000000000000000000000000000000000000000000").to_vec(),
                hex!("ec4f34c97e43fbb2816cfd95e388353c7181dab1").to_vec(),
            ),
            (
                hex!("000000000000000000000000697c7b8c961b56f675d570498424ac8de1a918f6").to_vec(),
                hex!("6f6f6f6820736f2067726561742c207265616c6c6c793f000000000000000000").to_vec(),
            ),
            (
                hex!("6f6f6f6820736f2067726561742c207265616c6c6c793f000000000000000000").to_vec(),
                hex!("697c7b8c961b56f675d570498424ac8de1a918f6").to_vec(),
            ),
        ];

        for (path, value) in data {
            trie.insert(path, value).unwrap();
        }

        assert_eq!(
            trie.hash().unwrap().0.as_slice(),
            hex!("9f6221ebb8efe7cff60a716ecb886e67dd042014be444669f0159d8e68b42100").as_slice(),
        );
    }

    #[test]
    fn compute_hash_d() {
        let mut trie = Trie::new_temp();

        let data = [
            (
                b"key1aa".to_vec(),
                b"0123456789012345678901234567890123456789xxx".to_vec(),
            ),
            (
                b"key1".to_vec(),
                b"0123456789012345678901234567890123456789Very_Long".to_vec(),
            ),
            (b"key2bb".to_vec(), b"aval3".to_vec()),
            (b"key2".to_vec(), b"short".to_vec()),
            (b"key3cc".to_vec(), b"aval3".to_vec()),
            (
                b"key3".to_vec(),
                b"1234567890123456789012345678901".to_vec(),
            ),
        ];

        for (path, value) in data {
            trie.insert(path, value).unwrap();
        }

        assert_eq!(
            trie.hash().unwrap().0.as_slice(),
            hex!("cb65032e2f76c48b82b5c24b3db8f670ce73982869d38cd39a624f23d62a9e89").as_slice(),
        );
    }

    #[test]
    fn compute_hash_e() {
        let mut trie = Trie::new_temp();
        trie.insert(b"abc".to_vec(), b"123".to_vec()).unwrap();
        trie.insert(b"abcd".to_vec(), b"abcd".to_vec()).unwrap();
        trie.insert(b"abc".to_vec(), b"abc".to_vec()).unwrap();

        assert_eq!(
            trie.hash().unwrap().0.as_slice(),
            hex!("7a320748f780ad9ad5b0837302075ce0eeba6c26e3d8562c67ccc0f1b273298a").as_slice(),
        );
    }

    // Proptests
    proptest! {
        #[test]
        fn proptest_get_insert(data in btree_set(vec(any::<u8>(), 1..100), 1..100)) {
            let mut trie = Trie::new_temp();

            for val in data.iter(){
                trie.insert(val.clone(), val.clone()).unwrap();
            }

            for val in data.iter() {
                let item = trie.get(val).unwrap();
                prop_assert!(item.is_some());
                prop_assert_eq!(&item.unwrap(), val);
            }
        }

        #[test]
        fn proptest_get_insert_with_removals(mut data in vec((vec(any::<u8>(), 5..100), any::<bool>()), 1..100)) {
            let mut trie = Trie::new_temp();
            // Remove duplicate values with different expected status
            data.sort_by_key(|(val, _)| val.clone());
            data.dedup_by_key(|(val, _)| val.clone());
            // Insertions
            for (val, _) in data.iter() {
                trie.insert(val.clone(), val.clone()).unwrap();
            }
            // Removals
            for (val, should_remove) in data.iter() {
                if *should_remove {
                    let removed = trie.remove(val).unwrap();
                    prop_assert_eq!(removed, Some(val.clone()));
                }
            }
            // Check trie values
            for (val, removed) in data.iter() {
                let item = trie.get(val).unwrap();
                if !removed {
                    prop_assert_eq!(item, Some(val.clone()));
                } else {
                    prop_assert!(item.is_none());
                }
            }
        }

        #[test]
        // The previous test needs to sort the input values in order to get rid of duplicate entries, leading to ordered insertions
        // This check has a fixed way of determining whether a value should be removed but doesn't require ordered insertions
        fn proptest_get_insert_with_removals_unsorted(data in btree_set(vec(any::<u8>(), 5..100), 1..100)) {
            let mut trie = Trie::new_temp();
            // Remove all values that have an odd first value
            let remove = |value: &Vec<u8>| -> bool {
                value.first().is_some_and(|v| v % 2 != 0)
            };
            // Insertions
            for val in data.iter() {
                trie.insert(val.clone(), val.clone()).unwrap();
            }
            // Removals
            for val in data.iter() {
                if remove(val) {
                    let removed = trie.remove(&val.clone()).unwrap();
                    prop_assert_eq!(removed, Some(val.clone()));
                }
            }
            // Check trie values
            for val in data.iter() {
                let item = trie.get(val).unwrap();
                if !remove(val) {
                    prop_assert_eq!(item, Some(val.clone()));
                } else {
                    prop_assert!(item.is_none());
                }
            }
        }

        #[test]
        fn proptest_compare_hash(data in btree_set(vec(any::<u8>(), 1..100), 1..100)) {
            let mut trie = Trie::new_temp();
            let mut cita_trie = cita_trie();

            for val in data.iter(){
                trie.insert(val.clone(), val.clone()).unwrap();
                cita_trie.insert(val.clone(), val.clone()).unwrap();
            }

            let hash = trie.hash().unwrap().0.to_vec();
            let cita_hash = cita_trie.root().unwrap();
            prop_assert_eq!(hash, cita_hash);
        }

        #[test]
        fn proptest_compare_hash_with_removals(mut data in vec((vec(any::<u8>(), 5..100), any::<bool>()), 1..100)) {
            let mut trie = Trie::new_temp();
            let mut cita_trie = cita_trie();
            // Remove duplicate values with different expected status
            data.sort_by_key(|(val, _)| val.clone());
            data.dedup_by_key(|(val, _)| val.clone());
            // Insertions
            for (val, _) in data.iter() {
                trie.insert(val.clone(), val.clone()).unwrap();
                cita_trie.insert(val.clone(), val.clone()).unwrap();
            }
            // Removals
            for (val, should_remove) in data.iter() {
                if *should_remove {
                    trie.remove(val).unwrap();
                    cita_trie.remove(val).unwrap();
                }
            }
            // Compare hashes
            let hash = trie.hash().unwrap().0.to_vec();
            let cita_hash = cita_trie.root().unwrap();
            prop_assert_eq!(hash, cita_hash);
        }

        #[test]
        // The previous test needs to sort the input values in order to get rid of duplicate entries, leading to ordered insertions
        // This check has a fixed way of determining whether a value should be removed but doesn't require ordered insertions
        fn proptest_compare_hash_with_removals_unsorted(data in btree_set(vec(any::<u8>(), 5..100), 1..100)) {
            let mut trie = Trie::new_temp();
            let mut cita_trie = cita_trie();
            // Remove all values that have an odd first value
            let remove = |value: &Vec<u8>| -> bool {
                value.first().is_some_and(|v| v % 2 != 0)
            };
            // Insertions
            for val in data.iter() {
                trie.insert(val.clone(), val.clone()).unwrap();
                cita_trie.insert(val.clone(), val.clone()).unwrap();
            }
            // Removals
            for val in data.iter() {
                if remove(val) {
                    trie.remove(val).unwrap();
                    cita_trie.remove(val).unwrap();
                }
            }
            // Compare hashes
            let hash = trie.hash().unwrap().0.to_vec();
            let cita_hash = cita_trie.root().unwrap();
            prop_assert_eq!(hash, cita_hash);
        }

        #[test]
        fn proptest_compare_hash_between_inserts(data in btree_set(vec(any::<u8>(), 1..100), 1..100)) {
            let mut trie = Trie::new_temp();
            let mut cita_trie = cita_trie();

            for val in data.iter(){
                trie.insert(val.clone(), val.clone()).unwrap();
                cita_trie.insert(val.clone(), val.clone()).unwrap();
                let hash = trie.hash().unwrap().0.to_vec();
                let cita_hash = cita_trie.root().unwrap();
                prop_assert_eq!(hash, cita_hash);
            }

        }

        #[test]
        fn proptest_compare_proof(data in btree_set(vec(any::<u8>(), 1..100), 1..100)) {
            let mut trie = Trie::new_temp();
            let mut cita_trie = cita_trie();

            for val in data.iter(){
                trie.insert(val.clone(), val.clone()).unwrap();
                cita_trie.insert(val.clone(), val.clone()).unwrap();
            }
            let _ = cita_trie.root();
            for val in data.iter(){
                let proof = trie.get_proof(val).unwrap();
                let cita_proof = cita_trie.get_proof(val).unwrap();
                prop_assert_eq!(proof, cita_proof);
            }
        }

        #[test]
        fn proptest_compare_proof_with_removals(mut data in vec((vec(any::<u8>(), 5..100), any::<bool>()), 1..100)) {
            let mut trie = Trie::new_temp();
            let mut cita_trie = cita_trie();
            // Remove duplicate values with different expected status
            data.sort_by_key(|(val, _)| val.clone());
            data.dedup_by_key(|(val, _)| val.clone());
            // Insertions
            for (val, _) in data.iter() {
                trie.insert(val.clone(), val.clone()).unwrap();
                cita_trie.insert(val.clone(), val.clone()).unwrap();
            }
            // Removals
            for (val, should_remove) in data.iter() {
                if *should_remove {
                    trie.remove(val).unwrap();
                    cita_trie.remove(val).unwrap();
                }
            }
            // Compare proofs
            let _ = cita_trie.root();
            for (val, _) in data.iter() {
                let proof = trie.get_proof(val).unwrap();
                let cita_proof = cita_trie.get_proof(val).unwrap();
                prop_assert_eq!(proof, cita_proof);
            }
        }

        #[test]
        // The previous test needs to sort the input values in order to get rid of duplicate entries, leading to ordered insertions
        // This check has a fixed way of determining whether a value should be removed but doesn't require ordered insertions
        fn proptest_compare_proof_with_removals_unsorted(data in btree_set(vec(any::<u8>(), 5..100), 1..100)) {
            let mut trie = Trie::new_temp();
            let mut cita_trie = cita_trie();
            // Remove all values that have an odd first value
            let remove = |value: &Vec<u8>| -> bool {
                value.first().is_some_and(|v| v % 2 != 0)
            };
            // Insertions
            for val in data.iter() {
                trie.insert(val.clone(), val.clone()).unwrap();
                cita_trie.insert(val.clone(), val.clone()).unwrap();
            }
            // Removals
            for val in data.iter() {
                if remove(val) {
                    trie.remove(val).unwrap();
                    cita_trie.remove(val).unwrap();
                }
            }
            // Compare proofs
            let _ = cita_trie.root();
            for val in data.iter() {
                let proof = trie.get_proof(val).unwrap();
                let cita_proof = cita_trie.get_proof(val).unwrap();
                prop_assert_eq!(proof, cita_proof);
            }
        }

    }

    fn cita_trie() -> CitaTrie<CitaMemoryDB, HasherKeccak> {
        let memdb = Arc::new(CitaMemoryDB::new(true));
        let hasher = Arc::new(HasherKeccak::new());

        CitaTrie::new(Arc::clone(&memdb), Arc::clone(&hasher))
    }

    #[test]
    fn get_proof_one_leaf() {
        // Trie -> Leaf["duck"]
        let mut cita_trie = cita_trie();
        let mut trie = Trie::new_temp();
        cita_trie
            .insert(b"duck".to_vec(), b"duckling".to_vec())
            .unwrap();
        trie.insert(b"duck".to_vec(), b"duckling".to_vec()).unwrap();
        let cita_proof = cita_trie.get_proof(b"duck".as_ref()).unwrap();
        let trie_proof = trie.get_proof(&b"duck".to_vec()).unwrap();
        assert_eq!(cita_proof, trie_proof);
    }

    #[test]
    fn get_proof_two_leaves() {
        // Trie -> Extension[Branch[Leaf["duck"] Leaf["goose"]]]
        let mut cita_trie = cita_trie();
        let mut trie = Trie::new_temp();
        cita_trie
            .insert(b"duck".to_vec(), b"duck".to_vec())
            .unwrap();
        cita_trie
            .insert(b"goose".to_vec(), b"goose".to_vec())
            .unwrap();
        trie.insert(b"duck".to_vec(), b"duck".to_vec()).unwrap();
        trie.insert(b"goose".to_vec(), b"goose".to_vec()).unwrap();
        let _ = cita_trie.root();
        let cita_proof = cita_trie.get_proof(b"duck".as_ref()).unwrap();
        let trie_proof = trie.get_proof(&b"duck".to_vec()).unwrap();
        assert_eq!(cita_proof, trie_proof);
    }

    #[test]
    fn get_proof_one_big_leaf() {
        // Trie -> Leaf[[0,0,0,0,0,0,0,0,0,0,0,0,0,0]]
        let val = vec![0, 0, 0, 0, 0, 0, 0, 0, 0, 0, 0, 0, 0, 0];
        let mut cita_trie = cita_trie();
        let mut trie = Trie::new_temp();
        cita_trie.insert(val.clone(), val.clone()).unwrap();
        trie.insert(val.clone(), val.clone()).unwrap();
        let _ = cita_trie.root();
        let cita_proof = cita_trie.get_proof(&val).unwrap();
        let trie_proof = trie.get_proof(&val).unwrap();
        assert_eq!(cita_proof, trie_proof);
    }

    #[test]
    fn get_proof_path_in_branch() {
        // Trie -> Extension[Branch[ [Leaf[[183,0,0,0,0,0]]], [183]]]
        let mut cita_trie = cita_trie();
        let mut trie = Trie::new_temp();
        cita_trie.insert(vec![183], vec![183]).unwrap();
        cita_trie
            .insert(vec![183, 0, 0, 0, 0, 0], vec![183, 0, 0, 0, 0, 0])
            .unwrap();
        trie.insert(vec![183], vec![183]).unwrap();
        trie.insert(vec![183, 0, 0, 0, 0, 0], vec![183, 0, 0, 0, 0, 0])
            .unwrap();
        let _ = cita_trie.root();
        let cita_proof = cita_trie.get_proof(&[183]).unwrap();
        let trie_proof = trie.get_proof(&vec![183]).unwrap();
        assert_eq!(cita_proof, trie_proof);
    }

    #[test]
    fn get_proof_removed_value() {
        let a = vec![5, 0, 0, 0, 0];
        let b = vec![6, 0, 0, 0, 0, 0, 0, 0, 0, 0, 0, 0, 0, 0];
        let mut cita_trie = cita_trie();
        let mut trie = Trie::new_temp();
        cita_trie.insert(a.clone(), a.clone()).unwrap();
        cita_trie.insert(b.clone(), b.clone()).unwrap();
        trie.insert(a.clone(), a.clone()).unwrap();
        trie.insert(b.clone(), b.clone()).unwrap();
        trie.remove(&a).unwrap();
        cita_trie.remove(&a).unwrap();
        let _ = cita_trie.root();
        let cita_proof = cita_trie.get_proof(&a).unwrap();
        let trie_proof = trie.get_proof(&a).unwrap();
        assert_eq!(cita_proof, trie_proof);
    }
}<|MERGE_RESOLUTION|>--- conflicted
+++ resolved
@@ -166,11 +166,7 @@
             .root
             .get_node(read_tx.as_ref())?
             .ok_or(TrieError::InconsistentTree)?
-<<<<<<< HEAD
-            .remove(read_tx.as_ref(), Nibbles::from_bytes(&path))?;
-=======
-            .remove(self.db.as_ref(), Nibbles::from_bytes(path))?;
->>>>>>> b35fe1d6
+            .remove(read_tx.as_ref(), Nibbles::from_bytes(path))?;
         self.root = node.map(Into::into).unwrap_or_default();
 
         Ok(value)
