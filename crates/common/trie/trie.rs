--- conflicted
+++ resolved
@@ -78,29 +78,18 @@
     }
 
     /// Retrieve an RLP-encoded value from the trie given its RLP-encoded path.
-<<<<<<< HEAD
     pub fn get(&self, path: impl AsRef<[u8]>) -> Result<Option<ValueRLP>, TrieError> {
-        if let Some(root) = &self.root {
-            let root_node = self
-                .state
-                .get_node(*root)?
-                .ok_or(TrieError::InconsistentTree)?;
-            root_node.get(&self.state, Nibbles::from_bytes(path.as_ref()))
-        } else {
-            Ok(None)
-        }
-=======
-    pub fn get(&self, path: &PathRLP) -> Result<Option<ValueRLP>, TrieError> {
         Ok(match self.root {
-            NodeRef::Node(ref node, _) => node.get(self.db.as_ref(), Nibbles::from_bytes(path))?,
+            NodeRef::Node(ref node, _) => {
+                node.get(self.db.as_ref(), Nibbles::from_bytes(path.as_ref()))?
+            }
             NodeRef::Hash(hash) if hash.is_valid() => {
                 Node::decode(&self.db.get(hash)?.ok_or(TrieError::InconsistentTree)?)
                     .map_err(TrieError::RLPDecode)?
-                    .get(self.db.as_ref(), Nibbles::from_bytes(path))?
+                    .get(self.db.as_ref(), Nibbles::from_bytes(path.as_ref()))?
             }
             _ => None,
         })
->>>>>>> 0260b05d
     }
 
     /// Insert an RLP-encoded value into the trie.
