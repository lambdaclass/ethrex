--- conflicted
+++ resolved
@@ -187,21 +187,10 @@
     // We have a stack of the parents of the current parent
     let mut trie_stack: Vec<StackElement> = Vec::with_capacity(64); // Optimized for H256
 
-<<<<<<< HEAD
-    let mut left_side = StackElement::default();
-    let mut center_side: CenterSide = CenterSide::from_value(initial_value.clone());
-    let mut right_side_opt: Option<(H256, Vec<u8>)> = data_iter.next();
-=======
     // This is the current parent of the first element. We assume that the root node
     // is always a parent, and we fix it afterwards if it's not true
     // The root is a parent of all nodes
     let mut current_parent = StackElement::default();
-
-    // If the iterator is empty, there is nothing to write, we return an empty trie hash
-    let Some(initial_value) = data_iter.next() else {
-        return Ok(*EMPTY_TRIE_HASH);
-    };
->>>>>>> 8385d45f
 
     // The current node that is being used as computing. We compare it with the current
     // parent and the next value to see where it should be written
