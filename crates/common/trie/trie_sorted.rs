--- conflicted
+++ resolved
@@ -106,12 +106,8 @@
 ) -> Result<(), TrieGenerationError> {
     debug!("{:x?}", current_node.path);
     debug!("{:x?}", parent_element.path);
-<<<<<<< HEAD
+    let mut nodehash_buffer = Vec::with_capacity(512);
     let mut path = current_node.path.clone();
-=======
-    let mut nodehash_buffer = Vec::with_capacity(512);
-    let mut path = center_side.path.clone();
->>>>>>> ed949d95
     path.skip_prefix(&parent_element.path);
     let index = path.next().ok_or(TrieGenerationError::IndexNotFound(
         current_node.path.clone(),
@@ -122,13 +118,8 @@
             if path.is_empty() {
                 (top_path, node.clone().into())
             } else {
-<<<<<<< HEAD
-                let hash = node.compute_hash();
+                let hash = node.compute_hash_no_alloc(&mut nodehash_buffer);
                 nodes_to_write.push((current_node.path.clone(), node.clone().into()));
-=======
-                let hash = node.compute_hash_no_alloc(&mut nodehash_buffer);
-                nodes_to_write.push((center_side.path.clone(), node.clone().into()));
->>>>>>> ed949d95
                 (
                     top_path,
                     ExtensionNode {
@@ -203,17 +194,11 @@
     // We have a stack of the parents of the current parent
     let mut trie_stack: Vec<StackElement> = Vec::with_capacity(64); // Optimized for H256
 
-<<<<<<< HEAD
     // This is the current parent of the first element. We assume that the root node
     // is always a parent, and we fix it afterwards if it's not true
     // The root is a parent of all nodes
+    let mut nodehash_buffer = Vec::with_capacity(512);
     let mut current_parent = StackElement::default();
-=======
-    let mut left_side = StackElement::default();
-    let mut center_side: CenterSide = CenterSide::from_value(initial_value);
-    let mut right_side_opt: Option<(H256, Vec<u8>)> = data_iter.next();
-    let mut nodehash_buffer = Vec::with_capacity(512);
->>>>>>> ed949d95
 
     // The current node that is being used for computing. We compare it with the current
     // parent and the next value to see where it should be written
