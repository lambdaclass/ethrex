--- conflicted
+++ resolved
@@ -1,11 +1,3 @@
-<<<<<<< HEAD
-/// base64 decoder/encoder using safe alphabet according to:
-/// https://datatracker.ietf.org/doc/html/rfc4648#section-4
-/// https://datatracker.ietf.org/doc/html/rfc4648#section-5
-///
-/// Encoding is implementing with padding at the end (add 1 or 2 '=' if necessary to make the data a multiple of 4)
-/// Decoding does not require the data to be padded, that is it makes no difference if padding is present or not
-=======
 //! base64 decoder/encoder using safe alphabet according to:
 //! https://datatracker.ietf.org/doc/html/rfc4648#section-4
 //! https://datatracker.ietf.org/doc/html/rfc4648#section-5
@@ -13,7 +5,6 @@
 //! Encoding is implementing with padding at the end (add 1 or 2 '=' if necessary to make the data a multiple of 4)
 //! Decoding does not require the data to be padded, that is it makes no difference if padding is present or not
 
->>>>>>> 630a39a9
 fn byte_to_alphabet(byte: u8) -> char {
     match byte {
         0..=25 => (b'A' + byte) as char,         // A-Z
