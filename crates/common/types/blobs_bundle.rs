#[cfg(feature = "c-kzg")]
use lazy_static::lazy_static;
use std::ops::AddAssign;

use crate::serde_utils;
use crate::{
    types::{constants::VERSIONED_HASH_VERSION_KZG, transaction::EIP4844Transaction},
    Bytes, H256,
};

#[cfg(feature = "c-kzg")]
use c_kzg::{ethereum_kzg_settings, KzgCommitment, KzgProof, KzgSettings};
<<<<<<< HEAD
use ethrex_rlp::{
=======

use ethereum_rust_rlp::{
>>>>>>> 020e518a
    decode::RLPDecode,
    encode::RLPEncode,
    error::RLPDecodeError,
    structs::{Decoder, Encoder},
};
use serde::{Deserialize, Serialize};

use super::BYTES_PER_BLOB;

pub type Bytes48 = [u8; 48];
pub type Blob = [u8; BYTES_PER_BLOB];
pub type Commitment = Bytes48;
pub type Proof = Bytes48;

#[cfg(feature = "c-kzg")]
lazy_static! {
    static ref KZG_SETTINGS: &'static KzgSettings = ethereum_kzg_settings();
}

#[derive(Clone, Debug, PartialEq, Eq, Serialize, Deserialize, Default)]
#[serde(rename_all = "camelCase")]
/// Struct containing all the blobs for a blob transaction, along with the corresponding commitments and proofs
pub struct BlobsBundle {
    #[serde(with = "serde_utils::blob::vec")]
    pub blobs: Vec<Blob>,
    #[serde(with = "serde_utils::bytes48::vec")]
    pub commitments: Vec<Commitment>,
    #[serde(with = "serde_utils::bytes48::vec")]
    pub proofs: Vec<Proof>,
}

pub fn blob_from_bytes(bytes: Bytes) -> Result<Blob, BlobsBundleError> {
    // This functions moved from `l2/utils/eth_client/transaction.rs`
    // We set the first byte of every 32-bytes chunk to 0x00
    // so it's always under the field module.
    if bytes.len() > BYTES_PER_BLOB * 31 / 32 {
        return Err(BlobsBundleError::BlobDataInvalidBytesLength);
    }

    let mut buf = [0u8; BYTES_PER_BLOB];
    buf[..(bytes.len() * 32).div_ceil(31)].copy_from_slice(
        &bytes
            .chunks(31)
            .map(|x| [&[0x00], x].concat())
            .collect::<Vec<_>>()
            .concat(),
    );

    Ok(buf)
}

fn kzg_commitment_to_versioned_hash(data: &Commitment) -> H256 {
    use k256::sha2::Digest;
    let mut versioned_hash: [u8; 32] = k256::sha2::Sha256::digest(data).into();
    versioned_hash[0] = VERSIONED_HASH_VERSION_KZG;
    versioned_hash.into()
}

#[cfg(feature = "c-kzg")]
fn blob_to_kzg_commitment_and_proof(blob: &Blob) -> Result<(Commitment, Proof), BlobsBundleError> {
    let blob: c_kzg::Blob = (*blob).into();

    let commitment = KzgCommitment::blob_to_kzg_commitment(&blob, &KZG_SETTINGS)
        .or(Err(BlobsBundleError::BlobToCommitmentAndProofError))?;

    let commitment_bytes = commitment.to_bytes();

    let proof = KzgProof::compute_blob_kzg_proof(&blob, &commitment_bytes, &KZG_SETTINGS)
        .or(Err(BlobsBundleError::BlobToCommitmentAndProofError))?;

    let proof_bytes = proof.to_bytes();

    Ok((commitment_bytes.into_inner(), proof_bytes.into_inner()))
}

#[cfg(feature = "c-kzg")]
fn verify_blob_kzg_proof(
    blob: Blob,
    commitment: Commitment,
    proof: Proof,
) -> Result<bool, BlobsBundleError> {
    let blob: c_kzg::Blob = blob.into();
    let commitment: c_kzg::Bytes48 = commitment.into();
    let proof: c_kzg::Bytes48 = proof.into();

    KzgProof::verify_blob_kzg_proof(&blob, &commitment, &proof, &KZG_SETTINGS)
        .or(Err(BlobsBundleError::BlobToCommitmentAndProofError))
}

impl BlobsBundle {
    // In the future we might want to provide a new method that calculates the commitments and proofs using the following.
    #[cfg(feature = "c-kzg")]
    pub fn create_from_blobs(blobs: &Vec<Blob>) -> Result<Self, BlobsBundleError> {
        let mut commitments = Vec::new();
        let mut proofs = Vec::new();

        // Populate the commitments and proofs
        for blob in blobs {
            let (commitment, proof) = blob_to_kzg_commitment_and_proof(blob)?;
            commitments.push(commitment);
            proofs.push(proof);
        }

        Ok(Self {
            blobs: blobs.clone(),
            commitments,
            proofs,
        })
    }

    pub fn generate_versioned_hashes(&self) -> Vec<H256> {
        self.commitments
            .iter()
            .map(kzg_commitment_to_versioned_hash)
            .collect()
    }

    #[cfg(feature = "c-kzg")]
    pub fn validate(&self, tx: &EIP4844Transaction) -> Result<(), BlobsBundleError> {
        let blob_count = self.blobs.len();

        // Check if the blob bundle is empty
        if blob_count == 0 {
            return Err(BlobsBundleError::BlobBundleEmptyError);
        }

        // Check if the blob versioned hashes and blobs bundle content length mismatch
        if blob_count != self.commitments.len()
            || blob_count != self.proofs.len()
            || blob_count != tx.blob_versioned_hashes.len()
        {
            return Err(BlobsBundleError::BlobsBundleWrongLen);
        };

        // Check versioned hashes match the tx
        for (commitment, blob_versioned_hash) in
            self.commitments.iter().zip(tx.blob_versioned_hashes.iter())
        {
            if *blob_versioned_hash != kzg_commitment_to_versioned_hash(commitment) {
                return Err(BlobsBundleError::BlobVersionedHashesError);
            }
        }

        // Validate the blobs with the commitments and proofs
        for ((blob, commitment), proof) in self
            .blobs
            .iter()
            .zip(self.commitments.iter())
            .zip(self.proofs.iter())
        {
            if !verify_blob_kzg_proof(*blob, *commitment, *proof)? {
                return Err(BlobsBundleError::BlobToCommitmentAndProofError);
            }
        }

        Ok(())
    }
}

impl RLPEncode for BlobsBundle {
    fn encode(&self, buf: &mut dyn bytes::BufMut) {
        let encoder = Encoder::new(buf);
        encoder
            .encode_field(&self.blobs)
            .encode_field(&self.commitments)
            .encode_field(&self.proofs)
            .finish();
    }
}

impl RLPDecode for BlobsBundle {
    fn decode_unfinished(rlp: &[u8]) -> Result<(Self, &[u8]), RLPDecodeError> {
        let decoder = Decoder::new(rlp)?;
        let (blobs, decoder) = decoder.decode_field("blobs")?;
        let (commitments, decoder) = decoder.decode_field("commitments")?;
        let (proofs, decoder) = decoder.decode_field("proofs")?;
        Ok((
            Self {
                blobs,
                commitments,
                proofs,
            },
            decoder.finish()?,
        ))
    }
}

impl AddAssign for BlobsBundle {
    fn add_assign(&mut self, rhs: Self) {
        self.blobs.extend_from_slice(&rhs.blobs);
        self.commitments.extend_from_slice(&rhs.commitments);
        self.proofs.extend_from_slice(&rhs.proofs);
    }
}

#[derive(Debug, thiserror::Error)]
pub enum BlobsBundleError {
    #[error("Blob data has an invalid length")]
    BlobDataInvalidBytesLength,
    #[error("Blob bundle is empty")]
    BlobBundleEmptyError,
    #[error("Blob versioned hashes and blobs bundle content length mismatch")]
    BlobsBundleWrongLen,
    #[error("Blob versioned hashes are incorrect")]
    BlobVersionedHashesError,
    #[error("Blob to commitment and proof generation error")]
    BlobToCommitmentAndProofError,
}

#[cfg(test)]

mod tests {
    use super::*;
    use crate::{
        types::{blobs_bundle, transaction::EIP4844Transaction},
        Address, Bytes, U256,
    };
    mod shared {
        pub fn convert_str_to_bytes48(s: &str) -> [u8; 48] {
            let bytes = hex::decode(s).expect("Invalid hex string");
            let mut array = [0u8; 48];
            array.copy_from_slice(&bytes[..48]);
            array
        }
    }

    #[test]
    fn transaction_with_valid_blobs_should_pass() {
        let blobs = vec!["Hello, world!".as_bytes(), "Goodbye, world!".as_bytes()]
            .into_iter()
            .map(|data| blobs_bundle::blob_from_bytes(data.into()).expect("Failed to create blob"))
            .collect();

        let blobs_bundle =
            BlobsBundle::create_from_blobs(&blobs).expect("Failed to create blobs bundle");

        let blob_versioned_hashes = blobs_bundle.generate_versioned_hashes();

        let tx = EIP4844Transaction {
            nonce: 3,
            max_priority_fee_per_gas: 0,
            max_fee_per_gas: 0,
            max_fee_per_blob_gas: 0.into(),
            gas: 15_000_000,
            to: Address::from_low_u64_be(1), // Normal tx
            value: U256::zero(),             // Value zero
            data: Bytes::default(),          // No data
            access_list: Default::default(), // No access list
            blob_versioned_hashes,
            ..Default::default()
        };

        assert!(matches!(blobs_bundle.validate(&tx), Ok(())));
    }
    #[test]
    fn transaction_with_invalid_proofs_should_fail() {
        // blob data taken from: https://etherscan.io/tx/0x02a623925c05c540a7633ffa4eb78474df826497faa81035c4168695656801a2#blobs, but with 0 size blobs
        let blobs_bundle = BlobsBundle {
            blobs: vec![[0; BYTES_PER_BLOB], [0; BYTES_PER_BLOB]],
            commitments: vec!["b90289aabe0fcfb8db20a76b863ba90912d1d4d040cb7a156427d1c8cd5825b4d95eaeb221124782cc216960a3d01ec5",
                              "91189a03ce1fe1225fc5de41d502c3911c2b19596f9011ea5fca4bf311424e5f853c9c46fe026038036c766197af96a0"]
                              .into_iter()
                              .map(|s| {
                                  shared::convert_str_to_bytes48(s)
                              })
                              .collect(),
            proofs: vec!["b502263fc5e75b3587f4fb418e61c5d0f0c18980b4e00179326a65d082539a50c063507a0b028e2db10c55814acbe4e9",
                         "a29c43f6d05b7f15ab6f3e5004bd5f6b190165dc17e3d51fd06179b1e42c7aef50c145750d7c1cd1cd28357593bc7658"]
                            .into_iter()
                            .map(|s| {
                                shared::convert_str_to_bytes48(s)
                            })
                            .collect()
        };

        let tx = EIP4844Transaction {
            nonce: 3,
            max_priority_fee_per_gas: 0,
            max_fee_per_gas: 0,
            max_fee_per_blob_gas: 0.into(),
            gas: 15_000_000,
            to: Address::from_low_u64_be(1), // Normal tx
            value: U256::zero(),             // Value zero
            data: Bytes::default(),          // No data
            access_list: Default::default(), // No access list
            blob_versioned_hashes: vec![
                "01ec8054d05bfec80f49231c6e90528bbb826ccd1464c255f38004099c8918d9",
                "0180cb2dee9e6e016fabb5da4fb208555f5145c32895ccd13b26266d558cd77d",
            ]
            .into_iter()
            .map(|b| {
                let bytes = hex::decode(b).expect("Invalid hex string");
                H256::from_slice(&bytes)
            })
            .collect::<Vec<H256>>(),
            ..Default::default()
        };

        assert!(matches!(
            blobs_bundle.validate(&tx),
            Err(BlobsBundleError::BlobToCommitmentAndProofError)
        ));
    }

    #[test]
    fn transaction_with_incorrect_blobs_should_fail() {
        // blob data taken from: https://etherscan.io/tx/0x02a623925c05c540a7633ffa4eb78474df826497faa81035c4168695656801a2#blobs
        let blobs_bundle = BlobsBundle {
            blobs: vec![[0; BYTES_PER_BLOB], [0; BYTES_PER_BLOB]],
            commitments: vec!["dead89aabe0fcfb8db20a76b863ba90912d1d4d040cb7a156427d1c8cd5825b4d95eaeb221124782cc216960a3d01ec5",
                              "91189a03ce1fe1225fc5de41d502c3911c2b19596f9011ea5fca4bf311424e5f853c9c46fe026038036c766197af96a0"]
                              .into_iter()
                              .map(|s| {
                                shared::convert_str_to_bytes48(s)
                              })
                              .collect(),
            proofs: vec!["b502263fc5e75b3587f4fb418e61c5d0f0c18980b4e00179326a65d082539a50c063507a0b028e2db10c55814acbe4e9",
                         "a29c43f6d05b7f15ab6f3e5004bd5f6b190165dc17e3d51fd06179b1e42c7aef50c145750d7c1cd1cd28357593bc7658"]
                         .into_iter()
                              .map(|s| {
                                shared::convert_str_to_bytes48(s)
                              })
                              .collect()
        };

        let tx = EIP4844Transaction {
            nonce: 3,
            max_priority_fee_per_gas: 0,
            max_fee_per_gas: 0,
            max_fee_per_blob_gas: 0.into(),
            gas: 15_000_000,
            to: Address::from_low_u64_be(1), // Normal tx
            value: U256::zero(),             // Value zero
            data: Bytes::default(),          // No data
            access_list: Default::default(), // No access list
            blob_versioned_hashes: vec![
                "01ec8054d05bfec80f49231c6e90528bbb826ccd1464c255f38004099c8918d9",
                "0180cb2dee9e6e016fabb5da4fb208555f5145c32895ccd13b26266d558cd77d",
            ]
            .into_iter()
            .map(|b| {
                let bytes = hex::decode(b).expect("Invalid hex string");
                H256::from_slice(&bytes)
            })
            .collect::<Vec<H256>>(),
            ..Default::default()
        };

        assert!(matches!(
            blobs_bundle.validate(&tx),
            Err(BlobsBundleError::BlobVersionedHashesError)
        ));
    }
}<|MERGE_RESOLUTION|>--- conflicted
+++ resolved
@@ -10,12 +10,8 @@
 
 #[cfg(feature = "c-kzg")]
 use c_kzg::{ethereum_kzg_settings, KzgCommitment, KzgProof, KzgSettings};
-<<<<<<< HEAD
+
 use ethrex_rlp::{
-=======
-
-use ethereum_rust_rlp::{
->>>>>>> 020e518a
     decode::RLPDecode,
     encode::RLPEncode,
     error::RLPDecodeError,
