--- conflicted
+++ resolved
@@ -11,11 +11,7 @@
 #[cfg(feature = "c-kzg")]
 use c_kzg::{ethereum_kzg_settings, KzgCommitment, KzgProof, KzgSettings};
 
-<<<<<<< HEAD
-use ethereum_rust_rlp::{
-=======
 use ethrex_rlp::{
->>>>>>> aefb1307
     decode::RLPDecode,
     encode::RLPEncode,
     error::RLPDecodeError,
