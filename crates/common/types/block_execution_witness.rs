--- conflicted
+++ resolved
@@ -482,9 +482,6 @@
         &self,
         blocks: &[Block],
     ) -> Result<(), GuestProgramStateError> {
-<<<<<<< HEAD
-        for block in blocks {
-=======
         // First we need to ensure that the block headers are initialized not before the guest program is executed
         for header in self.block_headers.values() {
             if header.hash.get().is_some() {
@@ -504,23 +501,11 @@
                     block.header.number
                 )));
             }
->>>>>>> d75dc988
             let header = self
                 .block_headers
                 .get(&block.header.number)
                 .unwrap_or(&block.header);
 
-<<<<<<< HEAD
-            // headers hash should happen in the stateless execution
-            if header.hash.get().is_some() {
-                return Err(GuestProgramStateError::Custom(format!(
-                    "Block header hash is already set for {}",
-                    block.header.number
-                )));
-            }
-
-=======
->>>>>>> d75dc988
             let hash = header.hash();
             // this returns err if it's already set, so we drop the Result as we don't
             // care if it was already initialized.
