use std::fmt;
use std::{collections::HashMap, str::FromStr};

use crate::{
    H160,
    constants::EMPTY_KECCACK_HASH,
    serde_utils,
    types::{AccountInfo, AccountState, AccountUpdate, BlockHeader, ChainConfig},
    utils::decode_hex,
};
use bytes::Bytes;
use ethereum_types::{Address, U256};
use ethrex_rlp::{decode::RLPDecode, encode::RLPEncode};
use ethrex_trie::{EMPTY_TRIE_HASH, Node, Trie};
use keccak_hash::H256;
<<<<<<< HEAD
use serde::de::{SeqAccess, Visitor};
use serde::ser::SerializeSeq;
use serde::{Deserialize, Deserializer, Serialize, Serializer, de, ser};
=======
use rkyv::{Archive, Deserialize as RDeserialize, Serialize as RSerialize};
use serde::de::{SeqAccess, Visitor};
use serde::ser::SerializeSeq;
use serde::{Deserialize, Deserializer, Serialize, Serializer, de};
>>>>>>> 9c014820
use sha3::{Digest, Keccak256};

/// In-memory execution witness database for single batch execution data.
///
/// This is mainly used to store the relevant state data for executing a single batch and then
/// feeding the DB into a zkVM program to prove the execution.
#[derive(Serialize, Deserialize, Default, RSerialize, RDeserialize, Archive)]
#[serde(rename_all = "camelCase")]
pub struct ExecutionWitnessResult {
<<<<<<< HEAD
    // TODO: `keys` and `state_trie_nodes` are redundant if `state_trie` and `storage_tries` exist, but these are not directly serializable. (#4023)
    // Ideally we implement serialization for these and stop needing the first 2 attributes.
=======
>>>>>>> 9c014820
    #[serde(
        serialize_with = "serde_utils::bytes::vec::serialize",
        deserialize_with = "serde_utils::bytes::vec::deserialize"
    )]
<<<<<<< HEAD
=======
    #[rkyv(with=crate::rkyv_utils::BytesVecWrapper)]
>>>>>>> 9c014820
    pub keys: Vec<Bytes>,
    // Rlp encoded state trie nodes
    #[serde(
        serialize_with = "serde_utils::bytes::vec::serialize",
        deserialize_with = "serde_utils::bytes::vec::deserialize"
    )]
<<<<<<< HEAD
=======
    #[rkyv(with=crate::rkyv_utils::BytesVecWrapper)]
>>>>>>> 9c014820
    pub state_trie_nodes: Vec<Bytes>,
    // Indexed by code hash
    // Used evm bytecodes
    #[serde(
        serialize_with = "serialize_code",
        deserialize_with = "deserialize_code"
    )]
    #[rkyv(with=rkyv::with::MapKV<crate::rkyv_utils::H256Wrapper, crate::rkyv_utils::BytesWrapper>)]
    pub codes: HashMap<H256, Bytes>,
    // Pruned state MPT
    #[serde(skip)]
    #[rkyv(with = rkyv::with::Skip)]
    pub state_trie: Option<Trie>,
    // Indexed by account
    // Pruned storage MPT
    #[serde(skip)]
    #[rkyv(with = rkyv::with::Skip)]
    pub storage_tries: Option<HashMap<Address, Trie>>,
    // Block headers needed for BLOCKHASH opcode
    pub block_headers: HashMap<u64, BlockHeader>,
    // Parent block header to get the initial state root
    pub parent_block_header: BlockHeader,
    // Chain config
    pub chain_config: ChainConfig,
}

#[derive(thiserror::Error, Debug)]
pub enum ExecutionWitnessError {
    #[error("Failed to rebuild tries: {0}")]
    RebuildTrie(String),
    #[error("Failed to apply account updates {0}")]
    ApplyAccountUpdates(String),
    #[error("DB error: {0}")]
    Database(String),
    #[error("No block headers stored, should at least store parent header")]
    NoBlockHeaders,
    #[error("Parent block header not found for block number {0}")]
    MissingParentHeader(u64),
    #[error("Non-contiguous block headers (there's a gap in the block headers list)")]
    NoncontiguousBlockHeaders,
    #[error("Unreachable code reached: {0}")]
    Unreachable(String),
}

impl ExecutionWitnessResult {
    pub fn rebuild_tries(&mut self) -> Result<(), ExecutionWitnessError> {
        let state_trie = rebuild_trie(self.parent_block_header.state_root, &self.state_trie_nodes)?;

        // Keys can either be account addresses or storage slots. They have different sizes,
        // so we filter them by size. The from_slice method panics if the input has the wrong size.
        let addresses: Vec<Address> = self
            .keys
            .iter()
            .filter(|k| k.len() == Address::len_bytes())
            .map(|k| Address::from_slice(k))
            .collect();

        let storage_tries: HashMap<Address, Trie> = HashMap::from_iter(
            addresses
                .iter()
                .filter_map(|addr| {
                    Some((
                        *addr,
                        Self::rebuild_storage_trie(addr, &state_trie, &self.state_trie_nodes)?,
                    ))
                })
                .collect::<Vec<(Address, Trie)>>(),
        );

        self.state_trie = Some(state_trie);
        self.storage_tries = Some(storage_tries);

        Ok(())
    }

    // This function is an option because we expect it to fail sometimes, and we just want to filter it
    pub fn rebuild_storage_trie(address: &H160, trie: &Trie, state: &[Bytes]) -> Option<Trie> {
        let account_state_rlp = trie.get(&hash_address(address)).ok()??;

        let account_state = AccountState::decode(&account_state_rlp).ok()?;

        if account_state.storage_root == *EMPTY_TRIE_HASH {
            return None;
        }

        rebuild_trie(account_state.storage_root, state).ok()
    }

    pub fn apply_account_updates(
        &mut self,
        account_updates: &[AccountUpdate],
    ) -> Result<(), ExecutionWitnessError> {
        let (Some(state_trie), Some(storage_tries_map)) =
            (self.state_trie.as_mut(), self.storage_tries.as_mut())
        else {
            return Err(ExecutionWitnessError::ApplyAccountUpdates(
                "Tried to apply account updates before rebuilding the tries".to_string(),
            ));
        };

        for update in account_updates.iter() {
            let hashed_address = hash_address(&update.address);
            if update.removed {
                // Remove account from trie
                state_trie
                    .remove(hashed_address)
                    .expect("failed to remove from trie");
            } else {
                // Add or update AccountState in the trie
                // Fetch current state or create a new state to be inserted
                let mut account_state = match state_trie
                    .get(&hashed_address)
                    .expect("failed to get account state from trie")
                {
                    Some(encoded_state) => AccountState::decode(&encoded_state)
                        .expect("failed to decode account state"),
                    None => AccountState::default(),
                };
                if let Some(info) = &update.info {
                    account_state.nonce = info.nonce;
                    account_state.balance = info.balance;
                    account_state.code_hash = info.code_hash;
                    // Store updated code in DB
                    if let Some(code) = &update.code {
                        self.codes.insert(info.code_hash, code.clone());
                    }
                }
                // Store the added storage in the account's storage trie and compute its new root
                if !update.added_storage.is_empty() {
                    let storage_trie =
                        storage_tries_map.entry(update.address).or_insert_with(|| {
                            Trie::from_nodes(None, &[]).expect("failed to create empty trie")
                        });

                    // Inserts must come before deletes, otherwise deletes might require extra nodes
                    // Example:
                    // If I have a branch node [A, B] and want to delete A and insert C
                    // I will need to have B only if the deletion happens first
                    let (deletes, inserts): (Vec<_>, Vec<_>) = update
                        .added_storage
                        .iter()
                        .map(|(k, v)| (hash_key(k), v))
                        .partition(|(_k, v)| v.is_zero());

                    for (hashed_key, storage_value) in inserts {
                        storage_trie
                            .insert(hashed_key, storage_value.encode_to_vec())
                            .expect("failed to insert in trie");
                    }

                    for (hashed_key, _) in deletes {
                        storage_trie
                            .remove(hashed_key)
                            .expect("failed to remove key");
                    }

                    account_state.storage_root = storage_trie.hash_no_commit();
                }

                state_trie
                    .insert(hashed_address, account_state.encode_to_vec())
                    .expect("failed to insert into storage");
            }
        }
        Ok(())
    }

    pub fn state_trie_root(&self) -> Result<H256, ExecutionWitnessError> {
        let state_trie = self
            .state_trie
            .as_ref()
            .ok_or(ExecutionWitnessError::RebuildTrie(
                "Tried to get state trie root before rebuilding tries".to_string(),
            ))?;

        Ok(state_trie.hash_no_commit())
    }

    /// Returns Some(block_number) if the hash for block_number is not the parent
    /// hash of block_number + 1. None if there's no such hash.
    ///
    /// Keep in mind that the last block hash (which is a batch's parent hash)
    /// can't be validated against the next header, because it has no successor.
    pub fn get_first_invalid_block_hash(&self) -> Result<Option<u64>, ExecutionWitnessError> {
        // Enforces there's at least one block header, so windows() call doesn't panic.
        if self.block_headers.is_empty() {
            return Err(ExecutionWitnessError::NoBlockHeaders);
        };

        // Sort in ascending order
        let mut block_headers: Vec<_> = self.block_headers.iter().collect();
        block_headers.sort_by_key(|(number, _)| *number);

        // Validate hashes
        for window in block_headers.windows(2) {
            let (Some((number, header)), Some((next_number, next_header))) =
                (window.first().cloned(), window.get(1).cloned())
            else {
                // windows() returns an empty iterator in this case.
                return Err(ExecutionWitnessError::Unreachable(
                    "block header window len is < 2".to_string(),
                ));
            };
            if *next_number != *number + 1 {
                return Err(ExecutionWitnessError::NoncontiguousBlockHeaders);
            }
            if next_header.parent_hash != header.hash() {
                return Ok(Some(*number));
            }
        }

        Ok(None)
    }

    pub fn get_block_parent_header(
        &self,
        block_number: u64,
    ) -> Result<&BlockHeader, ExecutionWitnessError> {
        self.block_headers
            .get(&block_number.saturating_sub(1))
            .ok_or(ExecutionWitnessError::MissingParentHeader(block_number))
    }

    pub fn get_account_info(
        &self,
        address: Address,
    ) -> Result<Option<AccountInfo>, ExecutionWitnessError> {
        let state_trie = self
            .state_trie
            .as_ref()
            .ok_or(ExecutionWitnessError::Database(
                "ExecutionWitness: Tried to get state trie before rebuilding tries".to_string(),
            ))?;

        let hashed_address = hash_address(&address);
        let Ok(Some(encoded_state)) = state_trie.get(&hashed_address) else {
            return Ok(None);
        };
        let state = AccountState::decode(&encoded_state).map_err(|_| {
            ExecutionWitnessError::Database("Failed to get decode account from trie".to_string())
        })?;

        Ok(Some(AccountInfo {
            balance: state.balance,
            code_hash: state.code_hash,
            nonce: state.nonce,
        }))
    }

    pub fn get_block_hash(&self, block_number: u64) -> Result<H256, ExecutionWitnessError> {
        self.block_headers
            .get(&block_number)
            .map(|header| header.hash())
            .ok_or_else(|| {
                ExecutionWitnessError::Database(format!(
                    "Block hash not found for block number {block_number}"
                ))
            })
    }

    pub fn get_storage_slot(
        &self,
        address: Address,
        key: H256,
    ) -> Result<Option<U256>, ExecutionWitnessError> {
        let storage_tries_map =
            self.storage_tries
                .as_ref()
                .ok_or(ExecutionWitnessError::Database(
                    "ExecutionWitness: Tried to get storage slot before rebuilding tries"
                        .to_string(),
                ))?;

        let Some(storage_trie) = storage_tries_map.get(&address) else {
            return Ok(None);
        };
        let hashed_key = hash_key(&key);
        if let Some(encoded_key) = storage_trie
            .get(&hashed_key)
            .map_err(|e| ExecutionWitnessError::Database(e.to_string()))?
        {
            U256::decode(&encoded_key)
                .map_err(|_| {
                    ExecutionWitnessError::Database("failed to read storage from trie".to_string())
                })
                .map(Some)
        } else {
            Ok(None)
        }
    }

    pub fn get_chain_config(&self) -> Result<ChainConfig, ExecutionWitnessError> {
        Ok(self.chain_config)
    }

    pub fn get_account_code(&self, code_hash: H256) -> Result<bytes::Bytes, ExecutionWitnessError> {
        if code_hash == *EMPTY_KECCACK_HASH {
            return Ok(Bytes::new());
        }
        match self.codes.get(&code_hash) {
            Some(code) => Ok(code.clone()),
            None => Err(ExecutionWitnessError::Database(format!(
                "Could not find code for hash {code_hash}"
            ))),
        }
    }
}

pub fn serialize_code<S>(map: &HashMap<H256, Bytes>, serializer: S) -> Result<S::Ok, S::Error>
where
    S: Serializer,
{
    let mut seq_serializer = serializer.serialize_seq(Some(map.len()))?;
    for (code_hash, code) in map {
        let code_hash = format!("0x{}", hex::encode(code_hash));
        let code = format!("0x{}", hex::encode(code));

        let mut obj = serde_json::Map::new();
        obj.insert(code_hash, serde_json::Value::String(code));

        seq_serializer.serialize_element(&obj)?;
    }
    seq_serializer.end()
}

pub fn deserialize_code<'de, D>(deserializer: D) -> Result<HashMap<H256, Bytes>, D::Error>
where
    D: Deserializer<'de>,
{
    struct BytesVecVisitor;

    impl<'de> Visitor<'de> for BytesVecVisitor {
        type Value = HashMap<H256, Bytes>;

        fn expecting(&self, formatter: &mut fmt::Formatter) -> fmt::Result {
            formatter.write_str("a list of hex-encoded strings")
        }

        fn visit_seq<A>(self, mut seq: A) -> Result<Self::Value, A::Error>
        where
            A: SeqAccess<'de>,
        {
            let mut map = HashMap::new();

            #[derive(Deserialize)]
            struct CodeEntry(HashMap<String, String>);

            while let Some(CodeEntry(entry)) = seq.next_element::<CodeEntry>()? {
                if entry.len() != 1 {
                    return Err(de::Error::custom(
                        "Each object must contain exactly one key",
                    ));
                }

                for (k, v) in entry {
                    let code_hash =
                        H256::from_str(k.trim_start_matches("0x")).map_err(de::Error::custom)?;

                    let bytecode =
                        decode_hex(v.trim_start_matches("0x")).map_err(de::Error::custom)?;

                    map.insert(code_hash, Bytes::from(bytecode));
                }
            }
            Ok(map)
        }
    }

    deserializer.deserialize_seq(BytesVecVisitor)
}

<<<<<<< HEAD
pub fn serialize_proofs<S>(
    state_trie_nodes: &Option<Vec<Vec<u8>>>,
    serializer: S,
) -> Result<S::Ok, S::Error>
where
    S: Serializer,
{
    let Some(state_trie_nodes) = state_trie_nodes else {
        return Err(ser::Error::custom("State trie nodes is empty"));
    };
    let mut seq_serializer = serializer.serialize_seq(Some(state_trie_nodes.len()))?;
    for encoded_node in state_trie_nodes {
        seq_serializer.serialize_element(&format!("0x{}", hex::encode(encoded_node)))?;
    }
    seq_serializer.end()
}

=======
>>>>>>> 9c014820
fn hash_address(address: &Address) -> Vec<u8> {
    Keccak256::new_with_prefix(address.to_fixed_bytes())
        .finalize()
        .to_vec()
}

pub fn hash_key(key: &H256) -> Vec<u8> {
    Keccak256::new_with_prefix(key.to_fixed_bytes())
        .finalize()
        .to_vec()
}

pub fn rebuild_trie(initial_state: H256, state: &[Bytes]) -> Result<Trie, ExecutionWitnessError> {
    let mut initial_node = None;

    for node in state.iter() {
        // If the node is empty we skip it
        if node == &vec![128_u8] {
            continue;
        }
        let x = Node::decode_raw(node).map_err(|_| {
            ExecutionWitnessError::RebuildTrie("Invalid state trie node in witness".to_string())
        })?;
        let hash = x.compute_hash().finalize();
        if hash == initial_state {
            initial_node = Some(node.clone());
            break;
        }
    }

    Trie::from_nodes(
        initial_node.map(|b| b.to_vec()).as_ref(),
        &state.iter().map(|b| b.to_vec()).collect::<Vec<_>>(),
    )
    .map_err(|e| ExecutionWitnessError::RebuildTrie(format!("Failed to build state trie {e}")))
}

// This function is an option because we expect it to fail sometimes, and we just want to filter it
pub fn rebuild_storage_trie(address: &H160, trie: &Trie, state: &[Bytes]) -> Option<Trie> {
    let account_state_rlp = trie.get(&hash_address(address)).ok()??;

    let account_state = AccountState::decode(&account_state_rlp).ok()?;

    if account_state.storage_root == *EMPTY_TRIE_HASH {
        return None;
    }

    rebuild_trie(account_state.storage_root, state).ok()
}<|MERGE_RESOLUTION|>--- conflicted
+++ resolved
@@ -13,16 +13,10 @@
 use ethrex_rlp::{decode::RLPDecode, encode::RLPEncode};
 use ethrex_trie::{EMPTY_TRIE_HASH, Node, Trie};
 use keccak_hash::H256;
-<<<<<<< HEAD
-use serde::de::{SeqAccess, Visitor};
-use serde::ser::SerializeSeq;
-use serde::{Deserialize, Deserializer, Serialize, Serializer, de, ser};
-=======
 use rkyv::{Archive, Deserialize as RDeserialize, Serialize as RSerialize};
 use serde::de::{SeqAccess, Visitor};
 use serde::ser::SerializeSeq;
 use serde::{Deserialize, Deserializer, Serialize, Serializer, de};
->>>>>>> 9c014820
 use sha3::{Digest, Keccak256};
 
 /// In-memory execution witness database for single batch execution data.
@@ -32,29 +26,18 @@
 #[derive(Serialize, Deserialize, Default, RSerialize, RDeserialize, Archive)]
 #[serde(rename_all = "camelCase")]
 pub struct ExecutionWitnessResult {
-<<<<<<< HEAD
-    // TODO: `keys` and `state_trie_nodes` are redundant if `state_trie` and `storage_tries` exist, but these are not directly serializable. (#4023)
-    // Ideally we implement serialization for these and stop needing the first 2 attributes.
-=======
->>>>>>> 9c014820
     #[serde(
         serialize_with = "serde_utils::bytes::vec::serialize",
         deserialize_with = "serde_utils::bytes::vec::deserialize"
     )]
-<<<<<<< HEAD
-=======
     #[rkyv(with=crate::rkyv_utils::BytesVecWrapper)]
->>>>>>> 9c014820
     pub keys: Vec<Bytes>,
     // Rlp encoded state trie nodes
     #[serde(
         serialize_with = "serde_utils::bytes::vec::serialize",
         deserialize_with = "serde_utils::bytes::vec::deserialize"
     )]
-<<<<<<< HEAD
-=======
     #[rkyv(with=crate::rkyv_utils::BytesVecWrapper)]
->>>>>>> 9c014820
     pub state_trie_nodes: Vec<Bytes>,
     // Indexed by code hash
     // Used evm bytecodes
@@ -426,26 +409,6 @@
     deserializer.deserialize_seq(BytesVecVisitor)
 }
 
-<<<<<<< HEAD
-pub fn serialize_proofs<S>(
-    state_trie_nodes: &Option<Vec<Vec<u8>>>,
-    serializer: S,
-) -> Result<S::Ok, S::Error>
-where
-    S: Serializer,
-{
-    let Some(state_trie_nodes) = state_trie_nodes else {
-        return Err(ser::Error::custom("State trie nodes is empty"));
-    };
-    let mut seq_serializer = serializer.serialize_seq(Some(state_trie_nodes.len()))?;
-    for encoded_node in state_trie_nodes {
-        seq_serializer.serialize_element(&format!("0x{}", hex::encode(encoded_node)))?;
-    }
-    seq_serializer.end()
-}
-
-=======
->>>>>>> 9c014820
 fn hash_address(address: &Address) -> Vec<u8> {
     Keccak256::new_with_prefix(address.to_fixed_bytes())
         .finalize()
