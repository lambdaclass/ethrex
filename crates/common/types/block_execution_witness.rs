--- conflicted
+++ resolved
@@ -58,14 +58,10 @@
     /// This is needed for building `RpcExecutionWitness`.
     #[serde(skip)]
     #[rkyv(with = rkyv::with::Skip)]
-<<<<<<< HEAD
-    pub touched_account_storage_slots: HashMap<Address, Vec<H256>>,
+    pub touched_account_storage_slots: BTreeMap<Address, Vec<H256>>,
     #[serde(skip)]
     #[rkyv(with = rkyv::with::Skip)]
     pub account_hashes_by_address: BTreeMap<Address, Vec<u8>>,
-=======
-    pub touched_account_storage_slots: BTreeMap<Address, Vec<H256>>,
->>>>>>> 13c21542
 }
 
 #[derive(thiserror::Error, Debug)]
