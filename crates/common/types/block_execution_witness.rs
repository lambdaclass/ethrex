--- conflicted
+++ resolved
@@ -410,7 +410,6 @@
             let header = self
                 .block_headers
                 .get(&block.header.number)
-<<<<<<< HEAD
                 .unwrap_or(&block.header);
 
             // headers hash should happen in the stateless execution
@@ -422,9 +421,6 @@
             }
 
             let hash = header.hash();
-=======
-                .map_or_else(|| block.header.hash(), |header| header.hash());
->>>>>>> 16d895bf
             // this returns err if it's already set, so we drop the Result as we don't
             // care if it was already initialized.
             let _ = block.header.hash.set(hash);
