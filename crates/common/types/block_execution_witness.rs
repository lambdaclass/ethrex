--- conflicted
+++ resolved
@@ -23,11 +23,7 @@
 ///
 /// This is mainly used to store the relevant state data for executing a single batch and then
 /// feeding the DB into a zkVM program to prove the execution.
-<<<<<<< HEAD
-#[derive(Serialize, Deserialize, Default, Debug)]
-=======
 #[derive(Serialize, Deserialize, Default, RSerialize, RDeserialize, Archive)]
->>>>>>> e9d8ac02
 #[serde(rename_all = "camelCase")]
 pub struct ExecutionWitnessResult {
     #[serde(
@@ -57,12 +53,8 @@
     pub state_trie: Option<Trie>,
     // Storage tries accessed by account address
     #[serde(skip)]
-<<<<<<< HEAD
+    #[rkyv(with = rkyv::with::Skip)]
     pub storage_tries: HashMap<Address, Trie>,
-=======
-    #[rkyv(with = rkyv::with::Skip)]
-    pub storage_tries: Option<HashMap<Address, Trie>>,
->>>>>>> e9d8ac02
     // Block headers needed for BLOCKHASH opcode
     pub block_headers: HashMap<u64, BlockHeader>,
     // Parent block header to get the initial state root
