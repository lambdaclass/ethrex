--- conflicted
+++ resolved
@@ -73,13 +73,8 @@
     Database(String),
     #[error("No block headers stored, should at least store parent header")]
     NoBlockHeaders,
-<<<<<<< HEAD
-    #[error("Parent block header not found for block number {0}")]
-    MissingParentHeader(u64),
-=======
     #[error("Parent block header of block {0} was not found")]
     MissingParentHeaderOf(u64),
->>>>>>> 5dfb0438
     #[error("Non-contiguous block headers (there's a gap in the block headers list)")]
     NoncontiguousBlockHeaders,
     #[error("Unreachable code reached: {0}")]
@@ -89,7 +84,6 @@
 }
 
 impl ExecutionWitnessResult {
-<<<<<<< HEAD
     /// Use the state nodes to build the state trie and store them in `self.state_trie`
     /// This function will fail if the state trie cannot be rebuilt.
     pub fn rebuild_state_trie(&mut self) -> Result<(), ExecutionWitnessError> {
@@ -107,44 +101,6 @@
 
         let account_state = AccountState::decode(&account_state_rlp).ok()?;
 
-=======
-    pub fn rebuild_tries(&mut self) -> Result<(), ExecutionWitnessError> {
-        let state_trie = rebuild_trie(self.parent_block_header.state_root, &self.state_trie_nodes)?;
-
-        // Keys can either be account addresses or storage slots. They have different sizes,
-        // so we filter them by size. The from_slice method panics if the input has the wrong size.
-        let addresses: Vec<Address> = self
-            .keys
-            .iter()
-            .filter(|k| k.len() == Address::len_bytes())
-            .map(|k| Address::from_slice(k))
-            .collect();
-
-        let storage_tries: HashMap<Address, Trie> = HashMap::from_iter(
-            addresses
-                .iter()
-                .filter_map(|addr| {
-                    Some((
-                        *addr,
-                        Self::rebuild_storage_trie(addr, &state_trie, &self.state_trie_nodes)?,
-                    ))
-                })
-                .collect::<Vec<(Address, Trie)>>(),
-        );
-
-        self.state_trie = Some(state_trie);
-        self.storage_tries = Some(storage_tries);
-
-        Ok(())
-    }
-
-    // This function is an option because we expect it to fail sometimes, and we just want to filter it
-    pub fn rebuild_storage_trie(address: &H160, trie: &Trie, state: &[Bytes]) -> Option<Trie> {
-        let account_state_rlp = trie.get(&hash_address(address)).ok()??;
-
-        let account_state = AccountState::decode(&account_state_rlp).ok()?;
-
->>>>>>> 5dfb0438
         if account_state.storage_root == *EMPTY_TRIE_HASH {
             return None;
         }
@@ -195,16 +151,9 @@
                 }
                 // Store the added storage in the account's storage trie and compute its new root
                 if !update.added_storage.is_empty() {
-<<<<<<< HEAD
                     let storage_trie = storage_tries.entry(update.address).or_insert_with(|| {
                         Trie::from_nodes(None, &[]).expect("failed to create empty trie")
                     });
-=======
-                    let storage_trie =
-                        storage_tries_map.entry(update.address).or_insert_with(|| {
-                            Trie::from_nodes(None, &[]).expect("failed to create empty trie")
-                        });
->>>>>>> 5dfb0438
 
                     // Inserts must come before deletes, otherwise deletes might require extra nodes
                     // Example:
@@ -296,11 +245,7 @@
     ) -> Result<&BlockHeader, ExecutionWitnessError> {
         self.block_headers
             .get(&block_number.saturating_sub(1))
-<<<<<<< HEAD
-            .ok_or(ExecutionWitnessError::MissingParentHeader(block_number))
-=======
             .ok_or(ExecutionWitnessError::MissingParentHeaderOf(block_number))
->>>>>>> 5dfb0438
     }
 
     /// Retrieves the account info based on what is stored in the state trie.
@@ -500,20 +445,4 @@
         &state.iter().map(|b| b.to_vec()).collect::<Vec<_>>(),
     )
     .map_err(|e| ExecutionWitnessError::RebuildTrie(format!("Failed to build state trie {e}")))
-<<<<<<< HEAD
-=======
-}
-
-// This function is an option because we expect it to fail sometimes, and we just want to filter it
-pub fn rebuild_storage_trie(address: &H160, trie: &Trie, state: &[Bytes]) -> Option<Trie> {
-    let account_state_rlp = trie.get(&hash_address(address)).ok()??;
-
-    let account_state = AccountState::decode(&account_state_rlp).ok()?;
-
-    if account_state.storage_root == *EMPTY_TRIE_HASH {
-        return None;
-    }
-
-    rebuild_trie(account_state.storage_root, state).ok()
->>>>>>> 5dfb0438
 }