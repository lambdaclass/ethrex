--- conflicted
+++ resolved
@@ -568,12 +568,7 @@
 }
 
 pub fn hash_key(key: &H256) -> Vec<u8> {
-<<<<<<< HEAD
     keccak_hash(key.to_fixed_bytes()).to_vec()
-=======
-    Keccak256::new_with_prefix(key.to_fixed_bytes())
-        .finalize()
-        .to_vec()
 }
 
 /// Initializes hash of header or validates the hash is correct in case it's already set
@@ -589,5 +584,4 @@
         )));
     }
     Ok(())
->>>>>>> 66cd9fb4
 }