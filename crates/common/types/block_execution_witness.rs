--- conflicted
+++ resolved
@@ -174,20 +174,6 @@
                             Trie::from_nodes(None, &[]).expect("failed to create empty trie")
                         });
 
-<<<<<<< HEAD
-                    for (storage_key, storage_value) in &update.added_storage {
-                        let current = storage_value;
-                        let hashed_key = hash_key(storage_key);
-                        if current.is_zero() {
-                            storage_trie
-                                .remove(hashed_key)
-                                .expect("failed to remove key");
-                        } else {
-                            storage_trie
-                                .insert(hashed_key, current.encode_to_vec())
-                                .expect("failed to insert in trie");
-                        }
-=======
                     // Inserts must come before deletes, otherwise deletes might require extra nodes
                     // Example:
                     // If I have a branch node [A, B] and want to delete A and insert C
@@ -202,7 +188,6 @@
                         storage_trie
                             .insert(hashed_key, storage_value.encode_to_vec())
                             .expect("failed to insert in trie");
->>>>>>> 5dfb0438
                     }
 
                     for (hashed_key, _) in deletes {
