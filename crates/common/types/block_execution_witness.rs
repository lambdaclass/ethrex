--- conflicted
+++ resolved
@@ -14,12 +14,7 @@
 use bytes::Bytes;
 use ethereum_types::{Address, H256, U256};
 use ethrex_rlp::{decode::RLPDecode, encode::RLPEncode};
-<<<<<<< HEAD
-use ethrex_trie::{NodeRLP, Trie};
-=======
 use ethrex_trie::NodeRLP;
-use keccak_hash::keccak;
->>>>>>> b4d32b2e
 use rkyv::{Archive, Deserialize as RDeserialize, Serialize as RSerialize};
 use serde::de::{SeqAccess, Visitor};
 use serde::ser::SerializeSeq;
@@ -198,15 +193,8 @@
             return Ok(());
         }
 
-<<<<<<< HEAD
-        let state_trie = Trie::from_nodes(self.parent_block_header.state_root, &self.nodes_hashed)
-            .map_err(|e| {
-                GuestProgramStateError::RebuildTrie(format!("Failed to build state trie {e}"))
-            })?;
-=======
         let state_trie = Trie::from_prehashed_nodes(self.root_alloy, &self.nodes_hashed)
             .expect("failed to create state trie");
->>>>>>> b4d32b2e
 
         self.state_trie = Some(state_trie);
 
@@ -226,14 +214,10 @@
 
         let account_state = AccountState::decode(account_state_rlp).ok()?;
 
-<<<<<<< HEAD
-        Trie::from_nodes(account_state.storage_root, &self.nodes_hashed).ok()
-=======
         let root = B256::from_slice(account_state.storage_root.as_bytes());
         let storage_trie = Trie::from_prehashed_nodes(root, &self.nodes_hashed)
             .expect("failed to create storage trie");
         Some(storage_trie)
->>>>>>> b4d32b2e
     }
 
     /// Helper function to apply account updates to the execution witness
