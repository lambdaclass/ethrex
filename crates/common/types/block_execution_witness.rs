use std::collections::BTreeMap;
use std::fmt;
use std::{collections::HashMap, str::FromStr};

use crate::{
    H160,
    constants::EMPTY_KECCACK_HASH,
    types::{AccountInfo, AccountState, AccountUpdate, BlockHeader, ChainConfig},
    utils::decode_hex,
};
use bytes::Bytes;
use ethereum_types::{Address, H256, U256};
use ethrex_rlp::{decode::RLPDecode, encode::RLPEncode};
use ethrex_trie::{NodeHash, NodeRLP, Trie};
use rkyv::{Archive, Deserialize as RDeserialize, Serialize as RSerialize};
use serde::de::{SeqAccess, Visitor};
use serde::ser::SerializeSeq;
use serde::{Deserialize, Deserializer, Serialize, Serializer, de};
use sha3::{Digest, Keccak256};

/// In-memory execution witness database for single batch execution data.
///
/// This is mainly used to store the relevant state data for executing a single batch and then
/// feeding the DB into a zkVM program to prove the execution.
#[derive(Serialize, Deserialize, Default, RSerialize, RDeserialize, Archive)]
#[serde(rename_all = "camelCase")]
pub struct ExecutionWitnessResult {
    // Indexed by code hash
    // Used evm bytecodes
    #[serde(
        serialize_with = "serialize_code",
        deserialize_with = "deserialize_code"
    )]
    #[rkyv(with=rkyv::with::MapKV<crate::rkyv_utils::H256Wrapper, crate::rkyv_utils::BytesWrapper>)]
    pub codes: HashMap<H256, Bytes>,
    // Pruned state MPT
    #[serde(skip)]
    #[rkyv(with = rkyv::with::Skip)]
    pub state_trie: Option<Trie>,
    // Storage tries accessed by account address
    #[serde(skip)]
    #[rkyv(with = rkyv::with::Skip)]
    pub storage_tries: HashMap<Address, Trie>,
    // Block headers needed for BLOCKHASH opcode
    pub block_headers: HashMap<u64, BlockHeader>,
    // Parent block header to get the initial state root
    pub parent_block_header: BlockHeader,
    // Chain config
    pub chain_config: ChainConfig,
    /// This maps node hashes to their corresponding RLP-encoded nodes.
    /// It is used to rebuild the state trie and storage tries.
    /// This is precomputed during ExecutionWitness construction to avoid
    /// recomputing it when rebuilding tries.
    #[rkyv(with=rkyv::with::MapKV<crate::rkyv_utils::H256Wrapper, rkyv::with::AsBox>)]
    pub state_nodes: BTreeMap<H256, NodeRLP>,
    /// This is a convenience map to track which accounts and storage slots were touched during execution.
    /// It maps an account address to a vector of all storage slots that were accessed for that account.
    /// This is needed for building `RpcExecutionWitness`.
    #[serde(skip)]
    #[rkyv(with = rkyv::with::Skip)]
    pub touched_account_storage_slots: HashMap<Address, Vec<H256>>,
}

#[derive(thiserror::Error, Debug)]
pub enum ExecutionWitnessError {
    #[error("Failed to rebuild tries: {0}")]
    RebuildTrie(String),
    #[error("Failed to apply account updates {0}")]
    ApplyAccountUpdates(String),
    #[error("DB error: {0}")]
    Database(String),
    #[error("No block headers stored, should at least store parent header")]
    NoBlockHeaders,
    #[error("Parent block header of block {0} was not found")]
    MissingParentHeaderOf(u64),
    #[error("Non-contiguous block headers (there's a gap in the block headers list)")]
    NoncontiguousBlockHeaders,
    #[error("Unreachable code reached: {0}")]
    Unreachable(String),
    #[error("Custom error: {0}")]
    Custom(String),
}

impl ExecutionWitnessResult {
    /// Use the state nodes to build the state trie and store them in `self.state_trie`
    /// This function will fail if the state trie cannot be rebuilt.
    pub fn rebuild_state_trie(&mut self) -> Result<(), ExecutionWitnessError> {
        if self.state_trie.is_some() {
            return Ok(());
        }

        let state_trie = Trie::from_nodes(
<<<<<<< HEAD
            Some(NodeHash::Hashed(self.parent_block_header.state_root)),
            None,
            self.state_nodes
                .clone()
                .into_iter()
                .map(|(k, v)| (NodeHash::Hashed(k), v))
                .collect(),
=======
            NodeHash::Hashed(self.parent_block_header.state_root),
            &self.state_nodes,
>>>>>>> 5c0681db
        )
        .map_err(|e| {
            ExecutionWitnessError::RebuildTrie(format!("Failed to build state trie {e}"))
        })?;

        self.state_trie = Some(state_trie);

        Ok(())
    }

    /// Helper function to rebuild the storage trie for a given account address
    /// Returns if root is not empty, an Option with the rebuilt trie
    // This function is an option because we expect it to fail sometimes, and we just want to filter it
    pub fn rebuild_storage_trie(&self, address: &H160) -> Option<Trie> {
        let account_state_rlp = self
            .state_trie
            .as_ref()?
            .get(&hash_address(address))
            .ok()??;

        let account_state = AccountState::decode(&account_state_rlp).ok()?;

        Trie::from_nodes(
<<<<<<< HEAD
            Some(NodeHash::Hashed(account_state.storage_root)),
            None,
            self.state_nodes
                .iter()
                .map(|(k, v)| (NodeHash::Hashed(*k), v.clone()))
                .collect(),
=======
            NodeHash::Hashed(account_state.storage_root),
            &self.state_nodes,
>>>>>>> 5c0681db
        )
        .ok()
    }

    /// Helper function to apply account updates to the execution witness
    /// It updates the state trie and storage tries with the given account updates
    /// Returns an error if the updates cannot be applied
    pub fn apply_account_updates(
        &mut self,
        account_updates: &[AccountUpdate],
    ) -> Result<(), ExecutionWitnessError> {
        let (Some(state_trie), storage_tries) = (self.state_trie.as_mut(), &mut self.storage_tries)
        else {
            return Err(ExecutionWitnessError::ApplyAccountUpdates(
                "Tried to apply account updates before rebuilding the tries".to_string(),
            ));
        };

        for update in account_updates.iter() {
            let hashed_address = hash_address(&update.address);
            if update.removed {
                // Remove account from trie
                state_trie
                    .remove(hashed_address)
                    .expect("failed to remove from trie");
            } else {
                // Add or update AccountState in the trie
                // Fetch current state or create a new state to be inserted
                let mut account_state = match state_trie
                    .get(&hashed_address)
                    .expect("failed to get account state from trie")
                {
                    Some(encoded_state) => AccountState::decode(&encoded_state)
                        .expect("failed to decode account state"),
                    None => AccountState::default(),
                };
                if let Some(info) = &update.info {
                    account_state.nonce = info.nonce;
                    account_state.balance = info.balance;
                    account_state.code_hash = info.code_hash;
                    // Store updated code in DB
                    if let Some(code) = &update.code {
                        self.codes.insert(info.code_hash, code.clone());
                    }
                }
                // Store the added storage in the account's storage trie and compute its new root
                if !update.added_storage.is_empty() {
                    let storage_trie = storage_tries
                        .entry(update.address)
                        .or_insert_with(Trie::empty_in_memory);

                    // Inserts must come before deletes, otherwise deletes might require extra nodes
                    // Example:
                    // If I have a branch node [A, B] and want to delete A and insert C
                    // I will need to have B only if the deletion happens first
                    let (deletes, inserts): (Vec<_>, Vec<_>) = update
                        .added_storage
                        .iter()
                        .map(|(k, v)| (hash_key(k), v))
                        .partition(|(_k, v)| v.is_zero());

                    for (hashed_key, storage_value) in inserts {
                        storage_trie
                            .insert(hashed_key, storage_value.encode_to_vec())
                            .expect("failed to insert in trie");
                    }

                    for (hashed_key, _) in deletes {
                        storage_trie
                            .remove(hashed_key)
                            .expect("failed to remove key");
                    }

                    account_state.storage_root = storage_trie.hash_no_commit();
                }

                state_trie
                    .insert(hashed_address, account_state.encode_to_vec())
                    .expect("failed to insert into storage");
            }
        }
        Ok(())
    }

    /// Returns the root hash of the state trie
    /// Returns an error if the state trie is not built yet
    pub fn state_trie_root(&self) -> Result<H256, ExecutionWitnessError> {
        let state_trie = self
            .state_trie
            .as_ref()
            .ok_or(ExecutionWitnessError::RebuildTrie(
                "Tried to get state trie root before rebuilding tries".to_string(),
            ))?;

        Ok(state_trie.hash_no_commit())
    }

    /// Returns Some(block_number) if the hash for block_number is not the parent
    /// hash of block_number + 1. None if there's no such hash.
    ///
    /// Keep in mind that the last block hash (which is a batch's parent hash)
    /// can't be validated against the next header, because it has no successor.
    pub fn get_first_invalid_block_hash(&self) -> Result<Option<u64>, ExecutionWitnessError> {
        // Enforces there's at least one block header, so windows() call doesn't panic.
        if self.block_headers.is_empty() {
            return Err(ExecutionWitnessError::NoBlockHeaders);
        };

        // Sort in ascending order
        let mut block_headers: Vec<_> = self.block_headers.iter().collect();
        block_headers.sort_by_key(|(number, _)| *number);

        // Validate hashes
        for window in block_headers.windows(2) {
            let (Some((number, header)), Some((next_number, next_header))) =
                (window.first().cloned(), window.get(1).cloned())
            else {
                // windows() returns an empty iterator in this case.
                return Err(ExecutionWitnessError::Unreachable(
                    "block header window len is < 2".to_string(),
                ));
            };
            if *next_number != *number + 1 {
                return Err(ExecutionWitnessError::NoncontiguousBlockHeaders);
            }
            if next_header.parent_hash != header.hash() {
                return Ok(Some(*number));
            }
        }

        Ok(None)
    }

    /// Retrieves the parent block header for the specified block number
    /// Searches within `self.block_headers`
    pub fn get_block_parent_header(
        &self,
        block_number: u64,
    ) -> Result<&BlockHeader, ExecutionWitnessError> {
        self.block_headers
            .get(&block_number.saturating_sub(1))
            .ok_or(ExecutionWitnessError::MissingParentHeaderOf(block_number))
    }

    /// Retrieves the account info based on what is stored in the state trie.
    /// Returns an error if the state trie is not rebuilt or if decoding the account state fails.
    pub fn get_account_info(
        &self,
        address: Address,
    ) -> Result<Option<AccountInfo>, ExecutionWitnessError> {
        let state_trie = self
            .state_trie
            .as_ref()
            .ok_or(ExecutionWitnessError::Database(
                "ExecutionWitness: Tried to get state trie before rebuilding tries".to_string(),
            ))?;

        let hashed_address = hash_address(&address);
        let Ok(Some(encoded_state)) = state_trie.get(&hashed_address) else {
            return Ok(None);
        };
        let state = AccountState::decode(&encoded_state).map_err(|_| {
            ExecutionWitnessError::Database("Failed to get decode account from trie".to_string())
        })?;

        Ok(Some(AccountInfo {
            balance: state.balance,
            code_hash: state.code_hash,
            nonce: state.nonce,
        }))
    }

    /// Fetches the block hash for a specific block number.
    /// Looks up `self.block_headers` and computes the hash if it is not already computed.
    pub fn get_block_hash(&self, block_number: u64) -> Result<H256, ExecutionWitnessError> {
        self.block_headers
            .get(&block_number)
            .map(|header| header.hash())
            .ok_or_else(|| {
                ExecutionWitnessError::Database(format!(
                    "Block hash not found for block number {block_number}"
                ))
            })
    }

    /// Retrieves a storage slot value for an account in its storage trie.
    ///
    /// Lazily builds the storage trie for the address if not already available.
    /// This lazy loading approach minimizes memory usage by only building tries when needed.
    pub fn get_storage_slot(
        &mut self,
        address: Address,
        key: H256,
    ) -> Result<Option<U256>, ExecutionWitnessError> {
        self.touched_account_storage_slots
            .entry(address)
            .or_default()
            .push(key);

        let storage_trie = if let Some(storage_trie) = self.storage_tries.get(&address) {
            storage_trie
        } else {
            if self.state_trie.is_none() {
                return Err(ExecutionWitnessError::Database(
                    "ExecutionWitness: Tried to get storage slot before rebuilding state trie."
                        .to_string(),
                ));
            };

            let Some(storage_trie) = self.rebuild_storage_trie(&address) else {
                return Ok(None);
            };

            self.storage_tries.entry(address).or_insert(storage_trie)
        };
        let hashed_key = hash_key(&key);
        if let Some(encoded_key) = storage_trie
            .get(&hashed_key)
            .map_err(|e| ExecutionWitnessError::Database(e.to_string()))?
        {
            U256::decode(&encoded_key)
                .map_err(|_| {
                    ExecutionWitnessError::Database("failed to read storage from trie".to_string())
                })
                .map(Some)
        } else {
            Ok(None)
        }
    }

    /// Retrieves the chain configuration for the execution witness.
    pub fn get_chain_config(&self) -> Result<ChainConfig, ExecutionWitnessError> {
        Ok(self.chain_config)
    }

    /// Retrieves the account code for a specific account.
    /// Returns an Err if the code is not found.
    pub fn get_account_code(&self, code_hash: H256) -> Result<bytes::Bytes, ExecutionWitnessError> {
        if code_hash == *EMPTY_KECCACK_HASH {
            return Ok(Bytes::new());
        }
        match self.codes.get(&code_hash) {
            Some(code) => Ok(code.clone()),
            None => Err(ExecutionWitnessError::Database(format!(
                "Could not find code for hash {code_hash}"
            ))),
        }
    }
}

pub fn serialize_code<S>(map: &HashMap<H256, Bytes>, serializer: S) -> Result<S::Ok, S::Error>
where
    S: Serializer,
{
    let mut seq_serializer = serializer.serialize_seq(Some(map.len()))?;
    for (code_hash, code) in map {
        let code_hash = format!("0x{}", hex::encode(code_hash));
        let code = format!("0x{}", hex::encode(code));

        let mut obj = serde_json::Map::new();
        obj.insert(code_hash, serde_json::Value::String(code));

        seq_serializer.serialize_element(&obj)?;
    }
    seq_serializer.end()
}

pub fn deserialize_code<'de, D>(deserializer: D) -> Result<HashMap<H256, Bytes>, D::Error>
where
    D: Deserializer<'de>,
{
    struct BytesVecVisitor;

    impl<'de> Visitor<'de> for BytesVecVisitor {
        type Value = HashMap<H256, Bytes>;

        fn expecting(&self, formatter: &mut fmt::Formatter) -> fmt::Result {
            formatter.write_str("a list of hex-encoded strings")
        }

        fn visit_seq<A>(self, mut seq: A) -> Result<Self::Value, A::Error>
        where
            A: SeqAccess<'de>,
        {
            let mut map = HashMap::new();

            #[derive(Deserialize)]
            struct CodeEntry(HashMap<String, String>);

            while let Some(CodeEntry(entry)) = seq.next_element::<CodeEntry>()? {
                if entry.len() != 1 {
                    return Err(de::Error::custom(
                        "Each object must contain exactly one key",
                    ));
                }

                for (k, v) in entry {
                    let code_hash =
                        H256::from_str(k.trim_start_matches("0x")).map_err(de::Error::custom)?;

                    let bytecode =
                        decode_hex(v.trim_start_matches("0x")).map_err(de::Error::custom)?;

                    map.insert(code_hash, Bytes::from(bytecode));
                }
            }
            Ok(map)
        }
    }

    deserializer.deserialize_seq(BytesVecVisitor)
}

fn hash_address(address: &Address) -> Vec<u8> {
    Keccak256::new_with_prefix(address.to_fixed_bytes())
        .finalize()
        .to_vec()
}

pub fn hash_key(key: &H256) -> Vec<u8> {
    Keccak256::new_with_prefix(key.to_fixed_bytes())
        .finalize()
        .to_vec()
}<|MERGE_RESOLUTION|>--- conflicted
+++ resolved
@@ -90,18 +90,9 @@
         }
 
         let state_trie = Trie::from_nodes(
-<<<<<<< HEAD
             Some(NodeHash::Hashed(self.parent_block_header.state_root)),
             None,
-            self.state_nodes
-                .clone()
-                .into_iter()
-                .map(|(k, v)| (NodeHash::Hashed(k), v))
-                .collect(),
-=======
-            NodeHash::Hashed(self.parent_block_header.state_root),
             &self.state_nodes,
->>>>>>> 5c0681db
         )
         .map_err(|e| {
             ExecutionWitnessError::RebuildTrie(format!("Failed to build state trie {e}"))
@@ -125,17 +116,9 @@
         let account_state = AccountState::decode(&account_state_rlp).ok()?;
 
         Trie::from_nodes(
-<<<<<<< HEAD
             Some(NodeHash::Hashed(account_state.storage_root)),
             None,
-            self.state_nodes
-                .iter()
-                .map(|(k, v)| (NodeHash::Hashed(*k), v.clone()))
-                .collect(),
-=======
-            NodeHash::Hashed(account_state.storage_root),
             &self.state_nodes,
->>>>>>> 5c0681db
         )
         .ok()
     }
