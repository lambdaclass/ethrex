--- conflicted
+++ resolved
@@ -606,15 +606,6 @@
                 return Err(InvalidBlockBodyError::WithdrawalsRootNotMatch);
             }
         }
-<<<<<<< HEAD
-        (None, Some(withdrawals)) => {
-            let computed_withdrawals_root = compute_withdrawals_root(withdrawals);
-            if computed_withdrawals_root != *EMPTY_WITHDRAWALS_HASH {
-                return Err(InvalidBlockBodyError::WithdrawalsRootNotMatch);
-            }
-        }
-=======
->>>>>>> daee4332
         (None, None) => {}
     }
 
