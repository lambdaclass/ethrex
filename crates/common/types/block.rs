--- conflicted
+++ resolved
@@ -11,6 +11,7 @@
     },
     types::{Receipt, Transaction},
 };
+use alloy_primitives::Bytes as AlloyBytes;
 use bytes::Bytes;
 use ethereum_types::Bloom;
 use ethrex_rlp::{
@@ -19,14 +20,8 @@
     error::RLPDecodeError,
     structs::{Decoder, Encoder},
 };
-<<<<<<< HEAD
+use rayon::iter::{IntoParallelRefIterator, ParallelIterator};
 use risc0_ethereum_trie::CachedTrie as Trie;
-use alloy_primitives::Bytes as AlloyBytes;
-use keccak_hash::keccak;
-=======
-use ethrex_trie::Trie;
->>>>>>> 1ef53ccd
-use rayon::iter::{IntoParallelRefIterator, ParallelIterator};
 use rkyv::{Archive, Deserialize as RDeserialize, Serialize as RSerialize};
 use serde::{Deserialize, Serialize};
 
@@ -273,26 +268,33 @@
         // Key: RLP(tx_index)
         // Value: tx_type || RLP(tx)  if tx_type != 0
         //                   RLP(tx)  else
-        (idx.encode_to_vec(), AlloyBytes::from(tx.encode_canonical_to_vec()))
+        (
+            idx.encode_to_vec(),
+            AlloyBytes::from(tx.encode_canonical_to_vec()),
+        )
     });
 
     H256(Trie::from_iter(iter).hash().0)
 }
 
 pub fn compute_receipts_root(receipts: &[Receipt]) -> H256 {
-    let iter = receipts
-        .iter()
-        .enumerate()
-        .map(|(idx, receipt)| (idx.encode_to_vec(), AlloyBytes::from(receipt.encode_inner_with_bloom())));
+    let iter = receipts.iter().enumerate().map(|(idx, receipt)| {
+        (
+            idx.encode_to_vec(),
+            AlloyBytes::from(receipt.encode_inner_with_bloom()),
+        )
+    });
     H256(Trie::from_iter(iter).hash().0)
 }
 
 // See [EIP-4895](https://eips.ethereum.org/EIPS/eip-4895)
 pub fn compute_withdrawals_root(withdrawals: &[Withdrawal]) -> H256 {
-    let iter = withdrawals
-        .iter()
-        .enumerate()
-        .map(|(idx, withdrawal)| (idx.encode_to_vec(), AlloyBytes::from(withdrawal.encode_to_vec())));
+    let iter = withdrawals.iter().enumerate().map(|(idx, withdrawal)| {
+        (
+            idx.encode_to_vec(),
+            AlloyBytes::from(withdrawal.encode_to_vec()),
+        )
+    });
     H256(Trie::from_iter(iter).hash().0)
 }
 
