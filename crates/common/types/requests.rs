use bytes::Bytes;
use ethereum_types::Address;
use ethrex_rlp::{decode::RLPDecode, encode::RLPEncode, error::RLPDecodeError};
use k256::sha2::Sha256;
use keccak_hash::H256;
use serde::{Deserialize, Serialize};
use sha3::Digest;
use tracing::error;

use crate::serde_utils;

use super::{Bytes48, Receipt};

pub type Bytes32 = [u8; 32];
pub type Bytes96 = [u8; 96];
const DEPOSIT_TYPE: u8 = 0x00;
const WITHDRAWAL_TYPE: u8 = 0x01;
const CONSOLIDATION_TYPE: u8 = 0x02;

#[derive(Clone, Debug)]
pub struct EncodedRequests(pub Bytes);

impl EncodedRequests {
    pub fn is_empty(&self) -> bool {
        self.0.len() <= 1
    }
}

impl<'de> Deserialize<'de> for EncodedRequests {
    fn deserialize<D>(deserializer: D) -> Result<Self, D::Error>
    where
        D: serde::Deserializer<'de>,
    {
        Ok(EncodedRequests(serde_utils::bytes::deserialize(
            deserializer,
        )?))
    }
}

impl Serialize for EncodedRequests {
    fn serialize<S>(&self, serializer: S) -> Result<S::Ok, S::Error>
    where
        S: serde::Serializer,
    {
        serde_utils::bytes::serialize(&self.0, serializer)
    }
}

<<<<<<< HEAD
#[derive(Clone)]
=======
impl RLPEncode for EncodedRequests {
    fn encode(&self, buf: &mut dyn bytes::BufMut) {
        self.0.encode(buf)
    }
}

impl RLPDecode for EncodedRequests {
    fn decode_unfinished(rlp: &[u8]) -> Result<(Self, &[u8]), RLPDecodeError> {
        let (bytes, rest) = RLPDecode::decode_unfinished(rlp)?;
        Ok((EncodedRequests(bytes), rest))
    }
}

>>>>>>> 4be2f418
pub enum Requests {
    Deposit(Vec<Deposit>),
    Withdrawal(Vec<u8>),
    Consolidation(Vec<u8>),
}

impl Requests {
    pub fn encode(&self) -> EncodedRequests {
        let bytes: Vec<u8> = match self {
            Requests::Deposit(deposits) => {
                let deposit_data = deposits.iter().flat_map(|d| d.to_summarized_byte_array());
                std::iter::once(DEPOSIT_TYPE).chain(deposit_data).collect()
            }
            Requests::Withdrawal(data) => std::iter::once(WITHDRAWAL_TYPE)
                .chain(data.iter().cloned())
                .collect(),
            Requests::Consolidation(data) => std::iter::once(CONSOLIDATION_TYPE)
                .chain(data.iter().cloned())
                .collect(),
        };

        EncodedRequests(Bytes::from(bytes))
    }

    pub fn from_deposit_receipts(
        deposit_contract_address: Address,
        receipts: &[Receipt],
    ) -> Requests {
        let mut deposits = vec![];

        for r in receipts {
            for log in &r.logs {
                if log.address == deposit_contract_address {
                    if let Some(d) = Deposit::from_abi_byte_array(&log.data) {
                        deposits.push(d);
                    }
                }
            }
        }
        Self::Deposit(deposits)
    }

    pub fn from_withdrawals_data(data: Vec<u8>) -> Requests {
        Requests::Withdrawal(data)
    }

    pub fn from_consolidation_data(data: Vec<u8>) -> Requests {
        Requests::Consolidation(data)
    }
}

#[derive(Debug, Clone)]
pub struct Deposit {
    pub pub_key: Bytes48,
    pub withdrawal_credentials: Bytes32,
    pub amount: u64,
    pub signature: Bytes96,
    pub index: u64,
}

// Followed and ported implementation from:
// https://github.com/lightclient/go-ethereum/blob/5c4d46f3614d26654241849da7dfd46b95eed1c6/core/types/deposit.go#L61
impl Deposit {
    pub fn from_abi_byte_array(data: &[u8]) -> Option<Deposit> {
        if data.len() != 576 {
            error!("Wrong data length when parsing deposit.");
            return None;
        }

        //Encoding scheme:
        //
        //positional arguments -> 5 parameters with uint256 positional value for each -> 160b
        //pub_key: 32b of len + 48b padded to 64b
        //withdrawal_credentials: 32b of len + 32b
        //amount: 32b of len + 8b padded to 32b
        //signature: 32b of len + 96b
        //index: 32b of len + 8b padded to 32b
        //
        //-> Total len: 576 bytes

        let mut p = 32 * 5 + 32;

        let pub_key: Bytes48 = fixed_bytes::<48>(data, p);
        p += 48 + 16 + 32;
        let withdrawal_credentials: Bytes32 = fixed_bytes::<32>(data, p);
        p += 32 + 32;
        let amount: u64 = u64::from_le_bytes(fixed_bytes::<8>(data, p));
        p += 8 + 24 + 32;
        let signature: Bytes96 = fixed_bytes::<96>(data, p);
        p += 96 + 32;
        let index: u64 = u64::from_le_bytes(fixed_bytes::<8>(data, p));

        Some(Deposit {
            pub_key,
            withdrawal_credentials,
            amount,
            signature,
            index,
        })
    }

    pub fn to_summarized_byte_array(&self) -> [u8; 192] {
        let mut buffer = [0u8; 192];
        // pub_key + withdrawal_credentials + amount + signature + index
        let mut p = 0;
        buffer[p..48].clone_from_slice(&self.pub_key);
        p += 48;
        buffer[p..p + 32].clone_from_slice(&self.withdrawal_credentials);
        p += 32;
        buffer[p..p + 8].clone_from_slice(&self.amount.to_le_bytes());
        p += 8;
        buffer[p..p + 96].clone_from_slice(&self.signature);
        p += 96;
        buffer[p..p + 8].clone_from_slice(&self.index.to_le_bytes());

        buffer
    }
}

fn fixed_bytes<const N: usize>(data: &[u8], offset: usize) -> [u8; N] {
    data.get(offset..offset + N)
        .expect("Couldn't convert to fixed bytes")
        .try_into()
        .expect("Couldn't convert to fixed bytes")
}

// See https://github.com/ethereum/EIPs/blob/2a6b6965e64787815f7fffb9a4c27660d9683846/EIPS/eip-7685.md?plain=1#L62.
pub fn compute_requests_hash(requests: &[EncodedRequests]) -> H256 {
    let mut hasher = Sha256::new();
    for request in requests {
        let request_bytes = request.0.as_ref();
        if request_bytes.len() > 1 {
            hasher.update(Sha256::digest(request_bytes));
        }
    }
    H256::from_slice(&hasher.finalize())
}<|MERGE_RESOLUTION|>--- conflicted
+++ resolved
@@ -46,9 +46,6 @@
     }
 }
 
-<<<<<<< HEAD
-#[derive(Clone)]
-=======
 impl RLPEncode for EncodedRequests {
     fn encode(&self, buf: &mut dyn bytes::BufMut) {
         self.0.encode(buf)
@@ -62,7 +59,7 @@
     }
 }
 
->>>>>>> 4be2f418
+#[derive(Clone)]
 pub enum Requests {
     Deposit(Vec<Deposit>),
     Withdrawal(Vec<u8>),
