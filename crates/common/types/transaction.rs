--- conflicted
+++ resolved
@@ -278,21 +278,13 @@
 }
 
 pub trait Signable {
-<<<<<<< HEAD
     fn sign(
         &self,
         signer: &Signer,
     ) -> impl std::future::Future<Output = Result<Self, SignerError>> + Send
-=======
-    /// Both sign and sign_in_place return error when the payload hash calculated that has to
-    /// be signed is not exactly 32 bytes long. Currently it's an unreachable error
-    /// since the payload is hashed with the keccak algorithm which produces a 32 byte hash.
-    fn sign(&self, private_key: &SecretKey) -> Result<Self, secp256k1::Error>
->>>>>>> fd618887
     where
         Self: Sized + Sync + Send + Clone,
     {
-<<<<<<< HEAD
         async {
             let mut signable = self.clone();
             signable.sign_inplace(signer).await?;
@@ -304,13 +296,6 @@
         &mut self,
         signer: &Signer,
     ) -> impl std::future::Future<Output = Result<(), SignerError>> + Send;
-=======
-        let mut signable = self.clone();
-        signable.sign_inplace(private_key)?;
-        Ok(signable)
-    }
-    fn sign_inplace(&mut self, private_key: &SecretKey) -> Result<(), secp256k1::Error>;
->>>>>>> fd618887
 }
 
 impl Transaction {
@@ -905,7 +890,6 @@
 }
 
 impl Signable for Transaction {
-<<<<<<< HEAD
     async fn sign_inplace(&mut self, signer: &Signer) -> Result<(), SignerError> {
         match self {
             Transaction::LegacyTransaction(tx) => tx.sign_inplace(signer).await,
@@ -914,48 +898,22 @@
             Transaction::EIP4844Transaction(tx) => tx.sign_inplace(signer).await,
             Transaction::EIP7702Transaction(tx) => tx.sign_inplace(signer).await,
             Transaction::PrivilegedL2Transaction(_) => Err(SignerError::PrivilegedL2TxUnsupported), // Privileged Transactions are not signed
-=======
-    fn sign_inplace(&mut self, private_key: &SecretKey) -> Result<(), secp256k1::Error> {
-        match self {
-            Transaction::LegacyTransaction(tx) => tx.sign_inplace(private_key),
-            Transaction::EIP2930Transaction(tx) => tx.sign_inplace(private_key),
-            Transaction::EIP1559Transaction(tx) => tx.sign_inplace(private_key),
-            Transaction::EIP4844Transaction(tx) => tx.sign_inplace(private_key),
-            Transaction::EIP7702Transaction(tx) => tx.sign_inplace(private_key),
-            Transaction::PrivilegedL2Transaction(_) => Ok(()), // Privileged Transactions are not signed
->>>>>>> fd618887
         }
     }
 }
 
 impl Signable for LegacyTransaction {
-<<<<<<< HEAD
     async fn sign_inplace(&mut self, signer: &Signer) -> Result<(), SignerError> {
         let signature = signer.sign(self.encode_payload_to_vec().into()).await?;
-=======
-    fn sign_inplace(&mut self, private_key: &SecretKey) -> Result<(), secp256k1::Error> {
-        let data = Message::from_digest_slice(&keccak(self.encode_payload_to_vec()).0)?;
-
-        let (recovery_id, signature) = secp256k1::SECP256K1
-            .sign_ecdsa_recoverable(&data, private_key)
-            .serialize_compact();
->>>>>>> fd618887
 
         self.v = U256::from(signature[64]);
         (self.r, self.s, _) = parse_signature(signature);
 
-<<<<<<< HEAD
-=======
-        self.r = U256::from_big_endian(&r);
-        self.s = U256::from_big_endian(&s);
-        self.v = U256::from(recovery_id.to_i32());
->>>>>>> fd618887
         Ok(())
     }
 }
 
 impl Signable for EIP1559Transaction {
-<<<<<<< HEAD
     async fn sign_inplace(&mut self, signer: &Signer) -> Result<(), SignerError> {
         let mut payload = vec![TxType::EIP1559 as u8];
         payload.append(self.encode_payload_to_vec().as_mut());
@@ -964,23 +922,10 @@
         (self.signature_r, self.signature_s, self.signature_y_parity) = parse_signature(signature);
 
         Ok(())
-=======
-    fn sign_inplace(&mut self, private_key: &SecretKey) -> Result<(), secp256k1::Error> {
-        let mut payload = vec![TxType::EIP1559 as u8];
-        payload.append(self.encode_payload_to_vec().as_mut());
-        sing_inplace(
-            &payload,
-            private_key,
-            &mut self.signature_r,
-            &mut self.signature_s,
-            &mut self.signature_y_parity,
-        )
->>>>>>> fd618887
     }
 }
 
 impl Signable for EIP2930Transaction {
-<<<<<<< HEAD
     async fn sign_inplace(&mut self, signer: &Signer) -> Result<(), SignerError> {
         let mut payload = vec![TxType::EIP2930 as u8];
         payload.append(self.encode_payload_to_vec().as_mut());
@@ -989,23 +934,10 @@
         (self.signature_r, self.signature_s, self.signature_y_parity) = parse_signature(signature);
 
         Ok(())
-=======
-    fn sign_inplace(&mut self, private_key: &SecretKey) -> Result<(), secp256k1::Error> {
-        let mut payload = vec![TxType::EIP2930 as u8];
-        payload.append(self.encode_payload_to_vec().as_mut());
-        sing_inplace(
-            &payload,
-            private_key,
-            &mut self.signature_r,
-            &mut self.signature_s,
-            &mut self.signature_y_parity,
-        )
->>>>>>> fd618887
     }
 }
 
 impl Signable for EIP4844Transaction {
-<<<<<<< HEAD
     async fn sign_inplace(&mut self, signer: &Signer) -> Result<(), SignerError> {
         let mut payload = vec![TxType::EIP4844 as u8];
         payload.append(self.encode_payload_to_vec().as_mut());
@@ -1014,23 +946,10 @@
         (self.signature_r, self.signature_s, self.signature_y_parity) = parse_signature(signature);
 
         Ok(())
-=======
-    fn sign_inplace(&mut self, private_key: &SecretKey) -> Result<(), secp256k1::Error> {
-        let mut payload = vec![TxType::EIP4844 as u8];
-        payload.append(self.encode_payload_to_vec().as_mut());
-        sing_inplace(
-            &payload,
-            private_key,
-            &mut self.signature_r,
-            &mut self.signature_s,
-            &mut self.signature_y_parity,
-        )
->>>>>>> fd618887
     }
 }
 
 impl Signable for EIP7702Transaction {
-<<<<<<< HEAD
     async fn sign_inplace(&mut self, signer: &Signer) -> Result<(), SignerError> {
         let mut payload = vec![TxType::EIP7702 as u8];
         payload.append(self.encode_payload_to_vec().as_mut());
@@ -1048,45 +967,6 @@
     let y_parity = signature[64] != 0 && signature[64] != 27;
 
     (r, s, y_parity)
-=======
-    fn sign_inplace(&mut self, private_key: &SecretKey) -> Result<(), secp256k1::Error> {
-        let mut payload = vec![TxType::EIP7702 as u8];
-        payload.append(self.encode_payload_to_vec().as_mut());
-        sing_inplace(
-            &payload,
-            private_key,
-            &mut self.signature_r,
-            &mut self.signature_s,
-            &mut self.signature_y_parity,
-        )
-    }
-}
-
-fn sing_inplace(
-    payload: &Vec<u8>,
-    private_key: &SecretKey,
-    signature_r: &mut U256,
-    signature_s: &mut U256,
-    signature_y_parity: &mut bool,
-) -> Result<(), secp256k1::Error> {
-    let data = Message::from_digest_slice(&keccak(payload).0)?;
-
-    let (recovery_id, signature) = secp256k1::SECP256K1
-        .sign_ecdsa_recoverable(&data, private_key)
-        .serialize_compact();
-
-    let mut r = [0u8; 32];
-    let mut s = [0u8; 32];
-    r.copy_from_slice(&signature[..32]);
-    s.copy_from_slice(&signature[32..]);
-
-    let parity = recovery_id.to_i32() != 0;
-
-    *signature_r = U256::from_big_endian(&r);
-    *signature_s = U256::from_big_endian(&s);
-    *signature_y_parity = parity;
-    Ok(())
->>>>>>> fd618887
 }
 
 impl Transaction {
