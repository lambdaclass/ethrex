--- conflicted
+++ resolved
@@ -2,21 +2,17 @@
 
 use crate::utils::keccak;
 use bytes::Bytes;
-use ethereum_types::{Address, H256, Signature, U256};
-<<<<<<< HEAD
+use ethereum_types::{Address, Signature, H256, U256};
 use k256::ecdsa::{RecoveryId, VerifyingKey};
-use keccak_hash::keccak;
-=======
->>>>>>> 252093b6
 pub use mempool::MempoolTransaction;
 use rkyv::{Archive, Deserialize as RDeserialize, Serialize as RSerialize};
-use serde::{Serialize, ser::SerializeStruct};
+use serde::{ser::SerializeStruct, Serialize};
 pub use serde_impl::{AccessListEntry, GenericTransaction, GenericTransactionError};
 use sha3::{Digest, Keccak256};
 
 use ethrex_rlp::{
     constants::RLP_NULL,
-    decode::{RLPDecode, get_rlp_bytes_item_payload, is_encoded_as_bytes},
+    decode::{get_rlp_bytes_item_payload, is_encoded_as_bytes, RLPDecode},
     encode::{PayloadRLPEncode, RLPEncode},
     error::RLPDecodeError,
     structs::{Decoder, Encoder},
@@ -1501,7 +1497,7 @@
 mod serde_impl {
     use ethereum_types::H160;
     use serde::Deserialize;
-    use serde::{Deserializer, de::Error};
+    use serde::{de::Error, Deserializer};
     use serde_json::Value;
     use std::{collections::HashMap, str::FromStr};
 
@@ -2620,7 +2616,7 @@
 
     use super::*;
     use crate::types::{
-        AuthorizationTuple, BlockBody, Receipt, compute_receipts_root, compute_transactions_root,
+        compute_receipts_root, compute_transactions_root, AuthorizationTuple, BlockBody, Receipt,
     };
     use ethereum_types::H160;
     use hex_literal::hex;
@@ -3099,12 +3095,10 @@
     fn test_eip2930_transaction_into_generic() {
         let access_list = vec![(
             Address::from_str("0x742d35Cc6634C0532925a3b844Bc454e4438f44e").unwrap(),
-            vec![
-                H256::from_str(
-                    "0x1234567890123456789012345678901234567890123456789012345678901234",
-                )
-                .unwrap(),
-            ],
+            vec![H256::from_str(
+                "0x1234567890123456789012345678901234567890123456789012345678901234",
+            )
+            .unwrap()],
         )];
 
         let eip2930_tx = EIP2930Transaction {
