--- conflicted
+++ resolved
@@ -173,10 +173,7 @@
     pub r: U256,
     #[rkyv(with=crate::rkyv_utils::U256Wrapper)]
     pub s: U256,
-<<<<<<< HEAD
-=======
     #[rkyv(with=rkyv::with::Skip)]
->>>>>>> d85e6d4d
     pub inner_hash: OnceCell<H256>,
 }
 
@@ -198,10 +195,7 @@
     pub signature_r: U256,
     #[rkyv(with=crate::rkyv_utils::U256Wrapper)]
     pub signature_s: U256,
-<<<<<<< HEAD
-=======
     #[rkyv(with=rkyv::with::Skip)]
->>>>>>> d85e6d4d
     pub inner_hash: OnceCell<H256>,
 }
 
@@ -224,10 +218,7 @@
     pub signature_r: U256,
     #[rkyv(with=crate::rkyv_utils::U256Wrapper)]
     pub signature_s: U256,
-<<<<<<< HEAD
-=======
     #[rkyv(with=rkyv::with::Skip)]
->>>>>>> d85e6d4d
     pub inner_hash: OnceCell<H256>,
 }
 
@@ -255,10 +246,7 @@
     pub signature_r: U256,
     #[rkyv(with=crate::rkyv_utils::U256Wrapper)]
     pub signature_s: U256,
-<<<<<<< HEAD
-=======
     #[rkyv(with=rkyv::with::Skip)]
->>>>>>> d85e6d4d
     pub inner_hash: OnceCell<H256>,
 }
 
@@ -283,10 +271,7 @@
     pub signature_r: U256,
     #[rkyv(with=crate::rkyv_utils::U256Wrapper)]
     pub signature_s: U256,
-<<<<<<< HEAD
-=======
     #[rkyv(with=rkyv::with::Skip)]
->>>>>>> d85e6d4d
     pub inner_hash: OnceCell<H256>,
 }
 
@@ -306,10 +291,7 @@
     pub access_list: AccessList,
     #[rkyv(with=crate::rkyv_utils::H160Wrapper)]
     pub from: Address,
-<<<<<<< HEAD
-=======
     #[rkyv(with=rkyv::with::Skip)]
->>>>>>> d85e6d4d
     pub inner_hash: OnceCell<H256>,
 }
 
@@ -932,11 +914,7 @@
         let (data, decoder) = decoder.decode_field("data")?;
         let (access_list, decoder) = decoder.decode_field("access_list")?;
         let (from, decoder) = decoder.decode_field("from")?;
-<<<<<<< HEAD
-        let inner_hash  = OnceCell::new();
-=======
         let inner_hash = OnceCell::new();
->>>>>>> d85e6d4d
 
         let tx = PrivilegedL2Transaction {
             chain_id,
@@ -1240,17 +1218,6 @@
     }
 
     pub fn hash(&self) -> H256 {
-<<<<<<< HEAD
-        let inner_hash =
-            match self {
-                Transaction::LegacyTransaction(tx) => &tx.inner_hash,
-                Transaction::EIP2930Transaction(tx) => &tx.inner_hash,
-                Transaction::EIP1559Transaction(tx) => &tx.inner_hash,
-                Transaction::EIP4844Transaction(tx) => &tx.inner_hash,
-                Transaction::EIP7702Transaction(tx) => &tx.inner_hash,
-                Transaction::PrivilegedL2Transaction(tx) => &tx.inner_hash,
-            };
-=======
         let inner_hash = match self {
             Transaction::LegacyTransaction(tx) => &tx.inner_hash,
             Transaction::EIP2930Transaction(tx) => &tx.inner_hash,
@@ -1259,7 +1226,6 @@
             Transaction::EIP7702Transaction(tx) => &tx.inner_hash,
             Transaction::PrivilegedL2Transaction(tx) => &tx.inner_hash,
         };
->>>>>>> d85e6d4d
 
         *inner_hash.get_or_init(|| self.compute_hash())
     }
@@ -1975,11 +1941,7 @@
                 v: deserialize_field::<U256, D>(&mut map, "v")?,
                 r: deserialize_field::<U256, D>(&mut map, "r")?,
                 s: deserialize_field::<U256, D>(&mut map, "s")?,
-<<<<<<< HEAD
-                inner_hash: OnceCell::new(),
-=======
                 ..Default::default()
->>>>>>> d85e6d4d
             })
         }
     }
@@ -2011,11 +1973,7 @@
                     != 0,
                 signature_r: deserialize_field::<U256, D>(&mut map, "r")?,
                 signature_s: deserialize_field::<U256, D>(&mut map, "s")?,
-<<<<<<< HEAD
-                inner_hash: OnceCell::new(),
-=======
                 ..Default::default()
->>>>>>> d85e6d4d
             })
         }
     }
@@ -2052,11 +2010,7 @@
                     != 0,
                 signature_r: deserialize_field::<U256, D>(&mut map, "r")?,
                 signature_s: deserialize_field::<U256, D>(&mut map, "s")?,
-<<<<<<< HEAD
-                inner_hash: OnceCell::new(),
-=======
                 ..Default::default()
->>>>>>> d85e6d4d
             })
         }
     }
@@ -2098,11 +2052,7 @@
                     != 0,
                 signature_r: deserialize_field::<U256, D>(&mut map, "r")?,
                 signature_s: deserialize_field::<U256, D>(&mut map, "s")?,
-<<<<<<< HEAD
-                inner_hash: OnceCell::new(),
-=======
                 ..Default::default()
->>>>>>> d85e6d4d
             })
         }
     }
@@ -2146,11 +2096,7 @@
                     != 0,
                 signature_r: deserialize_field::<U256, D>(&mut map, "r")?,
                 signature_s: deserialize_field::<U256, D>(&mut map, "s")?,
-<<<<<<< HEAD
-                inner_hash: OnceCell::new(),
-=======
                 ..Default::default()
->>>>>>> d85e6d4d
             })
         }
     }
@@ -2180,11 +2126,7 @@
                     .map(|v| (v.address, v.storage_keys))
                     .collect::<Vec<_>>(),
                 from: deserialize_field::<Address, D>(&mut map, "sender")?,
-<<<<<<< HEAD
-                inner_hash: OnceCell::new(),
-=======
                 ..Default::default()
->>>>>>> d85e6d4d
             })
         }
     }
@@ -2571,11 +2513,7 @@
             s: U256::from_big_endian(&hex!(
                 "5f6e3f188e3e6eab7d7d3b6568f5eac7d687b08d307d3154ccd8c87b4630509b"
             )),
-<<<<<<< HEAD
-            inner_hash: OnceCell::new(),
-=======
             ..Default::default()
->>>>>>> d85e6d4d
         };
         body.transactions.push(Transaction::LegacyTransaction(tx));
         let expected_root =
@@ -2611,11 +2549,7 @@
                 "25476208226281085290728123165613764315157904411823916642262684106502155457829",
             )
             .unwrap(),
-<<<<<<< HEAD
-            inner_hash: OnceCell::new(),
-=======
             ..Default::default()
->>>>>>> d85e6d4d
         };
         let tx = Transaction::EIP2930Transaction(tx_eip2930);
 
@@ -2666,11 +2600,7 @@
             )
             .unwrap(),
             v: 6303851.into(),
-<<<<<<< HEAD
-            inner_hash: OnceCell::new(),
-=======
             ..Default::default()
->>>>>>> d85e6d4d
         };
         assert_eq!(tx, expected_tx);
     }
@@ -2703,11 +2633,7 @@
             chain_id: 3151908,
             gas_limit: 63000,
             access_list: vec![],
-<<<<<<< HEAD
-            inner_hash: OnceCell::new(),
-=======
             ..Default::default()
->>>>>>> d85e6d4d
         };
         assert_eq!(tx, expected_tx);
     }
@@ -2903,11 +2829,7 @@
             signature_y_parity: false,
             signature_r: U256::from(0x01),
             signature_s: U256::from(0x02),
-<<<<<<< HEAD
-            inner_hash: OnceCell::new(),
-=======
             ..Default::default()
->>>>>>> d85e6d4d
         };
 
         assert_eq!(
@@ -2934,11 +2856,7 @@
             signature_y_parity: true,
             signature_r: U256::one(),
             signature_s: U256::zero(),
-<<<<<<< HEAD
-            inner_hash: OnceCell::new(),
-=======
             ..Default::default()
->>>>>>> d85e6d4d
         };
         let tx_to_serialize = Transaction::EIP1559Transaction(eip1559.clone());
         let serialized = serde_json::to_string(&tx_to_serialize).expect("Failed to serialize");
@@ -2976,11 +2894,7 @@
                 r_signature: U256::from(22),
                 s_signature: U256::from(37),
             }],
-<<<<<<< HEAD
-            inner_hash: OnceCell::new(),
-=======
             ..Default::default()
->>>>>>> d85e6d4d
         };
         let tx_to_serialize = Transaction::EIP7702Transaction(eip7702.clone());
         let serialized = serde_json::to_string(&tx_to_serialize).expect("Failed to serialize");
@@ -3010,11 +2924,7 @@
             data: Bytes::new(),
             access_list: vec![],
             from: Address::from_str("0x8943545177806ed17b9f23f0a21ee5948ecaa776").unwrap(),
-<<<<<<< HEAD
-            inner_hash: OnceCell::new(),
-=======
             ..Default::default()
->>>>>>> d85e6d4d
         };
 
         let encoded = PrivilegedL2Transaction::encode_to_vec(&privileged_l2);
@@ -3040,11 +2950,7 @@
             v: U256::from(27),
             r: U256::from(1),
             s: U256::from(1),
-<<<<<<< HEAD
-            inner_hash: OnceCell::new(),
-=======
             ..Default::default()
->>>>>>> d85e6d4d
         };
 
         let generic_tx: GenericTransaction = legacy_tx.into();
@@ -3084,11 +2990,7 @@
             signature_y_parity: false,
             signature_r: U256::from(1),
             signature_s: U256::from(1),
-<<<<<<< HEAD
-            inner_hash: OnceCell::new(),
-=======
             ..Default::default()
->>>>>>> d85e6d4d
         };
 
         let generic_tx: GenericTransaction = eip2930_tx.into();
