use std::cmp::min;

use bytes::Bytes;
use ethereum_types::{Address, H256, U256};
use keccak_hash::keccak;
pub use mempool::MempoolTransaction;
use secp256k1::{ecdsa::RecoveryId, Message, SecretKey};
use serde::{ser::SerializeStruct, Serialize};
pub use serde_impl::{AccessListEntry, GenericTransaction};
use sha3::{Digest, Keccak256};

use ethrex_rlp::{
    constants::RLP_NULL,
    decode::{get_rlp_bytes_item_payload, is_encoded_as_bytes, RLPDecode},
    encode::{PayloadRLPEncode, RLPEncode},
    error::RLPDecodeError,
    structs::{Decoder, Encoder},
};

use crate::types::{AccessList, AuthorizationList, BlobsBundle};

// The `#[serde(untagged)]` attribute allows the `Transaction` enum to be serialized without
// a tag indicating the variant type. This means that Serde will serialize the enum's variants
// directly according to the structure of the variant itself.
// For each variant, Serde will use the serialization logic implemented
// for the inner type of that variant (like `LegacyTransaction`, `EIP2930Transaction`, etc.).
// The serialization will fail if the data does not match the structure of any variant.
//
// A custom Deserialization method is implemented to match the specific transaction `type`.
#[derive(Clone, Debug, PartialEq, Eq, Serialize)]
#[serde(untagged)]
pub enum Transaction {
    LegacyTransaction(LegacyTransaction),
    EIP2930Transaction(EIP2930Transaction),
    EIP1559Transaction(EIP1559Transaction),
    EIP4844Transaction(EIP4844Transaction),
    EIP7702Transaction(EIP7702Transaction),
    PrivilegedL2Transaction(PrivilegedL2Transaction),
}

/// The same as a Transaction enum, only that blob transactions are in wrapped format, including
/// the blobs bundle.
#[derive(Clone, Debug, PartialEq, Eq)]
pub enum P2PTransaction {
    LegacyTransaction(LegacyTransaction),
    EIP2930Transaction(EIP2930Transaction),
    EIP1559Transaction(EIP1559Transaction),
    EIP4844TransactionWithBlobs(WrappedEIP4844Transaction),
    EIP7702Transaction(EIP7702Transaction),
    PrivilegedL2Transaction(PrivilegedL2Transaction),
}

impl TryInto<Transaction> for P2PTransaction {
    type Error = String;

    fn try_into(self) -> Result<Transaction, Self::Error> {
        match self {
            P2PTransaction::LegacyTransaction(itx) => Ok(Transaction::LegacyTransaction(itx)),
            P2PTransaction::EIP2930Transaction(itx) => Ok(Transaction::EIP2930Transaction(itx)),
            P2PTransaction::EIP1559Transaction(itx) => Ok(Transaction::EIP1559Transaction(itx)),
            P2PTransaction::EIP7702Transaction(itx) => Ok(Transaction::EIP7702Transaction(itx)),
            P2PTransaction::PrivilegedL2Transaction(itx) => {
                Ok(Transaction::PrivilegedL2Transaction(itx))
            }
            _ => Err("Can't convert blob p2p transaction into regular transaction. Blob bundle would be lost.".to_string()),
        }
    }
}

impl RLPEncode for P2PTransaction {
    fn encode(&self, buf: &mut dyn bytes::BufMut) {
        match self {
            P2PTransaction::LegacyTransaction(t) => t.encode(buf),
            tx => Bytes::copy_from_slice(&tx.encode_canonical_to_vec()).encode(buf),
        };
    }
}

impl RLPDecode for P2PTransaction {
    fn decode_unfinished(rlp: &[u8]) -> Result<(Self, &[u8]), RLPDecodeError> {
        if is_encoded_as_bytes(rlp)? {
            // Adjust the encoding to get the payload
            let payload = get_rlp_bytes_item_payload(rlp)?;
            let tx_type = payload.first().ok_or(RLPDecodeError::InvalidLength)?;
            let tx_encoding = &payload.get(1..).ok_or(RLPDecodeError::InvalidLength)?;
            // Look at the first byte to check if it corresponds to a TransactionType
            match *tx_type {
                // Legacy
                0x0 => LegacyTransaction::decode_unfinished(tx_encoding)
                    .map(|(tx, rem)| (P2PTransaction::LegacyTransaction(tx), rem)), // TODO: check if this is a real case scenario
                // EIP2930
                0x1 => EIP2930Transaction::decode_unfinished(tx_encoding)
                    .map(|(tx, rem)| (P2PTransaction::EIP2930Transaction(tx), rem)),
                // EIP1559
                0x2 => EIP1559Transaction::decode_unfinished(tx_encoding)
                    .map(|(tx, rem)| (P2PTransaction::EIP1559Transaction(tx), rem)),
                // EIP4844
                0x3 => WrappedEIP4844Transaction::decode_unfinished(tx_encoding)
                    .map(|(tx, rem)| (P2PTransaction::EIP4844TransactionWithBlobs(tx), rem)),
                // EIP7702
                0x4 => EIP7702Transaction::decode_unfinished(tx_encoding)
                    .map(|(tx, rem)| (P2PTransaction::EIP7702Transaction(tx), rem)),
                // PrivilegedL2
                0x7e => PrivilegedL2Transaction::decode_unfinished(tx_encoding)
                    .map(|(tx, rem)| (P2PTransaction::PrivilegedL2Transaction(tx), rem)),
                ty => Err(RLPDecodeError::Custom(format!(
                    "Invalid transaction type: {ty}"
                ))),
            }
        } else {
            // LegacyTransaction
            LegacyTransaction::decode_unfinished(rlp)
                .map(|(tx, rem)| (P2PTransaction::LegacyTransaction(tx), rem))
        }
    }
}

#[derive(Clone, Debug, PartialEq, Eq)]
pub struct WrappedEIP4844Transaction {
    pub tx: EIP4844Transaction,
    pub blobs_bundle: BlobsBundle,
}

impl RLPEncode for WrappedEIP4844Transaction {
    fn encode(&self, buf: &mut dyn bytes::BufMut) {
        let encoder = Encoder::new(buf);
        encoder
            .encode_field(&self.tx)
            .encode_field(&self.blobs_bundle.blobs)
            .encode_field(&self.blobs_bundle.commitments)
            .encode_field(&self.blobs_bundle.proofs)
            .finish();
    }
}

impl RLPDecode for WrappedEIP4844Transaction {
    fn decode_unfinished(rlp: &[u8]) -> Result<(WrappedEIP4844Transaction, &[u8]), RLPDecodeError> {
        let decoder = Decoder::new(rlp)?;
        let (tx, decoder) = decoder.decode_field("tx")?;
        let (blobs, decoder) = decoder.decode_field("blobs")?;
        let (commitments, decoder) = decoder.decode_field("commitments")?;
        let (proofs, decoder) = decoder.decode_field("proofs")?;

        let wrapped = WrappedEIP4844Transaction {
            tx,
            blobs_bundle: BlobsBundle {
                blobs,
                commitments,
                proofs,
            },
        };
        Ok((wrapped, decoder.finish()?))
    }
}

#[derive(Clone, Debug, PartialEq, Eq, Default)]
pub struct LegacyTransaction {
    pub nonce: u64,
    pub gas_price: u64,
    pub gas: u64,
    /// The recipient of the transaction.
    /// Create transactions contain a [`null`](RLP_NULL) value in this field.
    pub to: TxKind,
    pub value: U256,
    pub data: Bytes,
    pub v: U256,
    pub r: U256,
    pub s: U256,
}

#[derive(Clone, Debug, PartialEq, Eq, Default)]
pub struct EIP2930Transaction {
    pub chain_id: u64,
    pub nonce: u64,
    pub gas_price: u64,
    pub gas_limit: u64,
    pub to: TxKind,
    pub value: U256,
    pub data: Bytes,
    pub access_list: AccessList,
    pub signature_y_parity: bool,
    pub signature_r: U256,
    pub signature_s: U256,
}

#[derive(Clone, Debug, PartialEq, Eq, Default)]
pub struct EIP1559Transaction {
    pub chain_id: u64,
    pub nonce: u64,
    pub max_priority_fee_per_gas: u64,
    pub max_fee_per_gas: u64,
    pub gas_limit: u64,
    pub to: TxKind,
    pub value: U256,
    pub data: Bytes,
    pub access_list: AccessList,
    pub signature_y_parity: bool,
    pub signature_r: U256,
    pub signature_s: U256,
}

#[derive(Clone, Debug, PartialEq, Eq, Default)]
pub struct EIP4844Transaction {
    pub chain_id: u64,
    pub nonce: u64,
    pub max_priority_fee_per_gas: u64,
    pub max_fee_per_gas: u64,
    pub gas: u64,
    pub to: Address,
    pub value: U256,
    pub data: Bytes,
    pub access_list: AccessList,
    pub max_fee_per_blob_gas: U256,
    pub blob_versioned_hashes: Vec<H256>,
    pub signature_y_parity: bool,
    pub signature_r: U256,
    pub signature_s: U256,
}

#[derive(Clone, Debug, PartialEq, Eq, Default)]
pub struct EIP7702Transaction {
    pub chain_id: u64,
    pub nonce: u64,
    pub max_priority_fee_per_gas: u64,
    pub max_fee_per_gas: u64,
    pub gas_limit: u64,
    pub to: Address,
    pub value: U256,
    pub data: Bytes,
    pub access_list: AccessList,
    pub authorization_list: AuthorizationList,
    pub signature_y_parity: bool,
    pub signature_r: U256,
    pub signature_s: U256,
}

#[derive(Clone, Debug, PartialEq, Eq, Default)]
pub struct PrivilegedL2Transaction {
    pub chain_id: u64,
    pub nonce: u64,
    pub max_priority_fee_per_gas: u64,
    pub max_fee_per_gas: u64,
    pub gas_limit: u64,
    pub to: TxKind,
    pub recipient: Address,
    pub value: U256,
    pub data: Bytes,
    pub access_list: AccessList,
    pub from: Address,
}

#[derive(Clone, Copy, Debug, PartialEq, Eq, Default)]
pub enum TxType {
    #[default]
    Legacy = 0x00,
    EIP2930 = 0x01,
    EIP1559 = 0x02,
    EIP4844 = 0x03,
    EIP7702 = 0x04,
    // We take the same approach as Optimism to define the privileged tx prefix
    // https://github.com/ethereum-optimism/specs/blob/c6903a3b2cad575653e1f5ef472debb573d83805/specs/protocol/deposits.md#the-deposited-transaction-type
    Privileged = 0x7e,
}

impl From<TxType> for u8 {
    fn from(val: TxType) -> Self {
        match val {
            TxType::Legacy => 0x00,
            TxType::EIP2930 => 0x01,
            TxType::EIP1559 => 0x02,
            TxType::EIP4844 => 0x03,
            TxType::EIP7702 => 0x04,
            TxType::Privileged => 0x7e,
        }
    }
}

pub trait Signable {
    fn sign(&self, private_key: &SecretKey) -> Self
    where
        Self: Sized,
        Self: Clone,
    {
        let mut signable = self.clone();
        signable.sign_inplace(private_key);
        signable
    }
    fn sign_inplace(&mut self, private_key: &SecretKey);
}

impl Transaction {
    pub fn tx_type(&self) -> TxType {
        match self {
            Transaction::LegacyTransaction(_) => TxType::Legacy,
            Transaction::EIP2930Transaction(_) => TxType::EIP2930,
            Transaction::EIP1559Transaction(_) => TxType::EIP1559,
            Transaction::EIP4844Transaction(_) => TxType::EIP4844,
            Transaction::EIP7702Transaction(_) => TxType::EIP7702,
            Transaction::PrivilegedL2Transaction(_) => TxType::Privileged,
        }
    }

    fn calc_effective_gas_price(&self, base_fee_per_gas: Option<u64>) -> Option<u64> {
        if self.max_fee_per_gas()? < base_fee_per_gas? {
            // This is invalid, can't calculate
            return None;
        }

        let priority_fee_per_gas = min(
            self.max_priority_fee()?,
            self.max_fee_per_gas()?.saturating_sub(base_fee_per_gas?),
        );
        Some(priority_fee_per_gas + base_fee_per_gas?)
    }

    pub fn effective_gas_price(&self, base_fee_per_gas: Option<u64>) -> Option<u64> {
        match self.tx_type() {
            TxType::Legacy => Some(self.gas_price()),
            TxType::EIP2930 => Some(self.gas_price()),
            TxType::EIP1559 => self.calc_effective_gas_price(base_fee_per_gas),
            TxType::EIP4844 => self.calc_effective_gas_price(base_fee_per_gas),
            TxType::EIP7702 => self.calc_effective_gas_price(base_fee_per_gas),
            TxType::Privileged => Some(self.gas_price()),
        }
    }

    pub fn cost_without_base_fee(&self) -> Option<U256> {
        let price = match self.tx_type() {
            TxType::Legacy => self.gas_price(),
            TxType::EIP2930 => self.gas_price(),
            TxType::EIP1559 => self.max_fee_per_gas()?,
            TxType::EIP4844 => self.max_fee_per_gas()?,
            TxType::EIP7702 => self.max_fee_per_gas()?,
            TxType::Privileged => self.gas_price(),
        };

        Some(U256::saturating_add(
            U256::saturating_mul(price.into(), self.gas_limit().into()),
            self.value(),
        ))
    }
}

impl RLPEncode for Transaction {
    /// Transactions can be encoded in the following formats:
    /// A) Legacy transactions: rlp(LegacyTransaction)
    /// B) Non legacy transactions: rlp(Bytes) where Bytes represents the canonical encoding for the transaction as a bytes object.
    /// Checkout [Transaction::encode_canonical] for more information
    fn encode(&self, buf: &mut dyn bytes::BufMut) {
        match self {
            Transaction::LegacyTransaction(t) => t.encode(buf),
            tx => Bytes::copy_from_slice(&tx.encode_canonical_to_vec()).encode(buf),
        };
    }
}

impl RLPDecode for Transaction {
    /// Transactions can be encoded in the following formats:
    /// A) Legacy transactions: rlp(LegacyTransaction)
    /// B) Non legacy transactions: rlp(Bytes) where Bytes represents the canonical encoding for the transaction as a bytes object.
    /// Checkout [Transaction::decode_canonical] for more information
    fn decode_unfinished(rlp: &[u8]) -> Result<(Self, &[u8]), RLPDecodeError> {
        if is_encoded_as_bytes(rlp)? {
            // Adjust the encoding to get the payload
            let payload = get_rlp_bytes_item_payload(rlp)?;
            let tx_type = payload.first().ok_or(RLPDecodeError::InvalidLength)?;
            let tx_encoding = &payload.get(1..).ok_or(RLPDecodeError::InvalidLength)?;
            // Look at the first byte to check if it corresponds to a TransactionType
            match *tx_type {
                // Legacy
                0x0 => LegacyTransaction::decode_unfinished(tx_encoding)
                    .map(|(tx, rem)| (Transaction::LegacyTransaction(tx), rem)), // TODO: check if this is a real case scenario
                // EIP2930
                0x1 => EIP2930Transaction::decode_unfinished(tx_encoding)
                    .map(|(tx, rem)| (Transaction::EIP2930Transaction(tx), rem)),
                // EIP1559
                0x2 => EIP1559Transaction::decode_unfinished(tx_encoding)
                    .map(|(tx, rem)| (Transaction::EIP1559Transaction(tx), rem)),
                // EIP4844
                0x3 => EIP4844Transaction::decode_unfinished(tx_encoding)
                    .map(|(tx, rem)| (Transaction::EIP4844Transaction(tx), rem)),
                // EIP7702
                0x4 => EIP7702Transaction::decode_unfinished(tx_encoding)
                    .map(|(tx, rem)| (Transaction::EIP7702Transaction(tx), rem)),
                // PrivilegedL2
                0x7e => PrivilegedL2Transaction::decode_unfinished(tx_encoding)
                    .map(|(tx, rem)| (Transaction::PrivilegedL2Transaction(tx), rem)),
                ty => Err(RLPDecodeError::Custom(format!(
                    "Invalid transaction type: {ty}"
                ))),
            }
        } else {
            // LegacyTransaction
            LegacyTransaction::decode_unfinished(rlp)
                .map(|(tx, rem)| (Transaction::LegacyTransaction(tx), rem))
        }
    }
}

/// The transaction's kind: call or create.
#[derive(Clone, Debug, PartialEq, Eq, Default)]
pub enum TxKind {
    Call(Address),
    #[default]
    Create,
}

impl RLPEncode for TxKind {
    fn encode(&self, buf: &mut dyn bytes::BufMut) {
        match self {
            Self::Call(address) => address.encode(buf),
            Self::Create => buf.put_u8(RLP_NULL),
        }
    }
}

impl RLPDecode for TxKind {
    fn decode_unfinished(rlp: &[u8]) -> Result<(Self, &[u8]), RLPDecodeError> {
        let first_byte = rlp.first().ok_or(RLPDecodeError::InvalidLength)?;
        if *first_byte == RLP_NULL {
            return Ok((Self::Create, &rlp[1..]));
        }
        Address::decode_unfinished(rlp).map(|(t, rest)| (Self::Call(t), rest))
    }
}

impl RLPEncode for LegacyTransaction {
    fn encode(&self, buf: &mut dyn bytes::BufMut) {
        Encoder::new(buf)
            .encode_field(&self.nonce)
            .encode_field(&self.gas_price)
            .encode_field(&self.gas)
            .encode_field(&self.to)
            .encode_field(&self.value)
            .encode_field(&self.data)
            .encode_field(&self.v)
            .encode_field(&self.r)
            .encode_field(&self.s)
            .finish();
    }
}

impl RLPEncode for EIP2930Transaction {
    fn encode(&self, buf: &mut dyn bytes::BufMut) {
        Encoder::new(buf)
            .encode_field(&self.chain_id)
            .encode_field(&self.nonce)
            .encode_field(&self.gas_price)
            .encode_field(&self.gas_limit)
            .encode_field(&self.to)
            .encode_field(&self.value)
            .encode_field(&self.data)
            .encode_field(&self.access_list)
            .encode_field(&self.signature_y_parity)
            .encode_field(&self.signature_r)
            .encode_field(&self.signature_s)
            .finish()
    }
}

impl RLPEncode for EIP1559Transaction {
    fn encode(&self, buf: &mut dyn bytes::BufMut) {
        Encoder::new(buf)
            .encode_field(&self.chain_id)
            .encode_field(&self.nonce)
            .encode_field(&self.max_priority_fee_per_gas)
            .encode_field(&self.max_fee_per_gas)
            .encode_field(&self.gas_limit)
            .encode_field(&self.to)
            .encode_field(&self.value)
            .encode_field(&self.data)
            .encode_field(&self.access_list)
            .encode_field(&self.signature_y_parity)
            .encode_field(&self.signature_r)
            .encode_field(&self.signature_s)
            .finish()
    }
}

impl RLPEncode for EIP4844Transaction {
    fn encode(&self, buf: &mut dyn bytes::BufMut) {
        Encoder::new(buf)
            .encode_field(&self.chain_id)
            .encode_field(&self.nonce)
            .encode_field(&self.max_priority_fee_per_gas)
            .encode_field(&self.max_fee_per_gas)
            .encode_field(&self.gas)
            .encode_field(&self.to)
            .encode_field(&self.value)
            .encode_field(&self.data)
            .encode_field(&self.access_list)
            .encode_field(&self.max_fee_per_blob_gas)
            .encode_field(&self.blob_versioned_hashes)
            .encode_field(&self.signature_y_parity)
            .encode_field(&self.signature_r)
            .encode_field(&self.signature_s)
            .finish()
    }
}

impl EIP4844Transaction {
    pub fn rlp_encode_as_pooled_tx(
        &self,
        buf: &mut dyn bytes::BufMut,
        tx_blobs_bundle: &BlobsBundle,
    ) {
        buf.put_bytes(TxType::EIP4844.into(), 1);
        self.encode(buf);
        let mut encoded_blobs = Vec::new();
        Encoder::new(&mut encoded_blobs)
            .encode_field(&tx_blobs_bundle.blobs)
            .encode_field(&tx_blobs_bundle.commitments)
            .encode_field(&tx_blobs_bundle.proofs)
            .finish();
        buf.put_slice(&encoded_blobs);
    }

    pub fn rlp_length_as_pooled_tx(&self, blobs_bundle: &BlobsBundle) -> usize {
        let mut buf = Vec::new();
        self.rlp_encode_as_pooled_tx(&mut buf, blobs_bundle);
        buf.len()
    }
    pub fn rlp_encode_as_pooled_tx_to_vec(&self, blobs_bundle: &BlobsBundle) -> Vec<u8> {
        let mut buf = Vec::new();
        self.rlp_encode_as_pooled_tx(&mut buf, blobs_bundle);
        buf
    }
}

impl RLPEncode for EIP7702Transaction {
    fn encode(&self, buf: &mut dyn bytes::BufMut) {
        Encoder::new(buf)
            .encode_field(&self.chain_id)
            .encode_field(&self.nonce)
            .encode_field(&self.max_priority_fee_per_gas)
            .encode_field(&self.max_fee_per_gas)
            .encode_field(&self.gas_limit)
            .encode_field(&self.to)
            .encode_field(&self.value)
            .encode_field(&self.data)
            .encode_field(&self.access_list)
            .encode_field(&self.authorization_list)
            .encode_field(&self.signature_y_parity)
            .encode_field(&self.signature_r)
            .encode_field(&self.signature_s)
            .finish()
    }
}

impl RLPEncode for PrivilegedL2Transaction {
    fn encode(&self, buf: &mut dyn bytes::BufMut) {
        Encoder::new(buf)
            .encode_field(&self.chain_id)
            .encode_field(&self.nonce)
            .encode_field(&self.max_priority_fee_per_gas)
            .encode_field(&self.max_fee_per_gas)
            .encode_field(&self.gas_limit)
            .encode_field(&self.to)
            .encode_field(&self.recipient)
            .encode_field(&self.value)
            .encode_field(&self.data)
            .encode_field(&self.access_list)
            .encode_field(&self.from)
            .finish()
    }
}

impl PayloadRLPEncode for Transaction {
    fn encode_payload(&self, buf: &mut dyn bytes::BufMut) {
        match self {
            Transaction::LegacyTransaction(tx) => tx.encode_payload(buf),
            Transaction::EIP1559Transaction(tx) => tx.encode_payload(buf),
            Transaction::EIP2930Transaction(tx) => tx.encode_payload(buf),
            Transaction::EIP4844Transaction(tx) => tx.encode_payload(buf),
            Transaction::EIP7702Transaction(tx) => tx.encode_payload(buf),
            Transaction::PrivilegedL2Transaction(tx) => tx.encode_payload(buf),
        }
    }
}

impl PayloadRLPEncode for LegacyTransaction {
    fn encode_payload(&self, buf: &mut dyn bytes::BufMut) {
        Encoder::new(buf)
            .encode_field(&self.nonce)
            .encode_field(&self.gas_price)
            .encode_field(&self.gas)
            .encode_field(&self.to)
            .encode_field(&self.value)
            .encode_field(&self.data)
            .finish();
    }
}

impl PayloadRLPEncode for EIP1559Transaction {
    fn encode_payload(&self, buf: &mut dyn bytes::BufMut) {
        Encoder::new(buf)
            .encode_field(&self.chain_id)
            .encode_field(&self.nonce)
            .encode_field(&self.max_priority_fee_per_gas)
            .encode_field(&self.max_fee_per_gas)
            .encode_field(&self.gas_limit)
            .encode_field(&self.to)
            .encode_field(&self.value)
            .encode_field(&self.data)
            .encode_field(&self.access_list)
            .finish();
    }
}

impl PayloadRLPEncode for EIP2930Transaction {
    fn encode_payload(&self, buf: &mut dyn bytes::BufMut) {
        Encoder::new(buf)
            .encode_field(&self.chain_id)
            .encode_field(&self.nonce)
            .encode_field(&self.gas_price)
            .encode_field(&self.gas_limit)
            .encode_field(&self.to)
            .encode_field(&self.value)
            .encode_field(&self.data)
            .encode_field(&self.access_list)
            .finish();
    }
}

impl PayloadRLPEncode for EIP4844Transaction {
    fn encode_payload(&self, buf: &mut dyn bytes::BufMut) {
        Encoder::new(buf)
            .encode_field(&self.chain_id)
            .encode_field(&self.nonce)
            .encode_field(&self.max_priority_fee_per_gas)
            .encode_field(&self.max_fee_per_gas)
            .encode_field(&self.gas)
            .encode_field(&self.to)
            .encode_field(&self.value)
            .encode_field(&self.data)
            .encode_field(&self.access_list)
            .encode_field(&self.max_fee_per_blob_gas)
            .encode_field(&self.blob_versioned_hashes)
            .finish();
    }
}

impl PayloadRLPEncode for EIP7702Transaction {
    fn encode_payload(&self, buf: &mut dyn bytes::BufMut) {
        Encoder::new(buf)
            .encode_field(&self.chain_id)
            .encode_field(&self.nonce)
            .encode_field(&self.max_priority_fee_per_gas)
            .encode_field(&self.max_fee_per_gas)
            .encode_field(&self.gas_limit)
            .encode_field(&self.to)
            .encode_field(&self.value)
            .encode_field(&self.data)
            .encode_field(&self.access_list)
            .encode_field(&self.authorization_list)
            .finish();
    }
}

impl PayloadRLPEncode for PrivilegedL2Transaction {
    fn encode_payload(&self, buf: &mut dyn bytes::BufMut) {
        Encoder::new(buf)
            .encode_field(&self.chain_id)
            .encode_field(&self.nonce)
            .encode_field(&self.max_priority_fee_per_gas)
            .encode_field(&self.max_fee_per_gas)
            .encode_field(&self.gas_limit)
            .encode_field(&self.to)
            .encode_field(&self.recipient)
            .encode_field(&self.value)
            .encode_field(&self.data)
            .encode_field(&self.access_list)
            .encode_field(&self.from)
            .finish();
    }
}

impl RLPDecode for LegacyTransaction {
    fn decode_unfinished(rlp: &[u8]) -> Result<(LegacyTransaction, &[u8]), RLPDecodeError> {
        let decoder = Decoder::new(rlp)?;
        let (nonce, decoder) = decoder.decode_field("nonce")?;
        let (gas_price, decoder) = decoder.decode_field("gas_price")?;
        let (gas, decoder) = decoder.decode_field("gas")?;
        let (to, decoder) = decoder.decode_field("to")?;
        let (value, decoder) = decoder.decode_field("value")?;
        let (data, decoder) = decoder.decode_field("data")?;
        let (v, decoder) = decoder.decode_field("v")?;
        let (r, decoder) = decoder.decode_field("r")?;
        let (s, decoder) = decoder.decode_field("s")?;

        let tx = LegacyTransaction {
            nonce,
            gas_price,
            gas,
            to,
            value,
            data,
            v,
            r,
            s,
        };
        Ok((tx, decoder.finish()?))
    }
}

impl RLPDecode for EIP2930Transaction {
    fn decode_unfinished(rlp: &[u8]) -> Result<(EIP2930Transaction, &[u8]), RLPDecodeError> {
        let decoder = Decoder::new(rlp)?;
        let (chain_id, decoder) = decoder.decode_field("chain_id")?;
        let (nonce, decoder) = decoder.decode_field("nonce")?;
        let (gas_price, decoder) = decoder.decode_field("gas_price")?;
        let (gas_limit, decoder) = decoder.decode_field("gas_limit")?;
        let (to, decoder) = decoder.decode_field("to")?;
        let (value, decoder) = decoder.decode_field("value")?;
        let (data, decoder) = decoder.decode_field("data")?;
        let (access_list, decoder) = decoder.decode_field("access_list")?;
        let (signature_y_parity, decoder) = decoder.decode_field("signature_y_parity")?;
        let (signature_r, decoder) = decoder.decode_field("signature_r")?;
        let (signature_s, decoder) = decoder.decode_field("signature_s")?;

        let tx = EIP2930Transaction {
            chain_id,
            nonce,
            gas_price,
            gas_limit,
            to,
            value,
            data,
            access_list,
            signature_y_parity,
            signature_r,
            signature_s,
        };
        Ok((tx, decoder.finish()?))
    }
}

impl RLPDecode for EIP1559Transaction {
    fn decode_unfinished(rlp: &[u8]) -> Result<(EIP1559Transaction, &[u8]), RLPDecodeError> {
        let decoder = Decoder::new(rlp)?;
        let (chain_id, decoder) = decoder.decode_field("chain_id")?;
        let (nonce, decoder) = decoder.decode_field("nonce")?;
        let (max_priority_fee_per_gas, decoder) =
            decoder.decode_field("max_priority_fee_per_gas")?;
        let (max_fee_per_gas, decoder) = decoder.decode_field("max_fee_per_gas")?;
        let (gas_limit, decoder) = decoder.decode_field("gas_limit")?;
        let (to, decoder) = decoder.decode_field("to")?;
        let (value, decoder) = decoder.decode_field("value")?;
        let (data, decoder) = decoder.decode_field("data")?;
        let (access_list, decoder) = decoder.decode_field("access_list")?;
        let (signature_y_parity, decoder) = decoder.decode_field("signature_y_parity")?;
        let (signature_r, decoder) = decoder.decode_field("signature_r")?;
        let (signature_s, decoder) = decoder.decode_field("signature_s")?;

        let tx = EIP1559Transaction {
            chain_id,
            nonce,
            max_priority_fee_per_gas,
            max_fee_per_gas,
            gas_limit,
            to,
            value,
            data,
            access_list,
            signature_y_parity,
            signature_r,
            signature_s,
        };
        Ok((tx, decoder.finish()?))
    }
}

impl RLPDecode for EIP4844Transaction {
    fn decode_unfinished(rlp: &[u8]) -> Result<(EIP4844Transaction, &[u8]), RLPDecodeError> {
        let decoder = Decoder::new(rlp)?;
        let (chain_id, decoder) = decoder.decode_field("chain_id")?;
        let (nonce, decoder) = decoder.decode_field("nonce")?;
        let (max_priority_fee_per_gas, decoder) =
            decoder.decode_field("max_priority_fee_per_gas")?;
        let (max_fee_per_gas, decoder) = decoder.decode_field("max_fee_per_gas")?;
        let (gas, decoder) = decoder.decode_field("gas")?;
        let (to, decoder) = decoder.decode_field("to")?;
        let (value, decoder) = decoder.decode_field("value")?;
        let (data, decoder) = decoder.decode_field("data")?;
        let (access_list, decoder) = decoder.decode_field("access_list")?;
        let (max_fee_per_blob_gas, decoder) = decoder.decode_field("max_fee_per_blob_gas")?;
        let (blob_versioned_hashes, decoder) = decoder.decode_field("blob_versioned_hashes")?;
        let (signature_y_parity, decoder) = decoder.decode_field("signature_y_parity")?;
        let (signature_r, decoder) = decoder.decode_field("signature_r")?;
        let (signature_s, decoder) = decoder.decode_field("signature_s")?;

        let tx = EIP4844Transaction {
            chain_id,
            nonce,
            max_priority_fee_per_gas,
            max_fee_per_gas,
            gas,
            to,
            value,
            data,
            access_list,
            max_fee_per_blob_gas,
            blob_versioned_hashes,
            signature_y_parity,
            signature_r,
            signature_s,
        };
        Ok((tx, decoder.finish()?))
    }
}

impl RLPDecode for EIP7702Transaction {
    fn decode_unfinished(rlp: &[u8]) -> Result<(EIP7702Transaction, &[u8]), RLPDecodeError> {
        let decoder = Decoder::new(rlp)?;
        let (chain_id, decoder) = decoder.decode_field("chain_id")?;
        let (nonce, decoder) = decoder.decode_field("nonce")?;
        let (max_priority_fee_per_gas, decoder) =
            decoder.decode_field("max_priority_fee_per_gas")?;
        let (max_fee_per_gas, decoder) = decoder.decode_field("max_fee_per_gas")?;
        let (gas_limit, decoder) = decoder.decode_field("gas_limit")?;
        let (to, decoder) = decoder.decode_field("to")?;
        let (value, decoder) = decoder.decode_field("value")?;
        let (data, decoder) = decoder.decode_field("data")?;
        let (access_list, decoder) = decoder.decode_field("access_list")?;
        let (authorization_list, decoder) = decoder.decode_field("authorization_list")?;
        let (signature_y_parity, decoder) = decoder.decode_field("signature_y_parity")?;
        let (signature_r, decoder) = decoder.decode_field("signature_r")?;
        let (signature_s, decoder) = decoder.decode_field("signature_s")?;

        let tx = EIP7702Transaction {
            chain_id,
            nonce,
            max_priority_fee_per_gas,
            max_fee_per_gas,
            gas_limit,
            to,
            value,
            data,
            access_list,
            authorization_list,
            signature_y_parity,
            signature_r,
            signature_s,
        };
        Ok((tx, decoder.finish()?))
    }
}

impl RLPDecode for PrivilegedL2Transaction {
    fn decode_unfinished(rlp: &[u8]) -> Result<(PrivilegedL2Transaction, &[u8]), RLPDecodeError> {
        let decoder = Decoder::new(rlp)?;
        let (chain_id, decoder) = decoder.decode_field("chain_id")?;
        let (nonce, decoder) = decoder.decode_field("nonce")?;
        let (max_priority_fee_per_gas, decoder) =
            decoder.decode_field("max_priority_fee_per_gas")?;
        let (max_fee_per_gas, decoder) = decoder.decode_field("max_fee_per_gas")?;
        let (gas_limit, decoder) = decoder.decode_field::<u64>("gas_limit")?;
        let (to, decoder) = decoder.decode_field("to")?;
        let (recipient, decoder) = decoder.decode_field("recipient")?;
        let (value, decoder) = decoder.decode_field("value")?;
        let (data, decoder) = decoder.decode_field("data")?;
        let (access_list, decoder) = decoder.decode_field("access_list")?;
        let (from, decoder) = decoder.decode_field("from")?;

        let tx = PrivilegedL2Transaction {
            chain_id,
            nonce,
            max_priority_fee_per_gas,
            max_fee_per_gas,
            gas_limit,
            to,
            recipient,
            value,
            data,
            access_list,
            from,
        };
        Ok((tx, decoder.finish()?))
    }
}

impl Signable for Transaction {
    fn sign_inplace(&mut self, private_key: &SecretKey) {
        match self {
            Transaction::LegacyTransaction(tx) => tx.sign_inplace(private_key),
            Transaction::EIP2930Transaction(tx) => tx.sign_inplace(private_key),
            Transaction::EIP1559Transaction(tx) => tx.sign_inplace(private_key),
            Transaction::EIP4844Transaction(tx) => tx.sign_inplace(private_key),
            Transaction::EIP7702Transaction(tx) => tx.sign_inplace(private_key),
            Transaction::PrivilegedL2Transaction(_) => (), // Privileged Transactions are not signed
        }
    }
}

impl Signable for LegacyTransaction {
    fn sign_inplace(&mut self, private_key: &SecretKey) {
        let data = Message::from_digest_slice(&keccak(self.encode_payload_to_vec()).0).unwrap();

        let (recovery_id, signature) = secp256k1::SECP256K1
            .sign_ecdsa_recoverable(&data, private_key)
            .serialize_compact();

        let mut r = [0u8; 32];
        let mut s = [0u8; 32];
        r.copy_from_slice(&signature[..32]);
        s.copy_from_slice(&signature[32..]);

        self.r = U256::from_big_endian(&r);
        self.s = U256::from_big_endian(&s);
        self.v = U256::from(recovery_id.to_i32());
    }
}

impl Signable for EIP1559Transaction {
    fn sign_inplace(&mut self, private_key: &SecretKey) {
        let mut payload = vec![TxType::EIP1559 as u8];
        payload.append(self.encode_payload_to_vec().as_mut());
        sing_inplace(
            &payload,
            private_key,
            &mut self.signature_r,
            &mut self.signature_s,
            &mut self.signature_y_parity,
        );
    }
}

impl Signable for EIP2930Transaction {
    fn sign_inplace(&mut self, private_key: &SecretKey) {
        let mut payload = vec![TxType::EIP2930 as u8];
        payload.append(self.encode_payload_to_vec().as_mut());
        sing_inplace(
            &payload,
            private_key,
            &mut self.signature_r,
            &mut self.signature_s,
            &mut self.signature_y_parity,
        );
    }
}

impl Signable for EIP4844Transaction {
    fn sign_inplace(&mut self, private_key: &SecretKey) {
        let mut payload = vec![TxType::EIP4844 as u8];
        payload.append(self.encode_payload_to_vec().as_mut());
        sing_inplace(
            &payload,
            private_key,
            &mut self.signature_r,
            &mut self.signature_s,
            &mut self.signature_y_parity,
        );
    }
}

impl Signable for EIP7702Transaction {
    fn sign_inplace(&mut self, private_key: &SecretKey) {
        let mut payload = vec![TxType::EIP7702 as u8];
        payload.append(self.encode_payload_to_vec().as_mut());
        sing_inplace(
            &payload,
            private_key,
            &mut self.signature_r,
            &mut self.signature_s,
            &mut self.signature_y_parity,
        );
    }
}

fn sing_inplace(
    payload: &Vec<u8>,
    private_key: &SecretKey,
    signature_r: &mut U256,
    signature_s: &mut U256,
    signature_y_parity: &mut bool,
) {
    let data = Message::from_digest_slice(&keccak(payload).0).unwrap();

    let (recovery_id, signature) = secp256k1::SECP256K1
        .sign_ecdsa_recoverable(&data, private_key)
        .serialize_compact();

    let mut r = [0u8; 32];
    let mut s = [0u8; 32];
    r.copy_from_slice(&signature[..32]);
    s.copy_from_slice(&signature[32..]);

    let parity = recovery_id.to_i32() != 0;

    *signature_r = U256::from_big_endian(&r);
    *signature_s = U256::from_big_endian(&s);
    *signature_y_parity = parity;
}

impl Transaction {
    pub fn sender(&self) -> Address {
        match self {
            Transaction::LegacyTransaction(tx) => {
                let signature_y_parity = match self.chain_id() {
                    Some(chain_id) => tx.v.as_u64().saturating_sub(35 + chain_id * 2) != 0,
                    None => tx.v.as_u64().saturating_sub(27) != 0,
                };
                let mut buf = vec![];
                match self.chain_id() {
                    None => Encoder::new(&mut buf)
                        .encode_field(&tx.nonce)
                        .encode_field(&tx.gas_price)
                        .encode_field(&tx.gas)
                        .encode_field(&tx.to)
                        .encode_field(&tx.value)
                        .encode_field(&tx.data)
                        .finish(),
                    Some(chain_id) => Encoder::new(&mut buf)
                        .encode_field(&tx.nonce)
                        .encode_field(&tx.gas_price)
                        .encode_field(&tx.gas)
                        .encode_field(&tx.to)
                        .encode_field(&tx.value)
                        .encode_field(&tx.data)
                        .encode_field(&chain_id)
                        .encode_field(&0u8)
                        .encode_field(&0u8)
                        .finish(),
                }
                recover_address(&tx.r, &tx.s, signature_y_parity, &Bytes::from(buf))
            }
            Transaction::EIP2930Transaction(tx) => {
                let mut buf = vec![self.tx_type() as u8];
                Encoder::new(&mut buf)
                    .encode_field(&tx.chain_id)
                    .encode_field(&tx.nonce)
                    .encode_field(&tx.gas_price)
                    .encode_field(&tx.gas_limit)
                    .encode_field(&tx.to)
                    .encode_field(&tx.value)
                    .encode_field(&tx.data)
                    .encode_field(&tx.access_list)
                    .finish();
                recover_address(
                    &tx.signature_r,
                    &tx.signature_s,
                    tx.signature_y_parity,
                    &Bytes::from(buf),
                )
            }
            Transaction::EIP1559Transaction(tx) => {
                let mut buf = vec![self.tx_type() as u8];
                Encoder::new(&mut buf)
                    .encode_field(&tx.chain_id)
                    .encode_field(&tx.nonce)
                    .encode_field(&tx.max_priority_fee_per_gas)
                    .encode_field(&tx.max_fee_per_gas)
                    .encode_field(&tx.gas_limit)
                    .encode_field(&tx.to)
                    .encode_field(&tx.value)
                    .encode_field(&tx.data)
                    .encode_field(&tx.access_list)
                    .finish();
                recover_address(
                    &tx.signature_r,
                    &tx.signature_s,
                    tx.signature_y_parity,
                    &Bytes::from(buf),
                )
            }
            Transaction::EIP4844Transaction(tx) => {
                let mut buf = vec![self.tx_type() as u8];
                Encoder::new(&mut buf)
                    .encode_field(&tx.chain_id)
                    .encode_field(&tx.nonce)
                    .encode_field(&tx.max_priority_fee_per_gas)
                    .encode_field(&tx.max_fee_per_gas)
                    .encode_field(&tx.gas)
                    .encode_field(&tx.to)
                    .encode_field(&tx.value)
                    .encode_field(&tx.data)
                    .encode_field(&tx.access_list)
                    .encode_field(&tx.max_fee_per_blob_gas)
                    .encode_field(&tx.blob_versioned_hashes)
                    .finish();
                recover_address(
                    &tx.signature_r,
                    &tx.signature_s,
                    tx.signature_y_parity,
                    &Bytes::from(buf),
                )
            }
            Transaction::EIP7702Transaction(tx) => {
                let mut buf = vec![self.tx_type() as u8];
                Encoder::new(&mut buf)
                    .encode_field(&tx.chain_id)
                    .encode_field(&tx.nonce)
                    .encode_field(&tx.max_priority_fee_per_gas)
                    .encode_field(&tx.max_fee_per_gas)
                    .encode_field(&tx.gas_limit)
                    .encode_field(&tx.to)
                    .encode_field(&tx.value)
                    .encode_field(&tx.data)
                    .encode_field(&tx.access_list)
                    .encode_field(&tx.authorization_list)
                    .finish();
                recover_address(
                    &tx.signature_r,
                    &tx.signature_s,
                    tx.signature_y_parity,
                    &Bytes::from(buf),
                )
            }
            Transaction::PrivilegedL2Transaction(tx) => tx.from,
        }
    }

    pub fn gas_limit(&self) -> u64 {
        match self {
            Transaction::LegacyTransaction(tx) => tx.gas,
            Transaction::EIP2930Transaction(tx) => tx.gas_limit,
            Transaction::EIP1559Transaction(tx) => tx.gas_limit,
            Transaction::EIP7702Transaction(tx) => tx.gas_limit,
            Transaction::EIP4844Transaction(tx) => tx.gas,
            Transaction::PrivilegedL2Transaction(tx) => tx.gas_limit,
        }
    }

    pub fn gas_price(&self) -> u64 {
        match self {
            Transaction::LegacyTransaction(tx) => tx.gas_price,
            Transaction::EIP2930Transaction(tx) => tx.gas_price,
            Transaction::EIP1559Transaction(tx) => tx.max_fee_per_gas,
            Transaction::EIP7702Transaction(tx) => tx.max_fee_per_gas,
            Transaction::EIP4844Transaction(tx) => tx.max_fee_per_gas,
            Transaction::PrivilegedL2Transaction(tx) => tx.max_fee_per_gas,
        }
    }

    pub fn to(&self) -> TxKind {
        match self {
            Transaction::LegacyTransaction(tx) => tx.to.clone(),
            Transaction::EIP2930Transaction(tx) => tx.to.clone(),
            Transaction::EIP1559Transaction(tx) => tx.to.clone(),
            Transaction::EIP4844Transaction(tx) => TxKind::Call(tx.to),
            Transaction::EIP7702Transaction(tx) => TxKind::Call(tx.to),
            Transaction::PrivilegedL2Transaction(tx) => tx.to.clone(),
        }
    }

    pub fn value(&self) -> U256 {
        match self {
            Transaction::LegacyTransaction(tx) => tx.value,
            Transaction::EIP2930Transaction(tx) => tx.value,
            Transaction::EIP1559Transaction(tx) => tx.value,
            Transaction::EIP4844Transaction(tx) => tx.value,
            Transaction::EIP7702Transaction(tx) => tx.value,
            Transaction::PrivilegedL2Transaction(tx) => tx.value,
        }
    }

    pub fn max_priority_fee(&self) -> Option<u64> {
        match self {
            Transaction::LegacyTransaction(_tx) => None,
            Transaction::EIP2930Transaction(_tx) => None,
            Transaction::EIP1559Transaction(tx) => Some(tx.max_priority_fee_per_gas),
            Transaction::EIP4844Transaction(tx) => Some(tx.max_priority_fee_per_gas),
            Transaction::EIP7702Transaction(tx) => Some(tx.max_priority_fee_per_gas),
            Transaction::PrivilegedL2Transaction(tx) => Some(tx.max_priority_fee_per_gas),
        }
    }

    pub fn chain_id(&self) -> Option<u64> {
        match self {
            Transaction::LegacyTransaction(tx) => derive_legacy_chain_id(tx.v),
            Transaction::EIP2930Transaction(tx) => Some(tx.chain_id),
            Transaction::EIP1559Transaction(tx) => Some(tx.chain_id),
            Transaction::EIP4844Transaction(tx) => Some(tx.chain_id),
            Transaction::EIP7702Transaction(tx) => Some(tx.chain_id),
            Transaction::PrivilegedL2Transaction(tx) => Some(tx.chain_id),
        }
    }

    pub fn access_list(&self) -> AccessList {
        match self {
            Transaction::LegacyTransaction(_tx) => Vec::new(),
            Transaction::EIP2930Transaction(tx) => tx.access_list.clone(),
            Transaction::EIP1559Transaction(tx) => tx.access_list.clone(),
            Transaction::EIP4844Transaction(tx) => tx.access_list.clone(),
            Transaction::EIP7702Transaction(tx) => tx.access_list.clone(),
            Transaction::PrivilegedL2Transaction(tx) => tx.access_list.clone(),
        }
    }

    pub fn authorization_list(&self) -> Option<AuthorizationList> {
        match self {
            Transaction::LegacyTransaction(_) => None,
            Transaction::EIP2930Transaction(_) => None,
            Transaction::EIP1559Transaction(_) => None,
            Transaction::EIP4844Transaction(_) => None,
            Transaction::EIP7702Transaction(tx) => Some(tx.authorization_list.clone()),
            Transaction::PrivilegedL2Transaction(_) => None,
        }
    }

    pub fn nonce(&self) -> u64 {
        match self {
            Transaction::LegacyTransaction(tx) => tx.nonce,
            Transaction::EIP2930Transaction(tx) => tx.nonce,
            Transaction::EIP1559Transaction(tx) => tx.nonce,
            Transaction::EIP4844Transaction(tx) => tx.nonce,
            Transaction::EIP7702Transaction(tx) => tx.nonce,
            Transaction::PrivilegedL2Transaction(tx) => tx.nonce,
        }
    }

    pub fn data(&self) -> &Bytes {
        match self {
            Transaction::LegacyTransaction(tx) => &tx.data,
            Transaction::EIP2930Transaction(tx) => &tx.data,
            Transaction::EIP1559Transaction(tx) => &tx.data,
            Transaction::EIP4844Transaction(tx) => &tx.data,
            Transaction::EIP7702Transaction(tx) => &tx.data,
            Transaction::PrivilegedL2Transaction(tx) => &tx.data,
        }
    }

    pub fn blob_versioned_hashes(&self) -> Vec<H256> {
        match self {
            Transaction::LegacyTransaction(_) => Vec::new(),
            Transaction::EIP2930Transaction(_) => Vec::new(),
            Transaction::EIP1559Transaction(_) => Vec::new(),
            Transaction::EIP4844Transaction(tx) => tx.blob_versioned_hashes.clone(),
            Transaction::EIP7702Transaction(_) => Vec::new(),
            Transaction::PrivilegedL2Transaction(_) => Vec::new(),
        }
    }

    pub fn max_fee_per_blob_gas(&self) -> Option<U256> {
        match self {
            Transaction::LegacyTransaction(_) => None,
            Transaction::EIP2930Transaction(_) => None,
            Transaction::EIP1559Transaction(_) => None,
            Transaction::EIP4844Transaction(tx) => Some(tx.max_fee_per_blob_gas),
            Transaction::EIP7702Transaction(_) => None,
            Transaction::PrivilegedL2Transaction(_) => None,
        }
    }

    pub fn is_contract_creation(&self) -> bool {
        match &self {
            Transaction::LegacyTransaction(t) => matches!(t.to, TxKind::Create),
            Transaction::EIP2930Transaction(t) => matches!(t.to, TxKind::Create),
            Transaction::EIP1559Transaction(t) => matches!(t.to, TxKind::Create),
            Transaction::EIP4844Transaction(_) => false,
            Transaction::EIP7702Transaction(_) => false,
            Transaction::PrivilegedL2Transaction(t) => matches!(t.to, TxKind::Create),
        }
    }

    pub fn max_fee_per_gas(&self) -> Option<u64> {
        match self {
            Transaction::LegacyTransaction(_tx) => None,
            Transaction::EIP2930Transaction(_tx) => None,
            Transaction::EIP1559Transaction(tx) => Some(tx.max_fee_per_gas),
            Transaction::EIP4844Transaction(tx) => Some(tx.max_fee_per_gas),
            Transaction::EIP7702Transaction(tx) => Some(tx.max_fee_per_gas),
            Transaction::PrivilegedL2Transaction(tx) => Some(tx.max_fee_per_gas),
        }
    }

    pub fn compute_hash(&self) -> H256 {
        if let Transaction::PrivilegedL2Transaction(tx) = self {
            return tx.get_deposit_hash().unwrap_or_default();
        }
        keccak_hash::keccak(self.encode_canonical_to_vec())
    }

    pub fn gas_tip_cap(&self) -> u64 {
        self.max_priority_fee().unwrap_or(self.gas_price())
    }

    pub fn gas_fee_cap(&self) -> u64 {
        self.max_fee_per_gas().unwrap_or(self.gas_price())
    }

    pub fn effective_gas_tip(&self, base_fee: Option<u64>) -> Option<u64> {
        let Some(base_fee) = base_fee else {
            return Some(self.gas_tip_cap());
        };
        self.gas_fee_cap()
            .checked_sub(base_fee)
            .map(|tip| min(tip, self.gas_tip_cap()))
    }

    /// Returns whether the transaction is replay-protected.
    /// For more information check out [EIP-155](https://github.com/ethereum/EIPs/blob/master/EIPS/eip-155.md)
    pub fn protected(&self) -> bool {
        match self {
            Transaction::LegacyTransaction(tx) if tx.v.bits() <= 8 => {
                let v = tx.v.as_u64();
                v != 27 && v != 28 && v != 1 && v != 0
            }
            _ => true,
        }
    }
}

fn recover_address(
    signature_r: &U256,
    signature_s: &U256,
    signature_y_parity: bool,
    message: &Bytes,
) -> Address {
    // Create signature
    let signature_bytes = [signature_r.to_big_endian(), signature_s.to_big_endian()].concat();
    let signature = secp256k1::ecdsa::RecoverableSignature::from_compact(
        &signature_bytes,
        RecoveryId::from_i32(signature_y_parity as i32).unwrap(), // cannot fail
    )
    .unwrap();
    // Hash message
    let msg_digest: [u8; 32] = Keccak256::new_with_prefix(message.as_ref())
        .finalize()
        .into();
    // Recover public key
    let public = secp256k1::SECP256K1
        .recover_ecdsa(&Message::from_digest(msg_digest), &signature)
        .unwrap();
    // Hash public key to obtain address
    let hash = Keccak256::new_with_prefix(&public.serialize_uncompressed()[1..]).finalize();
    Address::from_slice(&hash[12..])
}

fn derive_legacy_chain_id(v: U256) -> Option<u64> {
    let v = v.as_u64(); //TODO: Could panic if v is bigger than Max u64
    if v == 27 || v == 28 {
        None
    } else {
        Some((v - 35) / 2)
    }
}

impl TxType {
    pub fn from_u8(value: u8) -> Option<Self> {
        match value {
            0x00 => Some(Self::Legacy),
            0x01 => Some(Self::EIP2930),
            0x02 => Some(Self::EIP1559),
            0x03 => Some(Self::EIP4844),
            0x04 => Some(Self::EIP7702),
            0x7e => Some(Self::Privileged),
            _ => None,
        }
    }
}

impl PrivilegedL2Transaction {
    /// Returns the formatted hash of the deposit transaction,
    /// or None if the transaction is not a deposit.
    /// The hash is computed as keccak256(to || value || deposit_id == nonce || recipient || from || gas_limit || keccak256(calldata))
    pub fn get_deposit_hash(&self) -> Option<H256> {
        // Should this function be changed?
        let to = match self.to {
            TxKind::Call(to) => to,
            _ => return None,
        };

        let value = self.value.to_big_endian();

        // The nonce should be a U256,
        // in solidity the depositId is a U256.
        let u256_nonce = U256::from(self.nonce);
        let nonce = u256_nonce.to_big_endian();

        Some(keccak_hash::keccak(
            [
                to.as_bytes(),
                &value,
                &nonce,
                self.recipient.as_bytes(),
                self.from.as_bytes(),
                &U256::from(self.gas_limit).to_big_endian(),
                keccak(&self.data).as_bytes(),
            ]
            .concat(),
        ))
    }
}

/// Canonical Transaction Encoding
/// Based on [EIP-2718]
/// Transactions can be encoded in the following formats:
/// A) `TransactionType || Transaction` (Where Transaction type is an 8-bit number between 0 and 0x7f, and Transaction is an rlp encoded transaction of type TransactionType)
/// B) `LegacyTransaction` (An rlp encoded LegacyTransaction)
mod canonic_encoding {
    use super::*;

    impl Transaction {
        /// Decodes a single transaction in canonical format
        /// Based on [EIP-2718]
        /// Transactions can be encoded in the following formats:
        /// A) `TransactionType || Transaction` (Where Transaction type is an 8-bit number between 0 and 0x7f, and Transaction is an rlp encoded transaction of type TransactionType)
        /// B) `LegacyTransaction` (An rlp encoded LegacyTransaction)
        pub fn decode_canonical(bytes: &[u8]) -> Result<Self, RLPDecodeError> {
            // Look at the first byte to check if it corresponds to a TransactionType
            match bytes.first() {
                // First byte is a valid TransactionType
                Some(tx_type) if *tx_type < 0x7f => {
                    // Decode tx based on type
                    let tx_bytes = &bytes[1..];
                    match *tx_type {
                        // Legacy
                        0x0 => {
                            LegacyTransaction::decode(tx_bytes).map(Transaction::LegacyTransaction)
                        } // TODO: check if this is a real case scenario
                        // EIP2930
                        0x1 => EIP2930Transaction::decode(tx_bytes)
                            .map(Transaction::EIP2930Transaction),
                        // EIP1559
                        0x2 => EIP1559Transaction::decode(tx_bytes)
                            .map(Transaction::EIP1559Transaction),
                        // EIP4844
                        0x3 => EIP4844Transaction::decode(tx_bytes)
                            .map(Transaction::EIP4844Transaction),
                        // EIP7702
                        0x4 => EIP7702Transaction::decode(tx_bytes)
                            .map(Transaction::EIP7702Transaction),
                        0x7e => PrivilegedL2Transaction::decode(tx_bytes)
                            .map(Transaction::PrivilegedL2Transaction),
                        ty => Err(RLPDecodeError::Custom(format!(
                            "Invalid transaction type: {ty}"
                        ))),
                    }
                }
                // LegacyTransaction
                _ => LegacyTransaction::decode(bytes).map(Transaction::LegacyTransaction),
            }
        }

        /// Encodes a transaction in canonical format
        /// Based on [EIP-2718]
        /// Transactions can be encoded in the following formats:
        /// A) `TransactionType || Transaction` (Where Transaction type is an 8-bit number between 0 and 0x7f, and Transaction is an rlp encoded transaction of type TransactionType)
        /// B) `LegacyTransaction` (An rlp encoded LegacyTransaction)
        pub fn encode_canonical(&self, buf: &mut dyn bytes::BufMut) {
            match self {
                // Legacy transactions don't have a prefix
                Transaction::LegacyTransaction(_) => {}
                _ => buf.put_u8(self.tx_type() as u8),
            }
            match self {
                Transaction::LegacyTransaction(t) => t.encode(buf),
                Transaction::EIP2930Transaction(t) => t.encode(buf),
                Transaction::EIP1559Transaction(t) => t.encode(buf),
                Transaction::EIP4844Transaction(t) => t.encode(buf),
                Transaction::EIP7702Transaction(t) => t.encode(buf),
                Transaction::PrivilegedL2Transaction(t) => t.encode(buf),
            };
        }

        /// Encodes a transaction in canonical format into a newly created buffer
        /// Based on [EIP-2718]
        /// Transactions can be encoded in the following formats:
        /// A) `TransactionType || Transaction` (Where Transaction type is an 8-bit number between 0 and 0x7f, and Transaction is an rlp encoded transaction of type TransactionType)
        /// B) `LegacyTransaction` (An rlp encoded LegacyTransaction)
        pub fn encode_canonical_to_vec(&self) -> Vec<u8> {
            let mut buf = Vec::new();
            self.encode_canonical(&mut buf);
            buf
        }
    }

    impl P2PTransaction {
        pub fn tx_type(&self) -> TxType {
            match self {
                P2PTransaction::LegacyTransaction(_) => TxType::Legacy,
                P2PTransaction::EIP2930Transaction(_) => TxType::EIP2930,
                P2PTransaction::EIP1559Transaction(_) => TxType::EIP1559,
                P2PTransaction::EIP4844TransactionWithBlobs(_) => TxType::EIP4844,
                P2PTransaction::EIP7702Transaction(_) => TxType::EIP7702,
                P2PTransaction::PrivilegedL2Transaction(_) => TxType::Privileged,
            }
        }

        pub fn encode_canonical(&self, buf: &mut dyn bytes::BufMut) {
            match self {
                // Legacy transactions don't have a prefix
                P2PTransaction::LegacyTransaction(_) => {}
                _ => buf.put_u8(self.tx_type() as u8),
            }
            match self {
                P2PTransaction::LegacyTransaction(t) => t.encode(buf),
                P2PTransaction::EIP2930Transaction(t) => t.encode(buf),
                P2PTransaction::EIP1559Transaction(t) => t.encode(buf),
                P2PTransaction::EIP4844TransactionWithBlobs(t) => t.encode(buf),
                P2PTransaction::EIP7702Transaction(t) => t.encode(buf),
                P2PTransaction::PrivilegedL2Transaction(t) => t.encode(buf),
            };
        }

        pub fn encode_canonical_to_vec(&self) -> Vec<u8> {
            let mut buf = Vec::new();
            self.encode_canonical(&mut buf);
            buf
        }
    }
}

// Serialization
// This is used for RPC messaging and passing data into a RISC-V zkVM

mod serde_impl {
    use serde::Deserialize;
    use serde::{de::Error, Deserializer};
    use serde_json::Value;
    use std::{collections::HashMap, str::FromStr};

    use crate::types::{AccessListItem, AuthorizationTuple};

    use super::*;

    impl Serialize for TxKind {
        fn serialize<S>(&self, serializer: S) -> Result<S::Ok, S::Error>
        where
            S: serde::Serializer,
        {
            match self {
                TxKind::Call(address) => serializer.serialize_str(&format!("{:#x}", address)),
                TxKind::Create => serializer.serialize_none(),
            }
        }
    }

    impl<'de> Deserialize<'de> for TxKind {
        fn deserialize<D>(deserializer: D) -> Result<Self, D::Error>
        where
            D: serde::Deserializer<'de>,
        {
            let str_option = Option::<String>::deserialize(deserializer)?;
            match str_option {
                Some(str) if !str.is_empty() => Ok(TxKind::Call(
                    Address::from_str(str.trim_start_matches("0x")).map_err(|_| {
                        serde::de::Error::custom(format!("Failed to deserialize hex value {str}"))
                    })?,
                )),
                _ => Ok(TxKind::Create),
            }
        }
    }

    impl Serialize for TxType {
        fn serialize<S>(&self, serializer: S) -> Result<S::Ok, S::Error>
        where
            S: serde::Serializer,
        {
            serializer.serialize_str(&format!("{:#x}", *self as u8))
        }
    }

    impl<'de> Deserialize<'de> for TxType {
        fn deserialize<D>(deserializer: D) -> Result<Self, D::Error>
        where
            D: serde::Deserializer<'de>,
        {
            let str = String::deserialize(deserializer)?;
            let tx_num = u8::from_str_radix(str.trim_start_matches("0x"), 16).map_err(|_| {
                serde::de::Error::custom(format!("Failed to deserialize hex value {str}"))
            })?;
            TxType::from_u8(tx_num).ok_or_else(|| {
                serde::de::Error::custom(format!("Invalid transaction type {tx_num}"))
            })
        }
    }

    #[derive(Serialize, Deserialize, Debug, PartialEq, Clone)]
    #[serde(rename_all = "camelCase")]
    pub struct AccessListEntry {
        pub address: Address,
        pub storage_keys: Vec<H256>,
    }

    impl From<&AccessListItem> for AccessListEntry {
        fn from(value: &AccessListItem) -> AccessListEntry {
            AccessListEntry {
                address: value.0,
                storage_keys: value.1.clone(),
            }
        }
    }

    #[derive(Serialize, Deserialize, Debug, PartialEq, Clone)]
    #[serde(rename_all = "camelCase")]
    pub struct AuthorizationTupleEntry {
        pub chain_id: U256,
        pub address: Address,
        #[serde(default, with = "crate::serde_utils::u64::hex_str")]
        pub nonce: u64,
        pub y_parity: U256,
        pub r: U256,
        pub s: U256,
    }

    impl From<&AuthorizationTuple> for AuthorizationTupleEntry {
        fn from(value: &AuthorizationTuple) -> AuthorizationTupleEntry {
            AuthorizationTupleEntry {
                chain_id: value.chain_id,
                address: value.address,
                nonce: value.nonce,
                y_parity: value.y_parity,
                r: value.r_signature,
                s: value.s_signature,
            }
        }
    }

    impl From<AuthorizationTupleEntry> for AuthorizationTuple {
        fn from(entry: AuthorizationTupleEntry) -> AuthorizationTuple {
            AuthorizationTuple {
                chain_id: entry.chain_id,
                address: entry.address,
                nonce: entry.nonce,
                y_parity: entry.y_parity,
                r_signature: entry.r,
                s_signature: entry.s,
            }
        }
    }

    impl Serialize for LegacyTransaction {
        fn serialize<S>(&self, serializer: S) -> Result<S::Ok, S::Error>
        where
            S: serde::Serializer,
        {
            let mut struct_serializer = serializer.serialize_struct("LegacyTransaction", 11)?;
            struct_serializer.serialize_field("type", &TxType::Legacy)?;
            struct_serializer.serialize_field("nonce", &format!("{:#x}", self.nonce))?;
            struct_serializer.serialize_field("to", &self.to)?;
            struct_serializer.serialize_field("gas", &format!("{:#x}", self.gas))?;
            struct_serializer.serialize_field("value", &self.value)?;
            struct_serializer.serialize_field("input", &format!("0x{:x}", self.data))?;
            struct_serializer.serialize_field("gasPrice", &format!("{:#x}", self.gas_price))?;
            struct_serializer.serialize_field(
                "chainId",
                &format!("{:#x}", derive_legacy_chain_id(self.v).unwrap_or_default()),
            )?;
            struct_serializer.serialize_field("v", &self.v)?;
            struct_serializer.serialize_field("r", &self.r)?;
            struct_serializer.serialize_field("s", &self.s)?;
            struct_serializer.end()
        }
    }

    impl Serialize for EIP2930Transaction {
        fn serialize<S>(&self, serializer: S) -> Result<S::Ok, S::Error>
        where
            S: serde::Serializer,
        {
            let mut struct_serializer = serializer.serialize_struct("Eip2930Transaction", 12)?;
            struct_serializer.serialize_field("type", &TxType::EIP2930)?;
            struct_serializer.serialize_field("nonce", &format!("{:#x}", self.nonce))?;
            struct_serializer.serialize_field("to", &self.to)?;
            struct_serializer.serialize_field("gas", &format!("{:#x}", self.gas_limit))?;
            struct_serializer.serialize_field("value", &self.value)?;
            struct_serializer.serialize_field("input", &format!("0x{:x}", self.data))?;
            struct_serializer.serialize_field("gasPrice", &format!("{:#x}", self.gas_price))?;
            struct_serializer.serialize_field(
                "accessList",
                &self
                    .access_list
                    .iter()
                    .map(AccessListEntry::from)
                    .collect::<Vec<_>>(),
            )?;
            struct_serializer.serialize_field("chainId", &format!("{:#x}", self.chain_id))?;
            struct_serializer
                .serialize_field("yParity", &format!("{:#x}", self.signature_y_parity as u8))?;
            struct_serializer
                .serialize_field("v", &format!("{:#x}", self.signature_y_parity as u8))?; // added to match Hive tests
            struct_serializer.serialize_field("r", &self.signature_r)?;
            struct_serializer.serialize_field("s", &self.signature_s)?;
            struct_serializer.end()
        }
    }

    impl Serialize for EIP1559Transaction {
        fn serialize<S>(&self, serializer: S) -> Result<S::Ok, S::Error>
        where
            S: serde::Serializer,
        {
            let mut struct_serializer = serializer.serialize_struct("Eip1559Transaction", 14)?;
            struct_serializer.serialize_field("type", &TxType::EIP1559)?;
            struct_serializer.serialize_field("nonce", &format!("{:#x}", self.nonce))?;
            struct_serializer.serialize_field("to", &self.to)?;
            struct_serializer.serialize_field("gas", &format!("{:#x}", self.gas_limit))?;
            struct_serializer.serialize_field("value", &self.value)?;
            struct_serializer.serialize_field("input", &format!("0x{:x}", self.data))?;
            struct_serializer.serialize_field(
                "maxPriorityFeePerGas",
                &format!("{:#x}", self.max_priority_fee_per_gas),
            )?;
            struct_serializer
                .serialize_field("maxFeePerGas", &format!("{:#x}", self.max_fee_per_gas))?;
            struct_serializer
                .serialize_field("gasPrice", &format!("{:#x}", self.max_fee_per_gas))?;
            struct_serializer.serialize_field(
                "accessList",
                &self
                    .access_list
                    .iter()
                    .map(AccessListEntry::from)
                    .collect::<Vec<_>>(),
            )?;
            struct_serializer.serialize_field("chainId", &format!("{:#x}", self.chain_id))?;
            struct_serializer
                .serialize_field("yParity", &format!("{:#x}", self.signature_y_parity as u8))?;
            struct_serializer
                .serialize_field("v", &format!("{:#x}", self.signature_y_parity as u8))?; // added to match Hive tests
            struct_serializer.serialize_field("r", &self.signature_r)?;
            struct_serializer.serialize_field("s", &self.signature_s)?;
            struct_serializer.end()
        }
    }

    impl Serialize for EIP4844Transaction {
        fn serialize<S>(&self, serializer: S) -> Result<S::Ok, S::Error>
        where
            S: serde::Serializer,
        {
            let mut struct_serializer = serializer.serialize_struct("Eip4844Transaction", 15)?;
            struct_serializer.serialize_field("type", &TxType::EIP4844)?;
            struct_serializer.serialize_field("nonce", &format!("{:#x}", self.nonce))?;
            struct_serializer.serialize_field("to", &self.to)?;
            struct_serializer.serialize_field("gas", &format!("{:#x}", self.gas))?;
            struct_serializer.serialize_field("value", &self.value)?;
            struct_serializer.serialize_field("input", &format!("0x{:x}", self.data))?;
            struct_serializer.serialize_field(
                "maxPriorityFeePerGas",
                &format!("{:#x}", self.max_priority_fee_per_gas),
            )?;
            struct_serializer
                .serialize_field("maxFeePerGas", &format!("{:#x}", self.max_fee_per_gas))?;
            struct_serializer
                .serialize_field("gasPrice", &format!("{:#x}", self.max_fee_per_gas))?;
            struct_serializer.serialize_field(
                "maxFeePerBlobGas",
                &format!("{:#x}", self.max_fee_per_blob_gas),
            )?;
            struct_serializer.serialize_field(
                "accessList",
                &self
                    .access_list
                    .iter()
                    .map(AccessListEntry::from)
                    .collect::<Vec<_>>(),
            )?;
            struct_serializer
                .serialize_field("blobVersionedHashes", &self.blob_versioned_hashes)?;
            struct_serializer.serialize_field("chainId", &format!("{:#x}", self.chain_id))?;
            struct_serializer
                .serialize_field("yParity", &format!("{:#x}", self.signature_y_parity as u8))?;
            struct_serializer
                .serialize_field("v", &format!("{:#x}", self.signature_y_parity as u8))?; // added to match Hive tests
            struct_serializer.serialize_field("r", &self.signature_r)?;
            struct_serializer.serialize_field("s", &self.signature_s)?;
            struct_serializer.end()
        }
    }

    impl Serialize for EIP7702Transaction {
        fn serialize<S>(&self, serializer: S) -> Result<S::Ok, S::Error>
        where
            S: serde::Serializer,
        {
            let mut struct_serializer = serializer.serialize_struct("Eip7702Transaction", 15)?;
            struct_serializer.serialize_field("type", &TxType::EIP7702)?;
            struct_serializer.serialize_field("nonce", &format!("{:#x}", self.nonce))?;
            struct_serializer.serialize_field("to", &self.to)?;
            struct_serializer.serialize_field("gas", &format!("{:#x}", self.gas_limit))?;
            struct_serializer.serialize_field("value", &self.value)?;
            struct_serializer.serialize_field("input", &format!("0x{:x}", self.data))?;
            struct_serializer.serialize_field(
                "maxPriorityFeePerGas",
                &format!("{:#x}", self.max_priority_fee_per_gas),
            )?;
            struct_serializer
                .serialize_field("maxFeePerGas", &format!("{:#x}", self.max_fee_per_gas))?;
            struct_serializer
                .serialize_field("gasPrice", &format!("{:#x}", self.max_fee_per_gas))?;
            struct_serializer.serialize_field(
                "accessList",
                &self
                    .access_list
                    .iter()
                    .map(AccessListEntry::from)
                    .collect::<Vec<_>>(),
            )?;
            struct_serializer.serialize_field(
                "authorizationList",
                &self
                    .authorization_list
                    .iter()
                    .map(AuthorizationTupleEntry::from)
                    .collect::<Vec<_>>(),
            )?;
            struct_serializer.serialize_field("chainId", &format!("{:#x}", self.chain_id))?;
            struct_serializer
                .serialize_field("yParity", &format!("{:#x}", self.signature_y_parity as u8))?;
            struct_serializer
                .serialize_field("v", &format!("{:#x}", self.signature_y_parity as u8))?; // added to match Hive tests
            struct_serializer.serialize_field("r", &self.signature_r)?;
            struct_serializer.serialize_field("s", &self.signature_s)?;
            struct_serializer.end()
        }
    }

    impl Serialize for PrivilegedL2Transaction {
        fn serialize<S>(&self, serializer: S) -> Result<S::Ok, S::Error>
        where
            S: serde::Serializer,
        {
            let mut struct_serializer = serializer.serialize_struct("Eip1559Transaction", 14)?;
            struct_serializer.serialize_field("type", &TxType::Privileged)?;
            struct_serializer.serialize_field("nonce", &format!("{:#x}", self.nonce))?;
            struct_serializer.serialize_field("to", &self.to)?;
            struct_serializer.serialize_field("recipient", &self.recipient)?;
            struct_serializer.serialize_field("gas", &format!("{:#x}", self.gas_limit))?;
            struct_serializer.serialize_field("value", &self.value)?;
            struct_serializer.serialize_field("input", &format!("0x{:x}", self.data))?;
            struct_serializer.serialize_field(
                "maxPriorityFeePerGas",
                &format!("{:#x}", self.max_priority_fee_per_gas),
            )?;
            struct_serializer
                .serialize_field("maxFeePerGas", &format!("{:#x}", self.max_fee_per_gas))?;
            struct_serializer
                .serialize_field("gasPrice", &format!("{:#x}", self.max_fee_per_gas))?;
            struct_serializer.serialize_field(
                "accessList",
                &self
                    .access_list
                    .iter()
                    .map(AccessListEntry::from)
                    .collect::<Vec<_>>(),
            )?;
            struct_serializer.serialize_field("chainId", &format!("{:#x}", self.chain_id))?;
            struct_serializer.serialize_field("from", &self.from)?;
            struct_serializer.end()
        }
    }

    impl<'de> Deserialize<'de> for Transaction {
        fn deserialize<D>(deserializer: D) -> Result<Self, D::Error>
        where
            D: serde::Deserializer<'de>,
        {
            let mut map = <HashMap<String, serde_json::Value>>::deserialize(deserializer)?;
            let tx_type =
                serde_json::from_value::<TxType>(map.remove("type").unwrap_or(Value::default()))
                    .unwrap_or_else(|_| {
                        if map.contains_key("tx_type") {
                            return TxType::Privileged;
                        }
                        TxType::EIP1559
                    });

            let iter = map.into_iter();
            match tx_type {
                TxType::Legacy => {
                    LegacyTransaction::deserialize(serde::de::value::MapDeserializer::new(iter))
                        .map(Transaction::LegacyTransaction)
                        .map_err(|e| {
                            serde::de::Error::custom(format!("Couldn't Deserialize Legacy {e}"))
                        })
                }
                TxType::EIP2930 => {
                    EIP2930Transaction::deserialize(serde::de::value::MapDeserializer::new(iter))
                        .map(Transaction::EIP2930Transaction)
                        .map_err(|e| {
                            serde::de::Error::custom(format!("Couldn't Deserialize EIP2930 {e}"))
                        })
                }
                TxType::EIP1559 => {
                    EIP1559Transaction::deserialize(serde::de::value::MapDeserializer::new(iter))
                        .map(Transaction::EIP1559Transaction)
                        .map_err(|e| {
                            serde::de::Error::custom(format!("Couldn't Deserialize EIP1559 {e}"))
                        })
                }
                TxType::EIP4844 => {
                    EIP4844Transaction::deserialize(serde::de::value::MapDeserializer::new(iter))
                        .map(Transaction::EIP4844Transaction)
                        .map_err(|e| {
                            serde::de::Error::custom(format!("Couldn't Deserialize EIP4844 {e}"))
                        })
                }
                TxType::EIP7702 => {
                    EIP7702Transaction::deserialize(serde::de::value::MapDeserializer::new(iter))
                        .map(Transaction::EIP7702Transaction)
                        .map_err(|e| {
                            serde::de::Error::custom(format!("Couldn't Deserialize EIP7702 {e}"))
                        })
                }
                TxType::Privileged => PrivilegedL2Transaction::deserialize(
                    serde::de::value::MapDeserializer::new(iter),
                )
                .map(Transaction::PrivilegedL2Transaction)
                .map_err(|e| {
                    serde::de::Error::custom(format!("Couldn't Deserialize Privileged {e}"))
                }),
            }
        }
    }

    fn deserialize_input_field(
        map: &mut std::collections::HashMap<String, Value>,
    ) -> Result<Bytes, serde_json::Error> {
        let data_str: String = serde_json::from_value(
            map.remove("input")
                .ok_or_else(|| serde::de::Error::missing_field("input"))?,
        )
        .map_err(serde::de::Error::custom)?;
        if let Some(stripped) = data_str.strip_prefix("0x") {
            match hex::decode(stripped) {
                Ok(decoded_bytes) => Ok(Bytes::from(decoded_bytes)),
                Err(_) => Err(serde::de::Error::custom(
                    "Invalid hex format in 'input' field",
                ))?,
            }
        } else {
            Err(serde::de::Error::custom(
                "'input' field must start with '0x'",
            ))?
        }
    }

    fn deserialize_field<'de, T, D>(
        map: &mut HashMap<String, serde_json::Value>,
        key: &str,
    ) -> Result<T, D::Error>
    where
        D: serde::Deserializer<'de>,
        T: serde::de::DeserializeOwned,
    {
        map.remove(key)
            .ok_or_else(|| D::Error::custom(format!("Missing field: {}", key)))
            .and_then(|value| {
                serde_json::from_value(value).map_err(|err| D::Error::custom(err.to_string()))
            })
    }

    impl<'de> Deserialize<'de> for LegacyTransaction {
        fn deserialize<D>(deserializer: D) -> Result<Self, D::Error>
        where
            D: serde::Deserializer<'de>,
        {
            let mut map = <HashMap<String, serde_json::Value>>::deserialize(deserializer)?;

            Ok(LegacyTransaction {
                nonce: deserialize_field::<U256, D>(&mut map, "nonce")?.as_u64(),
                gas_price: deserialize_field::<U256, D>(&mut map, "gasPrice")?.as_u64(),
                gas: deserialize_field::<U256, D>(&mut map, "gas")?.as_u64(),
                to: deserialize_field::<TxKind, D>(&mut map, "to")?,
                value: deserialize_field::<U256, D>(&mut map, "value")?,
                data: deserialize_input_field(&mut map).map_err(serde::de::Error::custom)?,
                v: deserialize_field::<U256, D>(&mut map, "v")?,
                r: deserialize_field::<U256, D>(&mut map, "r")?,
                s: deserialize_field::<U256, D>(&mut map, "s")?,
            })
        }
    }

    impl<'de> Deserialize<'de> for EIP2930Transaction {
        fn deserialize<D>(deserializer: D) -> Result<Self, D::Error>
        where
            D: serde::Deserializer<'de>,
        {
            let mut map = <HashMap<String, serde_json::Value>>::deserialize(deserializer)?;

            Ok(EIP2930Transaction {
                chain_id: deserialize_field::<U256, D>(&mut map, "chainId")?.as_u64(),
                nonce: deserialize_field::<U256, D>(&mut map, "nonce")?.as_u64(),
                gas_price: deserialize_field::<U256, D>(&mut map, "gasPrice")?.as_u64(),
                gas_limit: deserialize_field::<U256, D>(&mut map, "gas")?.as_u64(),
                to: deserialize_field::<TxKind, D>(&mut map, "to")?,
                value: deserialize_field::<U256, D>(&mut map, "value")?,
                data: deserialize_input_field(&mut map).map_err(serde::de::Error::custom)?,
                access_list: deserialize_field::<Vec<AccessListEntry>, D>(&mut map, "accessList")?
                    .into_iter()
                    .map(|v| (v.address, v.storage_keys))
                    .collect::<Vec<_>>(),
                signature_y_parity: u8::from_str_radix(
                    deserialize_field::<String, D>(&mut map, "yParity")?.trim_start_matches("0x"),
                    16,
                )
                .map_err(serde::de::Error::custom)?
                    != 0,
                signature_r: deserialize_field::<U256, D>(&mut map, "r")?,
                signature_s: deserialize_field::<U256, D>(&mut map, "s")?,
            })
        }
    }

    impl<'de> Deserialize<'de> for EIP1559Transaction {
        fn deserialize<D>(deserializer: D) -> Result<Self, D::Error>
        where
            D: serde::Deserializer<'de>,
        {
            let mut map = <HashMap<String, serde_json::Value>>::deserialize(deserializer)?;

            Ok(EIP1559Transaction {
                chain_id: deserialize_field::<U256, D>(&mut map, "chainId")?.as_u64(),
                nonce: deserialize_field::<U256, D>(&mut map, "nonce")?.as_u64(),
                max_priority_fee_per_gas: deserialize_field::<U256, D>(
                    &mut map,
                    "maxPriorityFeePerGas",
                )?
                .as_u64(),
                max_fee_per_gas: deserialize_field::<U256, D>(&mut map, "maxFeePerGas")?.as_u64(),
                gas_limit: deserialize_field::<U256, D>(&mut map, "gas")?.as_u64(),
                to: deserialize_field::<TxKind, D>(&mut map, "to")?,
                value: deserialize_field::<U256, D>(&mut map, "value")?,
                data: deserialize_input_field(&mut map).map_err(serde::de::Error::custom)?,
                access_list: deserialize_field::<Vec<AccessListEntry>, D>(&mut map, "accessList")?
                    .into_iter()
                    .map(|v| (v.address, v.storage_keys))
                    .collect::<Vec<_>>(),
                signature_y_parity: u8::from_str_radix(
                    deserialize_field::<String, D>(&mut map, "yParity")?.trim_start_matches("0x"),
                    16,
                )
                .map_err(serde::de::Error::custom)?
                    != 0,
                signature_r: deserialize_field::<U256, D>(&mut map, "r")?,
                signature_s: deserialize_field::<U256, D>(&mut map, "s")?,
            })
        }
    }

    impl<'de> Deserialize<'de> for EIP4844Transaction {
        fn deserialize<D>(deserializer: D) -> Result<Self, D::Error>
        where
            D: serde::Deserializer<'de>,
        {
            let mut map = <HashMap<String, serde_json::Value>>::deserialize(deserializer)?;

            Ok(EIP4844Transaction {
                chain_id: deserialize_field::<U256, D>(&mut map, "chainId")?.as_u64(),
                nonce: deserialize_field::<U256, D>(&mut map, "nonce")?.as_u64(),
                max_priority_fee_per_gas: deserialize_field::<U256, D>(
                    &mut map,
                    "maxPriorityFeePerGas",
                )?
                .as_u64(),
                max_fee_per_gas: deserialize_field::<U256, D>(&mut map, "maxFeePerGas")?.as_u64(),
                gas: deserialize_field::<U256, D>(&mut map, "gas")?.as_u64(),
                to: deserialize_field::<Address, D>(&mut map, "to")?,
                value: deserialize_field::<U256, D>(&mut map, "value")?,
                data: deserialize_input_field(&mut map).map_err(serde::de::Error::custom)?,
                access_list: deserialize_field::<Vec<AccessListEntry>, D>(&mut map, "accessList")?
                    .into_iter()
                    .map(|v| (v.address, v.storage_keys))
                    .collect::<Vec<_>>(),
                max_fee_per_blob_gas: deserialize_field::<U256, D>(&mut map, "maxFeePerBlobGas")?,
                blob_versioned_hashes: deserialize_field::<Vec<H256>, D>(
                    &mut map,
                    "blobVersionedHashes",
                )?,
                signature_y_parity: u8::from_str_radix(
                    deserialize_field::<String, D>(&mut map, "yParity")?.trim_start_matches("0x"),
                    16,
                )
                .map_err(serde::de::Error::custom)?
                    != 0,
                signature_r: deserialize_field::<U256, D>(&mut map, "r")?,
                signature_s: deserialize_field::<U256, D>(&mut map, "s")?,
            })
        }
    }

    impl<'de> Deserialize<'de> for EIP7702Transaction {
        fn deserialize<D>(deserializer: D) -> Result<Self, D::Error>
        where
            D: serde::Deserializer<'de>,
        {
            let mut map = <HashMap<String, serde_json::Value>>::deserialize(deserializer)?;

            Ok(EIP7702Transaction {
                chain_id: deserialize_field::<U256, D>(&mut map, "chainId")?.as_u64(),
                nonce: deserialize_field::<U256, D>(&mut map, "nonce")?.as_u64(),
                max_priority_fee_per_gas: deserialize_field::<U256, D>(
                    &mut map,
                    "maxPriorityFeePerGas",
                )?
                .as_u64(),
                max_fee_per_gas: deserialize_field::<U256, D>(&mut map, "maxFeePerGas")?.as_u64(),
                gas_limit: deserialize_field::<U256, D>(&mut map, "gas")?.as_u64(),
                to: deserialize_field::<Address, D>(&mut map, "to")?,
                value: deserialize_field::<U256, D>(&mut map, "value")?,
                data: deserialize_input_field(&mut map).map_err(serde::de::Error::custom)?,
                access_list: deserialize_field::<Vec<AccessListEntry>, D>(&mut map, "accessList")?
                    .into_iter()
                    .map(|v| (v.address, v.storage_keys))
                    .collect::<Vec<_>>(),
                authorization_list: deserialize_field::<Vec<AuthorizationTupleEntry>, D>(
                    &mut map,
                    "authorizationList",
                )?
                .into_iter()
                .map(AuthorizationTuple::from)
                .collect::<Vec<_>>(),
                signature_y_parity: u8::from_str_radix(
                    deserialize_field::<String, D>(&mut map, "yParity")?.trim_start_matches("0x"),
                    16,
                )
                .map_err(serde::de::Error::custom)?
                    != 0,
                signature_r: deserialize_field::<U256, D>(&mut map, "r")?,
                signature_s: deserialize_field::<U256, D>(&mut map, "s")?,
            })
        }
    }

    impl<'de> Deserialize<'de> for PrivilegedL2Transaction {
        fn deserialize<D>(deserializer: D) -> Result<Self, D::Error>
        where
            D: serde::Deserializer<'de>,
        {
            let mut map = <HashMap<String, serde_json::Value>>::deserialize(deserializer)?;

            Ok(PrivilegedL2Transaction {
                chain_id: deserialize_field::<U256, D>(&mut map, "chainId")?.as_u64(),
                nonce: deserialize_field::<U256, D>(&mut map, "nonce")?.as_u64(),
                max_priority_fee_per_gas: deserialize_field::<U256, D>(
                    &mut map,
                    "maxPriorityFeePerGas",
                )?
                .as_u64(),
                max_fee_per_gas: deserialize_field::<U256, D>(&mut map, "maxFeePerGas")?.as_u64(),
                gas_limit: deserialize_field::<U256, D>(&mut map, "gas")?.as_u64(),
                to: deserialize_field::<TxKind, D>(&mut map, "to")?,
                recipient: deserialize_field::<Address, D>(&mut map, "recipient")?,
                value: deserialize_field::<U256, D>(&mut map, "value")?,
                data: deserialize_input_field(&mut map).map_err(serde::de::Error::custom)?,
                access_list: deserialize_field::<Vec<AccessListEntry>, D>(&mut map, "accessList")?
                    .into_iter()
                    .map(|v| (v.address, v.storage_keys))
                    .collect::<Vec<_>>(),
                from: deserialize_field::<Address, D>(&mut map, "from")?,
            })
        }
    }

    /// Unsigned Transaction struct generic to all types which may not contain all required transaction fields
    /// Used to perform gas estimations and access list creation
    #[derive(Deserialize, Debug, PartialEq, Clone, Default)]
    #[serde(rename_all = "camelCase")]
    pub struct GenericTransaction {
        #[serde(default)]
        pub r#type: TxType,
        #[serde(default, with = "crate::serde_utils::u64::hex_str_opt")]
        pub nonce: Option<u64>,
        pub to: TxKind,
        #[serde(default)]
        pub from: Address,
        #[serde(default, with = "crate::serde_utils::u64::hex_str_opt")]
        pub gas: Option<u64>,
        #[serde(default)]
        pub value: U256,
<<<<<<< HEAD
        #[serde(default, with = "crate::serde_utils::bytes")]
        pub input: Bytes,
        #[serde(default, with = "crate::serde_utils::bytes")]
        pub data: Bytes,
=======
>>>>>>> a1699859
        #[serde(default, with = "crate::serde_utils::u64::hex_str")]
        pub gas_price: u64,
        #[serde(default, with = "crate::serde_utils::u64::hex_str_opt")]
        pub max_priority_fee_per_gas: Option<u64>,
        #[serde(default, with = "crate::serde_utils::u64::hex_str_opt")]
        pub max_fee_per_gas: Option<u64>,
        pub max_fee_per_blob_gas: Option<U256>,
        #[serde(default)]
        pub access_list: Vec<AccessListEntry>,
        #[serde(default)]
        pub authorization_list: Option<Vec<AuthorizationTupleEntry>>,
        #[serde(default)]
        pub blob_versioned_hashes: Vec<H256>,
        #[serde(default, with = "crate::serde_utils::bytes::vec")]
        pub blobs: Vec<Bytes>,
        #[serde(default, with = "crate::serde_utils::u64::hex_str_opt")]
        pub chain_id: Option<u64>,
        // rename is needed here so we dont attempt to deserialize the `input` field rather than the remainder of the fields
        #[serde(
            flatten,
            rename = "input_or_data",
            deserialize_with = "deserialize_input",
            serialize_with = "crates::serde_utils::bytes::serialize"
        )]
        pub input: Bytes,
    }
    /// Custom deserialization function to parse either `data` or `input` fields, or both as long as they have the same value
    pub fn deserialize_input<'de, D>(deserializer: D) -> Result<Bytes, D::Error>
    where
        D: Deserializer<'de>,
    {
        // The input field can be named either input or data
        // In case we have both fields both should be named the same
        let variables = HashMap::<String, Value>::deserialize(deserializer)?;
        let data = variables.get("data");
        let input = variables.get("input");
        let value = match (data, input) {
            // This replaces `default` attribute for this custom implementation
            (None, None) => return Ok(Bytes::new()),
            (None, Some(val)) => val,
            (Some(val), None) => val,
            (Some(val_a), Some(val_b)) => {
                if val_a == val_b {
                    val_a
                } else {
                    return Err(D::Error::custom(
                        "Transaction has both `data` and `input` fields with different values",
                    ));
                }
            }
        };
        let value = String::deserialize(value).map_err(D::Error::custom)?;
        let bytes = hex::decode(value.trim_start_matches("0x"))
            .map_err(|e| D::Error::custom(e.to_string()))?;
        Ok(Bytes::from(bytes))
    }

    impl From<EIP1559Transaction> for GenericTransaction {
        fn from(value: EIP1559Transaction) -> Self {
            Self {
                r#type: TxType::EIP1559,
                nonce: Some(value.nonce),
                to: value.to,
                gas: Some(value.gas_limit),
                value: value.value,
                input: value.data.clone(),
                data: value.data,
                gas_price: value.max_fee_per_gas,
                max_priority_fee_per_gas: Some(value.max_priority_fee_per_gas),
                max_fee_per_gas: Some(value.max_fee_per_gas),
                max_fee_per_blob_gas: None,
                access_list: value
                    .access_list
                    .iter()
                    .map(AccessListEntry::from)
                    .collect(),
                authorization_list: None,
                blob_versioned_hashes: vec![],
                blobs: vec![],
                chain_id: Some(value.chain_id),
                from: Address::default(),
            }
        }
    }

    impl From<EIP4844Transaction> for GenericTransaction {
        fn from(value: EIP4844Transaction) -> Self {
            Self {
                r#type: TxType::EIP4844,
                nonce: Some(value.nonce),
                to: TxKind::Call(value.to),
                gas: Some(value.gas),
                value: value.value,
                input: value.data.clone(),
                data: value.data,
                gas_price: value.max_fee_per_gas,
                max_priority_fee_per_gas: Some(value.max_priority_fee_per_gas),
                max_fee_per_gas: Some(value.max_fee_per_gas),
                max_fee_per_blob_gas: Some(value.max_fee_per_blob_gas),
                access_list: value
                    .access_list
                    .iter()
                    .map(AccessListEntry::from)
                    .collect(),
                authorization_list: None,
                blob_versioned_hashes: value.blob_versioned_hashes,
                blobs: vec![],
                chain_id: Some(value.chain_id),
                from: Address::default(),
            }
        }
    }

    impl From<EIP7702Transaction> for GenericTransaction {
        fn from(value: EIP7702Transaction) -> Self {
            Self {
                r#type: TxType::EIP7702,
                nonce: Some(value.nonce),
                to: TxKind::Call(value.to),
                gas: Some(value.gas_limit),
                value: value.value,
                input: value.data.clone(),
                data: value.data,
                gas_price: value.max_fee_per_gas,
                max_priority_fee_per_gas: Some(value.max_priority_fee_per_gas),
                max_fee_per_gas: Some(value.max_fee_per_gas),
                max_fee_per_blob_gas: None,
                access_list: value
                    .access_list
                    .iter()
                    .map(AccessListEntry::from)
                    .collect(),
                authorization_list: Some(
                    value
                        .authorization_list
                        .iter()
                        .map(AuthorizationTupleEntry::from)
                        .collect(),
                ),
                blob_versioned_hashes: vec![],
                blobs: vec![],
                chain_id: Some(value.chain_id),
                from: Address::default(),
            }
        }
    }

    impl From<PrivilegedL2Transaction> for GenericTransaction {
        fn from(value: PrivilegedL2Transaction) -> Self {
            Self {
                r#type: TxType::Privileged,
                nonce: Some(value.nonce),
                to: value.to,
                gas: Some(value.gas_limit),
                value: value.value,
                input: value.data.clone(),
                data: value.data,
                gas_price: value.max_fee_per_gas,
                max_priority_fee_per_gas: Some(value.max_priority_fee_per_gas),
                max_fee_per_gas: Some(value.max_fee_per_gas),
                max_fee_per_blob_gas: None,
                access_list: value
                    .access_list
                    .iter()
                    .map(AccessListEntry::from)
                    .collect(),
                authorization_list: None,
                blob_versioned_hashes: vec![],
                blobs: vec![],
                chain_id: Some(value.chain_id),
                from: value.from,
            }
        }
    }
}

mod mempool {
    use super::*;
    use std::{
        cmp::Ordering,
        sync::Arc,
        time::{SystemTime, UNIX_EPOCH},
    };

    #[derive(Debug, Clone, PartialEq, Eq)]
    pub struct MempoolTransaction {
        // Unix timestamp (in microseconds) created once the transaction reached the MemPool
        timestamp: u128,
        sender: Address,
        inner: Arc<Transaction>,
    }

    impl MempoolTransaction {
        pub fn new(tx: Transaction, sender: Address) -> Self {
            Self {
                timestamp: SystemTime::now()
                    .duration_since(UNIX_EPOCH)
                    .expect("Invalid system time")
                    .as_micros(),
                sender,
                inner: Arc::new(tx),
            }
        }
        pub fn time(&self) -> u128 {
            self.timestamp
        }

        pub fn sender(&self) -> Address {
            self.sender
        }

        pub fn transaction(&self) -> &Transaction {
            &self.inner
        }
    }

    impl RLPEncode for MempoolTransaction {
        fn encode(&self, buf: &mut dyn bytes::BufMut) {
            Encoder::new(buf)
                .encode_field(&self.timestamp)
                .encode_field(&*self.inner)
                .finish();
        }
    }

    impl RLPDecode for MempoolTransaction {
        fn decode_unfinished(rlp: &[u8]) -> Result<(Self, &[u8]), RLPDecodeError> {
            let decoder = Decoder::new(rlp)?;
            let (timestamp, decoder) = decoder.decode_field("timestamp")?;
            let (sender, decoder) = decoder.decode_field("sender")?;
            let (inner, decoder) = decoder.decode_field("inner")?;
            Ok((
                Self {
                    timestamp,
                    sender,
                    inner: Arc::new(inner),
                },
                decoder.finish()?,
            ))
        }
    }

    impl std::ops::Deref for MempoolTransaction {
        type Target = Transaction;

        fn deref(&self) -> &Self::Target {
            &self.inner
        }
    }

    // Orders transactions by lowest nonce, if the nonce is equal, orders by highest timestamp
    impl Ord for MempoolTransaction {
        fn cmp(&self, other: &Self) -> Ordering {
            match self.nonce().cmp(&other.nonce()) {
                Ordering::Equal => other.time().cmp(&self.time()),
                ordering => ordering,
            }
        }
    }

    impl PartialOrd for MempoolTransaction {
        fn partial_cmp(&self, other: &Self) -> Option<Ordering> {
            Some(self.cmp(other))
        }
    }
}

#[cfg(test)]
mod tests {

    use super::*;
    use crate::types::{
        compute_receipts_root, compute_transactions_root, AuthorizationTuple, BlockBody, Receipt,
    };
    use ethereum_types::H160;
    use hex_literal::hex;
    use serde_impl::{AccessListEntry, GenericTransaction};
    use std::str::FromStr;

    #[test]
    fn test_compute_transactions_root() {
        let mut body = BlockBody::empty();
        let tx = LegacyTransaction {
            nonce: 0,
            gas_price: 0x0a,
            gas: 0x05f5e100,
            to: TxKind::Call(hex!("1000000000000000000000000000000000000000").into()),
            value: 0.into(),
            data: Default::default(),
            v: U256::from(0x1b),
            r: U256::from_big_endian(&hex!(
                "7e09e26678ed4fac08a249ebe8ed680bf9051a5e14ad223e4b2b9d26e0208f37"
            )),
            s: U256::from_big_endian(&hex!(
                "5f6e3f188e3e6eab7d7d3b6568f5eac7d687b08d307d3154ccd8c87b4630509b"
            )),
        };
        body.transactions.push(Transaction::LegacyTransaction(tx));
        let expected_root =
            hex!("8151d548273f6683169524b66ca9fe338b9ce42bc3540046c828fd939ae23bcb");
        let result = compute_transactions_root(&body.transactions);

        assert_eq!(result, expected_root.into());
    }
    #[test]
    fn test_compute_hash() {
        // taken from Hive
        let tx_eip2930 = EIP2930Transaction {
            chain_id: 3503995874084926u64,
            nonce: 7,
            gas_price: 0x2dbf1f9a,
            gas_limit: 0x186A0,
            to: TxKind::Call(hex!("7dcd17433742f4c0ca53122ab541d0ba67fc27df").into()),
            value: 2.into(),
            data: Bytes::from(&b"\xdbS\x06$\x8e\x03\x13\xe7emit"[..]),
            access_list: vec![(
                hex!("7dcd17433742f4c0ca53122ab541d0ba67fc27df").into(),
                vec![
                    hex!("0000000000000000000000000000000000000000000000000000000000000000").into(),
                    hex!("a3d07a7d68fbd49ec2f8e6befdd86c885f86c272819f6f345f365dec35ae6707").into(),
                ],
            )],
            signature_y_parity: false,
            signature_r: U256::from_dec_str(
                "75813812796588349127366022588733264074091236448495248199152066031778895768879",
            )
            .unwrap(),
            signature_s: U256::from_dec_str(
                "25476208226281085290728123165613764315157904411823916642262684106502155457829",
            )
            .unwrap(),
        };
        let tx = Transaction::EIP2930Transaction(tx_eip2930);

        let expected_hash =
            hex!("a0762610d794acddd2dca15fb7c437ada3611c886f3bea675d53d8da8a6c41b2");
        let hash = tx.compute_hash();
        assert_eq!(hash, expected_hash.into());
    }

    #[test]
    fn test_compute_receipts_root() {
        // example taken from
        // https://github.com/ethereum/go-ethereum/blob/f8aa62353666a6368fb3f1a378bd0a82d1542052/cmd/evm/testdata/1/exp.json#L18
        let tx_type = TxType::Legacy;
        let succeeded = true;
        let cumulative_gas_used = 0x5208;
        let logs = vec![];
        let receipt = Receipt::new(tx_type, succeeded, cumulative_gas_used, logs);

        let result = compute_receipts_root(&[receipt]);
        let expected_root =
            hex!("056b23fbba480696b65fe5a59b8f2148a1299103c4f57df839233af2cf4ca2d2");
        assert_eq!(result, expected_root.into());
    }

    #[test]
    fn legacy_tx_rlp_decode() {
        let encoded_tx = "f86d80843baa0c4082f618946177843db3138ae69679a54b95cf345ed759450d870aa87bee538000808360306ba0151ccc02146b9b11adf516e6787b59acae3e76544fdcd75e77e67c6b598ce65da064c5dd5aae2fbb535830ebbdad0234975cd7ece3562013b63ea18cc0df6c97d4";
        let encoded_tx_bytes = hex::decode(encoded_tx).unwrap();
        let tx = LegacyTransaction::decode(&encoded_tx_bytes).unwrap();
        let expected_tx = LegacyTransaction {
            nonce: 0,
            gas_price: 1001000000,
            gas: 63000,
            to: TxKind::Call(Address::from_slice(
                &hex::decode("6177843db3138ae69679A54b95cf345ED759450d").unwrap(),
            )),
            value: 3000000000000000_u64.into(),
            data: Bytes::new(),
            r: U256::from_str_radix(
                "151ccc02146b9b11adf516e6787b59acae3e76544fdcd75e77e67c6b598ce65d",
                16,
            )
            .unwrap(),
            s: U256::from_str_radix(
                "64c5dd5aae2fbb535830ebbdad0234975cd7ece3562013b63ea18cc0df6c97d4",
                16,
            )
            .unwrap(),
            v: 6303851.into(),
        };
        assert_eq!(tx, expected_tx);
    }

    #[test]
    fn eip1559_tx_rlp_decode() {
        let encoded_tx = "f86c8330182480114e82f618946177843db3138ae69679a54b95cf345ed759450d870aa87bee53800080c080a0151ccc02146b9b11adf516e6787b59acae3e76544fdcd75e77e67c6b598ce65da064c5dd5aae2fbb535830ebbdad0234975cd7ece3562013b63ea18cc0df6c97d4";
        let encoded_tx_bytes = hex::decode(encoded_tx).unwrap();
        let tx = EIP1559Transaction::decode(&encoded_tx_bytes).unwrap();
        let expected_tx = EIP1559Transaction {
            nonce: 0,
            max_fee_per_gas: 78,
            max_priority_fee_per_gas: 17,
            to: TxKind::Call(Address::from_slice(
                &hex::decode("6177843db3138ae69679A54b95cf345ED759450d").unwrap(),
            )),
            value: 3000000000000000_u64.into(),
            data: Bytes::new(),
            signature_r: U256::from_str_radix(
                "151ccc02146b9b11adf516e6787b59acae3e76544fdcd75e77e67c6b598ce65d",
                16,
            )
            .unwrap(),
            signature_s: U256::from_str_radix(
                "64c5dd5aae2fbb535830ebbdad0234975cd7ece3562013b63ea18cc0df6c97d4",
                16,
            )
            .unwrap(),
            signature_y_parity: false,
            chain_id: 3151908,
            gas_limit: 63000,
            access_list: vec![],
        };
        assert_eq!(tx, expected_tx);
    }

    #[test]
    fn deserialize_tx_kind() {
        let tx_kind_create = r#""""#;
        let tx_kind_call = r#""0x6177843db3138ae69679A54b95cf345ED759450d""#;
        let deserialized_tx_kind_create = TxKind::Create;
        let deserialized_tx_kind_call = TxKind::Call(Address::from_slice(
            &hex::decode("6177843db3138ae69679A54b95cf345ED759450d").unwrap(),
        ));
        assert_eq!(
            deserialized_tx_kind_create,
            serde_json::from_str(tx_kind_create).unwrap()
        );
        assert_eq!(
            deserialized_tx_kind_call,
            serde_json::from_str(tx_kind_call).unwrap()
        )
    }

    #[test]
    fn deserialize_tx_type() {
        let tx_type_eip2930 = r#""0x01""#;
        let tx_type_eip1559 = r#""0x02""#;
        let deserialized_tx_type_eip2930 = TxType::EIP2930;
        let deserialized_tx_type_eip1559 = TxType::EIP1559;
        assert_eq!(
            deserialized_tx_type_eip2930,
            serde_json::from_str(tx_type_eip2930).unwrap()
        );
        assert_eq!(
            deserialized_tx_type_eip1559,
            serde_json::from_str(tx_type_eip1559).unwrap()
        )
    }

    #[test]
    fn deserialize_generic_transaction() {
        let generic_transaction = r#"{
            "type":"0x01",
            "nonce":"0x02",
            "to":"",
            "from":"0x6177843db3138ae69679A54b95cf345ED759450d",
            "gas":"0x5208",
            "value":"0x01",
            "input":"0x010203040506",
            "gasPrice":"0x07",
            "accessList": [
                {
                    "address": "0x000f3df6d732807ef1319fb7b8bb8522d0beac02",
                    "storageKeys": [
                        "0x000000000000000000000000000000000000000000000000000000000000000c",
                        "0x000000000000000000000000000000000000000000000000000000000000200b"
                    ]
                }
            ]
        }"#;
        let deserialized_generic_transaction = GenericTransaction {
            r#type: TxType::EIP2930,
            nonce: Some(2),
            to: TxKind::Create,
            from: Address::from_slice(
                &hex::decode("6177843db3138ae69679A54b95cf345ED759450d").unwrap(),
            ),
            gas: Some(0x5208),
            value: U256::from(1),
            input: Bytes::from(hex::decode("010203040506").unwrap()),
            gas_price: 7,
            max_priority_fee_per_gas: Default::default(),
            max_fee_per_gas: Default::default(),
            max_fee_per_blob_gas: Default::default(),
            access_list: vec![AccessListEntry {
                address: Address::from_slice(
                    &hex::decode("000f3df6d732807ef1319fb7b8bb8522d0beac02").unwrap(),
                ),
                storage_keys: vec![H256::from_low_u64_be(12), H256::from_low_u64_be(8203)],
            }],
            blob_versioned_hashes: Default::default(),
            blobs: Default::default(),
            chain_id: Default::default(),
            authorization_list: None,
        };
        assert_eq!(
            deserialized_generic_transaction,
            serde_json::from_str(generic_transaction).unwrap()
        )
    }

    #[test]
    fn deserialize_generic_transaction_with_data_and_input_fields() {
        let generic_transaction = r#"{
            "type":"0x01",
            "nonce":"0x02",
            "to":"",
            "from":"0x6177843db3138ae69679A54b95cf345ED759450d",
            "gas":"0x5208",
            "value":"0x01",
            "input":"0x010203040506",
            "data":"0x010203040506",
            "gasPrice":"0x07",
            "accessList": [
                {
                    "address": "0x000f3df6d732807ef1319fb7b8bb8522d0beac02",
                    "storageKeys": [
                        "0x000000000000000000000000000000000000000000000000000000000000000c",
                        "0x000000000000000000000000000000000000000000000000000000000000200b"
                    ]
                }
            ]
        }"#;
        let deserialized_generic_transaction = GenericTransaction {
            r#type: TxType::EIP2930,
            nonce: Some(2),
            to: TxKind::Create,
            from: Address::from_slice(
                &hex::decode("6177843db3138ae69679A54b95cf345ED759450d").unwrap(),
            ),
            gas: Some(0x5208),
            value: U256::from(1),
<<<<<<< HEAD
            input: Bytes::new(),
            data: Bytes::new(),
=======
            input: Bytes::from(hex::decode("010203040506").unwrap()),
>>>>>>> a1699859
            gas_price: 7,
            max_priority_fee_per_gas: Default::default(),
            max_fee_per_gas: Default::default(),
            max_fee_per_blob_gas: Default::default(),
            access_list: vec![AccessListEntry {
                address: Address::from_slice(
                    &hex::decode("000f3df6d732807ef1319fb7b8bb8522d0beac02").unwrap(),
                ),
                storage_keys: vec![H256::from_low_u64_be(12), H256::from_low_u64_be(8203)],
            }],
            blob_versioned_hashes: Default::default(),
            blobs: Default::default(),
            chain_id: Default::default(),
            authorization_list: None,
        };
        assert_eq!(
            deserialized_generic_transaction,
            serde_json::from_str(generic_transaction).unwrap()
        )
    }

    #[test]
    fn deserialize_eip4844_transaction() {
        let eip4844_transaction = r#"{
            "chainId":"0x01",
            "nonce":"0x02",
            "maxPriorityFeePerGas":"0x01",
            "maxFeePerGas":"0x01",
            "gas":"0x5208",
            "to":"0x6177843db3138ae69679A54b95cf345ED759450d",
            "value":"0x01",
            "input":"0x3033",
            "accessList": [
                {
                    "address": "0x000f3df6d732807ef1319fb7b8bb8522d0beac02",
                    "storageKeys": [
                        "0x000000000000000000000000000000000000000000000000000000000000000c",
                        "0x000000000000000000000000000000000000000000000000000000000000200b"
                    ]
                }
            ],
            "maxFeePerBlobGas":"0x03",
            "blobVersionedHashes": [
                    "0x0000000000000000000000000000000000000000000000000000000000000001",
                    "0x0000000000000000000000000000000000000000000000000000000000000002"
            ],
            "yParity":"0x0",
            "r": "0x01",
            "s": "0x02"
        }"#;
        let deserialized_eip4844_transaction = EIP4844Transaction {
            chain_id: 0x01,
            nonce: 0x02,
            to: Address::from_slice(
                &hex::decode("6177843db3138ae69679A54b95cf345ED759450d").unwrap(),
            ),
            max_priority_fee_per_gas: 1,
            max_fee_per_gas: 1,
            max_fee_per_blob_gas: U256::from(0x03),
            gas: 0x5208,
            value: U256::from(0x01),
            // 03 in hex is 0x3033, that's why the 'input' has that number.
            data: Bytes::from_static(b"03"),
            access_list: vec![(
                Address::from_slice(
                    &hex::decode("000f3df6d732807ef1319fb7b8bb8522d0beac02").unwrap(),
                ),
                vec![H256::from_low_u64_be(12), H256::from_low_u64_be(8203)],
            )],
            blob_versioned_hashes: vec![H256::from_low_u64_be(1), H256::from_low_u64_be(2)],
            signature_y_parity: false,
            signature_r: U256::from(0x01),
            signature_s: U256::from(0x02),
        };

        assert_eq!(
            deserialized_eip4844_transaction,
            serde_json::from_str(eip4844_transaction).unwrap()
        )
    }

    #[test]
    fn serialize_deserialize_transaction() {
        let eip1559 = EIP1559Transaction {
            chain_id: 1729,
            nonce: 1,
            max_priority_fee_per_gas: 1000,
            max_fee_per_gas: 2000,
            gas_limit: 21000,
            to: TxKind::Call(H160::from_str("0x000a52D537c4150ec274dcE3962a0d179B7E71B0").unwrap()),
            value: U256::from(100000),
            data: Bytes::from_static(b"03"),
            access_list: vec![(
                H160::from_str("0x000a52D537c4150ec274dcE3962a0d179B7E71B3").unwrap(),
                vec![H256::zero()],
            )],
            signature_y_parity: true,
            signature_r: U256::one(),
            signature_s: U256::zero(),
        };
        let tx_to_serialize = Transaction::EIP1559Transaction(eip1559.clone());
        let serialized = serde_json::to_string(&tx_to_serialize).expect("Failed to serialize");

        let deserialized_tx: Transaction =
            serde_json::from_str(&serialized).expect("Failed to deserialize");

        assert!(deserialized_tx.tx_type() == TxType::EIP1559);

        if let Transaction::EIP1559Transaction(tx) = deserialized_tx {
            assert_eq!(tx, eip1559);
        }
    }

    #[test]
    fn serialize_deserialize_eip7702transaction() {
        let eip7702 = EIP7702Transaction {
            chain_id: 1729,
            nonce: 1,
            max_priority_fee_per_gas: 1000,
            max_fee_per_gas: 2000,
            gas_limit: 21000,
            to: Address::from_str("0x000a52D537c4150ec274dcE3962a0d179B7E71B0").unwrap(),
            value: U256::from(100000),
            data: Bytes::from_static(b"03"),
            access_list: vec![],
            signature_y_parity: true,
            signature_r: U256::one(),
            signature_s: U256::zero(),
            authorization_list: vec![AuthorizationTuple {
                chain_id: U256::from(1729),
                address: H160::from_str("0x000a52D537c4150ec274dcE3962a0d179B7E71B1").unwrap(),
                nonce: 2,
                y_parity: U256::one(),
                r_signature: U256::from(22),
                s_signature: U256::from(37),
            }],
        };
        let tx_to_serialize = Transaction::EIP7702Transaction(eip7702.clone());
        let serialized = serde_json::to_string(&tx_to_serialize).expect("Failed to serialize");

        let deserialized_tx: Transaction =
            serde_json::from_str(&serialized).expect("Failed to deserialize");

        assert!(deserialized_tx.tx_type() == TxType::EIP7702);

        if let Transaction::EIP7702Transaction(tx) = deserialized_tx {
            assert_eq!(tx, eip7702);
        }
    }

    #[test]
    fn serialize_deserialize_privileged_l2_transaction() -> Result<(), RLPDecodeError> {
        let privileged_l2 = PrivilegedL2Transaction {
            chain_id: 1729,
            nonce: 0,
            max_priority_fee_per_gas: 875000000,
            max_fee_per_gas: 875000000,
            gas_limit: 42000u64,
            to: TxKind::Call(
                Address::from_str("0x8943545177806ed17b9f23f0a21ee5948ecaa776").unwrap(),
            ),
            recipient: Address::from_str("0x8943545177806ed17b9f23f0a21ee5948ecaa776").unwrap(),
            value: U256::from(500000000000000000000000000u128),
            data: Bytes::new(),
            access_list: vec![],
            from: Address::from_str("0x8943545177806ed17b9f23f0a21ee5948ecaa776").unwrap(),
        };

        let encoded = PrivilegedL2Transaction::encode_to_vec(&privileged_l2);
        println!("encoded length: {}", encoded.len());

        let deserialized_tx = PrivilegedL2Transaction::decode(&encoded)?;

        assert_eq!(deserialized_tx, privileged_l2);
        Ok(())
    }
}<|MERGE_RESOLUTION|>--- conflicted
+++ resolved
@@ -2162,13 +2162,6 @@
         pub gas: Option<u64>,
         #[serde(default)]
         pub value: U256,
-<<<<<<< HEAD
-        #[serde(default, with = "crate::serde_utils::bytes")]
-        pub input: Bytes,
-        #[serde(default, with = "crate::serde_utils::bytes")]
-        pub data: Bytes,
-=======
->>>>>>> a1699859
         #[serde(default, with = "crate::serde_utils::u64::hex_str")]
         pub gas_price: u64,
         #[serde(default, with = "crate::serde_utils::u64::hex_str_opt")]
@@ -2703,12 +2696,7 @@
             ),
             gas: Some(0x5208),
             value: U256::from(1),
-<<<<<<< HEAD
-            input: Bytes::new(),
-            data: Bytes::new(),
-=======
             input: Bytes::from(hex::decode("010203040506").unwrap()),
->>>>>>> a1699859
             gas_price: 7,
             max_priority_fee_per_gas: Default::default(),
             max_fee_per_gas: Default::default(),
