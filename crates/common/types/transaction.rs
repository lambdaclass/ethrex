use std::{cmp::min, fmt::Display};

use bytes::Bytes;
use ethereum_types::{Address, H256, U256};
use keccak_hash::keccak;
pub use mempool::MempoolTransaction;
use secp256k1::{Message, ecdsa::RecoveryId};
use serde::{Serialize, ser::SerializeStruct};
pub use serde_impl::{AccessListEntry, GenericTransaction};
use sha3::{Digest, Keccak256};

use ethrex_rlp::{
    constants::RLP_NULL,
    decode::{RLPDecode, get_rlp_bytes_item_payload, is_encoded_as_bytes},
    encode::{PayloadRLPEncode, RLPEncode},
    error::RLPDecodeError,
    structs::{Decoder, Encoder},
};

use crate::types::{AccessList, AuthorizationList, BlobsBundle};

// The `#[serde(untagged)]` attribute allows the `Transaction` enum to be serialized without
// a tag indicating the variant type. This means that Serde will serialize the enum's variants
// directly according to the structure of the variant itself.
// For each variant, Serde will use the serialization logic implemented
// for the inner type of that variant (like `LegacyTransaction`, `EIP2930Transaction`, etc.).
// The serialization will fail if the data does not match the structure of any variant.
//
// A custom Deserialization method is implemented to match the specific transaction `type`.
#[derive(Clone, Debug, PartialEq, Eq, Serialize)]
#[serde(untagged)]
pub enum Transaction {
    LegacyTransaction(LegacyTransaction),
    EIP2930Transaction(EIP2930Transaction),
    EIP1559Transaction(EIP1559Transaction),
    EIP4844Transaction(EIP4844Transaction),
    EIP7702Transaction(EIP7702Transaction),
    PrivilegedL2Transaction(PrivilegedL2Transaction),
}

/// The same as a Transaction enum, only that blob transactions are in wrapped format, including
/// the blobs bundle.
#[derive(Clone, Debug, PartialEq, Eq)]
pub enum P2PTransaction {
    LegacyTransaction(LegacyTransaction),
    EIP2930Transaction(EIP2930Transaction),
    EIP1559Transaction(EIP1559Transaction),
    EIP4844TransactionWithBlobs(WrappedEIP4844Transaction),
    EIP7702Transaction(EIP7702Transaction),
    PrivilegedL2Transaction(PrivilegedL2Transaction),
}

impl TryInto<Transaction> for P2PTransaction {
    type Error = String;

    fn try_into(self) -> Result<Transaction, Self::Error> {
        match self {
            P2PTransaction::LegacyTransaction(itx) => Ok(Transaction::LegacyTransaction(itx)),
            P2PTransaction::EIP2930Transaction(itx) => Ok(Transaction::EIP2930Transaction(itx)),
            P2PTransaction::EIP1559Transaction(itx) => Ok(Transaction::EIP1559Transaction(itx)),
            P2PTransaction::EIP7702Transaction(itx) => Ok(Transaction::EIP7702Transaction(itx)),
            P2PTransaction::PrivilegedL2Transaction(itx) => {
                Ok(Transaction::PrivilegedL2Transaction(itx))
            }
            _ => Err("Can't convert blob p2p transaction into regular transaction. Blob bundle would be lost.".to_string()),
        }
    }
}

impl RLPEncode for P2PTransaction {
    fn encode(&self, buf: &mut dyn bytes::BufMut) {
        match self {
            P2PTransaction::LegacyTransaction(t) => t.encode(buf),
            tx => Bytes::copy_from_slice(&tx.encode_canonical_to_vec()).encode(buf),
        };
    }
}

impl RLPDecode for P2PTransaction {
    fn decode_unfinished(rlp: &[u8]) -> Result<(Self, &[u8]), RLPDecodeError> {
        if is_encoded_as_bytes(rlp)? {
            // Adjust the encoding to get the payload
            let payload = get_rlp_bytes_item_payload(rlp)?;
            let tx_type = payload.first().ok_or(RLPDecodeError::InvalidLength)?;
            let tx_encoding = &payload.get(1..).ok_or(RLPDecodeError::InvalidLength)?;
            // Look at the first byte to check if it corresponds to a TransactionType
            match *tx_type {
                // Legacy
                0x0 => LegacyTransaction::decode_unfinished(tx_encoding)
                    .map(|(tx, rem)| (P2PTransaction::LegacyTransaction(tx), rem)), // TODO: check if this is a real case scenario
                // EIP2930
                0x1 => EIP2930Transaction::decode_unfinished(tx_encoding)
                    .map(|(tx, rem)| (P2PTransaction::EIP2930Transaction(tx), rem)),
                // EIP1559
                0x2 => EIP1559Transaction::decode_unfinished(tx_encoding)
                    .map(|(tx, rem)| (P2PTransaction::EIP1559Transaction(tx), rem)),
                // EIP4844
                0x3 => WrappedEIP4844Transaction::decode_unfinished(tx_encoding)
                    .map(|(tx, rem)| (P2PTransaction::EIP4844TransactionWithBlobs(tx), rem)),
                // EIP7702
                0x4 => EIP7702Transaction::decode_unfinished(tx_encoding)
                    .map(|(tx, rem)| (P2PTransaction::EIP7702Transaction(tx), rem)),
                // PrivilegedL2
                0x7e => PrivilegedL2Transaction::decode_unfinished(tx_encoding)
                    .map(|(tx, rem)| (P2PTransaction::PrivilegedL2Transaction(tx), rem)),
                ty => Err(RLPDecodeError::Custom(format!(
                    "Invalid transaction type: {ty}"
                ))),
            }
        } else {
            // LegacyTransaction
            LegacyTransaction::decode_unfinished(rlp)
                .map(|(tx, rem)| (P2PTransaction::LegacyTransaction(tx), rem))
        }
    }
}

#[derive(Clone, Debug, PartialEq, Eq)]
pub struct WrappedEIP4844Transaction {
    pub tx: EIP4844Transaction,
    pub blobs_bundle: BlobsBundle,
}

impl RLPEncode for WrappedEIP4844Transaction {
    fn encode(&self, buf: &mut dyn bytes::BufMut) {
        let encoder = Encoder::new(buf);
        encoder
            .encode_field(&self.tx)
            .encode_field(&self.blobs_bundle.blobs)
            .encode_field(&self.blobs_bundle.commitments)
            .encode_field(&self.blobs_bundle.proofs)
            .finish();
    }
}

impl RLPDecode for WrappedEIP4844Transaction {
    fn decode_unfinished(rlp: &[u8]) -> Result<(WrappedEIP4844Transaction, &[u8]), RLPDecodeError> {
        let decoder = Decoder::new(rlp)?;
        let (tx, decoder) = decoder.decode_field("tx")?;
        let (blobs, decoder) = decoder.decode_field("blobs")?;
        let (commitments, decoder) = decoder.decode_field("commitments")?;
        let (proofs, decoder) = decoder.decode_field("proofs")?;

        let wrapped = WrappedEIP4844Transaction {
            tx,
            blobs_bundle: BlobsBundle {
                blobs,
                commitments,
                proofs,
            },
        };
        Ok((wrapped, decoder.finish()?))
    }
}

#[derive(Clone, Debug, PartialEq, Eq, Default)]
pub struct LegacyTransaction {
    pub nonce: u64,
    pub gas_price: u64,
    pub gas: u64,
    /// The recipient of the transaction.
    /// Create transactions contain a [`null`](RLP_NULL) value in this field.
    pub to: TxKind,
    pub value: U256,
    pub data: Bytes,
    pub v: U256,
    pub r: U256,
    pub s: U256,
}

#[derive(Clone, Debug, PartialEq, Eq, Default)]
pub struct EIP2930Transaction {
    pub chain_id: u64,
    pub nonce: u64,
    pub gas_price: u64,
    pub gas_limit: u64,
    pub to: TxKind,
    pub value: U256,
    pub data: Bytes,
    pub access_list: AccessList,
    pub signature_y_parity: bool,
    pub signature_r: U256,
    pub signature_s: U256,
}

#[derive(Clone, Debug, PartialEq, Eq, Default)]
pub struct EIP1559Transaction {
    pub chain_id: u64,
    pub nonce: u64,
    pub max_priority_fee_per_gas: u64,
    pub max_fee_per_gas: u64,
    pub gas_limit: u64,
    pub to: TxKind,
    pub value: U256,
    pub data: Bytes,
    pub access_list: AccessList,
    pub signature_y_parity: bool,
    pub signature_r: U256,
    pub signature_s: U256,
}

#[derive(Clone, Debug, PartialEq, Eq, Default)]
pub struct EIP4844Transaction {
    pub chain_id: u64,
    pub nonce: u64,
    pub max_priority_fee_per_gas: u64,
    pub max_fee_per_gas: u64,
    pub gas: u64,
    pub to: Address,
    pub value: U256,
    pub data: Bytes,
    pub access_list: AccessList,
    pub max_fee_per_blob_gas: U256,
    pub blob_versioned_hashes: Vec<H256>,
    pub signature_y_parity: bool,
    pub signature_r: U256,
    pub signature_s: U256,
}

#[derive(Clone, Debug, PartialEq, Eq, Default)]
pub struct EIP7702Transaction {
    pub chain_id: u64,
    pub nonce: u64,
    pub max_priority_fee_per_gas: u64,
    pub max_fee_per_gas: u64,
    pub gas_limit: u64,
    pub to: Address,
    pub value: U256,
    pub data: Bytes,
    pub access_list: AccessList,
    pub authorization_list: AuthorizationList,
    pub signature_y_parity: bool,
    pub signature_r: U256,
    pub signature_s: U256,
}

#[derive(Clone, Debug, PartialEq, Eq, Default)]
pub struct PrivilegedL2Transaction {
    pub chain_id: u64,
    pub nonce: u64,
    pub max_priority_fee_per_gas: u64,
    pub max_fee_per_gas: u64,
    pub gas_limit: u64,
    pub to: TxKind,
    pub value: U256,
    pub data: Bytes,
    pub access_list: AccessList,
    pub from: Address,
}

#[derive(Clone, Copy, Debug, PartialEq, Eq, Default)]
pub enum TxType {
    #[default]
    Legacy = 0x00,
    EIP2930 = 0x01,
    EIP1559 = 0x02,
    EIP4844 = 0x03,
    EIP7702 = 0x04,
    // We take the same approach as Optimism to define the privileged tx prefix
    // https://github.com/ethereum-optimism/specs/blob/c6903a3b2cad575653e1f5ef472debb573d83805/specs/protocol/deposits.md#the-deposited-transaction-type
    Privileged = 0x7e,
}

impl From<TxType> for u8 {
    fn from(val: TxType) -> Self {
        match val {
            TxType::Legacy => 0x00,
            TxType::EIP2930 => 0x01,
            TxType::EIP1559 => 0x02,
            TxType::EIP4844 => 0x03,
            TxType::EIP7702 => 0x04,
            TxType::Privileged => 0x7e,
        }
    }
}

<<<<<<< HEAD
=======
impl Display for TxType {
    fn fmt(&self, f: &mut std::fmt::Formatter<'_>) -> std::fmt::Result {
        match self {
            TxType::Legacy => write!(f, "Legacy"),
            TxType::EIP2930 => write!(f, "EIP2930"),
            TxType::EIP1559 => write!(f, "EIP1559"),
            TxType::EIP4844 => write!(f, "EIP4844"),
            TxType::EIP7702 => write!(f, "EIP7702"),
            TxType::Privileged => write!(f, "Privileged"),
        }
    }
}

pub trait Signable {
    /// Both sign and sign_in_place return error when the payload hash calculated that has to
    /// be signed is not exactly 32 bytes long. Currently it's an unreachable error
    /// since the payload is hashed with the keccak algorithm which produces a 32 byte hash.
    fn sign(&self, private_key: &SecretKey) -> Result<Self, secp256k1::Error>
    where
        Self: Sized,
        Self: Clone,
    {
        let mut signable = self.clone();
        signable.sign_inplace(private_key)?;
        Ok(signable)
    }
    fn sign_inplace(&mut self, private_key: &SecretKey) -> Result<(), secp256k1::Error>;
}

>>>>>>> fa424685
impl Transaction {
    pub fn tx_type(&self) -> TxType {
        match self {
            Transaction::LegacyTransaction(_) => TxType::Legacy,
            Transaction::EIP2930Transaction(_) => TxType::EIP2930,
            Transaction::EIP1559Transaction(_) => TxType::EIP1559,
            Transaction::EIP4844Transaction(_) => TxType::EIP4844,
            Transaction::EIP7702Transaction(_) => TxType::EIP7702,
            Transaction::PrivilegedL2Transaction(_) => TxType::Privileged,
        }
    }

    fn calc_effective_gas_price(&self, base_fee_per_gas: Option<u64>) -> Option<u64> {
        if self.max_fee_per_gas()? < base_fee_per_gas? {
            // This is invalid, can't calculate
            return None;
        }

        let priority_fee_per_gas = min(
            self.max_priority_fee()?,
            self.max_fee_per_gas()?.saturating_sub(base_fee_per_gas?),
        );
        Some(priority_fee_per_gas + base_fee_per_gas?)
    }

    pub fn effective_gas_price(&self, base_fee_per_gas: Option<u64>) -> Option<u64> {
        match self.tx_type() {
            TxType::Legacy => Some(self.gas_price()),
            TxType::EIP2930 => Some(self.gas_price()),
            TxType::EIP1559 => self.calc_effective_gas_price(base_fee_per_gas),
            TxType::EIP4844 => self.calc_effective_gas_price(base_fee_per_gas),
            TxType::EIP7702 => self.calc_effective_gas_price(base_fee_per_gas),
            TxType::Privileged => Some(self.gas_price()),
        }
    }

    pub fn cost_without_base_fee(&self) -> Option<U256> {
        let price = match self.tx_type() {
            TxType::Legacy => self.gas_price(),
            TxType::EIP2930 => self.gas_price(),
            TxType::EIP1559 => self.max_fee_per_gas()?,
            TxType::EIP4844 => self.max_fee_per_gas()?,
            TxType::EIP7702 => self.max_fee_per_gas()?,
            TxType::Privileged => self.gas_price(),
        };

        Some(U256::saturating_add(
            U256::saturating_mul(price.into(), self.gas_limit().into()),
            self.value(),
        ))
    }
}

impl RLPEncode for Transaction {
    /// Transactions can be encoded in the following formats:
    /// A) Legacy transactions: rlp(LegacyTransaction)
    /// B) Non legacy transactions: rlp(Bytes) where Bytes represents the canonical encoding for the transaction as a bytes object.
    /// Checkout [Transaction::encode_canonical] for more information
    fn encode(&self, buf: &mut dyn bytes::BufMut) {
        match self {
            Transaction::LegacyTransaction(t) => t.encode(buf),
            tx => Bytes::copy_from_slice(&tx.encode_canonical_to_vec()).encode(buf),
        };
    }
}

impl RLPDecode for Transaction {
    /// Transactions can be encoded in the following formats:
    /// A) Legacy transactions: rlp(LegacyTransaction)
    /// B) Non legacy transactions: rlp(Bytes) where Bytes represents the canonical encoding for the transaction as a bytes object.
    /// Checkout [Transaction::decode_canonical] for more information
    fn decode_unfinished(rlp: &[u8]) -> Result<(Self, &[u8]), RLPDecodeError> {
        if is_encoded_as_bytes(rlp)? {
            // Adjust the encoding to get the payload
            let payload = get_rlp_bytes_item_payload(rlp)?;
            let tx_type = payload.first().ok_or(RLPDecodeError::InvalidLength)?;
            let tx_encoding = &payload.get(1..).ok_or(RLPDecodeError::InvalidLength)?;
            // Look at the first byte to check if it corresponds to a TransactionType
            match *tx_type {
                // Legacy
                0x0 => LegacyTransaction::decode_unfinished(tx_encoding)
                    .map(|(tx, rem)| (Transaction::LegacyTransaction(tx), rem)), // TODO: check if this is a real case scenario
                // EIP2930
                0x1 => EIP2930Transaction::decode_unfinished(tx_encoding)
                    .map(|(tx, rem)| (Transaction::EIP2930Transaction(tx), rem)),
                // EIP1559
                0x2 => EIP1559Transaction::decode_unfinished(tx_encoding)
                    .map(|(tx, rem)| (Transaction::EIP1559Transaction(tx), rem)),
                // EIP4844
                0x3 => EIP4844Transaction::decode_unfinished(tx_encoding)
                    .map(|(tx, rem)| (Transaction::EIP4844Transaction(tx), rem)),
                // EIP7702
                0x4 => EIP7702Transaction::decode_unfinished(tx_encoding)
                    .map(|(tx, rem)| (Transaction::EIP7702Transaction(tx), rem)),
                // PrivilegedL2
                0x7e => PrivilegedL2Transaction::decode_unfinished(tx_encoding)
                    .map(|(tx, rem)| (Transaction::PrivilegedL2Transaction(tx), rem)),
                ty => Err(RLPDecodeError::Custom(format!(
                    "Invalid transaction type: {ty}"
                ))),
            }
        } else {
            // LegacyTransaction
            LegacyTransaction::decode_unfinished(rlp)
                .map(|(tx, rem)| (Transaction::LegacyTransaction(tx), rem))
        }
    }
}

/// The transaction's kind: call or create.
#[derive(Clone, Debug, PartialEq, Eq, Default)]
pub enum TxKind {
    Call(Address),
    #[default]
    Create,
}

impl RLPEncode for TxKind {
    fn encode(&self, buf: &mut dyn bytes::BufMut) {
        match self {
            Self::Call(address) => address.encode(buf),
            Self::Create => buf.put_u8(RLP_NULL),
        }
    }
}

impl RLPDecode for TxKind {
    fn decode_unfinished(rlp: &[u8]) -> Result<(Self, &[u8]), RLPDecodeError> {
        let first_byte = rlp.first().ok_or(RLPDecodeError::InvalidLength)?;
        if *first_byte == RLP_NULL {
            return Ok((Self::Create, &rlp[1..]));
        }
        Address::decode_unfinished(rlp).map(|(t, rest)| (Self::Call(t), rest))
    }
}

impl RLPEncode for LegacyTransaction {
    fn encode(&self, buf: &mut dyn bytes::BufMut) {
        Encoder::new(buf)
            .encode_field(&self.nonce)
            .encode_field(&self.gas_price)
            .encode_field(&self.gas)
            .encode_field(&self.to)
            .encode_field(&self.value)
            .encode_field(&self.data)
            .encode_field(&self.v)
            .encode_field(&self.r)
            .encode_field(&self.s)
            .finish();
    }
}

impl RLPEncode for EIP2930Transaction {
    fn encode(&self, buf: &mut dyn bytes::BufMut) {
        Encoder::new(buf)
            .encode_field(&self.chain_id)
            .encode_field(&self.nonce)
            .encode_field(&self.gas_price)
            .encode_field(&self.gas_limit)
            .encode_field(&self.to)
            .encode_field(&self.value)
            .encode_field(&self.data)
            .encode_field(&self.access_list)
            .encode_field(&self.signature_y_parity)
            .encode_field(&self.signature_r)
            .encode_field(&self.signature_s)
            .finish()
    }
}

impl RLPEncode for EIP1559Transaction {
    fn encode(&self, buf: &mut dyn bytes::BufMut) {
        Encoder::new(buf)
            .encode_field(&self.chain_id)
            .encode_field(&self.nonce)
            .encode_field(&self.max_priority_fee_per_gas)
            .encode_field(&self.max_fee_per_gas)
            .encode_field(&self.gas_limit)
            .encode_field(&self.to)
            .encode_field(&self.value)
            .encode_field(&self.data)
            .encode_field(&self.access_list)
            .encode_field(&self.signature_y_parity)
            .encode_field(&self.signature_r)
            .encode_field(&self.signature_s)
            .finish()
    }
}

impl RLPEncode for EIP4844Transaction {
    fn encode(&self, buf: &mut dyn bytes::BufMut) {
        Encoder::new(buf)
            .encode_field(&self.chain_id)
            .encode_field(&self.nonce)
            .encode_field(&self.max_priority_fee_per_gas)
            .encode_field(&self.max_fee_per_gas)
            .encode_field(&self.gas)
            .encode_field(&self.to)
            .encode_field(&self.value)
            .encode_field(&self.data)
            .encode_field(&self.access_list)
            .encode_field(&self.max_fee_per_blob_gas)
            .encode_field(&self.blob_versioned_hashes)
            .encode_field(&self.signature_y_parity)
            .encode_field(&self.signature_r)
            .encode_field(&self.signature_s)
            .finish()
    }
}

impl EIP4844Transaction {
    pub fn rlp_encode_as_pooled_tx(
        &self,
        buf: &mut dyn bytes::BufMut,
        tx_blobs_bundle: &BlobsBundle,
    ) {
        buf.put_bytes(TxType::EIP4844.into(), 1);
        self.encode(buf);
        let mut encoded_blobs = Vec::new();
        Encoder::new(&mut encoded_blobs)
            .encode_field(&tx_blobs_bundle.blobs)
            .encode_field(&tx_blobs_bundle.commitments)
            .encode_field(&tx_blobs_bundle.proofs)
            .finish();
        buf.put_slice(&encoded_blobs);
    }

    pub fn rlp_length_as_pooled_tx(&self, blobs_bundle: &BlobsBundle) -> usize {
        let mut buf = Vec::new();
        self.rlp_encode_as_pooled_tx(&mut buf, blobs_bundle);
        buf.len()
    }
    pub fn rlp_encode_as_pooled_tx_to_vec(&self, blobs_bundle: &BlobsBundle) -> Vec<u8> {
        let mut buf = Vec::new();
        self.rlp_encode_as_pooled_tx(&mut buf, blobs_bundle);
        buf
    }
}

impl RLPEncode for EIP7702Transaction {
    fn encode(&self, buf: &mut dyn bytes::BufMut) {
        Encoder::new(buf)
            .encode_field(&self.chain_id)
            .encode_field(&self.nonce)
            .encode_field(&self.max_priority_fee_per_gas)
            .encode_field(&self.max_fee_per_gas)
            .encode_field(&self.gas_limit)
            .encode_field(&self.to)
            .encode_field(&self.value)
            .encode_field(&self.data)
            .encode_field(&self.access_list)
            .encode_field(&self.authorization_list)
            .encode_field(&self.signature_y_parity)
            .encode_field(&self.signature_r)
            .encode_field(&self.signature_s)
            .finish()
    }
}

impl RLPEncode for PrivilegedL2Transaction {
    fn encode(&self, buf: &mut dyn bytes::BufMut) {
        Encoder::new(buf)
            .encode_field(&self.chain_id)
            .encode_field(&self.nonce)
            .encode_field(&self.max_priority_fee_per_gas)
            .encode_field(&self.max_fee_per_gas)
            .encode_field(&self.gas_limit)
            .encode_field(&self.to)
            .encode_field(&self.value)
            .encode_field(&self.data)
            .encode_field(&self.access_list)
            .encode_field(&self.from)
            .finish()
    }
}

impl PayloadRLPEncode for Transaction {
    fn encode_payload(&self, buf: &mut dyn bytes::BufMut) {
        match self {
            Transaction::LegacyTransaction(tx) => tx.encode_payload(buf),
            Transaction::EIP1559Transaction(tx) => tx.encode_payload(buf),
            Transaction::EIP2930Transaction(tx) => tx.encode_payload(buf),
            Transaction::EIP4844Transaction(tx) => tx.encode_payload(buf),
            Transaction::EIP7702Transaction(tx) => tx.encode_payload(buf),
            Transaction::PrivilegedL2Transaction(tx) => tx.encode_payload(buf),
        }
    }
}

impl PayloadRLPEncode for LegacyTransaction {
    fn encode_payload(&self, buf: &mut dyn bytes::BufMut) {
        Encoder::new(buf)
            .encode_field(&self.nonce)
            .encode_field(&self.gas_price)
            .encode_field(&self.gas)
            .encode_field(&self.to)
            .encode_field(&self.value)
            .encode_field(&self.data)
            .finish();
    }
}

impl PayloadRLPEncode for EIP1559Transaction {
    fn encode_payload(&self, buf: &mut dyn bytes::BufMut) {
        Encoder::new(buf)
            .encode_field(&self.chain_id)
            .encode_field(&self.nonce)
            .encode_field(&self.max_priority_fee_per_gas)
            .encode_field(&self.max_fee_per_gas)
            .encode_field(&self.gas_limit)
            .encode_field(&self.to)
            .encode_field(&self.value)
            .encode_field(&self.data)
            .encode_field(&self.access_list)
            .finish();
    }
}

impl PayloadRLPEncode for EIP2930Transaction {
    fn encode_payload(&self, buf: &mut dyn bytes::BufMut) {
        Encoder::new(buf)
            .encode_field(&self.chain_id)
            .encode_field(&self.nonce)
            .encode_field(&self.gas_price)
            .encode_field(&self.gas_limit)
            .encode_field(&self.to)
            .encode_field(&self.value)
            .encode_field(&self.data)
            .encode_field(&self.access_list)
            .finish();
    }
}

impl PayloadRLPEncode for EIP4844Transaction {
    fn encode_payload(&self, buf: &mut dyn bytes::BufMut) {
        Encoder::new(buf)
            .encode_field(&self.chain_id)
            .encode_field(&self.nonce)
            .encode_field(&self.max_priority_fee_per_gas)
            .encode_field(&self.max_fee_per_gas)
            .encode_field(&self.gas)
            .encode_field(&self.to)
            .encode_field(&self.value)
            .encode_field(&self.data)
            .encode_field(&self.access_list)
            .encode_field(&self.max_fee_per_blob_gas)
            .encode_field(&self.blob_versioned_hashes)
            .finish();
    }
}

impl PayloadRLPEncode for EIP7702Transaction {
    fn encode_payload(&self, buf: &mut dyn bytes::BufMut) {
        Encoder::new(buf)
            .encode_field(&self.chain_id)
            .encode_field(&self.nonce)
            .encode_field(&self.max_priority_fee_per_gas)
            .encode_field(&self.max_fee_per_gas)
            .encode_field(&self.gas_limit)
            .encode_field(&self.to)
            .encode_field(&self.value)
            .encode_field(&self.data)
            .encode_field(&self.access_list)
            .encode_field(&self.authorization_list)
            .finish();
    }
}

impl PayloadRLPEncode for PrivilegedL2Transaction {
    fn encode_payload(&self, buf: &mut dyn bytes::BufMut) {
        Encoder::new(buf)
            .encode_field(&self.chain_id)
            .encode_field(&self.nonce)
            .encode_field(&self.max_priority_fee_per_gas)
            .encode_field(&self.max_fee_per_gas)
            .encode_field(&self.gas_limit)
            .encode_field(&self.to)
            .encode_field(&self.value)
            .encode_field(&self.data)
            .encode_field(&self.access_list)
            .encode_field(&self.from)
            .finish();
    }
}

impl RLPDecode for LegacyTransaction {
    fn decode_unfinished(rlp: &[u8]) -> Result<(LegacyTransaction, &[u8]), RLPDecodeError> {
        let decoder = Decoder::new(rlp)?;
        let (nonce, decoder) = decoder.decode_field("nonce")?;
        let (gas_price, decoder) = decoder.decode_field("gas_price")?;
        let (gas, decoder) = decoder.decode_field("gas")?;
        let (to, decoder) = decoder.decode_field("to")?;
        let (value, decoder) = decoder.decode_field("value")?;
        let (data, decoder) = decoder.decode_field("data")?;
        let (v, decoder) = decoder.decode_field("v")?;
        let (r, decoder) = decoder.decode_field("r")?;
        let (s, decoder) = decoder.decode_field("s")?;

        let tx = LegacyTransaction {
            nonce,
            gas_price,
            gas,
            to,
            value,
            data,
            v,
            r,
            s,
        };
        Ok((tx, decoder.finish()?))
    }
}

impl RLPDecode for EIP2930Transaction {
    fn decode_unfinished(rlp: &[u8]) -> Result<(EIP2930Transaction, &[u8]), RLPDecodeError> {
        let decoder = Decoder::new(rlp)?;
        let (chain_id, decoder) = decoder.decode_field("chain_id")?;
        let (nonce, decoder) = decoder.decode_field("nonce")?;
        let (gas_price, decoder) = decoder.decode_field("gas_price")?;
        let (gas_limit, decoder) = decoder.decode_field("gas_limit")?;
        let (to, decoder) = decoder.decode_field("to")?;
        let (value, decoder) = decoder.decode_field("value")?;
        let (data, decoder) = decoder.decode_field("data")?;
        let (access_list, decoder) = decoder.decode_field("access_list")?;
        let (signature_y_parity, decoder) = decoder.decode_field("signature_y_parity")?;
        let (signature_r, decoder) = decoder.decode_field("signature_r")?;
        let (signature_s, decoder) = decoder.decode_field("signature_s")?;

        let tx = EIP2930Transaction {
            chain_id,
            nonce,
            gas_price,
            gas_limit,
            to,
            value,
            data,
            access_list,
            signature_y_parity,
            signature_r,
            signature_s,
        };
        Ok((tx, decoder.finish()?))
    }
}

impl RLPDecode for EIP1559Transaction {
    fn decode_unfinished(rlp: &[u8]) -> Result<(EIP1559Transaction, &[u8]), RLPDecodeError> {
        let decoder = Decoder::new(rlp)?;
        let (chain_id, decoder) = decoder.decode_field("chain_id")?;
        let (nonce, decoder) = decoder.decode_field("nonce")?;
        let (max_priority_fee_per_gas, decoder) =
            decoder.decode_field("max_priority_fee_per_gas")?;
        let (max_fee_per_gas, decoder) = decoder.decode_field("max_fee_per_gas")?;
        let (gas_limit, decoder) = decoder.decode_field("gas_limit")?;
        let (to, decoder) = decoder.decode_field("to")?;
        let (value, decoder) = decoder.decode_field("value")?;
        let (data, decoder) = decoder.decode_field("data")?;
        let (access_list, decoder) = decoder.decode_field("access_list")?;
        let (signature_y_parity, decoder) = decoder.decode_field("signature_y_parity")?;
        let (signature_r, decoder) = decoder.decode_field("signature_r")?;
        let (signature_s, decoder) = decoder.decode_field("signature_s")?;

        let tx = EIP1559Transaction {
            chain_id,
            nonce,
            max_priority_fee_per_gas,
            max_fee_per_gas,
            gas_limit,
            to,
            value,
            data,
            access_list,
            signature_y_parity,
            signature_r,
            signature_s,
        };
        Ok((tx, decoder.finish()?))
    }
}

impl RLPDecode for EIP4844Transaction {
    fn decode_unfinished(rlp: &[u8]) -> Result<(EIP4844Transaction, &[u8]), RLPDecodeError> {
        let decoder = Decoder::new(rlp)?;
        let (chain_id, decoder) = decoder.decode_field("chain_id")?;
        let (nonce, decoder) = decoder.decode_field("nonce")?;
        let (max_priority_fee_per_gas, decoder) =
            decoder.decode_field("max_priority_fee_per_gas")?;
        let (max_fee_per_gas, decoder) = decoder.decode_field("max_fee_per_gas")?;
        let (gas, decoder) = decoder.decode_field("gas")?;
        let (to, decoder) = decoder.decode_field("to")?;
        let (value, decoder) = decoder.decode_field("value")?;
        let (data, decoder) = decoder.decode_field("data")?;
        let (access_list, decoder) = decoder.decode_field("access_list")?;
        let (max_fee_per_blob_gas, decoder) = decoder.decode_field("max_fee_per_blob_gas")?;
        let (blob_versioned_hashes, decoder) = decoder.decode_field("blob_versioned_hashes")?;
        let (signature_y_parity, decoder) = decoder.decode_field("signature_y_parity")?;
        let (signature_r, decoder) = decoder.decode_field("signature_r")?;
        let (signature_s, decoder) = decoder.decode_field("signature_s")?;

        let tx = EIP4844Transaction {
            chain_id,
            nonce,
            max_priority_fee_per_gas,
            max_fee_per_gas,
            gas,
            to,
            value,
            data,
            access_list,
            max_fee_per_blob_gas,
            blob_versioned_hashes,
            signature_y_parity,
            signature_r,
            signature_s,
        };
        Ok((tx, decoder.finish()?))
    }
}

impl RLPDecode for EIP7702Transaction {
    fn decode_unfinished(rlp: &[u8]) -> Result<(EIP7702Transaction, &[u8]), RLPDecodeError> {
        let decoder = Decoder::new(rlp)?;
        let (chain_id, decoder) = decoder.decode_field("chain_id")?;
        let (nonce, decoder) = decoder.decode_field("nonce")?;
        let (max_priority_fee_per_gas, decoder) =
            decoder.decode_field("max_priority_fee_per_gas")?;
        let (max_fee_per_gas, decoder) = decoder.decode_field("max_fee_per_gas")?;
        let (gas_limit, decoder) = decoder.decode_field("gas_limit")?;
        let (to, decoder) = decoder.decode_field("to")?;
        let (value, decoder) = decoder.decode_field("value")?;
        let (data, decoder) = decoder.decode_field("data")?;
        let (access_list, decoder) = decoder.decode_field("access_list")?;
        let (authorization_list, decoder) = decoder.decode_field("authorization_list")?;
        let (signature_y_parity, decoder) = decoder.decode_field("signature_y_parity")?;
        let (signature_r, decoder) = decoder.decode_field("signature_r")?;
        let (signature_s, decoder) = decoder.decode_field("signature_s")?;

        let tx = EIP7702Transaction {
            chain_id,
            nonce,
            max_priority_fee_per_gas,
            max_fee_per_gas,
            gas_limit,
            to,
            value,
            data,
            access_list,
            authorization_list,
            signature_y_parity,
            signature_r,
            signature_s,
        };
        Ok((tx, decoder.finish()?))
    }
}

impl RLPDecode for PrivilegedL2Transaction {
    fn decode_unfinished(rlp: &[u8]) -> Result<(PrivilegedL2Transaction, &[u8]), RLPDecodeError> {
        let decoder = Decoder::new(rlp)?;
        let (chain_id, decoder) = decoder.decode_field("chain_id")?;
        let (nonce, decoder) = decoder.decode_field("nonce")?;
        let (max_priority_fee_per_gas, decoder) =
            decoder.decode_field("max_priority_fee_per_gas")?;
        let (max_fee_per_gas, decoder) = decoder.decode_field("max_fee_per_gas")?;
        let (gas_limit, decoder) = decoder.decode_field::<u64>("gas_limit")?;
        let (to, decoder) = decoder.decode_field("to")?;
        let (value, decoder) = decoder.decode_field("value")?;
        let (data, decoder) = decoder.decode_field("data")?;
        let (access_list, decoder) = decoder.decode_field("access_list")?;
        let (from, decoder) = decoder.decode_field("from")?;

        let tx = PrivilegedL2Transaction {
            chain_id,
            nonce,
            max_priority_fee_per_gas,
            max_fee_per_gas,
            gas_limit,
            to,
            value,
            data,
            access_list,
            from,
        };
        Ok((tx, decoder.finish()?))
    }
}

impl Transaction {
    pub fn sender(&self) -> Result<Address, secp256k1::Error> {
        match self {
            Transaction::LegacyTransaction(tx) => {
                let signature_y_parity = match self.chain_id() {
                    Some(chain_id) => tx.v.as_u64().saturating_sub(35 + chain_id * 2) != 0,
                    None => tx.v.as_u64().saturating_sub(27) != 0,
                };
                let mut buf = vec![];
                match self.chain_id() {
                    None => Encoder::new(&mut buf)
                        .encode_field(&tx.nonce)
                        .encode_field(&tx.gas_price)
                        .encode_field(&tx.gas)
                        .encode_field(&tx.to)
                        .encode_field(&tx.value)
                        .encode_field(&tx.data)
                        .finish(),
                    Some(chain_id) => Encoder::new(&mut buf)
                        .encode_field(&tx.nonce)
                        .encode_field(&tx.gas_price)
                        .encode_field(&tx.gas)
                        .encode_field(&tx.to)
                        .encode_field(&tx.value)
                        .encode_field(&tx.data)
                        .encode_field(&chain_id)
                        .encode_field(&0u8)
                        .encode_field(&0u8)
                        .finish(),
                }
                recover_address(&tx.r, &tx.s, signature_y_parity, &Bytes::from(buf))
            }
            Transaction::EIP2930Transaction(tx) => {
                let mut buf = vec![self.tx_type() as u8];
                Encoder::new(&mut buf)
                    .encode_field(&tx.chain_id)
                    .encode_field(&tx.nonce)
                    .encode_field(&tx.gas_price)
                    .encode_field(&tx.gas_limit)
                    .encode_field(&tx.to)
                    .encode_field(&tx.value)
                    .encode_field(&tx.data)
                    .encode_field(&tx.access_list)
                    .finish();
                recover_address(
                    &tx.signature_r,
                    &tx.signature_s,
                    tx.signature_y_parity,
                    &Bytes::from(buf),
                )
            }
            Transaction::EIP1559Transaction(tx) => {
                let mut buf = vec![self.tx_type() as u8];
                Encoder::new(&mut buf)
                    .encode_field(&tx.chain_id)
                    .encode_field(&tx.nonce)
                    .encode_field(&tx.max_priority_fee_per_gas)
                    .encode_field(&tx.max_fee_per_gas)
                    .encode_field(&tx.gas_limit)
                    .encode_field(&tx.to)
                    .encode_field(&tx.value)
                    .encode_field(&tx.data)
                    .encode_field(&tx.access_list)
                    .finish();
                recover_address(
                    &tx.signature_r,
                    &tx.signature_s,
                    tx.signature_y_parity,
                    &Bytes::from(buf),
                )
            }
            Transaction::EIP4844Transaction(tx) => {
                let mut buf = vec![self.tx_type() as u8];
                Encoder::new(&mut buf)
                    .encode_field(&tx.chain_id)
                    .encode_field(&tx.nonce)
                    .encode_field(&tx.max_priority_fee_per_gas)
                    .encode_field(&tx.max_fee_per_gas)
                    .encode_field(&tx.gas)
                    .encode_field(&tx.to)
                    .encode_field(&tx.value)
                    .encode_field(&tx.data)
                    .encode_field(&tx.access_list)
                    .encode_field(&tx.max_fee_per_blob_gas)
                    .encode_field(&tx.blob_versioned_hashes)
                    .finish();
                recover_address(
                    &tx.signature_r,
                    &tx.signature_s,
                    tx.signature_y_parity,
                    &Bytes::from(buf),
                )
            }
            Transaction::EIP7702Transaction(tx) => {
                let mut buf = vec![self.tx_type() as u8];
                Encoder::new(&mut buf)
                    .encode_field(&tx.chain_id)
                    .encode_field(&tx.nonce)
                    .encode_field(&tx.max_priority_fee_per_gas)
                    .encode_field(&tx.max_fee_per_gas)
                    .encode_field(&tx.gas_limit)
                    .encode_field(&tx.to)
                    .encode_field(&tx.value)
                    .encode_field(&tx.data)
                    .encode_field(&tx.access_list)
                    .encode_field(&tx.authorization_list)
                    .finish();
                recover_address(
                    &tx.signature_r,
                    &tx.signature_s,
                    tx.signature_y_parity,
                    &Bytes::from(buf),
                )
            }
            Transaction::PrivilegedL2Transaction(tx) => Ok(tx.from),
        }
    }

    pub fn gas_limit(&self) -> u64 {
        match self {
            Transaction::LegacyTransaction(tx) => tx.gas,
            Transaction::EIP2930Transaction(tx) => tx.gas_limit,
            Transaction::EIP1559Transaction(tx) => tx.gas_limit,
            Transaction::EIP7702Transaction(tx) => tx.gas_limit,
            Transaction::EIP4844Transaction(tx) => tx.gas,
            Transaction::PrivilegedL2Transaction(tx) => tx.gas_limit,
        }
    }

    pub fn gas_price(&self) -> u64 {
        match self {
            Transaction::LegacyTransaction(tx) => tx.gas_price,
            Transaction::EIP2930Transaction(tx) => tx.gas_price,
            Transaction::EIP1559Transaction(tx) => tx.max_fee_per_gas,
            Transaction::EIP7702Transaction(tx) => tx.max_fee_per_gas,
            Transaction::EIP4844Transaction(tx) => tx.max_fee_per_gas,
            Transaction::PrivilegedL2Transaction(tx) => tx.max_fee_per_gas,
        }
    }

    pub fn to(&self) -> TxKind {
        match self {
            Transaction::LegacyTransaction(tx) => tx.to.clone(),
            Transaction::EIP2930Transaction(tx) => tx.to.clone(),
            Transaction::EIP1559Transaction(tx) => tx.to.clone(),
            Transaction::EIP4844Transaction(tx) => TxKind::Call(tx.to),
            Transaction::EIP7702Transaction(tx) => TxKind::Call(tx.to),
            Transaction::PrivilegedL2Transaction(tx) => tx.to.clone(),
        }
    }

    pub fn value(&self) -> U256 {
        match self {
            Transaction::LegacyTransaction(tx) => tx.value,
            Transaction::EIP2930Transaction(tx) => tx.value,
            Transaction::EIP1559Transaction(tx) => tx.value,
            Transaction::EIP4844Transaction(tx) => tx.value,
            Transaction::EIP7702Transaction(tx) => tx.value,
            Transaction::PrivilegedL2Transaction(tx) => tx.value,
        }
    }

    pub fn max_priority_fee(&self) -> Option<u64> {
        match self {
            Transaction::LegacyTransaction(_tx) => None,
            Transaction::EIP2930Transaction(_tx) => None,
            Transaction::EIP1559Transaction(tx) => Some(tx.max_priority_fee_per_gas),
            Transaction::EIP4844Transaction(tx) => Some(tx.max_priority_fee_per_gas),
            Transaction::EIP7702Transaction(tx) => Some(tx.max_priority_fee_per_gas),
            Transaction::PrivilegedL2Transaction(tx) => Some(tx.max_priority_fee_per_gas),
        }
    }

    pub fn chain_id(&self) -> Option<u64> {
        match self {
            Transaction::LegacyTransaction(tx) => derive_legacy_chain_id(tx.v),
            Transaction::EIP2930Transaction(tx) => Some(tx.chain_id),
            Transaction::EIP1559Transaction(tx) => Some(tx.chain_id),
            Transaction::EIP4844Transaction(tx) => Some(tx.chain_id),
            Transaction::EIP7702Transaction(tx) => Some(tx.chain_id),
            Transaction::PrivilegedL2Transaction(tx) => Some(tx.chain_id),
        }
    }

    pub fn access_list(&self) -> &AccessList {
        static EMPTY_ACCESS_LIST: AccessList = Vec::new();
        match self {
            Transaction::LegacyTransaction(_tx) => &EMPTY_ACCESS_LIST,
            Transaction::EIP2930Transaction(tx) => &tx.access_list,
            Transaction::EIP1559Transaction(tx) => &tx.access_list,
            Transaction::EIP4844Transaction(tx) => &tx.access_list,
            Transaction::EIP7702Transaction(tx) => &tx.access_list,
            Transaction::PrivilegedL2Transaction(tx) => &tx.access_list,
        }
    }

    pub fn authorization_list(&self) -> Option<&AuthorizationList> {
        match self {
            Transaction::LegacyTransaction(_) => None,
            Transaction::EIP2930Transaction(_) => None,
            Transaction::EIP1559Transaction(_) => None,
            Transaction::EIP4844Transaction(_) => None,
            Transaction::EIP7702Transaction(tx) => Some(&tx.authorization_list),
            Transaction::PrivilegedL2Transaction(_) => None,
        }
    }

    pub fn nonce(&self) -> u64 {
        match self {
            Transaction::LegacyTransaction(tx) => tx.nonce,
            Transaction::EIP2930Transaction(tx) => tx.nonce,
            Transaction::EIP1559Transaction(tx) => tx.nonce,
            Transaction::EIP4844Transaction(tx) => tx.nonce,
            Transaction::EIP7702Transaction(tx) => tx.nonce,
            Transaction::PrivilegedL2Transaction(tx) => tx.nonce,
        }
    }

    pub fn data(&self) -> &Bytes {
        match self {
            Transaction::LegacyTransaction(tx) => &tx.data,
            Transaction::EIP2930Transaction(tx) => &tx.data,
            Transaction::EIP1559Transaction(tx) => &tx.data,
            Transaction::EIP4844Transaction(tx) => &tx.data,
            Transaction::EIP7702Transaction(tx) => &tx.data,
            Transaction::PrivilegedL2Transaction(tx) => &tx.data,
        }
    }

    pub fn blob_versioned_hashes(&self) -> Vec<H256> {
        match self {
            Transaction::LegacyTransaction(_) => Vec::new(),
            Transaction::EIP2930Transaction(_) => Vec::new(),
            Transaction::EIP1559Transaction(_) => Vec::new(),
            Transaction::EIP4844Transaction(tx) => tx.blob_versioned_hashes.clone(),
            Transaction::EIP7702Transaction(_) => Vec::new(),
            Transaction::PrivilegedL2Transaction(_) => Vec::new(),
        }
    }

    pub fn max_fee_per_blob_gas(&self) -> Option<U256> {
        match self {
            Transaction::LegacyTransaction(_) => None,
            Transaction::EIP2930Transaction(_) => None,
            Transaction::EIP1559Transaction(_) => None,
            Transaction::EIP4844Transaction(tx) => Some(tx.max_fee_per_blob_gas),
            Transaction::EIP7702Transaction(_) => None,
            Transaction::PrivilegedL2Transaction(_) => None,
        }
    }

    pub fn is_contract_creation(&self) -> bool {
        match &self {
            Transaction::LegacyTransaction(t) => matches!(t.to, TxKind::Create),
            Transaction::EIP2930Transaction(t) => matches!(t.to, TxKind::Create),
            Transaction::EIP1559Transaction(t) => matches!(t.to, TxKind::Create),
            Transaction::EIP4844Transaction(_) => false,
            Transaction::EIP7702Transaction(_) => false,
            Transaction::PrivilegedL2Transaction(t) => matches!(t.to, TxKind::Create),
        }
    }

    pub fn is_privileged(&self) -> bool {
        matches!(self, Transaction::PrivilegedL2Transaction(_))
    }

    pub fn max_fee_per_gas(&self) -> Option<u64> {
        match self {
            Transaction::LegacyTransaction(_tx) => None,
            Transaction::EIP2930Transaction(_tx) => None,
            Transaction::EIP1559Transaction(tx) => Some(tx.max_fee_per_gas),
            Transaction::EIP4844Transaction(tx) => Some(tx.max_fee_per_gas),
            Transaction::EIP7702Transaction(tx) => Some(tx.max_fee_per_gas),
            Transaction::PrivilegedL2Transaction(tx) => Some(tx.max_fee_per_gas),
        }
    }

    pub fn compute_hash(&self) -> H256 {
        if let Transaction::PrivilegedL2Transaction(tx) = self {
            return tx.get_privileged_hash().unwrap_or_default();
        }
        keccak_hash::keccak(self.encode_canonical_to_vec())
    }

    pub fn gas_tip_cap(&self) -> u64 {
        self.max_priority_fee().unwrap_or(self.gas_price())
    }

    pub fn gas_fee_cap(&self) -> u64 {
        self.max_fee_per_gas().unwrap_or(self.gas_price())
    }

    pub fn effective_gas_tip(&self, base_fee: Option<u64>) -> Option<u64> {
        let Some(base_fee) = base_fee else {
            return Some(self.gas_tip_cap());
        };
        self.gas_fee_cap()
            .checked_sub(base_fee)
            .map(|tip| min(tip, self.gas_tip_cap()))
    }

    /// Returns whether the transaction is replay-protected.
    /// For more information check out [EIP-155](https://github.com/ethereum/EIPs/blob/master/EIPS/eip-155.md)
    pub fn protected(&self) -> bool {
        match self {
            Transaction::LegacyTransaction(tx) if tx.v.bits() <= 8 => {
                let v = tx.v.as_u64();
                v != 27 && v != 28 && v != 1 && v != 0
            }
            _ => true,
        }
    }
}

pub fn recover_address(
    signature_r: &U256,
    signature_s: &U256,
    signature_y_parity: bool,
    message: &Bytes,
) -> Result<Address, secp256k1::Error> {
    // Create signature
    let signature_bytes = [signature_r.to_big_endian(), signature_s.to_big_endian()].concat();
    let signature = secp256k1::ecdsa::RecoverableSignature::from_compact(
        &signature_bytes,
        RecoveryId::from_i32(signature_y_parity as i32)?, // cannot fail
    )?;
    // Hash message
    let msg_digest: [u8; 32] = Keccak256::new_with_prefix(message.as_ref())
        .finalize()
        .into();
    // Recover public key
    let public =
        secp256k1::SECP256K1.recover_ecdsa(&Message::from_digest(msg_digest), &signature)?;
    // Hash public key to obtain address
    let hash = Keccak256::new_with_prefix(&public.serialize_uncompressed()[1..]).finalize();
    Ok(Address::from_slice(&hash[12..]))
}

fn derive_legacy_chain_id(v: U256) -> Option<u64> {
    let v = v.as_u64(); //TODO: Could panic if v is bigger than Max u64
    if v == 27 || v == 28 {
        None
    } else {
        Some((v - 35) / 2)
    }
}

impl TxType {
    pub fn from_u8(value: u8) -> Option<Self> {
        match value {
            0x00 => Some(Self::Legacy),
            0x01 => Some(Self::EIP2930),
            0x02 => Some(Self::EIP1559),
            0x03 => Some(Self::EIP4844),
            0x04 => Some(Self::EIP7702),
            0x7e => Some(Self::Privileged),
            _ => None,
        }
    }
}

impl PrivilegedL2Transaction {
    /// Returns the formatted hash of the privileged transaction,
    /// or None if the transaction is not a privileged transaction.
    /// The hash is computed as keccak256(from || to || transaction_id  || value || gas_limit || keccak256(calldata))
    pub fn get_privileged_hash(&self) -> Option<H256> {
        // Should this function be changed?
        let to = match self.to {
            TxKind::Call(to) => to,
            _ => return None,
        };

        let value = self.value.to_big_endian();

        // The nonce should be a U256,
        // in solidity the transactionId is a U256.
        let u256_nonce = U256::from(self.nonce);
        let nonce = u256_nonce.to_big_endian();

        Some(keccak_hash::keccak(
            [
                self.from.as_bytes(),
                to.as_bytes(),
                &nonce,
                &value,
                &U256::from(self.gas_limit).to_big_endian(),
                keccak(&self.data).as_bytes(),
            ]
            .concat(),
        ))
    }
}

/// Canonical Transaction Encoding
/// Based on [EIP-2718]
/// Transactions can be encoded in the following formats:
/// A) `TransactionType || Transaction` (Where Transaction type is an 8-bit number between 0 and 0x7f, and Transaction is an rlp encoded transaction of type TransactionType)
/// B) `LegacyTransaction` (An rlp encoded LegacyTransaction)
mod canonic_encoding {
    use super::*;

    impl Transaction {
        /// Decodes a single transaction in canonical format
        /// Based on [EIP-2718]
        /// Transactions can be encoded in the following formats:
        /// A) `TransactionType || Transaction` (Where Transaction type is an 8-bit number between 0 and 0x7f, and Transaction is an rlp encoded transaction of type TransactionType)
        /// B) `LegacyTransaction` (An rlp encoded LegacyTransaction)
        pub fn decode_canonical(bytes: &[u8]) -> Result<Self, RLPDecodeError> {
            // Look at the first byte to check if it corresponds to a TransactionType
            match bytes.first() {
                // First byte is a valid TransactionType
                Some(tx_type) if *tx_type < 0x7f => {
                    // Decode tx based on type
                    let tx_bytes = &bytes[1..];
                    match *tx_type {
                        // Legacy
                        0x0 => {
                            LegacyTransaction::decode(tx_bytes).map(Transaction::LegacyTransaction)
                        } // TODO: check if this is a real case scenario
                        // EIP2930
                        0x1 => EIP2930Transaction::decode(tx_bytes)
                            .map(Transaction::EIP2930Transaction),
                        // EIP1559
                        0x2 => EIP1559Transaction::decode(tx_bytes)
                            .map(Transaction::EIP1559Transaction),
                        // EIP4844
                        0x3 => EIP4844Transaction::decode(tx_bytes)
                            .map(Transaction::EIP4844Transaction),
                        // EIP7702
                        0x4 => EIP7702Transaction::decode(tx_bytes)
                            .map(Transaction::EIP7702Transaction),
                        0x7e => PrivilegedL2Transaction::decode(tx_bytes)
                            .map(Transaction::PrivilegedL2Transaction),
                        ty => Err(RLPDecodeError::Custom(format!(
                            "Invalid transaction type: {ty}"
                        ))),
                    }
                }
                // LegacyTransaction
                _ => LegacyTransaction::decode(bytes).map(Transaction::LegacyTransaction),
            }
        }

        /// Encodes a transaction in canonical format
        /// Based on [EIP-2718]
        /// Transactions can be encoded in the following formats:
        /// A) `TransactionType || Transaction` (Where Transaction type is an 8-bit number between 0 and 0x7f, and Transaction is an rlp encoded transaction of type TransactionType)
        /// B) `LegacyTransaction` (An rlp encoded LegacyTransaction)
        pub fn encode_canonical(&self, buf: &mut dyn bytes::BufMut) {
            match self {
                // Legacy transactions don't have a prefix
                Transaction::LegacyTransaction(_) => {}
                _ => buf.put_u8(self.tx_type() as u8),
            }
            match self {
                Transaction::LegacyTransaction(t) => t.encode(buf),
                Transaction::EIP2930Transaction(t) => t.encode(buf),
                Transaction::EIP1559Transaction(t) => t.encode(buf),
                Transaction::EIP4844Transaction(t) => t.encode(buf),
                Transaction::EIP7702Transaction(t) => t.encode(buf),
                Transaction::PrivilegedL2Transaction(t) => t.encode(buf),
            };
        }

        /// Encodes a transaction in canonical format into a newly created buffer
        /// Based on [EIP-2718]
        /// Transactions can be encoded in the following formats:
        /// A) `TransactionType || Transaction` (Where Transaction type is an 8-bit number between 0 and 0x7f, and Transaction is an rlp encoded transaction of type TransactionType)
        /// B) `LegacyTransaction` (An rlp encoded LegacyTransaction)
        pub fn encode_canonical_to_vec(&self) -> Vec<u8> {
            let mut buf = Vec::new();
            self.encode_canonical(&mut buf);
            buf
        }
    }

    impl P2PTransaction {
        pub fn tx_type(&self) -> TxType {
            match self {
                P2PTransaction::LegacyTransaction(_) => TxType::Legacy,
                P2PTransaction::EIP2930Transaction(_) => TxType::EIP2930,
                P2PTransaction::EIP1559Transaction(_) => TxType::EIP1559,
                P2PTransaction::EIP4844TransactionWithBlobs(_) => TxType::EIP4844,
                P2PTransaction::EIP7702Transaction(_) => TxType::EIP7702,
                P2PTransaction::PrivilegedL2Transaction(_) => TxType::Privileged,
            }
        }

        pub fn encode_canonical(&self, buf: &mut dyn bytes::BufMut) {
            match self {
                // Legacy transactions don't have a prefix
                P2PTransaction::LegacyTransaction(_) => {}
                _ => buf.put_u8(self.tx_type() as u8),
            }
            match self {
                P2PTransaction::LegacyTransaction(t) => t.encode(buf),
                P2PTransaction::EIP2930Transaction(t) => t.encode(buf),
                P2PTransaction::EIP1559Transaction(t) => t.encode(buf),
                P2PTransaction::EIP4844TransactionWithBlobs(t) => t.encode(buf),
                P2PTransaction::EIP7702Transaction(t) => t.encode(buf),
                P2PTransaction::PrivilegedL2Transaction(t) => t.encode(buf),
            };
        }

        pub fn encode_canonical_to_vec(&self) -> Vec<u8> {
            let mut buf = Vec::new();
            self.encode_canonical(&mut buf);
            buf
        }

        pub fn compute_hash(&self) -> H256 {
            match self {
                P2PTransaction::LegacyTransaction(t) => {
                    Transaction::LegacyTransaction(t.clone()).compute_hash()
                }
                P2PTransaction::EIP2930Transaction(t) => {
                    Transaction::EIP2930Transaction(t.clone()).compute_hash()
                }
                P2PTransaction::EIP1559Transaction(t) => {
                    Transaction::EIP1559Transaction(t.clone()).compute_hash()
                }
                P2PTransaction::EIP4844TransactionWithBlobs(t) => {
                    Transaction::EIP4844Transaction(t.tx.clone()).compute_hash()
                }
                P2PTransaction::EIP7702Transaction(t) => {
                    Transaction::EIP7702Transaction(t.clone()).compute_hash()
                }
                P2PTransaction::PrivilegedL2Transaction(t) => {
                    Transaction::PrivilegedL2Transaction(t.clone()).compute_hash()
                }
            }
        }
    }
}

// Serialization
// This is used for RPC messaging and passing data into a RISC-V zkVM

mod serde_impl {
    use serde::Deserialize;
    use serde::{Deserializer, de::Error};
    use serde_json::Value;
    use std::{collections::HashMap, str::FromStr};

    use crate::types::{AccessListItem, AuthorizationTuple};

    use super::*;

    impl Serialize for TxKind {
        fn serialize<S>(&self, serializer: S) -> Result<S::Ok, S::Error>
        where
            S: serde::Serializer,
        {
            match self {
                TxKind::Call(address) => serializer.serialize_str(&format!("{address:#x}")),
                TxKind::Create => serializer.serialize_none(),
            }
        }
    }

    impl<'de> Deserialize<'de> for TxKind {
        fn deserialize<D>(deserializer: D) -> Result<Self, D::Error>
        where
            D: serde::Deserializer<'de>,
        {
            let str_option = Option::<String>::deserialize(deserializer)?;
            match str_option {
                Some(str) if !str.is_empty() => Ok(TxKind::Call(
                    Address::from_str(str.trim_start_matches("0x")).map_err(|_| {
                        serde::de::Error::custom(format!("Failed to deserialize hex value {str}"))
                    })?,
                )),
                _ => Ok(TxKind::Create),
            }
        }
    }

    impl Serialize for TxType {
        fn serialize<S>(&self, serializer: S) -> Result<S::Ok, S::Error>
        where
            S: serde::Serializer,
        {
            serializer.serialize_str(&format!("{:#x}", *self as u8))
        }
    }

    impl<'de> Deserialize<'de> for TxType {
        fn deserialize<D>(deserializer: D) -> Result<Self, D::Error>
        where
            D: serde::Deserializer<'de>,
        {
            let str = String::deserialize(deserializer)?;
            let tx_num = u8::from_str_radix(str.trim_start_matches("0x"), 16).map_err(|_| {
                serde::de::Error::custom(format!("Failed to deserialize hex value {str}"))
            })?;
            TxType::from_u8(tx_num).ok_or_else(|| {
                serde::de::Error::custom(format!("Invalid transaction type {tx_num}"))
            })
        }
    }

    #[derive(Serialize, Deserialize, Debug, PartialEq, Clone)]
    #[serde(rename_all = "camelCase")]
    pub struct AccessListEntry {
        pub address: Address,
        pub storage_keys: Vec<H256>,
    }

    impl From<&AccessListItem> for AccessListEntry {
        fn from(value: &AccessListItem) -> AccessListEntry {
            AccessListEntry {
                address: value.0,
                storage_keys: value.1.clone(),
            }
        }
    }

    #[derive(Serialize, Deserialize, Debug, PartialEq, Clone)]
    #[serde(rename_all = "camelCase")]
    pub struct AuthorizationTupleEntry {
        pub chain_id: U256,
        pub address: Address,
        #[serde(default, with = "crate::serde_utils::u64::hex_str")]
        pub nonce: u64,
        pub y_parity: U256,
        pub r: U256,
        pub s: U256,
    }

    impl From<&AuthorizationTuple> for AuthorizationTupleEntry {
        fn from(value: &AuthorizationTuple) -> AuthorizationTupleEntry {
            AuthorizationTupleEntry {
                chain_id: value.chain_id,
                address: value.address,
                nonce: value.nonce,
                y_parity: value.y_parity,
                r: value.r_signature,
                s: value.s_signature,
            }
        }
    }

    impl From<AuthorizationTupleEntry> for AuthorizationTuple {
        fn from(entry: AuthorizationTupleEntry) -> AuthorizationTuple {
            AuthorizationTuple {
                chain_id: entry.chain_id,
                address: entry.address,
                nonce: entry.nonce,
                y_parity: entry.y_parity,
                r_signature: entry.r,
                s_signature: entry.s,
            }
        }
    }

    impl Serialize for LegacyTransaction {
        fn serialize<S>(&self, serializer: S) -> Result<S::Ok, S::Error>
        where
            S: serde::Serializer,
        {
            let mut struct_serializer = serializer.serialize_struct("LegacyTransaction", 11)?;
            struct_serializer.serialize_field("type", &TxType::Legacy)?;
            struct_serializer.serialize_field("nonce", &format!("{:#x}", self.nonce))?;
            struct_serializer.serialize_field("to", &self.to)?;
            struct_serializer.serialize_field("gas", &format!("{:#x}", self.gas))?;
            struct_serializer.serialize_field("value", &self.value)?;
            struct_serializer.serialize_field("input", &format!("0x{:x}", self.data))?;
            struct_serializer.serialize_field("gasPrice", &format!("{:#x}", self.gas_price))?;
            struct_serializer.serialize_field(
                "chainId",
                &format!("{:#x}", derive_legacy_chain_id(self.v).unwrap_or_default()),
            )?;
            struct_serializer.serialize_field("v", &self.v)?;
            struct_serializer.serialize_field("r", &self.r)?;
            struct_serializer.serialize_field("s", &self.s)?;
            struct_serializer.end()
        }
    }

    impl Serialize for EIP2930Transaction {
        fn serialize<S>(&self, serializer: S) -> Result<S::Ok, S::Error>
        where
            S: serde::Serializer,
        {
            let mut struct_serializer = serializer.serialize_struct("Eip2930Transaction", 12)?;
            struct_serializer.serialize_field("type", &TxType::EIP2930)?;
            struct_serializer.serialize_field("nonce", &format!("{:#x}", self.nonce))?;
            struct_serializer.serialize_field("to", &self.to)?;
            struct_serializer.serialize_field("gas", &format!("{:#x}", self.gas_limit))?;
            struct_serializer.serialize_field("value", &self.value)?;
            struct_serializer.serialize_field("input", &format!("0x{:x}", self.data))?;
            struct_serializer.serialize_field("gasPrice", &format!("{:#x}", self.gas_price))?;
            struct_serializer.serialize_field(
                "accessList",
                &self
                    .access_list
                    .iter()
                    .map(AccessListEntry::from)
                    .collect::<Vec<_>>(),
            )?;
            struct_serializer.serialize_field("chainId", &format!("{:#x}", self.chain_id))?;
            struct_serializer
                .serialize_field("yParity", &format!("{:#x}", self.signature_y_parity as u8))?;
            struct_serializer
                .serialize_field("v", &format!("{:#x}", self.signature_y_parity as u8))?; // added to match Hive tests
            struct_serializer.serialize_field("r", &self.signature_r)?;
            struct_serializer.serialize_field("s", &self.signature_s)?;
            struct_serializer.end()
        }
    }

    impl Serialize for EIP1559Transaction {
        fn serialize<S>(&self, serializer: S) -> Result<S::Ok, S::Error>
        where
            S: serde::Serializer,
        {
            let mut struct_serializer = serializer.serialize_struct("Eip1559Transaction", 14)?;
            struct_serializer.serialize_field("type", &TxType::EIP1559)?;
            struct_serializer.serialize_field("nonce", &format!("{:#x}", self.nonce))?;
            struct_serializer.serialize_field("to", &self.to)?;
            struct_serializer.serialize_field("gas", &format!("{:#x}", self.gas_limit))?;
            struct_serializer.serialize_field("value", &self.value)?;
            struct_serializer.serialize_field("input", &format!("0x{:x}", self.data))?;
            struct_serializer.serialize_field(
                "maxPriorityFeePerGas",
                &format!("{:#x}", self.max_priority_fee_per_gas),
            )?;
            struct_serializer
                .serialize_field("maxFeePerGas", &format!("{:#x}", self.max_fee_per_gas))?;
            struct_serializer
                .serialize_field("gasPrice", &format!("{:#x}", self.max_fee_per_gas))?;
            struct_serializer.serialize_field(
                "accessList",
                &self
                    .access_list
                    .iter()
                    .map(AccessListEntry::from)
                    .collect::<Vec<_>>(),
            )?;
            struct_serializer.serialize_field("chainId", &format!("{:#x}", self.chain_id))?;
            struct_serializer
                .serialize_field("yParity", &format!("{:#x}", self.signature_y_parity as u8))?;
            struct_serializer
                .serialize_field("v", &format!("{:#x}", self.signature_y_parity as u8))?; // added to match Hive tests
            struct_serializer.serialize_field("r", &self.signature_r)?;
            struct_serializer.serialize_field("s", &self.signature_s)?;
            struct_serializer.end()
        }
    }

    impl Serialize for EIP4844Transaction {
        fn serialize<S>(&self, serializer: S) -> Result<S::Ok, S::Error>
        where
            S: serde::Serializer,
        {
            let mut struct_serializer = serializer.serialize_struct("Eip4844Transaction", 15)?;
            struct_serializer.serialize_field("type", &TxType::EIP4844)?;
            struct_serializer.serialize_field("nonce", &format!("{:#x}", self.nonce))?;
            struct_serializer.serialize_field("to", &self.to)?;
            struct_serializer.serialize_field("gas", &format!("{:#x}", self.gas))?;
            struct_serializer.serialize_field("value", &self.value)?;
            struct_serializer.serialize_field("input", &format!("0x{:x}", self.data))?;
            struct_serializer.serialize_field(
                "maxPriorityFeePerGas",
                &format!("{:#x}", self.max_priority_fee_per_gas),
            )?;
            struct_serializer
                .serialize_field("maxFeePerGas", &format!("{:#x}", self.max_fee_per_gas))?;
            struct_serializer
                .serialize_field("gasPrice", &format!("{:#x}", self.max_fee_per_gas))?;
            struct_serializer.serialize_field(
                "maxFeePerBlobGas",
                &format!("{:#x}", self.max_fee_per_blob_gas),
            )?;
            struct_serializer.serialize_field(
                "accessList",
                &self
                    .access_list
                    .iter()
                    .map(AccessListEntry::from)
                    .collect::<Vec<_>>(),
            )?;
            struct_serializer
                .serialize_field("blobVersionedHashes", &self.blob_versioned_hashes)?;
            struct_serializer.serialize_field("chainId", &format!("{:#x}", self.chain_id))?;
            struct_serializer
                .serialize_field("yParity", &format!("{:#x}", self.signature_y_parity as u8))?;
            struct_serializer
                .serialize_field("v", &format!("{:#x}", self.signature_y_parity as u8))?; // added to match Hive tests
            struct_serializer.serialize_field("r", &self.signature_r)?;
            struct_serializer.serialize_field("s", &self.signature_s)?;
            struct_serializer.end()
        }
    }

    impl Serialize for EIP7702Transaction {
        fn serialize<S>(&self, serializer: S) -> Result<S::Ok, S::Error>
        where
            S: serde::Serializer,
        {
            let mut struct_serializer = serializer.serialize_struct("Eip7702Transaction", 15)?;
            struct_serializer.serialize_field("type", &TxType::EIP7702)?;
            struct_serializer.serialize_field("nonce", &format!("{:#x}", self.nonce))?;
            struct_serializer.serialize_field("to", &self.to)?;
            struct_serializer.serialize_field("gas", &format!("{:#x}", self.gas_limit))?;
            struct_serializer.serialize_field("value", &self.value)?;
            struct_serializer.serialize_field("input", &format!("0x{:x}", self.data))?;
            struct_serializer.serialize_field(
                "maxPriorityFeePerGas",
                &format!("{:#x}", self.max_priority_fee_per_gas),
            )?;
            struct_serializer
                .serialize_field("maxFeePerGas", &format!("{:#x}", self.max_fee_per_gas))?;
            struct_serializer
                .serialize_field("gasPrice", &format!("{:#x}", self.max_fee_per_gas))?;
            struct_serializer.serialize_field(
                "accessList",
                &self
                    .access_list
                    .iter()
                    .map(AccessListEntry::from)
                    .collect::<Vec<_>>(),
            )?;
            struct_serializer.serialize_field(
                "authorizationList",
                &self
                    .authorization_list
                    .iter()
                    .map(AuthorizationTupleEntry::from)
                    .collect::<Vec<_>>(),
            )?;
            struct_serializer.serialize_field("chainId", &format!("{:#x}", self.chain_id))?;
            struct_serializer
                .serialize_field("yParity", &format!("{:#x}", self.signature_y_parity as u8))?;
            struct_serializer
                .serialize_field("v", &format!("{:#x}", self.signature_y_parity as u8))?; // added to match Hive tests
            struct_serializer.serialize_field("r", &self.signature_r)?;
            struct_serializer.serialize_field("s", &self.signature_s)?;
            struct_serializer.end()
        }
    }

    impl Serialize for PrivilegedL2Transaction {
        fn serialize<S>(&self, serializer: S) -> Result<S::Ok, S::Error>
        where
            S: serde::Serializer,
        {
            let mut struct_serializer = serializer.serialize_struct("Eip1559Transaction", 14)?;
            struct_serializer.serialize_field("type", &TxType::Privileged)?;
            struct_serializer.serialize_field("nonce", &format!("{:#x}", self.nonce))?;
            struct_serializer.serialize_field("to", &self.to)?;
            struct_serializer.serialize_field("gas", &format!("{:#x}", self.gas_limit))?;
            struct_serializer.serialize_field("value", &self.value)?;
            struct_serializer.serialize_field("input", &format!("0x{:x}", self.data))?;
            struct_serializer.serialize_field(
                "maxPriorityFeePerGas",
                &format!("{:#x}", self.max_priority_fee_per_gas),
            )?;
            struct_serializer
                .serialize_field("maxFeePerGas", &format!("{:#x}", self.max_fee_per_gas))?;
            struct_serializer
                .serialize_field("gasPrice", &format!("{:#x}", self.max_fee_per_gas))?;
            struct_serializer.serialize_field(
                "accessList",
                &self
                    .access_list
                    .iter()
                    .map(AccessListEntry::from)
                    .collect::<Vec<_>>(),
            )?;
            struct_serializer.serialize_field("chainId", &format!("{:#x}", self.chain_id))?;
            struct_serializer.serialize_field("sender", &self.from)?;
            struct_serializer.end()
        }
    }

    impl<'de> Deserialize<'de> for Transaction {
        fn deserialize<D>(deserializer: D) -> Result<Self, D::Error>
        where
            D: serde::Deserializer<'de>,
        {
            let mut map = <HashMap<String, serde_json::Value>>::deserialize(deserializer)?;
            let tx_type =
                serde_json::from_value::<TxType>(map.remove("type").unwrap_or(Value::default()))
                    .unwrap_or_else(|_| {
                        if map.contains_key("tx_type") {
                            return TxType::Privileged;
                        }
                        TxType::EIP1559
                    });

            let iter = map.into_iter();
            match tx_type {
                TxType::Legacy => {
                    LegacyTransaction::deserialize(serde::de::value::MapDeserializer::new(iter))
                        .map(Transaction::LegacyTransaction)
                        .map_err(|e| {
                            serde::de::Error::custom(format!("Couldn't Deserialize Legacy {e}"))
                        })
                }
                TxType::EIP2930 => {
                    EIP2930Transaction::deserialize(serde::de::value::MapDeserializer::new(iter))
                        .map(Transaction::EIP2930Transaction)
                        .map_err(|e| {
                            serde::de::Error::custom(format!("Couldn't Deserialize EIP2930 {e}"))
                        })
                }
                TxType::EIP1559 => {
                    EIP1559Transaction::deserialize(serde::de::value::MapDeserializer::new(iter))
                        .map(Transaction::EIP1559Transaction)
                        .map_err(|e| {
                            serde::de::Error::custom(format!("Couldn't Deserialize EIP1559 {e}"))
                        })
                }
                TxType::EIP4844 => {
                    EIP4844Transaction::deserialize(serde::de::value::MapDeserializer::new(iter))
                        .map(Transaction::EIP4844Transaction)
                        .map_err(|e| {
                            serde::de::Error::custom(format!("Couldn't Deserialize EIP4844 {e}"))
                        })
                }
                TxType::EIP7702 => {
                    EIP7702Transaction::deserialize(serde::de::value::MapDeserializer::new(iter))
                        .map(Transaction::EIP7702Transaction)
                        .map_err(|e| {
                            serde::de::Error::custom(format!("Couldn't Deserialize EIP7702 {e}"))
                        })
                }
                TxType::Privileged => PrivilegedL2Transaction::deserialize(
                    serde::de::value::MapDeserializer::new(iter),
                )
                .map(Transaction::PrivilegedL2Transaction)
                .map_err(|e| {
                    serde::de::Error::custom(format!("Couldn't Deserialize Privileged: {e}"))
                }),
            }
        }
    }

    fn deserialize_input_field(
        map: &mut std::collections::HashMap<String, Value>,
    ) -> Result<Bytes, serde_json::Error> {
        let data_str: String = serde_json::from_value(
            map.remove("input")
                .ok_or_else(|| serde::de::Error::missing_field("input"))?,
        )
        .map_err(serde::de::Error::custom)?;
        if let Some(stripped) = data_str.strip_prefix("0x") {
            match hex::decode(stripped) {
                Ok(decoded_bytes) => Ok(Bytes::from(decoded_bytes)),
                Err(_) => Err(serde::de::Error::custom(
                    "Invalid hex format in 'input' field",
                ))?,
            }
        } else {
            Err(serde::de::Error::custom(
                "'input' field must start with '0x'",
            ))?
        }
    }

    fn deserialize_field<'de, T, D>(
        map: &mut HashMap<String, serde_json::Value>,
        key: &str,
    ) -> Result<T, D::Error>
    where
        D: serde::Deserializer<'de>,
        T: serde::de::DeserializeOwned,
    {
        map.remove(key)
            .ok_or_else(|| D::Error::custom(format!("Missing field: {key}")))
            .and_then(|value| {
                serde_json::from_value(value).map_err(|err| D::Error::custom(err.to_string()))
            })
    }

    impl<'de> Deserialize<'de> for LegacyTransaction {
        fn deserialize<D>(deserializer: D) -> Result<Self, D::Error>
        where
            D: serde::Deserializer<'de>,
        {
            let mut map = <HashMap<String, serde_json::Value>>::deserialize(deserializer)?;

            Ok(LegacyTransaction {
                nonce: deserialize_field::<U256, D>(&mut map, "nonce")?.as_u64(),
                gas_price: deserialize_field::<U256, D>(&mut map, "gasPrice")?.as_u64(),
                gas: deserialize_field::<U256, D>(&mut map, "gas")?.as_u64(),
                to: deserialize_field::<TxKind, D>(&mut map, "to")?,
                value: deserialize_field::<U256, D>(&mut map, "value")?,
                data: deserialize_input_field(&mut map).map_err(serde::de::Error::custom)?,
                v: deserialize_field::<U256, D>(&mut map, "v")?,
                r: deserialize_field::<U256, D>(&mut map, "r")?,
                s: deserialize_field::<U256, D>(&mut map, "s")?,
            })
        }
    }

    impl<'de> Deserialize<'de> for EIP2930Transaction {
        fn deserialize<D>(deserializer: D) -> Result<Self, D::Error>
        where
            D: serde::Deserializer<'de>,
        {
            let mut map = <HashMap<String, serde_json::Value>>::deserialize(deserializer)?;

            Ok(EIP2930Transaction {
                chain_id: deserialize_field::<U256, D>(&mut map, "chainId")?.as_u64(),
                nonce: deserialize_field::<U256, D>(&mut map, "nonce")?.as_u64(),
                gas_price: deserialize_field::<U256, D>(&mut map, "gasPrice")?.as_u64(),
                gas_limit: deserialize_field::<U256, D>(&mut map, "gas")?.as_u64(),
                to: deserialize_field::<TxKind, D>(&mut map, "to")?,
                value: deserialize_field::<U256, D>(&mut map, "value")?,
                data: deserialize_input_field(&mut map).map_err(serde::de::Error::custom)?,
                access_list: deserialize_field::<Vec<AccessListEntry>, D>(&mut map, "accessList")?
                    .into_iter()
                    .map(|v| (v.address, v.storage_keys))
                    .collect::<Vec<_>>(),
                signature_y_parity: u8::from_str_radix(
                    deserialize_field::<String, D>(&mut map, "yParity")?.trim_start_matches("0x"),
                    16,
                )
                .map_err(serde::de::Error::custom)?
                    != 0,
                signature_r: deserialize_field::<U256, D>(&mut map, "r")?,
                signature_s: deserialize_field::<U256, D>(&mut map, "s")?,
            })
        }
    }

    impl<'de> Deserialize<'de> for EIP1559Transaction {
        fn deserialize<D>(deserializer: D) -> Result<Self, D::Error>
        where
            D: serde::Deserializer<'de>,
        {
            let mut map = <HashMap<String, serde_json::Value>>::deserialize(deserializer)?;

            Ok(EIP1559Transaction {
                chain_id: deserialize_field::<U256, D>(&mut map, "chainId")?.as_u64(),
                nonce: deserialize_field::<U256, D>(&mut map, "nonce")?.as_u64(),
                max_priority_fee_per_gas: deserialize_field::<U256, D>(
                    &mut map,
                    "maxPriorityFeePerGas",
                )?
                .as_u64(),
                max_fee_per_gas: deserialize_field::<U256, D>(&mut map, "maxFeePerGas")?.as_u64(),
                gas_limit: deserialize_field::<U256, D>(&mut map, "gas")?.as_u64(),
                to: deserialize_field::<TxKind, D>(&mut map, "to")?,
                value: deserialize_field::<U256, D>(&mut map, "value")?,
                data: deserialize_input_field(&mut map).map_err(serde::de::Error::custom)?,
                access_list: deserialize_field::<Vec<AccessListEntry>, D>(&mut map, "accessList")?
                    .into_iter()
                    .map(|v| (v.address, v.storage_keys))
                    .collect::<Vec<_>>(),
                signature_y_parity: u8::from_str_radix(
                    deserialize_field::<String, D>(&mut map, "yParity")?.trim_start_matches("0x"),
                    16,
                )
                .map_err(serde::de::Error::custom)?
                    != 0,
                signature_r: deserialize_field::<U256, D>(&mut map, "r")?,
                signature_s: deserialize_field::<U256, D>(&mut map, "s")?,
            })
        }
    }

    impl<'de> Deserialize<'de> for EIP4844Transaction {
        fn deserialize<D>(deserializer: D) -> Result<Self, D::Error>
        where
            D: serde::Deserializer<'de>,
        {
            let mut map = <HashMap<String, serde_json::Value>>::deserialize(deserializer)?;

            Ok(EIP4844Transaction {
                chain_id: deserialize_field::<U256, D>(&mut map, "chainId")?.as_u64(),
                nonce: deserialize_field::<U256, D>(&mut map, "nonce")?.as_u64(),
                max_priority_fee_per_gas: deserialize_field::<U256, D>(
                    &mut map,
                    "maxPriorityFeePerGas",
                )?
                .as_u64(),
                max_fee_per_gas: deserialize_field::<U256, D>(&mut map, "maxFeePerGas")?.as_u64(),
                gas: deserialize_field::<U256, D>(&mut map, "gas")?.as_u64(),
                to: deserialize_field::<Address, D>(&mut map, "to")?,
                value: deserialize_field::<U256, D>(&mut map, "value")?,
                data: deserialize_input_field(&mut map).map_err(serde::de::Error::custom)?,
                access_list: deserialize_field::<Vec<AccessListEntry>, D>(&mut map, "accessList")?
                    .into_iter()
                    .map(|v| (v.address, v.storage_keys))
                    .collect::<Vec<_>>(),
                max_fee_per_blob_gas: deserialize_field::<U256, D>(&mut map, "maxFeePerBlobGas")?,
                blob_versioned_hashes: deserialize_field::<Vec<H256>, D>(
                    &mut map,
                    "blobVersionedHashes",
                )?,
                signature_y_parity: u8::from_str_radix(
                    deserialize_field::<String, D>(&mut map, "yParity")?.trim_start_matches("0x"),
                    16,
                )
                .map_err(serde::de::Error::custom)?
                    != 0,
                signature_r: deserialize_field::<U256, D>(&mut map, "r")?,
                signature_s: deserialize_field::<U256, D>(&mut map, "s")?,
            })
        }
    }

    impl<'de> Deserialize<'de> for EIP7702Transaction {
        fn deserialize<D>(deserializer: D) -> Result<Self, D::Error>
        where
            D: serde::Deserializer<'de>,
        {
            let mut map = <HashMap<String, serde_json::Value>>::deserialize(deserializer)?;

            Ok(EIP7702Transaction {
                chain_id: deserialize_field::<U256, D>(&mut map, "chainId")?.as_u64(),
                nonce: deserialize_field::<U256, D>(&mut map, "nonce")?.as_u64(),
                max_priority_fee_per_gas: deserialize_field::<U256, D>(
                    &mut map,
                    "maxPriorityFeePerGas",
                )?
                .as_u64(),
                max_fee_per_gas: deserialize_field::<U256, D>(&mut map, "maxFeePerGas")?.as_u64(),
                gas_limit: deserialize_field::<U256, D>(&mut map, "gas")?.as_u64(),
                to: deserialize_field::<Address, D>(&mut map, "to")?,
                value: deserialize_field::<U256, D>(&mut map, "value")?,
                data: deserialize_input_field(&mut map).map_err(serde::de::Error::custom)?,
                access_list: deserialize_field::<Vec<AccessListEntry>, D>(&mut map, "accessList")?
                    .into_iter()
                    .map(|v| (v.address, v.storage_keys))
                    .collect::<Vec<_>>(),
                authorization_list: deserialize_field::<Vec<AuthorizationTupleEntry>, D>(
                    &mut map,
                    "authorizationList",
                )?
                .into_iter()
                .map(AuthorizationTuple::from)
                .collect::<Vec<_>>(),
                signature_y_parity: u8::from_str_radix(
                    deserialize_field::<String, D>(&mut map, "yParity")?.trim_start_matches("0x"),
                    16,
                )
                .map_err(serde::de::Error::custom)?
                    != 0,
                signature_r: deserialize_field::<U256, D>(&mut map, "r")?,
                signature_s: deserialize_field::<U256, D>(&mut map, "s")?,
            })
        }
    }

    impl<'de> Deserialize<'de> for PrivilegedL2Transaction {
        fn deserialize<D>(deserializer: D) -> Result<Self, D::Error>
        where
            D: serde::Deserializer<'de>,
        {
            let mut map = <HashMap<String, serde_json::Value>>::deserialize(deserializer)?;

            Ok(PrivilegedL2Transaction {
                chain_id: deserialize_field::<U256, D>(&mut map, "chainId")?.as_u64(),
                nonce: deserialize_field::<U256, D>(&mut map, "nonce")?.as_u64(),
                max_priority_fee_per_gas: deserialize_field::<U256, D>(
                    &mut map,
                    "maxPriorityFeePerGas",
                )?
                .as_u64(),
                max_fee_per_gas: deserialize_field::<U256, D>(&mut map, "maxFeePerGas")?.as_u64(),
                gas_limit: deserialize_field::<U256, D>(&mut map, "gas")?.as_u64(),
                to: deserialize_field::<TxKind, D>(&mut map, "to")?,
                value: deserialize_field::<U256, D>(&mut map, "value")?,
                data: deserialize_input_field(&mut map).map_err(serde::de::Error::custom)?,
                access_list: deserialize_field::<Vec<AccessListEntry>, D>(&mut map, "accessList")?
                    .into_iter()
                    .map(|v| (v.address, v.storage_keys))
                    .collect::<Vec<_>>(),
                from: deserialize_field::<Address, D>(&mut map, "sender")?,
            })
        }
    }

    /// Unsigned Transaction struct generic to all types which may not contain all required transaction fields
    /// Used to perform gas estimations and access list creation
    #[derive(Deserialize, Debug, PartialEq, Clone, Default)]
    #[serde(rename_all = "camelCase")]
    pub struct GenericTransaction {
        #[serde(default)]
        pub r#type: TxType,
        #[serde(default, with = "crate::serde_utils::u64::hex_str_opt")]
        pub nonce: Option<u64>,
        pub to: TxKind,
        #[serde(default)]
        pub from: Address,
        #[serde(default, with = "crate::serde_utils::u64::hex_str_opt")]
        pub gas: Option<u64>,
        #[serde(default)]
        pub value: U256,
        #[serde(default, with = "crate::serde_utils::u64::hex_str")]
        pub gas_price: u64,
        #[serde(default, with = "crate::serde_utils::u64::hex_str_opt")]
        pub max_priority_fee_per_gas: Option<u64>,
        #[serde(default, with = "crate::serde_utils::u64::hex_str_opt")]
        pub max_fee_per_gas: Option<u64>,
        pub max_fee_per_blob_gas: Option<U256>,
        #[serde(default)]
        pub access_list: Vec<AccessListEntry>,
        #[serde(default)]
        pub authorization_list: Option<Vec<AuthorizationTupleEntry>>,
        #[serde(default)]
        pub blob_versioned_hashes: Vec<H256>,
        #[serde(default, with = "crate::serde_utils::bytes::vec")]
        pub blobs: Vec<Bytes>,
        #[serde(default, with = "crate::serde_utils::u64::hex_str_opt")]
        pub chain_id: Option<u64>,
        // rename is needed here so we dont attempt to deserialize the `input` field rather than the remainder of the fields
        #[serde(
            flatten,
            rename = "input_or_data",
            deserialize_with = "deserialize_input",
            serialize_with = "crates::serde_utils::bytes::serialize"
        )]
        pub input: Bytes,
    }
    /// Custom deserialization function to parse either `data` or `input` fields, or both as long as they have the same value
    pub fn deserialize_input<'de, D>(deserializer: D) -> Result<Bytes, D::Error>
    where
        D: Deserializer<'de>,
    {
        // The input field can be named either input or data
        // In case we have both fields both should be named the same
        let variables = HashMap::<String, Value>::deserialize(deserializer)?;
        let data = variables.get("data");
        let input = variables.get("input");
        let value = match (data, input) {
            // This replaces `default` attribute for this custom implementation
            (None, None) => return Ok(Bytes::new()),
            (None, Some(val)) => val,
            (Some(val), None) => val,
            (Some(val_a), Some(val_b)) => {
                if val_a == val_b {
                    val_a
                } else {
                    return Err(D::Error::custom(
                        "Transaction has both `data` and `input` fields with different values",
                    ));
                }
            }
        };
        let value = String::deserialize(value).map_err(D::Error::custom)?;
        let bytes = hex::decode(value.trim_start_matches("0x"))
            .map_err(|e| D::Error::custom(e.to_string()))?;
        Ok(Bytes::from(bytes))
    }

    impl From<EIP1559Transaction> for GenericTransaction {
        fn from(value: EIP1559Transaction) -> Self {
            Self {
                r#type: TxType::EIP1559,
                nonce: Some(value.nonce),
                to: value.to,
                gas: Some(value.gas_limit),
                value: value.value,
                input: value.data.clone(),
                gas_price: value.max_fee_per_gas,
                max_priority_fee_per_gas: Some(value.max_priority_fee_per_gas),
                max_fee_per_gas: Some(value.max_fee_per_gas),
                max_fee_per_blob_gas: None,
                access_list: value
                    .access_list
                    .iter()
                    .map(AccessListEntry::from)
                    .collect(),
                authorization_list: None,
                blob_versioned_hashes: vec![],
                blobs: vec![],
                chain_id: Some(value.chain_id),
                from: Address::default(),
            }
        }
    }

    impl From<EIP4844Transaction> for GenericTransaction {
        fn from(value: EIP4844Transaction) -> Self {
            Self {
                r#type: TxType::EIP4844,
                nonce: Some(value.nonce),
                to: TxKind::Call(value.to),
                gas: Some(value.gas),
                value: value.value,
                input: value.data.clone(),
                gas_price: value.max_fee_per_gas,
                max_priority_fee_per_gas: Some(value.max_priority_fee_per_gas),
                max_fee_per_gas: Some(value.max_fee_per_gas),
                max_fee_per_blob_gas: Some(value.max_fee_per_blob_gas),
                access_list: value
                    .access_list
                    .iter()
                    .map(AccessListEntry::from)
                    .collect(),
                authorization_list: None,
                blob_versioned_hashes: value.blob_versioned_hashes,
                blobs: vec![],
                chain_id: Some(value.chain_id),
                from: Address::default(),
            }
        }
    }

    impl From<EIP7702Transaction> for GenericTransaction {
        fn from(value: EIP7702Transaction) -> Self {
            Self {
                r#type: TxType::EIP7702,
                nonce: Some(value.nonce),
                to: TxKind::Call(value.to),
                gas: Some(value.gas_limit),
                value: value.value,
                input: value.data.clone(),
                gas_price: value.max_fee_per_gas,
                max_priority_fee_per_gas: Some(value.max_priority_fee_per_gas),
                max_fee_per_gas: Some(value.max_fee_per_gas),
                max_fee_per_blob_gas: None,
                access_list: value
                    .access_list
                    .iter()
                    .map(AccessListEntry::from)
                    .collect(),
                authorization_list: Some(
                    value
                        .authorization_list
                        .iter()
                        .map(AuthorizationTupleEntry::from)
                        .collect(),
                ),
                blob_versioned_hashes: vec![],
                blobs: vec![],
                chain_id: Some(value.chain_id),
                from: Address::default(),
            }
        }
    }

    impl From<PrivilegedL2Transaction> for GenericTransaction {
        fn from(value: PrivilegedL2Transaction) -> Self {
            Self {
                r#type: TxType::Privileged,
                nonce: Some(value.nonce),
                to: value.to,
                gas: Some(value.gas_limit),
                value: value.value,
                input: value.data.clone(),
                gas_price: value.max_fee_per_gas,
                max_priority_fee_per_gas: Some(value.max_priority_fee_per_gas),
                max_fee_per_gas: Some(value.max_fee_per_gas),
                max_fee_per_blob_gas: None,
                access_list: value
                    .access_list
                    .iter()
                    .map(AccessListEntry::from)
                    .collect(),
                authorization_list: None,
                blob_versioned_hashes: vec![],
                blobs: vec![],
                chain_id: Some(value.chain_id),
                from: value.from,
            }
        }
    }
}

mod mempool {
    use super::*;
    use std::{
        cmp::Ordering,
        sync::Arc,
        time::{SystemTime, UNIX_EPOCH},
    };

    #[derive(Debug, Clone, PartialEq, Eq)]
    pub struct MempoolTransaction {
        // Unix timestamp (in microseconds) created once the transaction reached the MemPool
        timestamp: u128,
        sender: Address,
        inner: Arc<Transaction>,
    }

    impl MempoolTransaction {
        pub fn new(tx: Transaction, sender: Address) -> Self {
            Self {
                timestamp: SystemTime::now()
                    .duration_since(UNIX_EPOCH)
                    .expect("Invalid system time")
                    .as_micros(),
                sender,
                inner: Arc::new(tx),
            }
        }
        pub fn time(&self) -> u128 {
            self.timestamp
        }

        pub fn sender(&self) -> Address {
            self.sender
        }

        pub fn transaction(&self) -> &Transaction {
            &self.inner
        }
    }

    impl RLPEncode for MempoolTransaction {
        fn encode(&self, buf: &mut dyn bytes::BufMut) {
            Encoder::new(buf)
                .encode_field(&self.timestamp)
                .encode_field(&*self.inner)
                .finish();
        }
    }

    impl RLPDecode for MempoolTransaction {
        fn decode_unfinished(rlp: &[u8]) -> Result<(Self, &[u8]), RLPDecodeError> {
            let decoder = Decoder::new(rlp)?;
            let (timestamp, decoder) = decoder.decode_field("timestamp")?;
            let (sender, decoder) = decoder.decode_field("sender")?;
            let (inner, decoder) = decoder.decode_field("inner")?;
            Ok((
                Self {
                    timestamp,
                    sender,
                    inner: Arc::new(inner),
                },
                decoder.finish()?,
            ))
        }
    }

    impl std::ops::Deref for MempoolTransaction {
        type Target = Transaction;

        fn deref(&self) -> &Self::Target {
            &self.inner
        }
    }

    // Orders transactions by lowest nonce, if the nonce is equal, orders by highest timestamp
    impl Ord for MempoolTransaction {
        fn cmp(&self, other: &Self) -> Ordering {
            match self.nonce().cmp(&other.nonce()) {
                Ordering::Equal => other.time().cmp(&self.time()),
                ordering => ordering,
            }
        }
    }

    impl PartialOrd for MempoolTransaction {
        fn partial_cmp(&self, other: &Self) -> Option<Ordering> {
            Some(self.cmp(other))
        }
    }
}

#[cfg(test)]
mod tests {

    use super::*;
    use crate::types::{
        AuthorizationTuple, BlockBody, Receipt, compute_receipts_root, compute_transactions_root,
    };
    use ethereum_types::H160;
    use hex_literal::hex;
    use serde_impl::{AccessListEntry, GenericTransaction};
    use std::str::FromStr;

    #[test]
    fn test_compute_transactions_root() {
        let mut body = BlockBody::empty();
        let tx = LegacyTransaction {
            nonce: 0,
            gas_price: 0x0a,
            gas: 0x05f5e100,
            to: TxKind::Call(hex!("1000000000000000000000000000000000000000").into()),
            value: 0.into(),
            data: Default::default(),
            v: U256::from(0x1b),
            r: U256::from_big_endian(&hex!(
                "7e09e26678ed4fac08a249ebe8ed680bf9051a5e14ad223e4b2b9d26e0208f37"
            )),
            s: U256::from_big_endian(&hex!(
                "5f6e3f188e3e6eab7d7d3b6568f5eac7d687b08d307d3154ccd8c87b4630509b"
            )),
        };
        body.transactions.push(Transaction::LegacyTransaction(tx));
        let expected_root =
            hex!("8151d548273f6683169524b66ca9fe338b9ce42bc3540046c828fd939ae23bcb");
        let result = compute_transactions_root(&body.transactions);

        assert_eq!(result, expected_root.into());
    }
    #[test]
    fn test_compute_hash() {
        // taken from Hive
        let tx_eip2930 = EIP2930Transaction {
            chain_id: 3503995874084926u64,
            nonce: 7,
            gas_price: 0x2dbf1f9a,
            gas_limit: 0x186A0,
            to: TxKind::Call(hex!("7dcd17433742f4c0ca53122ab541d0ba67fc27df").into()),
            value: 2.into(),
            data: Bytes::from(&b"\xdbS\x06$\x8e\x03\x13\xe7emit"[..]),
            access_list: vec![(
                hex!("7dcd17433742f4c0ca53122ab541d0ba67fc27df").into(),
                vec![
                    hex!("0000000000000000000000000000000000000000000000000000000000000000").into(),
                    hex!("a3d07a7d68fbd49ec2f8e6befdd86c885f86c272819f6f345f365dec35ae6707").into(),
                ],
            )],
            signature_y_parity: false,
            signature_r: U256::from_dec_str(
                "75813812796588349127366022588733264074091236448495248199152066031778895768879",
            )
            .unwrap(),
            signature_s: U256::from_dec_str(
                "25476208226281085290728123165613764315157904411823916642262684106502155457829",
            )
            .unwrap(),
        };
        let tx = Transaction::EIP2930Transaction(tx_eip2930);

        let expected_hash =
            hex!("a0762610d794acddd2dca15fb7c437ada3611c886f3bea675d53d8da8a6c41b2");
        let hash = tx.compute_hash();
        assert_eq!(hash, expected_hash.into());
    }

    #[test]
    fn test_compute_receipts_root() {
        // example taken from
        // https://github.com/ethereum/go-ethereum/blob/f8aa62353666a6368fb3f1a378bd0a82d1542052/cmd/evm/testdata/1/exp.json#L18
        let tx_type = TxType::Legacy;
        let succeeded = true;
        let cumulative_gas_used = 0x5208;
        let logs = vec![];
        let receipt = Receipt::new(tx_type, succeeded, cumulative_gas_used, logs);

        let result = compute_receipts_root(&[receipt]);
        let expected_root =
            hex!("056b23fbba480696b65fe5a59b8f2148a1299103c4f57df839233af2cf4ca2d2");
        assert_eq!(result, expected_root.into());
    }

    #[test]
    fn legacy_tx_rlp_decode() {
        let encoded_tx = "f86d80843baa0c4082f618946177843db3138ae69679a54b95cf345ed759450d870aa87bee538000808360306ba0151ccc02146b9b11adf516e6787b59acae3e76544fdcd75e77e67c6b598ce65da064c5dd5aae2fbb535830ebbdad0234975cd7ece3562013b63ea18cc0df6c97d4";
        let encoded_tx_bytes = hex::decode(encoded_tx).unwrap();
        let tx = LegacyTransaction::decode(&encoded_tx_bytes).unwrap();
        let expected_tx = LegacyTransaction {
            nonce: 0,
            gas_price: 1001000000,
            gas: 63000,
            to: TxKind::Call(Address::from_slice(
                &hex::decode("6177843db3138ae69679A54b95cf345ED759450d").unwrap(),
            )),
            value: 3000000000000000_u64.into(),
            data: Bytes::new(),
            r: U256::from_str_radix(
                "151ccc02146b9b11adf516e6787b59acae3e76544fdcd75e77e67c6b598ce65d",
                16,
            )
            .unwrap(),
            s: U256::from_str_radix(
                "64c5dd5aae2fbb535830ebbdad0234975cd7ece3562013b63ea18cc0df6c97d4",
                16,
            )
            .unwrap(),
            v: 6303851.into(),
        };
        assert_eq!(tx, expected_tx);
    }

    #[test]
    fn eip1559_tx_rlp_decode() {
        let encoded_tx = "f86c8330182480114e82f618946177843db3138ae69679a54b95cf345ed759450d870aa87bee53800080c080a0151ccc02146b9b11adf516e6787b59acae3e76544fdcd75e77e67c6b598ce65da064c5dd5aae2fbb535830ebbdad0234975cd7ece3562013b63ea18cc0df6c97d4";
        let encoded_tx_bytes = hex::decode(encoded_tx).unwrap();
        let tx = EIP1559Transaction::decode(&encoded_tx_bytes).unwrap();
        let expected_tx = EIP1559Transaction {
            nonce: 0,
            max_fee_per_gas: 78,
            max_priority_fee_per_gas: 17,
            to: TxKind::Call(Address::from_slice(
                &hex::decode("6177843db3138ae69679A54b95cf345ED759450d").unwrap(),
            )),
            value: 3000000000000000_u64.into(),
            data: Bytes::new(),
            signature_r: U256::from_str_radix(
                "151ccc02146b9b11adf516e6787b59acae3e76544fdcd75e77e67c6b598ce65d",
                16,
            )
            .unwrap(),
            signature_s: U256::from_str_radix(
                "64c5dd5aae2fbb535830ebbdad0234975cd7ece3562013b63ea18cc0df6c97d4",
                16,
            )
            .unwrap(),
            signature_y_parity: false,
            chain_id: 3151908,
            gas_limit: 63000,
            access_list: vec![],
        };
        assert_eq!(tx, expected_tx);
    }

    #[test]
    fn deserialize_tx_kind() {
        let tx_kind_create = r#""""#;
        let tx_kind_call = r#""0x6177843db3138ae69679A54b95cf345ED759450d""#;
        let deserialized_tx_kind_create = TxKind::Create;
        let deserialized_tx_kind_call = TxKind::Call(Address::from_slice(
            &hex::decode("6177843db3138ae69679A54b95cf345ED759450d").unwrap(),
        ));
        assert_eq!(
            deserialized_tx_kind_create,
            serde_json::from_str(tx_kind_create).unwrap()
        );
        assert_eq!(
            deserialized_tx_kind_call,
            serde_json::from_str(tx_kind_call).unwrap()
        )
    }

    #[test]
    fn deserialize_tx_type() {
        let tx_type_eip2930 = r#""0x01""#;
        let tx_type_eip1559 = r#""0x02""#;
        let deserialized_tx_type_eip2930 = TxType::EIP2930;
        let deserialized_tx_type_eip1559 = TxType::EIP1559;
        assert_eq!(
            deserialized_tx_type_eip2930,
            serde_json::from_str(tx_type_eip2930).unwrap()
        );
        assert_eq!(
            deserialized_tx_type_eip1559,
            serde_json::from_str(tx_type_eip1559).unwrap()
        )
    }

    #[test]
    fn deserialize_generic_transaction() {
        let generic_transaction = r#"{
            "type":"0x01",
            "nonce":"0x02",
            "to":"",
            "from":"0x6177843db3138ae69679A54b95cf345ED759450d",
            "gas":"0x5208",
            "value":"0x01",
            "input":"0x010203040506",
            "gasPrice":"0x07",
            "accessList": [
                {
                    "address": "0x000f3df6d732807ef1319fb7b8bb8522d0beac02",
                    "storageKeys": [
                        "0x000000000000000000000000000000000000000000000000000000000000000c",
                        "0x000000000000000000000000000000000000000000000000000000000000200b"
                    ]
                }
            ]
        }"#;
        let deserialized_generic_transaction = GenericTransaction {
            r#type: TxType::EIP2930,
            nonce: Some(2),
            to: TxKind::Create,
            from: Address::from_slice(
                &hex::decode("6177843db3138ae69679A54b95cf345ED759450d").unwrap(),
            ),
            gas: Some(0x5208),
            value: U256::from(1),
            input: Bytes::from(hex::decode("010203040506").unwrap()),
            gas_price: 7,
            max_priority_fee_per_gas: Default::default(),
            max_fee_per_gas: Default::default(),
            max_fee_per_blob_gas: Default::default(),
            access_list: vec![AccessListEntry {
                address: Address::from_slice(
                    &hex::decode("000f3df6d732807ef1319fb7b8bb8522d0beac02").unwrap(),
                ),
                storage_keys: vec![H256::from_low_u64_be(12), H256::from_low_u64_be(8203)],
            }],
            blob_versioned_hashes: Default::default(),
            blobs: Default::default(),
            chain_id: Default::default(),
            authorization_list: None,
        };
        assert_eq!(
            deserialized_generic_transaction,
            serde_json::from_str(generic_transaction).unwrap()
        )
    }

    #[test]
    fn deserialize_generic_transaction_with_data_and_input_fields() {
        let generic_transaction = r#"{
            "type":"0x01",
            "nonce":"0x02",
            "to":"",
            "from":"0x6177843db3138ae69679A54b95cf345ED759450d",
            "gas":"0x5208",
            "value":"0x01",
            "input":"0x010203040506",
            "data":"0x010203040506",
            "gasPrice":"0x07",
            "accessList": [
                {
                    "address": "0x000f3df6d732807ef1319fb7b8bb8522d0beac02",
                    "storageKeys": [
                        "0x000000000000000000000000000000000000000000000000000000000000000c",
                        "0x000000000000000000000000000000000000000000000000000000000000200b"
                    ]
                }
            ]
        }"#;
        let deserialized_generic_transaction = GenericTransaction {
            r#type: TxType::EIP2930,
            nonce: Some(2),
            to: TxKind::Create,
            from: Address::from_slice(
                &hex::decode("6177843db3138ae69679A54b95cf345ED759450d").unwrap(),
            ),
            gas: Some(0x5208),
            value: U256::from(1),
            input: Bytes::from(hex::decode("010203040506").unwrap()),
            gas_price: 7,
            max_priority_fee_per_gas: Default::default(),
            max_fee_per_gas: Default::default(),
            max_fee_per_blob_gas: Default::default(),
            access_list: vec![AccessListEntry {
                address: Address::from_slice(
                    &hex::decode("000f3df6d732807ef1319fb7b8bb8522d0beac02").unwrap(),
                ),
                storage_keys: vec![H256::from_low_u64_be(12), H256::from_low_u64_be(8203)],
            }],
            blob_versioned_hashes: Default::default(),
            blobs: Default::default(),
            chain_id: Default::default(),
            authorization_list: None,
        };
        assert_eq!(
            deserialized_generic_transaction,
            serde_json::from_str(generic_transaction).unwrap()
        )
    }

    #[test]
    fn deserialize_eip4844_transaction() {
        let eip4844_transaction = r#"{
            "chainId":"0x01",
            "nonce":"0x02",
            "maxPriorityFeePerGas":"0x01",
            "maxFeePerGas":"0x01",
            "gas":"0x5208",
            "to":"0x6177843db3138ae69679A54b95cf345ED759450d",
            "value":"0x01",
            "input":"0x3033",
            "accessList": [
                {
                    "address": "0x000f3df6d732807ef1319fb7b8bb8522d0beac02",
                    "storageKeys": [
                        "0x000000000000000000000000000000000000000000000000000000000000000c",
                        "0x000000000000000000000000000000000000000000000000000000000000200b"
                    ]
                }
            ],
            "maxFeePerBlobGas":"0x03",
            "blobVersionedHashes": [
                    "0x0000000000000000000000000000000000000000000000000000000000000001",
                    "0x0000000000000000000000000000000000000000000000000000000000000002"
            ],
            "yParity":"0x0",
            "r": "0x01",
            "s": "0x02"
        }"#;
        let deserialized_eip4844_transaction = EIP4844Transaction {
            chain_id: 0x01,
            nonce: 0x02,
            to: Address::from_slice(
                &hex::decode("6177843db3138ae69679A54b95cf345ED759450d").unwrap(),
            ),
            max_priority_fee_per_gas: 1,
            max_fee_per_gas: 1,
            max_fee_per_blob_gas: U256::from(0x03),
            gas: 0x5208,
            value: U256::from(0x01),
            // 03 in hex is 0x3033, that's why the 'input' has that number.
            data: Bytes::from_static(b"03"),
            access_list: vec![(
                Address::from_slice(
                    &hex::decode("000f3df6d732807ef1319fb7b8bb8522d0beac02").unwrap(),
                ),
                vec![H256::from_low_u64_be(12), H256::from_low_u64_be(8203)],
            )],
            blob_versioned_hashes: vec![H256::from_low_u64_be(1), H256::from_low_u64_be(2)],
            signature_y_parity: false,
            signature_r: U256::from(0x01),
            signature_s: U256::from(0x02),
        };

        assert_eq!(
            deserialized_eip4844_transaction,
            serde_json::from_str(eip4844_transaction).unwrap()
        )
    }

    #[test]
    fn serialize_deserialize_transaction() {
        let eip1559 = EIP1559Transaction {
            chain_id: 65536999,
            nonce: 1,
            max_priority_fee_per_gas: 1000,
            max_fee_per_gas: 2000,
            gas_limit: 21000,
            to: TxKind::Call(H160::from_str("0x000a52D537c4150ec274dcE3962a0d179B7E71B0").unwrap()),
            value: U256::from(100000),
            data: Bytes::from_static(b"03"),
            access_list: vec![(
                H160::from_str("0x000a52D537c4150ec274dcE3962a0d179B7E71B3").unwrap(),
                vec![H256::zero()],
            )],
            signature_y_parity: true,
            signature_r: U256::one(),
            signature_s: U256::zero(),
        };
        let tx_to_serialize = Transaction::EIP1559Transaction(eip1559.clone());
        let serialized = serde_json::to_string(&tx_to_serialize).expect("Failed to serialize");

        let deserialized_tx: Transaction =
            serde_json::from_str(&serialized).expect("Failed to deserialize");

        assert!(deserialized_tx.tx_type() == TxType::EIP1559);

        if let Transaction::EIP1559Transaction(tx) = deserialized_tx {
            assert_eq!(tx, eip1559);
        }
    }

    #[test]
    fn serialize_deserialize_eip7702transaction() {
        let eip7702 = EIP7702Transaction {
            chain_id: 65536999,
            nonce: 1,
            max_priority_fee_per_gas: 1000,
            max_fee_per_gas: 2000,
            gas_limit: 21000,
            to: Address::from_str("0x000a52D537c4150ec274dcE3962a0d179B7E71B0").unwrap(),
            value: U256::from(100000),
            data: Bytes::from_static(b"03"),
            access_list: vec![],
            signature_y_parity: true,
            signature_r: U256::one(),
            signature_s: U256::zero(),
            authorization_list: vec![AuthorizationTuple {
                chain_id: U256::from(65536999),
                address: H160::from_str("0x000a52D537c4150ec274dcE3962a0d179B7E71B1").unwrap(),
                nonce: 2,
                y_parity: U256::one(),
                r_signature: U256::from(22),
                s_signature: U256::from(37),
            }],
        };
        let tx_to_serialize = Transaction::EIP7702Transaction(eip7702.clone());
        let serialized = serde_json::to_string(&tx_to_serialize).expect("Failed to serialize");

        let deserialized_tx: Transaction =
            serde_json::from_str(&serialized).expect("Failed to deserialize");

        assert!(deserialized_tx.tx_type() == TxType::EIP7702);

        if let Transaction::EIP7702Transaction(tx) = deserialized_tx {
            assert_eq!(tx, eip7702);
        }
    }

    #[test]
    fn serialize_deserialize_privileged_l2_transaction() -> Result<(), RLPDecodeError> {
        let privileged_l2 = PrivilegedL2Transaction {
            chain_id: 65536999,
            nonce: 0,
            max_priority_fee_per_gas: 875000000,
            max_fee_per_gas: 875000000,
            gas_limit: 42000u64,
            to: TxKind::Call(
                Address::from_str("0x8943545177806ed17b9f23f0a21ee5948ecaa776").unwrap(),
            ),
            value: U256::from(500000000000000000000000000u128),
            data: Bytes::new(),
            access_list: vec![],
            from: Address::from_str("0x8943545177806ed17b9f23f0a21ee5948ecaa776").unwrap(),
        };

        let encoded = PrivilegedL2Transaction::encode_to_vec(&privileged_l2);
        println!("encoded length: {}", encoded.len());

        let deserialized_tx = PrivilegedL2Transaction::decode(&encoded)?;

        assert_eq!(deserialized_tx, privileged_l2);
        Ok(())
    }
}<|MERGE_RESOLUTION|>--- conflicted
+++ resolved
@@ -274,8 +274,6 @@
     }
 }
 
-<<<<<<< HEAD
-=======
 impl Display for TxType {
     fn fmt(&self, f: &mut std::fmt::Formatter<'_>) -> std::fmt::Result {
         match self {
@@ -289,23 +287,6 @@
     }
 }
 
-pub trait Signable {
-    /// Both sign and sign_in_place return error when the payload hash calculated that has to
-    /// be signed is not exactly 32 bytes long. Currently it's an unreachable error
-    /// since the payload is hashed with the keccak algorithm which produces a 32 byte hash.
-    fn sign(&self, private_key: &SecretKey) -> Result<Self, secp256k1::Error>
-    where
-        Self: Sized,
-        Self: Clone,
-    {
-        let mut signable = self.clone();
-        signable.sign_inplace(private_key)?;
-        Ok(signable)
-    }
-    fn sign_inplace(&mut self, private_key: &SecretKey) -> Result<(), secp256k1::Error>;
-}
-
->>>>>>> fa424685
 impl Transaction {
     pub fn tx_type(&self) -> TxType {
         match self {
