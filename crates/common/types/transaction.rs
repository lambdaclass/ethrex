--- conflicted
+++ resolved
@@ -3243,16 +3243,16 @@
     }
 
     #[test]
-<<<<<<< HEAD
-    fn test_eip1559_simple_transfer_size() {
-        let tx = Transaction::EIP1559Transaction(EIP1559Transaction::default());
-        assert_eq!(tx.encode_to_vec().len(), 15);
-=======
     fn encode_decode_low_size_tx() {
         let tx = Transaction::EIP2930Transaction(EIP2930Transaction::default());
         let encoded = tx.encode_to_vec();
         let decoded_tx = Transaction::decode(&encoded).unwrap();
         assert_eq!(tx, decoded_tx);
->>>>>>> 16b42977
+    }
+
+    #[test]
+    fn test_eip1559_simple_transfer_size() {
+        let tx = Transaction::EIP1559Transaction(EIP1559Transaction::default());
+        assert_eq!(tx.encode_to_vec().len(), 15);
     }
 }