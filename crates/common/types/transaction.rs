use std::cmp::min;

use bytes::Bytes;
use ethereum_types::{Address, H256, U256};
use keccak_hash::keccak;
pub use mempool::MempoolTransaction;
use secp256k1::{ecdsa::RecoveryId, Message, SecretKey};
use serde::{ser::SerializeStruct, Deserialize, Serialize};
pub use serde_impl::{AccessListEntry, GenericTransaction};
use sha3::{Digest, Keccak256};

use ethrex_rlp::{
    constants::RLP_NULL,
    decode::{get_rlp_bytes_item_payload, is_encoded_as_bytes, RLPDecode},
    encode::{PayloadRLPEncode, RLPEncode},
    error::RLPDecodeError,
    structs::{Decoder, Encoder},
};

use super::BlobsBundle;

// The `#[serde(untagged)]` attribute allows the `Transaction` enum to be serialized without
// a tag indicating the variant type. This means that Serde will serialize the enum's variants
// directly according to the structure of the variant itself.
// For each variant, Serde will use the serialization logic implemented
// for the inner type of that variant (like `LegacyTransaction`, `EIP2930Transaction`, etc.).
// The serialization will fail if the data does not match the structure of any variant.
//
// A custom Deserialization method is implemented to match the specific transaction `type`.
#[derive(Clone, Debug, PartialEq, Eq, Serialize)]
#[serde(untagged)]
pub enum Transaction {
    LegacyTransaction(LegacyTransaction),
    EIP2930Transaction(EIP2930Transaction),
    EIP1559Transaction(EIP1559Transaction),
    EIP4844Transaction(EIP4844Transaction),
    PrivilegedL2Transaction(PrivilegedL2Transaction),
}

/// The same as a Transaction enum, only that blob transactions are in wrapped format, including
/// the blobs bundle.
#[derive(Clone, Debug, PartialEq, Eq)]
pub enum P2PTransaction {
    LegacyTransaction(LegacyTransaction),
    EIP2930Transaction(EIP2930Transaction),
    EIP1559Transaction(EIP1559Transaction),
<<<<<<< HEAD
    WrappedEIP4844Transaction(WrappedEIP4844Transaction),
=======
    EIP4844TransactionWithBlobs(WrappedEIP4844Transaction),
>>>>>>> 4911db3c
    PrivilegedL2Transaction(PrivilegedL2Transaction),
}

impl TryInto<Transaction> for P2PTransaction {
    type Error = String;

    fn try_into(self) -> Result<Transaction, Self::Error> {
        match self {
            P2PTransaction::LegacyTransaction(itx) => Ok(Transaction::LegacyTransaction(itx)),
            P2PTransaction::EIP2930Transaction(itx) => Ok(Transaction::EIP2930Transaction(itx)),
            P2PTransaction::EIP1559Transaction(itx) => Ok(Transaction::EIP1559Transaction(itx)),
            P2PTransaction::PrivilegedL2Transaction(itx) => {
                Ok(Transaction::PrivilegedL2Transaction(itx))
            }
            _ => Err("Can't convert blob p2p transaction into regular transaction. Blob bundle would be lost.".to_string()),
        }
    }
}

impl RLPEncode for P2PTransaction {
    fn encode(&self, buf: &mut dyn bytes::BufMut) {
        match self {
            P2PTransaction::LegacyTransaction(t) => t.encode(buf),
            tx => Bytes::copy_from_slice(&tx.encode_canonical_to_vec()).encode(buf),
        };
    }
}

impl RLPDecode for P2PTransaction {
    fn decode_unfinished(rlp: &[u8]) -> Result<(Self, &[u8]), RLPDecodeError> {
        if is_encoded_as_bytes(rlp)? {
<<<<<<< HEAD
            // Adjust the encoding to get the payload
            let payload = get_rlp_bytes_item_payload(rlp);
            let tx_type = payload.first().unwrap();
            let tx_encoding = &payload[1..];
=======
            let payload = get_rlp_bytes_item_payload(rlp)?;
            let tx_type = payload.first().ok_or(RLPDecodeError::InvalidLength)?;
            let tx_encoding = &payload.get(1..).ok_or(RLPDecodeError::InvalidLength)?;
>>>>>>> 4911db3c
            // Look at the first byte to check if it corresponds to a TransactionType
            match *tx_type {
                // Legacy
                0x0 => LegacyTransaction::decode_unfinished(tx_encoding)
                    .map(|(tx, rem)| (P2PTransaction::LegacyTransaction(tx), rem)), // TODO: check if this is a real case scenario
                // EIP2930
                0x1 => EIP2930Transaction::decode_unfinished(tx_encoding)
                    .map(|(tx, rem)| (P2PTransaction::EIP2930Transaction(tx), rem)),
                // EIP1559
                0x2 => EIP1559Transaction::decode_unfinished(tx_encoding)
                    .map(|(tx, rem)| (P2PTransaction::EIP1559Transaction(tx), rem)),
                // EIP4844
                0x3 => WrappedEIP4844Transaction::decode_unfinished(tx_encoding)
<<<<<<< HEAD
                    .map(|(tx, rem)| (P2PTransaction::WrappedEIP4844Transaction(tx), rem)),
=======
                    .map(|(tx, rem)| (P2PTransaction::EIP4844TransactionWithBlobs(tx), rem)),
>>>>>>> 4911db3c
                // PriviligedL2
                0x7e => PrivilegedL2Transaction::decode_unfinished(tx_encoding)
                    .map(|(tx, rem)| (P2PTransaction::PrivilegedL2Transaction(tx), rem)),
                ty => Err(RLPDecodeError::Custom(format!(
                    "Invalid transaction type: {ty}"
                ))),
            }
        } else {
            // LegacyTransaction
            LegacyTransaction::decode_unfinished(rlp)
                .map(|(tx, rem)| (P2PTransaction::LegacyTransaction(tx), rem))
        }
    }
}

#[derive(Clone, Debug, PartialEq, Eq)]
pub struct WrappedEIP4844Transaction {
    pub tx: EIP4844Transaction,
    pub blobs_bundle: BlobsBundle,
}

impl RLPEncode for WrappedEIP4844Transaction {
    fn encode(&self, buf: &mut dyn bytes::BufMut) {
        let encoder = Encoder::new(buf);
        encoder
            .encode_field(&self.tx)
            .encode_field(&self.blobs_bundle.blobs)
            .encode_field(&self.blobs_bundle.commitments)
            .encode_field(&self.blobs_bundle.proofs)
            .finish();
    }
}

impl RLPDecode for WrappedEIP4844Transaction {
    fn decode_unfinished(rlp: &[u8]) -> Result<(WrappedEIP4844Transaction, &[u8]), RLPDecodeError> {
        let decoder = Decoder::new(rlp)?;
        let (tx, decoder) = decoder.decode_field("tx")?;
        let (blobs, decoder) = decoder.decode_field("blobs")?;
        let (commitments, decoder) = decoder.decode_field("commitments")?;
        let (proofs, decoder) = decoder.decode_field("proofs")?;

        let wrapped = WrappedEIP4844Transaction {
            tx,
            blobs_bundle: BlobsBundle {
                blobs,
                commitments,
                proofs,
            },
        };
        Ok((wrapped, decoder.finish()?))
    }
}

#[derive(Clone, Debug, PartialEq, Eq, Default)]
pub struct LegacyTransaction {
    pub nonce: u64,
    pub gas_price: u64,
    pub gas: u64,
    /// The recipient of the transaction.
    /// Create transactions contain a [`null`](RLP_NULL) value in this field.
    pub to: TxKind,
    pub value: U256,
    pub data: Bytes,
    pub v: U256,
    pub r: U256,
    pub s: U256,
}

#[derive(Clone, Debug, PartialEq, Eq, Default)]
pub struct EIP2930Transaction {
    pub chain_id: u64,
    pub nonce: u64,
    pub gas_price: u64,
    pub gas_limit: u64,
    pub to: TxKind,
    pub value: U256,
    pub data: Bytes,
    pub access_list: Vec<(Address, Vec<H256>)>,
    pub signature_y_parity: bool,
    pub signature_r: U256,
    pub signature_s: U256,
}

#[derive(Clone, Debug, PartialEq, Eq, Default)]
pub struct EIP1559Transaction {
    pub chain_id: u64,
    pub nonce: u64,
    pub max_priority_fee_per_gas: u64,
    pub max_fee_per_gas: u64,
    pub gas_limit: u64,
    pub to: TxKind,
    pub value: U256,
    pub data: Bytes,
    pub access_list: Vec<(Address, Vec<H256>)>,
    pub signature_y_parity: bool,
    pub signature_r: U256,
    pub signature_s: U256,
}

#[derive(Clone, Debug, PartialEq, Eq, Default)]
pub struct EIP4844Transaction {
    pub chain_id: u64,
    pub nonce: u64,
    pub max_priority_fee_per_gas: u64,
    pub max_fee_per_gas: u64,
    pub gas: u64,
    pub to: Address,
    pub value: U256,
    pub data: Bytes,
    pub access_list: Vec<(Address, Vec<H256>)>,
    pub max_fee_per_blob_gas: U256,
    pub blob_versioned_hashes: Vec<H256>,
    pub signature_y_parity: bool,
    pub signature_r: U256,
    pub signature_s: U256,
}

#[derive(Clone, Debug, PartialEq, Eq, Default)]
pub struct PrivilegedL2Transaction {
    pub chain_id: u64,
    pub nonce: u64,
    pub max_priority_fee_per_gas: u64,
    pub max_fee_per_gas: u64,
    pub gas_limit: u64,
    pub to: TxKind,
    pub value: U256,
    pub data: Bytes,
    pub access_list: Vec<(Address, Vec<H256>)>,
    pub tx_type: PrivilegedTxType,
    pub signature_y_parity: bool,
    pub signature_r: U256,
    pub signature_s: U256,
}

#[derive(Clone, Copy, Debug, PartialEq, Eq, Default, Serialize, Deserialize)]
pub enum PrivilegedTxType {
    #[default]
    Deposit = 0x01,
    Withdrawal = 0x02,
}

#[derive(Clone, Copy, Debug, PartialEq, Eq, Default)]
pub enum TxType {
    #[default]
    Legacy = 0x00,
    EIP2930 = 0x01,
    EIP1559 = 0x02,
    EIP4844 = 0x03,
    // We take the same approach as Optimism to define the privileged tx prefix
    // https://github.com/ethereum-optimism/specs/blob/c6903a3b2cad575653e1f5ef472debb573d83805/specs/protocol/deposits.md#the-deposited-transaction-type
    Privileged = 0x7e,
}

impl From<TxType> for u8 {
    fn from(val: TxType) -> Self {
        match val {
            TxType::Legacy => 0x00,
            TxType::EIP2930 => 0x01,
            TxType::EIP1559 => 0x02,
            TxType::EIP4844 => 0x03,
            TxType::Privileged => 0x7e,
        }
    }
}

pub trait Signable {
    fn sign(&self, private_key: &SecretKey) -> Self
    where
        Self: Sized,
        Self: Clone,
    {
        let mut signable = self.clone();
        signable.sign_inplace(private_key);
        signable
    }
    fn sign_inplace(&mut self, private_key: &SecretKey);
}

impl Transaction {
    pub fn tx_type(&self) -> TxType {
        match self {
            Transaction::LegacyTransaction(_) => TxType::Legacy,
            Transaction::EIP2930Transaction(_) => TxType::EIP2930,
            Transaction::EIP1559Transaction(_) => TxType::EIP1559,
            Transaction::EIP4844Transaction(_) => TxType::EIP4844,
            Transaction::PrivilegedL2Transaction(_) => TxType::Privileged,
        }
    }

    pub fn effective_gas_price(&self, base_fee_per_gas: Option<u64>) -> Option<u64> {
        match self.tx_type() {
            TxType::Legacy => Some(self.gas_price()),
            TxType::EIP2930 => Some(self.gas_price()),
            TxType::EIP1559 => {
                let priority_fee_per_gas = min(
                    self.max_priority_fee()?,
                    self.max_fee_per_gas()? - base_fee_per_gas?,
                );
                Some(priority_fee_per_gas + base_fee_per_gas?)
            }
            TxType::EIP4844 => {
                let priority_fee_per_gas = min(
                    self.max_priority_fee()?,
                    self.max_fee_per_gas()? - base_fee_per_gas?,
                );
                Some(priority_fee_per_gas + base_fee_per_gas?)
            }
            TxType::Privileged => Some(self.gas_price()),
        }
    }

    pub fn cost_without_base_fee(&self) -> Option<U256> {
        let price = match self.tx_type() {
            TxType::Legacy => self.gas_price(),
            TxType::EIP2930 => self.gas_price(),
            TxType::EIP1559 => self.max_fee_per_gas()?,
            TxType::EIP4844 => self.max_fee_per_gas()?,
            TxType::Privileged => self.gas_price(),
        };

        Some(U256::saturating_add(
            U256::saturating_mul(price.into(), self.gas_limit().into()),
            self.value(),
        ))
    }
}

impl RLPEncode for Transaction {
    /// Transactions can be encoded in the following formats:
    /// A) Legacy transactions: rlp(LegacyTransaction)
    /// B) Non legacy transactions: rlp(Bytes) where Bytes represents the canonical encoding for the transaction as a bytes object.
    /// Checkout [Transaction::encode_canonical] for more information
    fn encode(&self, buf: &mut dyn bytes::BufMut) {
        match self {
            Transaction::LegacyTransaction(t) => t.encode(buf),
            tx => Bytes::copy_from_slice(&tx.encode_canonical_to_vec()).encode(buf),
        };
    }
}

impl RLPDecode for Transaction {
    /// Transactions can be encoded in the following formats:
    /// A) Legacy transactions: rlp(LegacyTransaction)
    /// B) Non legacy transactions: rlp(Bytes) where Bytes represents the canonical encoding for the transaction as a bytes object.
    /// Checkout [Transaction::decode_canonical] for more information
    fn decode_unfinished(rlp: &[u8]) -> Result<(Self, &[u8]), RLPDecodeError> {
        if is_encoded_as_bytes(rlp)? {
            // Adjust the encoding to get the payload
            let payload = get_rlp_bytes_item_payload(rlp)?;
            let tx_type = payload.first().ok_or(RLPDecodeError::InvalidLength)?;
            let tx_encoding = &payload.get(1..).ok_or(RLPDecodeError::InvalidLength)?;
            // Look at the first byte to check if it corresponds to a TransactionType
            match *tx_type {
                // Legacy
                0x0 => LegacyTransaction::decode_unfinished(tx_encoding)
                    .map(|(tx, rem)| (Transaction::LegacyTransaction(tx), rem)), // TODO: check if this is a real case scenario
                // EIP2930
                0x1 => EIP2930Transaction::decode_unfinished(tx_encoding)
                    .map(|(tx, rem)| (Transaction::EIP2930Transaction(tx), rem)),
                // EIP1559
                0x2 => EIP1559Transaction::decode_unfinished(tx_encoding)
                    .map(|(tx, rem)| (Transaction::EIP1559Transaction(tx), rem)),
                // EIP4844
                0x3 => EIP4844Transaction::decode_unfinished(tx_encoding)
                    .map(|(tx, rem)| (Transaction::EIP4844Transaction(tx), rem)),
                // PriviligedL2
                0x7e => PrivilegedL2Transaction::decode_unfinished(tx_encoding)
                    .map(|(tx, rem)| (Transaction::PrivilegedL2Transaction(tx), rem)),
                ty => Err(RLPDecodeError::Custom(format!(
                    "Invalid transaction type: {ty}"
                ))),
            }
        } else {
            // LegacyTransaction
            LegacyTransaction::decode_unfinished(rlp)
                .map(|(tx, rem)| (Transaction::LegacyTransaction(tx), rem))
        }
    }
}

/// The transaction's kind: call or create.
#[derive(Clone, Debug, PartialEq, Eq, Default)]
pub enum TxKind {
    Call(Address),
    #[default]
    Create,
}

impl RLPEncode for TxKind {
    fn encode(&self, buf: &mut dyn bytes::BufMut) {
        match self {
            Self::Call(address) => address.encode(buf),
            Self::Create => buf.put_u8(RLP_NULL),
        }
    }
}

impl RLPDecode for TxKind {
    fn decode_unfinished(rlp: &[u8]) -> Result<(Self, &[u8]), RLPDecodeError> {
        let first_byte = rlp.first().ok_or(RLPDecodeError::InvalidLength)?;
        if *first_byte == RLP_NULL {
            return Ok((Self::Create, &rlp[1..]));
        }
        Address::decode_unfinished(rlp).map(|(t, rest)| (Self::Call(t), rest))
    }
}

impl RLPEncode for PrivilegedTxType {
    fn encode(&self, buf: &mut dyn bytes::BufMut) {
        match self {
            Self::Deposit => buf.put_u8(0x01),
            Self::Withdrawal => buf.put_u8(0x02),
        }
    }
}

impl RLPDecode for PrivilegedTxType {
    fn decode_unfinished(rlp: &[u8]) -> Result<(Self, &[u8]), RLPDecodeError> {
        let decoded = u8::decode_unfinished(rlp)?;
        let tx_type = PrivilegedTxType::from_u8(decoded.0)
            .ok_or(RLPDecodeError::Custom("Invalid".to_string()))?;
        Ok((tx_type, decoded.1))
    }
}

impl RLPEncode for LegacyTransaction {
    fn encode(&self, buf: &mut dyn bytes::BufMut) {
        Encoder::new(buf)
            .encode_field(&self.nonce)
            .encode_field(&self.gas_price)
            .encode_field(&self.gas)
            .encode_field(&self.to)
            .encode_field(&self.value)
            .encode_field(&self.data)
            .encode_field(&self.v)
            .encode_field(&self.r)
            .encode_field(&self.s)
            .finish();
    }
}

impl RLPEncode for EIP2930Transaction {
    fn encode(&self, buf: &mut dyn bytes::BufMut) {
        Encoder::new(buf)
            .encode_field(&self.chain_id)
            .encode_field(&self.nonce)
            .encode_field(&self.gas_price)
            .encode_field(&self.gas_limit)
            .encode_field(&self.to)
            .encode_field(&self.value)
            .encode_field(&self.data)
            .encode_field(&self.access_list)
            .encode_field(&self.signature_y_parity)
            .encode_field(&self.signature_r)
            .encode_field(&self.signature_s)
            .finish()
    }
}

impl RLPEncode for EIP1559Transaction {
    fn encode(&self, buf: &mut dyn bytes::BufMut) {
        Encoder::new(buf)
            .encode_field(&self.chain_id)
            .encode_field(&self.nonce)
            .encode_field(&self.max_priority_fee_per_gas)
            .encode_field(&self.max_fee_per_gas)
            .encode_field(&self.gas_limit)
            .encode_field(&self.to)
            .encode_field(&self.value)
            .encode_field(&self.data)
            .encode_field(&self.access_list)
            .encode_field(&self.signature_y_parity)
            .encode_field(&self.signature_r)
            .encode_field(&self.signature_s)
            .finish()
    }
}

impl RLPEncode for EIP4844Transaction {
    fn encode(&self, buf: &mut dyn bytes::BufMut) {
        Encoder::new(buf)
            .encode_field(&self.chain_id)
            .encode_field(&self.nonce)
            .encode_field(&self.max_priority_fee_per_gas)
            .encode_field(&self.max_fee_per_gas)
            .encode_field(&self.gas)
            .encode_field(&self.to)
            .encode_field(&self.value)
            .encode_field(&self.data)
            .encode_field(&self.access_list)
            .encode_field(&self.max_fee_per_blob_gas)
            .encode_field(&self.blob_versioned_hashes)
            .encode_field(&self.signature_y_parity)
            .encode_field(&self.signature_r)
            .encode_field(&self.signature_s)
            .finish()
    }
}

impl RLPEncode for PrivilegedL2Transaction {
    fn encode(&self, buf: &mut dyn bytes::BufMut) {
        Encoder::new(buf)
            .encode_field(&self.chain_id)
            .encode_field(&self.nonce)
            .encode_field(&self.max_priority_fee_per_gas)
            .encode_field(&self.max_fee_per_gas)
            .encode_field(&self.gas_limit)
            .encode_field(&self.to)
            .encode_field(&self.value)
            .encode_field(&self.data)
            .encode_field(&self.access_list)
            .encode_field(&self.tx_type)
            .encode_field(&self.signature_y_parity)
            .encode_field(&self.signature_r)
            .encode_field(&self.signature_s)
            .finish()
    }
}

impl PayloadRLPEncode for Transaction {
    fn encode_payload(&self, buf: &mut dyn bytes::BufMut) {
        match self {
            Transaction::LegacyTransaction(tx) => tx.encode_payload(buf),
            Transaction::EIP1559Transaction(tx) => tx.encode_payload(buf),
            Transaction::EIP2930Transaction(tx) => tx.encode_payload(buf),
            Transaction::EIP4844Transaction(tx) => tx.encode_payload(buf),
            Transaction::PrivilegedL2Transaction(tx) => tx.encode_payload(buf),
        }
    }
}

impl PayloadRLPEncode for LegacyTransaction {
    fn encode_payload(&self, buf: &mut dyn bytes::BufMut) {
        Encoder::new(buf)
            .encode_field(&self.nonce)
            .encode_field(&self.gas_price)
            .encode_field(&self.gas)
            .encode_field(&self.to)
            .encode_field(&self.value)
            .encode_field(&self.data)
            .finish();
    }
}

impl PayloadRLPEncode for EIP1559Transaction {
    fn encode_payload(&self, buf: &mut dyn bytes::BufMut) {
        Encoder::new(buf)
            .encode_field(&self.chain_id)
            .encode_field(&self.nonce)
            .encode_field(&self.max_priority_fee_per_gas)
            .encode_field(&self.max_fee_per_gas)
            .encode_field(&self.gas_limit)
            .encode_field(&self.to)
            .encode_field(&self.value)
            .encode_field(&self.data)
            .encode_field(&self.access_list)
            .finish();
    }
}

impl PayloadRLPEncode for EIP2930Transaction {
    fn encode_payload(&self, buf: &mut dyn bytes::BufMut) {
        Encoder::new(buf)
            .encode_field(&self.chain_id)
            .encode_field(&self.nonce)
            .encode_field(&self.gas_price)
            .encode_field(&self.gas_limit)
            .encode_field(&self.to)
            .encode_field(&self.value)
            .encode_field(&self.data)
            .encode_field(&self.access_list)
            .finish();
    }
}

impl PayloadRLPEncode for EIP4844Transaction {
    fn encode_payload(&self, buf: &mut dyn bytes::BufMut) {
        Encoder::new(buf)
            .encode_field(&self.chain_id)
            .encode_field(&self.nonce)
            .encode_field(&self.max_priority_fee_per_gas)
            .encode_field(&self.max_fee_per_gas)
            .encode_field(&self.gas)
            .encode_field(&self.to)
            .encode_field(&self.value)
            .encode_field(&self.data)
            .encode_field(&self.access_list)
            .encode_field(&self.max_fee_per_blob_gas)
            .encode_field(&self.blob_versioned_hashes)
            .finish();
    }
}

impl PayloadRLPEncode for PrivilegedL2Transaction {
    fn encode_payload(&self, buf: &mut dyn bytes::BufMut) {
        Encoder::new(buf)
            .encode_field(&self.chain_id)
            .encode_field(&self.nonce)
            .encode_field(&self.max_priority_fee_per_gas)
            .encode_field(&self.max_fee_per_gas)
            .encode_field(&self.gas_limit)
            .encode_field(&self.to)
            .encode_field(&self.value)
            .encode_field(&self.data)
            .encode_field(&self.access_list)
            .encode_field(&self.tx_type)
            .finish();
    }
}

impl RLPDecode for LegacyTransaction {
    fn decode_unfinished(rlp: &[u8]) -> Result<(LegacyTransaction, &[u8]), RLPDecodeError> {
        let decoder = Decoder::new(rlp)?;
        let (nonce, decoder) = decoder.decode_field("nonce")?;
        let (gas_price, decoder) = decoder.decode_field("gas_price")?;
        let (gas, decoder) = decoder.decode_field("gas")?;
        let (to, decoder) = decoder.decode_field("to")?;
        let (value, decoder) = decoder.decode_field("value")?;
        let (data, decoder) = decoder.decode_field("data")?;
        let (v, decoder) = decoder.decode_field("v")?;
        let (r, decoder) = decoder.decode_field("r")?;
        let (s, decoder) = decoder.decode_field("s")?;

        let tx = LegacyTransaction {
            nonce,
            gas_price,
            gas,
            to,
            value,
            data,
            v,
            r,
            s,
        };
        Ok((tx, decoder.finish()?))
    }
}

impl RLPDecode for EIP2930Transaction {
    fn decode_unfinished(rlp: &[u8]) -> Result<(EIP2930Transaction, &[u8]), RLPDecodeError> {
        let decoder = Decoder::new(rlp)?;
        let (chain_id, decoder) = decoder.decode_field("chain_id")?;
        let (nonce, decoder) = decoder.decode_field("nonce")?;
        let (gas_price, decoder) = decoder.decode_field("gas_price")?;
        let (gas_limit, decoder) = decoder.decode_field("gas_limit")?;
        let (to, decoder) = decoder.decode_field("to")?;
        let (value, decoder) = decoder.decode_field("value")?;
        let (data, decoder) = decoder.decode_field("data")?;
        let (access_list, decoder) = decoder.decode_field("access_list")?;
        let (signature_y_parity, decoder) = decoder.decode_field("signature_y_parity")?;
        let (signature_r, decoder) = decoder.decode_field("signature_r")?;
        let (signature_s, decoder) = decoder.decode_field("signature_s")?;

        let tx = EIP2930Transaction {
            chain_id,
            nonce,
            gas_price,
            gas_limit,
            to,
            value,
            data,
            access_list,
            signature_y_parity,
            signature_r,
            signature_s,
        };
        Ok((tx, decoder.finish()?))
    }
}

impl RLPDecode for EIP1559Transaction {
    fn decode_unfinished(rlp: &[u8]) -> Result<(EIP1559Transaction, &[u8]), RLPDecodeError> {
        let decoder = Decoder::new(rlp)?;
        let (chain_id, decoder) = decoder.decode_field("chain_id")?;
        let (nonce, decoder) = decoder.decode_field("nonce")?;
        let (max_priority_fee_per_gas, decoder) =
            decoder.decode_field("max_priority_fee_per_gas")?;
        let (max_fee_per_gas, decoder) = decoder.decode_field("max_fee_per_gas")?;
        let (gas_limit, decoder) = decoder.decode_field("gas_limit")?;
        let (to, decoder) = decoder.decode_field("to")?;
        let (value, decoder) = decoder.decode_field("value")?;
        let (data, decoder) = decoder.decode_field("data")?;
        let (access_list, decoder) = decoder.decode_field("access_list")?;
        let (signature_y_parity, decoder) = decoder.decode_field("signature_y_parity")?;
        let (signature_r, decoder) = decoder.decode_field("signature_r")?;
        let (signature_s, decoder) = decoder.decode_field("signature_s")?;

        let tx = EIP1559Transaction {
            chain_id,
            nonce,
            max_priority_fee_per_gas,
            max_fee_per_gas,
            gas_limit,
            to,
            value,
            data,
            access_list,
            signature_y_parity,
            signature_r,
            signature_s,
        };
        Ok((tx, decoder.finish()?))
    }
}

impl RLPDecode for EIP4844Transaction {
    fn decode_unfinished(rlp: &[u8]) -> Result<(EIP4844Transaction, &[u8]), RLPDecodeError> {
        let decoder = Decoder::new(rlp)?;
        let (chain_id, decoder) = decoder.decode_field("chain_id")?;
        let (nonce, decoder) = decoder.decode_field("nonce")?;
        let (max_priority_fee_per_gas, decoder) =
            decoder.decode_field("max_priority_fee_per_gas")?;
        let (max_fee_per_gas, decoder) = decoder.decode_field("max_fee_per_gas")?;
        let (gas, decoder) = decoder.decode_field("gas")?;
        let (to, decoder) = decoder.decode_field("to")?;
        let (value, decoder) = decoder.decode_field("value")?;
        let (data, decoder) = decoder.decode_field("data")?;
        let (access_list, decoder) = decoder.decode_field("access_list")?;
        let (max_fee_per_blob_gas, decoder) = decoder.decode_field("max_fee_per_blob_gas")?;
        let (blob_versioned_hashes, decoder) = decoder.decode_field("blob_versioned_hashes")?;
        let (signature_y_parity, decoder) = decoder.decode_field("signature_y_parity")?;
        let (signature_r, decoder) = decoder.decode_field("signature_r")?;
        let (signature_s, decoder) = decoder.decode_field("signature_s")?;

        let tx = EIP4844Transaction {
            chain_id,
            nonce,
            max_priority_fee_per_gas,
            max_fee_per_gas,
            gas,
            to,
            value,
            data,
            access_list,
            max_fee_per_blob_gas,
            blob_versioned_hashes,
            signature_y_parity,
            signature_r,
            signature_s,
        };
        Ok((tx, decoder.finish()?))
    }
}

impl RLPDecode for PrivilegedL2Transaction {
    fn decode_unfinished(rlp: &[u8]) -> Result<(PrivilegedL2Transaction, &[u8]), RLPDecodeError> {
        let decoder = Decoder::new(rlp)?;
        let (chain_id, decoder) = decoder.decode_field("chain_id")?;
        let (nonce, decoder) = decoder.decode_field("nonce")?;
        let (max_priority_fee_per_gas, decoder) =
            decoder.decode_field("max_priority_fee_per_gas")?;
        let (max_fee_per_gas, decoder) = decoder.decode_field("max_fee_per_gas")?;
        let (gas_limit, decoder) = decoder.decode_field("gas_limit")?;
        let (to, decoder) = decoder.decode_field("to")?;
        let (value, decoder) = decoder.decode_field("value")?;
        let (data, decoder) = decoder.decode_field("data")?;
        let (access_list, decoder) = decoder.decode_field("access_list")?;
        let (tx_type, decoder) = decoder.decode_field("tx_type")?;
        let (signature_y_parity, decoder) = decoder.decode_field("signature_y_parity")?;
        let (signature_r, decoder) = decoder.decode_field("signature_r")?;
        let (signature_s, decoder) = decoder.decode_field("signature_s")?;

        let tx = PrivilegedL2Transaction {
            chain_id,
            nonce,
            max_priority_fee_per_gas,
            max_fee_per_gas,
            gas_limit,
            to,
            value,
            data,
            access_list,
            tx_type,
            signature_y_parity,
            signature_r,
            signature_s,
        };
        Ok((tx, decoder.finish()?))
    }
}

impl Signable for Transaction {
    fn sign_inplace(&mut self, private_key: &SecretKey) {
        match self {
            Transaction::LegacyTransaction(tx) => tx.sign_inplace(private_key),
            Transaction::EIP2930Transaction(tx) => tx.sign_inplace(private_key),
            Transaction::EIP1559Transaction(tx) => tx.sign_inplace(private_key),
            Transaction::EIP4844Transaction(tx) => tx.sign_inplace(private_key),
            Transaction::PrivilegedL2Transaction(tx) => tx.sign_inplace(private_key),
        }
    }
}

impl Signable for LegacyTransaction {
    fn sign_inplace(&mut self, private_key: &SecretKey) {
        let data = Message::from_digest_slice(&keccak(self.encode_payload_to_vec()).0).unwrap();

        let (recovery_id, signature) = secp256k1::SECP256K1
            .sign_ecdsa_recoverable(&data, private_key)
            .serialize_compact();

        let mut r = [0u8; 32];
        let mut s = [0u8; 32];
        r.copy_from_slice(&signature[..32]);
        s.copy_from_slice(&signature[32..]);

        self.r = U256::from_big_endian(&r);
        self.s = U256::from_big_endian(&s);
        self.v = U256::from(recovery_id.to_i32());
    }
}

impl Signable for EIP1559Transaction {
    fn sign_inplace(&mut self, private_key: &SecretKey) {
        let mut payload = vec![TxType::EIP1559 as u8];
        payload.append(self.encode_payload_to_vec().as_mut());
        let data = Message::from_digest_slice(&keccak(payload).0).unwrap();

        let (recovery_id, signature) = secp256k1::SECP256K1
            .sign_ecdsa_recoverable(&data, private_key)
            .serialize_compact();

        let mut r = [0u8; 32];
        let mut s = [0u8; 32];
        r.copy_from_slice(&signature[..32]);
        s.copy_from_slice(&signature[32..]);
        let parity = recovery_id.to_i32() != 0;

        self.signature_r = U256::from_big_endian(&r);
        self.signature_s = U256::from_big_endian(&s);
        self.signature_y_parity = parity;
    }
}

impl Signable for EIP2930Transaction {
    fn sign_inplace(&mut self, private_key: &SecretKey) {
        let mut payload = vec![TxType::EIP2930 as u8];
        payload.append(self.encode_payload_to_vec().as_mut());
        let data = Message::from_digest_slice(&keccak(payload).0).unwrap();

        let (recovery_id, signature) = secp256k1::SECP256K1
            .sign_ecdsa_recoverable(&data, private_key)
            .serialize_compact();

        let mut r = [0u8; 32];
        let mut s = [0u8; 32];
        r.copy_from_slice(&signature[..32]);
        s.copy_from_slice(&signature[32..]);
        let parity = recovery_id.to_i32() != 0;

        self.signature_r = U256::from_big_endian(&r);
        self.signature_s = U256::from_big_endian(&s);
        self.signature_y_parity = parity;
    }
}

impl Signable for EIP4844Transaction {
    fn sign_inplace(&mut self, private_key: &SecretKey) {
        let mut payload = vec![TxType::EIP4844 as u8];
        payload.append(self.encode_payload_to_vec().as_mut());
        let data = Message::from_digest_slice(&keccak(payload).0).unwrap();

        let (recovery_id, signature) = secp256k1::SECP256K1
            .sign_ecdsa_recoverable(&data, private_key)
            .serialize_compact();

        let mut r = [0u8; 32];
        let mut s = [0u8; 32];
        r.copy_from_slice(&signature[..32]);
        s.copy_from_slice(&signature[32..]);
        let parity = recovery_id.to_i32() != 0;

        self.signature_r = U256::from_big_endian(&r);
        self.signature_s = U256::from_big_endian(&s);
        self.signature_y_parity = parity;
    }
}

impl Signable for PrivilegedL2Transaction {
    fn sign_inplace(&mut self, private_key: &SecretKey) {
        let mut payload = vec![TxType::Privileged as u8];
        payload.append(self.encode_payload_to_vec().as_mut());
        let data = Message::from_digest_slice(&keccak(payload).0).unwrap();

        let (recovery_id, signature) = secp256k1::SECP256K1
            .sign_ecdsa_recoverable(&data, private_key)
            .serialize_compact();

        let mut r = [0u8; 32];
        let mut s = [0u8; 32];
        r.copy_from_slice(&signature[..32]);
        s.copy_from_slice(&signature[32..]);
        let parity = recovery_id.to_i32() != 0;

        self.signature_r = U256::from_big_endian(&r);
        self.signature_s = U256::from_big_endian(&s);
        self.signature_y_parity = parity;
    }
}

impl Transaction {
    pub fn sender(&self) -> Address {
        match self {
            Transaction::LegacyTransaction(tx) => {
                let signature_y_parity = match self.chain_id() {
                    Some(chain_id) => tx.v.as_u64().saturating_sub(35 + chain_id * 2) != 0,
                    None => tx.v.as_u64().saturating_sub(27) != 0,
                };
                let mut buf = vec![];
                match self.chain_id() {
                    None => Encoder::new(&mut buf)
                        .encode_field(&tx.nonce)
                        .encode_field(&tx.gas_price)
                        .encode_field(&tx.gas)
                        .encode_field(&tx.to)
                        .encode_field(&tx.value)
                        .encode_field(&tx.data)
                        .finish(),
                    Some(chain_id) => Encoder::new(&mut buf)
                        .encode_field(&tx.nonce)
                        .encode_field(&tx.gas_price)
                        .encode_field(&tx.gas)
                        .encode_field(&tx.to)
                        .encode_field(&tx.value)
                        .encode_field(&tx.data)
                        .encode_field(&chain_id)
                        .encode_field(&0u8)
                        .encode_field(&0u8)
                        .finish(),
                }
                recover_address(&tx.r, &tx.s, signature_y_parity, &Bytes::from(buf))
            }
            Transaction::EIP2930Transaction(tx) => {
                let mut buf = vec![self.tx_type() as u8];
                Encoder::new(&mut buf)
                    .encode_field(&tx.chain_id)
                    .encode_field(&tx.nonce)
                    .encode_field(&tx.gas_price)
                    .encode_field(&tx.gas_limit)
                    .encode_field(&tx.to)
                    .encode_field(&tx.value)
                    .encode_field(&tx.data)
                    .encode_field(&tx.access_list)
                    .finish();
                recover_address(
                    &tx.signature_r,
                    &tx.signature_s,
                    tx.signature_y_parity,
                    &Bytes::from(buf),
                )
            }
            Transaction::EIP1559Transaction(tx) => {
                let mut buf = vec![self.tx_type() as u8];
                Encoder::new(&mut buf)
                    .encode_field(&tx.chain_id)
                    .encode_field(&tx.nonce)
                    .encode_field(&tx.max_priority_fee_per_gas)
                    .encode_field(&tx.max_fee_per_gas)
                    .encode_field(&tx.gas_limit)
                    .encode_field(&tx.to)
                    .encode_field(&tx.value)
                    .encode_field(&tx.data)
                    .encode_field(&tx.access_list)
                    .finish();
                recover_address(
                    &tx.signature_r,
                    &tx.signature_s,
                    tx.signature_y_parity,
                    &Bytes::from(buf),
                )
            }
            Transaction::EIP4844Transaction(tx) => {
                let mut buf = vec![self.tx_type() as u8];
                Encoder::new(&mut buf)
                    .encode_field(&tx.chain_id)
                    .encode_field(&tx.nonce)
                    .encode_field(&tx.max_priority_fee_per_gas)
                    .encode_field(&tx.max_fee_per_gas)
                    .encode_field(&tx.gas)
                    .encode_field(&tx.to)
                    .encode_field(&tx.value)
                    .encode_field(&tx.data)
                    .encode_field(&tx.access_list)
                    .encode_field(&tx.max_fee_per_blob_gas)
                    .encode_field(&tx.blob_versioned_hashes)
                    .finish();
                recover_address(
                    &tx.signature_r,
                    &tx.signature_s,
                    tx.signature_y_parity,
                    &Bytes::from(buf),
                )
            }
            Transaction::PrivilegedL2Transaction(tx) => {
                let mut buf = vec![self.tx_type() as u8];
                Encoder::new(&mut buf)
                    .encode_field(&tx.chain_id)
                    .encode_field(&tx.nonce)
                    .encode_field(&tx.max_priority_fee_per_gas)
                    .encode_field(&tx.max_fee_per_gas)
                    .encode_field(&tx.gas_limit)
                    .encode_field(&tx.to)
                    .encode_field(&tx.value)
                    .encode_field(&tx.data)
                    .encode_field(&tx.access_list)
                    .encode_field(&tx.tx_type)
                    .finish();
                recover_address(
                    &tx.signature_r,
                    &tx.signature_s,
                    tx.signature_y_parity,
                    &Bytes::from(buf),
                )
            }
        }
    }

    pub fn gas_limit(&self) -> u64 {
        match self {
            Transaction::LegacyTransaction(tx) => tx.gas,
            Transaction::EIP2930Transaction(tx) => tx.gas_limit,
            Transaction::EIP1559Transaction(tx) => tx.gas_limit,
            Transaction::EIP4844Transaction(tx) => tx.gas,
            Transaction::PrivilegedL2Transaction(tx) => tx.gas_limit,
        }
    }

    pub fn gas_price(&self) -> u64 {
        match self {
            Transaction::LegacyTransaction(tx) => tx.gas_price,
            Transaction::EIP2930Transaction(tx) => tx.gas_price,
            Transaction::EIP1559Transaction(tx) => tx.max_fee_per_gas,
            Transaction::EIP4844Transaction(tx) => tx.max_fee_per_gas,
            Transaction::PrivilegedL2Transaction(tx) => tx.max_fee_per_gas,
        }
    }

    pub fn to(&self) -> TxKind {
        match self {
            Transaction::LegacyTransaction(tx) => tx.to.clone(),
            Transaction::EIP2930Transaction(tx) => tx.to.clone(),
            Transaction::EIP1559Transaction(tx) => tx.to.clone(),
            Transaction::EIP4844Transaction(tx) => TxKind::Call(tx.to),
            Transaction::PrivilegedL2Transaction(tx) => tx.to.clone(),
        }
    }

    pub fn value(&self) -> U256 {
        match self {
            Transaction::LegacyTransaction(tx) => tx.value,
            Transaction::EIP2930Transaction(tx) => tx.value,
            Transaction::EIP1559Transaction(tx) => tx.value,
            Transaction::EIP4844Transaction(tx) => tx.value,
            Transaction::PrivilegedL2Transaction(tx) => tx.value,
        }
    }

    pub fn max_priority_fee(&self) -> Option<u64> {
        match self {
            Transaction::LegacyTransaction(_tx) => None,
            Transaction::EIP2930Transaction(_tx) => None,
            Transaction::EIP1559Transaction(tx) => Some(tx.max_priority_fee_per_gas),
            Transaction::EIP4844Transaction(tx) => Some(tx.max_priority_fee_per_gas),
            Transaction::PrivilegedL2Transaction(tx) => Some(tx.max_priority_fee_per_gas),
        }
    }

    pub fn chain_id(&self) -> Option<u64> {
        match self {
            Transaction::LegacyTransaction(tx) => derive_legacy_chain_id(tx.v),
            Transaction::EIP2930Transaction(tx) => Some(tx.chain_id),
            Transaction::EIP1559Transaction(tx) => Some(tx.chain_id),
            Transaction::EIP4844Transaction(tx) => Some(tx.chain_id),
            Transaction::PrivilegedL2Transaction(tx) => Some(tx.chain_id),
        }
    }

    pub fn access_list(&self) -> Vec<(Address, Vec<H256>)> {
        match self {
            Transaction::LegacyTransaction(_tx) => Vec::new(),
            Transaction::EIP2930Transaction(tx) => tx.access_list.clone(),
            Transaction::EIP1559Transaction(tx) => tx.access_list.clone(),
            Transaction::EIP4844Transaction(tx) => tx.access_list.clone(),
            Transaction::PrivilegedL2Transaction(tx) => tx.access_list.clone(),
        }
    }

    pub fn nonce(&self) -> u64 {
        match self {
            Transaction::LegacyTransaction(tx) => tx.nonce,
            Transaction::EIP2930Transaction(tx) => tx.nonce,
            Transaction::EIP1559Transaction(tx) => tx.nonce,
            Transaction::EIP4844Transaction(tx) => tx.nonce,
            Transaction::PrivilegedL2Transaction(tx) => tx.nonce,
        }
    }

    pub fn data(&self) -> &Bytes {
        match self {
            Transaction::LegacyTransaction(tx) => &tx.data,
            Transaction::EIP2930Transaction(tx) => &tx.data,
            Transaction::EIP1559Transaction(tx) => &tx.data,
            Transaction::EIP4844Transaction(tx) => &tx.data,
            Transaction::PrivilegedL2Transaction(tx) => &tx.data,
        }
    }

    pub fn blob_versioned_hashes(&self) -> Vec<H256> {
        match self {
            Transaction::LegacyTransaction(_tx) => Vec::new(),
            Transaction::EIP2930Transaction(_tx) => Vec::new(),
            Transaction::EIP1559Transaction(_tx) => Vec::new(),
            Transaction::EIP4844Transaction(tx) => tx.blob_versioned_hashes.clone(),
            Transaction::PrivilegedL2Transaction(_tx) => Vec::new(),
        }
    }

    pub fn max_fee_per_blob_gas(&self) -> Option<U256> {
        match self {
            Transaction::LegacyTransaction(_tx) => None,
            Transaction::EIP2930Transaction(_tx) => None,
            Transaction::EIP1559Transaction(_tx) => None,
            Transaction::EIP4844Transaction(tx) => Some(tx.max_fee_per_blob_gas),
            Transaction::PrivilegedL2Transaction(_tx) => None,
        }
    }

    pub fn is_contract_creation(&self) -> bool {
        match &self {
            Transaction::LegacyTransaction(t) => matches!(t.to, TxKind::Create),
            Transaction::EIP2930Transaction(t) => matches!(t.to, TxKind::Create),
            Transaction::EIP1559Transaction(t) => matches!(t.to, TxKind::Create),
            Transaction::EIP4844Transaction(_) => false,
            Transaction::PrivilegedL2Transaction(t) => matches!(t.to, TxKind::Create),
        }
    }

    pub fn max_fee_per_gas(&self) -> Option<u64> {
        match self {
            Transaction::LegacyTransaction(_tx) => None,
            Transaction::EIP2930Transaction(_tx) => None,
            Transaction::EIP1559Transaction(tx) => Some(tx.max_fee_per_gas),
            Transaction::EIP4844Transaction(tx) => Some(tx.max_fee_per_gas),
            Transaction::PrivilegedL2Transaction(tx) => Some(tx.max_fee_per_gas),
        }
    }

    pub fn compute_hash(&self) -> H256 {
        keccak_hash::keccak(self.encode_canonical_to_vec())
    }

    pub fn gas_tip_cap(&self) -> u64 {
        self.max_priority_fee().unwrap_or(self.gas_price())
    }

    pub fn gas_fee_cap(&self) -> u64 {
        self.max_fee_per_gas().unwrap_or(self.gas_price())
    }

    pub fn effective_gas_tip(&self, base_fee: Option<u64>) -> Option<u64> {
        let Some(base_fee) = base_fee else {
            return Some(self.gas_tip_cap());
        };
        self.gas_fee_cap()
            .checked_sub(base_fee)
            .map(|tip| min(tip, self.gas_tip_cap()))
    }

    /// Returns whether the transaction is replay-protected.
    /// For more information check out [EIP-155](https://github.com/ethereum/EIPs/blob/master/EIPS/eip-155.md)
    pub fn protected(&self) -> bool {
        match self {
            Transaction::LegacyTransaction(tx) if tx.v.bits() <= 8 => {
                let v = tx.v.as_u64();
                v != 27 && v != 28 && v != 1 && v != 0
            }
            _ => true,
        }
    }
}

fn recover_address(
    signature_r: &U256,
    signature_s: &U256,
    signature_y_parity: bool,
    message: &Bytes,
) -> Address {
    // Create signature
    let signature_bytes = [signature_r.to_big_endian(), signature_s.to_big_endian()].concat();
    let signature = secp256k1::ecdsa::RecoverableSignature::from_compact(
        &signature_bytes,
        RecoveryId::from_i32(signature_y_parity as i32).unwrap(), // cannot fail
    )
    .unwrap();
    // Hash message
    let msg_digest: [u8; 32] = Keccak256::new_with_prefix(message.as_ref())
        .finalize()
        .into();
    // Recover public key
    let public = secp256k1::SECP256K1
        .recover_ecdsa(&Message::from_digest(msg_digest), &signature)
        .unwrap();
    // Hash public key to obtain address
    let hash = Keccak256::new_with_prefix(&public.serialize_uncompressed()[1..]).finalize();
    Address::from_slice(&hash[12..])
}

fn derive_legacy_chain_id(v: U256) -> Option<u64> {
    let v = v.as_u64(); //TODO: Could panic if v is bigger than Max u64
    if v == 27 || v == 28 {
        None
    } else {
        Some((v - 35) / 2)
    }
}

impl TxType {
    pub fn from_u8(value: u8) -> Option<Self> {
        match value {
            0x00 => Some(Self::Legacy),
            0x01 => Some(Self::EIP2930),
            0x02 => Some(Self::EIP1559),
            0x03 => Some(Self::EIP4844),
            0x7e => Some(Self::Privileged),
            _ => None,
        }
    }
}

impl PrivilegedTxType {
    pub fn from_u8(value: u8) -> Option<Self> {
        match value {
            0x01 => Some(Self::Deposit),
            0x02 => Some(Self::Withdrawal),
            _ => None,
        }
    }
}

impl PrivilegedL2Transaction {
    /// Returns the formated hash of the withdrawal transaction,
    /// or None if the transaction is not a withdrawal.
    /// The hash is computed as keccak256(to || value || tx_hash)
    pub fn get_withdrawal_hash(&self) -> Option<H256> {
        match self.tx_type {
            PrivilegedTxType::Withdrawal => {
                let to = match self.to {
                    TxKind::Call(to) => to,
                    _ => return None,
                };

                let value = self.value.to_big_endian();

                let mut encoded = self.encode_to_vec();
                encoded.insert(0, TxType::Privileged as u8);
                let tx_hash = keccak_hash::keccak(encoded);
                Some(keccak_hash::keccak(
                    [to.as_bytes(), &value, tx_hash.as_bytes()].concat(),
                ))
            }
            _ => None,
        }
    }

    /// Returns the formated hash of the deposit transaction,
    /// or None if the transaction is not a deposit.
    /// The hash is computed as keccak256(to || value || deposit_id == nonce)
    pub fn get_deposit_hash(&self) -> Option<H256> {
        match self.tx_type {
            PrivilegedTxType::Deposit => {
                let to = match self.to {
                    TxKind::Call(to) => to,
                    _ => return None,
                };

                let value = self.value.to_big_endian();

                // The nonce should be a U256,
                // in solidity the depositId is a U256.
                let u256_nonce = U256::from(self.nonce);
                let nonce = u256_nonce.to_big_endian();

                Some(keccak_hash::keccak(
                    [to.as_bytes(), &value, &nonce].concat(),
                ))
            }
            _ => None,
        }
    }
}

/// Canonical Transaction Encoding
/// Based on [EIP-2718]
/// Transactions can be encoded in the following formats:
/// A) `TransactionType || Transaction` (Where Transaction type is an 8-bit number between 0 and 0x7f, and Transaction is an rlp encoded transaction of type TransactionType)
/// B) `LegacyTransaction` (An rlp encoded LegacyTransaction)
mod canonic_encoding {
    use super::*;

    impl Transaction {
        /// Decodes a single transaction in canonical format
        /// Based on [EIP-2718]
        /// Transactions can be encoded in the following formats:
        /// A) `TransactionType || Transaction` (Where Transaction type is an 8-bit number between 0 and 0x7f, and Transaction is an rlp encoded transaction of type TransactionType)
        /// B) `LegacyTransaction` (An rlp encoded LegacyTransaction)
        pub fn decode_canonical(bytes: &[u8]) -> Result<Self, RLPDecodeError> {
            // Look at the first byte to check if it corresponds to a TransactionType
            match bytes.first() {
                // First byte is a valid TransactionType
                Some(tx_type) if *tx_type < 0x7f => {
                    // Decode tx based on type
                    let tx_bytes = &bytes[1..];
                    match *tx_type {
                        // Legacy
                        0x0 => {
                            LegacyTransaction::decode(tx_bytes).map(Transaction::LegacyTransaction)
                        } // TODO: check if this is a real case scenario
                        // EIP2930
                        0x1 => EIP2930Transaction::decode(tx_bytes)
                            .map(Transaction::EIP2930Transaction),
                        // EIP1559
                        0x2 => EIP1559Transaction::decode(tx_bytes)
                            .map(Transaction::EIP1559Transaction),
                        // EIP4844
                        0x3 => EIP4844Transaction::decode(tx_bytes)
                            .map(Transaction::EIP4844Transaction),
                        0x7e => PrivilegedL2Transaction::decode(tx_bytes)
                            .map(Transaction::PrivilegedL2Transaction),
                        ty => Err(RLPDecodeError::Custom(format!(
                            "Invalid transaction type: {ty}"
                        ))),
                    }
                }
                // LegacyTransaction
                _ => LegacyTransaction::decode(bytes).map(Transaction::LegacyTransaction),
            }
        }

        /// Encodes a transaction in canonical format
        /// Based on [EIP-2718]
        /// Transactions can be encoded in the following formats:
        /// A) `TransactionType || Transaction` (Where Transaction type is an 8-bit number between 0 and 0x7f, and Transaction is an rlp encoded transaction of type TransactionType)
        /// B) `LegacyTransaction` (An rlp encoded LegacyTransaction)
        pub fn encode_canonical(&self, buf: &mut dyn bytes::BufMut) {
            match self {
                // Legacy transactions don't have a prefix
                Transaction::LegacyTransaction(_) => {}
                _ => buf.put_u8(self.tx_type() as u8),
            }
            match self {
                Transaction::LegacyTransaction(t) => t.encode(buf),
                Transaction::EIP2930Transaction(t) => t.encode(buf),
                Transaction::EIP1559Transaction(t) => t.encode(buf),
                Transaction::EIP4844Transaction(t) => t.encode(buf),
                Transaction::PrivilegedL2Transaction(t) => t.encode(buf),
            };
        }

        /// Encodes a transaction in canonical format into a newly created buffer
        /// Based on [EIP-2718]
        /// Transactions can be encoded in the following formats:
        /// A) `TransactionType || Transaction` (Where Transaction type is an 8-bit number between 0 and 0x7f, and Transaction is an rlp encoded transaction of type TransactionType)
        /// B) `LegacyTransaction` (An rlp encoded LegacyTransaction)
        pub fn encode_canonical_to_vec(&self) -> Vec<u8> {
            let mut buf = Vec::new();
            self.encode_canonical(&mut buf);
            buf
        }
    }

    impl P2PTransaction {
        pub fn tx_type(&self) -> TxType {
            match self {
                P2PTransaction::LegacyTransaction(_) => TxType::Legacy,
                P2PTransaction::EIP2930Transaction(_) => TxType::EIP2930,
                P2PTransaction::EIP1559Transaction(_) => TxType::EIP1559,
<<<<<<< HEAD
                P2PTransaction::WrappedEIP4844Transaction(_) => TxType::EIP4844,
=======
                P2PTransaction::EIP4844TransactionWithBlobs(_) => TxType::EIP4844,
>>>>>>> 4911db3c
                P2PTransaction::PrivilegedL2Transaction(_) => TxType::Privileged,
            }
        }

        pub fn encode_canonical(&self, buf: &mut dyn bytes::BufMut) {
            match self {
                // Legacy transactions don't have a prefix
                P2PTransaction::LegacyTransaction(_) => {}
                _ => buf.put_u8(self.tx_type() as u8),
            }
            match self {
                P2PTransaction::LegacyTransaction(t) => t.encode(buf),
                P2PTransaction::EIP2930Transaction(t) => t.encode(buf),
                P2PTransaction::EIP1559Transaction(t) => t.encode(buf),
<<<<<<< HEAD
                P2PTransaction::WrappedEIP4844Transaction(t) => t.encode(buf),
=======
                P2PTransaction::EIP4844TransactionWithBlobs(t) => t.encode(buf),
>>>>>>> 4911db3c
                P2PTransaction::PrivilegedL2Transaction(t) => t.encode(buf),
            };
        }

        pub fn encode_canonical_to_vec(&self) -> Vec<u8> {
            let mut buf = Vec::new();
            self.encode_canonical(&mut buf);
            buf
        }
    }
}

// Serialization
// This is used for RPC messaging and passing data into a RISC-V zkVM

mod serde_impl {
    use serde::Deserialize;
    use serde_json::Value;
    use std::{collections::HashMap, str::FromStr};

    use super::*;

    impl Serialize for TxKind {
        fn serialize<S>(&self, serializer: S) -> Result<S::Ok, S::Error>
        where
            S: serde::Serializer,
        {
            match self {
                TxKind::Call(address) => serializer.serialize_str(&format!("{:#x}", address)),
                TxKind::Create => serializer.serialize_none(),
            }
        }
    }

    impl<'de> Deserialize<'de> for TxKind {
        fn deserialize<D>(deserializer: D) -> Result<Self, D::Error>
        where
            D: serde::Deserializer<'de>,
        {
            let str_option = Option::<String>::deserialize(deserializer)?;
            match str_option {
                Some(str) if !str.is_empty() => Ok(TxKind::Call(
                    Address::from_str(str.trim_start_matches("0x")).map_err(|_| {
                        serde::de::Error::custom(format!("Failed to deserialize hex value {str}"))
                    })?,
                )),
                _ => Ok(TxKind::Create),
            }
        }
    }

    impl Serialize for TxType {
        fn serialize<S>(&self, serializer: S) -> Result<S::Ok, S::Error>
        where
            S: serde::Serializer,
        {
            serializer.serialize_str(&format!("{:#x}", *self as u8))
        }
    }

    impl<'de> Deserialize<'de> for TxType {
        fn deserialize<D>(deserializer: D) -> Result<Self, D::Error>
        where
            D: serde::Deserializer<'de>,
        {
            let str = String::deserialize(deserializer)?;
            let tx_num = u8::from_str_radix(str.trim_start_matches("0x"), 16).map_err(|_| {
                serde::de::Error::custom(format!("Failed to deserialize hex value {str}"))
            })?;
            TxType::from_u8(tx_num).ok_or_else(|| {
                serde::de::Error::custom(format!("Invalid transaction type {tx_num}"))
            })
        }
    }

    #[derive(Serialize, Deserialize, Debug, PartialEq, Clone)]
    #[serde(rename_all = "camelCase")]
    pub struct AccessListEntry {
        pub address: Address,
        pub storage_keys: Vec<H256>,
    }

    impl From<&(Address, Vec<H256>)> for AccessListEntry {
        fn from(value: &(Address, Vec<H256>)) -> AccessListEntry {
            AccessListEntry {
                address: value.0,
                storage_keys: value.1.clone(),
            }
        }
    }

    impl Serialize for LegacyTransaction {
        fn serialize<S>(&self, serializer: S) -> Result<S::Ok, S::Error>
        where
            S: serde::Serializer,
        {
            let mut struct_serializer = serializer.serialize_struct("LegacyTransaction", 11)?;
            struct_serializer.serialize_field("type", &TxType::Legacy)?;
            struct_serializer.serialize_field("nonce", &format!("{:#x}", self.nonce))?;
            struct_serializer.serialize_field("to", &self.to)?;
            struct_serializer.serialize_field("gas", &format!("{:#x}", self.gas))?;
            struct_serializer.serialize_field("value", &self.value)?;
            struct_serializer.serialize_field("input", &format!("0x{:x}", self.data))?;
            struct_serializer.serialize_field("gasPrice", &format!("{:#x}", self.gas_price))?;
            struct_serializer.serialize_field(
                "chainId",
                &format!("{:#x}", derive_legacy_chain_id(self.v).unwrap_or_default()),
            )?;
            struct_serializer.serialize_field("v", &self.v)?;
            struct_serializer.serialize_field("r", &self.r)?;
            struct_serializer.serialize_field("s", &self.s)?;
            struct_serializer.end()
        }
    }

    impl Serialize for EIP2930Transaction {
        fn serialize<S>(&self, serializer: S) -> Result<S::Ok, S::Error>
        where
            S: serde::Serializer,
        {
            let mut struct_serializer = serializer.serialize_struct("Eip2930Transaction", 12)?;
            struct_serializer.serialize_field("type", &TxType::EIP2930)?;
            struct_serializer.serialize_field("nonce", &format!("{:#x}", self.nonce))?;
            struct_serializer.serialize_field("to", &self.to)?;
            struct_serializer.serialize_field("gas", &format!("{:#x}", self.gas_limit))?;
            struct_serializer.serialize_field("value", &self.value)?;
            struct_serializer.serialize_field("input", &format!("0x{:x}", self.data))?;
            struct_serializer.serialize_field("gasPrice", &format!("{:#x}", self.gas_price))?;
            struct_serializer.serialize_field(
                "accessList",
                &self
                    .access_list
                    .iter()
                    .map(AccessListEntry::from)
                    .collect::<Vec<_>>(),
            )?;
            struct_serializer.serialize_field("chainId", &format!("{:#x}", self.chain_id))?;
            struct_serializer
                .serialize_field("yParity", &format!("{:#x}", self.signature_y_parity as u8))?;
            struct_serializer
                .serialize_field("v", &format!("{:#x}", self.signature_y_parity as u8))?; // added to match Hive tests
            struct_serializer.serialize_field("r", &self.signature_r)?;
            struct_serializer.serialize_field("s", &self.signature_s)?;
            struct_serializer.end()
        }
    }

    impl Serialize for EIP1559Transaction {
        fn serialize<S>(&self, serializer: S) -> Result<S::Ok, S::Error>
        where
            S: serde::Serializer,
        {
            let mut struct_serializer = serializer.serialize_struct("Eip1559Transaction", 14)?;
            struct_serializer.serialize_field("type", &TxType::EIP1559)?;
            struct_serializer.serialize_field("nonce", &format!("{:#x}", self.nonce))?;
            struct_serializer.serialize_field("to", &self.to)?;
            struct_serializer.serialize_field("gas", &format!("{:#x}", self.gas_limit))?;
            struct_serializer.serialize_field("value", &self.value)?;
            struct_serializer.serialize_field("input", &format!("0x{:x}", self.data))?;
            struct_serializer.serialize_field(
                "maxPriorityFeePerGas",
                &format!("{:#x}", self.max_priority_fee_per_gas),
            )?;
            struct_serializer
                .serialize_field("maxFeePerGas", &format!("{:#x}", self.max_fee_per_gas))?;
            struct_serializer
                .serialize_field("gasPrice", &format!("{:#x}", self.max_fee_per_gas))?;
            struct_serializer.serialize_field(
                "accessList",
                &self
                    .access_list
                    .iter()
                    .map(AccessListEntry::from)
                    .collect::<Vec<_>>(),
            )?;
            struct_serializer.serialize_field("chainId", &format!("{:#x}", self.chain_id))?;
            struct_serializer
                .serialize_field("yParity", &format!("{:#x}", self.signature_y_parity as u8))?;
            struct_serializer
                .serialize_field("v", &format!("{:#x}", self.signature_y_parity as u8))?; // added to match Hive tests
            struct_serializer.serialize_field("r", &self.signature_r)?;
            struct_serializer.serialize_field("s", &self.signature_s)?;
            struct_serializer.end()
        }
    }

    impl Serialize for EIP4844Transaction {
        fn serialize<S>(&self, serializer: S) -> Result<S::Ok, S::Error>
        where
            S: serde::Serializer,
        {
            let mut struct_serializer = serializer.serialize_struct("Eip4844Transaction", 15)?;
            struct_serializer.serialize_field("type", &TxType::EIP4844)?;
            struct_serializer.serialize_field("nonce", &format!("{:#x}", self.nonce))?;
            struct_serializer.serialize_field("to", &self.to)?;
            struct_serializer.serialize_field("gas", &format!("{:#x}", self.gas))?;
            struct_serializer.serialize_field("value", &self.value)?;
            struct_serializer.serialize_field("input", &format!("0x{:x}", self.data))?;
            struct_serializer.serialize_field(
                "maxPriorityFeePerGas",
                &format!("{:#x}", self.max_priority_fee_per_gas),
            )?;
            struct_serializer
                .serialize_field("maxFeePerGas", &format!("{:#x}", self.max_fee_per_gas))?;
            struct_serializer
                .serialize_field("gasPrice", &format!("{:#x}", self.max_fee_per_gas))?;
            struct_serializer.serialize_field(
                "maxFeePerBlobGas",
                &format!("{:#x}", self.max_fee_per_blob_gas),
            )?;
            struct_serializer.serialize_field(
                "accessList",
                &self
                    .access_list
                    .iter()
                    .map(AccessListEntry::from)
                    .collect::<Vec<_>>(),
            )?;
            struct_serializer
                .serialize_field("blobVersionedHashes", &self.blob_versioned_hashes)?;
            struct_serializer.serialize_field("chainId", &format!("{:#x}", self.chain_id))?;
            struct_serializer
                .serialize_field("yParity", &format!("{:#x}", self.signature_y_parity as u8))?;
            struct_serializer
                .serialize_field("v", &format!("{:#x}", self.signature_y_parity as u8))?; // added to match Hive tests
            struct_serializer.serialize_field("r", &self.signature_r)?;
            struct_serializer.serialize_field("s", &self.signature_s)?;
            struct_serializer.end()
        }
    }

    impl Serialize for PrivilegedL2Transaction {
        fn serialize<S>(&self, serializer: S) -> Result<S::Ok, S::Error>
        where
            S: serde::Serializer,
        {
            let mut struct_serializer = serializer.serialize_struct("Eip1559Transaction", 14)?;
            struct_serializer.serialize_field("type", &TxType::Privileged)?;
            struct_serializer.serialize_field("nonce", &format!("{:#x}", self.nonce))?;
            struct_serializer.serialize_field("to", &self.to)?;
            struct_serializer.serialize_field("gas", &format!("{:#x}", self.gas_limit))?;
            struct_serializer.serialize_field("value", &self.value)?;
            struct_serializer.serialize_field("input", &format!("0x{:x}", self.data))?;
            struct_serializer.serialize_field(
                "maxPriorityFeePerGas",
                &format!("{:#x}", self.max_priority_fee_per_gas),
            )?;
            struct_serializer
                .serialize_field("maxFeePerGas", &format!("{:#x}", self.max_fee_per_gas))?;
            struct_serializer
                .serialize_field("gasPrice", &format!("{:#x}", self.max_fee_per_gas))?;
            struct_serializer.serialize_field(
                "accessList",
                &self
                    .access_list
                    .iter()
                    .map(AccessListEntry::from)
                    .collect::<Vec<_>>(),
            )?;
            struct_serializer.serialize_field("chainId", &format!("{:#x}", self.chain_id))?;
            struct_serializer
                .serialize_field("yParity", &format!("{:#x}", self.signature_y_parity as u8))?;
            struct_serializer
                .serialize_field("v", &format!("{:#x}", self.signature_y_parity as u8))?; // added to match Hive tests
            struct_serializer.serialize_field("r", &self.signature_r)?;
            struct_serializer.serialize_field("s", &self.signature_s)?;
            struct_serializer.serialize_field("tx_type", &self.tx_type)?;
            struct_serializer.end()
        }
    }

    impl<'de> Deserialize<'de> for Transaction {
        fn deserialize<D>(deserializer: D) -> Result<Self, D::Error>
        where
            D: serde::Deserializer<'de>,
        {
            let mut map = <HashMap<String, serde_json::Value>>::deserialize(deserializer)?;
            let tx_type =
                serde_json::from_value::<TxType>(map.remove("type").unwrap_or(Value::default()))
                    .unwrap_or_else(|_| {
                        if map.contains_key("tx_type") {
                            return TxType::Privileged;
                        }
                        TxType::EIP1559
                    });

            let iter = map.into_iter();
            match tx_type {
                TxType::Legacy => {
                    LegacyTransaction::deserialize(serde::de::value::MapDeserializer::new(iter))
                        .map(Transaction::LegacyTransaction)
                        .map_err(|e| {
                            serde::de::Error::custom(format!("Couldn't Deserialize Legacy {e}"))
                        })
                }
                TxType::EIP2930 => {
                    EIP2930Transaction::deserialize(serde::de::value::MapDeserializer::new(iter))
                        .map(Transaction::EIP2930Transaction)
                        .map_err(|e| {
                            serde::de::Error::custom(format!("Couldn't Deserialize EIP2930 {e}"))
                        })
                }
                TxType::EIP1559 => {
                    EIP1559Transaction::deserialize(serde::de::value::MapDeserializer::new(iter))
                        .map(Transaction::EIP1559Transaction)
                        .map_err(|e| {
                            serde::de::Error::custom(format!("Couldn't Deserialize EIP1559 {e}"))
                        })
                }
                TxType::EIP4844 => {
                    EIP4844Transaction::deserialize(serde::de::value::MapDeserializer::new(iter))
                        .map(Transaction::EIP4844Transaction)
                        .map_err(|e| {
                            serde::de::Error::custom(format!("Couldn't Deserialize EIP4844 {e}"))
                        })
                }
                TxType::Privileged => PrivilegedL2Transaction::deserialize(
                    serde::de::value::MapDeserializer::new(iter),
                )
                .map(Transaction::PrivilegedL2Transaction)
                .map_err(|e| {
                    serde::de::Error::custom(format!("Couldn't Deserialize Privileged {e}"))
                }),
            }
        }
    }

    fn deserialize_input_field(
        map: &mut std::collections::HashMap<String, Value>,
    ) -> Result<Bytes, serde_json::Error> {
        let data_str: String = serde_json::from_value(
            map.remove("input")
                .ok_or_else(|| serde::de::Error::missing_field("input"))?,
        )
        .map_err(serde::de::Error::custom)?;
        if let Some(stripped) = data_str.strip_prefix("0x") {
            match hex::decode(stripped) {
                Ok(decoded_bytes) => Ok(Bytes::from(decoded_bytes)),
                Err(_) => Err(serde::de::Error::custom(
                    "Invalid hex format in 'input' field",
                ))?,
            }
        } else {
            Err(serde::de::Error::custom(
                "'input' field must start with '0x'",
            ))?
        }
    }

    impl<'de> Deserialize<'de> for LegacyTransaction {
        fn deserialize<D>(deserializer: D) -> Result<Self, D::Error>
        where
            D: serde::Deserializer<'de>,
        {
            let mut map = <HashMap<String, serde_json::Value>>::deserialize(deserializer)?;
            let nonce = serde_json::from_value::<U256>(
                map.remove("nonce")
                    .ok_or_else(|| serde::de::Error::missing_field("nonce"))?,
            )
            .map_err(serde::de::Error::custom)?
            .as_u64();
            let to = serde_json::from_value(
                map.remove("to")
                    .ok_or_else(|| serde::de::Error::missing_field("to"))?,
            )
            .map_err(serde::de::Error::custom)?;
            let value = serde_json::from_value(
                map.remove("value")
                    .ok_or_else(|| serde::de::Error::missing_field("value"))?,
            )
            .map_err(serde::de::Error::custom)?;
            let data = deserialize_input_field(&mut map).map_err(serde::de::Error::custom)?;
            let r = serde_json::from_value(
                map.remove("r")
                    .ok_or_else(|| serde::de::Error::missing_field("r"))?,
            )
            .map_err(serde::de::Error::custom)?;
            let s = serde_json::from_value(
                map.remove("s")
                    .ok_or_else(|| serde::de::Error::missing_field("s"))?,
            )
            .map_err(serde::de::Error::custom)?;

            Ok(LegacyTransaction {
                nonce,
                gas_price: serde_json::from_value::<U256>(
                    map.remove("gasPrice")
                        .ok_or_else(|| serde::de::Error::missing_field("gasPrice"))?,
                )
                .map_err(serde::de::Error::custom)?
                .as_u64(),
                gas: serde_json::from_value::<U256>(
                    map.remove("gas")
                        .ok_or_else(|| serde::de::Error::missing_field("gas"))?,
                )
                .map_err(serde::de::Error::custom)?
                .as_u64(),
                to,
                value,
                data,
                v: serde_json::from_value(
                    map.remove("v")
                        .ok_or_else(|| serde::de::Error::missing_field("v"))?,
                )
                .map_err(serde::de::Error::custom)?,
                r,
                s,
            })
        }
    }

    impl<'de> Deserialize<'de> for EIP2930Transaction {
        fn deserialize<D>(deserializer: D) -> Result<Self, D::Error>
        where
            D: serde::Deserializer<'de>,
        {
            let mut map = <HashMap<String, serde_json::Value>>::deserialize(deserializer)?;
            let nonce = serde_json::from_value::<U256>(
                map.remove("nonce")
                    .ok_or_else(|| serde::de::Error::missing_field("nonce"))?,
            )
            .map_err(serde::de::Error::custom)?
            .as_u64();
            let to = serde_json::from_value(
                map.remove("to")
                    .ok_or_else(|| serde::de::Error::missing_field("to"))?,
            )
            .map_err(serde::de::Error::custom)?;
            let value = serde_json::from_value(
                map.remove("value")
                    .ok_or_else(|| serde::de::Error::missing_field("value"))?,
            )
            .map_err(serde::de::Error::custom)?;
            let data = deserialize_input_field(&mut map).map_err(serde::de::Error::custom)?;
            let r = serde_json::from_value(
                map.remove("r")
                    .ok_or_else(|| serde::de::Error::missing_field("r"))?,
            )
            .map_err(serde::de::Error::custom)?;
            let s = serde_json::from_value(
                map.remove("s")
                    .ok_or_else(|| serde::de::Error::missing_field("s"))?,
            )
            .map_err(serde::de::Error::custom)?;

            Ok(EIP2930Transaction {
                chain_id: serde_json::from_value::<U256>(
                    map.remove("chainId")
                        .ok_or_else(|| serde::de::Error::missing_field("chainId"))?,
                )
                .map_err(serde::de::Error::custom)?
                .as_u64(),
                nonce,
                gas_price: serde_json::from_value::<U256>(
                    map.remove("gasPrice")
                        .ok_or_else(|| serde::de::Error::missing_field("gasPrice"))?,
                )
                .map_err(serde::de::Error::custom)?
                .as_u64(),
                gas_limit: serde_json::from_value::<U256>(
                    map.remove("gas")
                        .ok_or_else(|| serde::de::Error::missing_field("gas"))?,
                )
                .map_err(serde::de::Error::custom)?
                .as_u64(),
                to,
                value,
                data,
                access_list: serde_json::from_value(
                    map.remove("accessList")
                        .ok_or_else(|| serde::de::Error::missing_field("accessList"))?,
                )
                .map_err(serde::de::Error::custom)?,
                signature_y_parity: u8::from_str_radix(
                    serde_json::from_value::<String>(
                        map.remove("yParity")
                            .ok_or_else(|| serde::de::Error::missing_field("yParity"))?,
                    )
                    .map_err(serde::de::Error::custom)?
                    .trim_start_matches("0x"),
                    16,
                )
                .map_err(serde::de::Error::custom)?
                    != 0,
                signature_r: r,
                signature_s: s,
            })
        }
    }

    impl<'de> Deserialize<'de> for EIP1559Transaction {
        fn deserialize<D>(deserializer: D) -> Result<Self, D::Error>
        where
            D: serde::Deserializer<'de>,
        {
            let mut map = <HashMap<String, serde_json::Value>>::deserialize(deserializer)?;
            let nonce = serde_json::from_value::<U256>(
                map.remove("nonce")
                    .ok_or_else(|| serde::de::Error::missing_field("nonce"))?,
            )
            .map_err(serde::de::Error::custom)?
            .as_u64();
            let to = serde_json::from_value(
                map.remove("to")
                    .ok_or_else(|| serde::de::Error::missing_field("to"))?,
            )
            .map_err(serde::de::Error::custom)?;
            let value = serde_json::from_value(
                map.remove("value")
                    .ok_or_else(|| serde::de::Error::missing_field("value"))?,
            )
            .map_err(serde::de::Error::custom)?;
            let data = deserialize_input_field(&mut map).map_err(serde::de::Error::custom)?;
            let r = serde_json::from_value(
                map.remove("r")
                    .ok_or_else(|| serde::de::Error::missing_field("r"))?,
            )
            .map_err(serde::de::Error::custom)?;
            let s = serde_json::from_value(
                map.remove("s")
                    .ok_or_else(|| serde::de::Error::missing_field("s"))?,
            )
            .map_err(serde::de::Error::custom)?;

            Ok(EIP1559Transaction {
                chain_id: serde_json::from_value::<U256>(
                    map.remove("chainId")
                        .ok_or_else(|| serde::de::Error::missing_field("chainId"))?,
                )
                .map_err(serde::de::Error::custom)?
                .as_u64(),
                nonce,
                max_priority_fee_per_gas: serde_json::from_value::<U256>(
                    map.remove("maxPriorityFeePerGas")
                        .ok_or_else(|| serde::de::Error::missing_field("maxPriorityFeePerGas"))?,
                )
                .map_err(serde::de::Error::custom)?
                .as_u64(),
                max_fee_per_gas: serde_json::from_value::<U256>(
                    map.remove("maxFeePerGas")
                        .ok_or_else(|| serde::de::Error::missing_field("maxFeePerGas"))?,
                )
                .map_err(serde::de::Error::custom)?
                .as_u64(),
                gas_limit: serde_json::from_value::<U256>(
                    map.remove("gas")
                        .ok_or_else(|| serde::de::Error::missing_field("gas"))?,
                )
                .map_err(serde::de::Error::custom)?
                .as_u64(),
                to,
                value,
                data,
                access_list: serde_json::from_value(
                    map.remove("accessList")
                        .ok_or_else(|| serde::de::Error::missing_field("accessList"))?,
                )
                .map_err(serde::de::Error::custom)?,
                signature_y_parity: u8::from_str_radix(
                    serde_json::from_value::<String>(
                        map.remove("yParity")
                            .ok_or_else(|| serde::de::Error::missing_field("yParity"))?,
                    )
                    .map_err(serde::de::Error::custom)?
                    .trim_start_matches("0x"),
                    16,
                )
                .map_err(serde::de::Error::custom)?
                    != 0,
                signature_r: r,
                signature_s: s,
            })
        }
    }

    impl<'de> Deserialize<'de> for EIP4844Transaction {
        fn deserialize<D>(deserializer: D) -> Result<Self, D::Error>
        where
            D: serde::Deserializer<'de>,
        {
            let mut map = <HashMap<String, serde_json::Value>>::deserialize(deserializer)?;
            let chain_id = serde_json::from_value::<U256>(
                map.remove("chainId")
                    .ok_or_else(|| serde::de::Error::missing_field("chainId"))?,
            )
            .map_err(serde::de::Error::custom)?
            .as_u64();
            let nonce = serde_json::from_value::<U256>(
                map.remove("nonce")
                    .ok_or_else(|| serde::de::Error::missing_field("nonce"))?,
            )
            .map_err(serde::de::Error::custom)?
            .as_u64();
            let max_priority_fee_per_gas = serde_json::from_value::<U256>(
                map.remove("maxPriorityFeePerGas")
                    .ok_or_else(|| serde::de::Error::missing_field("maxPriorityFeePerGas"))?,
            )
            .map_err(serde::de::Error::custom)?
            .as_u64();
            let max_fee_per_gas = serde_json::from_value::<U256>(
                map.remove("maxFeePerGas")
                    .ok_or_else(|| serde::de::Error::missing_field("maxFeePerGas"))?,
            )
            .map_err(serde::de::Error::custom)?
            .as_u64();
            let gas = serde_json::from_value::<U256>(
                map.remove("gas")
                    .ok_or_else(|| serde::de::Error::missing_field("gas"))?,
            )
            .map_err(serde::de::Error::custom)?
            .as_u64();
            let to = serde_json::from_value(
                map.remove("to")
                    .ok_or_else(|| serde::de::Error::missing_field("to"))?,
            )
            .map_err(serde::de::Error::custom)?;
            let value = serde_json::from_value(
                map.remove("value")
                    .ok_or_else(|| serde::de::Error::missing_field("value"))?,
            )
            .map_err(serde::de::Error::custom)?;
            let data = deserialize_input_field(&mut map).map_err(serde::de::Error::custom)?;
            let access_list = serde_json::from_value::<Vec<AccessListEntry>>(
                map.remove("accessList")
                    .ok_or_else(|| serde::de::Error::missing_field("accessList"))?,
            )
            .map_err(serde::de::Error::custom)?
            .into_iter()
            .map(|v| (v.address, v.storage_keys))
            .collect::<Vec<_>>();
            let max_fee_per_blob_gas = serde_json::from_value::<U256>(
                map.remove("maxFeePerBlobGas")
                    .ok_or_else(|| serde::de::Error::missing_field("maxFeePerBlobGas"))?,
            )
            .map_err(serde::de::Error::custom)?;
            let blob_versioned_hashes = serde_json::from_value(
                map.remove("blobVersionedHashes")
                    .ok_or_else(|| serde::de::Error::missing_field("blobVersionedHashes"))?,
            )
            .map_err(serde::de::Error::custom)?;
            let signature_y_parity = u8::from_str_radix(
                serde_json::from_value::<String>(
                    map.remove("yParity")
                        .ok_or_else(|| serde::de::Error::missing_field("yParity"))?,
                )
                .map_err(serde::de::Error::custom)?
                .trim_start_matches("0x"),
                16,
            )
            .map_err(serde::de::Error::custom)?
                != 0;
            let signature_r = serde_json::from_value(
                map.remove("r")
                    .ok_or_else(|| serde::de::Error::missing_field("r"))?,
            )
            .map_err(serde::de::Error::custom)?;
            let signature_s = serde_json::from_value(
                map.remove("s")
                    .ok_or_else(|| serde::de::Error::missing_field("s"))?,
            )
            .map_err(serde::de::Error::custom)?;

            Ok(EIP4844Transaction {
                chain_id,
                nonce,
                max_priority_fee_per_gas,
                max_fee_per_gas,
                gas,
                to,
                value,
                data,
                access_list,
                max_fee_per_blob_gas,
                blob_versioned_hashes,
                signature_y_parity,
                signature_r,
                signature_s,
            })
        }
    }

    impl<'de> Deserialize<'de> for PrivilegedL2Transaction {
        fn deserialize<D>(deserializer: D) -> Result<Self, D::Error>
        where
            D: serde::Deserializer<'de>,
        {
            let mut map = <HashMap<String, serde_json::Value>>::deserialize(deserializer)?;
            let nonce = serde_json::from_value::<U256>(
                map.remove("nonce")
                    .ok_or_else(|| serde::de::Error::missing_field("nonce"))?,
            )
            .map_err(serde::de::Error::custom)?
            .as_u64();
            let to = serde_json::from_value(
                map.remove("to")
                    .ok_or_else(|| serde::de::Error::missing_field("to"))?,
            )
            .map_err(serde::de::Error::custom)?;
            let value = serde_json::from_value(
                map.remove("value")
                    .ok_or_else(|| serde::de::Error::missing_field("value"))?,
            )
            .map_err(serde::de::Error::custom)?;
            let data = deserialize_input_field(&mut map).map_err(serde::de::Error::custom)?;
            let r = serde_json::from_value(
                map.remove("r")
                    .ok_or_else(|| serde::de::Error::missing_field("r"))?,
            )
            .map_err(serde::de::Error::custom)?;
            let s = serde_json::from_value(
                map.remove("s")
                    .ok_or_else(|| serde::de::Error::missing_field("s"))?,
            )
            .map_err(serde::de::Error::custom)?;

            Ok(PrivilegedL2Transaction {
                chain_id: serde_json::from_value::<U256>(
                    map.remove("chainId")
                        .ok_or_else(|| serde::de::Error::missing_field("chainId"))?,
                )
                .map_err(serde::de::Error::custom)?
                .as_u64(),
                nonce,
                max_priority_fee_per_gas: serde_json::from_value::<U256>(
                    map.remove("maxPriorityFeePerGas")
                        .ok_or_else(|| serde::de::Error::missing_field("maxPriorityFeePerGas"))?,
                )
                .map_err(serde::de::Error::custom)?
                .as_u64(),
                max_fee_per_gas: serde_json::from_value::<U256>(
                    map.remove("maxFeePerGas")
                        .ok_or_else(|| serde::de::Error::missing_field("maxFeePerGas"))?,
                )
                .map_err(serde::de::Error::custom)?
                .as_u64(),
                gas_limit: serde_json::from_value::<U256>(
                    map.remove("gas")
                        .ok_or_else(|| serde::de::Error::missing_field("gas"))?,
                )
                .map_err(serde::de::Error::custom)?
                .as_u64(),
                to,
                value,
                data,
                access_list: serde_json::from_value(
                    map.remove("accessList")
                        .ok_or_else(|| serde::de::Error::missing_field("accessList"))?,
                )
                .map_err(serde::de::Error::custom)?,
                signature_y_parity: u8::from_str_radix(
                    serde_json::from_value::<String>(
                        map.remove("yParity")
                            .ok_or_else(|| serde::de::Error::missing_field("yParity"))?,
                    )
                    .map_err(serde::de::Error::custom)?
                    .trim_start_matches("0x"),
                    16,
                )
                .map_err(serde::de::Error::custom)?
                    != 0,
                signature_r: r,
                signature_s: s,
                tx_type: serde_json::from_value(
                    map.remove("tx_type")
                        .ok_or_else(|| serde::de::Error::missing_field("tx_type"))?,
                )
                .map_err(serde::de::Error::custom)?,
            })
        }
    }

    /// Unsigned Transaction struct generic to all types which may not contain all required transaction fields
    /// Used to perform gas estimations and access list creation
    #[derive(Deserialize, Debug, PartialEq, Clone, Default)]
    #[serde(rename_all = "camelCase")]
    pub struct GenericTransaction {
        #[serde(default)]
        pub r#type: TxType,
        #[serde(default, with = "crate::serde_utils::u64::hex_str_opt")]
        pub nonce: Option<u64>,
        pub to: TxKind,
        #[serde(default)]
        pub from: Address,
        #[serde(default, with = "crate::serde_utils::u64::hex_str_opt")]
        pub gas: Option<u64>,
        #[serde(default)]
        pub value: U256,
        #[serde(default, with = "crate::serde_utils::bytes")]
        pub input: Bytes,
        #[serde(default, with = "crate::serde_utils::u64::hex_str")]
        pub gas_price: u64,
        #[serde(default, with = "crate::serde_utils::u64::hex_str_opt")]
        pub max_priority_fee_per_gas: Option<u64>,
        #[serde(default, with = "crate::serde_utils::u64::hex_str_opt")]
        pub max_fee_per_gas: Option<u64>,
        pub max_fee_per_blob_gas: Option<U256>,
        #[serde(default)]
        pub access_list: Vec<AccessListEntry>,
        #[serde(default)]
        pub blob_versioned_hashes: Vec<H256>,
        #[serde(default, with = "crate::serde_utils::bytes::vec")]
        pub blobs: Vec<Bytes>,
        #[serde(default, with = "crate::serde_utils::u64::hex_str_opt")]
        pub chain_id: Option<u64>,
    }

    impl From<EIP1559Transaction> for GenericTransaction {
        fn from(value: EIP1559Transaction) -> Self {
            Self {
                r#type: TxType::EIP1559,
                nonce: Some(value.nonce),
                to: value.to,
                gas: Some(value.gas_limit),
                value: value.value,
                input: value.data,
                gas_price: value.max_fee_per_gas,
                max_priority_fee_per_gas: Some(value.max_priority_fee_per_gas),
                max_fee_per_gas: Some(value.max_fee_per_gas),
                max_fee_per_blob_gas: None,
                access_list: value
                    .access_list
                    .iter()
                    .map(AccessListEntry::from)
                    .collect(),
                blob_versioned_hashes: vec![],
                blobs: vec![],
                chain_id: Some(value.chain_id),
                from: Address::default(),
            }
        }
    }

    impl From<EIP4844Transaction> for GenericTransaction {
        fn from(value: EIP4844Transaction) -> Self {
            Self {
                r#type: TxType::EIP4844,
                nonce: Some(value.nonce),
                to: TxKind::Call(value.to),
                gas: Some(value.gas),
                value: value.value,
                input: value.data,
                gas_price: value.max_fee_per_gas,
                max_priority_fee_per_gas: Some(value.max_priority_fee_per_gas),
                max_fee_per_gas: Some(value.max_fee_per_gas),
                max_fee_per_blob_gas: Some(value.max_fee_per_blob_gas),
                access_list: value
                    .access_list
                    .iter()
                    .map(AccessListEntry::from)
                    .collect(),
                blob_versioned_hashes: value.blob_versioned_hashes,
                blobs: vec![],
                chain_id: Some(value.chain_id),
                from: Address::default(),
            }
        }
    }

    impl From<PrivilegedL2Transaction> for GenericTransaction {
        fn from(value: PrivilegedL2Transaction) -> Self {
            Self {
                r#type: TxType::Privileged,
                nonce: Some(value.nonce),
                to: value.to,
                gas: Some(value.gas_limit),
                value: value.value,
                input: value.data,
                gas_price: value.max_fee_per_gas,
                max_priority_fee_per_gas: Some(value.max_priority_fee_per_gas),
                max_fee_per_gas: Some(value.max_fee_per_gas),
                max_fee_per_blob_gas: None,
                access_list: value
                    .access_list
                    .iter()
                    .map(AccessListEntry::from)
                    .collect(),
                blob_versioned_hashes: vec![],
                blobs: vec![],
                chain_id: Some(value.chain_id),
                from: Address::default(),
            }
        }
    }
}

mod mempool {
    use super::*;
    use std::{
        cmp::Ordering,
        time::{SystemTime, UNIX_EPOCH},
    };

    #[derive(Debug, Clone, PartialEq, Eq)]
    pub struct MempoolTransaction {
        // Unix timestamp (in microseconds) created once the transaction reached the MemPool
        timestamp: u128,
        sender: Address,
        inner: Transaction,
    }

    impl MempoolTransaction {
        pub fn new(tx: Transaction, sender: Address) -> Self {
            Self {
                timestamp: SystemTime::now()
                    .duration_since(UNIX_EPOCH)
                    .expect("Invalid system time")
                    .as_micros(),
                sender,
                inner: tx,
            }
        }
        pub fn time(&self) -> u128 {
            self.timestamp
        }

        pub fn sender(&self) -> Address {
            self.sender
        }
    }

    impl RLPEncode for MempoolTransaction {
        fn encode(&self, buf: &mut dyn bytes::BufMut) {
            Encoder::new(buf)
                .encode_field(&self.timestamp)
                .encode_field(&self.inner)
                .finish();
        }
    }

    impl RLPDecode for MempoolTransaction {
        fn decode_unfinished(rlp: &[u8]) -> Result<(Self, &[u8]), RLPDecodeError> {
            let decoder = Decoder::new(rlp)?;
            let (timestamp, decoder) = decoder.decode_field("timestamp")?;
            let (sender, decoder) = decoder.decode_field("sender")?;
            let (inner, decoder) = decoder.decode_field("inner")?;
            Ok((
                Self {
                    timestamp,
                    sender,
                    inner,
                },
                decoder.finish()?,
            ))
        }
    }

    impl std::ops::Deref for MempoolTransaction {
        type Target = Transaction;

        fn deref(&self) -> &Self::Target {
            &self.inner
        }
    }

    impl From<MempoolTransaction> for Transaction {
        fn from(val: MempoolTransaction) -> Self {
            val.inner
        }
    }

    // Orders transactions by lowest nonce, if the nonce is equal, orders by highest timestamp
    impl Ord for MempoolTransaction {
        fn cmp(&self, other: &Self) -> Ordering {
            match self.nonce().cmp(&other.nonce()) {
                Ordering::Equal => other.time().cmp(&self.time()),
                ordering => ordering,
            }
        }
    }

    impl PartialOrd for MempoolTransaction {
        fn partial_cmp(&self, other: &Self) -> Option<Ordering> {
            Some(self.cmp(other))
        }
    }
}

#[cfg(test)]
mod tests {

    use super::*;
    use crate::types::{compute_receipts_root, compute_transactions_root, BlockBody, Receipt};
    use ethereum_types::H160;
    use hex_literal::hex;
    use serde_impl::{AccessListEntry, GenericTransaction};
    use std::str::FromStr;

    #[test]
    fn test_compute_transactions_root() {
        let mut body = BlockBody::empty();
        let tx = LegacyTransaction {
            nonce: 0,
            gas_price: 0x0a,
            gas: 0x05f5e100,
            to: TxKind::Call(hex!("1000000000000000000000000000000000000000").into()),
            value: 0.into(),
            data: Default::default(),
            v: U256::from(0x1b),
            r: U256::from_big_endian(&hex!(
                "7e09e26678ed4fac08a249ebe8ed680bf9051a5e14ad223e4b2b9d26e0208f37"
            )),
            s: U256::from_big_endian(&hex!(
                "5f6e3f188e3e6eab7d7d3b6568f5eac7d687b08d307d3154ccd8c87b4630509b"
            )),
        };
        body.transactions.push(Transaction::LegacyTransaction(tx));
        let expected_root =
            hex!("8151d548273f6683169524b66ca9fe338b9ce42bc3540046c828fd939ae23bcb");
        let result = compute_transactions_root(&body.transactions);

        assert_eq!(result, expected_root.into());
    }
    #[test]
    fn test_compute_hash() {
        // taken from Hive
        let tx_eip2930 = EIP2930Transaction {
            chain_id: 3503995874084926u64,
            nonce: 7,
            gas_price: 0x2dbf1f9a,
            gas_limit: 0x186A0,
            to: TxKind::Call(hex!("7dcd17433742f4c0ca53122ab541d0ba67fc27df").into()),
            value: 2.into(),
            data: Bytes::from(&b"\xdbS\x06$\x8e\x03\x13\xe7emit"[..]),
            access_list: vec![(
                hex!("7dcd17433742f4c0ca53122ab541d0ba67fc27df").into(),
                vec![
                    hex!("0000000000000000000000000000000000000000000000000000000000000000").into(),
                    hex!("a3d07a7d68fbd49ec2f8e6befdd86c885f86c272819f6f345f365dec35ae6707").into(),
                ],
            )],
            signature_y_parity: false,
            signature_r: U256::from_dec_str(
                "75813812796588349127366022588733264074091236448495248199152066031778895768879",
            )
            .unwrap(),
            signature_s: U256::from_dec_str(
                "25476208226281085290728123165613764315157904411823916642262684106502155457829",
            )
            .unwrap(),
        };
        let tx = Transaction::EIP2930Transaction(tx_eip2930);

        let expected_hash =
            hex!("a0762610d794acddd2dca15fb7c437ada3611c886f3bea675d53d8da8a6c41b2");
        let hash = tx.compute_hash();
        assert_eq!(hash, expected_hash.into());
    }

    #[test]
    fn test_compute_receipts_root() {
        // example taken from
        // https://github.com/ethereum/go-ethereum/blob/f8aa62353666a6368fb3f1a378bd0a82d1542052/cmd/evm/testdata/1/exp.json#L18
        let tx_type = TxType::Legacy;
        let succeeded = true;
        let cumulative_gas_used = 0x5208;
        let logs = vec![];
        let receipt = Receipt::new(tx_type, succeeded, cumulative_gas_used, logs);

        let result = compute_receipts_root(&[receipt]);
        let expected_root =
            hex!("056b23fbba480696b65fe5a59b8f2148a1299103c4f57df839233af2cf4ca2d2");
        assert_eq!(result, expected_root.into());
    }

    #[test]
    fn legacy_tx_rlp_decode() {
        let encoded_tx = "f86d80843baa0c4082f618946177843db3138ae69679a54b95cf345ed759450d870aa87bee538000808360306ba0151ccc02146b9b11adf516e6787b59acae3e76544fdcd75e77e67c6b598ce65da064c5dd5aae2fbb535830ebbdad0234975cd7ece3562013b63ea18cc0df6c97d4";
        let encoded_tx_bytes = hex::decode(encoded_tx).unwrap();
        let tx = LegacyTransaction::decode(&encoded_tx_bytes).unwrap();
        let expected_tx = LegacyTransaction {
            nonce: 0,
            gas_price: 1001000000,
            gas: 63000,
            to: TxKind::Call(Address::from_slice(
                &hex::decode("6177843db3138ae69679A54b95cf345ED759450d").unwrap(),
            )),
            value: 3000000000000000_u64.into(),
            data: Bytes::new(),
            r: U256::from_str_radix(
                "151ccc02146b9b11adf516e6787b59acae3e76544fdcd75e77e67c6b598ce65d",
                16,
            )
            .unwrap(),
            s: U256::from_str_radix(
                "64c5dd5aae2fbb535830ebbdad0234975cd7ece3562013b63ea18cc0df6c97d4",
                16,
            )
            .unwrap(),
            v: 6303851.into(),
        };
        assert_eq!(tx, expected_tx);
    }

    #[test]
    fn eip1559_tx_rlp_decode() {
        let encoded_tx = "f86c8330182480114e82f618946177843db3138ae69679a54b95cf345ed759450d870aa87bee53800080c080a0151ccc02146b9b11adf516e6787b59acae3e76544fdcd75e77e67c6b598ce65da064c5dd5aae2fbb535830ebbdad0234975cd7ece3562013b63ea18cc0df6c97d4";
        let encoded_tx_bytes = hex::decode(encoded_tx).unwrap();
        let tx = EIP1559Transaction::decode(&encoded_tx_bytes).unwrap();
        let expected_tx = EIP1559Transaction {
            nonce: 0,
            max_fee_per_gas: 78,
            max_priority_fee_per_gas: 17,
            to: TxKind::Call(Address::from_slice(
                &hex::decode("6177843db3138ae69679A54b95cf345ED759450d").unwrap(),
            )),
            value: 3000000000000000_u64.into(),
            data: Bytes::new(),
            signature_r: U256::from_str_radix(
                "151ccc02146b9b11adf516e6787b59acae3e76544fdcd75e77e67c6b598ce65d",
                16,
            )
            .unwrap(),
            signature_s: U256::from_str_radix(
                "64c5dd5aae2fbb535830ebbdad0234975cd7ece3562013b63ea18cc0df6c97d4",
                16,
            )
            .unwrap(),
            signature_y_parity: false,
            chain_id: 3151908,
            gas_limit: 63000,
            access_list: vec![],
        };
        assert_eq!(tx, expected_tx);
    }

    #[test]
    fn deserialize_tx_kind() {
        let tx_kind_create = r#""""#;
        let tx_kind_call = r#""0x6177843db3138ae69679A54b95cf345ED759450d""#;
        let deserialized_tx_kind_create = TxKind::Create;
        let deserialized_tx_kind_call = TxKind::Call(Address::from_slice(
            &hex::decode("6177843db3138ae69679A54b95cf345ED759450d").unwrap(),
        ));
        assert_eq!(
            deserialized_tx_kind_create,
            serde_json::from_str(tx_kind_create).unwrap()
        );
        assert_eq!(
            deserialized_tx_kind_call,
            serde_json::from_str(tx_kind_call).unwrap()
        )
    }

    #[test]
    fn deserialize_tx_type() {
        let tx_type_eip2930 = r#""0x01""#;
        let tx_type_eip1559 = r#""0x02""#;
        let deserialized_tx_type_eip2930 = TxType::EIP2930;
        let deserialized_tx_type_eip1559 = TxType::EIP1559;
        assert_eq!(
            deserialized_tx_type_eip2930,
            serde_json::from_str(tx_type_eip2930).unwrap()
        );
        assert_eq!(
            deserialized_tx_type_eip1559,
            serde_json::from_str(tx_type_eip1559).unwrap()
        )
    }

    #[test]
    fn deserialize_generic_transaction() {
        let generic_transaction = r#"{
            "type":"0x01",
            "nonce":"0x02",
            "to":"",
            "from":"0x6177843db3138ae69679A54b95cf345ED759450d",
            "gas":"0x5208",
            "value":"0x01",
            "input":"0x",
            "gasPrice":"0x07",
            "accessList": [
                {
                    "address": "0x000f3df6d732807ef1319fb7b8bb8522d0beac02",
                    "storageKeys": [
                        "0x000000000000000000000000000000000000000000000000000000000000000c",
                        "0x000000000000000000000000000000000000000000000000000000000000200b"
                    ]
                }
            ]
        }"#;
        let deserialized_generic_transaction = GenericTransaction {
            r#type: TxType::EIP2930,
            nonce: Some(2),
            to: TxKind::Create,
            from: Address::from_slice(
                &hex::decode("6177843db3138ae69679A54b95cf345ED759450d").unwrap(),
            ),
            gas: Some(0x5208),
            value: U256::from(1),
            input: Bytes::new(),
            gas_price: 7,
            max_priority_fee_per_gas: Default::default(),
            max_fee_per_gas: Default::default(),
            max_fee_per_blob_gas: Default::default(),
            access_list: vec![AccessListEntry {
                address: Address::from_slice(
                    &hex::decode("000f3df6d732807ef1319fb7b8bb8522d0beac02").unwrap(),
                ),
                storage_keys: vec![H256::from_low_u64_be(12), H256::from_low_u64_be(8203)],
            }],
            blob_versioned_hashes: Default::default(),
            blobs: Default::default(),
            chain_id: Default::default(),
        };
        assert_eq!(
            deserialized_generic_transaction,
            serde_json::from_str(generic_transaction).unwrap()
        )
    }

    #[test]
    fn deserialize_eip4844_transaction() {
        let eip4844_transaction = r#"{
            "chainId":"0x01",
            "nonce":"0x02",
            "maxPriorityFeePerGas":"0x01",
            "maxFeePerGas":"0x01",
            "gas":"0x5208",
            "to":"0x6177843db3138ae69679A54b95cf345ED759450d",
            "value":"0x01",
            "input":"0x3033",
            "accessList": [
                {
                    "address": "0x000f3df6d732807ef1319fb7b8bb8522d0beac02",
                    "storageKeys": [
                        "0x000000000000000000000000000000000000000000000000000000000000000c",
                        "0x000000000000000000000000000000000000000000000000000000000000200b"
                    ]
                }
            ],
            "maxFeePerBlobGas":"0x03",
            "blobVersionedHashes": [
                    "0x0000000000000000000000000000000000000000000000000000000000000001",
                    "0x0000000000000000000000000000000000000000000000000000000000000002"
            ],
            "yParity":"0x0",
            "r": "0x01",
            "s": "0x02"
        }"#;
        let deserialized_eip4844_transaction = EIP4844Transaction {
            chain_id: 0x01,
            nonce: 0x02,
            to: Address::from_slice(
                &hex::decode("6177843db3138ae69679A54b95cf345ED759450d").unwrap(),
            ),
            max_priority_fee_per_gas: 1,
            max_fee_per_gas: 1,
            max_fee_per_blob_gas: U256::from(0x03),
            gas: 0x5208,
            value: U256::from(0x01),
            // 03 in hex is 0x3033, that's why the 'input' has that number.
            data: Bytes::from_static(b"03"),
            access_list: vec![(
                Address::from_slice(
                    &hex::decode("000f3df6d732807ef1319fb7b8bb8522d0beac02").unwrap(),
                ),
                vec![H256::from_low_u64_be(12), H256::from_low_u64_be(8203)],
            )],
            blob_versioned_hashes: vec![H256::from_low_u64_be(1), H256::from_low_u64_be(2)],
            signature_y_parity: false,
            signature_r: U256::from(0x01),
            signature_s: U256::from(0x02),
        };

        assert_eq!(
            deserialized_eip4844_transaction,
            serde_json::from_str(eip4844_transaction).unwrap()
        )
    }

    #[test]
    fn serialize_deserialize_transaction() {
        let eip1559 = EIP1559Transaction {
            chain_id: 1729,
            nonce: 1,
            max_priority_fee_per_gas: 1000,
            max_fee_per_gas: 2000,
            gas_limit: 21000,
            to: TxKind::Call(H160::from_str("0x000a52D537c4150ec274dcE3962a0d179B7E71B0").unwrap()),
            value: U256::from(100000),
            data: Bytes::from_static(b"03"),
            access_list: vec![],
            signature_y_parity: true,
            signature_r: U256::one(),
            signature_s: U256::zero(),
        };
        let tx_to_serialize = Transaction::EIP1559Transaction(eip1559.clone());
        let serialized = serde_json::to_string(&tx_to_serialize).expect("Failed to serialize");

        println!("{serialized:?}");

        let deserialized_tx: Transaction =
            serde_json::from_str(&serialized).expect("Failed to deserialize");

        assert!(deserialized_tx.tx_type() == TxType::EIP1559);

        if let Transaction::EIP1559Transaction(tx) = deserialized_tx {
            assert_eq!(tx, eip1559);
        }
    }
}<|MERGE_RESOLUTION|>--- conflicted
+++ resolved
@@ -44,11 +44,7 @@
     LegacyTransaction(LegacyTransaction),
     EIP2930Transaction(EIP2930Transaction),
     EIP1559Transaction(EIP1559Transaction),
-<<<<<<< HEAD
-    WrappedEIP4844Transaction(WrappedEIP4844Transaction),
-=======
     EIP4844TransactionWithBlobs(WrappedEIP4844Transaction),
->>>>>>> 4911db3c
     PrivilegedL2Transaction(PrivilegedL2Transaction),
 }
 
@@ -80,16 +76,10 @@
 impl RLPDecode for P2PTransaction {
     fn decode_unfinished(rlp: &[u8]) -> Result<(Self, &[u8]), RLPDecodeError> {
         if is_encoded_as_bytes(rlp)? {
-<<<<<<< HEAD
             // Adjust the encoding to get the payload
-            let payload = get_rlp_bytes_item_payload(rlp);
-            let tx_type = payload.first().unwrap();
-            let tx_encoding = &payload[1..];
-=======
             let payload = get_rlp_bytes_item_payload(rlp)?;
             let tx_type = payload.first().ok_or(RLPDecodeError::InvalidLength)?;
             let tx_encoding = &payload.get(1..).ok_or(RLPDecodeError::InvalidLength)?;
->>>>>>> 4911db3c
             // Look at the first byte to check if it corresponds to a TransactionType
             match *tx_type {
                 // Legacy
@@ -103,11 +93,8 @@
                     .map(|(tx, rem)| (P2PTransaction::EIP1559Transaction(tx), rem)),
                 // EIP4844
                 0x3 => WrappedEIP4844Transaction::decode_unfinished(tx_encoding)
-<<<<<<< HEAD
-                    .map(|(tx, rem)| (P2PTransaction::WrappedEIP4844Transaction(tx), rem)),
-=======
                     .map(|(tx, rem)| (P2PTransaction::EIP4844TransactionWithBlobs(tx), rem)),
->>>>>>> 4911db3c
+
                 // PriviligedL2
                 0x7e => PrivilegedL2Transaction::decode_unfinished(tx_encoding)
                     .map(|(tx, rem)| (P2PTransaction::PrivilegedL2Transaction(tx), rem)),
@@ -1384,11 +1371,7 @@
                 P2PTransaction::LegacyTransaction(_) => TxType::Legacy,
                 P2PTransaction::EIP2930Transaction(_) => TxType::EIP2930,
                 P2PTransaction::EIP1559Transaction(_) => TxType::EIP1559,
-<<<<<<< HEAD
-                P2PTransaction::WrappedEIP4844Transaction(_) => TxType::EIP4844,
-=======
                 P2PTransaction::EIP4844TransactionWithBlobs(_) => TxType::EIP4844,
->>>>>>> 4911db3c
                 P2PTransaction::PrivilegedL2Transaction(_) => TxType::Privileged,
             }
         }
@@ -1403,11 +1386,7 @@
                 P2PTransaction::LegacyTransaction(t) => t.encode(buf),
                 P2PTransaction::EIP2930Transaction(t) => t.encode(buf),
                 P2PTransaction::EIP1559Transaction(t) => t.encode(buf),
-<<<<<<< HEAD
-                P2PTransaction::WrappedEIP4844Transaction(t) => t.encode(buf),
-=======
                 P2PTransaction::EIP4844TransactionWithBlobs(t) => t.encode(buf),
->>>>>>> 4911db3c
                 P2PTransaction::PrivilegedL2Transaction(t) => t.encode(buf),
             };
         }
