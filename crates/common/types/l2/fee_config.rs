--- conflicted
+++ resolved
@@ -23,9 +23,7 @@
 pub struct OperatorFeeConfig {
     #[rkyv(with=H160Wrapper)]
     pub operator_fee_vault: Address,
-<<<<<<< HEAD
-    #[rkyv(with=U256Wrapper)]
-    pub operator_fee: U256,
+    pub operator_fee_per_gas: u64,
 }
 
 /// L1 Fee is used to pay for the cost of
@@ -35,7 +33,4 @@
     #[rkyv(with=H160Wrapper)]
     pub l1_fee_vault: Address,
     pub l1_fee_per_blob_gas: u64,
-=======
-    pub operator_fee_per_gas: u64,
->>>>>>> 64be8db5
 }