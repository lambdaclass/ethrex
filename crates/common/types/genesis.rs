--- conflicted
+++ resolved
@@ -334,11 +334,7 @@
             requests_hash: self
                 .config
                 .is_prague_activated(self.timestamp)
-<<<<<<< HEAD
-                .then_some(*DEFAULT_REQUESTS_HASH),
-=======
-                .then_some(self.requests_hash.unwrap_or(*EMPTY_KECCACK_HASH)),
->>>>>>> 7cebb7e8
+                .then_some(self.requests_hash.unwrap_or(*DEFAULT_REQUESTS_HASH)),
         }
     }
 
