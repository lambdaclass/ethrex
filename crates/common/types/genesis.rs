--- conflicted
+++ resolved
@@ -7,16 +7,9 @@
 use std::collections::{BTreeMap, HashMap};
 
 use super::{
-<<<<<<< HEAD
-    compute_receipts_root, compute_transactions_root, compute_withdrawals_root, AccountState,
-    Block, BlockBody, BlockHeader, BlockNumber, INITIAL_BASE_FEE,
-=======
-    AccountState, Block, BlockBody, BlockHeader, BlockNumber, DEFAULT_OMMERS_HASH,
-    DEFAULT_REQUESTS_HASH, INITIAL_BASE_FEE, compute_receipts_root, compute_transactions_root,
-    compute_withdrawals_root,
->>>>>>> a9cb97fa
+    AccountState, Block, BlockBody, BlockHeader, BlockNumber, INITIAL_BASE_FEE,
+    compute_receipts_root, compute_transactions_root, compute_withdrawals_root,
 };
-
 use crate::constants::{DEFAULT_OMMERS_HASH, DEFAULT_REQUESTS_HASH};
 
 #[allow(unused)]
