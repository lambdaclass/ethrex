--- conflicted
+++ resolved
@@ -207,8 +207,6 @@
 
     #[serde(default)]
     pub enable_verkle_at_genesis: bool,
-<<<<<<< HEAD
-=======
 }
 
 lazy_static::lazy_static! {
@@ -222,7 +220,6 @@
             (65536999, "L2 local devnet"),
         ])
     };
->>>>>>> 5c0681db
 }
 
 #[repr(u8)]
