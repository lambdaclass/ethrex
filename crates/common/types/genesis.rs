--- conflicted
+++ resolved
@@ -348,7 +348,6 @@
 
     pub fn is_bpo4_activated(&self, block_timestamp: u64) -> bool {
         self.bpo4_time.is_some_and(|time| time <= block_timestamp)
-<<<<<<< HEAD
     }
 
     pub fn is_bpo5_activated(&self, block_timestamp: u64) -> bool {
@@ -368,27 +367,6 @@
             .is_some_and(|time| time <= block_timestamp)
     }
 
-=======
-    }
-
-    pub fn is_bpo5_activated(&self, block_timestamp: u64) -> bool {
-        self.bpo5_time.is_some_and(|time| time <= block_timestamp)
-    }
-
-    pub fn is_osaka_activated(&self, block_timestamp: u64) -> bool {
-        self.osaka_time.is_some_and(|time| time <= block_timestamp)
-    }
-
-    pub fn is_prague_activated(&self, block_timestamp: u64) -> bool {
-        self.prague_time.is_some_and(|time| time <= block_timestamp)
-    }
-
-    pub fn is_shanghai_activated(&self, block_timestamp: u64) -> bool {
-        self.shanghai_time
-            .is_some_and(|time| time <= block_timestamp)
-    }
-
->>>>>>> 1bebff3c
     pub fn is_cancun_activated(&self, block_timestamp: u64) -> bool {
         self.cancun_time.is_some_and(|time| time <= block_timestamp)
     }
@@ -434,9 +412,6 @@
     }
 
     pub fn get_fork(&self, block_timestamp: u64) -> Fork {
-<<<<<<< HEAD
-        if self.is_osaka_activated(block_timestamp) {
-=======
         if self.is_bpo5_activated(block_timestamp) {
             Fork::BPO5
         } else if self.is_bpo4_activated(block_timestamp) {
@@ -448,7 +423,6 @@
         } else if self.is_bpo1_activated(block_timestamp) {
             Fork::BPO1
         } else if self.is_osaka_activated(block_timestamp) {
->>>>>>> 1bebff3c
             Fork::Osaka
         } else if self.is_prague_activated(block_timestamp) {
             Fork::Prague
