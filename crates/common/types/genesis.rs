use bytes::Bytes;
use ethereum_types::{Address, Bloom, H256, U256};
use ethrex_rlp::encode::RLPEncode;
use ethrex_trie::Trie;
use serde::{Deserialize, Serialize};
use sha3::{Digest, Keccak256};
use std::collections::HashMap;

<<<<<<< HEAD
use ethrex_rlp::encode::RLPEncode;

use crate::constants::GAS_PER_BLOB;

=======
>>>>>>> c9c77e36
use super::{
    compute_receipts_root, compute_transactions_root, compute_withdrawals_root, AccountState,
    Block, BlockBody, BlockHeader, BlockNumber, DEFAULT_OMMERS_HASH, INITIAL_BASE_FEE,
};

#[allow(unused)]
#[derive(Debug, Deserialize, Clone, Default)]
#[serde(rename_all = "camelCase")]
pub struct Genesis {
    /// Chain configuration
    pub config: ChainConfig,
    /// The initial state of the accounts in the genesis block.
    pub alloc: HashMap<Address, GenesisAccount>,
    /// Genesis header values
    pub coinbase: Address,
    pub difficulty: U256,
    #[serde(default, with = "crate::serde_utils::bytes")]
    pub extra_data: Bytes,
    #[serde(with = "crate::serde_utils::u64::hex_str")]
    pub gas_limit: u64,
    #[serde(with = "crate::serde_utils::u64::hex_str")]
    pub nonce: u64,
    #[serde(alias = "mixHash", alias = "mixhash")]
    pub mix_hash: H256,
    #[serde(deserialize_with = "crate::serde_utils::u64::deser_hex_or_dec_str")]
    pub timestamp: u64,
    #[serde(default, with = "crate::serde_utils::u64::hex_str_opt")]
    pub base_fee_per_gas: Option<u64>,
    #[serde(default, with = "crate::serde_utils::u64::hex_str_opt")]
    pub blob_gas_used: Option<u64>,
    #[serde(default, with = "crate::serde_utils::u64::hex_str_opt")]
    pub excess_blob_gas: Option<u64>,
}

#[allow(unused)]
#[derive(Clone, Copy, Debug, Serialize, Deserialize, PartialEq)]
#[serde(rename_all = "camelCase")]
pub struct ForkBlobSchedule {
    pub target: u64,
    pub max: u64,
    pub base_fee_update_fraction: u64,
}

#[allow(unused)]
#[derive(Clone, Copy, Debug, Serialize, Deserialize, PartialEq)]
#[serde(rename_all = "camelCase")]
pub struct BlobSchedule {
    #[serde(default = "default_cancun_schedule")]
    pub cancun: ForkBlobSchedule,
    #[serde(default = "default_prague_schedule")]
    pub prague: ForkBlobSchedule,
}

impl Default for BlobSchedule {
    fn default() -> Self {
        BlobSchedule {
            cancun: default_cancun_schedule(),
            prague: default_prague_schedule(),
        }
    }
}

fn default_cancun_schedule() -> ForkBlobSchedule {
    ForkBlobSchedule {
        target: 3,
        max: 6,
        base_fee_update_fraction: 3338477,
    }
}

fn default_prague_schedule() -> ForkBlobSchedule {
    ForkBlobSchedule {
        target: 6,
        max: 9,
        base_fee_update_fraction: 5007716,
    }
}

/// Blockchain settings defined per block
#[allow(unused)]
#[derive(Clone, Copy, Debug, Serialize, Deserialize, Default, PartialEq)]
#[serde(rename_all = "camelCase")]
pub struct ChainConfig {
    /// Current chain identifier
    pub chain_id: u64,

    /// Block numbers for the block where each fork was activated
    /// (None = no fork, 0 = fork is already active)
    pub homestead_block: Option<u64>,

    pub dao_fork_block: Option<u64>,
    /// Whether the node supports or opposes the DAO hard-fork
    #[serde(default)]
    pub dao_fork_support: bool,

    pub eip150_block: Option<u64>,
    pub eip155_block: Option<u64>,
    pub eip158_block: Option<u64>,

    pub byzantium_block: Option<u64>,
    pub constantinople_block: Option<u64>,
    pub petersburg_block: Option<u64>,
    pub istanbul_block: Option<u64>,
    pub muir_glacier_block: Option<u64>,
    pub berlin_block: Option<u64>,
    pub london_block: Option<u64>,
    pub arrow_glacier_block: Option<u64>,
    pub gray_glacier_block: Option<u64>,
    pub merge_netsplit_block: Option<u64>,

    /// Timestamp at which each fork was activated
    /// (None = no fork, 0 = fork is already active)
    pub shanghai_time: Option<u64>,
    pub cancun_time: Option<u64>,
    pub prague_time: Option<u64>,
    pub verkle_time: Option<u64>,

    /// Amount of total difficulty reached by the network that triggers the consensus upgrade.
    pub terminal_total_difficulty: Option<u128>,
    /// Network has already passed the terminal total difficult
    #[serde(default)]
    pub terminal_total_difficulty_passed: bool,
    #[serde(default)]
    pub blob_schedule: BlobSchedule,
}

#[repr(u8)]
#[derive(Debug, PartialEq, PartialOrd, Default, Clone, Copy, Serialize, Deserialize)]
pub enum Fork {
<<<<<<< HEAD
    Paris = 0,
    Shanghai = 1,
    Cancun = 2,
    Prague = 3,
=======
    Frontier = 0,
    FrontierThawing = 1,
    Homestead = 2,
    DaoFork = 3,
    Tangerine = 4,
    SpuriousDragon = 5,
    Byzantium = 6,
    Constantinople = 7,
    Petersburg = 8,
    Istanbul = 9,
    MuirGlacier = 10,
    Berlin = 11,
    London = 12,
    ArrowGlacier = 13,
    GrayGlacier = 14,
    Paris = 15,
    Shanghai = 16,
    #[default]
    Cancun = 17,
    Prague = 18,
    PragueEof = 19,
}

impl From<Fork> for &str {
    fn from(fork: Fork) -> Self {
        match fork {
            Fork::Frontier => "Frontier",
            Fork::FrontierThawing => "FrontierThawing",
            Fork::Homestead => "Homestead",
            Fork::DaoFork => "DaoFork",
            Fork::Tangerine => "Tangerine",
            Fork::SpuriousDragon => "SpuriousDragon",
            Fork::Byzantium => "Byzantium",
            Fork::Constantinople => "Constantinople",
            Fork::Petersburg => "Petersburg",
            Fork::Istanbul => "Istanbul",
            Fork::MuirGlacier => "MuirGlacier",
            Fork::Berlin => "Berlin",
            Fork::London => "London",
            Fork::ArrowGlacier => "ArrowGlacier",
            Fork::GrayGlacier => "GrayGlacier",
            Fork::Paris => "Paris",
            Fork::Shanghai => "Shanghai",
            Fork::Cancun => "Cancun",
            Fork::Prague => "Prague",
            Fork::PragueEof => "Prague EOF",
        }
    }
>>>>>>> c9c77e36
}

impl ChainConfig {
    pub fn is_prague_activated(&self, block_timestamp: u64) -> bool {
        self.prague_time.is_some_and(|time| time <= block_timestamp)
    }

    pub fn is_shanghai_activated(&self, block_timestamp: u64) -> bool {
        self.shanghai_time
            .is_some_and(|time| time <= block_timestamp)
    }

    pub fn is_cancun_activated(&self, block_timestamp: u64) -> bool {
        self.cancun_time.is_some_and(|time| time <= block_timestamp)
    }
    pub fn is_prague_activated(&self, block_timestamp: u64) -> bool {
        self.prague_time.is_some_and(|time| time <= block_timestamp)
    }

    pub fn is_istanbul_activated(&self, block_number: BlockNumber) -> bool {
        self.istanbul_block.is_some_and(|num| num <= block_number)
    }

    pub fn is_eip155_activated(&self, block_number: BlockNumber) -> bool {
        self.eip155_block.is_some_and(|num| num <= block_number)
    }

    pub fn get_fork(&self, block_timestamp: u64) -> Fork {
        if self.is_prague_activated(block_timestamp) {
            Fork::Prague
        } else if self.is_cancun_activated(block_timestamp) {
            Fork::Cancun
        } else if self.is_shanghai_activated(block_timestamp) {
            Fork::Shanghai
        } else {
            Fork::Paris
        }
    }

<<<<<<< HEAD
    pub fn get_blob_base_fee_target(&self, block_timestamp: u64) -> Option<u64> {
        if self.is_prague_activated(block_timestamp) {
            Some(self.blob_schedule.prague.target)
        } else if self.is_cancun_activated(block_timestamp) {
            Some(self.blob_schedule.cancun.target)
        } else {
            None
        }
    }

    pub fn get_blob_base_fee_update_fraction(&self, block_timestamp: u64) -> Option<u64> {
        if self.is_prague_activated(block_timestamp) {
            Some(self.blob_schedule.prague.base_fee_update_fraction)
        } else if self.is_cancun_activated(block_timestamp) {
            Some(self.blob_schedule.cancun.base_fee_update_fraction)
        } else {
            None
        }
    }

    pub fn get_max_blob_gas_per_block(&self, block_timestamp: u64) -> Option<u64> {
        self.get_max_blob_number_per_block(block_timestamp)
            .map(|number| number * GAS_PER_BLOB)
    }

    pub fn get_max_blob_number_per_block(&self, block_timestamp: u64) -> Option<u64> {
        if self.is_prague_activated(block_timestamp) {
            Some(self.blob_schedule.prague.max)
        } else if self.is_cancun_activated(block_timestamp) {
            Some(self.blob_schedule.cancun.max)
        } else {
            None
        }
=======
    pub fn fork(&self, block_timestamp: u64) -> Fork {
        self.get_fork(block_timestamp)
>>>>>>> c9c77e36
    }

    pub fn gather_forks(&self) -> (Vec<u64>, Vec<u64>) {
        let block_number_based_forks: Vec<u64> = vec![
            self.homestead_block,
            if self.dao_fork_support {
                self.dao_fork_block
            } else {
                None
            },
            self.eip150_block,
            self.eip155_block,
            self.eip158_block,
            self.byzantium_block,
            self.constantinople_block,
            self.petersburg_block,
            self.istanbul_block,
            self.muir_glacier_block,
            self.berlin_block,
            self.london_block,
            self.arrow_glacier_block,
            self.gray_glacier_block,
            self.merge_netsplit_block,
        ]
        .into_iter()
        .flatten()
        .collect();

        let timestamp_based_forks: Vec<u64> = vec![
            self.shanghai_time,
            self.cancun_time,
            self.prague_time,
            self.verkle_time,
        ]
        .into_iter()
        .flatten()
        .collect();

        (block_number_based_forks, timestamp_based_forks)
    }
}

#[allow(unused)]
#[derive(Clone, Debug, Deserialize, PartialEq)]
pub struct GenesisAccount {
    #[serde(default, with = "crate::serde_utils::bytes")]
    pub code: Bytes,
    #[serde(default)]
    pub storage: HashMap<H256, U256>,
    #[serde(deserialize_with = "crate::serde_utils::u256::deser_hex_or_dec_str")]
    pub balance: U256,
    #[serde(default, with = "crate::serde_utils::u64::hex_str")]
    pub nonce: u64,
}

impl Genesis {
    pub fn get_block(&self) -> Block {
        Block::new(self.get_block_header(), self.get_block_body())
    }

    fn get_block_header(&self) -> BlockHeader {
        let mut blob_gas_used: Option<u64> = None;
        let mut excess_blob_gas: Option<u64> = None;

        if let Some(cancun_time) = self.config.cancun_time {
            if cancun_time <= self.timestamp {
                blob_gas_used = Some(self.blob_gas_used.unwrap_or(0));
                excess_blob_gas = Some(self.excess_blob_gas.unwrap_or(0));
            }
        }

        BlockHeader {
            parent_hash: H256::zero(),
            ommers_hash: *DEFAULT_OMMERS_HASH,
            coinbase: self.coinbase,
            state_root: self.compute_state_root(),
            transactions_root: compute_transactions_root(&[]),
            receipts_root: compute_receipts_root(&[]),
            logs_bloom: Bloom::zero(),
            difficulty: self.difficulty,
            number: 0,
            gas_limit: self.gas_limit,
            gas_used: 0,
            timestamp: self.timestamp,
            extra_data: self.extra_data.clone(),
            prev_randao: self.mix_hash,
            nonce: self.nonce,
            base_fee_per_gas: self.base_fee_per_gas.or(Some(INITIAL_BASE_FEE)),
            withdrawals_root: self
                .config
                .is_shanghai_activated(self.timestamp)
                .then_some(compute_withdrawals_root(&[])),
            blob_gas_used,
            excess_blob_gas,
            parent_beacon_block_root: self
                .config
                .is_cancun_activated(self.timestamp)
                .then_some(H256::zero()),
            // TODO: set the value properly
            requests_hash: self
                .config
                .is_prague_activated(self.timestamp)
                .then_some(H256::zero()),
        }
    }

    fn get_block_body(&self) -> BlockBody {
        BlockBody {
            transactions: vec![],
            ommers: vec![],
            withdrawals: Some(vec![]),
        }
    }

    pub fn compute_state_root(&self) -> H256 {
        let iter = self.alloc.iter().map(|(addr, account)| {
            (
                Keccak256::digest(addr).to_vec(),
                AccountState::from(account).encode_to_vec(),
            )
        });
        Trie::compute_hash_from_unsorted_iter(iter)
    }
}

#[cfg(test)]
mod tests {
    use std::str::FromStr;
    use std::{fs::File, io::BufReader};

    use crate::types::INITIAL_BASE_FEE;

    use super::*;

    #[test]
    fn deserialize_genesis_file() {
        // Deserialize genesis file
        let file = File::open("../../test_data/genesis-kurtosis.json")
            .expect("Failed to open genesis file");
        let reader = BufReader::new(file);
        let genesis: Genesis =
            serde_json::from_reader(reader).expect("Failed to deserialize genesis file");
        // Check Genesis fields
        // Chain config
        let expected_chain_config = ChainConfig {
            chain_id: 3151908_u64,
            homestead_block: Some(0),
            eip150_block: Some(0),
            eip155_block: Some(0),
            eip158_block: Some(0),
            byzantium_block: Some(0),
            constantinople_block: Some(0),
            petersburg_block: Some(0),
            istanbul_block: Some(0),
            berlin_block: Some(0),
            london_block: Some(0),
            merge_netsplit_block: Some(0),
            shanghai_time: Some(0),
            cancun_time: Some(0),
            prague_time: Some(1718232101),
            terminal_total_difficulty: Some(0),
            terminal_total_difficulty_passed: true,
            // Note this BlobSchedule config is not the default
            blob_schedule: BlobSchedule {
                cancun: ForkBlobSchedule {
                    target: 2,
                    max: 3,
                    base_fee_update_fraction: 6676954,
                },
                prague: ForkBlobSchedule {
                    target: 3,
                    max: 4,
                    base_fee_update_fraction: 13353908,
                },
            },
            ..Default::default()
        };
        assert_eq!(&genesis.config, &expected_chain_config);
        // Genesis header fields
        assert_eq!(genesis.coinbase, Address::from([0; 20]));
        assert_eq!(genesis.difficulty, U256::from(1));
        assert!(genesis.extra_data.is_empty());
        assert_eq!(genesis.gas_limit, 0x17d7840);
        assert_eq!(genesis.nonce, 0x1234);
        assert_eq!(genesis.mix_hash, H256::from([0; 32]));
        assert_eq!(genesis.timestamp, 1718040081);
        // Check alloc field
        // We will only check a couple of the hashmap's values as it is quite large
        let addr_a = Address::from_str("0x000F3df6D732807Ef1319fB7B8bB8522d0Beac02").unwrap();
        assert!(genesis.alloc.contains_key(&addr_a));
        let expected_account_a = GenesisAccount {
        code: Bytes::from(hex::decode("3373fffffffffffffffffffffffffffffffffffffffe14604d57602036146024575f5ffd5b5f35801560495762001fff810690815414603c575f5ffd5b62001fff01545f5260205ff35b5f5ffd5b62001fff42064281555f359062001fff015500").unwrap()),
        balance: 0.into(),
        nonce: 1,
        storage: Default::default(),
    };
        assert_eq!(genesis.alloc[&addr_a], expected_account_a);
        // Check some storage values from another account
        let addr_b = Address::from_str("0x4242424242424242424242424242424242424242").unwrap();
        assert!(genesis.alloc.contains_key(&addr_b));
        let addr_b_storage = &genesis.alloc[&addr_b].storage;
        assert_eq!(
            addr_b_storage.get(
                &H256::from_str(
                    "0x0000000000000000000000000000000000000000000000000000000000000022"
                )
                .unwrap()
            ),
            Some(
                &U256::from_str(
                    "0xf5a5fd42d16a20302798ef6ed309979b43003d2320d9f0e8ea9831a92759fb4b"
                )
                .unwrap()
            )
        );
        assert_eq!(
            addr_b_storage.get(
                &H256::from_str(
                    "0x0000000000000000000000000000000000000000000000000000000000000038"
                )
                .unwrap()
            ),
            Some(
                &U256::from_str(
                    "0xe71f0aa83cc32edfbefa9f4d3e0174ca85182eec9f3a09f6a6c0df6377a510d7"
                )
                .unwrap()
            )
        );
    }

    #[test]
    fn genesis_block() {
        // Deserialize genesis file
        let file = File::open("../../test_data/genesis-kurtosis.json")
            .expect("Failed to open genesis file");
        let reader = BufReader::new(file);
        let genesis: Genesis =
            serde_json::from_reader(reader).expect("Failed to deserialize genesis file");
        let genesis_block = genesis.get_block();
        let header = genesis_block.header;
        let body = genesis_block.body;
        assert_eq!(header.parent_hash, H256::from([0; 32]));
        assert_eq!(header.ommers_hash, *DEFAULT_OMMERS_HASH);
        assert_eq!(header.coinbase, Address::default());
        assert_eq!(
            header.state_root,
            H256::from_str("0x2dab6a1d6d638955507777aecea699e6728825524facbd446bd4e86d44fa5ecd")
                .unwrap()
        );
        assert_eq!(header.transactions_root, compute_transactions_root(&[]));
        assert_eq!(header.receipts_root, compute_receipts_root(&[]));
        assert_eq!(header.logs_bloom, Bloom::default());
        assert_eq!(header.difficulty, U256::from(1));
        assert_eq!(header.gas_limit, 25_000_000);
        assert_eq!(header.gas_used, 0);
        assert_eq!(header.timestamp, 1_718_040_081);
        assert_eq!(header.extra_data, Bytes::default());
        assert_eq!(header.prev_randao, H256::from([0; 32]));
        assert_eq!(header.nonce, 4660);
        assert_eq!(
            header.base_fee_per_gas.unwrap_or(INITIAL_BASE_FEE),
            INITIAL_BASE_FEE
        );
        assert_eq!(header.withdrawals_root, Some(compute_withdrawals_root(&[])));
        assert_eq!(header.blob_gas_used, Some(0));
        assert_eq!(header.excess_blob_gas, Some(0));
        assert_eq!(header.parent_beacon_block_root, Some(H256::zero()));
        assert!(body.transactions.is_empty());
        assert!(body.ommers.is_empty());
        assert!(body.withdrawals.is_some_and(|w| w.is_empty()));
    }

    #[test]
    // Parses genesis received by kurtosis and checks that the hash matches the next block's parent hash
    fn read_and_compute_kurtosis_hash() {
        let file = File::open("../../test_data/genesis-kurtosis.json")
            .expect("Failed to open genesis file");
        let reader = BufReader::new(file);
        let genesis: Genesis =
            serde_json::from_reader(reader).expect("Failed to deserialize genesis file");
        let genesis_block_hash = genesis.get_block().hash();
        assert_eq!(
            genesis_block_hash,
            H256::from_str("0xcb5306dd861d0f2c1f9952fbfbc75a46d0b6ce4f37bea370c3471fe8410bf40b")
                .unwrap()
        )
    }

    #[test]
    fn parse_hive_genesis_file() {
        let file =
            File::open("../../test_data/genesis-hive.json").expect("Failed to open genesis file");
        let reader = BufReader::new(file);
        let _genesis: Genesis =
            serde_json::from_reader(reader).expect("Failed to deserialize genesis file");
    }

    #[test]
    fn read_and_compute_hive_hash() {
        let file =
            File::open("../../test_data/genesis-hive.json").expect("Failed to open genesis file");
        let reader = BufReader::new(file);
        let genesis: Genesis =
            serde_json::from_reader(reader).expect("Failed to deserialize genesis file");
        let computed_block_hash = genesis.get_block().hash();
        let genesis_block_hash =
            H256::from_str("0x30f516e34fc173bb5fc4daddcc7532c4aca10b702c7228f3c806b4df2646fb7e")
                .unwrap();
        assert_eq!(genesis_block_hash, computed_block_hash)
    }

    #[test]
    fn deserialize_chain_config_blob_schedule() {
        let json = r#"
            
            {
                "chainId": 123,
                "blobSchedule": {
                  "cancun": {
                    "target": 1,
                    "max": 2,
                    "baseFeeUpdateFraction": 10000
                  },
                  "prague": {
                    "target": 3,
                    "max": 4,
                    "baseFeeUpdateFraction": 20000
                  }
                }
            }
            "#;

        let config: ChainConfig =
            serde_json::from_str(json).expect("Failed to deserialize ChainConfig");
        let expected_chain_config = ChainConfig {
            chain_id: 123,
            blob_schedule: BlobSchedule {
                cancun: ForkBlobSchedule {
                    target: 1,
                    max: 2,
                    base_fee_update_fraction: 10000,
                },
                prague: ForkBlobSchedule {
                    target: 3,
                    max: 4,
                    base_fee_update_fraction: 20000,
                },
            },
            ..Default::default()
        };
        assert_eq!(&config, &expected_chain_config);
    }

    #[test]
    fn deserialize_chain_config_missing_entire_blob_schedule() {
        let json = r#"
            {
                "chainId": 123
            }
            "#;

        let config: ChainConfig =
            serde_json::from_str(json).expect("Failed to deserialize ChainConfig");
        let expected_chain_config = ChainConfig {
            chain_id: 123,
            blob_schedule: BlobSchedule {
                cancun: ForkBlobSchedule {
                    target: 3,
                    max: 6,
                    base_fee_update_fraction: 3338477,
                },
                prague: ForkBlobSchedule {
                    target: 6,
                    max: 9,
                    base_fee_update_fraction: 5007716,
                },
            },
            ..Default::default()
        };
        assert_eq!(&config, &expected_chain_config);
    }

    #[test]
    fn deserialize_chain_config_missing_cancun_blob_schedule() {
        let json = r#"
            {
                "chainId": 123,
                "blobSchedule": {
                    "prague": {
                      "target": 3,
                      "max": 4,
                      "baseFeeUpdateFraction": 20000
                    }
                }
            }
            "#;

        let config: ChainConfig =
            serde_json::from_str(json).expect("Failed to deserialize ChainConfig");
        let expected_chain_config = ChainConfig {
            chain_id: 123,
            blob_schedule: BlobSchedule {
                cancun: ForkBlobSchedule {
                    target: 3,
                    max: 6,
                    base_fee_update_fraction: 3338477,
                },
                prague: ForkBlobSchedule {
                    target: 3,
                    max: 4,
                    base_fee_update_fraction: 20000,
                },
            },
            ..Default::default()
        };
        assert_eq!(&config, &expected_chain_config);
    }

    #[test]
    fn deserialize_chain_config_missing_prague_blob_schedule() {
        let json = r#"
            {
                "chainId": 123,
                "blobSchedule": {
                  "cancun": {
                    "target": 1,
                    "max": 2,
                    "baseFeeUpdateFraction": 10000
                  }
                }
            }
            "#;

        let config: ChainConfig =
            serde_json::from_str(json).expect("Failed to deserialize ChainConfig");
        let expected_chain_config = ChainConfig {
            chain_id: 123,
            blob_schedule: BlobSchedule {
                cancun: ForkBlobSchedule {
                    target: 1,
                    max: 2,
                    base_fee_update_fraction: 10000,
                },
                prague: ForkBlobSchedule {
                    target: 6,
                    max: 9,
                    base_fee_update_fraction: 5007716,
                },
            },
            ..Default::default()
        };
        assert_eq!(&config, &expected_chain_config);
    }
}<|MERGE_RESOLUTION|>--- conflicted
+++ resolved
@@ -1,3 +1,4 @@
+use crate::constants::GAS_PER_BLOB;
 use bytes::Bytes;
 use ethereum_types::{Address, Bloom, H256, U256};
 use ethrex_rlp::encode::RLPEncode;
@@ -6,13 +7,6 @@
 use sha3::{Digest, Keccak256};
 use std::collections::HashMap;
 
-<<<<<<< HEAD
-use ethrex_rlp::encode::RLPEncode;
-
-use crate::constants::GAS_PER_BLOB;
-
-=======
->>>>>>> c9c77e36
 use super::{
     compute_receipts_root, compute_transactions_root, compute_withdrawals_root, AccountState,
     Block, BlockBody, BlockHeader, BlockNumber, DEFAULT_OMMERS_HASH, INITIAL_BASE_FEE,
@@ -142,12 +136,6 @@
 #[repr(u8)]
 #[derive(Debug, PartialEq, PartialOrd, Default, Clone, Copy, Serialize, Deserialize)]
 pub enum Fork {
-<<<<<<< HEAD
-    Paris = 0,
-    Shanghai = 1,
-    Cancun = 2,
-    Prague = 3,
-=======
     Frontier = 0,
     FrontierThawing = 1,
     Homestead = 2,
@@ -196,7 +184,6 @@
             Fork::PragueEof => "Prague EOF",
         }
     }
->>>>>>> c9c77e36
 }
 
 impl ChainConfig {
@@ -211,9 +198,6 @@
 
     pub fn is_cancun_activated(&self, block_timestamp: u64) -> bool {
         self.cancun_time.is_some_and(|time| time <= block_timestamp)
-    }
-    pub fn is_prague_activated(&self, block_timestamp: u64) -> bool {
-        self.prague_time.is_some_and(|time| time <= block_timestamp)
     }
 
     pub fn is_istanbul_activated(&self, block_number: BlockNumber) -> bool {
@@ -236,7 +220,6 @@
         }
     }
 
-<<<<<<< HEAD
     pub fn get_blob_base_fee_target(&self, block_timestamp: u64) -> Option<u64> {
         if self.is_prague_activated(block_timestamp) {
             Some(self.blob_schedule.prague.target)
@@ -270,10 +253,10 @@
         } else {
             None
         }
-=======
+    }
+
     pub fn fork(&self, block_timestamp: u64) -> Fork {
         self.get_fork(block_timestamp)
->>>>>>> c9c77e36
     }
 
     pub fn gather_forks(&self) -> (Vec<u64>, Vec<u64>) {
