[package]
name = "ethrex-common"
version.workspace = true
edition.workspace = true
authors.workspace = true
documentation.workspace = true

# See more keys and their definitions at https://doc.rust-lang.org/cargo/reference/manifest.html

[dependencies]
ethrex-rlp.workspace = true
ethrex-trie.workspace = true
ethrex-crypto.workspace = true

tracing.workspace = true
tinyvec = "1.6.0"
ethereum-types.workspace = true
serde.workspace = true
serde_json.workspace = true
thiserror.workspace = true
sha2.workspace = true
kzg-rs.workspace = true
sha3.workspace = true
secp256k1.workspace = true
once_cell = "1.20.2"
libc = "0.2"
crc32fast.workspace = true
bytes.workspace = true
hex.workspace = true
lazy_static.workspace = true
rayon.workspace = true
url.workspace = true
rkyv.workspace = true

[dev-dependencies]
hex-literal.workspace = true

[features]
default = []
<<<<<<< HEAD
c-kzg = ["dep:c-kzg", "ethrex-crypto/c-kzg"]
risc0 = ["ethrex-crypto/risc0"]
=======
c-kzg = ["ethrex-crypto/c-kzg"]
>>>>>>> 1b604808
 
[lib]
path = "./common.rs"

[lints.clippy]
unwrap_used = "deny"<|MERGE_RESOLUTION|>--- conflicted
+++ resolved
@@ -37,12 +37,8 @@
 
 [features]
 default = []
-<<<<<<< HEAD
-c-kzg = ["dep:c-kzg", "ethrex-crypto/c-kzg"]
+c-kzg = ["ethrex-crypto/c-kzg"]
 risc0 = ["ethrex-crypto/risc0"]
-=======
-c-kzg = ["ethrex-crypto/c-kzg"]
->>>>>>> 1b604808
  
 [lib]
 path = "./common.rs"
