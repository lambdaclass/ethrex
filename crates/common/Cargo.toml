--- conflicted
+++ resolved
@@ -8,11 +8,7 @@
 [dependencies]
 ethrex-rlp.workspace = true
 ethrex-trie.workspace = true
-<<<<<<< HEAD
-websigner = { path = "../websigner", optional = true }
-=======
 web3signer = { workspace = true, optional = true }
->>>>>>> ad5a96a4
 
 tracing.workspace = true
 tinyvec = "1.6.0"
@@ -32,10 +28,7 @@
 hex.workspace = true
 lazy_static.workspace = true
 rayon = "1.5"
-<<<<<<< HEAD
-=======
 url.workspace = true
->>>>>>> ad5a96a4
 
 [dev-dependencies]
 hex-literal.workspace = true
@@ -44,11 +37,7 @@
 [features]
 default = []
 c-kzg = ["dep:c-kzg"]
-<<<<<<< HEAD
-websign = ["dep:websigner"]
-=======
 web3sign = ["dep:web3signer"]
->>>>>>> ad5a96a4
 
 [lib]
 path = "./common.rs"