--- conflicted
+++ resolved
@@ -18,14 +18,7 @@
 serde_json.workspace = true
 thiserror.workspace = true
 sha2.workspace = true
-<<<<<<< HEAD
 kzg-rs = { workspace = true, optional = true }
-keccak-hash.workspace = true
-=======
-# TODO(#1102): Move to Lambdaworks in the future
-c-kzg = { version = "^1.0.3", optional = true }
-kzg-rs.workspace = true
->>>>>>> 252093b6
 sha3.workspace = true
 k256.workspace = true
 once_cell = "1.20.2"
@@ -41,7 +34,7 @@
 c-kzg = { version = "^1.0.3", optional = true }
 
 # pinned to latest main commit at the time of writing this
-openvm-kzg = { git = "https://github.com/axiom-crypto/openvm-kzg.git", rev = "1a01e080656a638643f563a461f96498052ffb2c", optional = true}
+openvm-kzg = { git = "https://github.com/axiom-crypto/openvm-kzg.git", rev = "1a01e080656a638643f563a461f96498052ffb2c", optional = true }
 
 [dev-dependencies]
 hex-literal.workspace = true
