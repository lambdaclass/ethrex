use bytes::{BufMut, Bytes};
use ethereum_types::U256;
use std::net::{IpAddr, Ipv4Addr, Ipv6Addr};

use super::constants::RLP_NULL;

/// Function for encoding a value to RLP.
/// For encoding the value into a buffer directly, use [`RLPEncode::encode`].
pub fn encode<T: RLPEncode>(value: T) -> Vec<u8> {
    let mut buf = Vec::new();
    value.encode(&mut buf);
    buf
}

/// Calculates the encoded length of the given integer bit width (ilog2 value) and lsb
#[inline(always)]
const fn impl_length_integers(bits: u32, lsb: u8) -> usize {
    // bits is the ilog2 0 based result, +8 accounts for the first byte boundary
    let sig_len = (bits + 8) >> 3;
    let is_multibyte_mask = ((sig_len > 1) as usize) | ((lsb > 0x7f) as usize);
    1 + sig_len as usize * is_multibyte_mask
}

/// Computes the length needed for a given payload length
#[inline]
pub const fn list_length(payload_len: usize) -> usize {
    if payload_len < 56 {
        // short prefix
        1 + payload_len
    } else {
        // encode payload_len as big endian without leading zeros
        let be_len = payload_len.ilog2() / 8 + 1;
        // prefix + payload_len encoding size + payload bytes
        1 + be_len as usize + payload_len
    }
}

/// Computes the length needed for a given byte-string and first byte
#[inline]
pub const fn bytes_length(bytes_len: usize, first_byte: u8) -> usize {
    if bytes_len == 1 && first_byte <= 0x7f {
        return 1;
    }

    if bytes_len < 56 {
        return 1 + bytes_len; // prefix (0x80 + len) + payload
    }

    // long (>=56 bytes)
    let be_len = bytes_len.ilog2() / 8 + 1;
    1 + be_len as usize + bytes_len // prefix + len(len) + payload
}

/// Struct implementing `BufMut`, but only counting the number of bytes pushed into the buffer.
#[derive(Debug, Clone, Copy, Default)]
struct ByteCounter {
    count: usize,
}

unsafe impl BufMut for ByteCounter {
    fn remaining_mut(&self) -> usize {
        usize::MAX - self.count
    }

    unsafe fn advance_mut(&mut self, cnt: usize) {
        self.count += cnt;
    }

    fn chunk_mut(&mut self) -> &mut bytes::buf::UninitSlice {
        unreachable!(
            "shouldn't be reachable since all the functions that call this are reimplemented"
        )
    }

    fn put<T: bytes::buf::Buf>(&mut self, src: T)
    where
        Self: Sized,
    {
        self.count += src.remaining();
    }

    fn put_bytes(&mut self, _val: u8, cnt: usize) {
        self.count += cnt;
    }

    fn put_slice(&mut self, src: &[u8]) {
        self.count += src.len()
    }
}

pub trait RLPEncode {
    fn encode(&self, buf: &mut dyn BufMut);

    fn length(&self) -> usize {
        // Run the `encode` function, but only counting the bytes pushed.
        let mut counter = ByteCounter::default();
        self.encode(&mut counter);
        counter.count
    }

    fn encode_to_vec(&self) -> Vec<u8> {
        let mut buf = Vec::new();
        self.encode(&mut buf);
        buf
    }
}

impl RLPEncode for bool {
    #[inline(always)]
    fn encode(&self, buf: &mut dyn BufMut) {
        if *self {
            buf.put_u8(0x01);
        } else {
            buf.put_u8(RLP_NULL);
        }
    }

    #[inline(always)]
    fn length(&self) -> usize {
        1
    }
}

// integer types impls

#[inline]
fn impl_encode<const N: usize>(value_be: [u8; N], buf: &mut dyn BufMut) {
    // count leading zeros
    let mut i = 0;
    while i < N && value_be[i] == 0 {
        i += 1;
    }

<<<<<<< HEAD
    match value_be[N - 1] {
        // 0, also known as null or the empty string is 0x80
        0 if !is_multi_byte_case => buf.put_u8(RLP_NULL),
        // for a single byte whose value is in the [0x00, 0x7f] range, that byte is its own RLP encoding.
        n @ 1..=0x7f if !is_multi_byte_case => buf.put_u8(n),
        // if a string is 0-55 bytes long, the RLP encoding consists of a
        // single byte with value RLP_NULL (0x80) plus the length of the string followed by the string.
        _ => {
            let mut bytes = ArrayVec::<[u8; 16]>::new();
            bytes.extend_from_slice(&value_be);
            let start = bytes.iter().position(|&x| x != 0).unwrap();
            let len = bytes.len() - start;
            buf.put_u8(RLP_NULL + len as u8);
            buf.put_slice(&bytes[start..]);
        }
=======
    // 0, also known as null or the empty string is 0x80
    if i == N {
        buf.put_u8(RLP_NULL);
        return;
>>>>>>> f2b20068
    }

    let first = value_be[i];

    // for a single byte whose value is in the [0x00, 0x7f] range, that byte is its own RLP encoding.
    if i == N - 1 && first <= 0x7f {
        buf.put_u8(first);
        return;
    }

    // if a string is 0-55 bytes long, the RLP encoding consists of a
    // single byte with value RLP_NULL (0x80) plus the length of the string followed by the string.
    let len = N - i;
    buf.put_u8(RLP_NULL + len as u8);
    buf.put_slice(&value_be[i..]);
}

impl RLPEncode for u8 {
    fn encode(&self, buf: &mut dyn BufMut) {
        impl_encode(self.to_be_bytes(), buf);
    }

    #[inline]
    fn length(&self) -> usize {
        impl_length_integers(self.checked_ilog2().unwrap_or(0), *self)
    }
}

impl RLPEncode for u16 {
    fn encode(&self, buf: &mut dyn BufMut) {
        impl_encode(self.to_be_bytes(), buf);
    }
    #[inline]
    fn length(&self) -> usize {
        impl_length_integers(self.checked_ilog2().unwrap_or(0), (self & 0xff) as u8)
    }
}

impl RLPEncode for u32 {
    fn encode(&self, buf: &mut dyn BufMut) {
        impl_encode(self.to_be_bytes(), buf);
    }

    #[inline]
    fn length(&self) -> usize {
        impl_length_integers(self.checked_ilog2().unwrap_or(0), (self & 0xff) as u8)
    }
}

impl RLPEncode for u64 {
    fn encode(&self, buf: &mut dyn BufMut) {
        impl_encode(self.to_be_bytes(), buf);
    }

    #[inline]
    fn length(&self) -> usize {
        impl_length_integers(self.checked_ilog2().unwrap_or(0), (self & 0xff) as u8)
    }
}

impl RLPEncode for usize {
    fn encode(&self, buf: &mut dyn BufMut) {
        impl_encode(self.to_be_bytes(), buf);
    }

    #[inline]
    fn length(&self) -> usize {
        impl_length_integers(self.checked_ilog2().unwrap_or(0), (self & 0xff) as u8)
    }
}

impl RLPEncode for u128 {
    fn encode(&self, buf: &mut dyn BufMut) {
        impl_encode(self.to_be_bytes(), buf);
    }

    #[inline]
    fn length(&self) -> usize {
        impl_length_integers(self.checked_ilog2().unwrap_or(0), (self & 0xff) as u8)
    }
}

impl RLPEncode for () {
    fn encode(&self, buf: &mut dyn BufMut) {
        buf.put_u8(RLP_NULL);
    }
    #[inline]
    fn length(&self) -> usize {
        1
    }
}

impl RLPEncode for [u8] {
    #[inline(always)]
    fn encode(&self, buf: &mut dyn BufMut) {
        if self.len() == 1 && self[0] < RLP_NULL {
            buf.put_u8(self[0]);
        } else {
            let len = self.len();
            if len < 56 {
                buf.put_u8(RLP_NULL + len as u8);
            } else {
                let bytes = len.to_be_bytes();
                let start = bytes.iter().position(|&x| x != 0).unwrap();
                let len = bytes.len() - start;
                buf.put_u8(0xb7 + len as u8);
                buf.put_slice(&bytes[start..]);
            }
            buf.put_slice(self);
        }
    }

    #[inline]
    fn length(&self) -> usize {
        if self.is_empty() {
            return 1;
        }
        bytes_length(self.len(), self[0])
    }
}

impl<const N: usize> RLPEncode for [u8; N] {
    #[inline]
    fn encode(&self, buf: &mut dyn BufMut) {
        self.as_ref().encode(buf)
    }

    #[inline]
    fn length(&self) -> usize {
        if N == 1 && self[0] <= 0x7f {
            return 1;
        }

        if N < 56 {
            return 1 + N;
        }

        // long case
        let be_len = if N == 0 {
            1
        } else {
            (N.ilog2() as usize / 8) + 1
        };

        1 + be_len + N
    }
}

impl RLPEncode for str {
    #[inline]
    fn encode(&self, buf: &mut dyn BufMut) {
        self.as_bytes().encode(buf)
    }

    #[inline]
    fn length(&self) -> usize {
        RLPEncode::length(self.as_bytes())
    }
}

impl RLPEncode for &str {
    #[inline]
    fn encode(&self, buf: &mut dyn BufMut) {
        self.as_bytes().encode(buf)
    }

    #[inline]
    fn length(&self) -> usize {
        RLPEncode::length(self.as_bytes())
    }
}

impl RLPEncode for String {
    #[inline]
    fn encode(&self, buf: &mut dyn BufMut) {
        self.as_bytes().encode(buf)
    }

    #[inline]
    fn length(&self) -> usize {
        RLPEncode::length(self.as_bytes())
    }
}

impl RLPEncode for U256 {
    fn encode(&self, buf: &mut dyn BufMut) {
        let leading_zeros_in_bytes: usize = (self.leading_zeros() / 8) as usize;
        let bytes = self.to_big_endian();
        bytes[leading_zeros_in_bytes..].encode(buf)
    }

    fn length(&self) -> usize {
        let ilog = self.bits().saturating_sub(1);
        impl_length_integers(ilog as u32, (self.low_u32() & 0xff) as u8)
    }
}

impl<T: RLPEncode> RLPEncode for Vec<T> {
    #[inline(always)]
    fn encode(&self, buf: &mut dyn BufMut) {
        if self.is_empty() {
            buf.put_u8(0xc0);
        } else {
            let payload_len: usize = self.iter().map(|item| item.length()).sum();

            encode_length(payload_len, buf);

            for item in self {
                item.encode(buf);
            }
        }
    }

    #[inline]
    fn length(&self) -> usize {
        if self.is_empty() {
            // 0xc0 (1 byte)
            return 1;
        }

        let mut payload_len = 0usize;
        for item in self {
            payload_len += item.length();
        }

        list_length(payload_len)
    }
}

#[inline]
pub fn encode_length(total_len: usize, buf: &mut dyn BufMut) {
    if total_len < 56 {
        buf.put_u8(0xc0 + total_len as u8);
    } else {
        let bytes = total_len.to_be_bytes();
        let start = bytes.iter().position(|&x| x != 0).unwrap();
        let len = bytes.len() - start;
        buf.put_u8(0xf7 + len as u8);
        buf.put_slice(&bytes[start..]);
    }
}

impl<S: RLPEncode, T: RLPEncode> RLPEncode for (S, T) {
    fn encode(&self, buf: &mut dyn BufMut) {
        super::structs::Encoder::new(buf)
            .encode_field(&self.0)
            .encode_field(&self.1)
            .finish();
    }

    #[inline]
    fn length(&self) -> usize {
        let payload_len = self.0.length() + self.1.length();
        list_length(payload_len)
    }
}

impl<S: RLPEncode, T: RLPEncode, U: RLPEncode> RLPEncode for (S, T, U) {
    fn encode(&self, buf: &mut dyn BufMut) {
        super::structs::Encoder::new(buf)
            .encode_field(&self.0)
            .encode_field(&self.1)
            .encode_field(&self.2)
            .finish();
    }

    #[inline]
    fn length(&self) -> usize {
        let payload_len = self.0.length() + self.1.length() + self.2.length();
        list_length(payload_len)
    }
}

impl<S: RLPEncode, T: RLPEncode, U: RLPEncode, V: RLPEncode> RLPEncode for (S, T, U, V) {
    fn encode(&self, buf: &mut dyn BufMut) {
        super::structs::Encoder::new(buf)
            .encode_field(&self.0)
            .encode_field(&self.1)
            .encode_field(&self.2)
            .encode_field(&self.3)
            .finish();
    }

    #[inline]
    fn length(&self) -> usize {
        let payload_len = self.0.length() + self.1.length() + self.2.length() + self.3.length();
        list_length(payload_len)
    }
}

impl<S: RLPEncode, T: RLPEncode, U: RLPEncode, V: RLPEncode, W: RLPEncode> RLPEncode
    for (S, T, U, V, W)
{
    fn encode(&self, buf: &mut dyn BufMut) {
        super::structs::Encoder::new(buf)
            .encode_field(&self.0)
            .encode_field(&self.1)
            .encode_field(&self.2)
            .encode_field(&self.3)
            .encode_field(&self.4)
            .finish();
    }

    #[inline]
    fn length(&self) -> usize {
        let payload_len =
            self.0.length() + self.1.length() + self.2.length() + self.3.length() + self.4.length();
        list_length(payload_len)
    }
}

impl RLPEncode for Ipv4Addr {
    fn encode(&self, buf: &mut dyn BufMut) {
        self.octets().encode(buf)
    }

    #[inline]
    fn length(&self) -> usize {
        RLPEncode::length(&self.octets())
    }
}

impl RLPEncode for Ipv6Addr {
    fn encode(&self, buf: &mut dyn BufMut) {
        self.octets().encode(buf)
    }

    #[inline]
    fn length(&self) -> usize {
        RLPEncode::length(&self.octets())
    }
}

impl RLPEncode for IpAddr {
    fn encode(&self, buf: &mut dyn BufMut) {
        match self {
            IpAddr::V4(ip) => ip.encode(buf),
            IpAddr::V6(ip) => ip.encode(buf),
        }
    }

    #[inline]
    fn length(&self) -> usize {
        match self {
            IpAddr::V4(ipv4_addr) => RLPEncode::length(&ipv4_addr.octets()),
            IpAddr::V6(ipv6_addr) => RLPEncode::length(&ipv6_addr.octets()),
        }
    }
}

impl RLPEncode for Bytes {
    fn encode(&self, buf: &mut dyn BufMut) {
        self.as_ref().encode(buf)
    }

    fn length(&self) -> usize {
        self.as_ref().length()
    }
}

// encoding for Ethereum types

impl RLPEncode for ethereum_types::H32 {
    fn encode(&self, buf: &mut dyn BufMut) {
        self.as_bytes().encode(buf)
    }

    #[inline]
    fn length(&self) -> usize {
        RLPEncode::length(self.as_bytes())
    }
}

impl RLPEncode for ethereum_types::H64 {
    fn encode(&self, buf: &mut dyn BufMut) {
        self.as_bytes().encode(buf)
    }

    #[inline]
    fn length(&self) -> usize {
        RLPEncode::length(self.as_bytes())
    }
}

impl RLPEncode for ethereum_types::H128 {
    fn encode(&self, buf: &mut dyn BufMut) {
        self.as_bytes().encode(buf)
    }

    #[inline]
    fn length(&self) -> usize {
        RLPEncode::length(self.as_bytes())
    }
}

impl RLPEncode for ethereum_types::Address {
    fn encode(&self, buf: &mut dyn BufMut) {
        self.as_bytes().encode(buf)
    }

    #[inline]
    fn length(&self) -> usize {
        RLPEncode::length(self.as_bytes())
    }
}

impl RLPEncode for ethereum_types::H256 {
    fn encode(&self, buf: &mut dyn BufMut) {
        self.as_bytes().encode(buf)
    }

    #[inline]
    fn length(&self) -> usize {
        RLPEncode::length(self.as_bytes())
    }
}

impl RLPEncode for ethereum_types::H264 {
    fn encode(&self, buf: &mut dyn BufMut) {
        self.as_bytes().encode(buf)
    }

    #[inline]
    fn length(&self) -> usize {
        RLPEncode::length(self.as_bytes())
    }
}

impl RLPEncode for ethereum_types::H512 {
    fn encode(&self, buf: &mut dyn BufMut) {
        self.as_bytes().encode(buf)
    }

    #[inline]
    fn length(&self) -> usize {
        RLPEncode::length(self.as_bytes())
    }
}

impl RLPEncode for ethereum_types::Signature {
    fn encode(&self, buf: &mut dyn BufMut) {
        self.as_bytes().encode(buf)
    }

    #[inline]
    fn length(&self) -> usize {
        RLPEncode::length(self.as_bytes())
    }
}

impl RLPEncode for ethereum_types::Bloom {
    fn encode(&self, buf: &mut dyn BufMut) {
        self.0.encode(buf)
    }

    #[inline]
    fn length(&self) -> usize {
        RLPEncode::length(&self.0)
    }
}

pub trait PayloadRLPEncode {
    fn encode_payload(&self, buf: &mut dyn bytes::BufMut);
    fn encode_payload_to_vec(&self) -> Vec<u8> {
        let mut buf = Vec::new();
        self.encode_payload(&mut buf);
        buf
    }
}

#[cfg(test)]
mod tests {
    use std::net::IpAddr;

    use ethereum_types::{Address, U256};
    use hex_literal::hex;

    use crate::constants::{RLP_EMPTY_LIST, RLP_NULL};

    use super::RLPEncode;

    #[test]
    fn can_encode_booleans() {
        let mut encoded = Vec::new();
        true.encode(&mut encoded);
        assert_eq!(encoded, vec![0x01]);

        let mut encoded = Vec::new();
        false.encode(&mut encoded);
        assert_eq!(encoded, vec![RLP_NULL]);
    }

    #[test]
    fn can_encode_u32() {
        let mut encoded = Vec::new();
        0u32.encode(&mut encoded);
        assert_eq!(encoded, vec![RLP_NULL]);
        assert_eq!(encoded.len(), 0u32.length());

        let mut encoded = Vec::new();
        1u32.encode(&mut encoded);
        assert_eq!(encoded, vec![0x01]);
        assert_eq!(encoded.len(), 1u32.length());

        let mut encoded = Vec::new();
        0x7Fu32.encode(&mut encoded);
        assert_eq!(encoded, vec![0x7f]);
        assert_eq!(encoded.len(), 0x7Fu32.length());

        let mut encoded = Vec::new();
        0x80u32.encode(&mut encoded);
        assert_eq!(encoded, vec![RLP_NULL + 1, 0x80]);
        assert_eq!(encoded.len(), 0x80u32.length());

        let mut encoded = Vec::new();
        0x90u32.encode(&mut encoded);
        assert_eq!(encoded, vec![RLP_NULL + 1, 0x90]);
        assert_eq!(encoded.len(), 0x90u32.length());
    }

    #[test]
    fn can_encode_u16() {
        let mut encoded = Vec::new();
        0u16.encode(&mut encoded);
        assert_eq!(encoded, vec![RLP_NULL]);
        assert_eq!(encoded.len(), 0u16.length());

        let mut encoded = Vec::new();
        1u16.encode(&mut encoded);
        assert_eq!(encoded, vec![0x01]);
        assert_eq!(encoded.len(), 1u16.length());

        let mut encoded = Vec::new();
        0x7Fu16.encode(&mut encoded);
        assert_eq!(encoded, vec![0x7f]);
        assert_eq!(encoded.len(), 0x7Fu16.length());

        let mut encoded = Vec::new();
        0x80u16.encode(&mut encoded);
        assert_eq!(encoded, vec![RLP_NULL + 1, 0x80]);
        assert_eq!(encoded.len(), 0x80u16.length());

        let mut encoded = Vec::new();
        0x90u16.encode(&mut encoded);
        assert_eq!(encoded, vec![RLP_NULL + 1, 0x90]);
        assert_eq!(encoded.len(), 0x90u16.length());
    }

    #[test]
    fn u16_length_matches() {
        let mut encoded = Vec::new();
        0x0100u16.encode(&mut encoded);
        assert_eq!(encoded.len(), 0x0100u16.length(),);
    }

    #[test]
    fn u256_length_matches() {
        let value = U256::from(0x0100u64);
        let mut encoded = Vec::new();
        value.encode(&mut encoded);
        assert_eq!(encoded.len(), value.length(),);
    }

    #[test]
    fn u64_lengths_match() {
        for n in 0u64..=10_000 {
            let mut encoded = Vec::new();
            n.encode(&mut encoded);
            assert_eq!(
                encoded.len(),
                n.length(),
                "u64 length mismatch at value {n}"
            );
        }
    }

    #[test]
    fn can_encode_u8() {
        let mut encoded = Vec::new();
        0u8.encode(&mut encoded);
        assert_eq!(encoded, vec![RLP_NULL]);
        assert_eq!(encoded.len(), 0u8.length());

        let mut encoded = Vec::new();
        1u8.encode(&mut encoded);
        assert_eq!(encoded, vec![0x01]);
        assert_eq!(encoded.len(), 1u8.length());

        let mut encoded = Vec::new();
        0x7Fu8.encode(&mut encoded);
        assert_eq!(encoded, vec![0x7f]);
        assert_eq!(encoded.len(), 0x7Fu8.length());

        let mut encoded = Vec::new();
        0x80u8.encode(&mut encoded);
        assert_eq!(encoded, vec![RLP_NULL + 1, 0x80]);
        assert_eq!(encoded.len(), 0x80u8.length());

        let mut encoded = Vec::new();
        0x90u8.encode(&mut encoded);
        assert_eq!(encoded, vec![RLP_NULL + 1, 0x90]);
        assert_eq!(encoded.len(), 0x90u8.length());
    }

    #[test]
    fn can_encode_u64() {
        let mut encoded = Vec::new();
        0u64.encode(&mut encoded);
        assert_eq!(encoded, vec![RLP_NULL]);
        assert_eq!(encoded.len(), 0u64.length());

        let mut encoded = Vec::new();
        1u64.encode(&mut encoded);
        assert_eq!(encoded, vec![0x01]);
        assert_eq!(encoded.len(), 1u64.length());

        let mut encoded = Vec::new();
        0x7Fu64.encode(&mut encoded);
        assert_eq!(encoded, vec![0x7f]);
        assert_eq!(encoded.len(), 0x7Fu64.length());

        let mut encoded = Vec::new();
        0x80u64.encode(&mut encoded);
        assert_eq!(encoded, vec![RLP_NULL + 1, 0x80]);
        assert_eq!(encoded.len(), 0x80u64.length());

        let mut encoded = Vec::new();
        0x90u64.encode(&mut encoded);
        assert_eq!(encoded, vec![RLP_NULL + 1, 0x90]);
        assert_eq!(encoded.len(), 0x90u64.length());
    }

    #[test]
    fn can_encode_usize() {
        let mut encoded = Vec::new();
        0usize.encode(&mut encoded);
        assert_eq!(encoded, vec![0x80]);
        assert_eq!(encoded.len(), 0usize.length());

        let mut encoded = Vec::new();
        1usize.encode(&mut encoded);
        assert_eq!(encoded, vec![0x01]);
        assert_eq!(encoded.len(), 1usize.length());

        let mut encoded = Vec::new();
        0x7Fusize.encode(&mut encoded);
        assert_eq!(encoded, vec![0x7f]);
        assert_eq!(encoded.len(), 0x7Fusize.length());

        let mut encoded = Vec::new();
        0x80usize.encode(&mut encoded);
        assert_eq!(encoded, vec![0x80 + 1, 0x80]);
        assert_eq!(encoded.len(), 0x80usize.length());

        let mut encoded = Vec::new();
        0x90usize.encode(&mut encoded);
        assert_eq!(encoded, vec![0x80 + 1, 0x90]);
        assert_eq!(encoded.len(), 0x90usize.length());
    }

    #[test]
    fn can_encode_bytes() {
        // encode byte 0x00
        let message: [u8; 1] = [0x00];
        let encoded = {
            let mut buf = vec![];
            message.encode(&mut buf);
            buf
        };
        assert_eq!(encoded, vec![0x00]);
        assert_eq!(encoded.len(), message.length());

        // encode byte 0x0f
        let message: [u8; 1] = [0x0f];
        let encoded = {
            let mut buf = vec![];
            message.encode(&mut buf);
            buf
        };
        assert_eq!(encoded, vec![0x0f]);
        assert_eq!(encoded.len(), message.length());

        // encode bytes '\x04\x00'
        let message: [u8; 2] = [0x04, 0x00];
        let encoded = {
            let mut buf = vec![];
            message.encode(&mut buf);
            buf
        };
        assert_eq!(encoded, vec![RLP_NULL + 2, 0x04, 0x00]);
        assert_eq!(encoded.len(), message.length());
    }

    #[test]
    fn can_encode_strings() {
        // encode dog
        let message = "dog";
        let encoded = {
            let mut buf = vec![];
            message.encode(&mut buf);
            buf
        };
        let expected: [u8; 4] = [RLP_NULL + 3, b'd', b'o', b'g'];
        assert_eq!(encoded, expected);
        assert_eq!(encoded.len(), message.length());

        // encode empty string
        let message = "";
        let encoded = {
            let mut buf = vec![];
            message.encode(&mut buf);
            buf
        };
        let expected: [u8; 1] = [RLP_NULL];
        assert_eq!(encoded, expected);
        assert_eq!(encoded.len(), message.length());
    }

    #[test]
    fn can_encode_lists_of_str() {
        // encode ["cat", "dog"]
        let message = vec!["cat", "dog"];
        let encoded = {
            let mut buf = vec![];
            message.encode(&mut buf);
            buf
        };
        let expected: [u8; 9] = [0xc8, 0x83, b'c', b'a', b't', 0x83, b'd', b'o', b'g'];
        assert_eq!(encoded, expected);
        assert_eq!(encoded.len(), message.length());

        // encode empty list
        let message: Vec<&str> = vec![];
        let encoded = {
            let mut buf = vec![];
            message.encode(&mut buf);
            buf
        };
        let expected: [u8; 1] = [RLP_EMPTY_LIST];
        assert_eq!(encoded, expected);
        assert_eq!(encoded.len(), message.length());
    }

    #[test]
    fn can_encode_ip() {
        // encode an IPv4 address
        let message = "192.168.0.1";
        let ip: IpAddr = message.parse().unwrap();
        let encoded = {
            let mut buf = vec![];
            ip.encode(&mut buf);
            buf
        };
        let expected: [u8; 5] = [RLP_NULL + 4, 192, 168, 0, 1];
        assert_eq!(encoded, expected);
        assert_eq!(encoded.len(), ip.length());

        // encode an IPv6 address
        let message = "2001:0000:130F:0000:0000:09C0:876A:130B";
        let ip: IpAddr = message.parse().unwrap();
        let encoded = {
            let mut buf = vec![];
            ip.encode(&mut buf);
            buf
        };
        let expected: [u8; 17] = [
            0x90, 0x20, 0x01, 0x00, 0x00, 0x13, 0x0f, 0x00, 0x00, 0x00, 0x00, 0x09, 0xc0, 0x87,
            0x6a, 0x13, 0x0b,
        ];
        assert_eq!(encoded, expected);
        assert_eq!(encoded.len(), ip.length());
    }

    #[test]
    fn can_encode_addresses() {
        let address = Address::from(hex!("ef2d6d194084c2de36e0dabfce45d046b37d1106"));
        let encoded = {
            let mut buf = vec![];
            address.encode(&mut buf);
            buf
        };
        let expected = hex!("94ef2d6d194084c2de36e0dabfce45d046b37d1106");
        assert_eq!(encoded, expected);
        assert_eq!(encoded.len(), address.length());
    }

    #[test]
    fn can_encode_u256() {
        let mut encoded = Vec::new();
        U256::from(1).encode(&mut encoded);
        assert_eq!(encoded, vec![1]);
        assert_eq!(encoded.len(), U256::from(1).length());

        let mut encoded = Vec::new();
        U256::from(128).encode(&mut encoded);
        assert_eq!(encoded, vec![0x80 + 1, 128]);
        assert_eq!(encoded.len(), U256::from(128).length());

        let mut encoded = Vec::new();
        U256::max_value().encode(&mut encoded);
        let bytes = [0xff; 32];
        let mut expected: Vec<u8> = bytes.into();
        expected.insert(0, 0x80 + 32);
        assert_eq!(encoded, expected);
        assert_eq!(encoded.len(), U256::max_value().length());
    }

    #[test]
    fn can_encode_tuple() {
        // TODO: check if works for tuples with total length greater than 55 bytes
        let tuple: (u8, u8) = (0x01, 0x02);
        let mut encoded = Vec::new();
        tuple.encode(&mut encoded);
        let expected = vec![0xc0 + 2, 0x01, 0x02];
        assert_eq!(encoded, expected);
        assert_eq!(encoded.len(), tuple.length());
    }
}<|MERGE_RESOLUTION|>--- conflicted
+++ resolved
@@ -131,28 +131,10 @@
         i += 1;
     }
 
-<<<<<<< HEAD
-    match value_be[N - 1] {
-        // 0, also known as null or the empty string is 0x80
-        0 if !is_multi_byte_case => buf.put_u8(RLP_NULL),
-        // for a single byte whose value is in the [0x00, 0x7f] range, that byte is its own RLP encoding.
-        n @ 1..=0x7f if !is_multi_byte_case => buf.put_u8(n),
-        // if a string is 0-55 bytes long, the RLP encoding consists of a
-        // single byte with value RLP_NULL (0x80) plus the length of the string followed by the string.
-        _ => {
-            let mut bytes = ArrayVec::<[u8; 16]>::new();
-            bytes.extend_from_slice(&value_be);
-            let start = bytes.iter().position(|&x| x != 0).unwrap();
-            let len = bytes.len() - start;
-            buf.put_u8(RLP_NULL + len as u8);
-            buf.put_slice(&bytes[start..]);
-        }
-=======
     // 0, also known as null or the empty string is 0x80
     if i == N {
         buf.put_u8(RLP_NULL);
         return;
->>>>>>> f2b20068
     }
 
     let first = value_be[i];
