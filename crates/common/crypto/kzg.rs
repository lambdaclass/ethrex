use std::iter::repeat_n;

// TODO: Currently, we cannot include the types crate independently of common because the crates are not yet split.
// After issue #4596 ("Split types crate from common") is resolved, update this to import the types crate directly,
// so that crypto/kzg.rs does not depend on common for type definitions.
pub const BYTES_PER_FIELD_ELEMENT: usize = 32;
pub const FIELD_ELEMENTS_PER_BLOB: usize = 4096;
pub const BYTES_PER_BLOB: usize = BYTES_PER_FIELD_ELEMENT * FIELD_ELEMENTS_PER_BLOB;
pub const FIELD_ELEMENTS_PER_EXT_BLOB: usize = 2 * FIELD_ELEMENTS_PER_BLOB;
pub const FIELD_ELEMENTS_PER_CELL: usize = 64;
pub const BYTES_PER_CELL: usize = FIELD_ELEMENTS_PER_CELL * BYTES_PER_FIELD_ELEMENT;
pub const CELLS_PER_EXT_BLOB: usize = FIELD_ELEMENTS_PER_EXT_BLOB / FIELD_ELEMENTS_PER_CELL;

// https://github.com/ethereum/c-kzg-4844?tab=readme-ov-file#precompute
// For Risc0 we need this parameter to be 0.
// For the rest we keep the value 8 due to optimizations.
#[cfg(not(feature = "risc0"))]
pub const KZG_PRECOMPUTE: u64 = 8;
#[cfg(feature = "risc0")]
pub const KZG_PRECOMPUTE: u64 = 0;

type Bytes48 = [u8; 48];
type Blob = [u8; BYTES_PER_BLOB];
type Commitment = Bytes48;
type Proof = Bytes48;

/// Ensures the Ethereum trusted setup is loaded so later KZG operations avoid the first-call cost.
pub fn warm_up_trusted_setup() {
    #[cfg(feature = "c-kzg")]
    {
        let _ = c_kzg::ethereum_kzg_settings(KZG_PRECOMPUTE);
    }
}

#[derive(thiserror::Error, Debug)]
pub enum KzgError {
    #[cfg(feature = "c-kzg")]
    #[error("c-kzg error: {0}")]
    CKzg(#[from] c_kzg::Error),
    #[error("kzg-rs error: {0}")]
    KzgRs(kzg_rs::KzgError),
    #[cfg(not(feature = "c-kzg"))]
    #[error("{0} is not supported without c-kzg feature enabled")]
    NotSupportedWithoutCKZG(String),
}

impl From<kzg_rs::KzgError> for KzgError {
    fn from(value: kzg_rs::KzgError) -> Self {
        KzgError::KzgRs(value)
    }
}

/// Verifies a KZG proof for blob committed data, using a Fiat-Shamir protocol
/// as defined by EIP-7594.
pub fn verify_cell_kzg_proof_batch(
    blobs: &[Blob],
    commitments: &[Commitment],
    cell_proof: &[Proof],
) -> Result<bool, KzgError> {
    #[cfg(not(feature = "c-kzg"))]
    return Err(KzgError::NotSupportedWithoutCKZG(String::from(
        "Cell proof verification",
    )));
    #[cfg(feature = "c-kzg")]
    {
        let c_kzg_settings = c_kzg::ethereum_kzg_settings(KZG_PRECOMPUTE);
        let mut cells = Vec::new();
        for blob in blobs {
            let blob: c_kzg::Blob = (*blob).into();
            let cells_blob = c_kzg_settings
                .compute_cells(&blob)
                .map_err(KzgError::CKzg)?;
            cells.extend(*cells_blob);
        }
        c_kzg::KzgSettings::verify_cell_kzg_proof_batch(
            c_kzg_settings,
            &commitments
                .iter()
                .flat_map(|commitment| repeat_n((*commitment).into(), CELLS_PER_EXT_BLOB))
                .collect::<Vec<_>>(),
            &repeat_n(0..CELLS_PER_EXT_BLOB as u64, blobs.len())
                .flatten()
                .collect::<Vec<_>>(),
            &cells,
            &cell_proof
                .iter()
                .map(|proof| (*proof).into())
                .collect::<Vec<_>>(),
        )
        .map_err(KzgError::from)
    }
}

/// Verifies a KZG proof for blob committed data, using a Fiat-Shamir protocol
/// as defined by c-kzg-4844.
pub fn verify_blob_kzg_proof(
    blob: Blob,
    commitment: Commitment,
    proof: Proof,
) -> Result<bool, KzgError> {
    #[cfg(not(feature = "c-kzg"))]
    {
        kzg_rs::KzgProof::verify_blob_kzg_proof(
            kzg_rs::Blob(blob),
            &kzg_rs::Bytes48(commitment),
            &kzg_rs::Bytes48(proof),
            &kzg_rs::get_kzg_settings(),
        )
        .map_err(KzgError::from)
    }
    #[cfg(feature = "c-kzg")]
    {
        c_kzg::KzgSettings::verify_blob_kzg_proof(
            c_kzg::ethereum_kzg_settings(KZG_PRECOMPUTE),
            &blob.into(),
            &commitment.into(),
            &proof.into(),
        )
        .map_err(KzgError::from)
    }
}

/// Verifies that p(z) = y given a commitment that corresponds to the polynomial p(x) and a KZG proof
pub fn verify_kzg_proof(
    commitment_bytes: [u8; 48],
    z: [u8; 32],
    y: [u8; 32],
    proof_bytes: [u8; 48],
) -> Result<bool, KzgError> {
    #[cfg(not(feature = "c-kzg"))]
    {
        kzg_rs::KzgProof::verify_kzg_proof(
            &kzg_rs::Bytes48(commitment_bytes),
            &kzg_rs::Bytes32(z),
            &kzg_rs::Bytes32(y),
            &kzg_rs::Bytes48(proof_bytes),
            &kzg_rs::get_kzg_settings(),
        )
        .map_err(KzgError::from)
    }
    #[cfg(feature = "c-kzg")]
    {
        c_kzg::KzgSettings::verify_kzg_proof(
            c_kzg::ethereum_kzg_settings(KZG_PRECOMPUTE),
            &commitment_bytes.into(),
            &z.into(),
            &y.into(),
            &proof_bytes.into(),
        )
        .map_err(KzgError::from)
    }
}

#[cfg(feature = "c-kzg")]
pub fn blob_to_kzg_commitment_and_proof(blob: &Blob) -> Result<(Commitment, Proof), KzgError> {
    let blob: c_kzg::Blob = (*blob).into();

    let c_kzg_settings = c_kzg::ethereum_kzg_settings(KZG_PRECOMPUTE);

    let commitment = c_kzg::KzgSettings::blob_to_kzg_commitment(c_kzg_settings, &blob)?;

    let commitment_bytes = commitment.to_bytes();

    let proof =
        c_kzg::KzgSettings::compute_blob_kzg_proof(c_kzg_settings, &blob, &commitment_bytes)?;

    let proof_bytes = proof.to_bytes();

    Ok((commitment_bytes.into_inner(), proof_bytes.into_inner()))
}

#[cfg(feature = "c-kzg")]
pub fn blob_to_commitment_and_cell_proofs(
    blob: &Blob,
) -> Result<(Commitment, Vec<Proof>), KzgError> {
    let c_kzg_settings = c_kzg::ethereum_kzg_settings(KZG_PRECOMPUTE);
<<<<<<< HEAD
    let blob: c_kzg::Blob = (*blob).into();
    let commitment = c_kzg::KzgSettings::blob_to_kzg_commitment(
        c_kzg::ethereum_kzg_settings(KZG_PRECOMPUTE),
        &blob,
    )?;
=======

    let blob: c_kzg::Blob = (*blob).into();

    let commitment = c_kzg::KzgSettings::blob_to_kzg_commitment(c_kzg_settings, &blob)?;

>>>>>>> 665bb46b
    let commitment_bytes = commitment.to_bytes();

    let (_cells, cell_proofs) = c_kzg_settings
        .compute_cells_and_kzg_proofs(&blob)
        .map_err(KzgError::CKzg)?;

    let cell_proofs = cell_proofs.map(|p| p.to_bytes().into_inner());

    Ok((commitment_bytes.into_inner(), cell_proofs.to_vec()))
}<|MERGE_RESOLUTION|>--- conflicted
+++ resolved
@@ -174,19 +174,11 @@
     blob: &Blob,
 ) -> Result<(Commitment, Vec<Proof>), KzgError> {
     let c_kzg_settings = c_kzg::ethereum_kzg_settings(KZG_PRECOMPUTE);
-<<<<<<< HEAD
-    let blob: c_kzg::Blob = (*blob).into();
-    let commitment = c_kzg::KzgSettings::blob_to_kzg_commitment(
-        c_kzg::ethereum_kzg_settings(KZG_PRECOMPUTE),
-        &blob,
-    )?;
-=======
 
     let blob: c_kzg::Blob = (*blob).into();
 
     let commitment = c_kzg::KzgSettings::blob_to_kzg_commitment(c_kzg_settings, &blob)?;
 
->>>>>>> 665bb46b
     let commitment_bytes = commitment.to_bytes();
 
     let (_cells, cell_proofs) = c_kzg_settings
