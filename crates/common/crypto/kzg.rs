--- conflicted
+++ resolved
@@ -110,41 +110,12 @@
     commitments: &[Commitment],
     cell_proof: &[Proof],
 ) -> Result<bool, KzgError> {
-<<<<<<< HEAD
     use std::iter::repeat_n;
-    let c_kzg_settings = c_kzg::ethereum_kzg_settings(8);
+
+    let c_kzg_settings = c_kzg::ethereum_kzg_settings(KZG_PRECOMPUTE);
     let mut cells = Vec::new();
     for blob in blobs {
         cells.extend(c_kzg_settings.compute_cells(&(*blob).into())?.into_iter());
-=======
-    #[cfg(not(feature = "c-kzg"))]
-    return Err(KzgError::NotSupportedWithoutCKZG(String::from(
-        "Cell proof verification",
-    )));
-    #[cfg(feature = "c-kzg")]
-    {
-        let c_kzg_settings = c_kzg::ethereum_kzg_settings(KZG_PRECOMPUTE);
-        let mut cells = Vec::new();
-        for blob in blobs {
-            cells.extend(c_kzg_settings.compute_cells(&(*blob).into())?.into_iter());
-        }
-        c_kzg::KzgSettings::verify_cell_kzg_proof_batch(
-            c_kzg_settings,
-            &commitments
-                .iter()
-                .flat_map(|commitment| repeat_n((*commitment).into(), CELLS_PER_EXT_BLOB))
-                .collect::<Vec<_>>(),
-            &repeat_n(0..CELLS_PER_EXT_BLOB as u64, blobs.len())
-                .flatten()
-                .collect::<Vec<_>>(),
-            &cells,
-            &cell_proof
-                .iter()
-                .map(|proof| (*proof).into())
-                .collect::<Vec<_>>(),
-        )
-        .map_err(KzgError::from)
->>>>>>> 5346ed29
     }
     c_kzg::KzgSettings::verify_cell_kzg_proof_batch(
         c_kzg_settings,
@@ -185,18 +156,13 @@
 ) -> Result<bool, KzgError> {
     #[cfg(feature = "c-kzg")]
     {
-<<<<<<< HEAD
-        return c_kzg::KzgSettings::verify_blob_kzg_proof(
-            c_kzg::ethereum_kzg_settings(8),
-=======
         c_kzg::KzgSettings::verify_blob_kzg_proof(
             c_kzg::ethereum_kzg_settings(KZG_PRECOMPUTE),
->>>>>>> 5346ed29
             &blob.into(),
             &commitment.into(),
             &proof.into(),
         )
-        .map_err(KzgError::from);
+        .map_err(KzgError::from)
     }
     #[cfg(not(feature = "c-kzg"))]
     {
@@ -243,19 +209,14 @@
 ) -> Result<bool, KzgError> {
     #[cfg(feature = "c-kzg")]
     {
-<<<<<<< HEAD
-        return c_kzg::KzgSettings::verify_kzg_proof(
-            c_kzg::ethereum_kzg_settings(8),
-=======
         c_kzg::KzgSettings::verify_kzg_proof(
             c_kzg::ethereum_kzg_settings(KZG_PRECOMPUTE),
->>>>>>> 5346ed29
             &commitment_bytes.into(),
             &z.into(),
             &y.into(),
             &proof_bytes.into(),
         )
-        .map_err(KzgError::from);
+        .map_err(KzgError::from)
     }
     #[cfg(not(feature = "c-kzg"))]
     {
