--- conflicted
+++ resolved
@@ -13,7 +13,6 @@
 type Commitment = Bytes48;
 type Proof = Bytes48;
 
-<<<<<<< HEAD
 // Compile-time check to ensure that at least one backend feature is enabled.
 #[cfg(all(
     not(feature = "c-kzg"),
@@ -37,7 +36,7 @@
         "Exactly one of `c-kzg`, `kzg-rs`, or `openvm-kzg` features must be enabled to use KZG functionality."
     );
 };
-=======
+
 /// Ensures the Ethereum trusted setup is loaded so later KZG operations avoid the first-call cost.
 pub fn warm_up_trusted_setup() {
     #[cfg(feature = "c-kzg")]
@@ -45,7 +44,6 @@
         let _ = c_kzg::ethereum_kzg_settings(8);
     }
 }
->>>>>>> 71920b60
 
 #[derive(thiserror::Error, Debug)]
 pub enum KzgError {
