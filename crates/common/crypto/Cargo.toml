--- conflicted
+++ resolved
@@ -11,22 +11,19 @@
 [dependencies]
 # TODO(#1102): Move to Lambdaworks in the future
 c-kzg = { version = "^1.0.3", optional = true }
-<<<<<<< HEAD
 kzg-rs = { workspace = true, optional = true }
 # pinned to latest main commit at the time of writing this
-openvm-kzg = { git = "https://github.com/axiom-crypto/openvm-kzg.git", rev = "1a01e080656a638643f563a461f96498052ffb2c", optional = true}
-=======
-kzg-rs.workspace = true
->>>>>>> 3f3cdc21
+openvm-kzg = { git = "https://github.com/axiom-crypto/openvm-kzg.git", rev = "1a01e080656a638643f563a461f96498052ffb2c", optional = true }
 
 thiserror.workspace = true
 
 [features]
-default = []
-<<<<<<< HEAD
+# The default feature is `c-kzg` because the default compilation should be
+# the one that is fastest for the L1.
+default = ["c-kzg"]
+# This feature should be used by the L1 and the RISC0 guest program.
 c-kzg = ["dep:c-kzg"]
+# This feature should be used by the SP1 guest program.
 kzg-rs = ["dep:kzg-rs"]
-openvm-kzg = ["dep:openvm-kzg"]
-=======
-c-kzg = ["dep:c-kzg"]
->>>>>>> 3f3cdc21
+# This feature should be used by the OpenVM guest program.
+openvm-kzg = ["dep:openvm-kzg"]