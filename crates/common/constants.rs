--- conflicted
+++ resolved
@@ -62,10 +62,6 @@
 
 pub const MAX_BLOCK_SIZE: u64 = 10_485_760;
 pub const RLP_BLOCK_SIZE_SAFETY_MARGIN: u64 = 2_097_152;
-<<<<<<< HEAD
-pub const MAX_RLP_BLOCK_SIZE: u64 = MAX_BLOCK_SIZE - RLP_BLOCK_SIZE_SAFETY_MARGIN;
-=======
 pub const MAX_RLP_BLOCK_SIZE: u64 = MAX_BLOCK_SIZE - RLP_BLOCK_SIZE_SAFETY_MARGIN;
 // Blob base cost defined in EIP-7918
-pub const BLOB_BASE_COST: u64 = 8192;
->>>>>>> dfb8902f
+pub const BLOB_BASE_COST: u64 = 8192;