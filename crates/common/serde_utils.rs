--- conflicted
+++ resolved
@@ -146,11 +146,7 @@
                 .map_err(|_| D::Error::custom("Failed to deserialize u64 value"))
         }
 
-<<<<<<< HEAD
-        pub fn deser_u64_vec<'de, D>(deserializer: D) -> Result<Vec<u64>, D::Error>
-=======
         pub fn deser_vec<'de, D>(deserializer: D) -> Result<Vec<u64>, D::Error>
->>>>>>> ebbb7e3d
         where
             D: Deserializer<'de>,
         {
