use crate::{
    proposer::{
        errors::CommitterError,
        state_diff::{AccountStateDiff, DepositLog, StateDiff, WithdrawalLog},
    },
    utils::{
<<<<<<< HEAD
        config::{committer::CommitterConfig, eth::EthConfig},
        eth_client::{eth_sender::Overrides, BlockByNumber, EthClient, WrappedTransaction},
=======
        config::{committer::CommitterConfig, errors::ConfigError, eth::EthConfig},
        eth_client::{eth_sender::Overrides, EthClient, WrappedTransaction},
>>>>>>> d74aeffd
        merkle_tree::merkelize,
    },
};
use bytes::Bytes;
use ethrex_core::{
    types::{
        blobs_bundle, BlobsBundle, Block, PrivilegedL2Transaction, PrivilegedTxType, Transaction,
        TxKind, BLOB_BASE_FEE_UPDATE_FRACTION,
    },
    Address, H256, U256,
};
use ethrex_storage::Store;
use ethrex_vm::{evm_state, execute_block, get_state_transitions};
use keccak_hash::keccak;
use secp256k1::SecretKey;
use std::f64::consts::E;
use std::{collections::HashMap, time::Duration};
use tokio::time::sleep;
use tracing::{error, info};

use super::errors::BlobEstimationError;

const COMMIT_FUNCTION_SELECTOR: [u8; 4] = [132, 97, 12, 179];

pub struct Committer {
    eth_client: EthClient,
    on_chain_proposer_address: Address,
    store: Store,
    l1_address: Address,
    l1_private_key: SecretKey,
    interval_ms: u64,
    arbitrary_base_blob_gas_price: u64,
}

pub async fn start_l1_commiter(store: Store) -> Result<(), ConfigError> {
    let eth_config = EthConfig::from_env()?;
    let committer_config = CommitterConfig::from_env()?;
    let committer = Committer::new_from_config(&committer_config, eth_config, store);
    committer.run().await;
    Ok(())
}

impl Committer {
    pub fn new_from_config(
        committer_config: &CommitterConfig,
        eth_config: EthConfig,
        store: Store,
    ) -> Self {
        Self {
            eth_client: EthClient::new(&eth_config.rpc_url),
            on_chain_proposer_address: committer_config.on_chain_proposer_address,
            store,
            l1_address: committer_config.l1_address,
            l1_private_key: committer_config.l1_private_key,
            interval_ms: committer_config.interval_ms,
            arbitrary_base_blob_gas_price: committer_config.arbitrary_base_blob_gas_price,
        }
    }

    pub async fn run(&self) {
        loop {
            if let Err(err) = self.main_logic().await {
                error!("L1 Committer Error: {}", err);
            }

            sleep(Duration::from_millis(self.interval_ms)).await;
        }
    }

    async fn main_logic(&self) -> Result<(), CommitterError> {
        loop {
            let last_committed_block = EthClient::get_last_committed_block(
                &self.eth_client,
                self.on_chain_proposer_address,
            )
            .await?;

            let block_number_to_fetch = if last_committed_block == u64::MAX {
                0
            } else {
                last_committed_block + 1
            };

            if let Some(block_to_commit_body) = self
                .store
                .get_block_body(block_number_to_fetch)
                .map_err(CommitterError::from)?
            {
                let block_to_commit_header = self
                    .store
                    .get_block_header(block_number_to_fetch)
                    .map_err(CommitterError::from)?
                    .ok_or(CommitterError::FailedToGetInformationFromStorage(
                        "Failed to get_block_header() after get_block_body()".to_owned(),
                    ))?;

                let block_to_commit = Block::new(block_to_commit_header, block_to_commit_body);

                let withdrawals = self.get_block_withdrawals(&block_to_commit)?;
                let deposits = self.get_block_deposits(&block_to_commit);

                let mut withdrawal_hashes = vec![];

                for (_, tx) in &withdrawals {
                    let hash = tx
                        .get_withdrawal_hash()
                        .ok_or(CommitterError::InvalidWithdrawalTransaction)?;
                    withdrawal_hashes.push(hash);
                }

                let withdrawal_logs_merkle_root =
                    self.get_withdrawals_merkle_root(withdrawal_hashes);
                let deposit_logs_hash = self.get_deposit_hash(
                    deposits
                        .iter()
                        .filter_map(|tx| tx.get_deposit_hash())
                        .collect(),
                );

                let state_diff = self.prepare_state_diff(
                    &block_to_commit,
                    self.store.clone(),
                    withdrawals,
                    deposits,
                )?;

                let blobs_bundle = self.generate_blobs_bundle(state_diff.clone())?;

                let head_block_hash = block_to_commit.hash();
                match self
                    .send_commitment(
                        block_to_commit.header.number,
                        withdrawal_logs_merkle_root,
                        deposit_logs_hash,
                        blobs_bundle,
                    )
                    .await
                {
                    Ok(commit_tx_hash) => {
                        info!("Sent commitment to block {head_block_hash:#x}, with transaction hash {commit_tx_hash:#x}");
                    }
                    Err(error) => {
                        return Err(CommitterError::FailedToSendCommitment(format!(
                            "Failed to send commitment to block {head_block_hash:#x}: {error}"
                        )));
                    }
                }
            }

            sleep(Duration::from_millis(self.interval_ms)).await;
        }
    }

    pub fn get_block_withdrawals(
        &self,
        block: &Block,
    ) -> Result<Vec<(H256, PrivilegedL2Transaction)>, CommitterError> {
        let withdrawals = block
            .body
            .transactions
            .iter()
            .filter_map(|tx| match tx {
                Transaction::PrivilegedL2Transaction(priv_tx)
                    if priv_tx.tx_type == PrivilegedTxType::Withdrawal =>
                {
                    Some((tx.compute_hash(), priv_tx.clone()))
                }
                _ => None,
            })
            .collect();

        Ok(withdrawals)
    }

    pub fn get_withdrawals_merkle_root(&self, withdrawals_hashes: Vec<H256>) -> H256 {
        if !withdrawals_hashes.is_empty() {
            merkelize(withdrawals_hashes)
        } else {
            H256::zero()
        }
    }

    pub fn get_block_deposits(&self, block: &Block) -> Vec<PrivilegedL2Transaction> {
        let deposits = block
            .body
            .transactions
            .iter()
            .filter_map(|tx| match tx {
                Transaction::PrivilegedL2Transaction(tx)
                    if tx.tx_type == PrivilegedTxType::Deposit =>
                {
                    Some(tx.clone())
                }
                _ => None,
            })
            .collect();

        deposits
    }

    pub fn get_deposit_hash(&self, deposit_hashes: Vec<H256>) -> H256 {
        if !deposit_hashes.is_empty() {
            H256::from_slice(
                [
                    &(deposit_hashes.len() as u16).to_be_bytes(),
                    &keccak(
                        deposit_hashes
                            .iter()
                            .map(H256::as_bytes)
                            .collect::<Vec<&[u8]>>()
                            .concat(),
                    )
                    .as_bytes()[2..32],
                ]
                .concat()
                .as_slice(),
            )
        } else {
            H256::zero()
        }
    }
    /// Prepare the state diff for the block.
    pub fn prepare_state_diff(
        &self,
        block: &Block,
        store: Store,
        withdrawals: Vec<(H256, PrivilegedL2Transaction)>,
        deposits: Vec<PrivilegedL2Transaction>,
    ) -> Result<StateDiff, CommitterError> {
        info!("Preparing state diff for block {}", block.header.number);

        let mut state = evm_state(store.clone(), block.header.parent_hash);
        execute_block(block, &mut state).map_err(CommitterError::from)?;
        let account_updates = get_state_transitions(&mut state);

        let mut modified_accounts = HashMap::new();
        account_updates.iter().for_each(|account_update| {
            modified_accounts.insert(
                account_update.address,
                AccountStateDiff {
                    new_balance: account_update.info.clone().map(|info| info.balance),
                    nonce_diff: account_update.info.clone().map(|info| info.nonce as u16),
                    storage: account_update.added_storage.clone().into_iter().collect(),
                    bytecode: account_update.code.clone(),
                    bytecode_hash: None,
                },
            );
        });

        let state_diff = StateDiff {
            modified_accounts,
            version: StateDiff::default().version,
            withdrawal_logs: withdrawals
                .iter()
                .map(|(hash, tx)| WithdrawalLog {
                    address: match tx.to {
                        TxKind::Call(address) => address,
                        TxKind::Create => Address::zero(),
                    },
                    amount: tx.value,
                    tx_hash: *hash,
                })
                .collect(),
            deposit_logs: deposits
                .iter()
                .map(|tx| DepositLog {
                    address: match tx.to {
                        TxKind::Call(address) => address,
                        TxKind::Create => Address::zero(),
                    },
                    amount: tx.value,
                })
                .collect(),
        };

        Ok(state_diff)
    }

    /// Generate the blob bundle necessary for the EIP-4844 transaction.
    pub fn generate_blobs_bundle(
        &self,
        state_diff: StateDiff,
    ) -> Result<BlobsBundle, CommitterError> {
        let blob_data = state_diff.encode().map_err(CommitterError::from)?;

        let blob = blobs_bundle::blob_from_bytes(blob_data).map_err(CommitterError::from)?;

        BlobsBundle::create_from_blobs(&vec![blob]).map_err(CommitterError::from)
    }

    pub async fn send_commitment(
        &self,
        block_number: u64,
        withdrawal_logs_merkle_root: H256,
        deposit_logs_hash: H256,
        blobs_bundle: BlobsBundle,
    ) -> Result<H256, CommitterError> {
        info!("Sending commitment for block {block_number}");

        let mut calldata = Vec::with_capacity(132);
        calldata.extend(COMMIT_FUNCTION_SELECTOR);
        let mut block_number_bytes = [0_u8; 32];
        U256::from(block_number).to_big_endian(&mut block_number_bytes);
        calldata.extend(block_number_bytes);

        let blob_versioned_hashes = blobs_bundle.generate_versioned_hashes();
        // We only actually support one versioned hash on the onChainProposer for now,
        // but eventually this should work if we start sending multiple blobs per commit operation.
        for blob_versioned_hash in blob_versioned_hashes {
            let blob_versioned_hash_bytes = blob_versioned_hash.to_fixed_bytes();
            calldata.extend(blob_versioned_hash_bytes);
        }
        calldata.extend(withdrawal_logs_merkle_root.0);
        calldata.extend(deposit_logs_hash.0);

        let le_bytes = estimate_blob_gas(
            &self.eth_client,
            self.arbitrary_base_blob_gas_price,
            1.2, // 20% of headroom
        )
        .await?
        .to_le_bytes();

        let gas_price_per_blob = Some(U256::from_little_endian(&le_bytes));

        let wrapped_tx = self
            .eth_client
            .build_eip4844_transaction(
                self.on_chain_proposer_address,
                self.l1_address,
                Bytes::from(calldata),
                Overrides {
                    from: Some(self.l1_address),
                    gas_price_per_blob,
                    ..Default::default()
                },
                blobs_bundle,
                10,
            )
            .await
            .map_err(CommitterError::from)?;

        let commit_tx_hash = self
            .eth_client
            .send_wrapped_transaction_with_retry(
                &WrappedTransaction::EIP4844(wrapped_tx),
                &self.l1_private_key,
                3 * 60, // 3 minutes
                10,     // 180[secs]/20[retries] -> 18 seconds per retry
            )
            .await
            .map_err(CommitterError::from)?;

        info!("Commitment sent: {commit_tx_hash:#x}");

        Ok(commit_tx_hash)
    }
}

/// Estimates the gas price for blob transactions based on the current state of the blockchain.
///
/// # Parameters:
/// - `eth_client`: The Ethereum client used to fetch the latest block.
/// - `arbitrary_base_blob_gas_price`: The base gas price that serves as the minimum price for blob transactions.
/// - `headroom`: A multiplier (as a float) applied to the estimated gas price to provide a buffer against fluctuations.
///
/// # Formula:
/// The gas price is estimated using an exponential function based on the blob gas used in the latest block and the
/// excess blob gas from the block header, following the formula from EIP-4844:
/// ```txt
///    blob_gas = arbitrary_base_blob_gas_price + (excess_blob_gas + blob_gas_used) * headroom
/// ```
async fn estimate_blob_gas(
    eth_client: &EthClient,
    arbitrary_base_blob_gas_price: u64,
    headroom: f64,
) -> Result<u64, CommitterError> {
    let latest_block = eth_client
        .get_block_by_number(BlockByNumber::Latest)
        .await?;

    let blob_gas_used = latest_block.header.blob_gas_used.unwrap_or(0);
    let excess_blob_gas = latest_block.header.excess_blob_gas.unwrap_or(0);

    // Using the formula from the EIP-4844
    // https://eips.ethereum.org/EIPS/eip-4844
    // def get_base_fee_per_blob_gas(header: Header) -> int:
    // return fake_exponential(
    //     MIN_BASE_FEE_PER_BLOB_GAS,
    //     header.excess_blob_gas,
    //     BLOB_BASE_FEE_UPDATE_FRACTION
    // )
    //
    // factor * e ** (numerator / denominator)
    // def fake_exponential(factor: int, numerator: int, denominator: int) -> int:

    // Check if adding the blob gas used and excess blob gas would overflow
    let total_blob_gas = match excess_blob_gas.checked_add(blob_gas_used) {
        Some(total) => total,
        None => return Err(BlobEstimationError::OverflowError.into()),
    };

    // If the blob's market is in high demand, the equation may give a really big number.
    let exponent = (total_blob_gas as f64) / (BLOB_BASE_FEE_UPDATE_FRACTION as f64);
    let blob_gas = match E.powf(exponent) {
        result if result.is_finite() => result,
        _ => return Err(BlobEstimationError::NonFiniteResult.into()),
    };

    // Check if we have an overflow when we take the headroom into account.
    let gas_with_headroom = blob_gas * headroom;
    let blob_gas = match arbitrary_base_blob_gas_price.checked_add(gas_with_headroom as u64) {
        Some(gas) => gas,
        None => return Err(BlobEstimationError::OverflowError.into()),
    };

    Ok(blob_gas)
}<|MERGE_RESOLUTION|>--- conflicted
+++ resolved
@@ -4,13 +4,8 @@
         state_diff::{AccountStateDiff, DepositLog, StateDiff, WithdrawalLog},
     },
     utils::{
-<<<<<<< HEAD
-        config::{committer::CommitterConfig, eth::EthConfig},
+        config::{committer::CommitterConfig, errors::ConfigError, eth::EthConfig},
         eth_client::{eth_sender::Overrides, BlockByNumber, EthClient, WrappedTransaction},
-=======
-        config::{committer::CommitterConfig, errors::ConfigError, eth::EthConfig},
-        eth_client::{eth_sender::Overrides, EthClient, WrappedTransaction},
->>>>>>> d74aeffd
         merkle_tree::merkelize,
     },
 };
