use crate::{
    proposer::{
        errors::CommitterError,
        state_diff::{AccountStateDiff, DepositLog, StateDiff, WithdrawalLog},
    },
    utils::{
        config::{committer::CommitterConfig, eth::EthConfig},
<<<<<<< HEAD
        eth_client::{
            errors::EthClientError, eth_sender::Overrides, transaction::blob_from_bytes,
            BlockByNumber, EthClient,
        },
=======
        eth_client::{errors::EthClientError, eth_sender::Overrides, EthClient},
>>>>>>> 0bb54ba3
        merkle_tree::merkelize,
    },
};
use bytes::Bytes;
use ethereum_rust_blockchain::constants::TX_GAS_COST;
use ethereum_rust_core::{
    types::{
<<<<<<< HEAD
        BlobsBundle, Block, EIP1559Transaction, GenericTransaction, PrivilegedL2Transaction,
        PrivilegedTxType, Transaction, TxKind, BLOB_BASE_FEE_UPDATE_FRACTION, BYTES_PER_BLOB,
=======
        blobs_bundle, BlobsBundle, Block, EIP1559Transaction, GenericTransaction,
        PrivilegedL2Transaction, PrivilegedTxType, Transaction, TxKind,
>>>>>>> 0bb54ba3
    },
    Address, H256, U256,
};
use ethereum_rust_rpc::types::transaction::WrappedEIP4844Transaction;
use ethereum_rust_storage::Store;
use ethereum_rust_vm::{evm_state, execute_block, get_state_transitions};
use keccak_hash::keccak;
use secp256k1::SecretKey;
use sha2::{Digest, Sha256};
use std::{collections::HashMap, time::Duration};
use std::{f64::consts::E, ops::Div};
use tokio::time::sleep;
use tracing::{error, info, warn};

use super::errors::BlobEstimationError;

const COMMIT_FUNCTION_SELECTOR: [u8; 4] = [132, 97, 12, 179];

pub struct Committer {
    eth_client: EthClient,
    on_chain_proposer_address: Address,
    store: Store,
    l1_address: Address,
    l1_private_key: SecretKey,
    interval_ms: u64,
<<<<<<< HEAD
    kzg_settings: &'static KzgSettings,
    arbitrary_base_blob_gas_price: u64,
    max_blob_gas_price: u64,
=======
>>>>>>> 0bb54ba3
}

pub async fn start_l1_commiter(store: Store) {
    let eth_config = EthConfig::from_env().expect("EthConfig::from_env()");
    let committer_config = CommitterConfig::from_env().expect("CommitterConfig::from_env");
    let committer = Committer::new_from_config(&committer_config, eth_config, store);
    committer.start().await.expect("committer.start()");
}

impl Committer {
    pub fn new_from_config(
        committer_config: &CommitterConfig,
        eth_config: EthConfig,
        store: Store,
    ) -> Self {
        Self {
            eth_client: EthClient::new(&eth_config.rpc_url),
            on_chain_proposer_address: committer_config.on_chain_proposer_address,
            store,
            l1_address: committer_config.l1_address,
            l1_private_key: committer_config.l1_private_key,
            interval_ms: committer_config.interval_ms,
<<<<<<< HEAD
            kzg_settings: c_kzg::ethereum_kzg_settings(),
            arbitrary_base_blob_gas_price: committer_config.arbitrary_base_blob_gas_price,
            max_blob_gas_price: committer_config.max_blob_gas_price,
=======
>>>>>>> 0bb54ba3
        }
    }

    pub async fn start(&self) -> Result<(), CommitterError> {
        loop {
            let last_committed_block = EthClient::get_last_committed_block(
                &self.eth_client,
                self.on_chain_proposer_address,
            )
            .await?;

            let block_number_to_fetch = if last_committed_block == u64::MAX {
                0
            } else {
                last_committed_block + 1
            };

            if let Some(block_to_commit_body) = self
                .store
                .get_block_body(block_number_to_fetch)
                .map_err(CommitterError::from)?
            {
                let block_to_commit_header = self
                    .store
                    .get_block_header(block_number_to_fetch)
                    .map_err(CommitterError::from)?
                    .ok_or(CommitterError::FailedToGetInformationFromStorage(
                        "Failed to get_block_header() after get_block_body()".to_owned(),
                    ))?;

                let block_to_commit = Block::new(block_to_commit_header, block_to_commit_body);

                let withdrawals = self.get_block_withdrawals(&block_to_commit)?;
                let deposits = self.get_block_deposits(&block_to_commit)?;

                let withdrawal_logs_merkle_root = self.get_withdrawals_merkle_root(
                    withdrawals
                        .iter()
                        .map(|(_hash, tx)| {
                            tx.get_withdrawal_hash()
                                .expect("Not a withdrawal transaction")
                        })
                        .collect(),
                );
                let deposit_logs_hash = self.get_deposit_hash(
                    deposits
                        .iter()
                        .filter_map(|tx| tx.get_deposit_hash())
                        .collect(),
                );

                let state_diff = self.prepare_state_diff(
                    &block_to_commit,
                    self.store.clone(),
                    withdrawals,
                    deposits,
                )?;

                let blobs_bundle = self.generate_blobs_bundle(state_diff.clone())?;

                let head_block_hash = block_to_commit.hash();
                match self
                    .send_commitment(
                        block_to_commit.header.number,
                        withdrawal_logs_merkle_root,
                        deposit_logs_hash,
                        blobs_bundle,
                    )
                    .await
                {
                    Ok(commit_tx_hash) => {
                        info!(
                    "Sent commitment to block {head_block_hash:#x}, with transaction hash {commit_tx_hash:#x}"
                );
                    }
                    Err(error) => {
                        error!("Failed to send commitment to block {head_block_hash:#x}. Manual intervention required: {error}");
                        panic!("Failed to send commitment to block {head_block_hash:#x}. Manual intervention required: {error}");
                    }
                }
            }

            sleep(Duration::from_millis(self.interval_ms)).await;
        }
    }

    pub fn get_block_withdrawals(
        &self,
        block: &Block,
    ) -> Result<Vec<(H256, PrivilegedL2Transaction)>, CommitterError> {
        let withdrawals = block
            .body
            .transactions
            .iter()
            .filter_map(|tx| match tx {
                Transaction::PrivilegedL2Transaction(priv_tx)
                    if priv_tx.tx_type == PrivilegedTxType::Withdrawal =>
                {
                    Some((tx.compute_hash(), priv_tx.clone()))
                }
                _ => None,
            })
            .collect();

        Ok(withdrawals)
    }

    pub fn get_withdrawals_merkle_root(&self, withdrawals_hashes: Vec<H256>) -> H256 {
        if !withdrawals_hashes.is_empty() {
            merkelize(withdrawals_hashes)
        } else {
            H256::zero()
        }
    }

    pub fn get_block_deposits(
        &self,
        block: &Block,
    ) -> Result<Vec<PrivilegedL2Transaction>, CommitterError> {
        let deposits = block
            .body
            .transactions
            .iter()
            .filter_map(|tx| match tx {
                Transaction::PrivilegedL2Transaction(tx)
                    if tx.tx_type == PrivilegedTxType::Deposit =>
                {
                    Some(tx.clone())
                }
                _ => None,
            })
            .collect();

        Ok(deposits)
    }

    pub fn get_deposit_hash(&self, deposit_hashes: Vec<H256>) -> H256 {
        if !deposit_hashes.is_empty() {
            H256::from_slice(
                [
                    &(deposit_hashes.len() as u16).to_be_bytes(),
                    &keccak(
                        deposit_hashes
                            .iter()
                            .map(H256::as_bytes)
                            .collect::<Vec<&[u8]>>()
                            .concat(),
                    )
                    .as_bytes()[2..32],
                ]
                .concat()
                .as_slice(),
            )
        } else {
            H256::zero()
        }
    }
    /// Prepare the state diff for the block.
    pub fn prepare_state_diff(
        &self,
        block: &Block,
        store: Store,
        withdrawals: Vec<(H256, PrivilegedL2Transaction)>,
        deposits: Vec<PrivilegedL2Transaction>,
    ) -> Result<StateDiff, CommitterError> {
        info!("Preparing state diff for block {}", block.header.number);

        let mut state = evm_state(store.clone(), block.header.parent_hash);
        execute_block(block, &mut state).map_err(CommitterError::from)?;
        let account_updates = get_state_transitions(&mut state);

        let mut modified_accounts = HashMap::new();
        account_updates.iter().for_each(|account_update| {
            modified_accounts.insert(
                account_update.address,
                AccountStateDiff {
                    new_balance: account_update.info.clone().map(|info| info.balance),
                    nonce_diff: account_update.info.clone().map(|info| info.nonce as u16),
                    storage: account_update.added_storage.clone().into_iter().collect(),
                    bytecode: account_update.code.clone(),
                    bytecode_hash: None,
                },
            );
        });

        let state_diff = StateDiff {
            modified_accounts,
            version: StateDiff::default().version,
            withdrawal_logs: withdrawals
                .iter()
                .map(|(hash, tx)| WithdrawalLog {
                    address: match tx.to {
                        TxKind::Call(address) => address,
                        TxKind::Create => Address::zero(),
                    },
                    amount: tx.value,
                    tx_hash: *hash,
                })
                .collect(),
            deposit_logs: deposits
                .iter()
                .map(|tx| DepositLog {
                    address: match tx.to {
                        TxKind::Call(address) => address,
                        TxKind::Create => Address::zero(),
                    },
                    amount: tx.value,
                })
                .collect(),
        };

        Ok(state_diff)
    }

    /// Generate the blob bundle necessary for the EIP-4844 transaction.
    pub fn generate_blobs_bundle(
        &self,
        state_diff: StateDiff,
    ) -> Result<BlobsBundle, CommitterError> {
        let blob_data = state_diff.encode().map_err(CommitterError::from)?;

        let blob = blobs_bundle::blob_from_bytes(blob_data).map_err(CommitterError::from)?;

        BlobsBundle::create_from_blobs(&vec![blob]).map_err(CommitterError::from)
    }

    pub async fn send_commitment(
        &self,
        block_number: u64,
        withdrawal_logs_merkle_root: H256,
        deposit_logs_hash: H256,
        blobs_bundle: BlobsBundle,
    ) -> Result<H256, CommitterError> {
        info!("Sending commitment for block {block_number}");

        // TODO: This could be done using BlobsBundle.generate_versioned_hashes but we use different hashing crates
        // in l1 and l2, we might need to consider unification later, for now the implementation here still works
        let mut hasher = Sha256::new();
        hasher.update(
            blobs_bundle
                .commitments
                .first()
                .expect("At least one commitment should be present"),
        );
        let mut blob_versioned_hash = hasher.finalize();
        blob_versioned_hash[0] = 0x01; // EIP-4844 versioning

        let mut calldata = Vec::with_capacity(132);
        calldata.extend(COMMIT_FUNCTION_SELECTOR);
        let mut block_number_bytes = [0_u8; 32];
        U256::from(block_number).to_big_endian(&mut block_number_bytes);
        calldata.extend(block_number_bytes);
        calldata.extend(blob_versioned_hash);
        calldata.extend(withdrawal_logs_merkle_root.0);
        calldata.extend(deposit_logs_hash.0);

<<<<<<< HEAD
        let mut buf = [0u8; BYTES_PER_BLOB];
        buf.copy_from_slice(
            blob_from_bytes(blob_data)
                .map_err(CommitterError::from)?
                .iter()
                .as_slice(),
        );

        let blobs_bundle = BlobsBundle {
            blobs: vec![buf],
            commitments: vec![commitment],
            proofs: vec![proof],
        };

        let le_bytes;
        let mut attempts = 100;
        loop {
            match estimate_blob_gas(
                &self.eth_client,
                self.arbitrary_base_blob_gas_price,
                self.max_blob_gas_price,
                1.2, // 20% of headroom
            )
            .await
            {
                Ok(gas) => {
                    le_bytes = gas.to_le_bytes();
                    break;
                }
                Err(e) => match e {
                    // If we get a GasLimitExceeded error, we may want to wait for some blocks so that the blob_gas_price comes down.
                    CommitterError::BlobEstimationError(BlobEstimationError::GasLimitExceeded) => {
                        if attempts > 0 {
                            attempts -= 1;
                            sleep(Duration::from_secs(2)).await;
                            continue;
                        } else {
                            return Err(e);
                        }
                    }
                    _ => return Err(e),
                },
            }
        }

=======
>>>>>>> 0bb54ba3
        let wrapped_tx = self
            .eth_client
            .build_eip4844_transaction(
                self.on_chain_proposer_address,
                Bytes::from(calldata),
                Overrides {
                    from: Some(self.l1_address),
                    gas_price_per_blob: Some(U256::from_little_endian(&le_bytes)),
                    ..Default::default()
                },
                blobs_bundle,
            )
            .await
            .map_err(CommitterError::from)?;

        let commit_tx_hash = self
            .eth_client
            .send_eip4844_transaction(wrapped_tx.clone(), &self.l1_private_key)
            .await
            .map_err(CommitterError::from)?;

        let commit_tx_hash = wrapped_eip4844_transaction_handler(
            &self.eth_client,
            &wrapped_tx,
            &self.l1_private_key,
            commit_tx_hash,
            10,
        )
        .await?;

        info!("Commitment sent: {commit_tx_hash:#x}");

        Ok(commit_tx_hash)
    }
}

pub async fn send_transaction_with_calldata(
    eth_client: &EthClient,
    l1_address: Address,
    l1_private_key: SecretKey,
    to: Address,
    nonce: Option<u64>,
    calldata: Bytes,
) -> Result<H256, EthClientError> {
    let mut tx = EIP1559Transaction {
        to: TxKind::Call(to),
        data: calldata,
        max_fee_per_gas: eth_client.get_gas_price().await?.as_u64() * 2,
        nonce: nonce.unwrap_or(eth_client.get_nonce(l1_address).await?),
        chain_id: eth_client.get_chain_id().await?.as_u64(),
        // Should the max_priority_fee_per_gas be dynamic?
        max_priority_fee_per_gas: 10u64,
        ..Default::default()
    };

    let mut generic_tx = GenericTransaction::from(tx.clone());
    generic_tx.from = l1_address;

    tx.gas_limit = eth_client
        .estimate_gas(generic_tx)
        .await?
        .saturating_add(TX_GAS_COST);

    eth_client
        .send_eip1559_transaction(tx, &l1_private_key)
        .await
}

async fn wrapped_eip4844_transaction_handler(
    eth_client: &EthClient,
    wrapped_eip4844: &WrappedEIP4844Transaction,
    l1_private_key: &SecretKey,
    commit_tx_hash: H256,
    max_retries: u32,
) -> Result<H256, CommitterError> {
    let mut retries = 0;
    let max_receipt_retries: u32 = 60 * 2; // 2 minutes
    let mut commit_tx_hash = commit_tx_hash;
    let mut wrapped_tx = wrapped_eip4844.clone();

    while retries < max_retries {
        if (eth_client.get_transaction_receipt(commit_tx_hash).await?).is_some() {
            // If the tx_receipt was found, return the tx_hash.
            return Ok(commit_tx_hash);
        } else {
            // Else, wait for receipt and send again if necessary.
            let mut receipt_retries = 0;

            // Try for 2 minutes with an interval of 1 second to get the tx_receipt.
            while receipt_retries < max_receipt_retries {
                match eth_client.get_transaction_receipt(commit_tx_hash).await? {
                    Some(_) => return Ok(commit_tx_hash),
                    None => {
                        receipt_retries += 1;
                        sleep(Duration::from_secs(1)).await;
                    }
                }
            }

            // If receipt was not found, send the same tx(same nonce) but with more gas.
            // Sometimes the penalty is a 100%
            warn!("Transaction not confirmed, resending with 110% more gas...");
            // Increase max fee per gas by 110% (set it to 210% of the original)
            wrapped_tx.tx.max_fee_per_gas =
                (wrapped_tx.tx.max_fee_per_gas as f64 * 2.1).round() as u64;
            wrapped_tx.tx.max_priority_fee_per_gas =
                (wrapped_tx.tx.max_priority_fee_per_gas as f64 * 2.1).round() as u64;
            wrapped_tx.tx.max_fee_per_blob_gas = wrapped_tx
                .tx
                .max_fee_per_blob_gas
                .saturating_mul(U256::from(20))
                .div(10);

            commit_tx_hash = eth_client
                .send_eip4844_transaction(wrapped_tx.clone(), l1_private_key)
                .await
                .map_err(CommitterError::from)?;

            retries += 1;
        }
    }
    Err(CommitterError::FailedToSendCommitment(
        "Error handling eip4844".to_owned(),
    ))
}

/// Estimates the gas price for blob transactions based on the current state of the blockchain.
///
/// # Parameters:
/// - `eth_client`: The Ethereum client used to fetch the latest block.
/// - `arbitrary_base_blob_gas_price`: The base gas price that serves as the minimum price for blob transactions.
/// - `headroom`: A multiplier (as a float) applied to the estimated gas price to provide a buffer against fluctuations.
///
/// # Formula:
/// The gas price is estimated using an exponential function based on the blob gas used in the latest block and the
/// excess blob gas from the block header, following the formula from EIP-4844:
/// ```
///    blob_gas = arbitrary_base_blob_gas_price + (excess_blob_gas + blob_gas_used) * headroom
/// ```
async fn estimate_blob_gas(
    eth_client: &EthClient,
    arbitrary_base_blob_gas_price: u64,
    max_blob_gas_price: u64,
    headroom: f64,
) -> Result<u64, CommitterError> {
    let latest_block = eth_client
        .get_block_by_number(BlockByNumber::Latest)
        .await?;

    let blob_gas_used = latest_block.header.blob_gas_used.unwrap_or(0);
    let excess_blob_gas = latest_block.header.excess_blob_gas.unwrap_or(0);

    // Using the formula from the EIP-4844
    // https://eips.ethereum.org/EIPS/eip-4844
    // def get_base_fee_per_blob_gas(header: Header) -> int:
    // return fake_exponential(
    //     MIN_BASE_FEE_PER_BLOB_GAS,
    //     header.excess_blob_gas,
    //     BLOB_BASE_FEE_UPDATE_FRACTION
    // )
    //
    // factor * e ** (numerator / denominator)
    // def fake_exponential(factor: int, numerator: int, denominator: int) -> int:

    // Check if adding the blob gas used and excess blob gas would overflow
    let total_blob_gas = match excess_blob_gas.checked_add(blob_gas_used) {
        Some(total) => total,
        None => return Err(BlobEstimationError::OverflowError.into()),
    };

    // If the blob's market is in high demand, the equation may give a really big number.
    let exponent = (total_blob_gas as f64) / (BLOB_BASE_FEE_UPDATE_FRACTION as f64);
    let blob_gas = match E.powf(exponent) {
        result if result.is_finite() => result,
        _ => return Err(BlobEstimationError::NonFiniteResult.into()),
    };

    // Check if we have an overflow when we take the headroom into account.
    let gas_with_headroom = blob_gas * headroom;
    let blob_gas = match arbitrary_base_blob_gas_price.checked_add(gas_with_headroom as u64) {
        Some(gas) => gas,
        None => return Err(BlobEstimationError::OverflowError.into()),
    };

    // We can set a gas_limit in wei to avoid wasting too much gas.
    if blob_gas > max_blob_gas_price {
        return Err(BlobEstimationError::GasLimitExceeded.into());
    }

    Ok(blob_gas)
}<|MERGE_RESOLUTION|>--- conflicted
+++ resolved
@@ -5,14 +5,7 @@
     },
     utils::{
         config::{committer::CommitterConfig, eth::EthConfig},
-<<<<<<< HEAD
-        eth_client::{
-            errors::EthClientError, eth_sender::Overrides, transaction::blob_from_bytes,
-            BlockByNumber, EthClient,
-        },
-=======
-        eth_client::{errors::EthClientError, eth_sender::Overrides, EthClient},
->>>>>>> 0bb54ba3
+        eth_client::{errors::EthClientError, eth_sender::Overrides, BlockByNumber, EthClient},
         merkle_tree::merkelize,
     },
 };
@@ -20,13 +13,9 @@
 use ethereum_rust_blockchain::constants::TX_GAS_COST;
 use ethereum_rust_core::{
     types::{
-<<<<<<< HEAD
-        BlobsBundle, Block, EIP1559Transaction, GenericTransaction, PrivilegedL2Transaction,
-        PrivilegedTxType, Transaction, TxKind, BLOB_BASE_FEE_UPDATE_FRACTION, BYTES_PER_BLOB,
-=======
         blobs_bundle, BlobsBundle, Block, EIP1559Transaction, GenericTransaction,
         PrivilegedL2Transaction, PrivilegedTxType, Transaction, TxKind,
->>>>>>> 0bb54ba3
+        BLOB_BASE_FEE_UPDATE_FRACTION,
     },
     Address, H256, U256,
 };
@@ -52,12 +41,8 @@
     l1_address: Address,
     l1_private_key: SecretKey,
     interval_ms: u64,
-<<<<<<< HEAD
-    kzg_settings: &'static KzgSettings,
     arbitrary_base_blob_gas_price: u64,
     max_blob_gas_price: u64,
-=======
->>>>>>> 0bb54ba3
 }
 
 pub async fn start_l1_commiter(store: Store) {
@@ -80,12 +65,8 @@
             l1_address: committer_config.l1_address,
             l1_private_key: committer_config.l1_private_key,
             interval_ms: committer_config.interval_ms,
-<<<<<<< HEAD
-            kzg_settings: c_kzg::ethereum_kzg_settings(),
             arbitrary_base_blob_gas_price: committer_config.arbitrary_base_blob_gas_price,
             max_blob_gas_price: committer_config.max_blob_gas_price,
-=======
->>>>>>> 0bb54ba3
         }
     }
 
@@ -341,21 +322,6 @@
         calldata.extend(blob_versioned_hash);
         calldata.extend(withdrawal_logs_merkle_root.0);
         calldata.extend(deposit_logs_hash.0);
-
-<<<<<<< HEAD
-        let mut buf = [0u8; BYTES_PER_BLOB];
-        buf.copy_from_slice(
-            blob_from_bytes(blob_data)
-                .map_err(CommitterError::from)?
-                .iter()
-                .as_slice(),
-        );
-
-        let blobs_bundle = BlobsBundle {
-            blobs: vec![buf],
-            commitments: vec![commitment],
-            proofs: vec![proof],
-        };
 
         let le_bytes;
         let mut attempts = 100;
@@ -388,8 +354,6 @@
             }
         }
 
-=======
->>>>>>> 0bb54ba3
         let wrapped_tx = self
             .eth_client
             .build_eip4844_transaction(
