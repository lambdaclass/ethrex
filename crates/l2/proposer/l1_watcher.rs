--- conflicted
+++ resolved
@@ -127,7 +127,6 @@
             self.last_block_fetched, new_last_block
         );
 
-<<<<<<< HEAD
         // Matches the event DepositInitiated from ICommonBridge.sol
         let topic = keccak(b"DepositInitiated(uint256,address,uint256,bytes32)");
         let logs = match self
@@ -148,30 +147,6 @@
                 vec![]
             }
         };
-=======
-        let logs;
-        if let Some(first_topic) = self.topics.first() {
-            logs = match self
-                .eth_client
-                .get_logs(
-                    self.last_block_fetched + 1,
-                    new_last_block,
-                    self.address,
-                    *first_topic,
-                )
-                .await
-            {
-                Ok(logs) => logs,
-                Err(error) => {
-                    warn!("Error when getting logs from L1: {error}");
-                    vec![]
-                }
-            };
-        } else {
-            warn!("Error when getting logs from L1: topics vector is empty");
-            logs = vec![];
-        }
->>>>>>> 975444d4
 
         debug!("Logs: {:#?}", logs);
 
