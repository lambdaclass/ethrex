use super::errors::{ProverServerError, SigIntError};
use crate::utils::{
    config::{
        committer::CommitterConfig, errors::ConfigError, eth::EthConfig,
        prover_server::ProverServerConfig,
    },
    eth_client::{eth_sender::Overrides, EthClient, WrappedTransaction},
};
use ethrex_core::{
    types::{Block, BlockHeader},
    Address, H256,
};
use ethrex_storage::Store;
use ethrex_vm::{execution_db::ExecutionDB, EvmError};
use keccak_hash::keccak;
use secp256k1::SecretKey;
use serde::{Deserialize, Serialize};
use std::{
    collections::HashMap,
    fmt::Debug,
    io::{BufReader, BufWriter, Write},
    net::{IpAddr, Shutdown, TcpListener, TcpStream},
    sync::mpsc::{self, Receiver},
    thread,
    time::Duration,
};
use tokio::{
    signal::unix::{signal, SignalKind},
    time::sleep,
};
use tracing::{debug, error, info, warn};

use risc0_zkvm::sha::Digestible;
use sp1_sdk::HashableKey;

#[derive(Debug, Serialize, Deserialize, Default)]
pub struct ProverInputData {
    pub block: Block,
    pub parent_block_header: BlockHeader,
    pub db: ExecutionDB,
}

#[derive(Clone)]
struct ProverServer {
    ip: IpAddr,
    port: u16,
    store: Store,
    eth_client: EthClient,
    on_chain_proposer_address: Address,
    verifier_address: Address,
    verifier_private_key: SecretKey,
    proving_output_per_block: HashMap<u64, HashMap<ProverType, ProvingOutput>>,
}

#[derive(Debug, Clone, Copy, Hash, PartialEq, Eq)]
/// Enum used to identify the different proving systems.
pub enum ProverType {
    RISC0,
    SP1,
}

#[derive(Serialize, Deserialize, Clone, Debug)]
pub struct Risc0Proof {
    pub receipt: Box<risc0_zkvm::Receipt>,
    pub prover_id: Vec<u32>,
}

pub struct Risc0ContractData {
    pub block_proof: Vec<u8>,
    pub image_id: Vec<u8>,
    pub journal_digest: Vec<u8>,
}

impl Risc0Proof {
    pub fn new(receipt: risc0_zkvm::Receipt, prover_id: Vec<u32>) -> Self {
        Risc0Proof {
            receipt: Box::new(receipt),
            prover_id,
        }
    }

    pub fn contract_data(&self) -> Result<Risc0ContractData, ProverServerError> {
        // If we run the prover_client with RISC0_DEV_MODE=0 we will have a groth16 proof
        // Else, we will have a fake proof.
        //
        // The RISC0_DEV_MODE=1 should only be used with DEPLOYER_CONTRACT_VERIFIER=0xAA
        let block_proof = match self.receipt.inner.groth16() {
            Ok(inner) => {
                // The SELECTOR is used to perform an extra check inside the groth16 verifier contract.
                let mut selector =
                    hex::encode(inner.verifier_parameters.as_bytes().get(..4).ok_or(
                        ProverServerError::Custom(
                            "Failed to get verify_proof_selector in send_proof()".to_owned(),
                        ),
                    )?);
                let seal = hex::encode(inner.clone().seal);
                selector.push_str(&seal);
                hex::decode(selector).map_err(|e| {
                    ProverServerError::Custom(format!("Failed to hex::decode(selector): {e}"))
                })?
            }
            Err(_) => vec![0_u8; 32],
        };

        let mut image_id = [0_u32; 8];
        for (i, b) in image_id.iter_mut().enumerate() {
            *b = *self.prover_id.get(i).ok_or(ProverServerError::Custom(
                "Failed to get image_id in handle_proof_submission()".to_owned(),
            ))?;
        }

        let image_id: risc0_zkvm::sha::Digest = image_id.into();
        let image_id = image_id.as_bytes().to_vec();

        let journal_digest = Digestible::digest(&self.receipt.journal)
            .as_bytes()
            .to_vec();

        Ok(Risc0ContractData {
            block_proof,
            image_id,
            journal_digest,
        })
    }
}

#[derive(Serialize, Deserialize, Clone)]
pub struct Sp1Proof {
    pub proof: Box<sp1_sdk::SP1ProofWithPublicValues>,
    pub vk: sp1_sdk::SP1VerifyingKey,
}

impl Debug for Sp1Proof {
    fn fmt(&self, f: &mut std::fmt::Formatter<'_>) -> std::fmt::Result {
        f.debug_struct("Sp1Proof")
            .field("proof", &self.proof)
            .field("vk", &self.vk.bytes32())
            .finish()
    }
}

pub struct Sp1ContractData {
    pub public_values: Vec<u8>,
    pub vk: Vec<u8>,
    pub proof_bytes: Vec<u8>,
}

impl Sp1Proof {
    pub fn new(
        proof: sp1_sdk::SP1ProofWithPublicValues,
        verifying_key: sp1_sdk::SP1VerifyingKey,
    ) -> Self {
        Sp1Proof {
            proof: Box::new(proof),
            vk: verifying_key,
        }
    }

    pub fn contract_data(&self) -> Result<Sp1ContractData, ProverServerError> {
        let vk = self
            .vk
            .bytes32()
            .strip_prefix("0x")
            .ok_or(ProverServerError::Custom(
                "Failed to strip_prefix of sp1 vk".to_owned(),
            ))?
            .to_string();
        let vk_bytes = hex::decode(&vk)
            .map_err(|_| ProverServerError::Custom("Failed hex::decode(&vk)".to_owned()))?;

        Ok(Sp1ContractData {
            public_values: self.proof.public_values.to_vec(),
            vk: vk_bytes,
            proof_bytes: self.proof.bytes(),
        })
    }
}

#[derive(Serialize, Deserialize, Clone, Debug)]
pub enum ProvingOutput {
    RISC0(Risc0Proof),
    SP1(Sp1Proof),
}

#[derive(Debug, Clone, Copy)]
/// Enum used to identify the different proving systems.
pub enum ProverType {
    RISC0,
    SP1,
}

#[derive(Serialize, Deserialize, Clone)]
pub struct Risc0Proof {
    pub receipt: Box<risc0_zkvm::Receipt>,
    pub prover_id: Vec<u32>,
}

pub struct Risc0ContractData {
    pub block_proof: Vec<u8>,
    pub image_id: Vec<u8>,
    pub journal_digest: Vec<u8>,
}

impl Risc0Proof {
    pub fn new(receipt: risc0_zkvm::Receipt, prover_id: Vec<u32>) -> Self {
        Risc0Proof {
            receipt: Box::new(receipt),
            prover_id,
        }
    }

    pub fn contract_data(&self) -> Result<Risc0ContractData, ProverServerError> {
        // If we run the prover_client with RISC0_DEV_MODE=0 we will have a groth16 proof
        // Else, we will have a fake proof.
        //
        // The RISC0_DEV_MODE=1 should only be used with DEPLOYER_CONTRACT_VERIFIER=0xAA
        let block_proof = match self.receipt.inner.groth16() {
            Ok(inner) => {
                // The SELECTOR is used to perform an extra check inside the groth16 verifier contract.
                let mut selector =
                    hex::encode(inner.verifier_parameters.as_bytes().get(..4).ok_or(
                        ProverServerError::Custom(
                            "Failed to get verify_proof_selector in send_proof()".to_owned(),
                        ),
                    )?);
                let seal = hex::encode(inner.clone().seal);
                selector.push_str(&seal);
                hex::decode(selector).map_err(|e| {
                    ProverServerError::Custom(format!("Failed to hex::decode(selector): {e}"))
                })?
            }
            Err(_) => vec![32; 0],
        };

        let mut image_id: [u32; 8] = [0; 8];
        for (i, b) in image_id.iter_mut().enumerate() {
            *b = *self.prover_id.get(i).ok_or(ProverServerError::Custom(
                "Failed to get image_id in handle_proof_submission()".to_owned(),
            ))?;
        }

        let image_id: risc0_zkvm::sha::Digest = image_id.into();
        let image_id = image_id.as_bytes().to_vec();

        let journal_digest = Digestible::digest(&self.receipt.journal)
            .as_bytes()
            .to_vec();

        Ok(Risc0ContractData {
            block_proof,
            image_id,
            journal_digest,
        })
    }

    pub fn contract_data_empty() -> Risc0ContractData {
        Risc0ContractData {
            block_proof: vec![0; 32],
            image_id: vec![0; 32],
            journal_digest: vec![0; 32],
        }
    }
}

#[derive(Serialize, Deserialize, Clone)]
pub struct Sp1Proof {
    pub proof: Box<sp1_sdk::SP1ProofWithPublicValues>,
    pub vk: sp1_sdk::SP1VerifyingKey,
}

pub struct Sp1ContractData {
    pub public_values: Vec<u8>,
    pub vk: Vec<u8>,
    pub proof_bytes: Vec<u8>,
}

impl Sp1Proof {
    pub fn new(
        proof: sp1_sdk::SP1ProofWithPublicValues,
        verifying_key: sp1_sdk::SP1VerifyingKey,
    ) -> Self {
        Sp1Proof {
            proof: Box::new(proof),
            vk: verifying_key,
        }
    }

    pub fn contract_data(&self) -> Result<Sp1ContractData, ProverServerError> {
        let vk = self
            .vk
            .bytes32()
            .strip_prefix("0x")
            .ok_or(ProverServerError::Custom(
                "Failed to strip_prefix of sp1 vk".to_owned(),
            ))?
            .to_string();
        let vk_bytes = hex::decode(&vk)
            .map_err(|_| ProverServerError::Custom("Failed hex::decode(&vk)".to_owned()))?;

        Ok(Sp1ContractData {
            public_values: self.proof.public_values.to_vec(),
            vk: vk_bytes,
            proof_bytes: self.proof.bytes(),
        })
    }

    // TODO: better way of giving empty information
    pub fn contract_data_empty() -> Sp1ContractData {
        Sp1ContractData {
            public_values: vec![0; 32],
            vk: vec![0; 32],
            proof_bytes: vec![0; 32],
        }
    }
}

#[derive(Serialize, Deserialize, Clone)]
pub enum ProvingOutput {
    RISC0(Risc0Proof),
    SP1(Sp1Proof),
}

/// Enum for the ProverServer <--> ProverClient Communication Protocol.
#[derive(Serialize, Deserialize)]
pub enum ProofData {
    /// 1.
    /// The Client initiates the connection with a Request.
    /// Asking for the ProverInputData the prover_server considers/needs.
    Request,

    /// 2.
    /// The Server responds with a Response containing the ProverInputData.
    /// If the Response will is ProofData::Response{None, None}, the Client knows that the Request couldn't be performed.
    Response {
        block_number: Option<u64>,
        input: Option<ProverInputData>,
    },

    /// 3.
    /// The Client submits the zk Proof generated by the prover
    /// for the specified block.
    /// The [ProvingOutput] has the [ProverType] implicitly.
    Submit {
        block_number: u64,
        proving_output: ProvingOutput,
    },

    /// 4.
    /// The Server acknowledges the receipt of the proof and updates its state,
    SubmitAck { block_number: u64 },
}

impl ProofData {
    /// Builder function for creating a Request
    pub fn request() -> Self {
        ProofData::Request
    }

    /// Builder function for creating a Response
    pub fn response(block_number: Option<u64>, input: Option<ProverInputData>) -> Self {
        ProofData::Response {
            block_number,
            input,
        }
    }

    /// Builder function for creating a Submit
    pub fn submit(block_number: u64, proving_output: ProvingOutput) -> Self {
        ProofData::Submit {
            block_number,
            proving_output,
        }
    }

    /// Builder function for creating a SubmitAck
    pub fn submit_ack(block_number: u64) -> Self {
        ProofData::SubmitAck { block_number }
    }
}

pub async fn start_prover_server(store: Store) -> Result<(), ConfigError> {
    let server_config = ProverServerConfig::from_env()?;
    let eth_config = EthConfig::from_env()?;
    let proposer_config = CommitterConfig::from_env()?;
    let mut prover_server =
        ProverServer::new_from_config(server_config.clone(), &proposer_config, eth_config, store)
            .await?;
    prover_server.run(&server_config).await;
    Ok(())
}

impl ProverServer {
    pub async fn new_from_config(
        config: ProverServerConfig,
        committer_config: &CommitterConfig,
        eth_config: EthConfig,
        store: Store,
    ) -> Result<Self, ConfigError> {
        let eth_client = EthClient::new(&eth_config.rpc_url);
        let on_chain_proposer_address = committer_config.on_chain_proposer_address;

        Ok(Self {
            ip: config.listen_ip,
            port: config.listen_port,
            store,
            eth_client,
            on_chain_proposer_address,
            verifier_address: config.verifier_address,
            verifier_private_key: config.verifier_private_key,
            proving_output_per_block: HashMap::new(),
        })
    }

    pub async fn run(&mut self, server_config: &ProverServerConfig) {
        loop {
            let result = if server_config.dev_mode {
                self.main_logic_dev().await
            } else {
                self.clone().main_logic(server_config).await
            };

            match result {
                Ok(_) => {
                    if !server_config.dev_mode {
                        warn!("Prover Server shutting down");
                        break;
                    }
                }
                Err(e) => {
                    let error_message = if !server_config.dev_mode {
                        format!("Prover Server, severe Error, trying to restart the main_logic function: {e}")
                    } else {
                        format!("Prover Server Dev Error: {e}")
                    };
                    error!(error_message);
                }
            }

            sleep(Duration::from_millis(200)).await;
        }
    }

    async fn main_logic(
        mut self,
        server_config: &ProverServerConfig,
    ) -> Result<(), ProverServerError> {
        let (tx, rx) = mpsc::channel();

        // It should never exit the start() fn, handling errors inside the for loop of the function.
        let server_handle = tokio::spawn(async move { self.start(rx).await });

        ProverServer::handle_sigint(tx, server_config).await?;

        match server_handle.await {
            Ok(result) => match result {
                Ok(_) => (),
                Err(e) => return Err(e),
            },
            Err(e) => return Err(e.into()),
        };

        Ok(())
    }

    async fn handle_sigint(
        tx: mpsc::Sender<()>,
        config: &ProverServerConfig,
    ) -> Result<(), ProverServerError> {
        let mut sigint = signal(SignalKind::interrupt())?;
        sigint.recv().await.ok_or(SigIntError::Recv)?;
        tx.send(()).map_err(SigIntError::Send)?;
        TcpStream::connect(format!("{}:{}", config.listen_ip, config.listen_port))?
            .shutdown(Shutdown::Both)
            .map_err(SigIntError::Shutdown)?;

        Ok(())
    }

    pub async fn start(&mut self, rx: Receiver<()>) -> Result<(), ProverServerError> {
        let listener = TcpListener::bind(format!("{}:{}", self.ip, self.port))?;

        info!("Starting TCP server at {}:{}", self.ip, self.port);

        for stream in listener.incoming() {
            match stream {
                Ok(stream) => {
                    debug!("Connection established!");

                    if let Ok(()) = rx.try_recv() {
                        info!("Shutting down Prover Server");
                        break;
                    }

                    if let Err(e) = self.handle_connection(stream).await {
                        error!("Error handling connection: {}", e);
                    }
                }
                Err(e) => {
                    error!("Failed to accept connection: {}", e);
                }
            }
        }
        Ok(())
    }

    async fn handle_connection(&mut self, mut stream: TcpStream) -> Result<(), ProverServerError> {
        let buf_reader = BufReader::new(&stream);

        let last_verified_block =
            EthClient::get_last_verified_block(&self.eth_client, self.on_chain_proposer_address)
                .await?;

        let last_verified_block = if last_verified_block == u64::MAX {
            0
        } else {
            last_verified_block
        };

        let block_to_verify = last_verified_block + 1;

        let mut tx_submitted = false;

        if let Some(inner_hmap) = self.proving_output_per_block.get(&block_to_verify) {
            // If we have all the proofs send a transaction to verify them on chain
            if inner_hmap.contains_key(&ProverType::RISC0)
                && inner_hmap.contains_key(&ProverType::SP1)
            {
                self.handle_proof_submission(block_to_verify).await?;
                // Remove the Proofs for the block_number
                self.proving_output_per_block.remove(&block_to_verify);
                tx_submitted = true;
            }
        }

        let data: Result<ProofData, _> = serde_json::de::from_reader(buf_reader);
        match data {
            Ok(ProofData::Request) => {
                if let Err(e) = self
                    .handle_request(&stream, block_to_verify, tx_submitted)
                    .await
                {
                    warn!("Failed to handle request: {e}");
                }
            }
            Ok(ProofData::Submit {
                block_number,
                proving_output,
            }) => {
                self.handle_submit(&mut stream, block_number)?;

<<<<<<< HEAD
                // Avoid storing a proof of a future block_number
                // CHECK: maybe we would like to store all the proofs given the case in which
                // the provers generate them fast enough. In this way, we will avoid unneeded reexecution.
                if block_number != block_to_verify {
                    return Err(ProverServerError::Custom(format!("Prover Client submitted an invalid block_number: {block_number}. The last_proved_block is: {last_verified_block}")));
                }

                // If the transaction was submitted for the block_to_verify
                // avoid storing already used proofs.
                if tx_submitted {
                    return Ok(());
                }

                // The proof is stored,
                // then if we have all the proofs, we send it in the loop's next iteration.
                // Check if we have an entry for the block_number
                let inner_hmap = self
                    .proving_output_per_block
                    .entry(block_number)
                    .or_default();

                // Get the ProverType, implicitly set by the ProvingOutput
                let proving_type = match proving_output {
                    ProvingOutput::RISC0(_) => ProverType::RISC0,
                    ProvingOutput::SP1(_) => ProverType::SP1,
                };

                // Check if we have the proof for that ProverType
                // If we don't have it, insert it.
                inner_hmap.entry(proving_type).or_insert(proving_output);
=======
                if block_number != (last_verified_block + 1) {
                    return Err(ProverServerError::Custom(format!("Prover Client submitted an invalid block_number: {block_number}. The last_proved_block is: {}", last_verified_block)));
                }

                self.handle_proof_submission(block_number, proving_output)
                    .await?;
>>>>>>> f204cd96
            }
            Err(e) => {
                warn!("Failed to parse request: {e}");
            }
            _ => {
                warn!("Invalid request");
            }
        }

        debug!("Connection closed");
        Ok(())
    }

    async fn handle_request(
        &self,
        stream: &TcpStream,
        block_number: u64,
        tx_submitted: bool,
    ) -> Result<(), ProverServerError> {
        debug!("Request received");

        let latest_block_number = self.store.get_latest_block_number()?;

        let response = if block_number > latest_block_number {
            let response = ProofData::response(None, None);
            debug!("Didn't send response");
            response
        } else if tx_submitted {
            let response = ProofData::response(None, None);
            debug!("Block: {block_number} has been submitted.");
            response
        } else {
            let input = self.create_prover_input(block_number)?;
            let response = ProofData::response(Some(block_number), Some(input));
            info!("Sent Response for block_number: {block_number}");
            response
        };

        let writer = BufWriter::new(stream);
        serde_json::to_writer(writer, &response)
            .map_err(|e| ProverServerError::ConnectionError(e.into()))
    }

    fn handle_submit(
        &self,
        stream: &mut TcpStream,
        block_number: u64,
    ) -> Result<(), ProverServerError> {
        debug!("Submit received for BlockNumber: {block_number}");

        let response = ProofData::submit_ack(block_number);
        let json_string = serde_json::to_string(&response)
            .map_err(|e| ProverServerError::Custom(format!("serde_json::to_string(): {e}")))?;
        stream
            .write_all(json_string.as_bytes())
            .map_err(ProverServerError::ConnectionError)?;

        Ok(())
    }

    fn create_prover_input(&self, block_number: u64) -> Result<ProverInputData, ProverServerError> {
        let header = self
            .store
            .get_block_header(block_number)?
            .ok_or(ProverServerError::StorageDataIsNone)?;
        let body = self
            .store
            .get_block_body(block_number)?
            .ok_or(ProverServerError::StorageDataIsNone)?;

        let block = Block::new(header, body);

        let db = ExecutionDB::from_exec(&block, &self.store).map_err(EvmError::ExecutionDB)?;

        let parent_block_header = self
            .store
            .get_block_header_by_hash(block.header.parent_hash)?
            .ok_or(ProverServerError::StorageDataIsNone)?;

        debug!("Created prover input for block {block_number}");

        Ok(ProverInputData {
            db,
            block,
            parent_block_header,
        })
    }

    pub async fn handle_proof_submission(
        &self,
        block_number: u64,
<<<<<<< HEAD
    ) -> Result<H256, ProverServerError> {
        let proving_data =
            self.proving_output_per_block
                .get(&block_number)
                .ok_or(ProverServerError::Custom(format!(
                    "Entry for {block_number} isn't present"
                )))?;

        let risc0_contract_data = match proving_data.get(&ProverType::RISC0) {
            Some(ProvingOutput::RISC0(risc0_proof)) => risc0_proof.contract_data()?,
            _ => {
                return Err(ProverServerError::Custom(
                    "RISC0 Proof isn't present".to_string(),
                ))
            }
        };

        let sp1_contract_data = match proving_data.get(&ProverType::SP1) {
            Some(ProvingOutput::SP1(sp1_proof)) => sp1_proof.contract_data()?,
            _ => {
                return Err(ProverServerError::Custom(
                    "SP1 Proof isn't present".to_string(),
                ))
=======
        proving_output: ProvingOutput,
    ) -> Result<H256, ProverServerError> {
        // TODO:
        // Ideally we should wait to have both proofs
        // We will have to send them in the same transaction.
        let (sp1_contract_data, risc0_contract_data) = match proving_output {
            ProvingOutput::RISC0(risc0_proof) => {
                let risc0_contract_data = risc0_proof.contract_data()?;
                let sp1_contract_data = Sp1Proof::contract_data_empty();
                (sp1_contract_data, risc0_contract_data)
            }
            ProvingOutput::SP1(sp1_proof) => {
                let risc0_contract_data = Risc0Proof::contract_data_empty();
                let sp1_contract_data = sp1_proof.contract_data()?;
                (sp1_contract_data, risc0_contract_data)
>>>>>>> f204cd96
            }
        };

        debug!("Sending proof for {block_number}");

        // IOnChainProposer
        // function verify(uint256,bytes,bytes32,bytes32,bytes32,bytes,bytes)
        // blockNumber, blockProof, imageId, journalDigest, programVKey, publicValues, proofBytes
        // From crates/l2/contracts/l1/interfaces/IOnChainProposer.sol
        let mut calldata = keccak(b"verify(uint256,bytes,bytes32,bytes32,bytes32,bytes,bytes)")
            .as_bytes()
            .get(..4)
            .ok_or(ProverServerError::Custom(
                "Failed to get verify_proof_selector in send_proof()".to_owned(),
            ))?
            .to_vec();

        // The calldata has to be structured in the following way:
        // block_number
        // offset of first bytes parameter
        // image_id
        // journal
        // programVKey
        // offset of second bytes parameter
        // offset of third bytes parameter
        // size of block_proof
        // block_proof
        // size of publicValues
        // publicValues
        // size of proofBytes
        // proofBytes

        // extend with block_number
        calldata.extend(H256::from_low_u64_be(block_number).as_bytes());

        // extend with offset in bytes
        calldata.extend(H256::from_low_u64_be(7 * 32).as_bytes());

        // extend with image_id
        calldata.extend(risc0_contract_data.image_id);

        // extend with journal_digest
        calldata.extend(risc0_contract_data.journal_digest);

        // extend with program_vkey
        calldata.extend(sp1_contract_data.vk);

        // extend with offset in bytes of second bytes parameter
        let block_proof_len: u64 =
            risc0_contract_data
                .block_proof
                .len()
                .try_into()
                .map_err(|err| {
                    ProverServerError::Custom(format!(
                        "calldata length does not fit in u64: {}",
                        err
                    ))
                })?;

        let calldata_len: u64 = (calldata.len()).try_into().map_err(|err| {
<<<<<<< HEAD
            ProverServerError::Custom(format!("calldata length does not fit in u64: {err}"))
=======
            ProverServerError::Custom(format!("calldata length does not fit in u64: {}", err))
>>>>>>> f204cd96
        })?;

        let leading_zeros_after_block_proof: u64 =
            calculate_padding(calldata_len + 64 + block_proof_len)?
                .try_into()
                .map_err(|err| {
                    ProverServerError::Custom(format!(
<<<<<<< HEAD
                        "calculate_padding length does not fit in u64: {err}"
=======
                        "calculate_padding length does not fit in u64: {}",
                        err
>>>>>>> f204cd96
                    ))
                })?;

        // 2 * 32 bytes are the offset of the second and third bytes offsets
        // and then 32 bytes more for the len of block_proof
        let bytes = 32 * 3;
        let offset = calldata_len + block_proof_len + leading_zeros_after_block_proof + bytes;
        calldata.extend(H256::from_low_u64_be(offset - 4).as_bytes());

        // add 32 bytes to reflect the last extend()
        let offset = offset + 32;
        let public_values_len: u64 =
            sp1_contract_data
                .public_values
                .len()
                .try_into()
                .map_err(|err| {
                    ProverServerError::Custom(format!(
<<<<<<< HEAD
                        "public_values length does not fit in u64: {err}"
=======
                        "public_values length does not fit in u64: {}",
                        err
>>>>>>> f204cd96
                    ))
                })?;

        let leading_zeros_after_public_values: u64 = calculate_padding(offset + public_values_len)?
            .try_into()
            .map_err(|err| {
                ProverServerError::Custom(format!(
<<<<<<< HEAD
                    "calculate_padding length does not fit in u64: {err}"
=======
                    "calculate_padding length does not fit in u64: {}",
                    err
>>>>>>> f204cd96
                ))
            })?;

        let offset = offset + public_values_len + leading_zeros_after_public_values - 4;
        // extend with offset in bytes of third bytes parameter
        calldata.extend(H256::from_low_u64_be(offset).as_bytes());

        // extend with size of block_proof and block_proof
        extend_calldata_with_bytes(&mut calldata, &risc0_contract_data.block_proof)?;

        // extend with size of public_values and public_values
        extend_calldata_with_bytes(&mut calldata, &sp1_contract_data.public_values)?;

        // extend with size of proof_bytes and proof_bytes
        extend_calldata_with_bytes(&mut calldata, &sp1_contract_data.proof_bytes)?;

        let verify_tx = self
            .eth_client
            .build_eip1559_transaction(
                self.on_chain_proposer_address,
                self.verifier_address,
                calldata.into(),
                Overrides::default(),
                10,
            )
            .await?;

        let verify_tx_hash = self
            .eth_client
            .send_wrapped_transaction_with_retry(
                &WrappedTransaction::EIP1559(verify_tx),
                &self.verifier_private_key,
                3 * 60,
                10,
            )
            .await?;

        info!("Sent proof for block {block_number}, with transaction hash {verify_tx_hash:#x}");

        Ok(verify_tx_hash)
    }

    pub async fn main_logic_dev(&self) -> Result<(), ProverServerError> {
        loop {
            thread::sleep(Duration::from_millis(200));

            let last_committed_block = EthClient::get_last_committed_block(
                &self.eth_client,
                self.on_chain_proposer_address,
            )
            .await?;

            let last_verified_block = EthClient::get_last_verified_block(
                &self.eth_client,
                self.on_chain_proposer_address,
            )
            .await?;

            if last_committed_block == u64::MAX {
                debug!("No blocks commited yet");
                continue;
            }

            if last_committed_block == last_verified_block {
                debug!("No new blocks to prove");
                continue;
            }

            info!("Last committed: {last_committed_block} - Last verified: {last_verified_block}");

            // IOnChainProposer
            // function verify(uint256,bytes,bytes32,bytes32,bytes32,bytes,bytes)
            // blockNumber, blockProof, imageId, journalDigest, programVKey, publicValues, proofBytes
            // From crates/l2/contracts/l1/interfaces/IOnChainProposer.sol

            // The calldata has to be structured in the following way:
            // block_number
            // offset of first bytes parameter
            // image_id
            // journal
            // programVKey
            // offset of second bytes parameter
            // offset of third bytes parameter
            // size of block_proof
            // block_proof
            // size of publicValues
            // publicValues
            // size of proofBytes
            // proofBytes
            let mut calldata = keccak(b"verify(uint256,bytes,bytes32,bytes32,bytes32,bytes,bytes)")
                .as_bytes()
                .get(..4)
                .ok_or(ProverServerError::Custom(
                    "Failed to get verify_proof_selector in send_proof()".to_owned(),
                ))?
                .to_vec();
            calldata.extend(H256::from_low_u64_be(last_verified_block + 1).as_bytes());
            // offset of first bytes parameter
            calldata.extend(H256::from_low_u64_be(7 * 32).as_bytes());
            // extend with bytes32, bytes32, bytes32
            for _ in 0..=3 {
                calldata.extend(H256::zero().as_bytes());
            }
            // offset of second bytes parameter
            calldata.extend(H256::zero().as_bytes());
            // offset of third bytes parameter
            calldata.extend(H256::zero().as_bytes());
            // extend with size of the third bytes variable -> 32bytes
            calldata.extend(H256::from_low_u64_be(32).as_bytes());
            calldata.extend(H256::zero().as_bytes());

            let verify_tx = self
                .eth_client
                .build_eip1559_transaction(
                    self.on_chain_proposer_address,
                    self.verifier_address,
                    calldata.into(),
                    Overrides {
                        ..Default::default()
                    },
                    10,
                )
                .await?;

            info!("Sending verify transaction.");

            let verify_tx_hash = self
                .eth_client
                .send_wrapped_transaction_with_retry(
                    &WrappedTransaction::EIP1559(verify_tx),
                    &self.verifier_private_key,
                    3 * 60,
                    10,
                )
                .await?;

            info!("Sent proof for block {last_verified_block}, with transaction hash {verify_tx_hash:#x}");

            info!(
                "Mocked verify transaction sent for block {}",
                last_verified_block + 1
            );
        }
    }
}

pub fn extend_calldata_with_bytes(
    calldata: &mut Vec<u8>,
    bytes: &[u8],
) -> Result<(), ProverServerError> {
    // extend with size of bytes
    calldata.extend(
        H256::from_low_u64_be(bytes.len().try_into().map_err(|err| {
            ProverServerError::Custom(format!("bytes length does not fit in u64: {}", err))
        })?)
        .as_bytes(),
    );
    // extend with bytes
    calldata.extend(bytes);
    // extend with zero padding
    let calldata_len: u64 = calldata.len().try_into().map_err(|err| {
        ProverServerError::Custom(format!("calldata length does not fit in u64: {}", err))
    })?;
    let leading_zeros = calculate_padding(calldata_len)?;
    calldata.extend(vec![0; leading_zeros]);

    Ok(())
}

fn calculate_padding(calldata_len: u64) -> Result<usize, ProverServerError> {
    let len = calldata_len - 4;

    // Calculate leading zeros needed for alignment to 32 bytes
    let leading_zeros = if len % 32 == 0 { 0 } else { 32 - (len % 32) };
    leading_zeros
        .try_into()
        .map_err(|_| ProverServerError::Custom("Failed to calculate padding".to_owned()))
}

// used for debugging purposes
#[allow(unused)]
fn print_calldata(calldata: Vec<u8>) {
    let mut hex_string = String::new();
    for byte in calldata {
        hex_string.push_str(&format!("{:02x}", byte));
    }
    println!("CALLDATA: {}", hex_string);
}<|MERGE_RESOLUTION|>--- conflicted
+++ resolved
@@ -182,144 +182,6 @@
     SP1(Sp1Proof),
 }
 
-#[derive(Debug, Clone, Copy)]
-/// Enum used to identify the different proving systems.
-pub enum ProverType {
-    RISC0,
-    SP1,
-}
-
-#[derive(Serialize, Deserialize, Clone)]
-pub struct Risc0Proof {
-    pub receipt: Box<risc0_zkvm::Receipt>,
-    pub prover_id: Vec<u32>,
-}
-
-pub struct Risc0ContractData {
-    pub block_proof: Vec<u8>,
-    pub image_id: Vec<u8>,
-    pub journal_digest: Vec<u8>,
-}
-
-impl Risc0Proof {
-    pub fn new(receipt: risc0_zkvm::Receipt, prover_id: Vec<u32>) -> Self {
-        Risc0Proof {
-            receipt: Box::new(receipt),
-            prover_id,
-        }
-    }
-
-    pub fn contract_data(&self) -> Result<Risc0ContractData, ProverServerError> {
-        // If we run the prover_client with RISC0_DEV_MODE=0 we will have a groth16 proof
-        // Else, we will have a fake proof.
-        //
-        // The RISC0_DEV_MODE=1 should only be used with DEPLOYER_CONTRACT_VERIFIER=0xAA
-        let block_proof = match self.receipt.inner.groth16() {
-            Ok(inner) => {
-                // The SELECTOR is used to perform an extra check inside the groth16 verifier contract.
-                let mut selector =
-                    hex::encode(inner.verifier_parameters.as_bytes().get(..4).ok_or(
-                        ProverServerError::Custom(
-                            "Failed to get verify_proof_selector in send_proof()".to_owned(),
-                        ),
-                    )?);
-                let seal = hex::encode(inner.clone().seal);
-                selector.push_str(&seal);
-                hex::decode(selector).map_err(|e| {
-                    ProverServerError::Custom(format!("Failed to hex::decode(selector): {e}"))
-                })?
-            }
-            Err(_) => vec![32; 0],
-        };
-
-        let mut image_id: [u32; 8] = [0; 8];
-        for (i, b) in image_id.iter_mut().enumerate() {
-            *b = *self.prover_id.get(i).ok_or(ProverServerError::Custom(
-                "Failed to get image_id in handle_proof_submission()".to_owned(),
-            ))?;
-        }
-
-        let image_id: risc0_zkvm::sha::Digest = image_id.into();
-        let image_id = image_id.as_bytes().to_vec();
-
-        let journal_digest = Digestible::digest(&self.receipt.journal)
-            .as_bytes()
-            .to_vec();
-
-        Ok(Risc0ContractData {
-            block_proof,
-            image_id,
-            journal_digest,
-        })
-    }
-
-    pub fn contract_data_empty() -> Risc0ContractData {
-        Risc0ContractData {
-            block_proof: vec![0; 32],
-            image_id: vec![0; 32],
-            journal_digest: vec![0; 32],
-        }
-    }
-}
-
-#[derive(Serialize, Deserialize, Clone)]
-pub struct Sp1Proof {
-    pub proof: Box<sp1_sdk::SP1ProofWithPublicValues>,
-    pub vk: sp1_sdk::SP1VerifyingKey,
-}
-
-pub struct Sp1ContractData {
-    pub public_values: Vec<u8>,
-    pub vk: Vec<u8>,
-    pub proof_bytes: Vec<u8>,
-}
-
-impl Sp1Proof {
-    pub fn new(
-        proof: sp1_sdk::SP1ProofWithPublicValues,
-        verifying_key: sp1_sdk::SP1VerifyingKey,
-    ) -> Self {
-        Sp1Proof {
-            proof: Box::new(proof),
-            vk: verifying_key,
-        }
-    }
-
-    pub fn contract_data(&self) -> Result<Sp1ContractData, ProverServerError> {
-        let vk = self
-            .vk
-            .bytes32()
-            .strip_prefix("0x")
-            .ok_or(ProverServerError::Custom(
-                "Failed to strip_prefix of sp1 vk".to_owned(),
-            ))?
-            .to_string();
-        let vk_bytes = hex::decode(&vk)
-            .map_err(|_| ProverServerError::Custom("Failed hex::decode(&vk)".to_owned()))?;
-
-        Ok(Sp1ContractData {
-            public_values: self.proof.public_values.to_vec(),
-            vk: vk_bytes,
-            proof_bytes: self.proof.bytes(),
-        })
-    }
-
-    // TODO: better way of giving empty information
-    pub fn contract_data_empty() -> Sp1ContractData {
-        Sp1ContractData {
-            public_values: vec![0; 32],
-            vk: vec![0; 32],
-            proof_bytes: vec![0; 32],
-        }
-    }
-}
-
-#[derive(Serialize, Deserialize, Clone)]
-pub enum ProvingOutput {
-    RISC0(Risc0Proof),
-    SP1(Sp1Proof),
-}
-
 /// Enum for the ProverServer <--> ProverClient Communication Protocol.
 #[derive(Serialize, Deserialize)]
 pub enum ProofData {
@@ -548,7 +410,6 @@
             }) => {
                 self.handle_submit(&mut stream, block_number)?;
 
-<<<<<<< HEAD
                 // Avoid storing a proof of a future block_number
                 // CHECK: maybe we would like to store all the proofs given the case in which
                 // the provers generate them fast enough. In this way, we will avoid unneeded reexecution.
@@ -579,14 +440,6 @@
                 // Check if we have the proof for that ProverType
                 // If we don't have it, insert it.
                 inner_hmap.entry(proving_type).or_insert(proving_output);
-=======
-                if block_number != (last_verified_block + 1) {
-                    return Err(ProverServerError::Custom(format!("Prover Client submitted an invalid block_number: {block_number}. The last_proved_block is: {}", last_verified_block)));
-                }
-
-                self.handle_proof_submission(block_number, proving_output)
-                    .await?;
->>>>>>> f204cd96
             }
             Err(e) => {
                 warn!("Failed to parse request: {e}");
@@ -678,7 +531,6 @@
     pub async fn handle_proof_submission(
         &self,
         block_number: u64,
-<<<<<<< HEAD
     ) -> Result<H256, ProverServerError> {
         let proving_data =
             self.proving_output_per_block
@@ -702,23 +554,6 @@
                 return Err(ProverServerError::Custom(
                     "SP1 Proof isn't present".to_string(),
                 ))
-=======
-        proving_output: ProvingOutput,
-    ) -> Result<H256, ProverServerError> {
-        // TODO:
-        // Ideally we should wait to have both proofs
-        // We will have to send them in the same transaction.
-        let (sp1_contract_data, risc0_contract_data) = match proving_output {
-            ProvingOutput::RISC0(risc0_proof) => {
-                let risc0_contract_data = risc0_proof.contract_data()?;
-                let sp1_contract_data = Sp1Proof::contract_data_empty();
-                (sp1_contract_data, risc0_contract_data)
-            }
-            ProvingOutput::SP1(sp1_proof) => {
-                let risc0_contract_data = Risc0Proof::contract_data_empty();
-                let sp1_contract_data = sp1_proof.contract_data()?;
-                (sp1_contract_data, risc0_contract_data)
->>>>>>> f204cd96
             }
         };
 
@@ -780,11 +615,7 @@
                 })?;
 
         let calldata_len: u64 = (calldata.len()).try_into().map_err(|err| {
-<<<<<<< HEAD
             ProverServerError::Custom(format!("calldata length does not fit in u64: {err}"))
-=======
-            ProverServerError::Custom(format!("calldata length does not fit in u64: {}", err))
->>>>>>> f204cd96
         })?;
 
         let leading_zeros_after_block_proof: u64 =
@@ -792,12 +623,7 @@
                 .try_into()
                 .map_err(|err| {
                     ProverServerError::Custom(format!(
-<<<<<<< HEAD
                         "calculate_padding length does not fit in u64: {err}"
-=======
-                        "calculate_padding length does not fit in u64: {}",
-                        err
->>>>>>> f204cd96
                     ))
                 })?;
 
@@ -816,12 +642,7 @@
                 .try_into()
                 .map_err(|err| {
                     ProverServerError::Custom(format!(
-<<<<<<< HEAD
                         "public_values length does not fit in u64: {err}"
-=======
-                        "public_values length does not fit in u64: {}",
-                        err
->>>>>>> f204cd96
                     ))
                 })?;
 
@@ -829,12 +650,7 @@
             .try_into()
             .map_err(|err| {
                 ProverServerError::Custom(format!(
-<<<<<<< HEAD
                     "calculate_padding length does not fit in u64: {err}"
-=======
-                    "calculate_padding length does not fit in u64: {}",
-                    err
->>>>>>> f204cd96
                 ))
             })?;
 
