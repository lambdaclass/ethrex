--- conflicted
+++ resolved
@@ -22,25 +22,17 @@
 libsql = { workspace = true, optional = true }
 # NOTE: intentionally avoiding the workspace dep as it brings "full" features, breaking the provers
 # We only need the runtime for the blocking databases to spawn blocking tasks
-<<<<<<< HEAD
-tokio = { version = "1.41.1", default-features = false, features = ["rt"] }
+tokio = { version = "1.41.1", default-features = false, features = [
+    "rt",
+    "test-util",
+] }
+bincode = "1.3.3"
 
 [features]
 default = []
 libmdbx = ["dep:libmdbx"]
 redb = ["dep:redb"]
-=======
-tokio = { version = "1.41.1", optional = true, default-features = false, features = [
-    "rt", "test-util"
-] }
-bincode = "1.3.3"
-
-[features]
-default = []
-libmdbx = ["dep:libmdbx", "dep:tokio"]
-redb = ["dep:redb", "dep:tokio"]
-sql = ["dep:libsql", "dep:tokio"]
->>>>>>> 18ac128f
+sql = ["dep:libsql"]
 l2 = []
 
 [lib]
