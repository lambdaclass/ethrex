[package]
name = "ethrex-storage-rollup"
version.workspace = true
edition.workspace = true


[dependencies]
ethrex-common.workspace = true
ethrex-storage.workspace = true
ethrex-rlp.workspace = true
ethereum-types.workspace = true

async-trait.workspace = true
anyhow = "1.0.86"
tracing.workspace = true
libmdbx = { workspace = true, optional = true }
redb = { workspace = true, optional = true }
# NOTE: intentionally avoiding the workspace dep as it brings "full" features, breaking the provers
# We only need the runtime for the blocking databases to spawn blocking tasks
<<<<<<< HEAD
tokio = { version = "1.41.1", optional = true, default-features = false, features = ["rt"] }
bincode = "1.3.3"
=======
tokio = { version = "1.41.1", optional = true, default-features = false, features = [
    "rt",
] }
>>>>>>> d4ce1f75

[features]
default = []
libmdbx = ["dep:libmdbx", "dep:tokio"]
redb = ["dep:redb", "dep:tokio"]
l2 = []

[lib]
name = "ethrex_storage_rollup"
path = "src/lib.rs"

[lints.clippy]
unwrap_used = "deny"
expect_used = "deny"
indexing_slicing = "deny"
as_conversions = "deny"
unnecessary_cast = "warn"
panic = "deny"<|MERGE_RESOLUTION|>--- conflicted
+++ resolved
@@ -17,14 +17,10 @@
 redb = { workspace = true, optional = true }
 # NOTE: intentionally avoiding the workspace dep as it brings "full" features, breaking the provers
 # We only need the runtime for the blocking databases to spawn blocking tasks
-<<<<<<< HEAD
-tokio = { version = "1.41.1", optional = true, default-features = false, features = ["rt"] }
-bincode = "1.3.3"
-=======
 tokio = { version = "1.41.1", optional = true, default-features = false, features = [
     "rt",
 ] }
->>>>>>> d4ce1f75
+bincode = "1.3.3"
 
 [features]
 default = []
