use std::{path::Path, sync::Arc};

use crate::api::StoreEngineRollup;
use crate::error::RollupStoreError;
use crate::store_db::in_memory::Store as InMemoryStore;
#[cfg(feature = "sql")]
use crate::store_db::sql::SQLStore;
use ethrex_common::{
    H256,
<<<<<<< HEAD
    types::{AccountUpdate, Blob, BlobsBundle, BlockNumber, Fork, batch::Batch},
=======
    types::{AccountUpdate, Blob, BlobsBundle, BlockNumber, batch::Batch, fee_config::FeeConfig},
>>>>>>> 9f7443c9
};
use ethrex_l2_common::prover::{BatchProof, ProverInputData, ProverType};
use tracing::info;

#[derive(Debug, Clone)]
pub struct Store {
    engine: Arc<dyn StoreEngineRollup>,
}

impl Default for Store {
    fn default() -> Self {
        Self {
            engine: Arc::new(InMemoryStore::new()),
        }
    }
}

#[derive(Debug, Clone, Copy, PartialEq, Eq)]
pub enum EngineType {
    InMemory,
    #[cfg(feature = "sql")]
    SQL,
}

impl Store {
    pub fn new(_path: &Path, engine_type: EngineType) -> Result<Self, RollupStoreError> {
        info!("Starting l2 storage engine ({engine_type:?})");
        let store = match engine_type {
            EngineType::InMemory => Self {
                engine: Arc::new(InMemoryStore::new()),
            },
            #[cfg(feature = "sql")]
            EngineType::SQL => Self {
                engine: Arc::new(SQLStore::new(_path)?),
            },
        };
        info!("Started l2 store engine");
        Ok(store)
    }

    pub async fn init(&self) -> Result<(), RollupStoreError> {
        // Stores batch 0 with block 0
        self.seal_batch(Batch {
            number: 0,
            first_block: 0,
            last_block: 0,
            state_root: H256::zero(),
            privileged_transactions_hash: H256::zero(),
            message_hashes: Vec::new(),
            blobs_bundle: BlobsBundle::empty(),
            commit_tx: None,
            verify_tx: None,
        })
        .await?;
        // Sets the lastest sent batch proof to 0
        self.set_lastest_sent_batch_proof(0).await
    }

    /// Returns the block numbers by a given batch_number
    pub async fn get_block_numbers_by_batch(
        &self,
        batch_number: u64,
    ) -> Result<Option<Vec<BlockNumber>>, RollupStoreError> {
        self.engine.get_block_numbers_by_batch(batch_number).await
    }

    pub async fn get_batch_number_by_block(
        &self,
        block_number: BlockNumber,
    ) -> Result<Option<u64>, RollupStoreError> {
        self.engine.get_batch_number_by_block(block_number).await
    }

    pub async fn get_message_hashes_by_batch(
        &self,
        batch_number: u64,
    ) -> Result<Option<Vec<H256>>, RollupStoreError> {
        self.engine.get_message_hashes_by_batch(batch_number).await
    }

    pub async fn get_privileged_transactions_hash_by_batch(
        &self,
        batch_number: u64,
    ) -> Result<Option<H256>, RollupStoreError> {
        self.engine
            .get_privileged_transactions_hash_by_batch_number(batch_number)
            .await
    }

    pub async fn get_state_root_by_batch(
        &self,
        batch_number: u64,
    ) -> Result<Option<H256>, RollupStoreError> {
        self.engine
            .get_state_root_by_batch_number(batch_number)
            .await
    }

    pub async fn get_blobs_by_batch(
        &self,
        batch_number: u64,
    ) -> Result<Option<Vec<Blob>>, RollupStoreError> {
        self.engine
            .get_blob_bundle_by_batch_number(batch_number)
            .await
    }

    pub async fn get_commit_tx_by_batch(
        &self,
        batch_number: u64,
    ) -> Result<Option<H256>, RollupStoreError> {
        self.engine.get_commit_tx_by_batch(batch_number).await
    }

    pub async fn store_commit_tx_by_batch(
        &self,
        batch_number: u64,
        commit_tx: H256,
    ) -> Result<(), RollupStoreError> {
        self.engine
            .store_commit_tx_by_batch(batch_number, commit_tx)
            .await
    }

    pub async fn get_verify_tx_by_batch(
        &self,
        batch_number: u64,
    ) -> Result<Option<H256>, RollupStoreError> {
        self.engine.get_verify_tx_by_batch(batch_number).await
    }

    pub async fn store_verify_tx_by_batch(
        &self,
        batch_number: u64,
        verify_tx: H256,
    ) -> Result<(), RollupStoreError> {
        self.engine
            .store_verify_tx_by_batch(batch_number, verify_tx)
            .await
    }

    pub async fn get_batch_number(&self) -> Result<Option<u64>, RollupStoreError> {
        self.engine.get_last_batch_number().await
    }

    pub async fn get_batch(
        &self,
        batch_number: u64,
        fork: Fork,
    ) -> Result<Option<Batch>, RollupStoreError> {
        let Some(blocks) = self.get_block_numbers_by_batch(batch_number).await? else {
            return Ok(None);
        };

        let first_block = *blocks.first().ok_or(RollupStoreError::Custom(
            "Failed while trying to retrieve the first block of a known batch. This is a bug."
                .to_owned(),
        ))?;
        let last_block = *blocks.last().ok_or(RollupStoreError::Custom(
            "Failed while trying to retrieve the last block of a known batch. This is a bug."
                .to_owned(),
        ))?;

        let state_root =
            self.get_state_root_by_batch(batch_number)
                .await?
                .ok_or(RollupStoreError::Custom(
                "Failed while trying to retrieve the state root of a known batch. This is a bug."
                    .to_owned(),
            ))?;

        let blobs_bundle = BlobsBundle::create_from_blobs(
            // Currently validium mode doesn't generate blobs, so no one will be stored
            // TODO: If/When that behaviour change, this should throw error on None
            &self
                .get_blobs_by_batch(batch_number)
                .await?
                .unwrap_or_default(),
                fork,
        ).map_err(|e| {
            RollupStoreError::Custom(format!("Failed to create blobs bundle from blob while getting batch from database: {e}. This is a bug"))
        })?;

        let message_hashes = self
            .get_message_hashes_by_batch(batch_number)
            .await?
            .unwrap_or_default();

        let privileged_transactions_hash = self
            .get_privileged_transactions_hash_by_batch(batch_number)
            .await?.ok_or(RollupStoreError::Custom(
            "Failed while trying to retrieve the deposit logs hash of a known batch. This is a bug."
                .to_owned(),
        ))?;

        let commit_tx = self.get_commit_tx_by_batch(batch_number).await?;

        let verify_tx = self.get_verify_tx_by_batch(batch_number).await?;

        Ok(Some(Batch {
            number: batch_number,
            first_block,
            last_block,
            state_root,
            blobs_bundle,
            message_hashes,
            privileged_transactions_hash,
            commit_tx,
            verify_tx,
        }))
    }

    pub async fn seal_batch(&self, batch: Batch) -> Result<(), RollupStoreError> {
        self.engine.seal_batch(batch).await
    }

    pub async fn update_operations_count(
        &self,
        transaction_inc: u64,
        privileged_tx_inc: u64,
        messages_inc: u64,
    ) -> Result<(), RollupStoreError> {
        self.engine
            .update_operations_count(transaction_inc, privileged_tx_inc, messages_inc)
            .await
    }

    pub async fn get_operations_count(&self) -> Result<[u64; 3], RollupStoreError> {
        self.engine.get_operations_count().await
    }

    /// Returns whether the batch with the given number is present.
    pub async fn contains_batch(&self, batch_number: &u64) -> Result<bool, RollupStoreError> {
        self.engine.contains_batch(batch_number).await
    }

    /// Stores the sequencer signature for a given block hash.
    /// When the lead sequencer sends a block by P2P, it signs the message and it is validated
    /// If we want to gossip or broadcast the message, we need to store the signature for later use
    pub async fn store_signature_by_block(
        &self,
        block_hash: H256,
        signature: ethereum_types::Signature,
    ) -> Result<(), RollupStoreError> {
        self.engine
            .store_signature_by_block(block_hash, signature)
            .await
    }

    /// Returns the sequencer signature for a given block hash.
    /// We want to retrieve the validated signature to broadcast or gossip the block to the peers
    /// So they can also validate the message
    pub async fn get_signature_by_block(
        &self,
        block_hash: H256,
    ) -> Result<Option<ethereum_types::Signature>, RollupStoreError> {
        self.engine.get_signature_by_block(block_hash).await
    }

    /// Stores the sequencer signature for a given batch number.
    /// When the lead sequencer sends a batch by P2P, it
    /// should also sign it, this will map a batch number
    /// to the batch's signature.
    pub async fn store_signature_by_batch(
        &self,
        batch_number: u64,
        signature: ethereum_types::Signature,
    ) -> Result<(), RollupStoreError> {
        self.engine
            .store_signature_by_batch(batch_number, signature)
            .await
    }

    /// Returns the sequencer signature for a given batch number.
    /// This is used mostly in P2P to avoid signing an
    /// already known batch.
    pub async fn get_signature_by_batch(
        &self,
        batch_number: u64,
    ) -> Result<Option<ethereum_types::Signature>, RollupStoreError> {
        self.engine.get_signature_by_batch(batch_number).await
    }

    /// Returns the lastest sent batch proof
    pub async fn get_lastest_sent_batch_proof(&self) -> Result<u64, RollupStoreError> {
        self.engine.get_lastest_sent_batch_proof().await
    }

    /// Sets the lastest sent batch proof
    pub async fn set_lastest_sent_batch_proof(
        &self,
        batch_number: u64,
    ) -> Result<(), RollupStoreError> {
        self.engine.set_lastest_sent_batch_proof(batch_number).await
    }

    /// Returns the account updates yielded from executing a block
    pub async fn get_account_updates_by_block_number(
        &self,
        block_number: BlockNumber,
    ) -> Result<Option<Vec<AccountUpdate>>, RollupStoreError> {
        self.engine
            .get_account_updates_by_block_number(block_number)
            .await
    }

    /// Stores the account updates yielded from executing a block
    pub async fn store_account_updates_by_block_number(
        &self,
        block_number: BlockNumber,
        account_updates: Vec<AccountUpdate>,
    ) -> Result<(), RollupStoreError> {
        self.engine
            .store_account_updates_by_block_number(block_number, account_updates)
            .await
    }

    pub async fn store_proof_by_batch_and_type(
        &self,
        batch_number: u64,
        proof_type: ProverType,
        proof: BatchProof,
    ) -> Result<(), RollupStoreError> {
        self.engine
            .store_proof_by_batch_and_type(batch_number, proof_type, proof)
            .await
    }

    pub async fn get_proof_by_batch_and_type(
        &self,
        batch_number: u64,
        proof_type: ProverType,
    ) -> Result<Option<BatchProof>, RollupStoreError> {
        self.engine
            .get_proof_by_batch_and_type(batch_number, proof_type)
            .await
    }

    /// Reverts to a previous batch, discarding operations in them
    pub async fn revert_to_batch(&self, batch_number: u64) -> Result<(), RollupStoreError> {
        self.engine.revert_to_batch(batch_number).await
    }

    pub async fn delete_proof_by_batch_and_type(
        &self,
        batch_number: u64,
        proof_type: ProverType,
    ) -> Result<(), RollupStoreError> {
        self.engine
            .delete_proof_by_batch_and_type(batch_number, proof_type)
            .await
    }

    pub async fn store_prover_input_by_batch_and_version(
        &self,
        batch_number: u64,
        prover_version: &str,
        prover_input: ProverInputData,
    ) -> Result<(), RollupStoreError> {
        self.engine
            .store_prover_input_by_batch_and_version(batch_number, prover_version, prover_input)
            .await
    }

    pub async fn get_prover_input_by_batch_and_version(
        &self,
        batch_number: u64,
        prover_version: &str,
    ) -> Result<Option<ProverInputData>, RollupStoreError> {
        self.engine
            .get_prover_input_by_batch_and_version(batch_number, prover_version)
            .await
    }

    pub async fn store_fee_config_by_block(
        &self,
        block_number: BlockNumber,
        fee_config: FeeConfig,
    ) -> Result<(), RollupStoreError> {
        self.engine
            .store_fee_config_by_block(block_number, fee_config)
            .await
    }
    pub async fn get_fee_config_by_block(
        &self,
        block_number: BlockNumber,
    ) -> Result<Option<FeeConfig>, RollupStoreError> {
        self.engine.get_fee_config_by_block(block_number).await
    }
}<|MERGE_RESOLUTION|>--- conflicted
+++ resolved
@@ -7,11 +7,9 @@
 use crate::store_db::sql::SQLStore;
 use ethrex_common::{
     H256,
-<<<<<<< HEAD
-    types::{AccountUpdate, Blob, BlobsBundle, BlockNumber, Fork, batch::Batch},
-=======
-    types::{AccountUpdate, Blob, BlobsBundle, BlockNumber, batch::Batch, fee_config::FeeConfig},
->>>>>>> 9f7443c9
+    types::{
+        AccountUpdate, Blob, BlobsBundle, BlockNumber, Fork, batch::Batch, fee_config::FeeConfig,
+    },
 };
 use ethrex_l2_common::prover::{BatchProof, ProverInputData, ProverType};
 use tracing::info;
