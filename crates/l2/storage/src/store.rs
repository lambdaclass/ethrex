use std::sync::Arc;

use crate::api::StoreEngineRollup;
use crate::error::RollupStoreError;
use crate::store_db::in_memory::Store as InMemoryStore;
#[cfg(feature = "libmdbx")]
use crate::store_db::libmdbx::Store as LibmdbxStoreRollup;
#[cfg(feature = "redb")]
use crate::store_db::redb::RedBStoreRollup;
#[cfg(feature = "sql")]
use crate::store_db::sql::SQLStore;
use ethrex_common::{
    H256,
    types::{Blob, BlobsBundle, BlockNumber, batch::Batch},
};
use tracing::info;

#[derive(Debug, Clone)]
pub struct Store {
    engine: Arc<dyn StoreEngineRollup>,
}

impl Default for Store {
    fn default() -> Self {
        Self {
            engine: Arc::new(InMemoryStore::new()),
        }
    }
}

#[allow(dead_code)]
#[derive(Debug, Clone, Copy, PartialEq, Eq)]
pub enum EngineType {
    InMemory,
    #[cfg(feature = "libmdbx")]
    Libmdbx,
    #[cfg(feature = "redb")]
    RedB,
    #[cfg(feature = "sql")]
    SQL,
}

impl Store {
    pub async fn new(_path: &str, engine_type: EngineType) -> Result<Self, RollupStoreError> {
        info!("Starting l2 storage engine ({engine_type:?})");
        let store = match engine_type {
            #[cfg(feature = "libmdbx")]
            EngineType::Libmdbx => Self {
                engine: Arc::new(LibmdbxStoreRollup::new(_path)?),
            },
            EngineType::InMemory => Self {
                engine: Arc::new(InMemoryStore::new()),
            },
            #[cfg(feature = "redb")]
            EngineType::RedB => Self {
                engine: Arc::new(RedBStoreRollup::new()?),
            },
            #[cfg(feature = "sql")]
            EngineType::SQL => Self {
                engine: Arc::new(SQLStore::new(_path).await?),
            },
        };
        info!("Started l2 store engine");
        Ok(store)
    }

    pub async fn init(&self) -> Result<(), RollupStoreError> {
        // Stores batch 0 with block 0
        self.seal_batch(Batch {
            number: 0,
            first_block: 0,
            last_block: 0,
            state_root: H256::zero(),
            deposit_logs_hash: H256::zero(),
            withdrawal_hashes: Vec::new(),
            blobs_bundle: BlobsBundle::empty(),
        })
        .await?;
        // Sets the lastest sent batch proof to 0
        self.set_lastest_sent_batch_proof(0).await
    }

    /// Stores the block numbers by a given batch_number
    pub async fn store_block_numbers_by_batch(
        &self,
        batch_number: u64,
        block_numbers: Vec<BlockNumber>,
    ) -> Result<(), RollupStoreError> {
        self.engine
            .store_block_numbers_by_batch(batch_number, block_numbers)
            .await
    }

    /// Returns the block numbers by a given batch_number
    pub async fn get_block_numbers_by_batch(
        &self,
        batch_number: u64,
    ) -> Result<Option<Vec<BlockNumber>>, RollupStoreError> {
        self.engine.get_block_numbers_by_batch(batch_number).await
    }

    pub async fn get_batch_number_by_block(
        &self,
        block_number: BlockNumber,
    ) -> Result<Option<u64>, RollupStoreError> {
        self.engine.get_batch_number_by_block(block_number).await
    }
    pub async fn store_batch_number_by_block(
        &self,
        block_number: BlockNumber,
        batch_number: u64,
    ) -> Result<(), RollupStoreError> {
        self.engine
            .store_batch_number_by_block(block_number, batch_number)
            .await
    }

    pub async fn get_withdrawal_hashes_by_batch(
        &self,
        batch_number: u64,
    ) -> Result<Option<Vec<H256>>, RollupStoreError> {
        self.engine
            .get_withdrawal_hashes_by_batch(batch_number)
            .await
    }

    pub async fn store_withdrawal_hashes_by_batch(
        &self,
        batch_number: u64,
        withdrawal_hashes: Vec<H256>,
    ) -> Result<(), RollupStoreError> {
        self.engine
            .store_withdrawal_hashes_by_batch(batch_number, withdrawal_hashes)
            .await
    }

    pub async fn get_deposit_logs_hash_by_batch(
        &self,
        batch_number: u64,
    ) -> Result<Option<H256>, RollupStoreError> {
        self.engine
            .get_deposit_logs_hash_by_batch_number(batch_number)
            .await
    }

    pub async fn store_deposit_logs_hash_by_batch(
        &self,
        batch_number: u64,
        deposit_logs_hash: H256,
    ) -> Result<(), RollupStoreError> {
        self.engine
            .store_deposit_logs_hash_by_batch_number(batch_number, deposit_logs_hash)
            .await
    }

    pub async fn get_state_root_by_batch(
        &self,
        batch_number: u64,
    ) -> Result<Option<H256>, RollupStoreError> {
        self.engine
            .get_state_root_by_batch_number(batch_number)
            .await
    }

    pub async fn store_state_root_by_batch(
        &self,
        batch_number: u64,
        state_root: H256,
    ) -> Result<(), RollupStoreError> {
        self.engine
            .store_state_root_by_batch_number(batch_number, state_root)
            .await
    }

    pub async fn get_blobs_by_batch(
        &self,
        batch_number: u64,
    ) -> Result<Option<Vec<Blob>>, RollupStoreError> {
        self.engine
            .get_blob_bundle_by_batch_number(batch_number)
            .await
    }

    pub async fn store_blobs_by_batch(
        &self,
        batch_number: u64,
        blobs: Vec<Blob>,
    ) -> Result<(), RollupStoreError> {
        self.engine
            .store_blob_bundle_by_batch_number(batch_number, blobs)
            .await
    }

    pub async fn get_batch(&self, batch_number: u64) -> Result<Option<Batch>, RollupStoreError> {
        let Some(blocks) = self.get_block_numbers_by_batch(batch_number).await? else {
            return Ok(None);
        };

        let first_block = *blocks.first().ok_or(RollupStoreError::Custom(
            "Failed while trying to retrieve the first block of a known batch. This is a bug."
                .to_owned(),
        ))?;
        let last_block = *blocks.last().ok_or(RollupStoreError::Custom(
            "Failed while trying to retrieve the last block of a known batch. This is a bug."
                .to_owned(),
        ))?;

        let state_root =
            self.get_state_root_by_batch(batch_number)
                .await?
                .ok_or(RollupStoreError::Custom(
                "Failed while trying to retrieve the state root of a known batch. This is a bug."
                    .to_owned(),
            ))?;
        let blobs_bundle = BlobsBundle::create_from_blobs(
            &self
                .get_blobs_by_batch(batch_number)
                .await?
                .ok_or(RollupStoreError::Custom(
                    "Failed while trying to retrieve the blobs of a known batch. This is a bug."
                        .to_owned(),
                ))?,
        ).map_err(|e| {
            RollupStoreError::Custom(format!("Failed to create blobs bundle from blob while getting batch from database: {e}. This is a bug"))
        })?;
        let withdrawal_hashes = self
            .get_withdrawal_hashes_by_batch(batch_number)
            .await?.ok_or(RollupStoreError::Custom(
            "Failed while trying to retrieve the withdrawal hashes of a known batch. This is a bug."
                .to_owned(),
        ))?;
        let deposit_logs_hash = self
            .get_deposit_logs_hash_by_batch(batch_number)
            .await?.ok_or(RollupStoreError::Custom(
            "Failed while trying to retrieve the deposit logs hash of a known batch. This is a bug."
                .to_owned(),
        ))?;

        Ok(Some(Batch {
            number: batch_number,
            first_block,
            last_block,
            state_root,
            blobs_bundle,
            withdrawal_hashes,
            deposit_logs_hash,
        }))
    }

<<<<<<< HEAD
    pub async fn store_batch(&self, batch: Batch) -> Result<(), RollupStoreError> {
=======
    pub async fn seal_batch(&self, batch: Batch) -> Result<(), StoreError> {
>>>>>>> da55a5e0
        let blocks: Vec<u64> = (batch.first_block..=batch.last_block).collect();

        for block_number in blocks.iter() {
            self.store_batch_number_by_block(*block_number, batch.number)
                .await?;
        }
        self.store_block_numbers_by_batch(batch.number, blocks)
            .await?;
        self.store_withdrawal_hashes_by_batch(batch.number, batch.withdrawal_hashes)
            .await?;
        self.store_deposit_logs_hash_by_batch(batch.number, batch.deposit_logs_hash)
            .await?;
        self.store_blobs_by_batch(batch.number, batch.blobs_bundle.blobs)
            .await?;
        self.store_state_root_by_batch(batch.number, batch.state_root)
            .await?;
        Ok(())
    }

    pub async fn update_operations_count(
        &self,
        transaction_inc: u64,
        deposits_inc: u64,
        withdrawals_inc: u64,
    ) -> Result<(), RollupStoreError> {
        self.engine
            .update_operations_count(transaction_inc, deposits_inc, withdrawals_inc)
            .await
    }

    pub async fn get_operations_count(&self) -> Result<[u64; 3], RollupStoreError> {
        self.engine.get_operations_count().await
    }

    /// Returns whether the batch with the given number is present.
    pub async fn contains_batch(&self, batch_number: &u64) -> Result<bool, RollupStoreError> {
        self.engine.contains_batch(batch_number).await
    }

    /// Returns the lastest sent batch proof
    pub async fn get_lastest_sent_batch_proof(&self) -> Result<u64, RollupStoreError> {
        self.engine.get_lastest_sent_batch_proof().await
    }

    /// Sets the lastest sent batch proof
    pub async fn set_lastest_sent_batch_proof(
        &self,
        batch_number: u64,
    ) -> Result<(), RollupStoreError> {
        self.engine.set_lastest_sent_batch_proof(batch_number).await
    }
}<|MERGE_RESOLUTION|>--- conflicted
+++ resolved
@@ -247,11 +247,7 @@
         }))
     }
 
-<<<<<<< HEAD
-    pub async fn store_batch(&self, batch: Batch) -> Result<(), RollupStoreError> {
-=======
-    pub async fn seal_batch(&self, batch: Batch) -> Result<(), StoreError> {
->>>>>>> da55a5e0
+    pub async fn seal_batch(&self, batch: Batch) -> Result<(), RollupStoreError> {
         let blocks: Vec<u64> = (batch.first_block..=batch.last_block).collect();
 
         for block_number in blocks.iter() {
