--- conflicted
+++ resolved
@@ -13,11 +13,8 @@
     H256,
     types::{AccountUpdate, Blob, BlobsBundle, BlockNumber, batch::Batch},
 };
-<<<<<<< HEAD
 use ethrex_l2_common::prover::{BatchProof, ProverType};
 use ethrex_storage::error::StoreError;
-=======
->>>>>>> e84f61fa
 use tracing::info;
 
 #[derive(Debug, Clone)]
@@ -330,7 +327,7 @@
         batch_number: u64,
         proof_type: ProverType,
         proof: BatchProof,
-    ) -> Result<(), StoreError> {
+    ) -> Result<(), RollupStoreError> {
         self.engine
             .store_proof_by_batch_and_type(batch_number, proof_type, proof)
             .await
@@ -340,7 +337,7 @@
         &self,
         batch_number: u64,
         proof_type: ProverType,
-    ) -> Result<Option<BatchProof>, StoreError> {
+    ) -> Result<Option<BatchProof>, RollupStoreError> {
         self.engine
             .get_proof_by_batch_and_type(batch_number, proof_type)
             .await
