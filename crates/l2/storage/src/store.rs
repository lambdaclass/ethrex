--- conflicted
+++ resolved
@@ -258,11 +258,7 @@
     pub async fn store_signature_by_block(
         &self,
         block_hash: H256,
-<<<<<<< HEAD
-        signature: [u8; 68],
-=======
         signature: ethereum_types::Signature,
->>>>>>> c1778ead
     ) -> Result<(), RollupStoreError> {
         self.engine
             .store_signature_by_block(block_hash, signature)
@@ -275,11 +271,7 @@
     pub async fn get_signature_by_block(
         &self,
         block_hash: H256,
-<<<<<<< HEAD
-    ) -> Result<Option<[u8; 68]>, RollupStoreError> {
-=======
     ) -> Result<Option<ethereum_types::Signature>, RollupStoreError> {
->>>>>>> c1778ead
         self.engine.get_signature_by_block(block_hash).await
     }
 
@@ -290,11 +282,7 @@
     pub async fn store_signature_by_batch(
         &self,
         batch_number: u64,
-<<<<<<< HEAD
-        signature: [u8; 68],
-=======
         signature: ethereum_types::Signature,
->>>>>>> c1778ead
     ) -> Result<(), RollupStoreError> {
         self.engine
             .store_signature_by_batch(batch_number, signature)
@@ -307,11 +295,7 @@
     pub async fn get_signature_by_batch(
         &self,
         batch_number: u64,
-<<<<<<< HEAD
-    ) -> Result<Option<[u8; 68]>, RollupStoreError> {
-=======
     ) -> Result<Option<ethereum_types::Signature>, RollupStoreError> {
->>>>>>> c1778ead
         self.engine.get_signature_by_batch(batch_number).await
     }
 
