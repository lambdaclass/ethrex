--- conflicted
+++ resolved
@@ -58,10 +58,7 @@
 
     pub async fn init(&self) -> Result<(), StoreError> {
         // Stores batch 0 with block 0
-<<<<<<< HEAD
-        self.seal_batch(0, 0, 0, Vec::new()).await
-=======
-        self.store_batch(Batch {
+        self.seal_batch(Batch {
             number: 0,
             first_block: 0,
             last_block: 0,
@@ -71,7 +68,6 @@
             blobs_bundle: BlobsBundle::empty(),
         })
         .await
->>>>>>> 5946f28e
     }
 
     /// Stores the block numbers by a given batch_number
@@ -128,11 +124,7 @@
             .await
     }
 
-<<<<<<< HEAD
-    pub async fn seal_batch(
-=======
     pub async fn get_deposit_logs_hash_by_batch(
->>>>>>> 5946f28e
         &self,
         batch_number: u64,
     ) -> Result<Option<H256>, StoreError> {
@@ -245,7 +237,7 @@
         }))
     }
 
-    pub async fn store_batch(&self, batch: Batch) -> Result<(), StoreError> {
+    pub async fn seal_batch(&self, batch: Batch) -> Result<(), StoreError> {
         let blocks: Vec<u64> = (batch.first_block..=batch.last_block).collect();
 
         for block_number in blocks.iter() {
