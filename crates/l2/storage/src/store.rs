use std::{path::Path, sync::Arc};

use crate::api::StoreEngineRollup;
use crate::error::RollupStoreError;
use crate::store_db::in_memory::Store as InMemoryStore;
#[cfg(feature = "sql")]
use crate::store_db::sql::SQLStore;
use ethrex_common::{
    H256,
    types::{
        AccountUpdate, Blob, BlobsBundle, BlockNumber, batch::Batch,
        l2_to_l2_message::L2toL2Message,
    },
};
use ethrex_l2_common::prover::{BatchProof, ProverInputData, ProverType};
use tracing::info;

#[derive(Debug, Clone)]
pub struct Store {
    engine: Arc<dyn StoreEngineRollup>,
}

impl Default for Store {
    fn default() -> Self {
        Self {
            engine: Arc::new(InMemoryStore::new()),
        }
    }
}

#[derive(Debug, Clone, Copy, PartialEq, Eq)]
pub enum EngineType {
    InMemory,
    #[cfg(feature = "sql")]
    SQL,
}

impl Store {
    pub fn new(_path: &Path, engine_type: EngineType) -> Result<Self, RollupStoreError> {
        info!("Starting l2 storage engine ({engine_type:?})");
        let store = match engine_type {
            EngineType::InMemory => Self {
                engine: Arc::new(InMemoryStore::new()),
            },
            #[cfg(feature = "sql")]
            EngineType::SQL => Self {
                engine: Arc::new(SQLStore::new(_path)?),
            },
        };
        info!("Started l2 store engine");
        Ok(store)
    }

    pub async fn init(&self) -> Result<(), RollupStoreError> {
        // Stores batch 0 with block 0
        self.seal_batch(Batch {
            number: 0,
            first_block: 0,
            last_block: 0,
            state_root: H256::zero(),
            privileged_transactions_hash: H256::zero(),
            l1_message_hashes: Vec::new(),
            l2_to_l2_messages: Vec::new(),
            blobs_bundle: BlobsBundle::empty(),
            commit_tx: None,
            verify_tx: None,
        })
        .await?;
        // Sets the lastest sent batch proof to 0
        self.set_lastest_sent_batch_proof(0).await
    }

    /// Returns the block numbers by a given batch_number
    pub async fn get_block_numbers_by_batch(
        &self,
        batch_number: u64,
    ) -> Result<Option<Vec<BlockNumber>>, RollupStoreError> {
        self.engine.get_block_numbers_by_batch(batch_number).await
    }

    pub async fn get_batch_number_by_block(
        &self,
        block_number: BlockNumber,
    ) -> Result<Option<u64>, RollupStoreError> {
        self.engine.get_batch_number_by_block(block_number).await
    }

    pub async fn get_message_hashes_by_batch(
        &self,
        batch_number: u64,
    ) -> Result<Option<Vec<H256>>, RollupStoreError> {
        self.engine.get_message_hashes_by_batch(batch_number).await
    }

    pub async fn get_privileged_transactions_hash_by_batch(
        &self,
        batch_number: u64,
    ) -> Result<Option<H256>, RollupStoreError> {
        self.engine
            .get_privileged_transactions_hash_by_batch_number(batch_number)
            .await
    }

    pub async fn get_state_root_by_batch(
        &self,
        batch_number: u64,
    ) -> Result<Option<H256>, RollupStoreError> {
        self.engine
            .get_state_root_by_batch_number(batch_number)
            .await
    }

    pub async fn get_blobs_by_batch(
        &self,
        batch_number: u64,
    ) -> Result<Option<Vec<Blob>>, RollupStoreError> {
        self.engine
            .get_blob_bundle_by_batch_number(batch_number)
            .await
    }

    pub async fn get_commit_tx_by_batch(
        &self,
        batch_number: u64,
    ) -> Result<Option<H256>, RollupStoreError> {
        self.engine.get_commit_tx_by_batch(batch_number).await
    }

    pub async fn store_commit_tx_by_batch(
        &self,
        batch_number: u64,
        commit_tx: H256,
    ) -> Result<(), RollupStoreError> {
        self.engine
            .store_commit_tx_by_batch(batch_number, commit_tx)
            .await
    }

    pub async fn get_verify_tx_by_batch(
        &self,
        batch_number: u64,
    ) -> Result<Option<H256>, RollupStoreError> {
        self.engine.get_verify_tx_by_batch(batch_number).await
    }

    pub async fn store_verify_tx_by_batch(
        &self,
        batch_number: u64,
        verify_tx: H256,
    ) -> Result<(), RollupStoreError> {
        self.engine
            .store_verify_tx_by_batch(batch_number, verify_tx)
            .await
    }

    pub async fn get_batch_number(&self) -> Result<Option<u64>, RollupStoreError> {
        self.engine.get_last_batch_number().await
    }

    pub async fn get_batch(&self, batch_number: u64) -> Result<Option<Batch>, RollupStoreError> {
        let Some(blocks) = self.get_block_numbers_by_batch(batch_number).await? else {
            return Ok(None);
        };

        let first_block = *blocks.first().ok_or(RollupStoreError::Custom(
            "Failed while trying to retrieve the first block of a known batch. This is a bug."
                .to_owned(),
        ))?;
        let last_block = *blocks.last().ok_or(RollupStoreError::Custom(
            "Failed while trying to retrieve the last block of a known batch. This is a bug."
                .to_owned(),
        ))?;

        let state_root =
            self.get_state_root_by_batch(batch_number)
                .await?
                .ok_or(RollupStoreError::Custom(
                "Failed while trying to retrieve the state root of a known batch. This is a bug."
                    .to_owned(),
            ))?;

        let blobs_bundle = BlobsBundle::create_from_blobs(
            // Currently validium mode doesn't generate blobs, so no one will be stored
            // TODO: If/When that behaviour change, this should throw error on None
            &self
                .get_blobs_by_batch(batch_number)
                .await?
                .unwrap_or_default()
        ).map_err(|e| {
            RollupStoreError::Custom(format!("Failed to create blobs bundle from blob while getting batch from database: {e}. This is a bug"))
        })?;

        let l1_message_hashes = self
            .get_message_hashes_by_batch(batch_number)
            .await?
            .unwrap_or_default();

        let l2_to_l2_messages = self
            .get_l2_to_l2_messages(batch_number)
            .await?
            .ok_or(RollupStoreError::Custom(
            "Failed while trying to retrieve the L2->L2 messages of a known batch. This is a bug."
                .to_owned(),
        ))?;

        let privileged_transactions_hash = self
            .get_privileged_transactions_hash_by_batch(batch_number)
            .await?.ok_or(RollupStoreError::Custom(
            "Failed while trying to retrieve the deposit logs hash of a known batch. This is a bug."
                .to_owned(),
        ))?;

        let commit_tx = self.get_commit_tx_by_batch(batch_number).await?;

        let verify_tx = self.get_verify_tx_by_batch(batch_number).await?;

        Ok(Some(Batch {
            number: batch_number,
            first_block,
            last_block,
            state_root,
            blobs_bundle,
            l1_message_hashes,
            l2_to_l2_messages,
            privileged_transactions_hash,
            commit_tx,
            verify_tx,
        }))
    }

    pub async fn seal_batch(&self, batch: Batch) -> Result<(), RollupStoreError> {
        self.engine.seal_batch(batch).await
    }

    pub async fn update_operations_count(
        &self,
        transaction_inc: u64,
        privileged_tx_inc: u64,
        messages_inc: u64,
    ) -> Result<(), RollupStoreError> {
        self.engine
            .update_operations_count(transaction_inc, privileged_tx_inc, messages_inc)
            .await
    }

    pub async fn get_operations_count(&self) -> Result<[u64; 3], RollupStoreError> {
        self.engine.get_operations_count().await
    }

    /// Returns whether the batch with the given number is present.
    pub async fn contains_batch(&self, batch_number: &u64) -> Result<bool, RollupStoreError> {
        self.engine.contains_batch(batch_number).await
    }

    /// Stores the sequencer signature for a given block hash.
    /// When the lead sequencer sends a block by P2P, it signs the message and it is validated
    /// If we want to gossip or broadcast the message, we need to store the signature for later use
    pub async fn store_signature_by_block(
        &self,
        block_hash: H256,
        signature: ethereum_types::Signature,
    ) -> Result<(), RollupStoreError> {
        self.engine
            .store_signature_by_block(block_hash, signature)
            .await
    }

    /// Returns the sequencer signature for a given block hash.
    /// We want to retrieve the validated signature to broadcast or gossip the block to the peers
    /// So they can also validate the message
    pub async fn get_signature_by_block(
        &self,
        block_hash: H256,
    ) -> Result<Option<ethereum_types::Signature>, RollupStoreError> {
        self.engine.get_signature_by_block(block_hash).await
    }

    /// Stores the sequencer signature for a given batch number.
    /// When the lead sequencer sends a batch by P2P, it
    /// should also sign it, this will map a batch number
    /// to the batch's signature.
    pub async fn store_signature_by_batch(
        &self,
        batch_number: u64,
        signature: ethereum_types::Signature,
    ) -> Result<(), RollupStoreError> {
        self.engine
            .store_signature_by_batch(batch_number, signature)
            .await
    }

    /// Returns the sequencer signature for a given batch number.
    /// This is used mostly in P2P to avoid signing an
    /// already known batch.
    pub async fn get_signature_by_batch(
        &self,
        batch_number: u64,
    ) -> Result<Option<ethereum_types::Signature>, RollupStoreError> {
        self.engine.get_signature_by_batch(batch_number).await
    }

    /// Returns the lastest sent batch proof
    pub async fn get_lastest_sent_batch_proof(&self) -> Result<u64, RollupStoreError> {
        self.engine.get_lastest_sent_batch_proof().await
    }

    /// Sets the lastest sent batch proof
    pub async fn set_lastest_sent_batch_proof(
        &self,
        batch_number: u64,
    ) -> Result<(), RollupStoreError> {
        self.engine.set_lastest_sent_batch_proof(batch_number).await
    }

    /// Returns the account updates yielded from executing a block
    pub async fn get_account_updates_by_block_number(
        &self,
        block_number: BlockNumber,
    ) -> Result<Option<Vec<AccountUpdate>>, RollupStoreError> {
        self.engine
            .get_account_updates_by_block_number(block_number)
            .await
    }

    /// Stores the account updates yielded from executing a block
    pub async fn store_account_updates_by_block_number(
        &self,
        block_number: BlockNumber,
        account_updates: Vec<AccountUpdate>,
    ) -> Result<(), RollupStoreError> {
        self.engine
            .store_account_updates_by_block_number(block_number, account_updates)
            .await
    }

    pub async fn store_proof_by_batch_and_type(
        &self,
        batch_number: u64,
        proof_type: ProverType,
        proof: BatchProof,
    ) -> Result<(), RollupStoreError> {
        self.engine
            .store_proof_by_batch_and_type(batch_number, proof_type, proof)
            .await
    }

    pub async fn get_proof_by_batch_and_type(
        &self,
        batch_number: u64,
        proof_type: ProverType,
    ) -> Result<Option<BatchProof>, RollupStoreError> {
        self.engine
            .get_proof_by_batch_and_type(batch_number, proof_type)
            .await
    }

    /// Reverts to a previous batch, discarding operations in them
    pub async fn revert_to_batch(&self, batch_number: u64) -> Result<(), RollupStoreError> {
        self.engine.revert_to_batch(batch_number).await
    }

    pub async fn delete_proof_by_batch_and_type(
        &self,
        batch_number: u64,
        proof_type: ProverType,
    ) -> Result<(), RollupStoreError> {
        self.engine
            .delete_proof_by_batch_and_type(batch_number, proof_type)
            .await
    }

<<<<<<< HEAD
    pub async fn store_l2_to_l2_messages(
        &self,
        batch_number: u64,
        messages: Vec<L2toL2Message>,
    ) -> Result<(), RollupStoreError> {
        self.engine
            .store_l2_to_l2_messages(batch_number, messages)
            .await
    }

    pub async fn get_l2_to_l2_messages(
        &self,
        batch_number: u64,
    ) -> Result<Option<Vec<L2toL2Message>>, RollupStoreError> {
        self.engine.get_l2_to_l2_messages(batch_number).await
=======
    pub async fn store_prover_input_by_batch_and_version(
        &self,
        batch_number: u64,
        prover_version: &str,
        prover_input: ProverInputData,
    ) -> Result<(), RollupStoreError> {
        self.engine
            .store_prover_input_by_batch_and_version(batch_number, prover_version, prover_input)
            .await
    }

    pub async fn get_prover_input_by_batch_and_version(
        &self,
        batch_number: u64,
        prover_version: &str,
    ) -> Result<Option<ProverInputData>, RollupStoreError> {
        self.engine
            .get_prover_input_by_batch_and_version(batch_number, prover_version)
            .await
>>>>>>> 417aafc0
    }
}<|MERGE_RESOLUTION|>--- conflicted
+++ resolved
@@ -369,7 +369,6 @@
             .await
     }
 
-<<<<<<< HEAD
     pub async fn store_l2_to_l2_messages(
         &self,
         batch_number: u64,
@@ -385,7 +384,8 @@
         batch_number: u64,
     ) -> Result<Option<Vec<L2toL2Message>>, RollupStoreError> {
         self.engine.get_l2_to_l2_messages(batch_number).await
-=======
+    }
+
     pub async fn store_prover_input_by_batch_and_version(
         &self,
         batch_number: u64,
@@ -405,6 +405,5 @@
         self.engine
             .get_prover_input_by_batch_and_version(batch_number, prover_version)
             .await
->>>>>>> 417aafc0
     }
 }