--- conflicted
+++ resolved
@@ -356,25 +356,6 @@
             .await
     }
 
-<<<<<<< HEAD
-    pub async fn store_l1_blob_base_fee_by_block(
-        &self,
-        block_number: BlockNumber,
-        l1_blob_base_fee: u64,
-    ) -> Result<(), RollupStoreError> {
-        self.engine
-            .store_l1_blob_base_fee_by_block(block_number, l1_blob_base_fee)
-            .await
-    }
-
-    pub async fn get_l1_blob_base_fee_by_block(
-        &self,
-        block_number: BlockNumber,
-    ) -> Result<Option<u64>, RollupStoreError> {
-        self.engine
-            .get_l1_blob_base_fee_by_block(block_number)
-            .await
-=======
     pub async fn store_fee_config_by_block(
         &self,
         block_number: BlockNumber,
@@ -389,6 +370,5 @@
         block_number: BlockNumber,
     ) -> Result<Option<FeeConfig>, RollupStoreError> {
         self.engine.get_fee_config_by_block(block_number).await
->>>>>>> 64be8db5
     }
 }