// Storage API for L2

use std::{fmt::Debug, panic::RefUnwindSafe};

use ethrex_common::{
<<<<<<< HEAD
    types::{AccountUpdate, Blob, BlockNumber},
=======
>>>>>>> 630a39a9
    H256,
    types::{Blob, BlockNumber},
};
use ethrex_storage::error::StoreError;

// We need async_trait because the stabilized feature lacks support for object safety
// (i.e. dyn StoreEngine)
#[async_trait::async_trait]
pub trait StoreEngineRollup: Debug + Send + Sync + RefUnwindSafe {
    /// Returns the batch number by a given block number.
    async fn get_batch_number_by_block(
        &self,
        block_number: BlockNumber,
    ) -> Result<Option<u64>, StoreError>;

    /// Stores the batch number by a given block number.
    async fn store_batch_number_by_block(
        &self,
        block_number: BlockNumber,
        batch_number: u64,
    ) -> Result<(), StoreError>;

    /// Gets the withdrawal hashes by a given batch number.
    async fn get_withdrawal_hashes_by_batch(
        &self,
        batch_number: u64,
    ) -> Result<Option<Vec<H256>>, StoreError>;

    /// Stores the withdrawal hashes by a given batch number.
    async fn store_withdrawal_hashes_by_batch(
        &self,
        batch_number: u64,
        withdrawal_hashes: Vec<H256>,
    ) -> Result<(), StoreError>;

    /// Stores the block numbers by a given batch_number
    async fn store_block_numbers_by_batch(
        &self,
        batch_number: u64,
        block_numbers: Vec<BlockNumber>,
    ) -> Result<(), StoreError>;

    /// Returns the block numbers by a given batch_number
    async fn get_block_numbers_by_batch(
        &self,
        batch_number: u64,
    ) -> Result<Option<Vec<BlockNumber>>, StoreError>;

    async fn store_deposit_logs_hash_by_batch_number(
        &self,
        batch_number: u64,
        deposit_logs_hash: H256,
    ) -> Result<(), StoreError>;

    async fn get_deposit_logs_hash_by_batch_number(
        &self,
        batch_number: u64,
    ) -> Result<Option<H256>, StoreError>;

    async fn store_state_root_by_batch_number(
        &self,
        batch_number: u64,
        state_root: H256,
    ) -> Result<(), StoreError>;

    async fn get_state_root_by_batch_number(
        &self,
        batch_number: u64,
    ) -> Result<Option<H256>, StoreError>;

    async fn store_blob_bundle_by_batch_number(
        &self,
        batch_number: u64,
        state_diff: Vec<Blob>,
    ) -> Result<(), StoreError>;

    async fn get_blob_bundle_by_batch_number(
        &self,
        batch_number: u64,
    ) -> Result<Option<Vec<Blob>>, StoreError>;

    async fn update_operations_count(
        &self,
        transaction_inc: u64,
        deposits_inc: u64,
        withdrawals_inc: u64,
    ) -> Result<(), StoreError>;

    async fn get_operations_count(&self) -> Result<[u64; 3], StoreError>;

    /// Returns whether the batch with the given number is present.
    async fn contains_batch(&self, batch_number: &u64) -> Result<bool, StoreError>;

    async fn get_lastest_sent_batch_proof(&self) -> Result<u64, StoreError>;

    async fn set_lastest_sent_batch_proof(&self, batch_number: u64) -> Result<(), StoreError>;

    async fn get_account_updates_by_block_number(
        &self,
        block_number: BlockNumber,
    ) -> Result<Option<Vec<AccountUpdate>>, StoreError>;

    async fn store_account_updates_by_block_number(
        &self,
        block_number: BlockNumber,
        account_updates: Vec<AccountUpdate>,
    ) -> Result<(), StoreError>;
}<|MERGE_RESOLUTION|>--- conflicted
+++ resolved
@@ -3,12 +3,7 @@
 use std::{fmt::Debug, panic::RefUnwindSafe};
 
 use ethrex_common::{
-<<<<<<< HEAD
     types::{AccountUpdate, Blob, BlockNumber},
-=======
->>>>>>> 630a39a9
-    H256,
-    types::{Blob, BlockNumber},
 };
 use ethrex_storage::error::StoreError;
 
