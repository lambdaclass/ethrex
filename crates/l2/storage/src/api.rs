--- conflicted
+++ resolved
@@ -83,9 +83,8 @@
     /// Returns whether the batch with the given number is present.
     async fn contains_batch(&self, batch_number: &u64) -> Result<bool, RollupStoreError>;
 
-<<<<<<< HEAD
     async fn get_latest_batch_number(&self) -> Result<Option<u64>, RollupStoreError>;
-=======
+  
     /// Stores the sequencer signature for a given block hash.
     async fn store_signature_by_block(
         &self,
@@ -111,7 +110,6 @@
         &self,
         batch_number: u64,
     ) -> Result<Option<ethereum_types::Signature>, RollupStoreError>;
->>>>>>> 8d7a9096
 
     async fn get_lastest_sent_batch_proof(&self) -> Result<u64, RollupStoreError>;
 
