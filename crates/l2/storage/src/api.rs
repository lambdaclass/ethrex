// Storage API for L2

use std::{fmt::Debug, panic::RefUnwindSafe};

use ethrex_common::{
    H256,
    types::{AccountUpdate, Blob, BlockNumber},
};
use ethrex_storage::error::StoreError;

// We need async_trait because the stabilized feature lacks support for object safety
// (i.e. dyn StoreEngine)
#[async_trait::async_trait]
pub trait StoreEngineRollup: Debug + Send + Sync + RefUnwindSafe {
    /// Returns the batch number by a given block number.
    async fn get_batch_number_by_block(
        &self,
        block_number: BlockNumber,
    ) -> Result<Option<u64>, StoreError>;

    /// Stores the batch number by a given block number.
    async fn store_batch_number_by_block(
        &self,
        block_number: BlockNumber,
        batch_number: u64,
    ) -> Result<(), StoreError>;

    /// Gets the withdrawal hashes by a given batch number.
    async fn get_withdrawal_hashes_by_batch(
        &self,
        batch_number: u64,
    ) -> Result<Option<Vec<H256>>, StoreError>;

    /// Stores the withdrawal hashes by a given batch number.
    async fn store_withdrawal_hashes_by_batch(
        &self,
        batch_number: u64,
        withdrawal_hashes: Vec<H256>,
    ) -> Result<(), StoreError>;

    /// Stores the block numbers by a given batch_number
    async fn store_block_numbers_by_batch(
        &self,
        batch_number: u64,
        block_numbers: Vec<BlockNumber>,
    ) -> Result<(), StoreError>;

    /// Returns the block numbers by a given batch_number
    async fn get_block_numbers_by_batch(
        &self,
        batch_number: u64,
    ) -> Result<Option<Vec<BlockNumber>>, StoreError>;

    async fn store_deposit_logs_hash_by_batch_number(
        &self,
        batch_number: u64,
        deposit_logs_hash: H256,
    ) -> Result<(), StoreError>;

    async fn get_deposit_logs_hash_by_batch_number(
        &self,
        batch_number: u64,
    ) -> Result<Option<H256>, StoreError>;

    async fn store_state_root_by_batch_number(
        &self,
        batch_number: u64,
        state_root: H256,
    ) -> Result<(), StoreError>;

    async fn get_state_root_by_batch_number(
        &self,
        batch_number: u64,
    ) -> Result<Option<H256>, StoreError>;

    async fn store_blob_bundle_by_batch_number(
        &self,
        batch_number: u64,
        state_diff: Vec<Blob>,
    ) -> Result<(), StoreError>;

    async fn get_blob_bundle_by_batch_number(
        &self,
        batch_number: u64,
    ) -> Result<Option<Vec<Blob>>, StoreError>;

    async fn update_operations_count(
        &self,
        transaction_inc: u64,
        deposits_inc: u64,
        withdrawals_inc: u64,
    ) -> Result<(), StoreError>;

    async fn get_operations_count(&self) -> Result<[u64; 3], StoreError>;

    /// Returns whether the batch with the given number is present.
    async fn contains_batch(&self, batch_number: &u64) -> Result<bool, StoreError>;

    async fn get_lastest_sent_batch_proof(&self) -> Result<u64, StoreError>;

    async fn set_lastest_sent_batch_proof(&self, batch_number: u64) -> Result<(), StoreError>;

<<<<<<< HEAD
    async fn get_account_updates_by_block_number(
        &self,
        block_number: BlockNumber,
    ) -> Result<Option<Vec<AccountUpdate>>, StoreError>;

    async fn store_account_updates_by_block_number(
        &self,
        block_number: BlockNumber,
        account_updates: Vec<AccountUpdate>,
    ) -> Result<(), StoreError>;
=======
    async fn revert_to_batch(&self, batch_number: u64) -> Result<(), StoreError>;
>>>>>>> fd618887
}<|MERGE_RESOLUTION|>--- conflicted
+++ resolved
@@ -100,7 +100,6 @@
 
     async fn set_lastest_sent_batch_proof(&self, batch_number: u64) -> Result<(), StoreError>;
 
-<<<<<<< HEAD
     async fn get_account_updates_by_block_number(
         &self,
         block_number: BlockNumber,
@@ -111,7 +110,5 @@
         block_number: BlockNumber,
         account_updates: Vec<AccountUpdate>,
     ) -> Result<(), StoreError>;
-=======
     async fn revert_to_batch(&self, batch_number: u64) -> Result<(), StoreError>;
->>>>>>> fd618887
 }