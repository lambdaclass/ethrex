// Storage API for L2

use std::fmt::Debug;

use ethrex_common::{
    H256,
    types::{AccountUpdate, Blob, BlockNumber, batch::Batch, l2_to_l2_message::L2toL2Message},
};
use ethrex_l2_common::prover::{BatchProof, ProverInputData, ProverType};

use crate::error::RollupStoreError;

// We need async_trait because the stabilized feature lacks support for object safety
// (i.e. dyn StoreEngine)
#[async_trait::async_trait]
pub trait StoreEngineRollup: Debug + Send + Sync {
    /// Returns the batch number by a given block number.
    async fn get_batch_number_by_block(
        &self,
        block_number: BlockNumber,
    ) -> Result<Option<u64>, RollupStoreError>;

    /// Gets the message hashes by a given batch number.
    async fn get_message_hashes_by_batch(
        &self,
        batch_number: u64,
    ) -> Result<Option<Vec<H256>>, RollupStoreError>;

    /// Returns the block numbers by a given batch_number
    async fn get_block_numbers_by_batch(
        &self,
        batch_number: u64,
    ) -> Result<Option<Vec<BlockNumber>>, RollupStoreError>;

    async fn get_privileged_transactions_hash_by_batch_number(
        &self,
        batch_number: u64,
    ) -> Result<Option<H256>, RollupStoreError>;

    async fn get_state_root_by_batch_number(
        &self,
        batch_number: u64,
    ) -> Result<Option<H256>, RollupStoreError>;

    async fn get_blob_bundle_by_batch_number(
        &self,
        batch_number: u64,
    ) -> Result<Option<Vec<Blob>>, RollupStoreError>;

    async fn get_commit_tx_by_batch(
        &self,
        batch_number: u64,
    ) -> Result<Option<H256>, RollupStoreError>;

    async fn store_commit_tx_by_batch(
        &self,
        batch_number: u64,
        commit_tx: H256,
    ) -> Result<(), RollupStoreError>;

    async fn seal_batch(&self, batch: Batch) -> Result<(), RollupStoreError>;

    async fn get_last_batch_number(&self) -> Result<Option<u64>, RollupStoreError>;

    async fn get_verify_tx_by_batch(
        &self,
        batch_number: u64,
    ) -> Result<Option<H256>, RollupStoreError>;

    async fn store_verify_tx_by_batch(
        &self,
        batch_number: u64,
        verify_tx: H256,
    ) -> Result<(), RollupStoreError>;

    async fn update_operations_count(
        &self,
        transaction_inc: u64,
        privileged_tx_inc: u64,
        messages_inc: u64,
    ) -> Result<(), RollupStoreError>;

    async fn get_operations_count(&self) -> Result<[u64; 3], RollupStoreError>;

    /// Returns whether the batch with the given number is present.
    async fn contains_batch(&self, batch_number: &u64) -> Result<bool, RollupStoreError>;

    /// Stores the sequencer signature for a given block hash.
    async fn store_signature_by_block(
        &self,
        block_hash: H256,
        signature: ethereum_types::Signature,
    ) -> Result<(), RollupStoreError>;

    /// Retrieves the sequencer signature for a given block hash.
    async fn get_signature_by_block(
        &self,
        block_hash: H256,
    ) -> Result<Option<ethereum_types::Signature>, RollupStoreError>;

    /// Stores the sequencer signature for a given batch number.
    async fn store_signature_by_batch(
        &self,
        batch_number: u64,
        signature: ethereum_types::Signature,
    ) -> Result<(), RollupStoreError>;

    /// Retrieves the sequencer signature for a given batch number.
    async fn get_signature_by_batch(
        &self,
        batch_number: u64,
    ) -> Result<Option<ethereum_types::Signature>, RollupStoreError>;

    async fn get_lastest_sent_batch_proof(&self) -> Result<u64, RollupStoreError>;

    async fn set_lastest_sent_batch_proof(&self, batch_number: u64)
    -> Result<(), RollupStoreError>;

    async fn get_account_updates_by_block_number(
        &self,
        block_number: BlockNumber,
    ) -> Result<Option<Vec<AccountUpdate>>, RollupStoreError>;

    async fn store_account_updates_by_block_number(
        &self,
        block_number: BlockNumber,
        account_updates: Vec<AccountUpdate>,
    ) -> Result<(), RollupStoreError>;

    async fn store_proof_by_batch_and_type(
        &self,
        batch_number: u64,
        proof_type: ProverType,
        proof: BatchProof,
    ) -> Result<(), RollupStoreError>;

    async fn get_proof_by_batch_and_type(
        &self,
        batch_number: u64,
        proof_type: ProverType,
    ) -> Result<Option<BatchProof>, RollupStoreError>;

    async fn delete_proof_by_batch_and_type(
        &self,
        batch_number: u64,
        proof_type: ProverType,
    ) -> Result<(), RollupStoreError>;

    async fn revert_to_batch(&self, batch_number: u64) -> Result<(), RollupStoreError>;

<<<<<<< HEAD
    async fn store_l2_to_l2_messages(
        &self,
        batch_number: u64,
        messages: Vec<L2toL2Message>,
    ) -> Result<(), RollupStoreError>;

    async fn get_l2_to_l2_messages(
        &self,
        batch_number: u64,
    ) -> Result<Option<Vec<L2toL2Message>>, RollupStoreError>;
=======
    async fn store_prover_input_by_batch_and_version(
        &self,
        batch_number: u64,
        prover_version: &str,
        prover_input: ProverInputData,
    ) -> Result<(), RollupStoreError>;

    async fn get_prover_input_by_batch_and_version(
        &self,
        batch_number: u64,
        prover_version: &str,
    ) -> Result<Option<ProverInputData>, RollupStoreError>;
>>>>>>> 417aafc0
}<|MERGE_RESOLUTION|>--- conflicted
+++ resolved
@@ -148,7 +148,6 @@
 
     async fn revert_to_batch(&self, batch_number: u64) -> Result<(), RollupStoreError>;
 
-<<<<<<< HEAD
     async fn store_l2_to_l2_messages(
         &self,
         batch_number: u64,
@@ -159,7 +158,7 @@
         &self,
         batch_number: u64,
     ) -> Result<Option<Vec<L2toL2Message>>, RollupStoreError>;
-=======
+
     async fn store_prover_input_by_batch_and_version(
         &self,
         batch_number: u64,
@@ -172,5 +171,4 @@
         batch_number: u64,
         prover_version: &str,
     ) -> Result<Option<ProverInputData>, RollupStoreError>;
->>>>>>> 417aafc0
 }