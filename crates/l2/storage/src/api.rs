--- conflicted
+++ resolved
@@ -148,18 +148,6 @@
 
     async fn revert_to_batch(&self, batch_number: u64) -> Result<(), RollupStoreError>;
 
-<<<<<<< HEAD
-    async fn store_l1_blob_base_fee_by_block(
-        &self,
-        block_number: BlockNumber,
-        l1_blob_base_fee: u64,
-    ) -> Result<(), RollupStoreError>;
-
-    async fn get_l1_blob_base_fee_by_block(
-        &self,
-        block_number: BlockNumber,
-    ) -> Result<Option<u64>, RollupStoreError>;
-=======
     async fn store_fee_config_by_block(
         &self,
         block_number: BlockNumber,
@@ -170,5 +158,4 @@
         &self,
         block_number: BlockNumber,
     ) -> Result<Option<FeeConfig>, RollupStoreError>;
->>>>>>> 64be8db5
 }