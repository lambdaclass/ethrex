--- conflicted
+++ resolved
@@ -36,13 +36,8 @@
     async fn store_message_hashes_by_batch(
         &self,
         batch_number: u64,
-<<<<<<< HEAD
-        withdrawal_hashes: Vec<H256>,
+        message_hashes: Vec<H256>,
     ) -> Result<(), RollupStoreError>;
-=======
-        message_hashes: Vec<H256>,
-    ) -> Result<(), StoreError>;
->>>>>>> 37ab4d38
 
     /// Stores the block numbers by a given batch_number
     async fn store_block_numbers_by_batch(
@@ -94,13 +89,8 @@
         &self,
         transaction_inc: u64,
         deposits_inc: u64,
-<<<<<<< HEAD
-        withdrawals_inc: u64,
+        messages_inc: u64,
     ) -> Result<(), RollupStoreError>;
-=======
-        messages_inc: u64,
-    ) -> Result<(), StoreError>;
->>>>>>> 37ab4d38
 
     async fn get_operations_count(&self) -> Result<[u64; 3], RollupStoreError>;
 
@@ -109,12 +99,8 @@
 
     async fn get_lastest_sent_batch_proof(&self) -> Result<u64, RollupStoreError>;
 
-<<<<<<< HEAD
     async fn set_lastest_sent_batch_proof(&self, batch_number: u64)
     -> Result<(), RollupStoreError>;
-=======
-    async fn set_lastest_sent_batch_proof(&self, batch_number: u64) -> Result<(), StoreError>;
 
-    async fn revert_to_batch(&self, batch_number: u64) -> Result<(), StoreError>;
->>>>>>> 37ab4d38
+    async fn revert_to_batch(&self, batch_number: u64) -> Result<(), RollupStoreError>;
 }