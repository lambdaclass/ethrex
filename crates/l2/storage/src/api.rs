--- conflicted
+++ resolved
@@ -175,15 +175,11 @@
         proof_type: ProverType,
     ) -> Result<Option<BatchProof>, RollupStoreError>;
 
-<<<<<<< HEAD
-    async fn set_lastest_sent_batch_proof(&self, batch_number: u64) -> Result<(), StoreError>;
+    async fn revert_to_batch(&self, batch_number: u64) -> Result<(), RollupStoreError>;
 
     /// Get latest batch number
-    async fn get_latest_batch_number(&self) -> Result<u64, StoreError>;
+    async fn get_latest_batch_number(&self) -> Result<u64, RollupStoreError>;
 
     /// Set latest batch number
-    async fn set_latest_batch_number(&self, batch_number: u64) -> Result<(), StoreError>;
-=======
-    async fn revert_to_batch(&self, batch_number: u64) -> Result<(), RollupStoreError>;
->>>>>>> 18ac128f
+    async fn set_latest_batch_number(&self, batch_number: u64) -> Result<(), RollupStoreError>;
 }