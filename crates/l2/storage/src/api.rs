--- conflicted
+++ resolved
@@ -96,7 +96,6 @@
     /// Returns whether the batch with the given number is present.
     async fn contains_batch(&self, batch_number: &u64) -> Result<bool, StoreError>;
 
-<<<<<<< HEAD
     async fn store_signature_by_block(
         &self,
         block_hash: H256,
@@ -118,9 +117,7 @@
         &self,
         batch_number: u64,
     ) -> Result<Option<[u8; 68]>, StoreError>;
-=======
     async fn get_lastest_sent_batch_proof(&self) -> Result<u64, StoreError>;
 
     async fn set_lastest_sent_batch_proof(&self, batch_number: u64) -> Result<(), StoreError>;
->>>>>>> bf10c4d4
 }