--- conflicted
+++ resolved
@@ -111,7 +111,6 @@
         block_number: BlockNumber,
         account_updates: Vec<AccountUpdate>,
     ) -> Result<(), StoreError>;
-<<<<<<< HEAD
 
     async fn store_proof_by_batch_and_type(
         &self,
@@ -125,7 +124,6 @@
         batch_number: u64,
         proof_type: ProverType,
     ) -> Result<Option<BatchProof>, StoreError>;
-=======
+
     async fn revert_to_batch(&self, batch_number: u64) -> Result<(), StoreError>;
->>>>>>> 196a17b1
 }