--- conflicted
+++ resolved
@@ -338,11 +338,7 @@
         messages_inc: u64,
     ) -> Result<(), RollupStoreError> {
         self.execute(
-<<<<<<< HEAD
             "UPDATE operation_count SET transactions = transactions + ?1, deposits = deposits + ?2, messages = messages + ?3", 
-=======
-            "UPDATE operation_count SET transactions = transactions + ?1, deposits = deposits + ?2, messages = withdrawals + ?3",
->>>>>>> 3f65132f
             (transaction_inc, deposits_inc, messages_inc)).await?;
         Ok(())
     }
