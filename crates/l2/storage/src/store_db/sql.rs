use std::{fmt::Debug, path::Path, sync::Arc, time::Duration};
use tokio::sync::Mutex;

use crate::{RollupStoreError, api::StoreEngineRollup};
use ethrex_common::{
    H256,
    types::{AccountUpdate, Blob, BlockNumber, batch::Batch, fee_config::FeeConfig},
};
use ethrex_l2_common::prover::{BatchProof, ProverInputData, ProverType};

use libsql::{
    Builder, Connection, Row, Rows, Transaction, Value,
    params::{IntoParams, Params},
};

/// ### SQLStore
/// - `read_conn`: a connection to the database to be used for read only statements
/// - `write_conn`: a connection to the database to be used for writing, protected by a Mutex to enforce a maximum of 1 writer.
///   If writes are done using the read only connection `SQLite failure: database is locked` problems will arise
pub struct SQLStore {
    read_conn: Connection,
    write_conn: Arc<Mutex<Connection>>,
}

impl Debug for SQLStore {
    fn fmt(&self, f: &mut std::fmt::Formatter<'_>) -> std::fmt::Result {
        f.write_str("SQLStore")
    }
}

const DB_SCHEMA: [&str; 16] = [
    "CREATE TABLE blocks (block_number INT PRIMARY KEY, batch INT)",
    "CREATE TABLE messages (batch INT, idx INT, message_hash BLOB, PRIMARY KEY (batch, idx))",
    "CREATE TABLE privileged_transactions (batch INT PRIMARY KEY, transactions_hash BLOB)",
    "CREATE TABLE state_roots (batch INT PRIMARY KEY, state_root BLOB)",
    "CREATE TABLE blob_bundles (batch INT, idx INT, blob_bundle BLOB, PRIMARY KEY (batch, idx))",
    "CREATE TABLE account_updates (block_number INT PRIMARY KEY, updates BLOB)",
    "CREATE TABLE commit_txs (batch INT PRIMARY KEY, commit_tx BLOB)",
    "CREATE TABLE verify_txs (batch INT PRIMARY KEY, verify_tx BLOB)",
    "CREATE TABLE operation_count (_id INT PRIMARY KEY, transactions INT, privileged_transactions INT, messages INT)",
    "INSERT INTO operation_count VALUES (0, 0, 0, 0)",
    "CREATE TABLE latest_sent (_id INT PRIMARY KEY, batch INT)",
    "INSERT INTO latest_sent VALUES (0, 0)",
    "CREATE TABLE batch_proofs (batch INT, prover_type INT, proof BLOB, PRIMARY KEY (batch, prover_type))",
    "CREATE TABLE block_signatures (block_hash BLOB PRIMARY KEY, signature BLOB)",
    "CREATE TABLE batch_signatures (batch INT PRIMARY KEY, signature BLOB)",
<<<<<<< HEAD
    "CREATE TABLE fee_config (block_number INT PRIMARY KEY, fee_config BLOB)",
=======
    "CREATE TABLE batch_prover_input (batch INT, prover_version TEXT, prover_input BLOB, PRIMARY KEY (batch, prover_version))",
>>>>>>> 417aafc0
];

impl SQLStore {
    pub fn new(path: impl AsRef<Path>) -> Result<Self, RollupStoreError> {
        futures::executor::block_on(async {
            let db = Builder::new_local(path).build().await?;
            let write_conn = db.connect()?;
            // From libsql documentation:
            // Newly created connections currently have a default busy timeout of
            // 5000ms, but this may be subject to change.
            write_conn.busy_timeout(Duration::from_millis(5000))?;
            let store = SQLStore {
                read_conn: db.connect()?,
                write_conn: Arc::new(Mutex::new(write_conn)),
            };
            store.init_db().await?;
            Ok(store)
        })
    }

    async fn execute<T: IntoParams>(&self, sql: &str, params: T) -> Result<(), RollupStoreError> {
        let conn = self.write_conn.lock().await;
        conn.execute(sql, params).await?;
        Ok(())
    }

    async fn query<T: IntoParams>(&self, sql: &str, params: T) -> Result<Rows, RollupStoreError> {
        Ok(self.read_conn.query(sql, params).await?)
    }

    async fn init_db(&self) -> Result<(), RollupStoreError> {
        // We use WAL for better concurrency
        // "readers do not block writers and a writer does not block readers. Reading and writing can proceed concurrently"
        // https://sqlite.org/wal.html#concurrency
        // still a limit of only 1 writer is imposed by sqlite databases
        self.query("PRAGMA journal_mode=WAL;", ()).await?;
        let mut rows = self
            .query(
                "SELECT name FROM sqlite_schema WHERE type='table' AND name='blocks'",
                (),
            )
            .await?;
        if rows.next().await?.is_none() {
            let empty_param = ().into_params()?;
            let queries = DB_SCHEMA
                .iter()
                .map(|v| (*v, empty_param.clone()))
                .collect();
            self.execute_in_tx(queries, None).await?;
        }
        Ok(())
    }

    /// Executes a set of queries in a SQL transaction
    /// if the db_tx parameter is Some then it uses that transaction and does not commit to the DB after execution
    /// if the db_tx parameter is None then it creates a transaction and commits to the DB after execution
    async fn execute_in_tx(
        &self,
        queries: Vec<(&str, Params)>,
        db_tx: Option<&Transaction>,
    ) -> Result<(), RollupStoreError> {
        if let Some(existing_tx) = db_tx {
            for (query, params) in queries {
                existing_tx.execute(query, params).await?;
            }
        } else {
            let conn = self.write_conn.lock().await;
            let tx = conn.transaction().await?;
            for (query, params) in queries {
                tx.execute(query, params).await?;
            }
            tx.commit().await?;
        }
        Ok(())
    }

    async fn store_batch_number_by_block_in_tx(
        &self,
        block_number: u64,
        batch_number: u64,
        db_tx: Option<&Transaction>,
    ) -> Result<(), RollupStoreError> {
        let queries = vec![
            (
                "DELETE FROM blocks WHERE block_number = ?1",
                vec![block_number].into_params()?,
            ),
            (
                "INSERT INTO blocks VALUES (?1, ?2)",
                vec![block_number, batch_number].into_params()?,
            ),
        ];
        self.execute_in_tx(queries, db_tx).await
    }

    async fn store_message_hashes_by_batch_in_tx(
        &self,
        batch_number: u64,
        message_hashes: Vec<H256>,
        db_tx: Option<&Transaction>,
    ) -> Result<(), RollupStoreError> {
        let mut queries = vec![(
            "DELETE FROM messages WHERE batch = ?1",
            vec![batch_number].into_params()?,
        )];
        for (index, hash) in message_hashes.iter().enumerate() {
            let index = u64::try_from(index)
                .map_err(|e| RollupStoreError::Custom(format!("conversion error: {e}")))?;
            queries.push((
                "INSERT INTO messages VALUES (?1, ?2, ?3)",
                (batch_number, index, Vec::from(hash.to_fixed_bytes())).into_params()?,
            ));
        }
        self.execute_in_tx(queries, db_tx).await
    }

    async fn store_privileged_transactions_hash_by_batch_number_in_tx(
        &self,
        batch_number: u64,
        privileged_transactions_hash: H256,
        db_tx: Option<&Transaction>,
    ) -> Result<(), RollupStoreError> {
        let queries = vec![
            (
                "DELETE FROM privileged_transactions WHERE batch = ?1",
                vec![batch_number].into_params()?,
            ),
            (
                "INSERT INTO privileged_transactions VALUES (?1, ?2)",
                (
                    batch_number,
                    Vec::from(privileged_transactions_hash.to_fixed_bytes()),
                )
                    .into_params()?,
            ),
        ];
        self.execute_in_tx(queries, db_tx).await
    }

    async fn store_state_root_by_batch_number_in_tx(
        &self,
        batch_number: u64,
        state_root: H256,
        db_tx: Option<&Transaction>,
    ) -> Result<(), RollupStoreError> {
        let queries = vec![
            (
                "DELETE FROM state_roots WHERE batch = ?1",
                vec![batch_number].into_params()?,
            ),
            (
                "INSERT INTO state_roots VALUES (?1, ?2)",
                (batch_number, Vec::from(state_root.to_fixed_bytes())).into_params()?,
            ),
        ];
        self.execute_in_tx(queries, db_tx).await
    }

    async fn store_blob_bundle_by_batch_number_in_tx(
        &self,
        batch_number: u64,
        state_diff: Vec<Blob>,
        db_tx: Option<&Transaction>,
    ) -> Result<(), RollupStoreError> {
        let mut queries = vec![(
            "DELETE FROM blob_bundles WHERE batch = ?1",
            vec![batch_number].into_params()?,
        )];
        for (index, blob) in state_diff.iter().enumerate() {
            let index = u64::try_from(index)
                .map_err(|e| RollupStoreError::Custom(format!("conversion error: {e}")))?;
            queries.push((
                "INSERT INTO blob_bundles VALUES (?1, ?2, ?3)",
                (batch_number, index, blob.to_vec()).into_params()?,
            ));
        }
        self.execute_in_tx(queries, db_tx).await
    }

    async fn store_commit_tx_by_batch_in_tx(
        &self,
        batch_number: u64,
        commit_tx: H256,
        db_tx: Option<&Transaction>,
    ) -> Result<(), RollupStoreError> {
        let queries = vec![(
            "INSERT OR REPLACE INTO commit_txs VALUES (?1, ?2)",
            (batch_number, Vec::from(commit_tx.to_fixed_bytes())).into_params()?,
        )];
        self.execute_in_tx(queries, db_tx).await
    }

    async fn store_verify_tx_by_batch_in_tx(
        &self,
        batch_number: u64,
        verify_tx: H256,
        db_tx: Option<&Transaction>,
    ) -> Result<(), RollupStoreError> {
        let queries = vec![(
            "INSERT OR REPLACE INTO verify_txs VALUES (?1, ?2)",
            (batch_number, Vec::from(verify_tx.to_fixed_bytes())).into_params()?,
        )];
        self.execute_in_tx(queries, db_tx).await
    }

    async fn store_account_updates_by_block_number_in_tx(
        &self,
        block_number: BlockNumber,
        account_updates: Vec<AccountUpdate>,
        db_tx: Option<&Transaction>,
    ) -> Result<(), RollupStoreError> {
        let serialized = bincode::serialize(&account_updates)?;
        let queries = vec![
            (
                "DELETE FROM account_updates WHERE block_number = ?1",
                vec![block_number].into_params()?,
            ),
            (
                "INSERT INTO account_updates VALUES (?1, ?2)",
                (block_number, serialized).into_params()?,
            ),
        ];
        self.execute_in_tx(queries, db_tx).await
    }

    async fn store_block_numbers_by_batch_in_tx(
        &self,
        batch_number: u64,
        block_numbers: Vec<BlockNumber>,
        db_tx: Option<&Transaction>,
    ) -> Result<(), RollupStoreError> {
        for block_number in block_numbers {
            self.store_batch_number_by_block_in_tx(block_number, batch_number, db_tx)
                .await?;
        }
        Ok(())
    }

    async fn store_prover_input_by_batch_and_version_in_tx(
        &self,
        batch_number: u64,
        prover_version: &str,
        prover_input: ProverInputData,
        db_tx: Option<&Transaction>,
    ) -> Result<(), RollupStoreError> {
        let prover_input_bytes = rkyv::to_bytes::<rkyv::rancor::Error>(&prover_input)
            .map_err(|e| {
                RollupStoreError::Custom(format!("Failed to serialize prover input: {e}"))
            })?
            .to_vec();

        let queries = vec![(
            "INSERT OR REPLACE INTO batch_prover_input VALUES (?1, ?2, ?3)",
            (batch_number, prover_version, prover_input_bytes).into_params()?,
        )];

        self.execute_in_tx(queries, db_tx).await
    }
}

fn read_from_row_int(row: &Row, index: i32) -> Result<u64, RollupStoreError> {
    match row.get_value(index)? {
        Value::Integer(i) => {
            let val = i
                .try_into()
                .map_err(|e| RollupStoreError::Custom(format!("conversion error: {e}")))?;
            Ok(val)
        }
        _ => Err(RollupStoreError::SQLInvalidTypeError),
    }
}

fn read_from_row_blob(row: &Row, index: i32) -> Result<Vec<u8>, RollupStoreError> {
    match row.get_value(index)? {
        Value::Blob(vec) => Ok(vec),
        _ => Err(RollupStoreError::SQLInvalidTypeError),
    }
}

#[async_trait::async_trait]
impl StoreEngineRollup for SQLStore {
    async fn get_batch_number_by_block(
        &self,
        block_number: BlockNumber,
    ) -> Result<Option<u64>, RollupStoreError> {
        let mut rows = self
            .query(
                "SELECT * from blocks WHERE block_number = ?1",
                vec![block_number],
            )
            .await?;
        if let Some(row) = rows.next().await? {
            return Ok(Some(read_from_row_int(&row, 1)?));
        }
        Ok(None)
    }

    /// Gets the message hashes by a given batch number.
    async fn get_message_hashes_by_batch(
        &self,
        batch_number: u64,
    ) -> Result<Option<Vec<H256>>, RollupStoreError> {
        let mut hashes = vec![];
        let mut rows = self
            .query(
                "SELECT * from messages WHERE batch = ?1 ORDER BY idx ASC",
                vec![batch_number],
            )
            .await?;
        while let Some(row) = rows.next().await? {
            let vec = read_from_row_blob(&row, 2)?;
            hashes.push(H256::from_slice(&vec));
        }
        if hashes.is_empty() {
            Ok(None)
        } else {
            Ok(Some(hashes))
        }
    }

    /// Returns the block numbers by a given batch_number
    async fn get_block_numbers_by_batch(
        &self,
        batch_number: u64,
    ) -> Result<Option<Vec<BlockNumber>>, RollupStoreError> {
        let mut blocks = Vec::new();
        let mut rows = self
            .query("SELECT * from blocks WHERE batch = ?1", vec![batch_number])
            .await?;
        while let Some(row) = rows.next().await? {
            let val = read_from_row_int(&row, 0)?;
            blocks.push(val);
        }
        if blocks.is_empty() {
            Ok(None)
        } else {
            Ok(Some(blocks))
        }
    }

    async fn get_privileged_transactions_hash_by_batch_number(
        &self,
        batch_number: u64,
    ) -> Result<Option<H256>, RollupStoreError> {
        let mut rows = self
            .query(
                "SELECT * from privileged_transactions WHERE batch = ?1",
                vec![batch_number],
            )
            .await?;
        if let Some(row) = rows.next().await? {
            let vec = read_from_row_blob(&row, 1)?;
            return Ok(Some(H256::from_slice(&vec)));
        }
        Ok(None)
    }

    async fn get_state_root_by_batch_number(
        &self,
        batch_number: u64,
    ) -> Result<Option<H256>, RollupStoreError> {
        let mut rows = self
            .query(
                "SELECT * FROM state_roots WHERE batch = ?1",
                vec![batch_number],
            )
            .await?;
        if let Some(row) = rows.next().await? {
            let vec = read_from_row_blob(&row, 1)?;
            return Ok(Some(H256::from_slice(&vec)));
        }
        Ok(None)
    }

    async fn get_blob_bundle_by_batch_number(
        &self,
        batch_number: u64,
    ) -> Result<Option<Vec<Blob>>, RollupStoreError> {
        let mut bundles = Vec::new();
        let mut rows = self
            .query(
                "SELECT * FROM blob_bundles WHERE batch = ?1 ORDER BY idx ASC",
                vec![batch_number],
            )
            .await?;
        while let Some(row) = rows.next().await? {
            let val = read_from_row_blob(&row, 2)?;
            bundles.push(
                Blob::try_from(val).map_err(|_| {
                    RollupStoreError::Custom("error converting to Blob".to_string())
                })?,
            );
        }
        if bundles.is_empty() {
            Ok(None)
        } else {
            Ok(Some(bundles))
        }
    }

    async fn store_commit_tx_by_batch(
        &self,
        batch_number: u64,
        commit_tx: H256,
    ) -> Result<(), RollupStoreError> {
        self.store_commit_tx_by_batch_in_tx(batch_number, commit_tx, None)
            .await
    }

    async fn get_commit_tx_by_batch(
        &self,
        batch_number: u64,
    ) -> Result<Option<H256>, RollupStoreError> {
        let mut rows = self
            .query(
                "SELECT commit_tx FROM commit_txs WHERE batch = ?1",
                vec![batch_number],
            )
            .await?;
        if let Some(row) = rows.next().await? {
            let vec = read_from_row_blob(&row, 0)?;
            return Ok(Some(H256::from_slice(&vec)));
        }
        Ok(None)
    }

    async fn store_verify_tx_by_batch(
        &self,
        batch_number: u64,
        verify_tx: H256,
    ) -> Result<(), RollupStoreError> {
        self.store_verify_tx_by_batch_in_tx(batch_number, verify_tx, None)
            .await
    }

    async fn get_verify_tx_by_batch(
        &self,
        batch_number: u64,
    ) -> Result<Option<H256>, RollupStoreError> {
        let mut rows = self
            .query(
                "SELECT verify_tx FROM verify_txs WHERE batch = ?1",
                vec![batch_number],
            )
            .await?;
        if let Some(row) = rows.next().await? {
            let vec = read_from_row_blob(&row, 0)?;
            return Ok(Some(H256::from_slice(&vec)));
        }
        Ok(None)
    }

    async fn update_operations_count(
        &self,
        transaction_inc: u64,
        privileged_transactions_inc: u64,
        messages_inc: u64,
    ) -> Result<(), RollupStoreError> {
        self.execute(
            "UPDATE operation_count SET transactions = transactions + ?1, privileged_transactions = privileged_transactions + ?2, messages = messages + ?3",
            (transaction_inc, privileged_transactions_inc, messages_inc)).await?;
        Ok(())
    }

    async fn get_operations_count(&self) -> Result<[u64; 3], RollupStoreError> {
        let mut rows = self.query("SELECT * from operation_count", ()).await?;
        if let Some(row) = rows.next().await? {
            return Ok([
                read_from_row_int(&row, 1)?,
                read_from_row_int(&row, 2)?,
                read_from_row_int(&row, 3)?,
            ]);
        }
        Err(RollupStoreError::Custom(
            "missing operation_count row".to_string(),
        ))
    }

    /// Returns whether the batch with the given number is present.
    async fn contains_batch(&self, batch_number: &u64) -> Result<bool, RollupStoreError> {
        let mut row = self
            .query("SELECT * from blocks WHERE batch = ?1", vec![*batch_number])
            .await?;
        Ok(row.next().await?.is_some())
    }

    async fn get_lastest_sent_batch_proof(&self) -> Result<u64, RollupStoreError> {
        let mut rows = self.query("SELECT * from latest_sent", ()).await?;
        if let Some(row) = rows.next().await? {
            return read_from_row_int(&row, 1);
        }
        Err(RollupStoreError::Custom(
            "missing operation_count row".to_string(),
        ))
    }

    async fn set_lastest_sent_batch_proof(
        &self,
        batch_number: u64,
    ) -> Result<(), RollupStoreError> {
        self.execute("UPDATE latest_sent SET batch = ?1", (0, batch_number))
            .await?;
        Ok(())
    }

    async fn get_account_updates_by_block_number(
        &self,
        block_number: BlockNumber,
    ) -> Result<Option<Vec<AccountUpdate>>, RollupStoreError> {
        let mut rows = self
            .query(
                "SELECT * FROM account_updates WHERE block_number = ?1",
                vec![block_number],
            )
            .await?;
        if let Some(row) = rows.next().await? {
            let vec = read_from_row_blob(&row, 1)?;
            return Ok(Some(bincode::deserialize(&vec)?));
        }
        Ok(None)
    }

    async fn store_account_updates_by_block_number(
        &self,
        block_number: BlockNumber,
        account_updates: Vec<AccountUpdate>,
    ) -> Result<(), RollupStoreError> {
        self.store_account_updates_by_block_number_in_tx(block_number, account_updates, None)
            .await
    }

    async fn revert_to_batch(&self, batch_number: u64) -> Result<(), RollupStoreError> {
        let queries = vec![
            (
                "DELETE FROM blocks WHERE batch > ?1",
                [batch_number].into_params()?,
            ),
            (
                "DELETE FROM messages WHERE batch > ?1",
                [batch_number].into_params()?,
            ),
            (
                "DELETE FROM privileged_transactions WHERE batch > ?1",
                [batch_number].into_params()?,
            ),
            (
                "DELETE FROM state_roots WHERE batch > ?1",
                [batch_number].into_params()?,
            ),
            (
                "DELETE FROM blob_bundles WHERE batch > ?1",
                [batch_number].into_params()?,
            ),
            (
                "DELETE FROM batch_proofs WHERE batch > ?1",
                [batch_number].into_params()?,
            ),
            (
                "DELETE FROM batch_prover_input WHERE batch > ?1",
                [batch_number].into_params()?,
            ),
        ];
        self.execute_in_tx(queries, None).await
    }

    async fn store_proof_by_batch_and_type(
        &self,
        batch_number: u64,
        prover_type: ProverType,
        proof: BatchProof,
    ) -> Result<(), RollupStoreError> {
        let serialized_proof = bincode::serialize(&proof)?;
        let prover_type: u32 = prover_type.into();
        self.execute_in_tx(
            vec![
                (
                    "DELETE FROM batch_proofs WHERE batch = ?1 AND prover_type = ?2",
                    (batch_number, prover_type).into_params()?,
                ),
                (
                    "INSERT INTO batch_proofs VALUES (?1, ?2, ?3)",
                    (batch_number, prover_type, serialized_proof).into_params()?,
                ),
            ],
            None,
        )
        .await
    }

    async fn get_proof_by_batch_and_type(
        &self,
        batch_number: u64,
        prover_type: ProverType,
    ) -> Result<Option<BatchProof>, RollupStoreError> {
        let prover_type: u32 = prover_type.into();
        let mut rows = self
            .query(
                "SELECT proof from batch_proofs WHERE batch = ?1 AND prover_type = ?2",
                (batch_number, prover_type),
            )
            .await?;

        if let Some(row) = rows.next().await? {
            let vec = read_from_row_blob(&row, 0)?;
            return Ok(Some(bincode::deserialize(&vec)?));
        }
        Ok(None)
    }

    async fn seal_batch(&self, batch: Batch) -> Result<(), RollupStoreError> {
        let blocks: Vec<u64> = (batch.first_block..=batch.last_block).collect();
        let conn = self.write_conn.lock().await;
        let transaction = conn.transaction().await?;

        for block_number in blocks.iter() {
            self.store_batch_number_by_block_in_tx(*block_number, batch.number, Some(&transaction))
                .await?;
        }
        self.store_block_numbers_by_batch_in_tx(batch.number, blocks, Some(&transaction))
            .await?;
        self.store_message_hashes_by_batch_in_tx(
            batch.number,
            batch.message_hashes,
            Some(&transaction),
        )
        .await?;
        self.store_privileged_transactions_hash_by_batch_number_in_tx(
            batch.number,
            batch.privileged_transactions_hash,
            Some(&transaction),
        )
        .await?;
        self.store_blob_bundle_by_batch_number_in_tx(
            batch.number,
            batch.blobs_bundle.blobs,
            Some(&transaction),
        )
        .await?;
        self.store_state_root_by_batch_number_in_tx(
            batch.number,
            batch.state_root,
            Some(&transaction),
        )
        .await?;
        if let Some(commit_tx) = batch.commit_tx {
            self.store_commit_tx_by_batch_in_tx(batch.number, commit_tx, Some(&transaction))
                .await?;
        }
        if let Some(verify_tx) = batch.verify_tx {
            self.store_verify_tx_by_batch_in_tx(batch.number, verify_tx, Some(&transaction))
                .await?;
        }
        transaction.commit().await.map_err(RollupStoreError::from)
    }

    async fn store_signature_by_block(
        &self,
        block_hash: H256,
        signature: ethereum_types::Signature,
    ) -> Result<(), RollupStoreError> {
        self.execute_in_tx(
            vec![
                (
                    "DELETE FROM block_signatures WHERE block_hash = ?1",
                    vec![Vec::from(block_hash.to_fixed_bytes())].into_params()?,
                ),
                (
                    "INSERT INTO block_signatures VALUES (?1, ?2)",
                    (
                        Vec::from(block_hash.to_fixed_bytes()),
                        Vec::from(signature.as_fixed_bytes()),
                    )
                        .into_params()?,
                ),
            ],
            None,
        )
        .await
    }

    async fn get_signature_by_block(
        &self,
        block_hash: H256,
    ) -> Result<Option<ethereum_types::Signature>, RollupStoreError> {
        let mut rows = self
            .query(
                "SELECT signature FROM block_signatures WHERE block_hash = ?1",
                vec![Vec::from(block_hash.to_fixed_bytes())],
            )
            .await?;
        rows.next()
            .await?
            .map(|row| {
                read_from_row_blob(&row, 0)
                    .map(|vec| ethereum_types::Signature::from_slice(vec.as_slice()))
            })
            .transpose()
    }

    async fn store_signature_by_batch(
        &self,
        batch_number: u64,
        signature: ethereum_types::Signature,
    ) -> Result<(), RollupStoreError> {
        self.execute_in_tx(
            vec![
                (
                    "DELETE FROM batch_signatures WHERE batch = ?1",
                    vec![batch_number].into_params()?,
                ),
                (
                    "INSERT INTO batch_signatures VALUES (?1, ?2)",
                    (batch_number, Vec::from(signature.to_fixed_bytes())).into_params()?,
                ),
            ],
            None,
        )
        .await
    }

    async fn get_signature_by_batch(
        &self,
        batch_number: u64,
    ) -> Result<Option<ethereum_types::Signature>, RollupStoreError> {
        let mut rows = self
            .query(
                "SELECT signature FROM batch_signatures WHERE batch = ?1",
                vec![batch_number],
            )
            .await?;
        rows.next()
            .await?
            .map(|row| {
                read_from_row_blob(&row, 0)
                    .map(|vec| ethereum_types::Signature::from_slice(vec.as_slice()))
            })
            .transpose()
    }

    async fn delete_proof_by_batch_and_type(
        &self,
        batch_number: u64,
        proof_type: ProverType,
    ) -> Result<(), RollupStoreError> {
        let prover_type: u32 = proof_type.into();
        self.execute_in_tx(
            vec![(
                "DELETE FROM batch_proofs WHERE batch = ?1 AND prover_type = ?2",
                (batch_number, prover_type).into_params()?,
            )],
            None,
        )
        .await
    }

    async fn get_last_batch_number(&self) -> Result<Option<u64>, RollupStoreError> {
        let mut rows = self.query("SELECT MAX(batch) FROM state_roots", ()).await?;
        rows.next()
            .await?
            .map(|row| read_from_row_int(&row, 0))
            .transpose()
    }

<<<<<<< HEAD
    async fn store_fee_config_by_block(
        &self,
        block_number: BlockNumber,
        fee_config: FeeConfig,
    ) -> Result<(), RollupStoreError> {
        let serialized = bincode::serialize(&fee_config)?;
        let queries = vec![
            (
                "DELETE FROM fee_config WHERE block_number = ?1",
                vec![block_number].into_params()?,
            ),
            (
                "INSERT INTO fee_config VALUES (?1, ?2)",
                (block_number, serialized).into_params()?,
            ),
        ];
        self.execute_in_tx(queries, None).await
    }

    async fn get_fee_config_by_block(
        &self,
        block_number: BlockNumber,
    ) -> Result<Option<FeeConfig>, RollupStoreError> {
        let mut rows = self
            .query(
                "SELECT * FROM fee_config WHERE block_number = ?1",
                vec![block_number],
            )
            .await?;

        if let Some(row) = rows.next().await? {
            let vec = read_from_row_blob(&row, 1)?;
            return Ok(Some(bincode::deserialize(&vec)?));
=======
    async fn store_prover_input_by_batch_and_version(
        &self,
        batch_number: u64,
        prover_version: &str,
        prover_input: ProverInputData,
    ) -> Result<(), RollupStoreError> {
        self.store_prover_input_by_batch_and_version_in_tx(
            batch_number,
            prover_version,
            prover_input,
            None,
        )
        .await
    }

    async fn get_prover_input_by_batch_and_version(
        &self,
        batch_number: u64,
        prover_version: &str,
    ) -> Result<Option<ProverInputData>, RollupStoreError> {
        let mut rows = self
            .query(
                "SELECT prover_input FROM batch_prover_input WHERE batch = ?1 AND prover_version = ?2",
                (batch_number, prover_version),
            )
            .await?;
        if let Some(row) = rows.next().await? {
            let vec = read_from_row_blob(&row, 0)?;

            let prover_input = rkyv::from_bytes::<ProverInputData, rkyv::rancor::Error>(&vec)
                .map_err(|e| {
                    RollupStoreError::Custom(format!(
                        "Failed to deserialize prover input for batch {batch_number} and version {prover_version}: {e}",
                    ))
                })?;

            return Ok(Some(prover_input));
>>>>>>> 417aafc0
        }
        Ok(None)
    }
}

#[cfg(test)]
mod tests {
    use super::*;

    #[tokio::test]
    async fn test_schema_tables() -> anyhow::Result<()> {
        let store = SQLStore::new(":memory:")?;
        let tables = [
            "blocks",
            "messages",
            "privileged_transactions",
            "state_roots",
            "blob_bundles",
            "account_updates",
            "operation_count",
            "latest_sent",
            "batch_proofs",
            "block_signatures",
            "batch_signatures",
            "batch_prover_input",
        ];
        let mut attributes = Vec::new();
        for table in tables {
            let mut rows = store
                .query(format!("PRAGMA table_info({table})").as_str(), ())
                .await?;
            while let Some(row) = rows.next().await? {
                // (table, name, type)
                attributes.push((
                    table.to_string(),
                    row.get_str(1)?.to_string(),
                    row.get_str(2)?.to_string(),
                ))
            }
        }
        for (table, name, given_type) in attributes {
            let expected_type = match (table.as_str(), name.as_str()) {
                ("blocks", "block_number") => "INT",
                ("blocks", "batch") => "INT",
                ("messages", "batch") => "INT",
                ("messages", "idx") => "INT",
                ("messages", "message_hash") => "BLOB",
                ("privileged_transactions", "batch") => "INT",
                ("privileged_transactions", "transactions_hash") => "BLOB",
                ("state_roots", "batch") => "INT",
                ("state_roots", "state_root") => "BLOB",
                ("blob_bundles", "batch") => "INT",
                ("blob_bundles", "idx") => "INT",
                ("blob_bundles", "blob_bundle") => "BLOB",
                ("account_updates", "block_number") => "INT",
                ("account_updates", "updates") => "BLOB",
                ("operation_count", "_id") => "INT",
                ("operation_count", "transactions") => "INT",
                ("operation_count", "privileged_transactions") => "INT",
                ("operation_count", "messages") => "INT",
                ("latest_sent", "_id") => "INT",
                ("latest_sent", "batch") => "INT",
                ("batch_proofs", "batch") => "INT",
                ("batch_proofs", "prover_type") => "INT",
                ("batch_proofs", "proof") => "BLOB",
                ("block_signatures", "block_hash") => "BLOB",
                ("block_signatures", "signature") => "BLOB",
                ("batch_signatures", "batch") => "INT",
                ("batch_signatures", "signature") => "BLOB",
                ("batch_prover_input", "batch") => "INT",
                ("batch_prover_input", "prover_version") => "TEXT",
                ("batch_prover_input", "prover_input") => "BLOB",
                _ => {
                    return Err(anyhow::Error::msg(
                        "unexpected attribute {name} in table {table}",
                    ));
                }
            };
            assert_eq!(given_type, expected_type);
        }
        Ok(())
    }
}<|MERGE_RESOLUTION|>--- conflicted
+++ resolved
@@ -28,7 +28,7 @@
     }
 }
 
-const DB_SCHEMA: [&str; 16] = [
+const DB_SCHEMA: [&str; 17] = [
     "CREATE TABLE blocks (block_number INT PRIMARY KEY, batch INT)",
     "CREATE TABLE messages (batch INT, idx INT, message_hash BLOB, PRIMARY KEY (batch, idx))",
     "CREATE TABLE privileged_transactions (batch INT PRIMARY KEY, transactions_hash BLOB)",
@@ -44,11 +44,8 @@
     "CREATE TABLE batch_proofs (batch INT, prover_type INT, proof BLOB, PRIMARY KEY (batch, prover_type))",
     "CREATE TABLE block_signatures (block_hash BLOB PRIMARY KEY, signature BLOB)",
     "CREATE TABLE batch_signatures (batch INT PRIMARY KEY, signature BLOB)",
-<<<<<<< HEAD
+    "CREATE TABLE batch_prover_input (batch INT, prover_version TEXT, prover_input BLOB, PRIMARY KEY (batch, prover_version))",
     "CREATE TABLE fee_config (block_number INT PRIMARY KEY, fee_config BLOB)",
-=======
-    "CREATE TABLE batch_prover_input (batch INT, prover_version TEXT, prover_input BLOB, PRIMARY KEY (batch, prover_version))",
->>>>>>> 417aafc0
 ];
 
 impl SQLStore {
@@ -812,41 +809,6 @@
             .transpose()
     }
 
-<<<<<<< HEAD
-    async fn store_fee_config_by_block(
-        &self,
-        block_number: BlockNumber,
-        fee_config: FeeConfig,
-    ) -> Result<(), RollupStoreError> {
-        let serialized = bincode::serialize(&fee_config)?;
-        let queries = vec![
-            (
-                "DELETE FROM fee_config WHERE block_number = ?1",
-                vec![block_number].into_params()?,
-            ),
-            (
-                "INSERT INTO fee_config VALUES (?1, ?2)",
-                (block_number, serialized).into_params()?,
-            ),
-        ];
-        self.execute_in_tx(queries, None).await
-    }
-
-    async fn get_fee_config_by_block(
-        &self,
-        block_number: BlockNumber,
-    ) -> Result<Option<FeeConfig>, RollupStoreError> {
-        let mut rows = self
-            .query(
-                "SELECT * FROM fee_config WHERE block_number = ?1",
-                vec![block_number],
-            )
-            .await?;
-
-        if let Some(row) = rows.next().await? {
-            let vec = read_from_row_blob(&row, 1)?;
-            return Ok(Some(bincode::deserialize(&vec)?));
-=======
     async fn store_prover_input_by_batch_and_version(
         &self,
         batch_number: u64,
@@ -884,7 +846,43 @@
                 })?;
 
             return Ok(Some(prover_input));
->>>>>>> 417aafc0
+        }
+        Ok(None)
+    }
+
+    async fn store_fee_config_by_block(
+        &self,
+        block_number: BlockNumber,
+        fee_config: FeeConfig,
+    ) -> Result<(), RollupStoreError> {
+        let serialized = bincode::serialize(&fee_config)?;
+        let queries = vec![
+            (
+                "DELETE FROM fee_config WHERE block_number = ?1",
+                vec![block_number].into_params()?,
+            ),
+            (
+                "INSERT INTO fee_config VALUES (?1, ?2)",
+                (block_number, serialized).into_params()?,
+            ),
+        ];
+        self.execute_in_tx(queries, None).await
+    }
+
+    async fn get_fee_config_by_block(
+        &self,
+        block_number: BlockNumber,
+    ) -> Result<Option<FeeConfig>, RollupStoreError> {
+        let mut rows = self
+            .query(
+                "SELECT * FROM fee_config WHERE block_number = ?1",
+                vec![block_number],
+            )
+            .await?;
+
+        if let Some(row) = rows.next().await? {
+            let vec = read_from_row_blob(&row, 1)?;
+            return Ok(Some(bincode::deserialize(&vec)?));
         }
         Ok(None)
     }
