--- conflicted
+++ resolved
@@ -321,26 +321,6 @@
         Ok(None)
     }
 
-<<<<<<< HEAD
-    /// Stores the batch number by a given block number.
-    async fn store_batch_number_by_block(
-        &self,
-        block_number: BlockNumber,
-        batch_number: u64,
-    ) -> Result<(), RollupStoreError> {
-        self.execute_in_tx(vec![
-            (
-                "DELETE FROM blocks WHERE block_number = ?1",
-                vec![block_number].into_params()?,
-            ),
-            (
-                "INSERT INTO blocks VALUES (?1, ?2)",
-                vec![block_number, batch_number].into_params()?,
-            ),
-        ])
-        .await
-    }
-
     async fn get_latest_batch(&self) -> Result<u64, RollupStoreError> {
         let mut rows = self
             .query("SELECT COALESCE(MAX(batch), 0) FROM blocks", ())
@@ -351,8 +331,6 @@
         Ok(0)
     }
 
-=======
->>>>>>> e610d4a9
     /// Gets the message hashes by a given batch number.
     async fn get_message_hashes_by_batch(
         &self,
