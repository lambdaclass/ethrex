use std::{fmt::Debug, path::Path, sync::Arc, time::Duration};
use tokio::sync::Mutex;

use crate::{RollupStoreError, api::StoreEngineRollup};
use ethrex_common::{
    H256,
<<<<<<< HEAD
    types::{AccountUpdate, Blob, BlockNumber, batch::Batch, l2_to_l2_message::L2toL2Message},
=======
    types::{AccountUpdate, Blob, BlockNumber, batch::Batch, fee_config::FeeConfig},
>>>>>>> db38cc9e
};
use ethrex_l2_common::prover::{BatchProof, ProverInputData, ProverType};

use libsql::{
    Builder, Connection, Row, Rows, Transaction, Value,
    params::{IntoParams, Params},
};

/// ### SQLStore
/// - `read_conn`: a connection to the database to be used for read only statements
/// - `write_conn`: a connection to the database to be used for writing, protected by a Mutex to enforce a maximum of 1 writer.
///   If writes are done using the read only connection `SQLite failure: database is locked` problems will arise
pub struct SQLStore {
    read_conn: Connection,
    write_conn: Arc<Mutex<Connection>>,
}

impl Debug for SQLStore {
    fn fmt(&self, f: &mut std::fmt::Formatter<'_>) -> std::fmt::Result {
        f.write_str("SQLStore")
    }
}

const DB_SCHEMA: [&str; 17] = [
    "CREATE TABLE blocks (block_number INT PRIMARY KEY, batch INT)",
    "CREATE TABLE messages (batch INT, idx INT, message_hash BLOB, PRIMARY KEY (batch, idx))",
    "CREATE TABLE privileged_transactions (batch INT PRIMARY KEY, transactions_hash BLOB)",
    "CREATE TABLE state_roots (batch INT PRIMARY KEY, state_root BLOB)",
    "CREATE TABLE blob_bundles (batch INT, idx INT, blob_bundle BLOB, PRIMARY KEY (batch, idx))",
    "CREATE TABLE account_updates (block_number INT PRIMARY KEY, updates BLOB)",
    "CREATE TABLE commit_txs (batch INT PRIMARY KEY, commit_tx BLOB)",
    "CREATE TABLE verify_txs (batch INT PRIMARY KEY, verify_tx BLOB)",
    "CREATE TABLE operation_count (_id INT PRIMARY KEY, transactions INT, privileged_transactions INT, messages INT)",
    "INSERT INTO operation_count VALUES (0, 0, 0, 0)",
    "CREATE TABLE latest_sent (_id INT PRIMARY KEY, batch INT)",
    "INSERT INTO latest_sent VALUES (0, 0)",
    "CREATE TABLE batch_proofs (batch INT, prover_type INT, proof BLOB, PRIMARY KEY (batch, prover_type))",
    "CREATE TABLE block_signatures (block_hash BLOB PRIMARY KEY, signature BLOB)",
    "CREATE TABLE batch_signatures (batch INT PRIMARY KEY, signature BLOB)",
    "CREATE TABLE batch_prover_input (batch INT, prover_version TEXT, prover_input BLOB, PRIMARY KEY (batch, prover_version))",
<<<<<<< HEAD
    "CREATE TABLE l2_to_l2_messages (batch INT, idx INT, message BLOB, PRIMARY KEY (batch, idx))",
=======
    "CREATE TABLE fee_config (block_number INT PRIMARY KEY, fee_config BLOB)",
>>>>>>> db38cc9e
];

impl SQLStore {
    pub fn new(path: impl AsRef<Path>) -> Result<Self, RollupStoreError> {
        futures::executor::block_on(async {
            let db = Builder::new_local(path).build().await?;
            let write_conn = db.connect()?;
            // From libsql documentation:
            // Newly created connections currently have a default busy timeout of
            // 5000ms, but this may be subject to change.
            write_conn.busy_timeout(Duration::from_millis(5000))?;
            let store = SQLStore {
                read_conn: db.connect()?,
                write_conn: Arc::new(Mutex::new(write_conn)),
            };
            store.init_db().await?;
            Ok(store)
        })
    }

    async fn execute<T: IntoParams>(&self, sql: &str, params: T) -> Result<(), RollupStoreError> {
        let conn = self.write_conn.lock().await;
        conn.execute(sql, params).await?;
        Ok(())
    }

    async fn query<T: IntoParams>(&self, sql: &str, params: T) -> Result<Rows, RollupStoreError> {
        Ok(self.read_conn.query(sql, params).await?)
    }

    async fn init_db(&self) -> Result<(), RollupStoreError> {
        // We use WAL for better concurrency
        // "readers do not block writers and a writer does not block readers. Reading and writing can proceed concurrently"
        // https://sqlite.org/wal.html#concurrency
        // still a limit of only 1 writer is imposed by sqlite databases
        self.query("PRAGMA journal_mode=WAL;", ()).await?;
        let mut rows = self
            .query(
                "SELECT name FROM sqlite_schema WHERE type='table' AND name='blocks'",
                (),
            )
            .await?;
        if rows.next().await?.is_none() {
            let empty_param = ().into_params()?;
            let queries = DB_SCHEMA
                .iter()
                .map(|v| (*v, empty_param.clone()))
                .collect();
            self.execute_in_tx(queries, None).await?;
        }
        Ok(())
    }

    /// Executes a set of queries in a SQL transaction
    /// if the db_tx parameter is Some then it uses that transaction and does not commit to the DB after execution
    /// if the db_tx parameter is None then it creates a transaction and commits to the DB after execution
    async fn execute_in_tx(
        &self,
        queries: Vec<(&str, Params)>,
        db_tx: Option<&Transaction>,
    ) -> Result<(), RollupStoreError> {
        if let Some(existing_tx) = db_tx {
            for (query, params) in queries {
                existing_tx.execute(query, params).await?;
            }
        } else {
            let conn = self.write_conn.lock().await;
            let tx = conn.transaction().await?;
            for (query, params) in queries {
                tx.execute(query, params).await?;
            }
            tx.commit().await?;
        }
        Ok(())
    }

    async fn store_batch_number_by_block_in_tx(
        &self,
        block_number: u64,
        batch_number: u64,
        db_tx: Option<&Transaction>,
    ) -> Result<(), RollupStoreError> {
        let queries = vec![
            (
                "DELETE FROM blocks WHERE block_number = ?1",
                vec![block_number].into_params()?,
            ),
            (
                "INSERT INTO blocks VALUES (?1, ?2)",
                vec![block_number, batch_number].into_params()?,
            ),
        ];
        self.execute_in_tx(queries, db_tx).await
    }

    async fn store_message_hashes_by_batch_in_tx(
        &self,
        batch_number: u64,
        message_hashes: Vec<H256>,
        db_tx: Option<&Transaction>,
    ) -> Result<(), RollupStoreError> {
        let mut queries = vec![(
            "DELETE FROM messages WHERE batch = ?1",
            vec![batch_number].into_params()?,
        )];
        for (index, hash) in message_hashes.iter().enumerate() {
            let index = u64::try_from(index)
                .map_err(|e| RollupStoreError::Custom(format!("conversion error: {e}")))?;
            queries.push((
                "INSERT INTO messages VALUES (?1, ?2, ?3)",
                (batch_number, index, Vec::from(hash.to_fixed_bytes())).into_params()?,
            ));
        }
        self.execute_in_tx(queries, db_tx).await
    }

    async fn store_privileged_transactions_hash_by_batch_number_in_tx(
        &self,
        batch_number: u64,
        privileged_transactions_hash: H256,
        db_tx: Option<&Transaction>,
    ) -> Result<(), RollupStoreError> {
        let queries = vec![
            (
                "DELETE FROM privileged_transactions WHERE batch = ?1",
                vec![batch_number].into_params()?,
            ),
            (
                "INSERT INTO privileged_transactions VALUES (?1, ?2)",
                (
                    batch_number,
                    Vec::from(privileged_transactions_hash.to_fixed_bytes()),
                )
                    .into_params()?,
            ),
        ];
        self.execute_in_tx(queries, db_tx).await
    }

    async fn store_state_root_by_batch_number_in_tx(
        &self,
        batch_number: u64,
        state_root: H256,
        db_tx: Option<&Transaction>,
    ) -> Result<(), RollupStoreError> {
        let queries = vec![
            (
                "DELETE FROM state_roots WHERE batch = ?1",
                vec![batch_number].into_params()?,
            ),
            (
                "INSERT INTO state_roots VALUES (?1, ?2)",
                (batch_number, Vec::from(state_root.to_fixed_bytes())).into_params()?,
            ),
        ];
        self.execute_in_tx(queries, db_tx).await
    }

    async fn store_blob_bundle_by_batch_number_in_tx(
        &self,
        batch_number: u64,
        state_diff: Vec<Blob>,
        db_tx: Option<&Transaction>,
    ) -> Result<(), RollupStoreError> {
        let mut queries = vec![(
            "DELETE FROM blob_bundles WHERE batch = ?1",
            vec![batch_number].into_params()?,
        )];
        for (index, blob) in state_diff.iter().enumerate() {
            let index = u64::try_from(index)
                .map_err(|e| RollupStoreError::Custom(format!("conversion error: {e}")))?;
            queries.push((
                "INSERT INTO blob_bundles VALUES (?1, ?2, ?3)",
                (batch_number, index, blob.to_vec()).into_params()?,
            ));
        }
        self.execute_in_tx(queries, db_tx).await
    }

    async fn store_commit_tx_by_batch_in_tx(
        &self,
        batch_number: u64,
        commit_tx: H256,
        db_tx: Option<&Transaction>,
    ) -> Result<(), RollupStoreError> {
        let queries = vec![(
            "INSERT OR REPLACE INTO commit_txs VALUES (?1, ?2)",
            (batch_number, Vec::from(commit_tx.to_fixed_bytes())).into_params()?,
        )];
        self.execute_in_tx(queries, db_tx).await
    }

    async fn store_verify_tx_by_batch_in_tx(
        &self,
        batch_number: u64,
        verify_tx: H256,
        db_tx: Option<&Transaction>,
    ) -> Result<(), RollupStoreError> {
        let queries = vec![(
            "INSERT OR REPLACE INTO verify_txs VALUES (?1, ?2)",
            (batch_number, Vec::from(verify_tx.to_fixed_bytes())).into_params()?,
        )];
        self.execute_in_tx(queries, db_tx).await
    }

    async fn store_account_updates_by_block_number_in_tx(
        &self,
        block_number: BlockNumber,
        account_updates: Vec<AccountUpdate>,
        db_tx: Option<&Transaction>,
    ) -> Result<(), RollupStoreError> {
        let serialized = bincode::serialize(&account_updates)?;
        let queries = vec![
            (
                "DELETE FROM account_updates WHERE block_number = ?1",
                vec![block_number].into_params()?,
            ),
            (
                "INSERT INTO account_updates VALUES (?1, ?2)",
                (block_number, serialized).into_params()?,
            ),
        ];
        self.execute_in_tx(queries, db_tx).await
    }

    async fn store_block_numbers_by_batch_in_tx(
        &self,
        batch_number: u64,
        block_numbers: Vec<BlockNumber>,
        db_tx: Option<&Transaction>,
    ) -> Result<(), RollupStoreError> {
        for block_number in block_numbers {
            self.store_batch_number_by_block_in_tx(block_number, batch_number, db_tx)
                .await?;
        }
        Ok(())
    }

    async fn store_prover_input_by_batch_and_version_in_tx(
        &self,
        batch_number: u64,
        prover_version: &str,
        prover_input: ProverInputData,
        db_tx: Option<&Transaction>,
    ) -> Result<(), RollupStoreError> {
        let prover_input_bytes = rkyv::to_bytes::<rkyv::rancor::Error>(&prover_input)
            .map_err(|e| {
                RollupStoreError::Custom(format!("Failed to serialize prover input: {e}"))
            })?
            .to_vec();

        let queries = vec![(
            "INSERT OR REPLACE INTO batch_prover_input VALUES (?1, ?2, ?3)",
            (batch_number, prover_version, prover_input_bytes).into_params()?,
        )];

        self.execute_in_tx(queries, db_tx).await
    }
}

fn read_from_row_int(row: &Row, index: i32) -> Result<u64, RollupStoreError> {
    match row.get_value(index)? {
        Value::Integer(i) => {
            let val = i
                .try_into()
                .map_err(|e| RollupStoreError::Custom(format!("conversion error: {e}")))?;
            Ok(val)
        }
        _ => Err(RollupStoreError::SQLInvalidTypeError),
    }
}

fn read_from_row_blob(row: &Row, index: i32) -> Result<Vec<u8>, RollupStoreError> {
    match row.get_value(index)? {
        Value::Blob(vec) => Ok(vec),
        _ => Err(RollupStoreError::SQLInvalidTypeError),
    }
}

#[async_trait::async_trait]
impl StoreEngineRollup for SQLStore {
    async fn get_batch_number_by_block(
        &self,
        block_number: BlockNumber,
    ) -> Result<Option<u64>, RollupStoreError> {
        let mut rows = self
            .query(
                "SELECT * from blocks WHERE block_number = ?1",
                vec![block_number],
            )
            .await?;
        if let Some(row) = rows.next().await? {
            return Ok(Some(read_from_row_int(&row, 1)?));
        }
        Ok(None)
    }

    /// Gets the message hashes by a given batch number.
    async fn get_message_hashes_by_batch(
        &self,
        batch_number: u64,
    ) -> Result<Option<Vec<H256>>, RollupStoreError> {
        let mut hashes = vec![];
        let mut rows = self
            .query(
                "SELECT * from messages WHERE batch = ?1 ORDER BY idx ASC",
                vec![batch_number],
            )
            .await?;
        while let Some(row) = rows.next().await? {
            let vec = read_from_row_blob(&row, 2)?;
            hashes.push(H256::from_slice(&vec));
        }
        if hashes.is_empty() {
            Ok(None)
        } else {
            Ok(Some(hashes))
        }
    }

    /// Returns the block numbers by a given batch_number
    async fn get_block_numbers_by_batch(
        &self,
        batch_number: u64,
    ) -> Result<Option<Vec<BlockNumber>>, RollupStoreError> {
        let mut blocks = Vec::new();
        let mut rows = self
            .query("SELECT * from blocks WHERE batch = ?1", vec![batch_number])
            .await?;
        while let Some(row) = rows.next().await? {
            let val = read_from_row_int(&row, 0)?;
            blocks.push(val);
        }
        if blocks.is_empty() {
            Ok(None)
        } else {
            Ok(Some(blocks))
        }
    }

    async fn get_privileged_transactions_hash_by_batch_number(
        &self,
        batch_number: u64,
    ) -> Result<Option<H256>, RollupStoreError> {
        let mut rows = self
            .query(
                "SELECT * from privileged_transactions WHERE batch = ?1",
                vec![batch_number],
            )
            .await?;
        if let Some(row) = rows.next().await? {
            let vec = read_from_row_blob(&row, 1)?;
            return Ok(Some(H256::from_slice(&vec)));
        }
        Ok(None)
    }

    async fn get_state_root_by_batch_number(
        &self,
        batch_number: u64,
    ) -> Result<Option<H256>, RollupStoreError> {
        let mut rows = self
            .query(
                "SELECT * FROM state_roots WHERE batch = ?1",
                vec![batch_number],
            )
            .await?;
        if let Some(row) = rows.next().await? {
            let vec = read_from_row_blob(&row, 1)?;
            return Ok(Some(H256::from_slice(&vec)));
        }
        Ok(None)
    }

    async fn get_blob_bundle_by_batch_number(
        &self,
        batch_number: u64,
    ) -> Result<Option<Vec<Blob>>, RollupStoreError> {
        let mut bundles = Vec::new();
        let mut rows = self
            .query(
                "SELECT * FROM blob_bundles WHERE batch = ?1 ORDER BY idx ASC",
                vec![batch_number],
            )
            .await?;
        while let Some(row) = rows.next().await? {
            let val = read_from_row_blob(&row, 2)?;
            bundles.push(
                Blob::try_from(val).map_err(|_| {
                    RollupStoreError::Custom("error converting to Blob".to_string())
                })?,
            );
        }
        if bundles.is_empty() {
            Ok(None)
        } else {
            Ok(Some(bundles))
        }
    }

    async fn store_commit_tx_by_batch(
        &self,
        batch_number: u64,
        commit_tx: H256,
    ) -> Result<(), RollupStoreError> {
        self.store_commit_tx_by_batch_in_tx(batch_number, commit_tx, None)
            .await
    }

    async fn get_commit_tx_by_batch(
        &self,
        batch_number: u64,
    ) -> Result<Option<H256>, RollupStoreError> {
        let mut rows = self
            .query(
                "SELECT commit_tx FROM commit_txs WHERE batch = ?1",
                vec![batch_number],
            )
            .await?;
        if let Some(row) = rows.next().await? {
            let vec = read_from_row_blob(&row, 0)?;
            return Ok(Some(H256::from_slice(&vec)));
        }
        Ok(None)
    }

    async fn store_verify_tx_by_batch(
        &self,
        batch_number: u64,
        verify_tx: H256,
    ) -> Result<(), RollupStoreError> {
        self.store_verify_tx_by_batch_in_tx(batch_number, verify_tx, None)
            .await
    }

    async fn get_verify_tx_by_batch(
        &self,
        batch_number: u64,
    ) -> Result<Option<H256>, RollupStoreError> {
        let mut rows = self
            .query(
                "SELECT verify_tx FROM verify_txs WHERE batch = ?1",
                vec![batch_number],
            )
            .await?;
        if let Some(row) = rows.next().await? {
            let vec = read_from_row_blob(&row, 0)?;
            return Ok(Some(H256::from_slice(&vec)));
        }
        Ok(None)
    }

    async fn update_operations_count(
        &self,
        transaction_inc: u64,
        privileged_transactions_inc: u64,
        messages_inc: u64,
    ) -> Result<(), RollupStoreError> {
        self.execute(
            "UPDATE operation_count SET transactions = transactions + ?1, privileged_transactions = privileged_transactions + ?2, messages = messages + ?3",
            (transaction_inc, privileged_transactions_inc, messages_inc)).await?;
        Ok(())
    }

    async fn get_operations_count(&self) -> Result<[u64; 3], RollupStoreError> {
        let mut rows = self.query("SELECT * from operation_count", ()).await?;
        if let Some(row) = rows.next().await? {
            return Ok([
                read_from_row_int(&row, 1)?,
                read_from_row_int(&row, 2)?,
                read_from_row_int(&row, 3)?,
            ]);
        }
        Err(RollupStoreError::Custom(
            "missing operation_count row".to_string(),
        ))
    }

    /// Returns whether the batch with the given number is present.
    async fn contains_batch(&self, batch_number: &u64) -> Result<bool, RollupStoreError> {
        let mut row = self
            .query("SELECT * from blocks WHERE batch = ?1", vec![*batch_number])
            .await?;
        Ok(row.next().await?.is_some())
    }

    async fn get_lastest_sent_batch_proof(&self) -> Result<u64, RollupStoreError> {
        let mut rows = self.query("SELECT * from latest_sent", ()).await?;
        if let Some(row) = rows.next().await? {
            return read_from_row_int(&row, 1);
        }
        Err(RollupStoreError::Custom(
            "missing operation_count row".to_string(),
        ))
    }

    async fn set_lastest_sent_batch_proof(
        &self,
        batch_number: u64,
    ) -> Result<(), RollupStoreError> {
        self.execute("UPDATE latest_sent SET batch = ?1", (0, batch_number))
            .await?;
        Ok(())
    }

    async fn get_account_updates_by_block_number(
        &self,
        block_number: BlockNumber,
    ) -> Result<Option<Vec<AccountUpdate>>, RollupStoreError> {
        let mut rows = self
            .query(
                "SELECT * FROM account_updates WHERE block_number = ?1",
                vec![block_number],
            )
            .await?;
        if let Some(row) = rows.next().await? {
            let vec = read_from_row_blob(&row, 1)?;
            return Ok(Some(bincode::deserialize(&vec)?));
        }
        Ok(None)
    }

    async fn store_account_updates_by_block_number(
        &self,
        block_number: BlockNumber,
        account_updates: Vec<AccountUpdate>,
    ) -> Result<(), RollupStoreError> {
        self.store_account_updates_by_block_number_in_tx(block_number, account_updates, None)
            .await
    }

    async fn revert_to_batch(&self, batch_number: u64) -> Result<(), RollupStoreError> {
        let queries = vec![
            (
                "DELETE FROM blocks WHERE batch > ?1",
                [batch_number].into_params()?,
            ),
            (
                "DELETE FROM messages WHERE batch > ?1",
                [batch_number].into_params()?,
            ),
            (
                "DELETE FROM privileged_transactions WHERE batch > ?1",
                [batch_number].into_params()?,
            ),
            (
                "DELETE FROM state_roots WHERE batch > ?1",
                [batch_number].into_params()?,
            ),
            (
                "DELETE FROM blob_bundles WHERE batch > ?1",
                [batch_number].into_params()?,
            ),
            (
                "DELETE FROM batch_proofs WHERE batch > ?1",
                [batch_number].into_params()?,
            ),
            (
                "DELETE FROM batch_prover_input WHERE batch > ?1",
                [batch_number].into_params()?,
            ),
        ];
        self.execute_in_tx(queries, None).await
    }

    async fn store_proof_by_batch_and_type(
        &self,
        batch_number: u64,
        prover_type: ProverType,
        proof: BatchProof,
    ) -> Result<(), RollupStoreError> {
        let serialized_proof = bincode::serialize(&proof)?;
        let prover_type: u32 = prover_type.into();
        self.execute_in_tx(
            vec![
                (
                    "DELETE FROM batch_proofs WHERE batch = ?1 AND prover_type = ?2",
                    (batch_number, prover_type).into_params()?,
                ),
                (
                    "INSERT INTO batch_proofs VALUES (?1, ?2, ?3)",
                    (batch_number, prover_type, serialized_proof).into_params()?,
                ),
            ],
            None,
        )
        .await
    }

    async fn get_proof_by_batch_and_type(
        &self,
        batch_number: u64,
        prover_type: ProverType,
    ) -> Result<Option<BatchProof>, RollupStoreError> {
        let prover_type: u32 = prover_type.into();
        let mut rows = self
            .query(
                "SELECT proof from batch_proofs WHERE batch = ?1 AND prover_type = ?2",
                (batch_number, prover_type),
            )
            .await?;

        if let Some(row) = rows.next().await? {
            let vec = read_from_row_blob(&row, 0)?;
            return Ok(Some(bincode::deserialize(&vec)?));
        }
        Ok(None)
    }

    async fn seal_batch(&self, batch: Batch) -> Result<(), RollupStoreError> {
        let blocks: Vec<u64> = (batch.first_block..=batch.last_block).collect();
        let conn = self.write_conn.lock().await;
        let transaction = conn.transaction().await?;

        for block_number in blocks.iter() {
            self.store_batch_number_by_block_in_tx(*block_number, batch.number, Some(&transaction))
                .await?;
        }
        self.store_block_numbers_by_batch_in_tx(batch.number, blocks, Some(&transaction))
            .await?;
        self.store_message_hashes_by_batch_in_tx(
            batch.number,
            batch.l1_message_hashes,
            Some(&transaction),
        )
        .await?;
        self.store_privileged_transactions_hash_by_batch_number_in_tx(
            batch.number,
            batch.privileged_transactions_hash,
            Some(&transaction),
        )
        .await?;
        self.store_blob_bundle_by_batch_number_in_tx(
            batch.number,
            batch.blobs_bundle.blobs,
            Some(&transaction),
        )
        .await?;
        self.store_state_root_by_batch_number_in_tx(
            batch.number,
            batch.state_root,
            Some(&transaction),
        )
        .await?;
        if let Some(commit_tx) = batch.commit_tx {
            self.store_commit_tx_by_batch_in_tx(batch.number, commit_tx, Some(&transaction))
                .await?;
        }
        if let Some(verify_tx) = batch.verify_tx {
            self.store_verify_tx_by_batch_in_tx(batch.number, verify_tx, Some(&transaction))
                .await?;
        }
        transaction.commit().await.map_err(RollupStoreError::from)
    }

    async fn store_signature_by_block(
        &self,
        block_hash: H256,
        signature: ethereum_types::Signature,
    ) -> Result<(), RollupStoreError> {
        self.execute_in_tx(
            vec![
                (
                    "DELETE FROM block_signatures WHERE block_hash = ?1",
                    vec![Vec::from(block_hash.to_fixed_bytes())].into_params()?,
                ),
                (
                    "INSERT INTO block_signatures VALUES (?1, ?2)",
                    (
                        Vec::from(block_hash.to_fixed_bytes()),
                        Vec::from(signature.as_fixed_bytes()),
                    )
                        .into_params()?,
                ),
            ],
            None,
        )
        .await
    }

    async fn get_signature_by_block(
        &self,
        block_hash: H256,
    ) -> Result<Option<ethereum_types::Signature>, RollupStoreError> {
        let mut rows = self
            .query(
                "SELECT signature FROM block_signatures WHERE block_hash = ?1",
                vec![Vec::from(block_hash.to_fixed_bytes())],
            )
            .await?;
        rows.next()
            .await?
            .map(|row| {
                read_from_row_blob(&row, 0)
                    .map(|vec| ethereum_types::Signature::from_slice(vec.as_slice()))
            })
            .transpose()
    }

    async fn store_signature_by_batch(
        &self,
        batch_number: u64,
        signature: ethereum_types::Signature,
    ) -> Result<(), RollupStoreError> {
        self.execute_in_tx(
            vec![
                (
                    "DELETE FROM batch_signatures WHERE batch = ?1",
                    vec![batch_number].into_params()?,
                ),
                (
                    "INSERT INTO batch_signatures VALUES (?1, ?2)",
                    (batch_number, Vec::from(signature.to_fixed_bytes())).into_params()?,
                ),
            ],
            None,
        )
        .await
    }

    async fn get_signature_by_batch(
        &self,
        batch_number: u64,
    ) -> Result<Option<ethereum_types::Signature>, RollupStoreError> {
        let mut rows = self
            .query(
                "SELECT signature FROM batch_signatures WHERE batch = ?1",
                vec![batch_number],
            )
            .await?;
        rows.next()
            .await?
            .map(|row| {
                read_from_row_blob(&row, 0)
                    .map(|vec| ethereum_types::Signature::from_slice(vec.as_slice()))
            })
            .transpose()
    }

    async fn delete_proof_by_batch_and_type(
        &self,
        batch_number: u64,
        proof_type: ProverType,
    ) -> Result<(), RollupStoreError> {
        let prover_type: u32 = proof_type.into();
        self.execute_in_tx(
            vec![(
                "DELETE FROM batch_proofs WHERE batch = ?1 AND prover_type = ?2",
                (batch_number, prover_type).into_params()?,
            )],
            None,
        )
        .await
    }

    async fn get_last_batch_number(&self) -> Result<Option<u64>, RollupStoreError> {
        let mut rows = self.query("SELECT MAX(batch) FROM state_roots", ()).await?;
        rows.next()
            .await?
            .map(|row| read_from_row_int(&row, 0))
            .transpose()
    }

    async fn store_l2_to_l2_messages(
        &self,
        batch_number: u64,
        messages: Vec<L2toL2Message>,
    ) -> Result<(), RollupStoreError> {
        let mut queries = Vec::with_capacity(messages.len());

        for (idx, message) in messages.iter().enumerate() {
            let idx = u64::try_from(idx)
                .map_err(|_| RollupStoreError::Custom("Message index out of range".to_string()))?;
            queries.push((
                "INSERT INTO l2_to_l2_messages (batch, idx, message) VALUES (?1, ?2, ?3)",
                libsql::params!(batch_number, idx, bincode::serialize(message)?).into_params()?,
            ))
        }

        self.execute_in_tx(queries, None).await?;
        Ok(())
    }

    async fn get_l2_to_l2_messages(
        &self,
        batch_number: u64,
    ) -> Result<Option<Vec<L2toL2Message>>, RollupStoreError> {
        let mut rows = self
            .query(
                "SELECT message FROM l2_to_l2_messages WHERE batch = ?1",
                vec![batch_number],
            )
            .await?;

        let mut messages = Vec::new();
        while let Some(row) = rows.next().await? {
            let val = read_from_row_blob(&row, 0)?;
            messages.push(bincode::deserialize(&val)?);
        }

        Ok(Some(messages))
    }

    async fn store_prover_input_by_batch_and_version(
        &self,
        batch_number: u64,
        prover_version: &str,
        prover_input: ProverInputData,
    ) -> Result<(), RollupStoreError> {
        self.store_prover_input_by_batch_and_version_in_tx(
            batch_number,
            prover_version,
            prover_input,
            None,
        )
        .await
    }

    async fn get_prover_input_by_batch_and_version(
        &self,
        batch_number: u64,
        prover_version: &str,
    ) -> Result<Option<ProverInputData>, RollupStoreError> {
        let mut rows = self
            .query(
                "SELECT prover_input FROM batch_prover_input WHERE batch = ?1 AND prover_version = ?2",
                (batch_number, prover_version),
            )
            .await?;
        if let Some(row) = rows.next().await? {
            let vec = read_from_row_blob(&row, 0)?;

            let prover_input = rkyv::from_bytes::<ProverInputData, rkyv::rancor::Error>(&vec)
                .map_err(|e| {
                    RollupStoreError::Custom(format!(
                        "Failed to deserialize prover input for batch {batch_number} and version {prover_version}: {e}",
                    ))
                })?;

            return Ok(Some(prover_input));
        }
        Ok(None)
    }

    async fn store_fee_config_by_block(
        &self,
        block_number: BlockNumber,
        fee_config: FeeConfig,
    ) -> Result<(), RollupStoreError> {
        let serialized = bincode::serialize(&fee_config)?;
        let queries = vec![
            (
                "DELETE FROM fee_config WHERE block_number = ?1",
                vec![block_number].into_params()?,
            ),
            (
                "INSERT INTO fee_config VALUES (?1, ?2)",
                (block_number, serialized).into_params()?,
            ),
        ];
        self.execute_in_tx(queries, None).await
    }

    async fn get_fee_config_by_block(
        &self,
        block_number: BlockNumber,
    ) -> Result<Option<FeeConfig>, RollupStoreError> {
        let mut rows = self
            .query(
                "SELECT * FROM fee_config WHERE block_number = ?1",
                vec![block_number],
            )
            .await?;

        if let Some(row) = rows.next().await? {
            let vec = read_from_row_blob(&row, 1)?;
            return Ok(Some(bincode::deserialize(&vec)?));
        }
        Ok(None)
    }
}

#[cfg(test)]
mod tests {
    use super::*;

    #[tokio::test]
    async fn test_schema_tables() -> anyhow::Result<()> {
        let store = SQLStore::new(":memory:")?;
        let tables = [
            "blocks",
            "messages",
            "privileged_transactions",
            "state_roots",
            "blob_bundles",
            "account_updates",
            "operation_count",
            "latest_sent",
            "batch_proofs",
            "block_signatures",
            "batch_signatures",
            "batch_prover_input",
        ];
        let mut attributes = Vec::new();
        for table in tables {
            let mut rows = store
                .query(format!("PRAGMA table_info({table})").as_str(), ())
                .await?;
            while let Some(row) = rows.next().await? {
                // (table, name, type)
                attributes.push((
                    table.to_string(),
                    row.get_str(1)?.to_string(),
                    row.get_str(2)?.to_string(),
                ))
            }
        }
        for (table, name, given_type) in attributes {
            let expected_type = match (table.as_str(), name.as_str()) {
                ("blocks", "block_number") => "INT",
                ("blocks", "batch") => "INT",
                ("messages", "batch") => "INT",
                ("messages", "idx") => "INT",
                ("messages", "message_hash") => "BLOB",
                ("privileged_transactions", "batch") => "INT",
                ("privileged_transactions", "transactions_hash") => "BLOB",
                ("state_roots", "batch") => "INT",
                ("state_roots", "state_root") => "BLOB",
                ("blob_bundles", "batch") => "INT",
                ("blob_bundles", "idx") => "INT",
                ("blob_bundles", "blob_bundle") => "BLOB",
                ("account_updates", "block_number") => "INT",
                ("account_updates", "updates") => "BLOB",
                ("operation_count", "_id") => "INT",
                ("operation_count", "transactions") => "INT",
                ("operation_count", "privileged_transactions") => "INT",
                ("operation_count", "messages") => "INT",
                ("latest_sent", "_id") => "INT",
                ("latest_sent", "batch") => "INT",
                ("batch_proofs", "batch") => "INT",
                ("batch_proofs", "prover_type") => "INT",
                ("batch_proofs", "proof") => "BLOB",
                ("block_signatures", "block_hash") => "BLOB",
                ("block_signatures", "signature") => "BLOB",
                ("batch_signatures", "batch") => "INT",
                ("batch_signatures", "signature") => "BLOB",
                ("batch_prover_input", "batch") => "INT",
                ("batch_prover_input", "prover_version") => "TEXT",
                ("batch_prover_input", "prover_input") => "BLOB",
                ("l2_to_l2_messages", "idx") => "INT",
                ("l2_to_l2_messages", "message") => "BLOB",
                _ => {
                    return Err(anyhow::Error::msg(
                        "unexpected attribute {name} in table {table}",
                    ));
                }
            };
            assert_eq!(given_type, expected_type);
        }
        Ok(())
    }
}<|MERGE_RESOLUTION|>--- conflicted
+++ resolved
@@ -4,11 +4,10 @@
 use crate::{RollupStoreError, api::StoreEngineRollup};
 use ethrex_common::{
     H256,
-<<<<<<< HEAD
-    types::{AccountUpdate, Blob, BlockNumber, batch::Batch, l2_to_l2_message::L2toL2Message},
-=======
-    types::{AccountUpdate, Blob, BlockNumber, batch::Batch, fee_config::FeeConfig},
->>>>>>> db38cc9e
+    types::{
+        AccountUpdate, Blob, BlockNumber, batch::Batch, fee_config::FeeConfig,
+        l2_to_l2_message::L2toL2Message,
+    },
 };
 use ethrex_l2_common::prover::{BatchProof, ProverInputData, ProverType};
 
@@ -32,7 +31,7 @@
     }
 }
 
-const DB_SCHEMA: [&str; 17] = [
+const DB_SCHEMA: [&str; 18] = [
     "CREATE TABLE blocks (block_number INT PRIMARY KEY, batch INT)",
     "CREATE TABLE messages (batch INT, idx INT, message_hash BLOB, PRIMARY KEY (batch, idx))",
     "CREATE TABLE privileged_transactions (batch INT PRIMARY KEY, transactions_hash BLOB)",
@@ -49,11 +48,8 @@
     "CREATE TABLE block_signatures (block_hash BLOB PRIMARY KEY, signature BLOB)",
     "CREATE TABLE batch_signatures (batch INT PRIMARY KEY, signature BLOB)",
     "CREATE TABLE batch_prover_input (batch INT, prover_version TEXT, prover_input BLOB, PRIMARY KEY (batch, prover_version))",
-<<<<<<< HEAD
+    "CREATE TABLE fee_config (block_number INT PRIMARY KEY, fee_config BLOB)",
     "CREATE TABLE l2_to_l2_messages (batch INT, idx INT, message BLOB, PRIMARY KEY (batch, idx))",
-=======
-    "CREATE TABLE fee_config (block_number INT PRIMARY KEY, fee_config BLOB)",
->>>>>>> db38cc9e
 ];
 
 impl SQLStore {
