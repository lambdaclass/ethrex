use std::fmt::Debug;

use crate::{RollupStoreError, api::StoreEngineRollup};
use ethrex_common::{
    H256,
    types::{AccountUpdate, Blob, BlockNumber},
};
use ethrex_l2_common::prover::{BatchProof, ProverType};

use libsql::{
    Builder, Connection, Row, Rows, Value,
    params::{IntoParams, Params},
};

pub struct SQLStore {
    conn: Connection,
}

impl Debug for SQLStore {
    fn fmt(&self, f: &mut std::fmt::Formatter<'_>) -> std::fmt::Result {
        f.write_str("SQLStore")
    }
}

<<<<<<< HEAD
const DB_SCHEMA: [&str; 12] = [
=======
const DB_SCHEMA: [&str; 11] = [
>>>>>>> 25432a86
    "CREATE TABLE blocks (block_number INT PRIMARY KEY, batch INT)",
    "CREATE TABLE messages (batch INT, idx INT, message_hash BLOB, PRIMARY KEY (batch, idx))",
    "CREATE TABLE deposits (batch INT PRIMARY KEY, deposit_hash BLOB)",
    "CREATE TABLE state_roots (batch INT PRIMARY KEY, state_root BLOB)",
    "CREATE TABLE blob_bundles (batch INT, idx INT, blob_bundle BLOB, PRIMARY KEY (batch, idx))",
    "CREATE TABLE account_updates (block_number INT PRIMARY KEY, updates BLOB)",
    "CREATE TABLE commit_txs (batch INT PRIMARY KEY, commit_tx BLOB)",
    "CREATE TABLE verify_txs (batch INT PRIMARY KEY, verify_tx BLOB)",
    "CREATE TABLE operation_count (_id INT PRIMARY KEY, transactions INT, deposits INT, messages INT)",
    "INSERT INTO operation_count VALUES (0, 0, 0, 0)",
    "CREATE TABLE latest_sent (_id INT PRIMARY KEY, batch INT)",
    "INSERT INTO latest_sent VALUES (0, 0)",
    "CREATE TABLE batch_proofs (batch INT, prover_type INT, proof BLOB, PRIMARY KEY (batch, prover_type))",
];

impl SQLStore {
    pub fn new(path: &str) -> Result<Self, RollupStoreError> {
        futures::executor::block_on(async {
            let db = Builder::new_local(path).build().await?;
            let conn = db.connect()?;
            let store = SQLStore { conn };
            store.init_db().await?;
            Ok(store)
        })
    }
    async fn execute<T: IntoParams>(&self, sql: &str, params: T) -> Result<(), RollupStoreError> {
        self.conn.execute(sql, params).await?;
        Ok(())
    }
    async fn query<T: IntoParams>(&self, sql: &str, params: T) -> Result<Rows, RollupStoreError> {
        Ok(self.conn.query(sql, params).await?)
    }
    async fn init_db(&self) -> Result<(), RollupStoreError> {
        let mut rows = self
            .query(
                "SELECT name FROM sqlite_schema WHERE type='table' AND name='blocks'",
                (),
            )
            .await?;
        if rows.next().await?.is_none() {
            let empty_param = ().into_params()?;
            let queries = DB_SCHEMA
                .iter()
                .map(|v| (*v, empty_param.clone()))
                .collect();
            self.execute_in_tx(queries).await?;
        }
        Ok(())
    }
    async fn execute_in_tx(&self, queries: Vec<(&str, Params)>) -> Result<(), RollupStoreError> {
        self.execute("BEGIN TRANSACTION", ()).await?;
        for (query, params) in queries {
            self.execute(query, params).await?;
        }
        self.execute("COMMIT TRANSACTION", ()).await?;
        Ok(())
    }
}

fn read_from_row_int(row: &Row, index: i32) -> Result<u64, RollupStoreError> {
    match row.get_value(index)? {
        Value::Integer(i) => {
            let val = i
                .try_into()
                .map_err(|e| RollupStoreError::Custom(format!("conversion error: {e}")))?;
            Ok(val)
        }
        _ => Err(RollupStoreError::SQLInvalidTypeError),
    }
}

fn read_from_row_blob(row: &Row, index: i32) -> Result<Vec<u8>, RollupStoreError> {
    match row.get_value(index)? {
        Value::Blob(vec) => Ok(vec),
        _ => Err(RollupStoreError::SQLInvalidTypeError),
    }
}

#[async_trait::async_trait]
impl StoreEngineRollup for SQLStore {
    async fn get_batch_number_by_block(
        &self,
        block_number: BlockNumber,
    ) -> Result<Option<u64>, RollupStoreError> {
        let mut rows = self
            .query(
                "SELECT * from blocks WHERE block_number = ?1",
                vec![block_number],
            )
            .await?;
        if let Some(row) = rows.next().await? {
            return Ok(Some(read_from_row_int(&row, 1)?));
        }
        Ok(None)
    }

    /// Stores the batch number by a given block number.
    async fn store_batch_number_by_block(
        &self,
        block_number: BlockNumber,
        batch_number: u64,
    ) -> Result<(), RollupStoreError> {
        self.execute_in_tx(vec![
            (
                "DELETE FROM blocks WHERE block_number = ?1",
                vec![block_number].into_params()?,
            ),
            (
                "INSERT INTO blocks VALUES (?1, ?2)",
                vec![block_number, batch_number].into_params()?,
            ),
        ])
        .await
    }

    /// Gets the message hashes by a given batch number.
    async fn get_message_hashes_by_batch(
        &self,
        batch_number: u64,
    ) -> Result<Option<Vec<H256>>, RollupStoreError> {
        let mut hashes = vec![];
        let mut rows = self
            .query(
                "SELECT * from messages WHERE batch = ?1 ORDER BY idx ASC",
                vec![batch_number],
            )
            .await?;
        while let Some(row) = rows.next().await? {
            let vec = read_from_row_blob(&row, 2)?;
            hashes.push(H256::from_slice(&vec));
        }
        if hashes.is_empty() {
            Ok(None)
        } else {
            Ok(Some(hashes))
        }
    }

    /// Stores the withdrawal hashes by a given batch number.
    async fn store_message_hashes_by_batch(
        &self,
        batch_number: u64,
        message_hashes: Vec<H256>,
    ) -> Result<(), RollupStoreError> {
        let mut queries = vec![(
            "DELETE FROM messages WHERE batch = ?1",
            vec![batch_number].into_params()?,
        )];
        for (index, hash) in message_hashes.iter().enumerate() {
            let index = u64::try_from(index)
                .map_err(|e| RollupStoreError::Custom(format!("conversion error: {e}")))?;
            queries.push((
                "INSERT INTO messages VALUES (?1, ?2, ?3)",
                (batch_number, index, Vec::from(hash.to_fixed_bytes())).into_params()?,
            ));
        }
        self.execute_in_tx(queries).await?;
        Ok(())
    }

    /// Stores the block numbers by a given batch_number
    async fn store_block_numbers_by_batch(
        &self,
        batch_number: u64,
        block_numbers: Vec<BlockNumber>,
    ) -> Result<(), RollupStoreError> {
        for block_number in block_numbers {
            self.store_batch_number_by_block(block_number, batch_number)
                .await?;
        }
        Ok(())
    }

    /// Returns the block numbers by a given batch_number
    async fn get_block_numbers_by_batch(
        &self,
        batch_number: u64,
    ) -> Result<Option<Vec<BlockNumber>>, RollupStoreError> {
        let mut blocks = Vec::new();
        let mut rows = self
            .query("SELECT * from blocks WHERE batch = ?1", vec![batch_number])
            .await?;
        while let Some(row) = rows.next().await? {
            let val = read_from_row_int(&row, 0)?;
            blocks.push(val);
        }
        if blocks.is_empty() {
            Ok(None)
        } else {
            Ok(Some(blocks))
        }
    }

    async fn store_deposit_logs_hash_by_batch_number(
        &self,
        batch_number: u64,
        deposit_logs_hash: H256,
    ) -> Result<(), RollupStoreError> {
        self.execute_in_tx(vec![
            (
                "DELETE FROM deposits WHERE batch = ?1",
                vec![batch_number].into_params()?,
            ),
            (
                "INSERT INTO deposits VALUES (?1, ?2)",
                (batch_number, Vec::from(deposit_logs_hash.to_fixed_bytes())).into_params()?,
            ),
        ])
        .await
    }

    async fn get_deposit_logs_hash_by_batch_number(
        &self,
        batch_number: u64,
    ) -> Result<Option<H256>, RollupStoreError> {
        let mut rows = self
            .query(
                "SELECT * from deposits WHERE batch = ?1",
                vec![batch_number],
            )
            .await?;
        if let Some(row) = rows.next().await? {
            let vec = read_from_row_blob(&row, 1)?;
            return Ok(Some(H256::from_slice(&vec)));
        }
        Ok(None)
    }

    async fn store_state_root_by_batch_number(
        &self,
        batch_number: u64,
        state_root: H256,
    ) -> Result<(), RollupStoreError> {
        self.execute_in_tx(vec![
            (
                "DELETE FROM state_roots WHERE batch = ?1",
                vec![batch_number].into_params()?,
            ),
            (
                "INSERT INTO state_roots VALUES (?1, ?2)",
                (batch_number, Vec::from(state_root.to_fixed_bytes())).into_params()?,
            ),
        ])
        .await
    }

    async fn get_state_root_by_batch_number(
        &self,
        batch_number: u64,
    ) -> Result<Option<H256>, RollupStoreError> {
        let mut rows = self
            .query(
                "SELECT * FROM state_roots WHERE batch = ?1",
                vec![batch_number],
            )
            .await?;
        if let Some(row) = rows.next().await? {
            let vec = read_from_row_blob(&row, 1)?;
            return Ok(Some(H256::from_slice(&vec)));
        }
        Ok(None)
    }

    async fn store_blob_bundle_by_batch_number(
        &self,
        batch_number: u64,
        state_diff: Vec<Blob>,
    ) -> Result<(), RollupStoreError> {
        let mut queries = vec![(
            "DELETE FROM blob_bundles WHERE batch = ?1",
            vec![batch_number].into_params()?,
        )];
        for (index, blob) in state_diff.iter().enumerate() {
            let index = u64::try_from(index)
                .map_err(|e| RollupStoreError::Custom(format!("conversion error: {e}")))?;
            queries.push((
                "INSERT INTO blob_bundles VALUES (?1, ?2, ?3)",
                (batch_number, index, blob.to_vec()).into_params()?,
            ));
        }
        self.execute_in_tx(queries).await?;
        Ok(())
    }

    async fn get_blob_bundle_by_batch_number(
        &self,
        batch_number: u64,
    ) -> Result<Option<Vec<Blob>>, RollupStoreError> {
        let mut bundles = Vec::new();
        let mut rows = self
            .query(
                "SELECT * FROM blob_bundles WHERE batch = ?1 ORDER BY idx ASC",
                vec![batch_number],
            )
            .await?;
        while let Some(row) = rows.next().await? {
            let val = read_from_row_blob(&row, 2)?;
            bundles.push(
                Blob::try_from(val).map_err(|_| {
                    RollupStoreError::Custom("error converting to Blob".to_string())
                })?,
            );
        }
        if bundles.is_empty() {
            Ok(None)
        } else {
            Ok(Some(bundles))
        }
    }

    async fn store_commit_tx_by_batch(
        &self,
        batch_number: u64,
        commit_tx: H256,
    ) -> Result<(), RollupStoreError> {
        self.execute_in_tx(vec![
            (
                "DELETE FROM commit_txs WHERE batch = ?1",
                vec![batch_number].into_params()?,
            ),
            (
                "INSERT INTO commit_txs VALUES (?1, ?2)",
                (batch_number, Vec::from(commit_tx.to_fixed_bytes())).into_params()?,
            ),
        ])
        .await
    }

    async fn get_commit_tx_by_batch(
        &self,
        batch_number: u64,
    ) -> Result<Option<H256>, RollupStoreError> {
        let mut rows = self
            .query(
                "SELECT * FROM commit_txs WHERE batch = ?1",
                vec![batch_number],
            )
            .await?;
        if let Some(row) = rows.next().await? {
            let vec = read_from_row_blob(&row, 1)?;
            return Ok(Some(H256::from_slice(&vec)));
        }
        Ok(None)
    }

    async fn store_verify_tx_by_batch(
        &self,
        batch_number: u64,
        verify_tx: H256,
    ) -> Result<(), RollupStoreError> {
        self.execute_in_tx(vec![
            (
                "DELETE FROM verify_txs WHERE batch = ?1",
                vec![batch_number].into_params()?,
            ),
            (
                "INSERT INTO verify_txs VALUES (?1, ?2)",
                (batch_number, Vec::from(verify_tx.to_fixed_bytes())).into_params()?,
            ),
        ])
        .await
    }

    async fn get_verify_tx_by_batch(
        &self,
        batch_number: u64,
    ) -> Result<Option<H256>, RollupStoreError> {
        let mut rows = self
            .query(
                "SELECT * FROM verify_txs WHERE batch = ?1",
                vec![batch_number],
            )
            .await?;
        if let Some(row) = rows.next().await? {
            let vec = read_from_row_blob(&row, 1)?;
            return Ok(Some(H256::from_slice(&vec)));
        }
        Ok(None)
    }

    async fn update_operations_count(
        &self,
        transaction_inc: u64,
        deposits_inc: u64,
        messages_inc: u64,
    ) -> Result<(), RollupStoreError> {
        self.execute(
            "UPDATE operation_count SET transactions = transactions + ?1, deposits = deposits + ?2, messages = withdrawals + ?3",
            (transaction_inc, deposits_inc, messages_inc)).await?;
        Ok(())
    }

    async fn get_operations_count(&self) -> Result<[u64; 3], RollupStoreError> {
        let mut rows = self.query("SELECT * from operation_count", ()).await?;
        if let Some(row) = rows.next().await? {
            return Ok([
                read_from_row_int(&row, 1)?,
                read_from_row_int(&row, 2)?,
                read_from_row_int(&row, 3)?,
            ]);
        }
        Err(RollupStoreError::Custom(
            "missing operation_count row".to_string(),
        ))
    }

    /// Returns whether the batch with the given number is present.
    async fn contains_batch(&self, batch_number: &u64) -> Result<bool, RollupStoreError> {
        let mut row = self
            .query("SELECT * from blocks WHERE batch = ?1", vec![*batch_number])
            .await?;
        Ok(row.next().await?.is_some())
    }

    async fn get_lastest_sent_batch_proof(&self) -> Result<u64, RollupStoreError> {
        let mut rows = self.query("SELECT * from latest_sent", ()).await?;
        if let Some(row) = rows.next().await? {
            return read_from_row_int(&row, 1);
        }
        Err(RollupStoreError::Custom(
            "missing operation_count row".to_string(),
        ))
    }

    async fn set_lastest_sent_batch_proof(
        &self,
        batch_number: u64,
    ) -> Result<(), RollupStoreError> {
        self.execute("UPDATE latest_sent SET batch = ?1", (0, batch_number))
            .await?;
        Ok(())
    }

    async fn get_account_updates_by_block_number(
        &self,
        block_number: BlockNumber,
    ) -> Result<Option<Vec<AccountUpdate>>, RollupStoreError> {
        let mut rows = self
            .query(
                "SELECT * FROM account_updates WHERE block_number = ?1",
                vec![block_number],
            )
            .await?;
        if let Some(row) = rows.next().await? {
            let vec = read_from_row_blob(&row, 1)?;
            return Ok(Some(bincode::deserialize(&vec)?));
        }
        Ok(None)
    }

    async fn store_account_updates_by_block_number(
        &self,
        block_number: BlockNumber,
        account_updates: Vec<AccountUpdate>,
    ) -> Result<(), RollupStoreError> {
        let serialized = bincode::serialize(&account_updates)?;
        self.execute_in_tx(vec![
            (
                "DELETE FROM account_updates WHERE block_number = ?1",
                vec![block_number].into_params()?,
            ),
            (
                "INSERT INTO account_updates VALUES (?1, ?2)",
                (block_number, serialized).into_params()?,
            ),
        ])
        .await
    }

    async fn revert_to_batch(&self, batch_number: u64) -> Result<(), RollupStoreError> {
        self.execute_in_tx(vec![
            (
                "DELETE FROM blocks WHERE batch > ?1",
                [batch_number].into_params()?,
            ),
            (
                "DELETE FROM messages WHERE batch > ?1",
                [batch_number].into_params()?,
            ),
            (
                "DELETE FROM deposits WHERE batch > ?1",
                [batch_number].into_params()?,
            ),
            (
                "DELETE FROM state_roots WHERE batch > ?1",
                [batch_number].into_params()?,
            ),
            (
                "DELETE FROM blob_bundles WHERE batch > ?1",
                [batch_number].into_params()?,
            ),
            (
                "DELETE FROM batch_proofs WHERE batch > ?1",
                [batch_number].into_params()?,
            ),
        ])
        .await?;
        Ok(())
    }

    async fn store_proof_by_batch_and_type(
        &self,
        batch_number: u64,
        prover_type: ProverType,
        proof: BatchProof,
    ) -> Result<(), RollupStoreError> {
        let serialized_proof = bincode::serialize(&proof)?;
        let prover_type: u32 = prover_type.into();
        self.execute_in_tx(vec![
            (
                "DELETE FROM batch_proofs WHERE batch = ?1 AND prover_type = ?2",
                (batch_number, prover_type).into_params()?,
            ),
            (
                "INSERT INTO batch_proofs VALUES (?1, ?2, ?3)",
                (batch_number, prover_type, serialized_proof).into_params()?,
            ),
        ])
        .await?;
        Ok(())
    }

    async fn get_proof_by_batch_and_type(
        &self,
        batch_number: u64,
        prover_type: ProverType,
    ) -> Result<Option<BatchProof>, RollupStoreError> {
        let prover_type: u32 = prover_type.into();
        let mut rows = self
            .query(
                "SELECT proof from batch_proofs WHERE batch = ?1 AND prover_type = ?2",
                (batch_number, prover_type),
            )
            .await?;

        if let Some(row) = rows.next().await? {
            let vec = read_from_row_blob(&row, 0)?;
            return Ok(Some(bincode::deserialize(&vec)?));
        }
        Ok(None)
    }
}

#[cfg(test)]
mod tests {
    use super::*;

    #[tokio::test]
    async fn test_schema_tables() -> anyhow::Result<()> {
        let store = SQLStore::new(":memory:")?;
        let tables = [
            "blocks",
            "messages",
            "deposits",
            "state_roots",
            "blob_bundles",
            "account_updates",
            "operation_count",
            "latest_sent",
            "batch_proofs",
        ];
        let mut attributes = Vec::new();
        for table in tables {
            let mut rows = store
                .query(format!("PRAGMA table_info({table})").as_str(), ())
                .await?;
            while let Some(row) = rows.next().await? {
                // (table, name, type)
                attributes.push((
                    table.to_string(),
                    row.get_str(1)?.to_string(),
                    row.get_str(2)?.to_string(),
                ))
            }
        }
        for (table, name, given_type) in attributes {
            let expected_type = match (table.as_str(), name.as_str()) {
                ("blocks", "block_number") => "INT",
                ("blocks", "batch") => "INT",
                ("messages", "batch") => "INT",
                ("messages", "idx") => "INT",
                ("messages", "message_hash") => "BLOB",
                ("deposits", "batch") => "INT",
                ("deposits", "deposit_hash") => "BLOB",
                ("state_roots", "batch") => "INT",
                ("state_roots", "state_root") => "BLOB",
                ("blob_bundles", "batch") => "INT",
                ("blob_bundles", "idx") => "INT",
                ("blob_bundles", "blob_bundle") => "BLOB",
                ("account_updates", "block_number") => "INT",
                ("account_updates", "updates") => "BLOB",
                ("operation_count", "_id") => "INT",
                ("operation_count", "transactions") => "INT",
                ("operation_count", "deposits") => "INT",
                ("operation_count", "messages") => "INT",
                ("latest_sent", "_id") => "INT",
                ("latest_sent", "batch") => "INT",
                ("batch_proofs", "batch") => "INT",
                ("batch_proofs", "prover_type") => "INT",
                ("batch_proofs", "proof") => "BLOB",
                _ => {
                    return Err(anyhow::Error::msg(
                        "unexpected attribute {name} in table {table}",
                    ));
                }
            };
            assert_eq!(given_type, expected_type);
        }
        Ok(())
    }
}<|MERGE_RESOLUTION|>--- conflicted
+++ resolved
@@ -22,11 +22,7 @@
     }
 }
 
-<<<<<<< HEAD
-const DB_SCHEMA: [&str; 12] = [
-=======
-const DB_SCHEMA: [&str; 11] = [
->>>>>>> 25432a86
+const DB_SCHEMA: [&str; 13] = [
     "CREATE TABLE blocks (block_number INT PRIMARY KEY, batch INT)",
     "CREATE TABLE messages (batch INT, idx INT, message_hash BLOB, PRIMARY KEY (batch, idx))",
     "CREATE TABLE deposits (batch INT PRIMARY KEY, deposit_hash BLOB)",
