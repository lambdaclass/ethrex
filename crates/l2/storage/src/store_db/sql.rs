--- conflicted
+++ resolved
@@ -627,84 +627,6 @@
         }
         Ok(None)
     }
-<<<<<<< HEAD
-    async fn store_signature_by_block(
-        &self,
-        block_hash: H256,
-        signature: [u8; 68],
-    ) -> Result<(), RollupStoreError> {
-        self.execute_in_tx(vec![
-            (
-                "DELETE FROM block_signatures WHERE block_hash = ?1",
-                vec![Vec::from(block_hash.to_fixed_bytes())].into_params()?,
-            ),
-            (
-                "INSERT INTO block_signatures VALUES (?1, ?2)",
-                (Vec::from(block_hash.to_fixed_bytes()), signature.to_vec()).into_params()?,
-            ),
-        ])
-        .await
-    }
-
-    async fn get_signature_by_block(
-        &self,
-        block_hash: H256,
-    ) -> Result<Option<[u8; 68]>, RollupStoreError> {
-        let mut rows = self
-            .query(
-                "SELECT signature FROM block_signatures WHERE block_hash = ?1",
-                vec![Vec::from(block_hash.to_fixed_bytes())],
-            )
-            .await?;
-        if let Some(row) = rows.next().await? {
-            let vec = read_from_row_blob(&row, 0)?;
-            let signature: [u8; 68] = vec
-                .try_into()
-                .map_err(|_| RollupStoreError::Custom("Invalid signature length".to_string()))?;
-            Ok(Some(signature))
-        } else {
-            Ok(None)
-        }
-    }
-
-    async fn store_signature_by_batch(
-        &self,
-        batch_number: u64,
-        signature: [u8; 68],
-    ) -> Result<(), RollupStoreError> {
-        self.execute_in_tx(vec![
-            (
-                "DELETE FROM batch_signatures WHERE batch = ?1",
-                vec![batch_number].into_params()?,
-            ),
-            (
-                "INSERT INTO batch_signatures VALUES (?1, ?2)",
-                (batch_number, signature.to_vec()).into_params()?,
-            ),
-        ])
-        .await
-    }
-
-    async fn get_signature_by_batch(
-        &self,
-        batch_number: u64,
-    ) -> Result<Option<[u8; 68]>, RollupStoreError> {
-        let mut rows = self
-            .query(
-                "SELECT signature FROM batch_signatures WHERE batch = ?1",
-                vec![batch_number],
-            )
-            .await?;
-        if let Some(row) = rows.next().await? {
-            let vec = read_from_row_blob(&row, 0)?;
-            let signature: [u8; 68] = vec
-                .try_into()
-                .map_err(|_| RollupStoreError::Custom("Invalid signature length".to_string()))?;
-            Ok(Some(signature))
-        } else {
-            Ok(None)
-        }
-=======
 
     async fn seal_batch(&self, batch: Batch) -> Result<(), RollupStoreError> {
         let blocks: Vec<u64> = (batch.first_block..=batch.last_block).collect();
@@ -750,7 +672,90 @@
                 .await?;
         }
         transaction.commit().await.map_err(RollupStoreError::from)
->>>>>>> dcb3c9cf
+    }
+
+    async fn store_signature_by_block(
+        &self,
+        block_hash: H256,
+        signature: [u8; 68],
+    ) -> Result<(), RollupStoreError> {
+        self.execute_in_tx(
+            vec![
+                (
+                    "DELETE FROM block_signatures WHERE block_hash = ?1",
+                    vec![Vec::from(block_hash.to_fixed_bytes())].into_params()?,
+                ),
+                (
+                    "INSERT INTO block_signatures VALUES (?1, ?2)",
+                    (Vec::from(block_hash.to_fixed_bytes()), signature.to_vec()).into_params()?,
+                ),
+            ],
+            None,
+        )
+        .await
+    }
+
+    async fn get_signature_by_block(
+        &self,
+        block_hash: H256,
+    ) -> Result<Option<[u8; 68]>, RollupStoreError> {
+        let mut rows = self
+            .query(
+                "SELECT signature FROM block_signatures WHERE block_hash = ?1",
+                vec![Vec::from(block_hash.to_fixed_bytes())],
+            )
+            .await?;
+        if let Some(row) = rows.next().await? {
+            let vec = read_from_row_blob(&row, 0)?;
+            let signature: [u8; 68] = vec
+                .try_into()
+                .map_err(|_| RollupStoreError::Custom("Invalid signature length".to_string()))?;
+            Ok(Some(signature))
+        } else {
+            Ok(None)
+        }
+    }
+
+    async fn store_signature_by_batch(
+        &self,
+        batch_number: u64,
+        signature: [u8; 68],
+    ) -> Result<(), RollupStoreError> {
+        self.execute_in_tx(
+            vec![
+                (
+                    "DELETE FROM batch_signatures WHERE batch = ?1",
+                    vec![batch_number].into_params()?,
+                ),
+                (
+                    "INSERT INTO batch_signatures VALUES (?1, ?2)",
+                    (batch_number, signature.to_vec()).into_params()?,
+                ),
+            ],
+            None,
+        )
+        .await
+    }
+
+    async fn get_signature_by_batch(
+        &self,
+        batch_number: u64,
+    ) -> Result<Option<[u8; 68]>, RollupStoreError> {
+        let mut rows = self
+            .query(
+                "SELECT signature FROM batch_signatures WHERE batch = ?1",
+                vec![batch_number],
+            )
+            .await?;
+        if let Some(row) = rows.next().await? {
+            let vec = read_from_row_blob(&row, 0)?;
+            let signature: [u8; 68] = vec
+                .try_into()
+                .map_err(|_| RollupStoreError::Custom("Invalid signature length".to_string()))?;
+            Ok(Some(signature))
+        } else {
+            Ok(None)
+        }
     }
 }
 
