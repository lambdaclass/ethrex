use std::{fmt::Debug, ops::Range, sync::Arc, time::Duration};
use tokio::sync::Mutex;

use crate::{RollupStoreError, api::StoreEngineRollup};
use ethrex_common::{
    H256,
    types::{AccountUpdate, Blob, BlockNumber, batch::Batch},
};
use ethrex_l2_common::prover::{BatchProof, ProverType};

use libsql::{
    Builder, Connection, Row, Rows, Transaction, Value,
    params::{IntoParams, Params},
};

/// ### SQLStore
/// - `read_conn`: a connection to the database to be used for read only statements
/// - `write_conn`: a connection to the database to be used for writing, protected by a Mutex to enforce a maximum of 1 writer.
///   If writes are done using the read only connection `SQLite failure: database is locked` problems will arise
pub struct SQLStore {
    read_conn: Connection,
    write_conn: Arc<Mutex<Connection>>,
}

impl Debug for SQLStore {
    fn fmt(&self, f: &mut std::fmt::Formatter<'_>) -> std::fmt::Result {
        f.write_str("SQLStore")
    }
}

<<<<<<< HEAD
const DB_SCHEMA: [&str; 14] = [
=======
const DB_SCHEMA: [&str; 15] = [
>>>>>>> 3f606428
    "CREATE TABLE blocks (block_number INT PRIMARY KEY, batch INT)",
    "CREATE TABLE messages (batch INT, idx INT, message_hash BLOB, PRIMARY KEY (batch, idx))",
    "CREATE TABLE privileged_transactions (batch INT PRIMARY KEY, transactions_hash BLOB)",
    "CREATE TABLE state_roots (batch INT PRIMARY KEY, state_root BLOB)",
    "CREATE TABLE blob_bundles (batch INT, idx INT, blob_bundle BLOB, PRIMARY KEY (batch, idx))",
    "CREATE TABLE account_updates (block_number INT PRIMARY KEY, updates BLOB)",
    "CREATE TABLE commit_txs (batch INT PRIMARY KEY, commit_tx BLOB)",
    "CREATE TABLE verify_txs (batch INT PRIMARY KEY, verify_tx BLOB)",
    "CREATE TABLE operation_count (_id INT PRIMARY KEY, transactions INT, privileged_transactions INT, messages INT)",
    "INSERT INTO operation_count VALUES (0, 0, 0, 0)",
    "CREATE TABLE latest_sent (_id INT PRIMARY KEY, batch INT)",
    "INSERT INTO latest_sent VALUES (0, 0)",
    "CREATE TABLE batch_proofs (batch INT, prover_type INT, proof BLOB, PRIMARY KEY (batch, prover_type))",
<<<<<<< HEAD
    "CREATE TABLE precommit_privileged (_id INT PRIMARY KEY, start INT, end INT)",
=======
    "CREATE TABLE block_signatures (block_hash BLOB PRIMARY KEY, signature BLOB)",
    "CREATE TABLE batch_signatures (batch INT PRIMARY KEY, signature BLOB)",
>>>>>>> 3f606428
];

impl SQLStore {
    pub fn new(path: &str) -> Result<Self, RollupStoreError> {
        futures::executor::block_on(async {
            let db = Builder::new_local(path).build().await?;
            let write_conn = db.connect()?;
            // From libsql documentation:
            // Newly created connections currently have a default busy timeout of
            // 5000ms, but this may be subject to change.
            write_conn.busy_timeout(Duration::from_millis(5000))?;
            let store = SQLStore {
                read_conn: db.connect()?,
                write_conn: Arc::new(Mutex::new(write_conn)),
            };
            store.init_db().await?;
            Ok(store)
        })
    }

    async fn execute<T: IntoParams>(&self, sql: &str, params: T) -> Result<(), RollupStoreError> {
        let conn = self.write_conn.lock().await;
        conn.execute(sql, params).await?;
        Ok(())
    }

    async fn query<T: IntoParams>(&self, sql: &str, params: T) -> Result<Rows, RollupStoreError> {
        Ok(self.read_conn.query(sql, params).await?)
    }

    async fn init_db(&self) -> Result<(), RollupStoreError> {
        // We use WAL for better concurrency
        // "readers do not block writers and a writer does not block readers. Reading and writing can proceed concurrently"
        // https://sqlite.org/wal.html#concurrency
        // still a limit of only 1 writer is imposed by sqlite databases
        self.query("PRAGMA journal_mode=WAL;", ()).await?;
        let mut rows = self
            .query(
                "SELECT name FROM sqlite_schema WHERE type='table' AND name='blocks'",
                (),
            )
            .await?;
        if rows.next().await?.is_none() {
            let empty_param = ().into_params()?;
            let queries = DB_SCHEMA
                .iter()
                .map(|v| (*v, empty_param.clone()))
                .collect();
            self.execute_in_tx(queries, None).await?;
        }
        Ok(())
    }

    /// Executes a set of queries in a SQL transaction
    /// if the db_tx parameter is Some then it uses that transaction and does not commit to the DB after execution
    /// if the db_tx parameter is None then it creates a transaction and commits to the DB after execution
    async fn execute_in_tx(
        &self,
        queries: Vec<(&str, Params)>,
        db_tx: Option<&Transaction>,
    ) -> Result<(), RollupStoreError> {
        if let Some(existing_tx) = db_tx {
            for (query, params) in queries {
                existing_tx.execute(query, params).await?;
            }
        } else {
            let conn = self.write_conn.lock().await;
            let tx = conn.transaction().await?;
            for (query, params) in queries {
                tx.execute(query, params).await?;
            }
            tx.commit().await?;
        }
        Ok(())
    }

    async fn store_batch_number_by_block_in_tx(
        &self,
        block_number: u64,
        batch_number: u64,
        db_tx: Option<&Transaction>,
    ) -> Result<(), RollupStoreError> {
        let queries = vec![
            (
                "DELETE FROM blocks WHERE block_number = ?1",
                vec![block_number].into_params()?,
            ),
            (
                "INSERT INTO blocks VALUES (?1, ?2)",
                vec![block_number, batch_number].into_params()?,
            ),
        ];
        self.execute_in_tx(queries, db_tx).await
    }

    async fn store_message_hashes_by_batch_in_tx(
        &self,
        batch_number: u64,
        message_hashes: Vec<H256>,
        db_tx: Option<&Transaction>,
    ) -> Result<(), RollupStoreError> {
        let mut queries = vec![(
            "DELETE FROM messages WHERE batch = ?1",
            vec![batch_number].into_params()?,
        )];
        for (index, hash) in message_hashes.iter().enumerate() {
            let index = u64::try_from(index)
                .map_err(|e| RollupStoreError::Custom(format!("conversion error: {e}")))?;
            queries.push((
                "INSERT INTO messages VALUES (?1, ?2, ?3)",
                (batch_number, index, Vec::from(hash.to_fixed_bytes())).into_params()?,
            ));
        }
        self.execute_in_tx(queries, db_tx).await
    }

    async fn store_privileged_transactions_hash_by_batch_number_in_tx(
        &self,
        batch_number: u64,
        privileged_transactions_hash: H256,
        db_tx: Option<&Transaction>,
    ) -> Result<(), RollupStoreError> {
        let queries = vec![
            (
                "DELETE FROM privileged_transactions WHERE batch = ?1",
                vec![batch_number].into_params()?,
            ),
            (
                "INSERT INTO privileged_transactions VALUES (?1, ?2)",
                (
                    batch_number,
                    Vec::from(privileged_transactions_hash.to_fixed_bytes()),
                )
                    .into_params()?,
            ),
        ];
        self.execute_in_tx(queries, db_tx).await
    }

    async fn store_state_root_by_batch_number_in_tx(
        &self,
        batch_number: u64,
        state_root: H256,
        db_tx: Option<&Transaction>,
    ) -> Result<(), RollupStoreError> {
        let queries = vec![
            (
                "DELETE FROM state_roots WHERE batch = ?1",
                vec![batch_number].into_params()?,
            ),
            (
                "INSERT INTO state_roots VALUES (?1, ?2)",
                (batch_number, Vec::from(state_root.to_fixed_bytes())).into_params()?,
            ),
        ];
        self.execute_in_tx(queries, db_tx).await
    }

    async fn store_blob_bundle_by_batch_number_in_tx(
        &self,
        batch_number: u64,
        state_diff: Vec<Blob>,
        db_tx: Option<&Transaction>,
    ) -> Result<(), RollupStoreError> {
        let mut queries = vec![(
            "DELETE FROM blob_bundles WHERE batch = ?1",
            vec![batch_number].into_params()?,
        )];
        for (index, blob) in state_diff.iter().enumerate() {
            let index = u64::try_from(index)
                .map_err(|e| RollupStoreError::Custom(format!("conversion error: {e}")))?;
            queries.push((
                "INSERT INTO blob_bundles VALUES (?1, ?2, ?3)",
                (batch_number, index, blob.to_vec()).into_params()?,
            ));
        }
        self.execute_in_tx(queries, db_tx).await
    }

    async fn store_commit_tx_by_batch_in_tx(
        &self,
        batch_number: u64,
        commit_tx: H256,
        db_tx: Option<&Transaction>,
    ) -> Result<(), RollupStoreError> {
        let queries = vec![(
            "INSERT OR REPLACE INTO commit_txs VALUES (?1, ?2)",
            (batch_number, Vec::from(commit_tx.to_fixed_bytes())).into_params()?,
        )];
        self.execute_in_tx(queries, db_tx).await
    }

    async fn store_verify_tx_by_batch_in_tx(
        &self,
        batch_number: u64,
        verify_tx: H256,
        db_tx: Option<&Transaction>,
    ) -> Result<(), RollupStoreError> {
        let queries = vec![(
            "INSERT OR REPLACE INTO verify_txs VALUES (?1, ?2)",
            (batch_number, Vec::from(verify_tx.to_fixed_bytes())).into_params()?,
        )];
        self.execute_in_tx(queries, db_tx).await
    }

    async fn store_account_updates_by_block_number_in_tx(
        &self,
        block_number: BlockNumber,
        account_updates: Vec<AccountUpdate>,
        db_tx: Option<&Transaction>,
    ) -> Result<(), RollupStoreError> {
        let serialized = bincode::serialize(&account_updates)?;
        let queries = vec![
            (
                "DELETE FROM account_updates WHERE block_number = ?1",
                vec![block_number].into_params()?,
            ),
            (
                "INSERT INTO account_updates VALUES (?1, ?2)",
                (block_number, serialized).into_params()?,
            ),
        ];
        self.execute_in_tx(queries, db_tx).await
    }

    async fn store_block_numbers_by_batch_in_tx(
        &self,
        batch_number: u64,
        block_numbers: Vec<BlockNumber>,
        db_tx: Option<&Transaction>,
    ) -> Result<(), RollupStoreError> {
        for block_number in block_numbers {
            self.store_batch_number_by_block_in_tx(block_number, batch_number, db_tx)
                .await?;
        }
        Ok(())
    }
}

fn read_from_row_int(row: &Row, index: i32) -> Result<u64, RollupStoreError> {
    match row.get_value(index)? {
        Value::Integer(i) => {
            let val = i
                .try_into()
                .map_err(|e| RollupStoreError::Custom(format!("conversion error: {e}")))?;
            Ok(val)
        }
        _ => Err(RollupStoreError::SQLInvalidTypeError),
    }
}

fn read_from_row_blob(row: &Row, index: i32) -> Result<Vec<u8>, RollupStoreError> {
    match row.get_value(index)? {
        Value::Blob(vec) => Ok(vec),
        _ => Err(RollupStoreError::SQLInvalidTypeError),
    }
}

#[async_trait::async_trait]
impl StoreEngineRollup for SQLStore {
    async fn get_batch_number_by_block(
        &self,
        block_number: BlockNumber,
    ) -> Result<Option<u64>, RollupStoreError> {
        let mut rows = self
            .query(
                "SELECT * from blocks WHERE block_number = ?1",
                vec![block_number],
            )
            .await?;
        if let Some(row) = rows.next().await? {
            return Ok(Some(read_from_row_int(&row, 1)?));
        }
        Ok(None)
    }

    /// Gets the message hashes by a given batch number.
    async fn get_message_hashes_by_batch(
        &self,
        batch_number: u64,
    ) -> Result<Option<Vec<H256>>, RollupStoreError> {
        let mut hashes = vec![];
        let mut rows = self
            .query(
                "SELECT * from messages WHERE batch = ?1 ORDER BY idx ASC",
                vec![batch_number],
            )
            .await?;
        while let Some(row) = rows.next().await? {
            let vec = read_from_row_blob(&row, 2)?;
            hashes.push(H256::from_slice(&vec));
        }
        if hashes.is_empty() {
            Ok(None)
        } else {
            Ok(Some(hashes))
        }
    }

    /// Returns the block numbers by a given batch_number
    async fn get_block_numbers_by_batch(
        &self,
        batch_number: u64,
    ) -> Result<Option<Vec<BlockNumber>>, RollupStoreError> {
        let mut blocks = Vec::new();
        let mut rows = self
            .query("SELECT * from blocks WHERE batch = ?1", vec![batch_number])
            .await?;
        while let Some(row) = rows.next().await? {
            let val = read_from_row_int(&row, 0)?;
            blocks.push(val);
        }
        if blocks.is_empty() {
            Ok(None)
        } else {
            Ok(Some(blocks))
        }
    }

    async fn get_privileged_transactions_hash_by_batch_number(
        &self,
        batch_number: u64,
    ) -> Result<Option<H256>, RollupStoreError> {
        let mut rows = self
            .query(
                "SELECT * from privileged_transactions WHERE batch = ?1",
                vec![batch_number],
            )
            .await?;
        if let Some(row) = rows.next().await? {
            let vec = read_from_row_blob(&row, 1)?;
            return Ok(Some(H256::from_slice(&vec)));
        }
        Ok(None)
    }

    async fn get_state_root_by_batch_number(
        &self,
        batch_number: u64,
    ) -> Result<Option<H256>, RollupStoreError> {
        let mut rows = self
            .query(
                "SELECT * FROM state_roots WHERE batch = ?1",
                vec![batch_number],
            )
            .await?;
        if let Some(row) = rows.next().await? {
            let vec = read_from_row_blob(&row, 1)?;
            return Ok(Some(H256::from_slice(&vec)));
        }
        Ok(None)
    }

    async fn get_blob_bundle_by_batch_number(
        &self,
        batch_number: u64,
    ) -> Result<Option<Vec<Blob>>, RollupStoreError> {
        let mut bundles = Vec::new();
        let mut rows = self
            .query(
                "SELECT * FROM blob_bundles WHERE batch = ?1 ORDER BY idx ASC",
                vec![batch_number],
            )
            .await?;
        while let Some(row) = rows.next().await? {
            let val = read_from_row_blob(&row, 2)?;
            bundles.push(
                Blob::try_from(val).map_err(|_| {
                    RollupStoreError::Custom("error converting to Blob".to_string())
                })?,
            );
        }
        if bundles.is_empty() {
            Ok(None)
        } else {
            Ok(Some(bundles))
        }
    }

    async fn store_commit_tx_by_batch(
        &self,
        batch_number: u64,
        commit_tx: H256,
    ) -> Result<(), RollupStoreError> {
        self.store_commit_tx_by_batch_in_tx(batch_number, commit_tx, None)
            .await
    }

    async fn get_commit_tx_by_batch(
        &self,
        batch_number: u64,
    ) -> Result<Option<H256>, RollupStoreError> {
        let mut rows = self
            .query(
                "SELECT commit_tx FROM commit_txs WHERE batch = ?1",
                vec![batch_number],
            )
            .await?;
        if let Some(row) = rows.next().await? {
            let vec = read_from_row_blob(&row, 0)?;
            return Ok(Some(H256::from_slice(&vec)));
        }
        Ok(None)
    }

    async fn store_verify_tx_by_batch(
        &self,
        batch_number: u64,
        verify_tx: H256,
    ) -> Result<(), RollupStoreError> {
        self.store_verify_tx_by_batch_in_tx(batch_number, verify_tx, None)
            .await
    }

    async fn get_verify_tx_by_batch(
        &self,
        batch_number: u64,
    ) -> Result<Option<H256>, RollupStoreError> {
        let mut rows = self
            .query(
                "SELECT verify_tx FROM verify_txs WHERE batch = ?1",
                vec![batch_number],
            )
            .await?;
        if let Some(row) = rows.next().await? {
            let vec = read_from_row_blob(&row, 0)?;
            return Ok(Some(H256::from_slice(&vec)));
        }
        Ok(None)
    }

    async fn update_operations_count(
        &self,
        transaction_inc: u64,
        privileged_transactions_inc: u64,
        messages_inc: u64,
    ) -> Result<(), RollupStoreError> {
        self.execute(
            "UPDATE operation_count SET transactions = transactions + ?1, privileged_transactions = privileged_transactions + ?2, messages = messages + ?3", 
            (transaction_inc, privileged_transactions_inc, messages_inc)).await?;
        Ok(())
    }

    async fn get_operations_count(&self) -> Result<[u64; 3], RollupStoreError> {
        let mut rows = self.query("SELECT * from operation_count", ()).await?;
        if let Some(row) = rows.next().await? {
            return Ok([
                read_from_row_int(&row, 1)?,
                read_from_row_int(&row, 2)?,
                read_from_row_int(&row, 3)?,
            ]);
        }
        Err(RollupStoreError::Custom(
            "missing operation_count row".to_string(),
        ))
    }

    /// Returns whether the batch with the given number is present.
    async fn contains_batch(&self, batch_number: &u64) -> Result<bool, RollupStoreError> {
        let mut row = self
            .query("SELECT * from blocks WHERE batch = ?1", vec![*batch_number])
            .await?;
        Ok(row.next().await?.is_some())
    }

    async fn get_lastest_sent_batch_proof(&self) -> Result<u64, RollupStoreError> {
        let mut rows = self.query("SELECT * from latest_sent", ()).await?;
        if let Some(row) = rows.next().await? {
            return read_from_row_int(&row, 1);
        }
        Err(RollupStoreError::Custom(
            "missing operation_count row".to_string(),
        ))
    }

    async fn set_lastest_sent_batch_proof(
        &self,
        batch_number: u64,
    ) -> Result<(), RollupStoreError> {
        self.execute("UPDATE latest_sent SET batch = ?1", (0, batch_number))
            .await?;
        Ok(())
    }

    async fn get_account_updates_by_block_number(
        &self,
        block_number: BlockNumber,
    ) -> Result<Option<Vec<AccountUpdate>>, RollupStoreError> {
        let mut rows = self
            .query(
                "SELECT * FROM account_updates WHERE block_number = ?1",
                vec![block_number],
            )
            .await?;
        if let Some(row) = rows.next().await? {
            let vec = read_from_row_blob(&row, 1)?;
            return Ok(Some(bincode::deserialize(&vec)?));
        }
        Ok(None)
    }

    async fn store_account_updates_by_block_number(
        &self,
        block_number: BlockNumber,
        account_updates: Vec<AccountUpdate>,
    ) -> Result<(), RollupStoreError> {
        self.store_account_updates_by_block_number_in_tx(block_number, account_updates, None)
            .await
    }

    async fn revert_to_batch(&self, batch_number: u64) -> Result<(), RollupStoreError> {
        let queries = vec![
            (
                "DELETE FROM blocks WHERE batch > ?1",
                [batch_number].into_params()?,
            ),
            (
                "DELETE FROM messages WHERE batch > ?1",
                [batch_number].into_params()?,
            ),
            (
                "DELETE FROM privileged_transactions WHERE batch > ?1",
                [batch_number].into_params()?,
            ),
            (
                "DELETE FROM state_roots WHERE batch > ?1",
                [batch_number].into_params()?,
            ),
            (
                "DELETE FROM blob_bundles WHERE batch > ?1",
                [batch_number].into_params()?,
            ),
            (
                "DELETE FROM batch_proofs WHERE batch > ?1",
                [batch_number].into_params()?,
            ),
        ];
        self.execute_in_tx(queries, None).await
    }

    async fn store_proof_by_batch_and_type(
        &self,
        batch_number: u64,
        prover_type: ProverType,
        proof: BatchProof,
    ) -> Result<(), RollupStoreError> {
        let serialized_proof = bincode::serialize(&proof)?;
        let prover_type: u32 = prover_type.into();
        self.execute_in_tx(
            vec![
                (
                    "DELETE FROM batch_proofs WHERE batch = ?1 AND prover_type = ?2",
                    (batch_number, prover_type).into_params()?,
                ),
                (
                    "INSERT INTO batch_proofs VALUES (?1, ?2, ?3)",
                    (batch_number, prover_type, serialized_proof).into_params()?,
                ),
            ],
            None,
        )
        .await
    }

    async fn get_proof_by_batch_and_type(
        &self,
        batch_number: u64,
        prover_type: ProverType,
    ) -> Result<Option<BatchProof>, RollupStoreError> {
        let prover_type: u32 = prover_type.into();
        let mut rows = self
            .query(
                "SELECT proof from batch_proofs WHERE batch = ?1 AND prover_type = ?2",
                (batch_number, prover_type),
            )
            .await?;

        if let Some(row) = rows.next().await? {
            let vec = read_from_row_blob(&row, 0)?;
            return Ok(Some(bincode::deserialize(&vec)?));
        }
        Ok(None)
    }

    async fn seal_batch(&self, batch: Batch) -> Result<(), RollupStoreError> {
        let blocks: Vec<u64> = (batch.first_block..=batch.last_block).collect();
        let conn = self.write_conn.lock().await;
        let transaction = conn.transaction().await?;

        for block_number in blocks.iter() {
            self.store_batch_number_by_block_in_tx(*block_number, batch.number, Some(&transaction))
                .await?;
        }
        self.store_block_numbers_by_batch_in_tx(batch.number, blocks, Some(&transaction))
            .await?;
        self.store_message_hashes_by_batch_in_tx(
            batch.number,
            batch.message_hashes,
            Some(&transaction),
        )
        .await?;
        self.store_privileged_transactions_hash_by_batch_number_in_tx(
            batch.number,
            batch.privileged_transactions_hash,
            Some(&transaction),
        )
        .await?;
        self.store_blob_bundle_by_batch_number_in_tx(
            batch.number,
            batch.blobs_bundle.blobs,
            Some(&transaction),
        )
        .await?;
        self.store_state_root_by_batch_number_in_tx(
            batch.number,
            batch.state_root,
            Some(&transaction),
        )
        .await?;
        if let Some(commit_tx) = batch.commit_tx {
            self.store_commit_tx_by_batch_in_tx(batch.number, commit_tx, Some(&transaction))
                .await?;
        }
        if let Some(verify_tx) = batch.verify_tx {
            self.store_verify_tx_by_batch_in_tx(batch.number, verify_tx, Some(&transaction))
                .await?;
        }
        transaction.commit().await.map_err(RollupStoreError::from)
    }

<<<<<<< HEAD
    async fn precommit_privileged(&self) -> Result<Option<Range<u64>>, RollupStoreError> {
        let mut rows = self.query("SELECT * from precommit_privileged", ()).await?;
        if let Some(row) = rows.next().await? {
            let start = read_from_row_int(&row, 1)?;
            let end = read_from_row_int(&row, 2)?;
            return Ok(Some(start..end));
        }
        Ok(None)
    }

    async fn update_precommit_privileged(
        &self,
        range: Option<Range<u64>>,
    ) -> Result<(), RollupStoreError> {
        let mut queries = vec![("DELETE FROM precommit_privileged", ().into_params()?)];
        if let Some(range) = range {
            queries.push((
                "INSERT INTO precommit_privileged VALUES (0, ?1, ?2)",
                (range.start, range.end).into_params()?,
            ));
        }
        self.execute_in_tx(queries, None).await
=======
    async fn store_signature_by_block(
        &self,
        block_hash: H256,
        signature: ethereum_types::Signature,
    ) -> Result<(), RollupStoreError> {
        self.execute_in_tx(
            vec![
                (
                    "DELETE FROM block_signatures WHERE block_hash = ?1",
                    vec![Vec::from(block_hash.to_fixed_bytes())].into_params()?,
                ),
                (
                    "INSERT INTO block_signatures VALUES (?1, ?2)",
                    (
                        Vec::from(block_hash.to_fixed_bytes()),
                        Vec::from(signature.as_fixed_bytes()),
                    )
                        .into_params()?,
                ),
            ],
            None,
        )
        .await
    }

    async fn get_signature_by_block(
        &self,
        block_hash: H256,
    ) -> Result<Option<ethereum_types::Signature>, RollupStoreError> {
        let mut rows = self
            .query(
                "SELECT signature FROM block_signatures WHERE block_hash = ?1",
                vec![Vec::from(block_hash.to_fixed_bytes())],
            )
            .await?;
        rows.next()
            .await?
            .map(|row| {
                read_from_row_blob(&row, 0)
                    .map(|vec| ethereum_types::Signature::from_slice(vec.as_slice()))
            })
            .transpose()
    }

    async fn store_signature_by_batch(
        &self,
        batch_number: u64,
        signature: ethereum_types::Signature,
    ) -> Result<(), RollupStoreError> {
        self.execute_in_tx(
            vec![
                (
                    "DELETE FROM batch_signatures WHERE batch = ?1",
                    vec![batch_number].into_params()?,
                ),
                (
                    "INSERT INTO batch_signatures VALUES (?1, ?2)",
                    (batch_number, Vec::from(signature.to_fixed_bytes())).into_params()?,
                ),
            ],
            None,
        )
        .await
    }

    async fn get_signature_by_batch(
        &self,
        batch_number: u64,
    ) -> Result<Option<ethereum_types::Signature>, RollupStoreError> {
        let mut rows = self
            .query(
                "SELECT signature FROM batch_signatures WHERE batch = ?1",
                vec![batch_number],
            )
            .await?;
        rows.next()
            .await?
            .map(|row| {
                read_from_row_blob(&row, 0)
                    .map(|vec| ethereum_types::Signature::from_slice(vec.as_slice()))
            })
            .transpose()
>>>>>>> 3f606428
    }
}

#[cfg(test)]
mod tests {
    use super::*;

    #[tokio::test]
    async fn test_schema_tables() -> anyhow::Result<()> {
        let store = SQLStore::new(":memory:")?;
        let tables = [
            "blocks",
            "messages",
            "privileged_transactions",
            "state_roots",
            "blob_bundles",
            "account_updates",
            "operation_count",
            "latest_sent",
            "batch_proofs",
<<<<<<< HEAD
            "precommit_privileged",
=======
            "block_signatures",
            "batch_signatures",
>>>>>>> 3f606428
        ];
        let mut attributes = Vec::new();
        for table in tables {
            let mut rows = store
                .query(format!("PRAGMA table_info({table})").as_str(), ())
                .await?;
            while let Some(row) = rows.next().await? {
                // (table, name, type)
                attributes.push((
                    table.to_string(),
                    row.get_str(1)?.to_string(),
                    row.get_str(2)?.to_string(),
                ))
            }
        }
        for (table, name, given_type) in attributes {
            let expected_type = match (table.as_str(), name.as_str()) {
                ("blocks", "block_number") => "INT",
                ("blocks", "batch") => "INT",
                ("messages", "batch") => "INT",
                ("messages", "idx") => "INT",
                ("messages", "message_hash") => "BLOB",
                ("privileged_transactions", "batch") => "INT",
                ("privileged_transactions", "transactions_hash") => "BLOB",
                ("state_roots", "batch") => "INT",
                ("state_roots", "state_root") => "BLOB",
                ("blob_bundles", "batch") => "INT",
                ("blob_bundles", "idx") => "INT",
                ("blob_bundles", "blob_bundle") => "BLOB",
                ("account_updates", "block_number") => "INT",
                ("account_updates", "updates") => "BLOB",
                ("operation_count", "_id") => "INT",
                ("operation_count", "transactions") => "INT",
                ("operation_count", "privileged_transactions") => "INT",
                ("operation_count", "messages") => "INT",
                ("latest_sent", "_id") => "INT",
                ("latest_sent", "batch") => "INT",
                ("batch_proofs", "batch") => "INT",
                ("batch_proofs", "prover_type") => "INT",
                ("batch_proofs", "proof") => "BLOB",
<<<<<<< HEAD
                ("precommit_privileged", "_id") => "INT",
                ("precommit_privileged", "start") => "INT",
                ("precommit_privileged", "end") => "INT",
=======
                ("block_signatures", "block_hash") => "BLOB",
                ("block_signatures", "signature") => "BLOB",
                ("batch_signatures", "batch") => "INT",
                ("batch_signatures", "signature") => "BLOB",
>>>>>>> 3f606428
                _ => {
                    return Err(anyhow::Error::msg(
                        "unexpected attribute {name} in table {table}",
                    ));
                }
            };
            assert_eq!(given_type, expected_type);
        }
        Ok(())
    }
}<|MERGE_RESOLUTION|>--- conflicted
+++ resolved
@@ -28,11 +28,7 @@
     }
 }
 
-<<<<<<< HEAD
-const DB_SCHEMA: [&str; 14] = [
-=======
-const DB_SCHEMA: [&str; 15] = [
->>>>>>> 3f606428
+const DB_SCHEMA: [&str; 16] = [
     "CREATE TABLE blocks (block_number INT PRIMARY KEY, batch INT)",
     "CREATE TABLE messages (batch INT, idx INT, message_hash BLOB, PRIMARY KEY (batch, idx))",
     "CREATE TABLE privileged_transactions (batch INT PRIMARY KEY, transactions_hash BLOB)",
@@ -46,12 +42,9 @@
     "CREATE TABLE latest_sent (_id INT PRIMARY KEY, batch INT)",
     "INSERT INTO latest_sent VALUES (0, 0)",
     "CREATE TABLE batch_proofs (batch INT, prover_type INT, proof BLOB, PRIMARY KEY (batch, prover_type))",
-<<<<<<< HEAD
-    "CREATE TABLE precommit_privileged (_id INT PRIMARY KEY, start INT, end INT)",
-=======
     "CREATE TABLE block_signatures (block_hash BLOB PRIMARY KEY, signature BLOB)",
     "CREATE TABLE batch_signatures (batch INT PRIMARY KEY, signature BLOB)",
->>>>>>> 3f606428
+    "CREATE TABLE precommit_privileged (_id INT PRIMARY KEY, start INT, end INT)",
 ];
 
 impl SQLStore {
@@ -682,30 +675,6 @@
         transaction.commit().await.map_err(RollupStoreError::from)
     }
 
-<<<<<<< HEAD
-    async fn precommit_privileged(&self) -> Result<Option<Range<u64>>, RollupStoreError> {
-        let mut rows = self.query("SELECT * from precommit_privileged", ()).await?;
-        if let Some(row) = rows.next().await? {
-            let start = read_from_row_int(&row, 1)?;
-            let end = read_from_row_int(&row, 2)?;
-            return Ok(Some(start..end));
-        }
-        Ok(None)
-    }
-
-    async fn update_precommit_privileged(
-        &self,
-        range: Option<Range<u64>>,
-    ) -> Result<(), RollupStoreError> {
-        let mut queries = vec![("DELETE FROM precommit_privileged", ().into_params()?)];
-        if let Some(range) = range {
-            queries.push((
-                "INSERT INTO precommit_privileged VALUES (0, ?1, ?2)",
-                (range.start, range.end).into_params()?,
-            ));
-        }
-        self.execute_in_tx(queries, None).await
-=======
     async fn store_signature_by_block(
         &self,
         block_hash: H256,
@@ -788,7 +757,30 @@
                     .map(|vec| ethereum_types::Signature::from_slice(vec.as_slice()))
             })
             .transpose()
->>>>>>> 3f606428
+    }
+
+    async fn precommit_privileged(&self) -> Result<Option<Range<u64>>, RollupStoreError> {
+        let mut rows = self.query("SELECT * from precommit_privileged", ()).await?;
+        if let Some(row) = rows.next().await? {
+            let start = read_from_row_int(&row, 1)?;
+            let end = read_from_row_int(&row, 2)?;
+            return Ok(Some(start..end));
+        }
+        Ok(None)
+    }
+
+    async fn update_precommit_privileged(
+        &self,
+        range: Option<Range<u64>>,
+    ) -> Result<(), RollupStoreError> {
+        let mut queries = vec![("DELETE FROM precommit_privileged", ().into_params()?)];
+        if let Some(range) = range {
+            queries.push((
+                "INSERT INTO precommit_privileged VALUES (0, ?1, ?2)",
+                (range.start, range.end).into_params()?,
+            ));
+        }
+        self.execute_in_tx(queries, None).await
     }
 }
 
@@ -809,12 +801,9 @@
             "operation_count",
             "latest_sent",
             "batch_proofs",
-<<<<<<< HEAD
-            "precommit_privileged",
-=======
             "block_signatures",
             "batch_signatures",
->>>>>>> 3f606428
+            "precommit_privileged",
         ];
         let mut attributes = Vec::new();
         for table in tables {
@@ -855,16 +844,13 @@
                 ("batch_proofs", "batch") => "INT",
                 ("batch_proofs", "prover_type") => "INT",
                 ("batch_proofs", "proof") => "BLOB",
-<<<<<<< HEAD
-                ("precommit_privileged", "_id") => "INT",
-                ("precommit_privileged", "start") => "INT",
-                ("precommit_privileged", "end") => "INT",
-=======
                 ("block_signatures", "block_hash") => "BLOB",
                 ("block_signatures", "signature") => "BLOB",
                 ("batch_signatures", "batch") => "INT",
                 ("batch_signatures", "signature") => "BLOB",
->>>>>>> 3f606428
+                ("precommit_privileged", "_id") => "INT",
+                ("precommit_privileged", "start") => "INT",
+                ("precommit_privileged", "end") => "INT",
                 _ => {
                     return Err(anyhow::Error::msg(
                         "unexpected attribute {name} in table {table}",
