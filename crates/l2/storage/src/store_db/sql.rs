--- conflicted
+++ resolved
@@ -29,13 +29,9 @@
     "CREATE TABLE state_roots (batch INT PRIMARY KEY, state_root BLOB)",
     "CREATE TABLE blob_bundles (batch INT, idx INT, blob_bundle BLOB, PRIMARY KEY (batch, idx))",
     "CREATE TABLE account_updates (block_number INT PRIMARY KEY, updates BLOB)",
-<<<<<<< HEAD
-    "CREATE TABLE operation_count (_id INT PRIMARY KEY, transactions INT, privileged_transactions INT, messages INT)",
-=======
     "CREATE TABLE commit_txs (batch INT PRIMARY KEY, commit_tx BLOB)",
     "CREATE TABLE verify_txs (batch INT PRIMARY KEY, verify_tx BLOB)",
-    "CREATE TABLE operation_count (_id INT PRIMARY KEY, transactions INT, deposits INT, messages INT)",
->>>>>>> 8c1812c8
+    "CREATE TABLE operation_count (_id INT PRIMARY KEY, transactions INT, privileged_transactions INT, messages INT)",
     "INSERT INTO operation_count VALUES (0, 0, 0, 0)",
     "CREATE TABLE latest_sent (_id INT PRIMARY KEY, batch INT)",
     "INSERT INTO latest_sent VALUES (0, 0)",
