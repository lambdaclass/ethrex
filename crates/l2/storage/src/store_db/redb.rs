--- conflicted
+++ resolved
@@ -305,7 +305,6 @@
         self.write(LAST_SENT_BATCH_PROOF, 0, batch_number).await
     }
 
-<<<<<<< HEAD
     async fn get_account_updates_by_block_number(
         &self,
         block_number: BlockNumber,
@@ -326,7 +325,7 @@
         self.write(ACCOUNT_UPDATES_BY_BLOCK_NUMBER, block_number, serialized)
             .await
     }
-=======
+
     async fn revert_to_batch(&self, batch_number: u64) -> Result<(), StoreError> {
         let Some(kept_blocks) = self.get_block_numbers_by_batch(batch_number).await? else {
             return Ok(());
@@ -356,5 +355,4 @@
         key += 1;
     }
     Ok(())
->>>>>>> fd618887
 }