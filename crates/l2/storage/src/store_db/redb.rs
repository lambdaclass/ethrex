use std::{panic::RefUnwindSafe, sync::Arc};

use ethrex_common::{
<<<<<<< HEAD
    types::{AccountUpdate, Blob, BlockNumber},
=======
>>>>>>> 630a39a9
    H256,
    types::{Blob, BlockNumber},
};
use ethrex_rlp::encode::RLPEncode;
use ethrex_storage::error::StoreError;
use redb::{AccessGuard, Database, Key, TableDefinition, Value};

use crate::{
    api::StoreEngineRollup,
    rlp::{BlockNumbersRLP, OperationsCountRLP, Rlp, WithdrawalHashesRLP},
};

const BATCHES_BY_BLOCK_NUMBER_TABLE: TableDefinition<BlockNumber, u64> =
    TableDefinition::new("BatchesByBlockNumbers");

const WITHDRAWALS_BY_BATCH: TableDefinition<u64, WithdrawalHashesRLP> =
    TableDefinition::new("WithdrawalHashesByBatch");

const BLOCK_NUMBERS_BY_BATCH: TableDefinition<u64, BlockNumbersRLP> =
    TableDefinition::new("BlockNumbersByBatch");

const OPERATIONS_COUNTS: TableDefinition<u64, OperationsCountRLP> =
    TableDefinition::new("OperationsCount");

const BLOB_BUNDLES: TableDefinition<u64, Rlp<Vec<Blob>>> = TableDefinition::new("BlobBundles");

const STATE_ROOTS: TableDefinition<u64, Rlp<H256>> = TableDefinition::new("StateRoots");

const DEPOSIT_LOGS_HASHES: TableDefinition<u64, Rlp<H256>> =
    TableDefinition::new("DepositLogsHashes");

const LAST_SENT_BATCH_PROOF: TableDefinition<u64, u64> = TableDefinition::new("LastSentBatchProof");

const ACCOUNT_UPDATES_BY_BLOCK_NUMBER: TableDefinition<BlockNumber, Vec<u8>> =
    TableDefinition::new("AccountUpdatesByBlockNumber");

#[derive(Debug)]
pub struct RedBStoreRollup {
    db: Arc<Database>,
}

impl RefUnwindSafe for RedBStoreRollup {}
impl RedBStoreRollup {
    pub fn new() -> Result<Self, StoreError> {
        Ok(Self {
            db: Arc::new(init_db()?),
        })
    }

    // Helper method to write into a redb table
    async fn write<'k, 'v, 'a, K, V>(
        &self,
        table: TableDefinition<'a, K, V>,
        key: K::SelfType<'k>,
        value: V::SelfType<'v>,
    ) -> Result<(), StoreError>
    where
        K: Key + Send + 'static,
        V: Value + Send + 'static,
        K::SelfType<'k>: Send,
        V::SelfType<'v>: Send,
        'a: 'static,
        'k: 'static,
        'v: 'static,
    {
        let db = self.db.clone();
        tokio::task::spawn_blocking(move || {
            let write_txn = db.begin_write().map_err(Box::new)?;
            write_txn.open_table(table)?.insert(key, value)?;
            write_txn.commit()?;

            Ok(())
        })
        .await
        .map_err(|e| StoreError::Custom(format!("task panicked: {e}")))?
    }
    // Helper method to read from a redb table
    async fn read<'k, 'a, K, V>(
        &self,
        table: TableDefinition<'a, K, V>,
        key: K::SelfType<'k>,
    ) -> Result<Option<AccessGuard<'static, V>>, StoreError>
    where
        K: Key + Send + 'static,
        V: Value + Send + 'static,
        K::SelfType<'k>: Send,
        'a: 'static,
        'k: 'static,
    {
        let db = self.db.clone();
        tokio::task::spawn_blocking(move || {
            let read_txn = db.begin_read().map_err(Box::new)?;
            let table = read_txn.open_table(table)?;
            let result = table.get(key)?;
            Ok(result)
        })
        .await
        .map_err(|e| StoreError::Custom(format!("task panicked: {e}")))?
    }
}

pub fn init_db() -> Result<Database, StoreError> {
    let db = Database::create("ethrex_l2.redb")?;

    let table_creation_txn = db.begin_write().map_err(Box::new)?;

    table_creation_txn.open_table(BATCHES_BY_BLOCK_NUMBER_TABLE)?;
    table_creation_txn.open_table(WITHDRAWALS_BY_BATCH)?;
    table_creation_txn.open_table(OPERATIONS_COUNTS)?;
    table_creation_txn.open_table(BLOB_BUNDLES)?;
    table_creation_txn.open_table(STATE_ROOTS)?;
    table_creation_txn.open_table(DEPOSIT_LOGS_HASHES)?;
    table_creation_txn.open_table(BLOCK_NUMBERS_BY_BATCH)?;
    table_creation_txn.open_table(LAST_SENT_BATCH_PROOF)?;
    table_creation_txn.open_table(ACCOUNT_UPDATES_BY_BLOCK_NUMBER)?;
    table_creation_txn.commit()?;

    Ok(db)
}

#[async_trait::async_trait]
impl StoreEngineRollup for RedBStoreRollup {
    async fn get_batch_number_by_block(
        &self,
        block_number: BlockNumber,
    ) -> Result<Option<u64>, StoreError> {
        Ok(self
            .read(BATCHES_BY_BLOCK_NUMBER_TABLE, block_number)
            .await?
            .map(|b| b.value()))
    }

    async fn store_batch_number_by_block(
        &self,
        block_number: BlockNumber,
        batch_number: u64,
    ) -> Result<(), StoreError> {
        self.write(BATCHES_BY_BLOCK_NUMBER_TABLE, block_number, batch_number)
            .await
    }

    async fn get_withdrawal_hashes_by_batch(
        &self,
        batch_number: u64,
    ) -> Result<Option<Vec<H256>>, StoreError> {
        Ok(self
            .read(WITHDRAWALS_BY_BATCH, batch_number)
            .await?
            .map(|w| w.value().to()))
    }

    async fn store_withdrawal_hashes_by_batch(
        &self,
        batch_number: u64,
        withdrawals: Vec<H256>,
    ) -> Result<(), StoreError> {
        self.write(
            WITHDRAWALS_BY_BATCH,
            batch_number,
            <Vec<H256> as Into<WithdrawalHashesRLP>>::into(withdrawals),
        )
        .await
    }

    async fn store_block_numbers_by_batch(
        &self,
        batch_number: u64,
        block_numbers: Vec<BlockNumber>,
    ) -> Result<(), StoreError> {
        self.write(
            BLOCK_NUMBERS_BY_BATCH,
            batch_number,
            BlockNumbersRLP::from_bytes(block_numbers.encode_to_vec()),
        )
        .await
    }

    async fn get_block_numbers_by_batch(
        &self,
        batch_number: u64,
    ) -> Result<Option<Vec<BlockNumber>>, StoreError> {
        Ok(self
            .read(BLOCK_NUMBERS_BY_BATCH, batch_number)
            .await?
            .map(|rlp| rlp.value().to()))
    }

    async fn contains_batch(&self, batch_number: &u64) -> Result<bool, StoreError> {
        let exists = self
            .read(BLOCK_NUMBERS_BY_BATCH, *batch_number)
            .await?
            .is_some();
        Ok(exists)
    }

    async fn store_deposit_logs_hash_by_batch_number(
        &self,
        batch_number: u64,
        deposit_logs_hash: H256,
    ) -> Result<(), StoreError> {
        self.write(DEPOSIT_LOGS_HASHES, batch_number, deposit_logs_hash.into())
            .await
    }

    async fn get_deposit_logs_hash_by_batch_number(
        &self,
        batch_number: u64,
    ) -> Result<Option<H256>, StoreError> {
        Ok(self
            .read(DEPOSIT_LOGS_HASHES, batch_number)
            .await?
            .map(|rlp| rlp.value().to()))
    }

    async fn store_state_root_by_batch_number(
        &self,
        batch_number: u64,
        state_root: H256,
    ) -> Result<(), StoreError> {
        self.write(STATE_ROOTS, batch_number, state_root.into())
            .await
    }

    async fn get_state_root_by_batch_number(
        &self,
        batch_number: u64,
    ) -> Result<Option<H256>, StoreError> {
        Ok(self
            .read(STATE_ROOTS, batch_number)
            .await?
            .map(|rlp| rlp.value().to()))
    }

    async fn store_blob_bundle_by_batch_number(
        &self,
        batch_number: u64,
        state_diff: Vec<Blob>,
    ) -> Result<(), StoreError> {
        self.write(BLOB_BUNDLES, batch_number, state_diff.into())
            .await
    }

    async fn get_blob_bundle_by_batch_number(
        &self,
        batch_number: u64,
    ) -> Result<Option<Vec<Blob>>, StoreError> {
        Ok(self
            .read(BLOB_BUNDLES, batch_number)
            .await?
            .map(|rlp| rlp.value().to()))
    }

    async fn update_operations_count(
        &self,
        transaction_inc: u64,
        deposits_inc: u64,
        withdrawals_inc: u64,
    ) -> Result<(), StoreError> {
        let (transaction_count, withdrawals_count, deposits_count) = {
            let current_operations = self.get_operations_count().await?;
            (
                current_operations[0] + transaction_inc,
                current_operations[1] + withdrawals_inc,
                current_operations[2] + deposits_inc,
            )
        };

        self.write(
            OPERATIONS_COUNTS,
            0,
            OperationsCountRLP::from_bytes(
                vec![transaction_count, withdrawals_count, deposits_count].encode_to_vec(),
            ),
        )
        .await
    }

    async fn get_operations_count(&self) -> Result<[u64; 3], StoreError> {
        let operations = self
            .read(OPERATIONS_COUNTS, 0)
            .await?
            .map(|rlp| rlp.value().to());
        match operations {
            Some(mut operations) => Ok([
                operations.pop().unwrap_or_default(),
                operations.pop().unwrap_or_default(),
                operations.pop().unwrap_or_default(),
            ]),
            _ => Ok([0, 0, 0]),
        }
    }

    async fn get_lastest_sent_batch_proof(&self) -> Result<u64, StoreError> {
        Ok(self
            .read(LAST_SENT_BATCH_PROOF, 0)
            .await?
            .map(|b| b.value())
            .unwrap_or(0))
    }

    async fn set_lastest_sent_batch_proof(&self, batch_number: u64) -> Result<(), StoreError> {
        self.write(LAST_SENT_BATCH_PROOF, 0, batch_number).await
    }

    async fn get_account_updates_by_block_number(
        &self,
        block_number: BlockNumber,
    ) -> Result<Option<Vec<AccountUpdate>>, StoreError> {
        self.read(ACCOUNT_UPDATES_BY_BLOCK_NUMBER, block_number)
            .await?
            .map(|s| bincode::deserialize(&s.value()))
            .transpose()
            .map_err(StoreError::from)
    }

    async fn store_account_updates_by_block_number(
        &self,
        block_number: BlockNumber,
        account_updates: Vec<AccountUpdate>,
    ) -> Result<(), StoreError> {
        let serialized = bincode::serialize(&account_updates)?;
        self.write(ACCOUNT_UPDATES_BY_BLOCK_NUMBER, block_number, serialized)
            .await
    }
}<|MERGE_RESOLUTION|>--- conflicted
+++ resolved
@@ -1,10 +1,7 @@
 use std::{panic::RefUnwindSafe, sync::Arc};
 
 use ethrex_common::{
-<<<<<<< HEAD
     types::{AccountUpdate, Blob, BlockNumber},
-=======
->>>>>>> 630a39a9
     H256,
     types::{Blob, BlockNumber},
 };
