use std::{panic::RefUnwindSafe, sync::Arc};

use crate::error::RollupStoreError;
use ethrex_common::{
    H256,
    types::{AccountUpdate, Blob, BlockNumber},
};
use ethrex_l2_common::prover::{BatchProof, ProverType};
use ethrex_rlp::encode::RLPEncode;
use redb::{AccessGuard, Database, Key, ReadableTable, TableDefinition, Value, WriteTransaction};

use crate::{
    api::StoreEngineRollup,
    rlp::{BlockNumbersRLP, MessageHashesRLP, OperationsCountRLP, Rlp},
};

const BATCHES_BY_BLOCK_NUMBER_TABLE: TableDefinition<BlockNumber, u64> =
    TableDefinition::new("BatchesByBlockNumbers");

const MESSAGES_BY_BATCH: TableDefinition<u64, MessageHashesRLP> =
    TableDefinition::new("MesageHashesByBatch");

const BLOCK_NUMBERS_BY_BATCH: TableDefinition<u64, BlockNumbersRLP> =
    TableDefinition::new("BlockNumbersByBatch");

const OPERATIONS_COUNTS: TableDefinition<u64, OperationsCountRLP> =
    TableDefinition::new("OperationsCount");

const BLOB_BUNDLES: TableDefinition<u64, Rlp<Vec<Blob>>> = TableDefinition::new("BlobBundles");

const STATE_ROOTS: TableDefinition<u64, Rlp<H256>> = TableDefinition::new("StateRoots");

const PRIVILEGED_TRANSACTIONS_HASHES: TableDefinition<u64, Rlp<H256>> =
    TableDefinition::new("PrivilegedTransactionHashes");

const LAST_SENT_BATCH_PROOF: TableDefinition<u64, u64> = TableDefinition::new("LastSentBatchProof");

const SIGNATURES_BY_BLOCK: TableDefinition<[u8; 32], [u8; 68]> =
    TableDefinition::new("SignaturesByBlock");

const SIGNATURES_BY_BATCH: TableDefinition<u64, [u8; 68]> =
    TableDefinition::new("SignaturesByBatch");

<<<<<<< HEAD
const LATEST_BATCH_NUMBER: TableDefinition<u64, u64> = TableDefinition::new("LatestBatchNumber");
=======
const ACCOUNT_UPDATES_BY_BLOCK_NUMBER: TableDefinition<BlockNumber, Vec<u8>> =
    TableDefinition::new("AccountUpdatesByBlockNumber");

const BATCH_PROOF_BY_BATCH_AND_TYPE: TableDefinition<(u64, u32), Vec<u8>> =
    TableDefinition::new("BatchProofByBatchAndType");

const COMMIT_TX_BY_BATCH: TableDefinition<u64, Rlp<H256>> = TableDefinition::new("CommitTxByBatch");

const VERIFY_TX_BY_BATCH: TableDefinition<u64, Rlp<H256>> = TableDefinition::new("VerifyTxByBatch");
>>>>>>> 18ac128f

#[derive(Debug)]
pub struct RedBStoreRollup {
    db: Arc<Database>,
}

impl RefUnwindSafe for RedBStoreRollup {}
impl RedBStoreRollup {
    pub fn new() -> Result<Self, RollupStoreError> {
        Ok(Self {
            db: Arc::new(init_db()?),
        })
    }

    // Helper method to write into a redb table
    async fn write<'k, 'v, 'a, K, V>(
        &self,
        table: TableDefinition<'a, K, V>,
        key: K::SelfType<'k>,
        value: V::SelfType<'v>,
    ) -> Result<(), RollupStoreError>
    where
        K: Key + Send + 'static,
        V: Value + Send + 'static,
        K::SelfType<'k>: Send,
        V::SelfType<'v>: Send,
        'a: 'static,
        'k: 'static,
        'v: 'static,
    {
        let db = self.db.clone();
        tokio::task::spawn_blocking(move || {
            let write_txn = db.begin_write().map_err(Box::new)?;
            write_txn.open_table(table)?.insert(key, value)?;
            write_txn.commit()?;

            Ok(())
        })
        .await
        .map_err(|e| RollupStoreError::Custom(format!("task panicked: {e}")))?
    }
    // Helper method to read from a redb table
    async fn read<'k, 'a, K, V>(
        &self,
        table: TableDefinition<'a, K, V>,
        key: K::SelfType<'k>,
    ) -> Result<Option<AccessGuard<'static, V>>, RollupStoreError>
    where
        K: Key + Send + 'static,
        V: Value + Send + 'static,
        K::SelfType<'k>: Send,
        'a: 'static,
        'k: 'static,
    {
        let db = self.db.clone();
        tokio::task::spawn_blocking(move || {
            let read_txn = db.begin_read().map_err(Box::new)?;
            let table = read_txn.open_table(table)?;
            let result = table.get(key)?;
            Ok(result)
        })
        .await
        .map_err(|e| RollupStoreError::Custom(format!("task panicked: {e}")))?
    }
}

pub fn init_db() -> Result<Database, RollupStoreError> {
    let db = Database::create("ethrex_l2.redb")?;

    let table_creation_txn = db.begin_write().map_err(Box::new)?;

    table_creation_txn.open_table(BATCHES_BY_BLOCK_NUMBER_TABLE)?;
    table_creation_txn.open_table(MESSAGES_BY_BATCH)?;
    table_creation_txn.open_table(OPERATIONS_COUNTS)?;
    table_creation_txn.open_table(BLOB_BUNDLES)?;
    table_creation_txn.open_table(STATE_ROOTS)?;
    table_creation_txn.open_table(PRIVILEGED_TRANSACTIONS_HASHES)?;
    table_creation_txn.open_table(BLOCK_NUMBERS_BY_BATCH)?;
    table_creation_txn.open_table(LAST_SENT_BATCH_PROOF)?;
    table_creation_txn.open_table(SIGNATURES_BY_BLOCK)?;
    table_creation_txn.open_table(SIGNATURES_BY_BATCH)?;
<<<<<<< HEAD
    table_creation_txn.open_table(LATEST_BATCH_NUMBER)?;
=======
    table_creation_txn.open_table(ACCOUNT_UPDATES_BY_BLOCK_NUMBER)?;
    table_creation_txn.open_table(BATCH_PROOF_BY_BATCH_AND_TYPE)?;
    table_creation_txn.open_table(COMMIT_TX_BY_BATCH)?;
    table_creation_txn.open_table(VERIFY_TX_BY_BATCH)?;
>>>>>>> 18ac128f
    table_creation_txn.commit()?;

    Ok(db)
}

#[async_trait::async_trait]
impl StoreEngineRollup for RedBStoreRollup {
    async fn get_batch_number_by_block(
        &self,
        block_number: BlockNumber,
    ) -> Result<Option<u64>, RollupStoreError> {
        Ok(self
            .read(BATCHES_BY_BLOCK_NUMBER_TABLE, block_number)
            .await?
            .map(|b| b.value()))
    }

    async fn store_batch_number_by_block(
        &self,
        block_number: BlockNumber,
        batch_number: u64,
    ) -> Result<(), RollupStoreError> {
        self.write(BATCHES_BY_BLOCK_NUMBER_TABLE, block_number, batch_number)
            .await
    }

    async fn get_message_hashes_by_batch(
        &self,
        batch_number: u64,
    ) -> Result<Option<Vec<H256>>, RollupStoreError> {
        Ok(self
            .read(MESSAGES_BY_BATCH, batch_number)
            .await?
            .map(|w| w.value().to()))
    }

    async fn store_message_hashes_by_batch(
        &self,
        batch_number: u64,
        messages: Vec<H256>,
    ) -> Result<(), RollupStoreError> {
        self.write(
            MESSAGES_BY_BATCH,
            batch_number,
            <Vec<H256> as Into<MessageHashesRLP>>::into(messages),
        )
        .await
    }

    async fn store_block_numbers_by_batch(
        &self,
        batch_number: u64,
        block_numbers: Vec<BlockNumber>,
    ) -> Result<(), RollupStoreError> {
        self.write(
            BLOCK_NUMBERS_BY_BATCH,
            batch_number,
            BlockNumbersRLP::from_bytes(block_numbers.encode_to_vec()),
        )
        .await
    }

    async fn get_block_numbers_by_batch(
        &self,
        batch_number: u64,
    ) -> Result<Option<Vec<BlockNumber>>, RollupStoreError> {
        Ok(self
            .read(BLOCK_NUMBERS_BY_BATCH, batch_number)
            .await?
            .map(|rlp| rlp.value().to()))
    }

    async fn contains_batch(&self, batch_number: &u64) -> Result<bool, RollupStoreError> {
        let exists = self
            .read(BLOCK_NUMBERS_BY_BATCH, *batch_number)
            .await?
            .is_some();
        Ok(exists)
    }

    async fn store_privileged_transactions_hash_by_batch_number(
        &self,
        batch_number: u64,
        privileged_transactions_hash: H256,
    ) -> Result<(), RollupStoreError> {
        self.write(
            PRIVILEGED_TRANSACTIONS_HASHES,
            batch_number,
            privileged_transactions_hash.into(),
        )
        .await
    }

    async fn get_privileged_transactions_hash_by_batch_number(
        &self,
        batch_number: u64,
    ) -> Result<Option<H256>, RollupStoreError> {
        Ok(self
            .read(PRIVILEGED_TRANSACTIONS_HASHES, batch_number)
            .await?
            .map(|rlp| rlp.value().to()))
    }

    async fn store_state_root_by_batch_number(
        &self,
        batch_number: u64,
        state_root: H256,
    ) -> Result<(), RollupStoreError> {
        self.write(STATE_ROOTS, batch_number, state_root.into())
            .await
    }

    async fn get_state_root_by_batch_number(
        &self,
        batch_number: u64,
    ) -> Result<Option<H256>, RollupStoreError> {
        Ok(self
            .read(STATE_ROOTS, batch_number)
            .await?
            .map(|rlp| rlp.value().to()))
    }

    async fn store_blob_bundle_by_batch_number(
        &self,
        batch_number: u64,
        state_diff: Vec<Blob>,
    ) -> Result<(), RollupStoreError> {
        self.write(BLOB_BUNDLES, batch_number, state_diff.into())
            .await
    }

    async fn get_blob_bundle_by_batch_number(
        &self,
        batch_number: u64,
    ) -> Result<Option<Vec<Blob>>, RollupStoreError> {
        Ok(self
            .read(BLOB_BUNDLES, batch_number)
            .await?
            .map(|rlp| rlp.value().to()))
    }

    async fn get_commit_tx_by_batch(
        &self,
        batch_number: u64,
    ) -> Result<Option<H256>, RollupStoreError> {
        Ok(self
            .read(COMMIT_TX_BY_BATCH, batch_number)
            .await?
            .map(|rlp| rlp.value().to()))
    }

    async fn store_commit_tx_by_batch(
        &self,
        batch_number: u64,
        commit_tx: H256,
    ) -> Result<(), RollupStoreError> {
        self.write(COMMIT_TX_BY_BATCH, batch_number, commit_tx.into())
            .await
    }

    async fn get_verify_tx_by_batch(
        &self,
        batch_number: u64,
    ) -> Result<Option<H256>, RollupStoreError> {
        Ok(self
            .read(VERIFY_TX_BY_BATCH, batch_number)
            .await?
            .map(|rlp| rlp.value().to()))
    }

    async fn store_verify_tx_by_batch(
        &self,
        batch_number: u64,
        verify_tx: H256,
    ) -> Result<(), RollupStoreError> {
        self.write(VERIFY_TX_BY_BATCH, batch_number, verify_tx.into())
            .await
    }

    async fn update_operations_count(
        &self,
        transaction_inc: u64,
        privileged_tx_inc: u64,
        messages_inc: u64,
    ) -> Result<(), RollupStoreError> {
        let (transaction_count, messages_count, privileged_tx_count) = {
            let current_operations = self.get_operations_count().await?;
            (
                current_operations[0] + transaction_inc,
                current_operations[1] + messages_inc,
                current_operations[2] + privileged_tx_inc,
            )
        };

        self.write(
            OPERATIONS_COUNTS,
            0,
            OperationsCountRLP::from_bytes(
                vec![transaction_count, messages_count, privileged_tx_count].encode_to_vec(),
            ),
        )
        .await
    }

    async fn get_operations_count(&self) -> Result<[u64; 3], RollupStoreError> {
        let operations = self
            .read(OPERATIONS_COUNTS, 0)
            .await?
            .map(|rlp| rlp.value().to());
        match operations {
            Some(mut operations) => Ok([
                operations.pop().unwrap_or_default(),
                operations.pop().unwrap_or_default(),
                operations.pop().unwrap_or_default(),
            ]),
            _ => Ok([0, 0, 0]),
        }
    }

    async fn get_lastest_sent_batch_proof(&self) -> Result<u64, RollupStoreError> {
        Ok(self
            .read(LAST_SENT_BATCH_PROOF, 0)
            .await?
            .map(|b| b.value())
            .unwrap_or(0))
    }

    async fn set_lastest_sent_batch_proof(
        &self,
        batch_number: u64,
    ) -> Result<(), RollupStoreError> {
        self.write(LAST_SENT_BATCH_PROOF, 0, batch_number).await
    }

    async fn store_signature_by_block(
        &self,
        block_hash: H256,
        signature: [u8; 68],
    ) -> Result<(), RollupStoreError> {
        self.write(SIGNATURES_BY_BLOCK, block_hash.into(), signature)
            .await
    }
    async fn get_signature_by_block(
        &self,
        block_hash: H256,
    ) -> Result<Option<[u8; 68]>, RollupStoreError> {
        Ok(self
            .read(SIGNATURES_BY_BLOCK, block_hash.into())
            .await?
            .map(|s| s.value()))
    }
    async fn store_signature_by_batch(
        &self,
        batch_number: u64,
        signature: [u8; 68],
    ) -> Result<(), RollupStoreError> {
        self.write(SIGNATURES_BY_BATCH, batch_number, signature)
            .await
    }
    async fn get_signature_by_batch(
        &self,
        batch_number: u64,
    ) -> Result<Option<[u8; 68]>, RollupStoreError> {
        Ok(self
            .read(SIGNATURES_BY_BATCH, batch_number)
            .await?
            .map(|s| s.value()))
    }

<<<<<<< HEAD
    async fn get_latest_batch_number(&self) -> Result<u64, StoreError> {
        Ok(self
            .read(LATEST_BATCH_NUMBER, 0)
            .await?
            .map(|b| b.value())
            .unwrap_or(0))
    }

    async fn set_latest_batch_number(&self, batch_number: u64) -> Result<(), StoreError> {
        self.write(LATEST_BATCH_NUMBER, 0, batch_number).await
    }
=======
    async fn get_account_updates_by_block_number(
        &self,
        block_number: BlockNumber,
    ) -> Result<Option<Vec<AccountUpdate>>, RollupStoreError> {
        self.read(ACCOUNT_UPDATES_BY_BLOCK_NUMBER, block_number)
            .await?
            .map(|s| bincode::deserialize(&s.value()))
            .transpose()
            .map_err(RollupStoreError::from)
    }

    async fn store_account_updates_by_block_number(
        &self,
        block_number: BlockNumber,
        account_updates: Vec<AccountUpdate>,
    ) -> Result<(), RollupStoreError> {
        let serialized = bincode::serialize(&account_updates)?;
        self.write(ACCOUNT_UPDATES_BY_BLOCK_NUMBER, block_number, serialized)
            .await
    }
    async fn store_proof_by_batch_and_type(
        &self,
        batch_number: u64,
        proof_type: ProverType,
        proof: BatchProof,
    ) -> Result<(), RollupStoreError> {
        let serialized = bincode::serialize(&proof)?;
        self.write(
            BATCH_PROOF_BY_BATCH_AND_TYPE,
            (batch_number, proof_type.into()),
            serialized,
        )
        .await
    }

    async fn get_proof_by_batch_and_type(
        &self,
        batch_number: u64,
        proof_type: ProverType,
    ) -> Result<Option<BatchProof>, RollupStoreError> {
        self.read(
            BATCH_PROOF_BY_BATCH_AND_TYPE,
            (batch_number, proof_type.into()),
        )
        .await?
        .map(|s| bincode::deserialize(&s.value()))
        .transpose()
        .map_err(RollupStoreError::from)
    }

    async fn revert_to_batch(&self, batch_number: u64) -> Result<(), RollupStoreError> {
        let Some(kept_blocks) = self.get_block_numbers_by_batch(batch_number).await? else {
            return Ok(());
        };
        let last_kept_block = *kept_blocks.iter().max().unwrap_or(&0);
        let txn = self.db.begin_write().map_err(Box::new)?;
        delete_starting_at(&txn, BATCHES_BY_BLOCK_NUMBER_TABLE, last_kept_block + 1)?;
        delete_starting_at(&txn, MESSAGES_BY_BATCH, batch_number + 1)?;
        delete_starting_at(&txn, BLOCK_NUMBERS_BY_BATCH, batch_number + 1)?;
        delete_starting_at(&txn, PRIVILEGED_TRANSACTIONS_HASHES, batch_number + 1)?;
        delete_starting_at(&txn, STATE_ROOTS, batch_number + 1)?;
        delete_starting_at(&txn, BLOB_BUNDLES, batch_number + 1)?;
        txn.commit()?;
        Ok(())
    }
}

/// Deletes keys above key, assuming they are contiguous
fn delete_starting_at<V: redb::Value>(
    txn: &WriteTransaction,
    table: TableDefinition<u64, V>,
    mut key: u64,
) -> Result<(), RollupStoreError> {
    let mut table = txn.open_table(table)?;
    while table.get(key)?.is_some() {
        table.remove(key)?;
        key += 1;
    }
    Ok(())
>>>>>>> 18ac128f
}<|MERGE_RESOLUTION|>--- conflicted
+++ resolved
@@ -41,9 +41,7 @@
 const SIGNATURES_BY_BATCH: TableDefinition<u64, [u8; 68]> =
     TableDefinition::new("SignaturesByBatch");
 
-<<<<<<< HEAD
 const LATEST_BATCH_NUMBER: TableDefinition<u64, u64> = TableDefinition::new("LatestBatchNumber");
-=======
 const ACCOUNT_UPDATES_BY_BLOCK_NUMBER: TableDefinition<BlockNumber, Vec<u8>> =
     TableDefinition::new("AccountUpdatesByBlockNumber");
 
@@ -53,7 +51,6 @@
 const COMMIT_TX_BY_BATCH: TableDefinition<u64, Rlp<H256>> = TableDefinition::new("CommitTxByBatch");
 
 const VERIFY_TX_BY_BATCH: TableDefinition<u64, Rlp<H256>> = TableDefinition::new("VerifyTxByBatch");
->>>>>>> 18ac128f
 
 #[derive(Debug)]
 pub struct RedBStoreRollup {
@@ -135,14 +132,11 @@
     table_creation_txn.open_table(LAST_SENT_BATCH_PROOF)?;
     table_creation_txn.open_table(SIGNATURES_BY_BLOCK)?;
     table_creation_txn.open_table(SIGNATURES_BY_BATCH)?;
-<<<<<<< HEAD
     table_creation_txn.open_table(LATEST_BATCH_NUMBER)?;
-=======
     table_creation_txn.open_table(ACCOUNT_UPDATES_BY_BLOCK_NUMBER)?;
     table_creation_txn.open_table(BATCH_PROOF_BY_BATCH_AND_TYPE)?;
     table_creation_txn.open_table(COMMIT_TX_BY_BATCH)?;
     table_creation_txn.open_table(VERIFY_TX_BY_BATCH)?;
->>>>>>> 18ac128f
     table_creation_txn.commit()?;
 
     Ok(db)
@@ -412,7 +406,6 @@
             .map(|s| s.value()))
     }
 
-<<<<<<< HEAD
     async fn get_latest_batch_number(&self) -> Result<u64, StoreError> {
         Ok(self
             .read(LATEST_BATCH_NUMBER, 0)
@@ -424,7 +417,6 @@
     async fn set_latest_batch_number(&self, batch_number: u64) -> Result<(), StoreError> {
         self.write(LATEST_BATCH_NUMBER, 0, batch_number).await
     }
-=======
     async fn get_account_updates_by_block_number(
         &self,
         block_number: BlockNumber,
@@ -504,5 +496,4 @@
         key += 1;
     }
     Ok(())
->>>>>>> 18ac128f
 }