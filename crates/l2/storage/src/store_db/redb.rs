--- conflicted
+++ resolved
@@ -153,16 +153,6 @@
             .read(BATCHES_BY_BLOCK_NUMBER_TABLE, block_number)
             .await?
             .map(|b| b.value()))
-    }
-
-<<<<<<< HEAD
-    async fn store_batch_number_by_block(
-        &self,
-        block_number: BlockNumber,
-        batch_number: u64,
-    ) -> Result<(), RollupStoreError> {
-        self.write(BATCHES_BY_BLOCK_NUMBER_TABLE, block_number, batch_number)
-            .await
     }
 
     async fn get_latest_batch(&self) -> Result<u64, RollupStoreError> {
@@ -191,8 +181,6 @@
         Ok(max)
     }
 
-=======
->>>>>>> e610d4a9
     async fn get_message_hashes_by_batch(
         &self,
         batch_number: u64,
