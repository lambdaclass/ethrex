--- conflicted
+++ resolved
@@ -38,12 +38,9 @@
 const ACCOUNT_UPDATES_BY_BLOCK_NUMBER: TableDefinition<BlockNumber, Vec<u8>> =
     TableDefinition::new("AccountUpdatesByBlockNumber");
 
-<<<<<<< HEAD
 const BATCH_PROOF_BY_BATCH_AND_TYPE: TableDefinition<(u64, u32), Vec<u8>> =
     TableDefinition::new("BatchProofByBatchAndType");
 
-=======
->>>>>>> 196a17b1
 #[derive(Debug)]
 pub struct RedBStoreRollup {
     db: Arc<Database>,
@@ -123,10 +120,7 @@
     table_creation_txn.open_table(BLOCK_NUMBERS_BY_BATCH)?;
     table_creation_txn.open_table(LAST_SENT_BATCH_PROOF)?;
     table_creation_txn.open_table(ACCOUNT_UPDATES_BY_BLOCK_NUMBER)?;
-<<<<<<< HEAD
     table_creation_txn.open_table(BATCH_PROOF_BY_BATCH_AND_TYPE)?;
-=======
->>>>>>> 196a17b1
     table_creation_txn.commit()?;
 
     Ok(db)
@@ -336,7 +330,6 @@
         self.write(ACCOUNT_UPDATES_BY_BLOCK_NUMBER, block_number, serialized)
             .await
     }
-<<<<<<< HEAD
     async fn store_proof_by_batch_and_type(
         &self,
         batch_number: u64,
@@ -366,7 +359,6 @@
         .transpose()
         .map_err(StoreError::from)
     }
-=======
 
     async fn revert_to_batch(&self, batch_number: u64) -> Result<(), StoreError> {
         let Some(kept_blocks) = self.get_block_numbers_by_batch(batch_number).await? else {
@@ -397,5 +389,4 @@
         key += 1;
     }
     Ok(())
->>>>>>> 196a17b1
 }