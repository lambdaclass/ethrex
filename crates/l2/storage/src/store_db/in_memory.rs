--- conflicted
+++ resolved
@@ -34,12 +34,10 @@
     lastest_sent_batch_proof: u64,
     /// Metrics for transaction, deposits and messages count
     operations_counts: [u64; 3],
-<<<<<<< HEAD
     /// Map of signatures from the sequencer by block hashes
     signatures_by_block: HashMap<H256, [u8; 68]>,
     /// Map of signatures from the sequencer by batch numbers
     signatures_by_batch: HashMap<u64, [u8; 68]>,
-=======
     /// Map of block number to account updates
     account_updates_by_block_number: HashMap<BlockNumber, Vec<AccountUpdate>>,
     /// Map of (ProverType, batch_number) to batch proof data
@@ -48,7 +46,6 @@
     commit_txs: HashMap<u64, H256>,
     /// Map of batch number to verify transaction hash
     verify_txs: HashMap<u64, H256>,
->>>>>>> 0c4beceb
 }
 
 impl Store {
@@ -239,12 +236,11 @@
         Ok(self.inner()?.operations_counts)
     }
 
-<<<<<<< HEAD
     async fn store_signature_by_block(
         &self,
         block_hash: H256,
         signature: [u8; 68],
-    ) -> Result<(), StoreError> {
+    ) -> Result<(), RollupStoreError> {
         self.inner()?
             .signatures_by_block
             .insert(block_hash, signature);
@@ -254,7 +250,7 @@
     async fn get_signature_by_block(
         &self,
         block_hash: H256,
-    ) -> Result<Option<[u8; 68]>, StoreError> {
+    ) -> Result<Option<[u8; 68]>, RollupStoreError> {
         Ok(self.inner()?.signatures_by_block.get(&block_hash).cloned())
     }
 
@@ -262,7 +258,7 @@
         &self,
         batch_number: u64,
         signature: [u8; 68],
-    ) -> Result<(), StoreError> {
+    ) -> Result<(), RollupStoreError> {
         self.inner()?
             .signatures_by_batch
             .insert(batch_number, signature);
@@ -272,17 +268,15 @@
     async fn get_signature_by_batch(
         &self,
         batch_number: u64,
-    ) -> Result<Option<[u8; 68]>, StoreError> {
+    ) -> Result<Option<[u8; 68]>, RollupStoreError> {
         Ok(self
             .inner()?
             .signatures_by_batch
             .get(&batch_number)
             .cloned())
     }
-    async fn get_lastest_sent_batch_proof(&self) -> Result<u64, StoreError> {
-=======
+
     async fn get_lastest_sent_batch_proof(&self) -> Result<u64, RollupStoreError> {
->>>>>>> 0c4beceb
         Ok(self.inner()?.lastest_sent_batch_proof)
     }
 
