--- conflicted
+++ resolved
@@ -202,7 +202,6 @@
         Ok(())
     }
 
-<<<<<<< HEAD
     async fn get_account_updates_by_block_number(
         &self,
         block_number: BlockNumber,
@@ -222,7 +221,9 @@
         self.inner()?
             .account_updates_by_block_number
             .insert(block_number, account_updates);
-=======
+        Ok(())
+    }
+
     async fn revert_to_batch(&self, batch_number: u64) -> Result<(), StoreError> {
         let mut store = self.inner()?;
         store
@@ -239,7 +240,6 @@
             .retain(|batch, _| *batch <= batch_number);
         store.state_roots.retain(|batch, _| *batch <= batch_number);
         store.blobs.retain(|batch, _| *batch <= batch_number);
->>>>>>> fd618887
         Ok(())
     }
 }
