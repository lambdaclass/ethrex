--- conflicted
+++ resolved
@@ -35,15 +35,9 @@
     /// Metrics for transaction, deposits and messages count
     operations_counts: [u64; 3],
     /// Map of signatures from the sequencer by block hashes
-<<<<<<< HEAD
-    signatures_by_block: HashMap<H256, [u8; 68]>,
-    /// Map of signatures from the sequencer by batch numbers
-    signatures_by_batch: HashMap<u64, [u8; 68]>,
-=======
     signatures_by_block: HashMap<H256, ethereum_types::Signature>,
     /// Map of signatures from the sequencer by batch numbers
     signatures_by_batch: HashMap<u64, ethereum_types::Signature>,
->>>>>>> c1778ead
     /// Map of block number to account updates
     account_updates_by_block_number: HashMap<BlockNumber, Vec<AccountUpdate>>,
     /// Map of (ProverType, batch_number) to batch proof data
@@ -182,11 +176,7 @@
     async fn store_signature_by_block(
         &self,
         block_hash: H256,
-<<<<<<< HEAD
-        signature: [u8; 68],
-=======
         signature: ethereum_types::Signature,
->>>>>>> c1778ead
     ) -> Result<(), RollupStoreError> {
         self.inner()?
             .signatures_by_block
@@ -197,22 +187,14 @@
     async fn get_signature_by_block(
         &self,
         block_hash: H256,
-<<<<<<< HEAD
-    ) -> Result<Option<[u8; 68]>, RollupStoreError> {
-=======
     ) -> Result<Option<ethereum_types::Signature>, RollupStoreError> {
->>>>>>> c1778ead
         Ok(self.inner()?.signatures_by_block.get(&block_hash).cloned())
     }
 
     async fn store_signature_by_batch(
         &self,
         batch_number: u64,
-<<<<<<< HEAD
-        signature: [u8; 68],
-=======
         signature: ethereum_types::Signature,
->>>>>>> c1778ead
     ) -> Result<(), RollupStoreError> {
         self.inner()?
             .signatures_by_batch
@@ -223,11 +205,7 @@
     async fn get_signature_by_batch(
         &self,
         batch_number: u64,
-<<<<<<< HEAD
-    ) -> Result<Option<[u8; 68]>, RollupStoreError> {
-=======
     ) -> Result<Option<ethereum_types::Signature>, RollupStoreError> {
->>>>>>> c1778ead
         Ok(self
             .inner()?
             .signatures_by_batch
