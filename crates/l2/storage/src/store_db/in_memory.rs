use std::{
    collections::HashMap,
    fmt::Debug,
    sync::{Arc, Mutex, MutexGuard},
};

use crate::error::RollupStoreError;
use ethrex_common::{
    H256,
    types::{AccountUpdate, Blob, BlockNumber, batch::Batch, fee_config::FeeConfig},
};
use ethrex_l2_common::prover::{BatchProof, ProverType};

use crate::api::StoreEngineRollup;

#[derive(Default, Clone)]
pub struct Store(Arc<Mutex<StoreInner>>);

#[derive(Default, Debug)]
struct StoreInner {
    /// Map of batches by block numbers
    batches_by_block: HashMap<BlockNumber, u64>,
    /// Map of message hashes by batch numbers
    message_hashes_by_batch: HashMap<u64, Vec<H256>>,
    /// Map of batch number to block numbers
    block_numbers_by_batch: HashMap<u64, Vec<BlockNumber>>,
    /// Map of batch number to deposit logs hash
    privileged_transactions_hashes: HashMap<u64, H256>,
    /// Map of batch number to state root
    state_roots: HashMap<u64, H256>,
    /// Map of batch number to blob
    blobs: HashMap<u64, Vec<Blob>>,
    /// Lastest sent batch proof
    lastest_sent_batch_proof: u64,
    /// Metrics for transaction, deposits and messages count
    operations_counts: [u64; 3],
    /// Map of signatures from the sequencer by block hashes
    signatures_by_block: HashMap<H256, ethereum_types::Signature>,
    /// Map of signatures from the sequencer by batch numbers
    signatures_by_batch: HashMap<u64, ethereum_types::Signature>,
    /// Map of block number to account updates
    account_updates_by_block_number: HashMap<BlockNumber, Vec<AccountUpdate>>,
    /// Map of (ProverType, batch_number) to batch proof data
    batch_proofs: HashMap<(ProverType, u64), BatchProof>,
    /// Map of batch number to commit transaction hash
    commit_txs: HashMap<u64, H256>,
    /// Map of batch number to verify transaction hash
    verify_txs: HashMap<u64, H256>,
<<<<<<< HEAD
    /// Map of block number to L1 blob base fee
    l1_blob_base_fee_by_block: HashMap<BlockNumber, u64>,
=======
    /// Map of block number to FeeConfig
    fee_config_by_block: HashMap<BlockNumber, FeeConfig>,
>>>>>>> 64be8db5
}

impl Store {
    pub fn new() -> Self {
        Self::default()
    }
    fn inner(&self) -> Result<MutexGuard<'_, StoreInner>, RollupStoreError> {
        self.0
            .lock()
            .map_err(|_| RollupStoreError::Custom("Failed to lock the store".to_string()))
    }
}

#[async_trait::async_trait]
impl StoreEngineRollup for Store {
    async fn get_batch_number_by_block(
        &self,
        block_number: BlockNumber,
    ) -> Result<Option<u64>, RollupStoreError> {
        Ok(self.inner()?.batches_by_block.get(&block_number).copied())
    }

    async fn get_message_hashes_by_batch(
        &self,
        batch_number: u64,
    ) -> Result<Option<Vec<H256>>, RollupStoreError> {
        Ok(self
            .inner()?
            .message_hashes_by_batch
            .get(&batch_number)
            .cloned())
    }

    /// Returns the block numbers for a given batch_number
    async fn get_block_numbers_by_batch(
        &self,
        batch_number: u64,
    ) -> Result<Option<Vec<BlockNumber>>, RollupStoreError> {
        let block_numbers = self
            .inner()?
            .block_numbers_by_batch
            .get(&batch_number)
            .cloned();
        Ok(block_numbers)
    }

    async fn get_privileged_transactions_hash_by_batch_number(
        &self,
        batch_number: u64,
    ) -> Result<Option<H256>, RollupStoreError> {
        Ok(self
            .inner()?
            .privileged_transactions_hashes
            .get(&batch_number)
            .cloned())
    }

    async fn get_state_root_by_batch_number(
        &self,
        batch_number: u64,
    ) -> Result<Option<H256>, RollupStoreError> {
        Ok(self.inner()?.state_roots.get(&batch_number).cloned())
    }

    async fn get_blob_bundle_by_batch_number(
        &self,
        batch_number: u64,
    ) -> Result<Option<Vec<Blob>>, RollupStoreError> {
        Ok(self.inner()?.blobs.get(&batch_number).cloned())
    }

    async fn get_commit_tx_by_batch(
        &self,
        batch_number: u64,
    ) -> Result<Option<H256>, RollupStoreError> {
        Ok(self.inner()?.commit_txs.get(&batch_number).cloned())
    }

    async fn store_commit_tx_by_batch(
        &self,
        batch_number: u64,
        commit_tx: H256,
    ) -> Result<(), RollupStoreError> {
        self.inner()?.commit_txs.insert(batch_number, commit_tx);
        Ok(())
    }

    async fn get_verify_tx_by_batch(
        &self,
        batch_number: u64,
    ) -> Result<Option<H256>, RollupStoreError> {
        Ok(self.inner()?.verify_txs.get(&batch_number).cloned())
    }

    async fn store_verify_tx_by_batch(
        &self,
        batch_number: u64,
        verify_tx: H256,
    ) -> Result<(), RollupStoreError> {
        self.inner()?.verify_txs.insert(batch_number, verify_tx);
        Ok(())
    }

    async fn contains_batch(&self, batch_number: &u64) -> Result<bool, RollupStoreError> {
        Ok(self
            .inner()?
            .block_numbers_by_batch
            .contains_key(batch_number))
    }

    async fn update_operations_count(
        &self,
        transaction_inc: u64,
        privileged_tx_inc: u64,
        messages_inc: u64,
    ) -> Result<(), RollupStoreError> {
        let mut values = self.inner()?.operations_counts;
        values[0] += transaction_inc;
        values[1] += privileged_tx_inc;
        values[2] += messages_inc;
        Ok(())
    }

    async fn get_operations_count(&self) -> Result<[u64; 3], RollupStoreError> {
        Ok(self.inner()?.operations_counts)
    }

    async fn store_signature_by_block(
        &self,
        block_hash: H256,
        signature: ethereum_types::Signature,
    ) -> Result<(), RollupStoreError> {
        self.inner()?
            .signatures_by_block
            .insert(block_hash, signature);
        Ok(())
    }

    async fn get_signature_by_block(
        &self,
        block_hash: H256,
    ) -> Result<Option<ethereum_types::Signature>, RollupStoreError> {
        Ok(self.inner()?.signatures_by_block.get(&block_hash).cloned())
    }

    async fn store_signature_by_batch(
        &self,
        batch_number: u64,
        signature: ethereum_types::Signature,
    ) -> Result<(), RollupStoreError> {
        self.inner()?
            .signatures_by_batch
            .insert(batch_number, signature);
        Ok(())
    }

    async fn get_signature_by_batch(
        &self,
        batch_number: u64,
    ) -> Result<Option<ethereum_types::Signature>, RollupStoreError> {
        Ok(self
            .inner()?
            .signatures_by_batch
            .get(&batch_number)
            .cloned())
    }

    async fn get_lastest_sent_batch_proof(&self) -> Result<u64, RollupStoreError> {
        Ok(self.inner()?.lastest_sent_batch_proof)
    }

    async fn set_lastest_sent_batch_proof(
        &self,
        batch_number: u64,
    ) -> Result<(), RollupStoreError> {
        self.inner()?.lastest_sent_batch_proof = batch_number;
        Ok(())
    }

    async fn get_account_updates_by_block_number(
        &self,
        block_number: BlockNumber,
    ) -> Result<Option<Vec<AccountUpdate>>, RollupStoreError> {
        Ok(self
            .inner()?
            .account_updates_by_block_number
            .get(&block_number)
            .cloned())
    }

    async fn store_account_updates_by_block_number(
        &self,
        block_number: BlockNumber,
        account_updates: Vec<AccountUpdate>,
    ) -> Result<(), RollupStoreError> {
        self.inner()?
            .account_updates_by_block_number
            .insert(block_number, account_updates);
        Ok(())
    }

    async fn store_proof_by_batch_and_type(
        &self,
        batch_number: u64,
        proof_type: ProverType,
        proof: BatchProof,
    ) -> Result<(), RollupStoreError> {
        self.inner()?
            .batch_proofs
            .insert((proof_type, batch_number), proof);
        Ok(())
    }

    async fn get_proof_by_batch_and_type(
        &self,
        batch_number: u64,
        proof_type: ProverType,
    ) -> Result<Option<BatchProof>, RollupStoreError> {
        Ok(self
            .inner()?
            .batch_proofs
            .get(&(proof_type, batch_number))
            .cloned())
    }

    async fn revert_to_batch(&self, batch_number: u64) -> Result<(), RollupStoreError> {
        let mut store = self.inner()?;
        store
            .batches_by_block
            .retain(|_, batch| *batch <= batch_number);
        store
            .message_hashes_by_batch
            .retain(|batch, _| *batch <= batch_number);
        store
            .block_numbers_by_batch
            .retain(|batch, _| *batch <= batch_number);
        store
            .privileged_transactions_hashes
            .retain(|batch, _| *batch <= batch_number);
        store.state_roots.retain(|batch, _| *batch <= batch_number);
        store.blobs.retain(|batch, _| *batch <= batch_number);
        Ok(())
    }

    async fn seal_batch(&self, batch: Batch) -> Result<(), RollupStoreError> {
        let mut inner = self.inner()?;
        let blocks: Vec<u64> = (batch.first_block..=batch.last_block).collect();

        for block_number in blocks.iter() {
            inner.batches_by_block.insert(*block_number, batch.number);
        }

        inner.block_numbers_by_batch.insert(batch.number, blocks);

        inner
            .message_hashes_by_batch
            .insert(batch.number, batch.message_hashes);

        inner
            .privileged_transactions_hashes
            .insert(batch.number, batch.privileged_transactions_hash);

        inner.blobs.insert(batch.number, batch.blobs_bundle.blobs);

        inner.state_roots.insert(batch.number, batch.state_root);

        if let Some(commit_tx) = batch.commit_tx {
            inner.commit_txs.insert(batch.number, commit_tx);
        }
        if let Some(verify_tx) = batch.verify_tx {
            inner.verify_txs.insert(batch.number, verify_tx);
        }
        Ok(())
    }

    async fn delete_proof_by_batch_and_type(
        &self,
        batch_number: u64,
        proof_type: ProverType,
    ) -> Result<(), RollupStoreError> {
        let mut inner = self.inner()?;
        inner.batch_proofs.remove(&(proof_type, batch_number));
        Ok(())
    }

    async fn get_last_batch_number(&self) -> Result<Option<u64>, RollupStoreError> {
        Ok(self.inner()?.state_roots.keys().max().cloned())
    }

<<<<<<< HEAD
    async fn store_l1_blob_base_fee_by_block(
        &self,
        block_number: BlockNumber,
        l1_blob_base_fee: u64,
    ) -> Result<(), RollupStoreError> {
        self.inner()?
            .l1_blob_base_fee_by_block
            .insert(block_number, l1_blob_base_fee);
        Ok(())
    }

    async fn get_l1_blob_base_fee_by_block(
        &self,
        block_number: BlockNumber,
    ) -> Result<Option<u64>, RollupStoreError> {
        Ok(self
            .inner()?
            .l1_blob_base_fee_by_block
=======
    async fn store_fee_config_by_block(
        &self,
        block_number: BlockNumber,
        fee_config: FeeConfig,
    ) -> Result<(), RollupStoreError> {
        self.inner()?
            .fee_config_by_block
            .insert(block_number, fee_config);
        Ok(())
    }

    async fn get_fee_config_by_block(
        &self,
        block_number: BlockNumber,
    ) -> Result<Option<FeeConfig>, RollupStoreError> {
        Ok(self
            .inner()?
            .fee_config_by_block
>>>>>>> 64be8db5
            .get(&block_number)
            .cloned())
    }
}

impl Debug for Store {
    fn fmt(&self, f: &mut std::fmt::Formatter<'_>) -> std::fmt::Result {
        f.debug_struct("In Memory L2 Store").finish()
    }
}<|MERGE_RESOLUTION|>--- conflicted
+++ resolved
@@ -46,13 +46,8 @@
     commit_txs: HashMap<u64, H256>,
     /// Map of batch number to verify transaction hash
     verify_txs: HashMap<u64, H256>,
-<<<<<<< HEAD
-    /// Map of block number to L1 blob base fee
-    l1_blob_base_fee_by_block: HashMap<BlockNumber, u64>,
-=======
     /// Map of block number to FeeConfig
     fee_config_by_block: HashMap<BlockNumber, FeeConfig>,
->>>>>>> 64be8db5
 }
 
 impl Store {
@@ -342,26 +337,6 @@
         Ok(self.inner()?.state_roots.keys().max().cloned())
     }
 
-<<<<<<< HEAD
-    async fn store_l1_blob_base_fee_by_block(
-        &self,
-        block_number: BlockNumber,
-        l1_blob_base_fee: u64,
-    ) -> Result<(), RollupStoreError> {
-        self.inner()?
-            .l1_blob_base_fee_by_block
-            .insert(block_number, l1_blob_base_fee);
-        Ok(())
-    }
-
-    async fn get_l1_blob_base_fee_by_block(
-        &self,
-        block_number: BlockNumber,
-    ) -> Result<Option<u64>, RollupStoreError> {
-        Ok(self
-            .inner()?
-            .l1_blob_base_fee_by_block
-=======
     async fn store_fee_config_by_block(
         &self,
         block_number: BlockNumber,
@@ -380,7 +355,6 @@
         Ok(self
             .inner()?
             .fee_config_by_block
->>>>>>> 64be8db5
             .get(&block_number)
             .cloned())
     }
