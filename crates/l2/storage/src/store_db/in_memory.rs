--- conflicted
+++ resolved
@@ -205,13 +205,10 @@
         Ok(())
     }
 
-<<<<<<< HEAD
-    async fn revert_to_batch(&self, batch_number: u64) -> Result<(), RollupStoreError> {
-=======
     async fn get_account_updates_by_block_number(
         &self,
         block_number: BlockNumber,
-    ) -> Result<Option<Vec<AccountUpdate>>, StoreError> {
+    ) -> Result<Option<Vec<AccountUpdate>>, RollupStoreError> {
         Ok(self
             .inner()?
             .account_updates_by_block_number
@@ -223,15 +220,14 @@
         &self,
         block_number: BlockNumber,
         account_updates: Vec<AccountUpdate>,
-    ) -> Result<(), StoreError> {
+    ) -> Result<(), RollupStoreError> {
         self.inner()?
             .account_updates_by_block_number
             .insert(block_number, account_updates);
         Ok(())
     }
 
-    async fn revert_to_batch(&self, batch_number: u64) -> Result<(), StoreError> {
->>>>>>> 196a17b1
+    async fn revert_to_batch(&self, batch_number: u64) -> Result<(), RollupStoreError> {
         let mut store = self.inner()?;
         store
             .batches_by_block
