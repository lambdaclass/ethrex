use std::{
    collections::HashMap,
    fmt::Debug,
    sync::{Arc, Mutex, MutexGuard},
};

use crate::error::RollupStoreError;
use ethrex_common::{
    H256,
    types::{AccountUpdate, Blob, BlockNumber},
};
use ethrex_l2_common::prover::{BatchProof, ProverType};

use crate::api::StoreEngineRollup;

#[derive(Default, Clone)]
pub struct Store(Arc<Mutex<StoreInner>>);

#[derive(Default, Debug)]
struct StoreInner {
    /// Map of batches by block numbers
    batches_by_block: HashMap<BlockNumber, u64>,
    /// Map of message hashes by batch numbers
    message_hashes_by_batch: HashMap<u64, Vec<H256>>,
    /// Map of batch number to block numbers
    block_numbers_by_batch: HashMap<u64, Vec<BlockNumber>>,
    /// Map of batch number to deposit logs hash
    deposit_logs_hashes: HashMap<u64, H256>,
    /// Map of batch number to state root
    state_roots: HashMap<u64, H256>,
    /// Map of batch number to blob
    blobs: HashMap<u64, Vec<Blob>>,
    /// Lastest sent batch proof
    lastest_sent_batch_proof: u64,
    /// Metrics for transaction, deposits and messages count
    operations_counts: [u64; 3],
    /// Map of block number to account updates
    account_updates_by_block_number: HashMap<BlockNumber, Vec<AccountUpdate>>,
<<<<<<< HEAD
    /// Map of batch number to commit transaction hash
    commit_txs: HashMap<u64, H256>,
    /// Map of batch number to verify transaction hash
    verify_txs: HashMap<u64, H256>,
=======
    /// Map of (ProverType, batch_number) to batch proof data
    batch_proofs: HashMap<(ProverType, u64), BatchProof>,
>>>>>>> 25432a86
}

impl Store {
    pub fn new() -> Self {
        Self::default()
    }
    fn inner(&self) -> Result<MutexGuard<'_, StoreInner>, RollupStoreError> {
        self.0
            .lock()
            .map_err(|_| RollupStoreError::Custom("Failed to lock the store".to_string()))
    }
}

#[async_trait::async_trait]
impl StoreEngineRollup for Store {
    async fn get_batch_number_by_block(
        &self,
        block_number: BlockNumber,
    ) -> Result<Option<u64>, RollupStoreError> {
        Ok(self.inner()?.batches_by_block.get(&block_number).copied())
    }

    async fn store_batch_number_by_block(
        &self,
        block_number: BlockNumber,
        batch_number: u64,
    ) -> Result<(), RollupStoreError> {
        self.inner()?
            .batches_by_block
            .insert(block_number, batch_number);
        Ok(())
    }

    async fn get_message_hashes_by_batch(
        &self,
        batch_number: u64,
    ) -> Result<Option<Vec<H256>>, RollupStoreError> {
        Ok(self
            .inner()?
            .message_hashes_by_batch
            .get(&batch_number)
            .cloned())
    }

    async fn store_message_hashes_by_batch(
        &self,
        batch_number: u64,
        messages: Vec<H256>,
    ) -> Result<(), RollupStoreError> {
        self.inner()?
            .message_hashes_by_batch
            .insert(batch_number, messages);
        Ok(())
    }

    /// Returns the block numbers for a given batch_number
    async fn store_block_numbers_by_batch(
        &self,
        batch_number: u64,
        block_numbers: Vec<BlockNumber>,
    ) -> Result<(), RollupStoreError> {
        self.inner()?
            .block_numbers_by_batch
            .insert(batch_number, block_numbers);
        Ok(())
    }

    /// Returns the block numbers for a given batch_number
    async fn get_block_numbers_by_batch(
        &self,
        batch_number: u64,
    ) -> Result<Option<Vec<BlockNumber>>, RollupStoreError> {
        let block_numbers = self
            .inner()?
            .block_numbers_by_batch
            .get(&batch_number)
            .cloned();
        Ok(block_numbers)
    }

    async fn store_deposit_logs_hash_by_batch_number(
        &self,
        batch_number: u64,
        deposit_logs_hash: H256,
    ) -> Result<(), RollupStoreError> {
        self.inner()?
            .deposit_logs_hashes
            .insert(batch_number, deposit_logs_hash);
        Ok(())
    }

    async fn get_deposit_logs_hash_by_batch_number(
        &self,
        batch_number: u64,
    ) -> Result<Option<H256>, RollupStoreError> {
        Ok(self
            .inner()?
            .deposit_logs_hashes
            .get(&batch_number)
            .cloned())
    }

    async fn store_state_root_by_batch_number(
        &self,
        batch_number: u64,
        state_root: H256,
    ) -> Result<(), RollupStoreError> {
        self.inner()?.state_roots.insert(batch_number, state_root);
        Ok(())
    }

    async fn get_state_root_by_batch_number(
        &self,
        batch_number: u64,
    ) -> Result<Option<H256>, RollupStoreError> {
        Ok(self.inner()?.state_roots.get(&batch_number).cloned())
    }

    async fn store_blob_bundle_by_batch_number(
        &self,
        batch_number: u64,
        state_diff: Vec<Blob>,
    ) -> Result<(), RollupStoreError> {
        self.inner()?.blobs.insert(batch_number, state_diff);
        Ok(())
    }

    async fn get_blob_bundle_by_batch_number(
        &self,
        batch_number: u64,
    ) -> Result<Option<Vec<Blob>>, RollupStoreError> {
        Ok(self.inner()?.blobs.get(&batch_number).cloned())
    }

    async fn get_commit_tx_by_batch(
        &self,
        batch_number: u64,
    ) -> Result<Option<H256>, RollupStoreError> {
        Ok(self.inner()?.commit_txs.get(&batch_number).cloned())
    }

    async fn store_commit_tx_by_batch(
        &self,
        batch_number: u64,
        commit_tx: H256,
    ) -> Result<(), RollupStoreError> {
        self.inner()?.commit_txs.insert(batch_number, commit_tx);
        Ok(())
    }

    async fn get_verify_tx_by_batch(
        &self,
        batch_number: u64,
    ) -> Result<Option<H256>, RollupStoreError> {
        Ok(self.inner()?.verify_txs.get(&batch_number).cloned())
    }

    async fn store_verify_tx_by_batch(
        &self,
        batch_number: u64,
        verify_tx: H256,
    ) -> Result<(), RollupStoreError> {
        self.inner()?.verify_txs.insert(batch_number, verify_tx);
        Ok(())
    }

    async fn contains_batch(&self, batch_number: &u64) -> Result<bool, RollupStoreError> {
        Ok(self
            .inner()?
            .block_numbers_by_batch
            .contains_key(batch_number))
    }

    async fn update_operations_count(
        &self,
        transaction_inc: u64,
        deposits_inc: u64,
        messages_inc: u64,
    ) -> Result<(), RollupStoreError> {
        let mut values = self.inner()?.operations_counts;
        values[0] += transaction_inc;
        values[1] += deposits_inc;
        values[2] += messages_inc;
        Ok(())
    }

    async fn get_operations_count(&self) -> Result<[u64; 3], RollupStoreError> {
        Ok(self.inner()?.operations_counts)
    }

    async fn get_lastest_sent_batch_proof(&self) -> Result<u64, RollupStoreError> {
        Ok(self.inner()?.lastest_sent_batch_proof)
    }

    async fn set_lastest_sent_batch_proof(
        &self,
        batch_number: u64,
    ) -> Result<(), RollupStoreError> {
        self.inner()?.lastest_sent_batch_proof = batch_number;
        Ok(())
    }

    async fn get_account_updates_by_block_number(
        &self,
        block_number: BlockNumber,
    ) -> Result<Option<Vec<AccountUpdate>>, RollupStoreError> {
        Ok(self
            .inner()?
            .account_updates_by_block_number
            .get(&block_number)
            .cloned())
    }

    async fn store_account_updates_by_block_number(
        &self,
        block_number: BlockNumber,
        account_updates: Vec<AccountUpdate>,
    ) -> Result<(), RollupStoreError> {
        self.inner()?
            .account_updates_by_block_number
            .insert(block_number, account_updates);
        Ok(())
    }

    async fn store_proof_by_batch_and_type(
        &self,
        batch_number: u64,
        proof_type: ProverType,
        proof: BatchProof,
    ) -> Result<(), RollupStoreError> {
        self.inner()?
            .batch_proofs
            .insert((proof_type, batch_number), proof);
        Ok(())
    }

    async fn get_proof_by_batch_and_type(
        &self,
        batch_number: u64,
        proof_type: ProverType,
    ) -> Result<Option<BatchProof>, RollupStoreError> {
        Ok(self
            .inner()?
            .batch_proofs
            .get(&(proof_type, batch_number))
            .cloned())
    }

    async fn revert_to_batch(&self, batch_number: u64) -> Result<(), RollupStoreError> {
        let mut store = self.inner()?;
        store
            .batches_by_block
            .retain(|_, batch| *batch <= batch_number);
        store
            .message_hashes_by_batch
            .retain(|batch, _| *batch <= batch_number);
        store
            .block_numbers_by_batch
            .retain(|batch, _| *batch <= batch_number);
        store
            .deposit_logs_hashes
            .retain(|batch, _| *batch <= batch_number);
        store.state_roots.retain(|batch, _| *batch <= batch_number);
        store.blobs.retain(|batch, _| *batch <= batch_number);
        Ok(())
    }
}

impl Debug for Store {
    fn fmt(&self, f: &mut std::fmt::Formatter<'_>) -> std::fmt::Result {
        f.debug_struct("In Memory L2 Store").finish()
    }
}<|MERGE_RESOLUTION|>--- conflicted
+++ resolved
@@ -36,15 +36,12 @@
     operations_counts: [u64; 3],
     /// Map of block number to account updates
     account_updates_by_block_number: HashMap<BlockNumber, Vec<AccountUpdate>>,
-<<<<<<< HEAD
+    /// Map of (ProverType, batch_number) to batch proof data
+    batch_proofs: HashMap<(ProverType, u64), BatchProof>,
     /// Map of batch number to commit transaction hash
     commit_txs: HashMap<u64, H256>,
     /// Map of batch number to verify transaction hash
     verify_txs: HashMap<u64, H256>,
-=======
-    /// Map of (ProverType, batch_number) to batch proof data
-    batch_proofs: HashMap<(ProverType, u64), BatchProof>,
->>>>>>> 25432a86
 }
 
 impl Store {
