use std::{
    collections::HashMap,
    fmt::Debug,
    sync::{Arc, Mutex, MutexGuard},
};

use crate::error::RollupStoreError;
use ethrex_common::{
    H256,
    types::{AccountUpdate, Blob, BlockNumber},
};
<<<<<<< HEAD
use ethrex_l2_common::prover::{BatchProof, ProverType};
use ethrex_storage::error::StoreError;
=======
>>>>>>> e84f61fa

use crate::api::StoreEngineRollup;

#[derive(Default, Clone)]
pub struct Store(Arc<Mutex<StoreInner>>);

#[derive(Default, Debug)]
struct StoreInner {
    /// Map of batches by block numbers
    batches_by_block: HashMap<BlockNumber, u64>,
    /// Map of message hashes by batch numbers
    message_hashes_by_batch: HashMap<u64, Vec<H256>>,
    /// Map of batch number to block numbers
    block_numbers_by_batch: HashMap<u64, Vec<BlockNumber>>,
    /// Map of batch number to deposit logs hash
    deposit_logs_hashes: HashMap<u64, H256>,
    /// Map of batch number to state root
    state_roots: HashMap<u64, H256>,
    /// Map of batch number to blob
    blobs: HashMap<u64, Vec<Blob>>,
    /// Lastest sent batch proof
    lastest_sent_batch_proof: u64,
    /// Metrics for transaction, deposits and messages count
    operations_counts: [u64; 3],
    /// Map of block number to account updates
    account_updates_by_block_number: HashMap<BlockNumber, Vec<AccountUpdate>>,
    /// Map of (ProverType, batch_number) to batch proof data
    batch_proofs: HashMap<(ProverType, u64), BatchProof>,
}

impl Store {
    pub fn new() -> Self {
        Self::default()
    }
    fn inner(&self) -> Result<MutexGuard<'_, StoreInner>, RollupStoreError> {
        self.0
            .lock()
            .map_err(|_| RollupStoreError::Custom("Failed to lock the store".to_string()))
    }
}

#[async_trait::async_trait]
impl StoreEngineRollup for Store {
    async fn get_batch_number_by_block(
        &self,
        block_number: BlockNumber,
    ) -> Result<Option<u64>, RollupStoreError> {
        Ok(self.inner()?.batches_by_block.get(&block_number).copied())
    }

    async fn store_batch_number_by_block(
        &self,
        block_number: BlockNumber,
        batch_number: u64,
    ) -> Result<(), RollupStoreError> {
        self.inner()?
            .batches_by_block
            .insert(block_number, batch_number);
        Ok(())
    }

    async fn get_message_hashes_by_batch(
        &self,
        batch_number: u64,
    ) -> Result<Option<Vec<H256>>, RollupStoreError> {
        Ok(self
            .inner()?
            .message_hashes_by_batch
            .get(&batch_number)
            .cloned())
    }

    async fn store_message_hashes_by_batch(
        &self,
        batch_number: u64,
        messages: Vec<H256>,
    ) -> Result<(), RollupStoreError> {
        self.inner()?
            .message_hashes_by_batch
            .insert(batch_number, messages);
        Ok(())
    }

    /// Returns the block numbers for a given batch_number
    async fn store_block_numbers_by_batch(
        &self,
        batch_number: u64,
        block_numbers: Vec<BlockNumber>,
    ) -> Result<(), RollupStoreError> {
        self.inner()?
            .block_numbers_by_batch
            .insert(batch_number, block_numbers);
        Ok(())
    }

    /// Returns the block numbers for a given batch_number
    async fn get_block_numbers_by_batch(
        &self,
        batch_number: u64,
    ) -> Result<Option<Vec<BlockNumber>>, RollupStoreError> {
        let block_numbers = self
            .inner()?
            .block_numbers_by_batch
            .get(&batch_number)
            .cloned();
        Ok(block_numbers)
    }

    async fn store_deposit_logs_hash_by_batch_number(
        &self,
        batch_number: u64,
        deposit_logs_hash: H256,
    ) -> Result<(), RollupStoreError> {
        self.inner()?
            .deposit_logs_hashes
            .insert(batch_number, deposit_logs_hash);
        Ok(())
    }

    async fn get_deposit_logs_hash_by_batch_number(
        &self,
        batch_number: u64,
    ) -> Result<Option<H256>, RollupStoreError> {
        Ok(self
            .inner()?
            .deposit_logs_hashes
            .get(&batch_number)
            .cloned())
    }

    async fn store_state_root_by_batch_number(
        &self,
        batch_number: u64,
        state_root: H256,
    ) -> Result<(), RollupStoreError> {
        self.inner()?.state_roots.insert(batch_number, state_root);
        Ok(())
    }

    async fn get_state_root_by_batch_number(
        &self,
        batch_number: u64,
    ) -> Result<Option<H256>, RollupStoreError> {
        Ok(self.inner()?.state_roots.get(&batch_number).cloned())
    }

    async fn store_blob_bundle_by_batch_number(
        &self,
        batch_number: u64,
        state_diff: Vec<Blob>,
    ) -> Result<(), RollupStoreError> {
        self.inner()?.blobs.insert(batch_number, state_diff);
        Ok(())
    }

    async fn get_blob_bundle_by_batch_number(
        &self,
        batch_number: u64,
    ) -> Result<Option<Vec<Blob>>, RollupStoreError> {
        Ok(self.inner()?.blobs.get(&batch_number).cloned())
    }

    async fn contains_batch(&self, batch_number: &u64) -> Result<bool, RollupStoreError> {
        Ok(self
            .inner()?
            .block_numbers_by_batch
            .contains_key(batch_number))
    }

    async fn update_operations_count(
        &self,
        transaction_inc: u64,
        deposits_inc: u64,
        messages_inc: u64,
    ) -> Result<(), RollupStoreError> {
        let mut values = self.inner()?.operations_counts;
        values[0] += transaction_inc;
        values[1] += deposits_inc;
        values[2] += messages_inc;
        Ok(())
    }

    async fn get_operations_count(&self) -> Result<[u64; 3], RollupStoreError> {
        Ok(self.inner()?.operations_counts)
    }

    async fn get_lastest_sent_batch_proof(&self) -> Result<u64, RollupStoreError> {
        Ok(self.inner()?.lastest_sent_batch_proof)
    }

    async fn set_lastest_sent_batch_proof(
        &self,
        batch_number: u64,
    ) -> Result<(), RollupStoreError> {
        self.inner()?.lastest_sent_batch_proof = batch_number;
        Ok(())
    }

    async fn get_account_updates_by_block_number(
        &self,
        block_number: BlockNumber,
    ) -> Result<Option<Vec<AccountUpdate>>, RollupStoreError> {
        Ok(self
            .inner()?
            .account_updates_by_block_number
            .get(&block_number)
            .cloned())
    }

    async fn store_account_updates_by_block_number(
        &self,
        block_number: BlockNumber,
        account_updates: Vec<AccountUpdate>,
    ) -> Result<(), RollupStoreError> {
        self.inner()?
            .account_updates_by_block_number
            .insert(block_number, account_updates);
        Ok(())
    }

<<<<<<< HEAD
    async fn store_proof_by_batch_and_type(
        &self,
        batch_number: u64,
        proof_type: ProverType,
        proof: BatchProof,
    ) -> Result<(), StoreError> {
        self.inner()?
            .batch_proofs
            .insert((proof_type, batch_number), proof);
        Ok(())
    }

    async fn get_proof_by_batch_and_type(
        &self,
        batch_number: u64,
        proof_type: ProverType,
    ) -> Result<Option<BatchProof>, StoreError> {
        Ok(self
            .inner()?
            .batch_proofs
            .get(&(proof_type, batch_number))
            .cloned())
    }

    async fn revert_to_batch(&self, batch_number: u64) -> Result<(), StoreError> {
=======
    async fn revert_to_batch(&self, batch_number: u64) -> Result<(), RollupStoreError> {
>>>>>>> e84f61fa
        let mut store = self.inner()?;
        store
            .batches_by_block
            .retain(|_, batch| *batch <= batch_number);
        store
            .message_hashes_by_batch
            .retain(|batch, _| *batch <= batch_number);
        store
            .block_numbers_by_batch
            .retain(|batch, _| *batch <= batch_number);
        store
            .deposit_logs_hashes
            .retain(|batch, _| *batch <= batch_number);
        store.state_roots.retain(|batch, _| *batch <= batch_number);
        store.blobs.retain(|batch, _| *batch <= batch_number);
        Ok(())
    }
}

impl Debug for Store {
    fn fmt(&self, f: &mut std::fmt::Formatter<'_>) -> std::fmt::Result {
        f.debug_struct("In Memory L2 Store").finish()
    }
}<|MERGE_RESOLUTION|>--- conflicted
+++ resolved
@@ -9,11 +9,8 @@
     H256,
     types::{AccountUpdate, Blob, BlockNumber},
 };
-<<<<<<< HEAD
 use ethrex_l2_common::prover::{BatchProof, ProverType};
 use ethrex_storage::error::StoreError;
-=======
->>>>>>> e84f61fa
 
 use crate::api::StoreEngineRollup;
 
@@ -234,13 +231,12 @@
         Ok(())
     }
 
-<<<<<<< HEAD
     async fn store_proof_by_batch_and_type(
         &self,
         batch_number: u64,
         proof_type: ProverType,
         proof: BatchProof,
-    ) -> Result<(), StoreError> {
+    ) -> Result<(), RollupStoreError> {
         self.inner()?
             .batch_proofs
             .insert((proof_type, batch_number), proof);
@@ -251,7 +247,7 @@
         &self,
         batch_number: u64,
         proof_type: ProverType,
-    ) -> Result<Option<BatchProof>, StoreError> {
+    ) -> Result<Option<BatchProof>, RollupStoreError> {
         Ok(self
             .inner()?
             .batch_proofs
@@ -259,10 +255,7 @@
             .cloned())
     }
 
-    async fn revert_to_batch(&self, batch_number: u64) -> Result<(), StoreError> {
-=======
     async fn revert_to_batch(&self, batch_number: u64) -> Result<(), RollupStoreError> {
->>>>>>> e84f61fa
         let mut store = self.inner()?;
         store
             .batches_by_block
