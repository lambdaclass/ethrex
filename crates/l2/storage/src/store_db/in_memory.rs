use std::{
    collections::HashMap,
    fmt::Debug,
    sync::{Arc, Mutex, MutexGuard},
};

use ethrex_common::{
    types::{Blob, BlockNumber},
    H256,
};
use ethrex_storage::error::StoreError;

use crate::api::StoreEngineRollup;

#[derive(Default, Clone)]
pub struct Store(Arc<Mutex<StoreInner>>);

#[derive(Default, Debug)]
struct StoreInner {
    /// Map of batches by block numbers
    batches_by_block: HashMap<BlockNumber, u64>,
    /// Map of withdrawals hashes by batch numbers
    withdrawal_hashes_by_batch: HashMap<u64, Vec<H256>>,
    /// Map of batch number to block numbers
    block_numbers_by_batch: HashMap<u64, Vec<BlockNumber>>,
    /// Map of batch number to deposit logs hash
    deposit_logs_hashes: HashMap<u64, H256>,
    /// Map of batch number to state root
    state_roots: HashMap<u64, H256>,
    /// Map of batch number to blob
    blobs: HashMap<u64, Vec<Blob>>,
    /// Lastest sent batch proof
    lastest_sent_batch_proof: u64,
    /// Metrics for transaction, deposits and withdrawals count
    operations_counts: [u64; 3],
    /// Map of signatures from the sequencer by block hashes
    signatures_by_block: HashMap<H256, [u8; 68]>,
    /// Map of signatures from the sequencer by batch numbers
    signatures_by_batch: HashMap<u64, [u8; 68]>,
}

impl Store {
    pub fn new() -> Self {
        Self::default()
    }
    fn inner(&self) -> Result<MutexGuard<'_, StoreInner>, StoreError> {
        self.0
            .lock()
            .map_err(|_| StoreError::Custom("Failed to lock the store".to_string()))
    }
}

#[async_trait::async_trait]
impl StoreEngineRollup for Store {
    async fn get_batch_number_by_block(
        &self,
        block_number: BlockNumber,
    ) -> Result<Option<u64>, StoreError> {
        Ok(self.inner()?.batches_by_block.get(&block_number).copied())
    }

    async fn store_batch_number_by_block(
        &self,
        block_number: BlockNumber,
        batch_number: u64,
    ) -> Result<(), StoreError> {
        self.inner()?
            .batches_by_block
            .insert(block_number, batch_number);
        Ok(())
    }

    async fn get_withdrawal_hashes_by_batch(
        &self,
        batch_number: u64,
    ) -> Result<Option<Vec<H256>>, StoreError> {
        Ok(self
            .inner()?
            .withdrawal_hashes_by_batch
            .get(&batch_number)
            .cloned())
    }

    async fn store_withdrawal_hashes_by_batch(
        &self,
        batch_number: u64,
        withdrawals: Vec<H256>,
    ) -> Result<(), StoreError> {
        self.inner()?
            .withdrawal_hashes_by_batch
            .insert(batch_number, withdrawals);
        Ok(())
    }

    /// Returns the block numbers for a given batch_number
    async fn store_block_numbers_by_batch(
        &self,
        batch_number: u64,
        block_numbers: Vec<BlockNumber>,
    ) -> Result<(), StoreError> {
        self.inner()?
            .block_numbers_by_batch
            .insert(batch_number, block_numbers);
        Ok(())
    }

    /// Returns the block numbers for a given batch_number
    async fn get_block_numbers_by_batch(
        &self,
        batch_number: u64,
    ) -> Result<Option<Vec<BlockNumber>>, StoreError> {
        let block_numbers = self
            .inner()?
            .block_numbers_by_batch
            .get(&batch_number)
            .cloned();
        Ok(block_numbers)
    }

    async fn store_deposit_logs_hash_by_batch_number(
        &self,
        batch_number: u64,
        deposit_logs_hash: H256,
    ) -> Result<(), StoreError> {
        self.inner()?
            .deposit_logs_hashes
            .insert(batch_number, deposit_logs_hash);
        Ok(())
    }

    async fn get_deposit_logs_hash_by_batch_number(
        &self,
        batch_number: u64,
    ) -> Result<Option<H256>, StoreError> {
        Ok(self
            .inner()?
            .deposit_logs_hashes
            .get(&batch_number)
            .cloned())
    }

    async fn store_state_root_by_batch_number(
        &self,
        batch_number: u64,
        state_root: H256,
    ) -> Result<(), StoreError> {
        self.inner()?.state_roots.insert(batch_number, state_root);
        Ok(())
    }

    async fn get_state_root_by_batch_number(
        &self,
        batch_number: u64,
    ) -> Result<Option<H256>, StoreError> {
        Ok(self.inner()?.state_roots.get(&batch_number).cloned())
    }

    async fn store_blob_bundle_by_batch_number(
        &self,
        batch_number: u64,
        state_diff: Vec<Blob>,
    ) -> Result<(), StoreError> {
        self.inner()?.blobs.insert(batch_number, state_diff);
        Ok(())
    }

    async fn get_blob_bundle_by_batch_number(
        &self,
        batch_number: u64,
    ) -> Result<Option<Vec<Blob>>, StoreError> {
        Ok(self.inner()?.blobs.get(&batch_number).cloned())
    }

    async fn contains_batch(&self, batch_number: &u64) -> Result<bool, StoreError> {
        Ok(self
            .inner()?
            .block_numbers_by_batch
            .contains_key(batch_number))
    }

    async fn update_operations_count(
        &self,
        transaction_inc: u64,
        deposits_inc: u64,
        withdrawals_inc: u64,
    ) -> Result<(), StoreError> {
        let mut values = self.inner()?.operations_counts;
        values[0] += transaction_inc;
        values[1] += deposits_inc;
        values[2] += withdrawals_inc;
        Ok(())
    }

    async fn get_operations_count(&self) -> Result<[u64; 3], StoreError> {
        Ok(self.inner()?.operations_counts)
    }

<<<<<<< HEAD
    async fn store_signature_by_block(
        &self,
        block_hash: H256,
        signature: [u8; 68],
    ) -> Result<(), StoreError> {
        self.inner()?
            .signatures_by_block
            .insert(block_hash, signature);
        Ok(())
    }

    async fn get_signature_by_block(
        &self,
        block_hash: H256,
    ) -> Result<Option<[u8; 68]>, StoreError> {
        Ok(self.inner()?.signatures_by_block.get(&block_hash).cloned())
    }

    async fn store_signature_by_batch(
        &self,
        batch_number: u64,
        signature: [u8; 68],
    ) -> Result<(), StoreError> {
        self.inner()?
            .signatures_by_batch
            .insert(batch_number, signature);
        Ok(())
    }

    async fn get_signature_by_batch(
        &self,
        batch_number: u64,
    ) -> Result<Option<[u8; 68]>, StoreError> {
        Ok(self
            .inner()?
            .signatures_by_batch
            .get(&batch_number)
            .cloned())
    }
=======
    async fn get_lastest_sent_batch_proof(&self) -> Result<u64, StoreError> {
        Ok(self.inner()?.lastest_sent_batch_proof)
    }

    async fn set_lastest_sent_batch_proof(&self, batch_number: u64) -> Result<(), StoreError> {
        self.inner()?.lastest_sent_batch_proof = batch_number;
        Ok(())
    }
>>>>>>> bf10c4d4
}

impl Debug for Store {
    fn fmt(&self, f: &mut std::fmt::Formatter<'_>) -> std::fmt::Result {
        f.debug_struct("In Memory L2 Store").finish()
    }
}<|MERGE_RESOLUTION|>--- conflicted
+++ resolved
@@ -195,7 +195,6 @@
         Ok(self.inner()?.operations_counts)
     }
 
-<<<<<<< HEAD
     async fn store_signature_by_block(
         &self,
         block_hash: H256,
@@ -235,7 +234,6 @@
             .get(&batch_number)
             .cloned())
     }
-=======
     async fn get_lastest_sent_batch_proof(&self) -> Result<u64, StoreError> {
         Ok(self.inner()?.lastest_sent_batch_proof)
     }
@@ -244,7 +242,6 @@
         self.inner()?.lastest_sent_batch_proof = batch_number;
         Ok(())
     }
->>>>>>> bf10c4d4
 }
 
 impl Debug for Store {
