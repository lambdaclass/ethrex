use std::{
    collections::HashMap,
    fmt::Debug,
    sync::{Arc, Mutex, MutexGuard},
};

use crate::error::RollupStoreError;
use ethrex_common::{
    H256,
    types::{AccountUpdate, Blob, BlockNumber, batch::Batch, l2_to_l2_message::L2toL2Message},
};
use ethrex_l2_common::prover::{BatchProof, ProverInputData, ProverType};

use crate::api::StoreEngineRollup;

#[derive(Default, Clone)]
pub struct Store(Arc<Mutex<StoreInner>>);

#[derive(Default, Debug)]
struct StoreInner {
    /// Map of batches by block numbers
    batches_by_block: HashMap<BlockNumber, u64>,
    /// Map of message hashes by batch numbers
    message_hashes_by_batch: HashMap<u64, Vec<H256>>,
    /// Map of batch number to block numbers
    block_numbers_by_batch: HashMap<u64, Vec<BlockNumber>>,
    /// Map of batch number to deposit logs hash
    privileged_transactions_hashes: HashMap<u64, H256>,
    /// Map of batch number to state root
    state_roots: HashMap<u64, H256>,
    /// Map of batch number to blob
    blobs: HashMap<u64, Vec<Blob>>,
    /// Lastest sent batch proof
    lastest_sent_batch_proof: u64,
    /// Metrics for transaction, deposits and messages count
    operations_counts: [u64; 3],
    /// Map of signatures from the sequencer by block hashes
    signatures_by_block: HashMap<H256, ethereum_types::Signature>,
    /// Map of signatures from the sequencer by batch numbers
    signatures_by_batch: HashMap<u64, ethereum_types::Signature>,
    /// Map of block number to account updates
    account_updates_by_block_number: HashMap<BlockNumber, Vec<AccountUpdate>>,
    /// Map of (ProverType, batch_number) to batch proof data
    batch_proofs: HashMap<(ProverType, u64), BatchProof>,
    /// Map of batch number to commit transaction hash
    commit_txs: HashMap<u64, H256>,
    /// Map of batch number to verify transaction hash
    verify_txs: HashMap<u64, H256>,
<<<<<<< HEAD
    /// Map of batch number to L2->L2 messages
    l2_to_l2_messages: HashMap<u64, Vec<L2toL2Message>>,
=======
    /// Map of (batch_number, prover_version) to serialized prover input data
    batch_prover_input: HashMap<(u64, String), Vec<u8>>,
>>>>>>> 417aafc0
}

impl Store {
    pub fn new() -> Self {
        Self::default()
    }
    fn inner(&self) -> Result<MutexGuard<'_, StoreInner>, RollupStoreError> {
        self.0
            .lock()
            .map_err(|_| RollupStoreError::Custom("Failed to lock the store".to_string()))
    }
}

#[async_trait::async_trait]
impl StoreEngineRollup for Store {
    async fn get_batch_number_by_block(
        &self,
        block_number: BlockNumber,
    ) -> Result<Option<u64>, RollupStoreError> {
        Ok(self.inner()?.batches_by_block.get(&block_number).copied())
    }

    async fn get_message_hashes_by_batch(
        &self,
        batch_number: u64,
    ) -> Result<Option<Vec<H256>>, RollupStoreError> {
        Ok(self
            .inner()?
            .message_hashes_by_batch
            .get(&batch_number)
            .cloned())
    }

    /// Returns the block numbers for a given batch_number
    async fn get_block_numbers_by_batch(
        &self,
        batch_number: u64,
    ) -> Result<Option<Vec<BlockNumber>>, RollupStoreError> {
        let block_numbers = self
            .inner()?
            .block_numbers_by_batch
            .get(&batch_number)
            .cloned();
        Ok(block_numbers)
    }

    async fn get_privileged_transactions_hash_by_batch_number(
        &self,
        batch_number: u64,
    ) -> Result<Option<H256>, RollupStoreError> {
        Ok(self
            .inner()?
            .privileged_transactions_hashes
            .get(&batch_number)
            .cloned())
    }

    async fn get_state_root_by_batch_number(
        &self,
        batch_number: u64,
    ) -> Result<Option<H256>, RollupStoreError> {
        Ok(self.inner()?.state_roots.get(&batch_number).cloned())
    }

    async fn get_blob_bundle_by_batch_number(
        &self,
        batch_number: u64,
    ) -> Result<Option<Vec<Blob>>, RollupStoreError> {
        Ok(self.inner()?.blobs.get(&batch_number).cloned())
    }

    async fn get_commit_tx_by_batch(
        &self,
        batch_number: u64,
    ) -> Result<Option<H256>, RollupStoreError> {
        Ok(self.inner()?.commit_txs.get(&batch_number).cloned())
    }

    async fn store_commit_tx_by_batch(
        &self,
        batch_number: u64,
        commit_tx: H256,
    ) -> Result<(), RollupStoreError> {
        self.inner()?.commit_txs.insert(batch_number, commit_tx);
        Ok(())
    }

    async fn get_verify_tx_by_batch(
        &self,
        batch_number: u64,
    ) -> Result<Option<H256>, RollupStoreError> {
        Ok(self.inner()?.verify_txs.get(&batch_number).cloned())
    }

    async fn store_verify_tx_by_batch(
        &self,
        batch_number: u64,
        verify_tx: H256,
    ) -> Result<(), RollupStoreError> {
        self.inner()?.verify_txs.insert(batch_number, verify_tx);
        Ok(())
    }

    async fn contains_batch(&self, batch_number: &u64) -> Result<bool, RollupStoreError> {
        Ok(self
            .inner()?
            .block_numbers_by_batch
            .contains_key(batch_number))
    }

    async fn update_operations_count(
        &self,
        transaction_inc: u64,
        privileged_tx_inc: u64,
        messages_inc: u64,
    ) -> Result<(), RollupStoreError> {
        let mut values = self.inner()?.operations_counts;
        values[0] += transaction_inc;
        values[1] += privileged_tx_inc;
        values[2] += messages_inc;
        Ok(())
    }

    async fn get_operations_count(&self) -> Result<[u64; 3], RollupStoreError> {
        Ok(self.inner()?.operations_counts)
    }

    async fn store_signature_by_block(
        &self,
        block_hash: H256,
        signature: ethereum_types::Signature,
    ) -> Result<(), RollupStoreError> {
        self.inner()?
            .signatures_by_block
            .insert(block_hash, signature);
        Ok(())
    }

    async fn get_signature_by_block(
        &self,
        block_hash: H256,
    ) -> Result<Option<ethereum_types::Signature>, RollupStoreError> {
        Ok(self.inner()?.signatures_by_block.get(&block_hash).cloned())
    }

    async fn store_signature_by_batch(
        &self,
        batch_number: u64,
        signature: ethereum_types::Signature,
    ) -> Result<(), RollupStoreError> {
        self.inner()?
            .signatures_by_batch
            .insert(batch_number, signature);
        Ok(())
    }

    async fn get_signature_by_batch(
        &self,
        batch_number: u64,
    ) -> Result<Option<ethereum_types::Signature>, RollupStoreError> {
        Ok(self
            .inner()?
            .signatures_by_batch
            .get(&batch_number)
            .cloned())
    }

    async fn get_lastest_sent_batch_proof(&self) -> Result<u64, RollupStoreError> {
        Ok(self.inner()?.lastest_sent_batch_proof)
    }

    async fn set_lastest_sent_batch_proof(
        &self,
        batch_number: u64,
    ) -> Result<(), RollupStoreError> {
        self.inner()?.lastest_sent_batch_proof = batch_number;
        Ok(())
    }

    async fn get_account_updates_by_block_number(
        &self,
        block_number: BlockNumber,
    ) -> Result<Option<Vec<AccountUpdate>>, RollupStoreError> {
        Ok(self
            .inner()?
            .account_updates_by_block_number
            .get(&block_number)
            .cloned())
    }

    async fn store_account_updates_by_block_number(
        &self,
        block_number: BlockNumber,
        account_updates: Vec<AccountUpdate>,
    ) -> Result<(), RollupStoreError> {
        self.inner()?
            .account_updates_by_block_number
            .insert(block_number, account_updates);
        Ok(())
    }

    async fn store_proof_by_batch_and_type(
        &self,
        batch_number: u64,
        proof_type: ProverType,
        proof: BatchProof,
    ) -> Result<(), RollupStoreError> {
        self.inner()?
            .batch_proofs
            .insert((proof_type, batch_number), proof);
        Ok(())
    }

    async fn get_proof_by_batch_and_type(
        &self,
        batch_number: u64,
        proof_type: ProverType,
    ) -> Result<Option<BatchProof>, RollupStoreError> {
        Ok(self
            .inner()?
            .batch_proofs
            .get(&(proof_type, batch_number))
            .cloned())
    }

    async fn revert_to_batch(&self, batch_number: u64) -> Result<(), RollupStoreError> {
        let mut store = self.inner()?;
        store
            .batches_by_block
            .retain(|_, batch| *batch <= batch_number);
        store
            .message_hashes_by_batch
            .retain(|batch, _| *batch <= batch_number);
        store
            .block_numbers_by_batch
            .retain(|batch, _| *batch <= batch_number);
        store
            .privileged_transactions_hashes
            .retain(|batch, _| *batch <= batch_number);
        store.state_roots.retain(|batch, _| *batch <= batch_number);
        store.blobs.retain(|batch, _| *batch <= batch_number);
        store
            .batch_prover_input
            .retain(|(batch, _), _| *batch <= batch_number);
        Ok(())
    }

    async fn seal_batch(&self, batch: Batch) -> Result<(), RollupStoreError> {
        let mut inner = self.inner()?;
        let blocks: Vec<u64> = (batch.first_block..=batch.last_block).collect();

        for block_number in blocks.iter() {
            inner.batches_by_block.insert(*block_number, batch.number);
        }

        inner.block_numbers_by_batch.insert(batch.number, blocks);

        inner
            .message_hashes_by_batch
            .insert(batch.number, batch.l1_message_hashes);

        inner
            .privileged_transactions_hashes
            .insert(batch.number, batch.privileged_transactions_hash);

        inner.blobs.insert(batch.number, batch.blobs_bundle.blobs);

        inner.state_roots.insert(batch.number, batch.state_root);

        if let Some(commit_tx) = batch.commit_tx {
            inner.commit_txs.insert(batch.number, commit_tx);
        }
        if let Some(verify_tx) = batch.verify_tx {
            inner.verify_txs.insert(batch.number, verify_tx);
        }
        Ok(())
    }

    async fn delete_proof_by_batch_and_type(
        &self,
        batch_number: u64,
        proof_type: ProverType,
    ) -> Result<(), RollupStoreError> {
        let mut inner = self.inner()?;
        inner.batch_proofs.remove(&(proof_type, batch_number));
        Ok(())
    }

    async fn get_last_batch_number(&self) -> Result<Option<u64>, RollupStoreError> {
        Ok(self.inner()?.state_roots.keys().max().cloned())
    }

<<<<<<< HEAD
    async fn store_l2_to_l2_messages(
        &self,
        batch_number: u64,
        messages: Vec<L2toL2Message>,
    ) -> Result<(), RollupStoreError> {
        let mut store = self.inner()?;

        store.l2_to_l2_messages.insert(batch_number, messages);
=======
    async fn store_prover_input_by_batch_and_version(
        &self,
        batch_number: u64,
        prover_version: &str,
        prover_input: ProverInputData,
    ) -> Result<(), RollupStoreError> {
        let witness_bytes = rkyv::to_bytes::<rkyv::rancor::Error>(&prover_input)
            .map_err(|e| RollupStoreError::Custom(format!("Failed to serialize witness: {}", e)))?
            .to_vec();

        self.inner()?
            .batch_prover_input
            .insert((batch_number, prover_version.to_string()), witness_bytes);
>>>>>>> 417aafc0

        Ok(())
    }

<<<<<<< HEAD
    async fn get_l2_to_l2_messages(
        &self,
        batch_number: u64,
    ) -> Result<Option<Vec<L2toL2Message>>, RollupStoreError> {
        Ok(self.inner()?.l2_to_l2_messages.get(&batch_number).cloned())
=======
    async fn get_prover_input_by_batch_and_version(
        &self,
        batch_number: u64,
        prover_version: &str,
    ) -> Result<Option<ProverInputData>, RollupStoreError> {
        let Some(witness_bytes) = self
            .inner()?
            .batch_prover_input
            .get(&(batch_number, prover_version.to_string()))
            .cloned()
        else {
            return Ok(None);
        };

        let prover_input = rkyv::from_bytes::<ProverInputData, rkyv::rancor::Error>(&witness_bytes)
            .map_err(|e| {
                RollupStoreError::Custom(format!(
                    "Failed to deserialize prover input for batch {batch_number} and version {prover_version}: {e}",
                ))
            })?;

        Ok(Some(prover_input))
>>>>>>> 417aafc0
    }
}

impl Debug for Store {
    fn fmt(&self, f: &mut std::fmt::Formatter<'_>) -> std::fmt::Result {
        f.debug_struct("In Memory L2 Store").finish()
    }
}<|MERGE_RESOLUTION|>--- conflicted
+++ resolved
@@ -46,13 +46,10 @@
     commit_txs: HashMap<u64, H256>,
     /// Map of batch number to verify transaction hash
     verify_txs: HashMap<u64, H256>,
-<<<<<<< HEAD
     /// Map of batch number to L2->L2 messages
     l2_to_l2_messages: HashMap<u64, Vec<L2toL2Message>>,
-=======
     /// Map of (batch_number, prover_version) to serialized prover input data
     batch_prover_input: HashMap<(u64, String), Vec<u8>>,
->>>>>>> 417aafc0
 }
 
 impl Store {
@@ -345,7 +342,13 @@
         Ok(self.inner()?.state_roots.keys().max().cloned())
     }
 
-<<<<<<< HEAD
+    async fn get_l2_to_l2_messages(
+        &self,
+        batch_number: u64,
+    ) -> Result<Option<Vec<L2toL2Message>>, RollupStoreError> {
+        Ok(self.inner()?.l2_to_l2_messages.get(&batch_number).cloned())
+    }
+
     async fn store_l2_to_l2_messages(
         &self,
         batch_number: u64,
@@ -354,7 +357,10 @@
         let mut store = self.inner()?;
 
         store.l2_to_l2_messages.insert(batch_number, messages);
-=======
+
+        Ok(())
+    }
+
     async fn store_prover_input_by_batch_and_version(
         &self,
         batch_number: u64,
@@ -368,18 +374,10 @@
         self.inner()?
             .batch_prover_input
             .insert((batch_number, prover_version.to_string()), witness_bytes);
->>>>>>> 417aafc0
-
-        Ok(())
-    }
-
-<<<<<<< HEAD
-    async fn get_l2_to_l2_messages(
-        &self,
-        batch_number: u64,
-    ) -> Result<Option<Vec<L2toL2Message>>, RollupStoreError> {
-        Ok(self.inner()?.l2_to_l2_messages.get(&batch_number).cloned())
-=======
+
+        Ok(())
+    }
+
     async fn get_prover_input_by_batch_and_version(
         &self,
         batch_number: u64,
@@ -402,7 +400,6 @@
             })?;
 
         Ok(Some(prover_input))
->>>>>>> 417aafc0
     }
 }
 
