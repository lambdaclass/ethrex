use std::{
    collections::HashMap,
    fmt::Debug,
    ops::Range,
    sync::{Arc, Mutex, MutexGuard},
};

use crate::error::RollupStoreError;
use ethrex_common::{
    H256,
    types::{AccountUpdate, Blob, BlockNumber, batch::Batch},
};
use ethrex_l2_common::prover::{BatchProof, ProverType};

use crate::api::StoreEngineRollup;

#[derive(Default, Clone)]
pub struct Store(Arc<Mutex<StoreInner>>);

#[derive(Default, Debug)]
struct StoreInner {
    /// Map of batches by block numbers
    batches_by_block: HashMap<BlockNumber, u64>,
    /// Map of message hashes by batch numbers
    message_hashes_by_batch: HashMap<u64, Vec<H256>>,
    /// Map of batch number to block numbers
    block_numbers_by_batch: HashMap<u64, Vec<BlockNumber>>,
    /// Map of batch number to deposit logs hash
    privileged_transactions_hashes: HashMap<u64, H256>,
    /// Map of batch number to state root
    state_roots: HashMap<u64, H256>,
    /// Map of batch number to blob
    blobs: HashMap<u64, Vec<Blob>>,
    /// Lastest sent batch proof
    lastest_sent_batch_proof: u64,
    /// Metrics for transaction, deposits and messages count
    operations_counts: [u64; 3],
    /// Map of signatures from the sequencer by block hashes
    signatures_by_block: HashMap<H256, ethereum_types::Signature>,
    /// Map of signatures from the sequencer by batch numbers
    signatures_by_batch: HashMap<u64, ethereum_types::Signature>,
    /// Map of block number to account updates
    account_updates_by_block_number: HashMap<BlockNumber, Vec<AccountUpdate>>,
    /// Map of (ProverType, batch_number) to batch proof data
    batch_proofs: HashMap<(ProverType, u64), BatchProof>,
    /// Map of batch number to commit transaction hash
    commit_txs: HashMap<u64, H256>,
    /// Map of batch number to verify transaction hash
    verify_txs: HashMap<u64, H256>,
    /// Privileged transactions included in the batch being built
    precommit_privileged: Option<Range<u64>>,
}

impl Store {
    pub fn new() -> Self {
        Self::default()
    }
    fn inner(&self) -> Result<MutexGuard<'_, StoreInner>, RollupStoreError> {
        self.0
            .lock()
            .map_err(|_| RollupStoreError::Custom("Failed to lock the store".to_string()))
    }
}

#[async_trait::async_trait]
impl StoreEngineRollup for Store {
    async fn get_batch_number_by_block(
        &self,
        block_number: BlockNumber,
    ) -> Result<Option<u64>, RollupStoreError> {
        Ok(self.inner()?.batches_by_block.get(&block_number).copied())
    }

<<<<<<< HEAD
    async fn store_batch_number_by_block(
        &self,
        block_number: BlockNumber,
        batch_number: u64,
    ) -> Result<(), RollupStoreError> {
        self.inner()?
            .batches_by_block
            .insert(block_number, batch_number);
        Ok(())
    }

    async fn get_latest_batch(&self) -> Result<u64, RollupStoreError> {
        let inner = self.inner()?;
        Ok(inner.batches_by_block.values().copied().max().unwrap_or(0))
    }

=======
>>>>>>> e610d4a9
    async fn get_message_hashes_by_batch(
        &self,
        batch_number: u64,
    ) -> Result<Option<Vec<H256>>, RollupStoreError> {
        Ok(self
            .inner()?
            .message_hashes_by_batch
            .get(&batch_number)
            .cloned())
    }

    /// Returns the block numbers for a given batch_number
    async fn get_block_numbers_by_batch(
        &self,
        batch_number: u64,
    ) -> Result<Option<Vec<BlockNumber>>, RollupStoreError> {
        let block_numbers = self
            .inner()?
            .block_numbers_by_batch
            .get(&batch_number)
            .cloned();
        Ok(block_numbers)
    }

    async fn get_privileged_transactions_hash_by_batch_number(
        &self,
        batch_number: u64,
    ) -> Result<Option<H256>, RollupStoreError> {
        Ok(self
            .inner()?
            .privileged_transactions_hashes
            .get(&batch_number)
            .cloned())
    }

    async fn get_state_root_by_batch_number(
        &self,
        batch_number: u64,
    ) -> Result<Option<H256>, RollupStoreError> {
        Ok(self.inner()?.state_roots.get(&batch_number).cloned())
    }

    async fn get_blob_bundle_by_batch_number(
        &self,
        batch_number: u64,
    ) -> Result<Option<Vec<Blob>>, RollupStoreError> {
        Ok(self.inner()?.blobs.get(&batch_number).cloned())
    }

    async fn get_commit_tx_by_batch(
        &self,
        batch_number: u64,
    ) -> Result<Option<H256>, RollupStoreError> {
        Ok(self.inner()?.commit_txs.get(&batch_number).cloned())
    }

    async fn store_commit_tx_by_batch(
        &self,
        batch_number: u64,
        commit_tx: H256,
    ) -> Result<(), RollupStoreError> {
        self.inner()?.commit_txs.insert(batch_number, commit_tx);
        Ok(())
    }

    async fn get_verify_tx_by_batch(
        &self,
        batch_number: u64,
    ) -> Result<Option<H256>, RollupStoreError> {
        Ok(self.inner()?.verify_txs.get(&batch_number).cloned())
    }

    async fn store_verify_tx_by_batch(
        &self,
        batch_number: u64,
        verify_tx: H256,
    ) -> Result<(), RollupStoreError> {
        self.inner()?.verify_txs.insert(batch_number, verify_tx);
        Ok(())
    }

    async fn contains_batch(&self, batch_number: &u64) -> Result<bool, RollupStoreError> {
        Ok(self
            .inner()?
            .block_numbers_by_batch
            .contains_key(batch_number))
    }

    async fn update_operations_count(
        &self,
        transaction_inc: u64,
        privileged_tx_inc: u64,
        messages_inc: u64,
    ) -> Result<(), RollupStoreError> {
        let mut values = self.inner()?.operations_counts;
        values[0] += transaction_inc;
        values[1] += privileged_tx_inc;
        values[2] += messages_inc;
        Ok(())
    }

    async fn get_operations_count(&self) -> Result<[u64; 3], RollupStoreError> {
        Ok(self.inner()?.operations_counts)
    }

    async fn store_signature_by_block(
        &self,
        block_hash: H256,
        signature: ethereum_types::Signature,
    ) -> Result<(), RollupStoreError> {
        self.inner()?
            .signatures_by_block
            .insert(block_hash, signature);
        Ok(())
    }

    async fn get_signature_by_block(
        &self,
        block_hash: H256,
    ) -> Result<Option<ethereum_types::Signature>, RollupStoreError> {
        Ok(self.inner()?.signatures_by_block.get(&block_hash).cloned())
    }

    async fn store_signature_by_batch(
        &self,
        batch_number: u64,
        signature: ethereum_types::Signature,
    ) -> Result<(), RollupStoreError> {
        self.inner()?
            .signatures_by_batch
            .insert(batch_number, signature);
        Ok(())
    }

    async fn get_signature_by_batch(
        &self,
        batch_number: u64,
    ) -> Result<Option<ethereum_types::Signature>, RollupStoreError> {
        Ok(self
            .inner()?
            .signatures_by_batch
            .get(&batch_number)
            .cloned())
    }

    async fn get_lastest_sent_batch_proof(&self) -> Result<u64, RollupStoreError> {
        Ok(self.inner()?.lastest_sent_batch_proof)
    }

    async fn set_lastest_sent_batch_proof(
        &self,
        batch_number: u64,
    ) -> Result<(), RollupStoreError> {
        self.inner()?.lastest_sent_batch_proof = batch_number;
        Ok(())
    }

    async fn get_account_updates_by_block_number(
        &self,
        block_number: BlockNumber,
    ) -> Result<Option<Vec<AccountUpdate>>, RollupStoreError> {
        Ok(self
            .inner()?
            .account_updates_by_block_number
            .get(&block_number)
            .cloned())
    }

    async fn store_account_updates_by_block_number(
        &self,
        block_number: BlockNumber,
        account_updates: Vec<AccountUpdate>,
    ) -> Result<(), RollupStoreError> {
        self.inner()?
            .account_updates_by_block_number
            .insert(block_number, account_updates);
        Ok(())
    }

    async fn store_proof_by_batch_and_type(
        &self,
        batch_number: u64,
        proof_type: ProverType,
        proof: BatchProof,
    ) -> Result<(), RollupStoreError> {
        self.inner()?
            .batch_proofs
            .insert((proof_type, batch_number), proof);
        Ok(())
    }

    async fn get_proof_by_batch_and_type(
        &self,
        batch_number: u64,
        proof_type: ProverType,
    ) -> Result<Option<BatchProof>, RollupStoreError> {
        Ok(self
            .inner()?
            .batch_proofs
            .get(&(proof_type, batch_number))
            .cloned())
    }

    async fn revert_to_batch(&self, batch_number: u64) -> Result<(), RollupStoreError> {
        let mut store = self.inner()?;
        store
            .batches_by_block
            .retain(|_, batch| *batch <= batch_number);
        store
            .message_hashes_by_batch
            .retain(|batch, _| *batch <= batch_number);
        store
            .block_numbers_by_batch
            .retain(|batch, _| *batch <= batch_number);
        store
            .privileged_transactions_hashes
            .retain(|batch, _| *batch <= batch_number);
        store.state_roots.retain(|batch, _| *batch <= batch_number);
        store.blobs.retain(|batch, _| *batch <= batch_number);
        store.precommit_privileged = None;
        Ok(())
    }

    async fn seal_batch(&self, batch: Batch) -> Result<(), RollupStoreError> {
        let mut inner = self.inner()?;
        let blocks: Vec<u64> = (batch.first_block..=batch.last_block).collect();

        for block_number in blocks.iter() {
            inner.batches_by_block.insert(*block_number, batch.number);
        }

        inner.block_numbers_by_batch.insert(batch.number, blocks);

        inner
            .message_hashes_by_batch
            .insert(batch.number, batch.message_hashes);

        inner
            .privileged_transactions_hashes
            .insert(batch.number, batch.privileged_transactions_hash);

        inner.blobs.insert(batch.number, batch.blobs_bundle.blobs);

        inner.state_roots.insert(batch.number, batch.state_root);

        if let Some(commit_tx) = batch.commit_tx {
            inner.commit_txs.insert(batch.number, commit_tx);
        }
        if let Some(verify_tx) = batch.verify_tx {
            inner.verify_txs.insert(batch.number, verify_tx);
        }
        inner.precommit_privileged = None;
        Ok(())
    }

    async fn precommit_privileged(&self) -> Result<Option<Range<u64>>, RollupStoreError> {
        Ok(self.inner()?.precommit_privileged.clone())
    }

    async fn update_precommit_privileged(
        &self,
        range: Option<Range<u64>>,
    ) -> Result<(), RollupStoreError> {
        self.inner()?.precommit_privileged = range;
        Ok(())
    }
}

impl Debug for Store {
    fn fmt(&self, f: &mut std::fmt::Formatter<'_>) -> std::fmt::Result {
        f.debug_struct("In Memory L2 Store").finish()
    }
}<|MERGE_RESOLUTION|>--- conflicted
+++ resolved
@@ -71,25 +71,11 @@
         Ok(self.inner()?.batches_by_block.get(&block_number).copied())
     }
 
-<<<<<<< HEAD
-    async fn store_batch_number_by_block(
-        &self,
-        block_number: BlockNumber,
-        batch_number: u64,
-    ) -> Result<(), RollupStoreError> {
-        self.inner()?
-            .batches_by_block
-            .insert(block_number, batch_number);
-        Ok(())
-    }
-
     async fn get_latest_batch(&self) -> Result<u64, RollupStoreError> {
         let inner = self.inner()?;
         Ok(inner.batches_by_block.values().copied().max().unwrap_or(0))
     }
 
-=======
->>>>>>> e610d4a9
     async fn get_message_hashes_by_batch(
         &self,
         batch_number: u64,
