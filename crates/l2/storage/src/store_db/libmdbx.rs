use std::{
    fmt::{Debug, Formatter},
    ops::Range,
    path::Path,
    sync::Arc,
};

use crate::error::RollupStoreError;
use ethrex_common::{
    H256,
    types::{AccountUpdate, Blob, BlockNumber, batch::Batch},
};
use ethrex_l2_common::prover::{BatchProof, ProverType};
use ethrex_rlp::encode::RLPEncode;
use libmdbx::{
    DatabaseOptions, Mode, PageSize, RW, ReadWriteOptions,
    orm::{Database, Table, Transaction},
    table, table_info,
};

use crate::{
    api::StoreEngineRollup,
    rlp::{BlockNumbersRLP, MessageHashesRLP, OperationsCountRLP, Rlp},
};

pub struct Store {
    db: Arc<Database>,
}
impl Store {
    pub fn new(path: &str) -> Result<Self, RollupStoreError> {
        Ok(Self {
            db: Arc::new(init_db(Some(path))?),
        })
    }

    // Helper method to write into a libmdbx table
    async fn write<T: Table>(&self, key: T::Key, value: T::Value) -> Result<(), RollupStoreError> {
        let db = self.db.clone();
        tokio::task::spawn_blocking(move || {
            let txn = db
                .begin_readwrite()
                .map_err(RollupStoreError::LibmdbxError)?;
            txn.upsert::<T>(key, value)
                .map_err(RollupStoreError::LibmdbxError)?;
            txn.commit().map_err(RollupStoreError::LibmdbxError)
        })
        .await
        .map_err(|e| RollupStoreError::Custom(format!("task panicked: {e}")))?
    }

    // Helper method to read from a libmdbx table
    async fn read<T: Table>(&self, key: T::Key) -> Result<Option<T::Value>, RollupStoreError> {
        let db = self.db.clone();
        tokio::task::spawn_blocking(move || {
            let txn = db.begin_read().map_err(RollupStoreError::LibmdbxError)?;
            txn.get::<T>(key).map_err(RollupStoreError::LibmdbxError)
        })
        .await
        .map_err(|e| RollupStoreError::Custom(format!("task panicked: {e}")))?
    }
}

/// default page size recommended by libmdbx
///
/// - See here: https://github.com/erthink/libmdbx/tree/master?tab=readme-ov-file#limitations
/// - and here: https://libmdbx.dqdkfa.ru/structmdbx_1_1env_1_1geometry.html#a45048bf2de9120d01dae2151c060d459
const DB_PAGE_SIZE: usize = 4096;

/// Initializes a new database with the provided path. If the path is `None`, the database
/// will be temporary.
pub fn init_db(path: Option<impl AsRef<Path>>) -> Result<Database, RollupStoreError> {
    let tables = [
        table_info!(BatchesByBlockNumber),
        table_info!(MessageHashesByBatch),
        table_info!(BlockNumbersByBatch),
        table_info!(OperationsCount),
        table_info!(SignatureByBlockHash),
        table_info!(SignatureByBatch),
        table_info!(BlobsBundles),
        table_info!(StateRoots),
        table_info!(PrivilegedTransactionsHash),
        table_info!(LastSentBatchProof),
        table_info!(AccountUpdatesByBlockNumber),
        table_info!(BatchProofs),
        table_info!(CommitTxByBatch),
        table_info!(VerifyTxByBatch),
    ]
    .into_iter()
    .collect();
    let path = path.map(|p| p.as_ref().to_path_buf());
    let options = DatabaseOptions {
        page_size: Some(PageSize::Set(DB_PAGE_SIZE)),
        max_readers: Some(20),
        mode: Mode::ReadWrite(ReadWriteOptions {
            // Set max DB size to 1TB
            max_size: Some(1024_isize.pow(4)),
            ..Default::default()
        }),
        ..Default::default()
    };
    Database::create_with_options(path, options, &tables).map_err(RollupStoreError::LibmdbxError)
}

impl Debug for Store {
    fn fmt(&self, f: &mut Formatter<'_>) -> std::fmt::Result {
        f.debug_struct("Libmdbx L2 Store").finish()
    }
}

#[async_trait::async_trait]
impl StoreEngineRollup for Store {
    async fn get_batch_number_by_block(
        &self,
        block_number: BlockNumber,
    ) -> Result<Option<u64>, RollupStoreError> {
        self.read::<BatchesByBlockNumber>(block_number).await
    }

    async fn get_message_hashes_by_batch(
        &self,
        batch_number: u64,
    ) -> Result<Option<Vec<H256>>, RollupStoreError> {
        Ok(self
            .read::<MessageHashesByBatch>(batch_number)
            .await?
            .map(|w| w.to()))
    }

    async fn get_block_numbers_by_batch(
        &self,
        batch_number: u64,
    ) -> Result<Option<Vec<BlockNumber>>, RollupStoreError> {
        Ok(self
            .read::<BlockNumbersByBatch>(batch_number)
            .await?
            .map(|numbers| numbers.to()))
    }

    async fn get_privileged_transactions_hash_by_batch_number(
        &self,
        batch_number: u64,
    ) -> Result<Option<H256>, RollupStoreError> {
        Ok(self
            .read::<PrivilegedTransactionsHash>(batch_number)
            .await?
            .map(|hash| hash.to()))
    }

    async fn get_state_root_by_batch_number(
        &self,
        batch_number: u64,
    ) -> Result<Option<H256>, RollupStoreError> {
        Ok(self
            .read::<StateRoots>(batch_number)
            .await?
            .map(|hash| hash.to()))
    }

    async fn get_blob_bundle_by_batch_number(
        &self,
        batch_number: u64,
    ) -> Result<Option<Vec<Blob>>, RollupStoreError> {
        Ok(self
            .read::<BlobsBundles>(batch_number)
            .await?
            .map(|blobs| blobs.to()))
    }

    async fn get_commit_tx_by_batch(
        &self,
        batch_number: u64,
    ) -> Result<Option<H256>, RollupStoreError> {
        Ok(self
            .read::<CommitTxByBatch>(batch_number)
            .await?
            .map(|tx| tx.to()))
    }

    async fn store_commit_tx_by_batch(
        &self,
        batch_number: u64,
        commit_tx: H256,
    ) -> Result<(), RollupStoreError> {
        self.write::<CommitTxByBatch>(batch_number, commit_tx.into())
            .await
    }

    async fn get_verify_tx_by_batch(
        &self,
        batch_number: u64,
    ) -> Result<Option<H256>, RollupStoreError> {
        Ok(self
            .read::<VerifyTxByBatch>(batch_number)
            .await?
            .map(|tx| tx.to()))
    }

    async fn store_verify_tx_by_batch(
        &self,
        batch_number: u64,
        verify_tx: H256,
    ) -> Result<(), RollupStoreError> {
        self.write::<VerifyTxByBatch>(batch_number, verify_tx.into())
            .await
    }

    async fn contains_batch(&self, batch_number: &u64) -> Result<bool, RollupStoreError> {
        let exists = self
            .read::<BlockNumbersByBatch>(*batch_number)
            .await?
            .is_some();
        Ok(exists)
    }

    async fn update_operations_count(
        &self,
        transaction_inc: u64,
        privileged_tx_inc: u64,
        messages_inc: u64,
    ) -> Result<(), RollupStoreError> {
        let (transaction_count, messages_count, privileged_tx_count) = {
            let current_operations = self.get_operations_count().await?;
            (
                current_operations[0] + transaction_inc,
                current_operations[1] + privileged_tx_inc,
                current_operations[2] + messages_inc,
            )
        };

        self.write::<OperationsCount>(
            0,
            OperationsCountRLP::from_bytes(
                vec![transaction_count, messages_count, privileged_tx_count].encode_to_vec(),
            ),
        )
        .await
    }

    async fn get_operations_count(&self) -> Result<[u64; 3], RollupStoreError> {
        let operations = self
            .read::<OperationsCount>(0)
            .await?
            .map(|operations| operations.to());
        match operations {
            Some(mut operations) => Ok([
                operations.remove(0),
                operations.remove(0),
                operations.remove(0),
            ]),
            _ => Ok([0, 0, 0]),
        }
    }

    async fn store_signature_by_block(
        &self,
        block_hash: H256,
        signature: ethereum_types::Signature,
    ) -> Result<(), RollupStoreError> {
        let key = block_hash.as_fixed_bytes();
        let signature = signature.to_fixed_bytes();
        self.write::<SignatureByBlockHash>(*key, signature).await
    }

    async fn get_signature_by_block(
        &self,
        block_hash: H256,
    ) -> Result<Option<ethereum_types::Signature>, RollupStoreError> {
        let key = block_hash.as_fixed_bytes();
        Ok(self
            .read::<SignatureByBlockHash>(*key)
            .await?
            .map(|s| ethereum_types::Signature::from_slice(&s)))
    }

    async fn store_signature_by_batch(
        &self,
        batch_number: u64,
        signature: ethereum_types::Signature,
    ) -> Result<(), RollupStoreError> {
        let signature = signature.to_fixed_bytes();
        self.write::<SignatureByBatch>(batch_number, signature)
            .await
    }

    async fn get_signature_by_batch(
        &self,
        batch_number: u64,
    ) -> Result<Option<ethereum_types::Signature>, RollupStoreError> {
        Ok(self
            .read::<SignatureByBatch>(batch_number)
            .await?
            .map(|s| ethereum_types::Signature::from_slice(&s)))
    }

    async fn get_lastest_sent_batch_proof(&self) -> Result<u64, RollupStoreError> {
        self.read::<LastSentBatchProof>(0)
            .await
            .map(|v| v.unwrap_or(0))
    }

    async fn set_lastest_sent_batch_proof(
        &self,
        batch_number: u64,
    ) -> Result<(), RollupStoreError> {
        self.write::<LastSentBatchProof>(0, batch_number).await
    }

    async fn get_account_updates_by_block_number(
        &self,
        block_number: BlockNumber,
    ) -> Result<Option<Vec<AccountUpdate>>, RollupStoreError> {
        self.read::<AccountUpdatesByBlockNumber>(block_number)
            .await?
            .map(|s| bincode::deserialize(&s))
            .transpose()
            .map_err(RollupStoreError::from)
    }

    async fn store_account_updates_by_block_number(
        &self,
        block_number: BlockNumber,
        account_updates: Vec<AccountUpdate>,
    ) -> Result<(), RollupStoreError> {
        let serialized = bincode::serialize(&account_updates)?;
        self.write::<AccountUpdatesByBlockNumber>(block_number, serialized)
            .await
    }
    async fn store_proof_by_batch_and_type(
        &self,
        batch_number: u64,
        proof_type: ProverType,
        proof: BatchProof,
    ) -> Result<(), RollupStoreError> {
        let serialized = bincode::serialize(&proof)?;
        self.write::<BatchProofs>((batch_number, proof_type.into()), serialized)
            .await
    }

    async fn get_proof_by_batch_and_type(
        &self,
        batch_number: u64,
        proof_type: ProverType,
    ) -> Result<Option<BatchProof>, RollupStoreError> {
        self.read::<BatchProofs>((batch_number, proof_type.into()))
            .await?
            .map(|s| bincode::deserialize(&s))
            .transpose()
            .map_err(RollupStoreError::from)
    }

    async fn revert_to_batch(&self, batch_number: u64) -> Result<(), RollupStoreError> {
        let Some(kept_blocks) = self.get_block_numbers_by_batch(batch_number).await? else {
            return Ok(());
        };
        let last_kept_block = *kept_blocks.iter().max().unwrap_or(&0);
        let txn = self
            .db
            .begin_readwrite()
            .map_err(RollupStoreError::LibmdbxError)?;
        delete_starting_at::<BatchesByBlockNumber>(&txn, last_kept_block + 1)?;
        delete_starting_at::<MessageHashesByBatch>(&txn, batch_number + 1)?;
        delete_starting_at::<BlockNumbersByBatch>(&txn, batch_number + 1)?;
        delete_starting_at::<PrivilegedTransactionsHash>(&txn, batch_number + 1)?;
        delete_starting_at::<StateRoots>(&txn, batch_number + 1)?;
        delete_starting_at::<BlobsBundles>(&txn, batch_number + 1)?;
        txn.clear_table::<PrecommitPrivileged>()
            .map_err(RollupStoreError::LibmdbxError)?;
        txn.commit().map_err(RollupStoreError::LibmdbxError)?;
        Ok(())
    }

    async fn seal_batch(&self, batch: Batch) -> Result<(), RollupStoreError> {
        let blocks: Vec<u64> = (batch.first_block..=batch.last_block).collect();
        let db = self.db.clone();
        tokio::task::spawn_blocking(move || {
            let transaction = db
                .begin_readwrite()
                .map_err(RollupStoreError::LibmdbxError)?;

            for block in blocks.iter() {
                transaction
                    .upsert::<BatchesByBlockNumber>(*block, batch.number)
                    .map_err(RollupStoreError::LibmdbxError)?;
            }

            transaction
                .upsert::<BlockNumbersByBatch>(
                    batch.number,
                    BlockNumbersRLP::from_bytes(blocks.encode_to_vec()),
                )
                .map_err(RollupStoreError::LibmdbxError)?;

            transaction
                .upsert::<MessageHashesByBatch>(batch.number, batch.message_hashes.into())
                .map_err(RollupStoreError::LibmdbxError)?;

            transaction
                .upsert::<PrivilegedTransactionsHash>(
                    batch.number,
                    Rlp::from_bytes(batch.privileged_transactions_hash.encode_to_vec()),
                )
                .map_err(RollupStoreError::LibmdbxError)?;

            transaction
                .upsert::<BlobsBundles>(batch.number, batch.blobs_bundle.blobs.into())
                .map_err(RollupStoreError::LibmdbxError)?;

            transaction
                .upsert::<StateRoots>(
                    batch.number,
                    Rlp::from_bytes(batch.state_root.encode_to_vec()),
                )
                .map_err(RollupStoreError::LibmdbxError)?;

            if let Some(commit_tx) = batch.commit_tx {
                transaction
                    .upsert::<CommitTxByBatch>(batch.number, commit_tx.into())
                    .map_err(RollupStoreError::LibmdbxError)?;
            }

            if let Some(verify_tx) = batch.verify_tx {
                transaction
                    .upsert::<VerifyTxByBatch>(batch.number, verify_tx.into())
                    .map_err(RollupStoreError::LibmdbxError)?;
            }
            transaction
                .clear_table::<PrecommitPrivileged>()
                .map_err(RollupStoreError::LibmdbxError)?;
            transaction.commit().map_err(RollupStoreError::LibmdbxError)
        })
        .await
        .map_err(|e| RollupStoreError::Custom(format!("task panicked: {e}")))?
    }

    async fn precommit_privileged(&self) -> Result<Option<Range<u64>>, RollupStoreError> {
        if let Some(val) = self.read::<PrecommitPrivileged>(0).await? {
            let (from, to) = val.to();
            return Ok(Some(from..to));
        } else {
            return Ok(None);
        }
    }

    async fn update_precommit_privileged(
        &self,
        range: Option<Range<u64>>,
    ) -> Result<(), RollupStoreError> {
        if let Some(range) = range {
            let val = (range.start, range.end);
            self.write::<PrecommitPrivileged>(0, val.into()).await?;
        } else {
            self.db
                .begin_readwrite()
                .map_err(RollupStoreError::LibmdbxError)?
                .clear_table::<PrecommitPrivileged>()
                .map_err(RollupStoreError::LibmdbxError)?;
        }
        Ok(())
    }
}

/// Deletes keys above key, assuming they are contiguous
fn delete_starting_at<T: Table<Key = u64>>(
    txn: &Transaction<RW>,
    mut key: u64,
) -> Result<(), RollupStoreError> {
    while let Some(val) = txn.get::<T>(key).map_err(RollupStoreError::LibmdbxError)? {
        txn.delete::<T>(key, Some(val))
            .map_err(RollupStoreError::LibmdbxError)?;
        key += 1;
    }
    Ok(())
}

table!(
    /// Batch number by block number
    ( BatchesByBlockNumber ) BlockNumber => u64
);

table!(
    /// messages by batch number
    ( MessageHashesByBatch ) u64 => MessageHashesRLP
);

table!(
    /// Block numbers by batch number
    ( BlockNumbersByBatch ) u64 => BlockNumbersRLP
);

table!(
    /// Transaction, privileged transaction, messages count
    ( OperationsCount ) u64 => OperationsCountRLP
);

table!(
<<<<<<< HEAD
    /// Privileged transaction ids included in batch being built
    ( PrecommitPrivileged ) u64 => Rlp<(u64, u64)>
=======
    /// Signature by block hash
    ( SignatureByBlockHash ) [u8; 32] => [u8; 65]
);

table!(
    /// Signature by batch number
    ( SignatureByBatch ) u64 => [u8; 65]
>>>>>>> 3f606428
);

table!(
    /// Blobs bundles by batch number
    ( BlobsBundles ) u64 => Rlp<Vec<Blob>>
);

table!(
    /// State roots by batch number
    ( StateRoots ) u64 => Rlp<H256>
);

table!(
    /// Privileged transactions hash by batch number
    ( PrivilegedTransactionsHash ) u64 => Rlp<H256>
);

table!(
    /// Last sent batch proof
    ( LastSentBatchProof ) u64 => u64
);

table!(
    /// List of serialized account updates by block number
    ( AccountUpdatesByBlockNumber ) BlockNumber => Vec<u8>
);

table!(
    /// Stores batch proofs, keyed by (BatchNumber, ProverType as u8).
    /// Value is the bincode-encoded BatchProof data.
    (BatchProofs) (u64, u32) => Vec<u8>
);

table!(
    /// Commit transaction by batch number
    ( CommitTxByBatch ) u64 => Rlp<H256>
);

table!(
    /// Verify transaction by batch number
    ( VerifyTxByBatch ) u64 => Rlp<H256>
);<|MERGE_RESOLUTION|>--- conflicted
+++ resolved
@@ -493,18 +493,18 @@
 );
 
 table!(
-<<<<<<< HEAD
+    /// Signature by block hash
+    ( SignatureByBlockHash ) [u8; 32] => [u8; 65]
+);
+
+table!(
+    /// Signature by batch number
+    ( SignatureByBatch ) u64 => [u8; 65]
+);
+
+table!(
     /// Privileged transaction ids included in batch being built
     ( PrecommitPrivileged ) u64 => Rlp<(u64, u64)>
-=======
-    /// Signature by block hash
-    ( SignatureByBlockHash ) [u8; 32] => [u8; 65]
-);
-
-table!(
-    /// Signature by batch number
-    ( SignatureByBatch ) u64 => [u8; 65]
->>>>>>> 3f606428
 );
 
 table!(
