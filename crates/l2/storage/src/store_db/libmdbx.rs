use std::{
    fmt::{Debug, Formatter},
    path::Path,
    sync::Arc,
};

use ethrex_common::{
    H256,
    types::{Blob, BlockNumber},
};
use ethrex_rlp::encode::RLPEncode;
use ethrex_storage::error::StoreError;
use libmdbx::{
<<<<<<< HEAD
    orm::{Database, Table, Transaction},
    table, table_info, DatabaseOptions, Mode, PageSize, ReadWriteOptions, RW,
=======
    DatabaseOptions, Mode, PageSize, ReadWriteOptions,
    orm::{Database, Table},
    table, table_info,
>>>>>>> da55a5e0
};

use crate::{
    api::StoreEngineRollup,
    rlp::{BlockNumbersRLP, OperationsCountRLP, Rlp, WithdrawalHashesRLP},
};

pub struct Store {
    db: Arc<Database>,
}
impl Store {
    pub fn new(path: &str) -> Result<Self, StoreError> {
        Ok(Self {
            db: Arc::new(init_db(Some(path))?),
        })
    }

    // Helper method to write into a libmdbx table
    async fn write<T: Table>(&self, key: T::Key, value: T::Value) -> Result<(), StoreError> {
        let db = self.db.clone();
        tokio::task::spawn_blocking(move || {
            let txn = db.begin_readwrite().map_err(StoreError::LibmdbxError)?;
            txn.upsert::<T>(key, value)
                .map_err(StoreError::LibmdbxError)?;
            txn.commit().map_err(StoreError::LibmdbxError)
        })
        .await
        .map_err(|e| StoreError::Custom(format!("task panicked: {e}")))?
    }

    // Helper method to read from a libmdbx table
    async fn read<T: Table>(&self, key: T::Key) -> Result<Option<T::Value>, StoreError> {
        let db = self.db.clone();
        tokio::task::spawn_blocking(move || {
            let txn = db.begin_read().map_err(StoreError::LibmdbxError)?;
            txn.get::<T>(key).map_err(StoreError::LibmdbxError)
        })
        .await
        .map_err(|e| StoreError::Custom(format!("task panicked: {e}")))?
    }
}

/// default page size recommended by libmdbx
///
/// - See here: https://github.com/erthink/libmdbx/tree/master?tab=readme-ov-file#limitations
/// - and here: https://libmdbx.dqdkfa.ru/structmdbx_1_1env_1_1geometry.html#a45048bf2de9120d01dae2151c060d459
const DB_PAGE_SIZE: usize = 4096;

/// Initializes a new database with the provided path. If the path is `None`, the database
/// will be temporary.
pub fn init_db(path: Option<impl AsRef<Path>>) -> Result<Database, StoreError> {
    let tables = [
        table_info!(BatchesByBlockNumber),
        table_info!(WithdrawalHashesByBatch),
        table_info!(BlockNumbersByBatch),
        table_info!(OperationsCount),
        table_info!(BlobsBundles),
        table_info!(StateRoots),
        table_info!(DepositLogsHash),
        table_info!(LastSentBatchProof),
    ]
    .into_iter()
    .collect();
    let path = path.map(|p| p.as_ref().to_path_buf());
    let options = DatabaseOptions {
        page_size: Some(PageSize::Set(DB_PAGE_SIZE)),
        mode: Mode::ReadWrite(ReadWriteOptions {
            // Set max DB size to 1TB
            max_size: Some(1024_isize.pow(4)),
            ..Default::default()
        }),
        ..Default::default()
    };
    Database::create_with_options(path, options, &tables).map_err(StoreError::LibmdbxError)
}

impl Debug for Store {
    fn fmt(&self, f: &mut Formatter<'_>) -> std::fmt::Result {
        f.debug_struct("Libmdbx L2 Store").finish()
    }
}

#[async_trait::async_trait]
impl StoreEngineRollup for Store {
    async fn get_batch_number_by_block(
        &self,
        block_number: BlockNumber,
    ) -> Result<Option<u64>, StoreError> {
        self.read::<BatchesByBlockNumber>(block_number).await
    }

    async fn store_batch_number_by_block(
        &self,
        block_number: BlockNumber,
        batch_number: u64,
    ) -> Result<(), StoreError> {
        self.write::<BatchesByBlockNumber>(block_number, batch_number)
            .await
    }

    async fn get_withdrawal_hashes_by_batch(
        &self,
        batch_number: u64,
    ) -> Result<Option<Vec<H256>>, StoreError> {
        Ok(self
            .read::<WithdrawalHashesByBatch>(batch_number)
            .await?
            .map(|w| w.to()))
    }

    async fn store_withdrawal_hashes_by_batch(
        &self,
        batch_number: u64,
        withdrawals: Vec<H256>,
    ) -> Result<(), StoreError> {
        self.write::<WithdrawalHashesByBatch>(batch_number, withdrawals.into())
            .await
    }

    async fn get_block_numbers_by_batch(
        &self,
        batch_number: u64,
    ) -> Result<Option<Vec<BlockNumber>>, StoreError> {
        Ok(self
            .read::<BlockNumbersByBatch>(batch_number)
            .await?
            .map(|numbers| numbers.to()))
    }

    async fn store_block_numbers_by_batch(
        &self,
        batch_number: u64,
        block_numbers: Vec<BlockNumber>,
    ) -> Result<(), StoreError> {
        self.write::<BlockNumbersByBatch>(
            batch_number,
            BlockNumbersRLP::from_bytes(block_numbers.encode_to_vec()),
        )
        .await
    }

    async fn store_deposit_logs_hash_by_batch_number(
        &self,
        batch_number: u64,
        deposit_logs_hash: H256,
    ) -> Result<(), StoreError> {
        self.write::<DepositLogsHash>(
            batch_number,
            Rlp::from_bytes(deposit_logs_hash.encode_to_vec()),
        )
        .await
    }

    async fn get_deposit_logs_hash_by_batch_number(
        &self,
        batch_number: u64,
    ) -> Result<Option<H256>, StoreError> {
        Ok(self
            .read::<DepositLogsHash>(batch_number)
            .await?
            .map(|hash| hash.to()))
    }

    async fn store_state_root_by_batch_number(
        &self,
        batch_number: u64,
        state_root: H256,
    ) -> Result<(), StoreError> {
        self.write::<StateRoots>(batch_number, Rlp::from_bytes(state_root.encode_to_vec()))
            .await
    }

    async fn get_state_root_by_batch_number(
        &self,
        batch_number: u64,
    ) -> Result<Option<H256>, StoreError> {
        Ok(self
            .read::<StateRoots>(batch_number)
            .await?
            .map(|hash| hash.to()))
    }

    async fn store_blob_bundle_by_batch_number(
        &self,
        batch_number: u64,
        blob_bundles: Vec<Blob>,
    ) -> Result<(), StoreError> {
        self.write::<BlobsBundles>(batch_number, blob_bundles.into())
            .await
    }

    async fn get_blob_bundle_by_batch_number(
        &self,
        batch_number: u64,
    ) -> Result<Option<Vec<Blob>>, StoreError> {
        Ok(self
            .read::<BlobsBundles>(batch_number)
            .await?
            .map(|blobs| blobs.to()))
    }

    async fn contains_batch(&self, batch_number: &u64) -> Result<bool, StoreError> {
        let exists = self
            .read::<BlockNumbersByBatch>(*batch_number)
            .await?
            .is_some();
        Ok(exists)
    }

    async fn update_operations_count(
        &self,
        transaction_inc: u64,
        deposits_inc: u64,
        withdrawals_inc: u64,
    ) -> Result<(), StoreError> {
        let (transaction_count, withdrawals_count, deposits_count) = {
            let current_operations = self.get_operations_count().await?;
            (
                current_operations[0] + transaction_inc,
                current_operations[1] + deposits_inc,
                current_operations[2] + withdrawals_inc,
            )
        };

        self.write::<OperationsCount>(
            0,
            OperationsCountRLP::from_bytes(
                vec![transaction_count, withdrawals_count, deposits_count].encode_to_vec(),
            ),
        )
        .await
    }

    async fn get_operations_count(&self) -> Result<[u64; 3], StoreError> {
        let operations = self
            .read::<OperationsCount>(0)
            .await?
            .map(|operations| operations.to());
        match operations {
            Some(mut operations) => Ok([
                operations.remove(0),
                operations.remove(0),
                operations.remove(0),
            ]),
            _ => Ok([0, 0, 0]),
        }
    }

    async fn get_lastest_sent_batch_proof(&self) -> Result<u64, StoreError> {
        self.read::<LastSentBatchProof>(0)
            .await
            .map(|v| v.unwrap_or(0))
    }

    async fn set_lastest_sent_batch_proof(&self, batch_number: u64) -> Result<(), StoreError> {
        self.write::<LastSentBatchProof>(0, batch_number).await
    }

    async fn revert_to_batch(&self, batch_number: u64) -> Result<(), StoreError> {
        let Some(kept_blocks) = self.get_block_numbers_by_batch(batch_number).await? else {
            return Ok(());
        };
        let last_kept_block = *kept_blocks.iter().max().unwrap_or(&0);
        let txn = self
            .db
            .begin_readwrite()
            .map_err(StoreError::LibmdbxError)?;
        delete_starting_at::<BatchesByBlockNumber>(&txn, last_kept_block + 1)?;
        delete_starting_at::<WithdrawalHashesByBatch>(&txn, batch_number + 1)?;
        delete_starting_at::<BlockNumbersByBatch>(&txn, batch_number + 1)?;
        delete_starting_at::<DepositLogsHash>(&txn, batch_number + 1)?;
        delete_starting_at::<StateRoots>(&txn, batch_number + 1)?;
        delete_starting_at::<BlobsBundles>(&txn, batch_number + 1)?;
        txn.commit().map_err(StoreError::LibmdbxError)?;
        Ok(())
    }
}

/// Deletes keys above key, assuming they are contiguous
fn delete_starting_at<T: Table<Key = u64>>(
    txn: &Transaction<RW>,
    mut key: u64,
) -> Result<(), StoreError> {
    while let Some(val) = txn.get::<T>(key).map_err(StoreError::LibmdbxError)? {
        txn.delete::<T>(key, Some(val))
            .map_err(StoreError::LibmdbxError)?;
        key += 1;
    }
    Ok(())
}

table!(
    /// Batch number by block number
    ( BatchesByBlockNumber ) BlockNumber => u64
);

table!(
    /// Withdrawals by batch number
    ( WithdrawalHashesByBatch ) u64 => WithdrawalHashesRLP
);

table!(
    /// Block numbers by batch number
    ( BlockNumbersByBatch ) u64 => BlockNumbersRLP
);

table!(
    /// Transaction, deposits, withdrawals count
    ( OperationsCount ) u64 => OperationsCountRLP
);

table!(
    /// Blobs bundles by batch number
    ( BlobsBundles ) u64 => Rlp<Vec<Blob>>
);

table!(
    /// State roots by batch number
    ( StateRoots ) u64 => Rlp<H256>
);

table!(
    /// Deposit logs hash by batch number
    ( DepositLogsHash ) u64 => Rlp<H256>
);

table!(
    /// Last sent batch proof
    ( LastSentBatchProof ) u64 => u64
);<|MERGE_RESOLUTION|>--- conflicted
+++ resolved
@@ -11,14 +11,9 @@
 use ethrex_rlp::encode::RLPEncode;
 use ethrex_storage::error::StoreError;
 use libmdbx::{
-<<<<<<< HEAD
+    DatabaseOptions, Mode, PageSize, RW, ReadWriteOptions,
     orm::{Database, Table, Transaction},
-    table, table_info, DatabaseOptions, Mode, PageSize, ReadWriteOptions, RW,
-=======
-    DatabaseOptions, Mode, PageSize, ReadWriteOptions,
-    orm::{Database, Table},
     table, table_info,
->>>>>>> da55a5e0
 };
 
 use crate::{
