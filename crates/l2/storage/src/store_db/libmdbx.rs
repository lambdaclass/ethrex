use std::{
    fmt::{Debug, Formatter},
    path::Path,
    sync::Arc,
};

use ethrex_common::{
    types::{Blob, BlockNumber},
    H256,
};
use ethrex_rlp::encode::RLPEncode;
use ethrex_storage::error::StoreError;
use libmdbx::{
    orm::{Database, Table},
    table, table_info, DatabaseOptions, Mode, PageSize, ReadWriteOptions,
};

use crate::{
    api::StoreEngineRollup,
    rlp::{BlockNumbersRLP, OperationsCountRLP, Rlp, WithdrawalHashesRLP},
};

pub struct Store {
    db: Arc<Database>,
}
impl Store {
    pub fn new(path: &str) -> Result<Self, StoreError> {
        Ok(Self {
            db: Arc::new(init_db(Some(path))?),
        })
    }

    // Helper method to write into a libmdbx table
    async fn write<T: Table>(&self, key: T::Key, value: T::Value) -> Result<(), StoreError> {
        let db = self.db.clone();
        tokio::task::spawn_blocking(move || {
            let txn = db.begin_readwrite().map_err(StoreError::LibmdbxError)?;
            txn.upsert::<T>(key, value)
                .map_err(StoreError::LibmdbxError)?;
            txn.commit().map_err(StoreError::LibmdbxError)
        })
        .await
        .map_err(|e| StoreError::Custom(format!("task panicked: {e}")))?
    }

    // Helper method to read from a libmdbx table
    async fn read<T: Table>(&self, key: T::Key) -> Result<Option<T::Value>, StoreError> {
        let db = self.db.clone();
        tokio::task::spawn_blocking(move || {
            let txn = db.begin_read().map_err(StoreError::LibmdbxError)?;
            txn.get::<T>(key).map_err(StoreError::LibmdbxError)
        })
        .await
        .map_err(|e| StoreError::Custom(format!("task panicked: {e}")))?
    }
}

/// default page size recommended by libmdbx
///
/// - See here: https://github.com/erthink/libmdbx/tree/master?tab=readme-ov-file#limitations
/// - and here: https://libmdbx.dqdkfa.ru/structmdbx_1_1env_1_1geometry.html#a45048bf2de9120d01dae2151c060d459
const DB_PAGE_SIZE: usize = 4096;

/// Initializes a new database with the provided path. If the path is `None`, the database
/// will be temporary.
pub fn init_db(path: Option<impl AsRef<Path>>) -> Result<Database, StoreError> {
    let tables = [
        table_info!(BatchesByBlockNumber),
        table_info!(WithdrawalHashesByBatch),
        table_info!(BlockNumbersByBatch),
        table_info!(OperationsCount),
<<<<<<< HEAD
        table_info!(LastSentBatchProof),
=======
        table_info!(BlobsBundles),
        table_info!(StateRoots),
        table_info!(DepositLogsHash),
>>>>>>> 2bc5f912
    ]
    .into_iter()
    .collect();
    let path = path.map(|p| p.as_ref().to_path_buf());
    let options = DatabaseOptions {
        page_size: Some(PageSize::Set(DB_PAGE_SIZE)),
        mode: Mode::ReadWrite(ReadWriteOptions {
            // Set max DB size to 1TB
            max_size: Some(1024_isize.pow(4)),
            ..Default::default()
        }),
        ..Default::default()
    };
    Database::create_with_options(path, options, &tables).map_err(StoreError::LibmdbxError)
}

impl Debug for Store {
    fn fmt(&self, f: &mut Formatter<'_>) -> std::fmt::Result {
        f.debug_struct("Libmdbx L2 Store").finish()
    }
}

#[async_trait::async_trait]
impl StoreEngineRollup for Store {
    async fn get_batch_number_by_block(
        &self,
        block_number: BlockNumber,
    ) -> Result<Option<u64>, StoreError> {
        self.read::<BatchesByBlockNumber>(block_number).await
    }

    async fn store_batch_number_by_block(
        &self,
        block_number: BlockNumber,
        batch_number: u64,
    ) -> Result<(), StoreError> {
        self.write::<BatchesByBlockNumber>(block_number, batch_number)
            .await
    }

    async fn get_withdrawal_hashes_by_batch(
        &self,
        batch_number: u64,
    ) -> Result<Option<Vec<H256>>, StoreError> {
        Ok(self
            .read::<WithdrawalHashesByBatch>(batch_number)
            .await?
            .map(|w| w.to()))
    }

    async fn store_withdrawal_hashes_by_batch(
        &self,
        batch_number: u64,
        withdrawals: Vec<H256>,
    ) -> Result<(), StoreError> {
        self.write::<WithdrawalHashesByBatch>(batch_number, withdrawals.into())
            .await
    }

    async fn get_block_numbers_by_batch(
        &self,
        batch_number: u64,
    ) -> Result<Option<Vec<BlockNumber>>, StoreError> {
        Ok(self
            .read::<BlockNumbersByBatch>(batch_number)
            .await?
            .map(|numbers| numbers.to()))
    }

    async fn store_block_numbers_by_batch(
        &self,
        batch_number: u64,
        block_numbers: Vec<BlockNumber>,
    ) -> Result<(), StoreError> {
        self.write::<BlockNumbersByBatch>(
            batch_number,
            BlockNumbersRLP::from_bytes(block_numbers.encode_to_vec()),
        )
        .await
    }

    async fn store_deposit_logs_hash_by_batch_number(
        &self,
        batch_number: u64,
        deposit_logs_hash: H256,
    ) -> Result<(), StoreError> {
        self.write::<DepositLogsHash>(
            batch_number,
            Rlp::from_bytes(deposit_logs_hash.encode_to_vec()),
        )
        .await
    }

    async fn get_deposit_logs_hash_by_batch_number(
        &self,
        batch_number: u64,
    ) -> Result<Option<H256>, StoreError> {
        Ok(self
            .read::<DepositLogsHash>(batch_number)
            .await?
            .map(|hash| hash.to()))
    }

    async fn store_state_root_by_batch_number(
        &self,
        batch_number: u64,
        state_root: H256,
    ) -> Result<(), StoreError> {
        self.write::<StateRoots>(batch_number, Rlp::from_bytes(state_root.encode_to_vec()))
            .await
    }

    async fn get_state_root_by_batch_number(
        &self,
        batch_number: u64,
    ) -> Result<Option<H256>, StoreError> {
        Ok(self
            .read::<StateRoots>(batch_number)
            .await?
            .map(|hash| hash.to()))
    }

    async fn store_blob_bundle_by_batch_number(
        &self,
        batch_number: u64,
        blob_bundles: Vec<Blob>,
    ) -> Result<(), StoreError> {
        self.write::<BlobsBundles>(batch_number, blob_bundles.into())
            .await
    }

    async fn get_blob_bundle_by_batch_number(
        &self,
        batch_number: u64,
    ) -> Result<Option<Vec<Blob>>, StoreError> {
        Ok(self
            .read::<BlobsBundles>(batch_number)
            .await?
            .map(|blobs| blobs.to()))
    }

    async fn contains_batch(&self, batch_number: &u64) -> Result<bool, StoreError> {
        let exists = self
            .read::<BlockNumbersByBatch>(*batch_number)
            .await?
            .is_some();
        Ok(exists)
    }

    async fn update_operations_count(
        &self,
        transaction_inc: u64,
        deposits_inc: u64,
        withdrawals_inc: u64,
    ) -> Result<(), StoreError> {
        let (transaction_count, withdrawals_count, deposits_count) = {
            let current_operations = self.get_operations_count().await?;
            (
                current_operations[0] + transaction_inc,
                current_operations[1] + deposits_inc,
                current_operations[2] + withdrawals_inc,
            )
        };

        self.write::<OperationsCount>(
            0,
            OperationsCountRLP::from_bytes(
                vec![transaction_count, withdrawals_count, deposits_count].encode_to_vec(),
            ),
        )
        .await
    }

    async fn get_operations_count(&self) -> Result<[u64; 3], StoreError> {
        let operations = self
            .read::<OperationsCount>(0)
            .await?
            .map(|operations| operations.to());
        match operations {
            Some(mut operations) => Ok([
                operations.remove(0),
                operations.remove(0),
                operations.remove(0),
            ]),
            _ => Ok([0, 0, 0]),
        }
    }

    async fn get_lastest_sent_batch_proof(&self) -> Result<u64, StoreError> {
        self.read::<LastSentBatchProof>(0)
            .await
            .map(|v| v.unwrap_or(0))
    }

    async fn set_lastest_sent_batch_proof(&self, batch_number: u64) -> Result<(), StoreError> {
        self.write::<LastSentBatchProof>(0, batch_number).await
    }
}

table!(
    /// Batch number by block number
    ( BatchesByBlockNumber ) BlockNumber => u64
);

table!(
    /// Withdrawals by batch number
    ( WithdrawalHashesByBatch ) u64 => WithdrawalHashesRLP
);

table!(
    /// Block numbers by batch number
    ( BlockNumbersByBatch ) u64 => BlockNumbersRLP
);

table!(
    /// Transaction, deposits, withdrawals count
    ( OperationsCount ) u64 => OperationsCountRLP
);

table!(
<<<<<<< HEAD
    /// Last sent batch proof
    ( LastSentBatchProof ) u64 => u64
=======
    /// Blobs bundles by batch number
    ( BlobsBundles ) u64 => Rlp<Vec<Blob>>
);

table!(
    /// State roots by batch number
    ( StateRoots ) u64 => Rlp<H256>
);

table!(
    /// Deposit logs hash by batch number
    ( DepositLogsHash ) u64 => Rlp<H256>
>>>>>>> 2bc5f912
);<|MERGE_RESOLUTION|>--- conflicted
+++ resolved
@@ -69,13 +69,10 @@
         table_info!(WithdrawalHashesByBatch),
         table_info!(BlockNumbersByBatch),
         table_info!(OperationsCount),
-<<<<<<< HEAD
-        table_info!(LastSentBatchProof),
-=======
         table_info!(BlobsBundles),
         table_info!(StateRoots),
         table_info!(DepositLogsHash),
->>>>>>> 2bc5f912
+        table_info!(LastSentBatchProof),
     ]
     .into_iter()
     .collect();
@@ -296,21 +293,21 @@
 );
 
 table!(
-<<<<<<< HEAD
+    /// Blobs bundles by batch number
+    ( BlobsBundles ) u64 => Rlp<Vec<Blob>>
+);
+
+table!(
+    /// State roots by batch number
+    ( StateRoots ) u64 => Rlp<H256>
+);
+
+table!(
+    /// Deposit logs hash by batch number
+    ( DepositLogsHash ) u64 => Rlp<H256>
+);
+
+table!(
     /// Last sent batch proof
     ( LastSentBatchProof ) u64 => u64
-=======
-    /// Blobs bundles by batch number
-    ( BlobsBundles ) u64 => Rlp<Vec<Blob>>
-);
-
-table!(
-    /// State roots by batch number
-    ( StateRoots ) u64 => Rlp<H256>
-);
-
-table!(
-    /// Deposit logs hash by batch number
-    ( DepositLogsHash ) u64 => Rlp<H256>
->>>>>>> 2bc5f912
 );