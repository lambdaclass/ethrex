--- conflicted
+++ resolved
@@ -249,7 +249,7 @@
         }
     }
 
-<<<<<<< HEAD
+
     async fn get_latest_batch_number(&self) -> Result<Option<u64>, RollupStoreError> {
         let txn = self
             .db
@@ -264,7 +264,8 @@
         let latest_key = result.map(|(key, _value)| key);
 
         Ok(latest_key)
-=======
+    }
+  
     async fn store_signature_by_block(
         &self,
         block_hash: H256,
@@ -304,7 +305,6 @@
             .read::<SignatureByBatch>(batch_number)
             .await?
             .map(|s| ethereum_types::Signature::from_slice(&s)))
->>>>>>> 8d7a9096
     }
 
     async fn get_lastest_sent_batch_proof(&self) -> Result<u64, RollupStoreError> {
