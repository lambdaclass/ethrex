--- conflicted
+++ resolved
@@ -7,7 +7,7 @@
   - [Components](#components)
     - [Block Producer](#block-producer)
     - [L1 Watcher](#l1-watcher)
-    - [L1 Transaction Sender](#l1-transaction-sender)
+    - [L1 Transaction Sender (a.k.a. L1 Committer)](#l1-transaction-sender-aka-l1-committer)
     - [Prover Server](#prover-server)
   - [Configuration](#configuration)
 
@@ -53,23 +53,14 @@
 
 - Under the `[deployer]` section:
 
-<<<<<<< HEAD
   - `l1_address`: L1 account which will deploy the common bridge contracts in L1.
   - `l1_private key`: Its private key.
-=======
-  - `address`: L1 account which will deploy the common bridge contracts in L1.
-  - `private key`: Its private key.
   - `pico_contract_verifier`: Address which will verify the `pico` proofs.
   - `pico_deploy_verifier`: Whether to deploy the `pico` verifier contract or not.
->>>>>>> c9b0dbbe
   - `risc0_contract_verifier`: Address which will verify the `risc0` proofs.
   - `sp1_contract_verifier`: Address which will verify the `sp1` proofs.
   - `sp1_deploy_verifier`: Whether to deploy the `sp1` verifier contract or not.
   - `salt_is_zero`: Whether a 0 value salt will be used. Keep as true for deterministic `create2` operations.
-
-- Under the `[eth]` section:
-
-  - `rpc_url`: URL of the L1 RPC.
 
 - Under the `[watcher]` section:
 
@@ -78,36 +69,23 @@
   - `max_block_step`: Maximum number of blocks to look for when checking for new events.
   - `l2_proposer_private_key`: Private key of the L2 proposer.
 
-<<<<<<< HEAD
-- Under the [proposer] section:
+- Under the `[proposer]` section:
 
   - `interval_ms`: Interval in milliseconds to produce new blocks for the proposer.
   - `coinbase address`: Address which will receive the execution fees.
 
-- Under the [committer] section:
+- Under the `[committer]` section:
 
   - `l1_address`: Address of the L1 committer.
   - `l1_private_key`: Its private key.
   - `commit_time_ms`: Sleep time after sending the commit transaction.
   - `on_chain_proposer_address`: Address of the on-chain committer.
 
-- Under the [prover_server] section:
+- Under the `[prover_server]` section:
 
   - `l1_address`: Address of the account that sends verify transaction to L1.
     - Must be different than the `committer.l1_address`, there might be conflicts with the transactions' nonce.
   - `l1_private_key`: Its private key.
-=======
-- Under the `[proposer]` section:
-  - `block_time_ms`: Interval in milliseconds to produce new blocks for the proposer.
-  - `coinbase_address`: Address which will receive the execution fees.
-
-- Under the `[committer]` section: 
-  - `on_chain_proposer_address`: Address of the on-chain committer.
-  - `l1_address`: Address of the L1 committer. 
-  - `l1_private_key`: Private key of the L1 committer. 
-
-- Under the `[prover_server]` section:
->>>>>>> c9b0dbbe
   - `listen_ip`: IP to listen for proof data requests.
   - `listen_port`: Port to listen for proof data requests.
   - `dev_mode`: Whether `dev_mode` is activated or not.
