# ethrex L2 Sequencer

## ToC

- [ethrex L2 Sequencer](#ethrex-l2-sequencer)
  - [ToC](#toc)
  - [Components](#components)
    - [Block Producer](#block-producer)
    - [L1 Watcher](#l1-watcher)
    - [L1 Transaction Sender (a.k.a. L1 Committer)](#l1-transaction-sender-aka-l1-committer)
    - [Prover Server](#prover-server)
  - [Configuration](#configuration)

## Components

The L2 Proposer is composed of the following components:

### Block Producer

Creates Blocks with a connection to the `auth.rpc` port.

### L1 Watcher

This component handles the L1->L2 messages. Without rest, it is always watching the L1 for new deposit events defined as `DepositInitiated()` that contain the deposit transaction to be executed on the L2. Once a new deposit event is detected, it will insert the deposit transaction into the L2.

In the future, it will also be watching for other L1->L2 messages.

### L1 Transaction Sender (a.k.a. L1 Committer)

As the name suggests, this component sends transactions to the L1. But not any transaction, only commit and verify transactions.

Commit transactions are sent when the Proposer wants to commit to a new batch of blocks. These transactions contain the batch data to be committed in the L1.

Verify transactions are sent by the Proposer after the prover has successfully generated a proof of batch execution to verify it. These transactions contain the proof to be verified in the L1.

### Prover Server

The Prover Server is a simple TCP server that manages communication with a component called the `Prover Client`. The Prover Client acts as a simple TCP client, handling incoming requests to prove a batch. It then "calls" a zkVM, generates the Groth16 proof, and sends it back to the Server. In this setup, the state is managed solely by the Prover Server, which, in theory, makes it less error-prone than the zkVMs.

For more information about the Prover Server, the Prover Client, and the proving process itself, see the [Prover Docs](./prover.md).

## Configuration

Configuration is done through environment variables. The easiest way to configure the Sequencer is by creating a `sequencer_config.toml` file and setting the variables there. Then, at start, it will read the file and set the variables.

> [!NOTE]
> The deployer.rs is in charge of parsing the `.toml` and creating/updating the `.env`
> If you don't deploy files, the `.toml` will not be parsed.

The following environment variables are available to configure the Proposer consider looking at the provided [sequencer_config_example.toml](../configs/sequencer_config_example.toml):

<!-- NOTE: Mantain the sections in the same order as present in [sequencer_config_example.toml](../configs/sequencer_config_example.toml). -->

- Under the `[deployer]` section:

  - `l1_address`: L1 account which will deploy the common bridge contracts in L1.
  - `l1_private key`: Its private key.
  - `pico_contract_verifier`: Address which will verify the `pico` proofs.
  - `pico_deploy_verifier`: Whether to deploy the `pico` verifier contract or not.
  - `risc0_contract_verifier`: Address which will verify the `risc0` proofs.
  - `sp1_contract_verifier`: Address which will verify the `sp1` proofs.
  - `sp1_deploy_verifier`: Whether to deploy the `sp1` verifier contract or not.
  - `salt_is_zero`: Whether a 0 value salt will be used. Keep as true for deterministic `create2` operations.

- Under the `[watcher]` section:

  - `bridge_address`: Address of the bridge contract on L1.
  - `check_interval_ms`: Interval in milliseconds to check for new events.
  - `max_block_step`: Maximum number of blocks to look for when checking for new events.
  - `l2_proposer_private_key`: Private key of the L2 proposer.

- Under the `[proposer]` section:

  - `interval_ms`: Interval in milliseconds to produce new blocks for the proposer.
  - `coinbase address`: Address which will receive the execution fees.

- Under the `[committer]` section:

  - `l1_address`: Address of the L1 committer.
  - `l1_private_key`: Its private key.
  - `commit_time_ms`: Sleep time after sending the commit transaction.
  - `on_chain_proposer_address`: Address of the on-chain committer.
  - `elasticity_multiplier`: Value used to set the gas limit of a block. This value is multiplied by the gas target value of the block.

- Under the `[prover_server]` section:

  - `l1_address`: Address of the account that sends verify transaction to L1.
    - Must be different than the `committer.l1_address`, there might be conflicts with the transactions' nonce.
  - `l1_private_key`: Its private key.
  - `listen_ip`: IP to listen for proof data requests.
  - `listen_port`: Port to listen for proof data requests.
  - `dev_mode`: Whether `dev_mode` is activated or not.

- Under the `[eth]` section:

  - `rpc_url`: The URL for interacting with the RPC endpoint from the client.
<<<<<<< HEAD
  - `max_number_of_retries`: Value to set how many times are you willing to bump the gas in order to send the transaction.
  - `backoff_factor`: Base of the exponential used to calculate the backoff for the wait time when bumping the gas.
  - `min_retry_delay`: Minimum wait time for expecting to receive the receipt of the transaction. If not received, bump the transaction
  - `max_retry_delay`: Maximum wait time to before expecting the transaction's receipt. This prevents from long wait times.
=======
  - `maximum_allowed_max_fee_per_gas`: Sets a hard cap on the maximum fee per gas you are willing to pay for a single transaction.
  - `maximum_allowed_max_fee_per_blob_gas`: Sets a hard cap on the maximum fee per blob gas you are willing to pay for a single transaction.
>>>>>>> 20437d61

If you want to use a different configuration file, you can set the:

- `CONFIGS_PATH`: The path where the `SEQUENCER_CONFIG_FILE` is located at.
- `SEQUENCER_CONFIG_FILE`: The `.toml` that contains the config for the `sequencer`.<|MERGE_RESOLUTION|>--- conflicted
+++ resolved
@@ -94,15 +94,12 @@
 - Under the `[eth]` section:
 
   - `rpc_url`: The URL for interacting with the RPC endpoint from the client.
-<<<<<<< HEAD
   - `max_number_of_retries`: Value to set how many times are you willing to bump the gas in order to send the transaction.
   - `backoff_factor`: Base of the exponential used to calculate the backoff for the wait time when bumping the gas.
   - `min_retry_delay`: Minimum wait time for expecting to receive the receipt of the transaction. If not received, bump the transaction
   - `max_retry_delay`: Maximum wait time to before expecting the transaction's receipt. This prevents from long wait times.
-=======
   - `maximum_allowed_max_fee_per_gas`: Sets a hard cap on the maximum fee per gas you are willing to pay for a single transaction.
   - `maximum_allowed_max_fee_per_blob_gas`: Sets a hard cap on the maximum fee per blob gas you are willing to pay for a single transaction.
->>>>>>> 20437d61
 
 If you want to use a different configuration file, you can set the:
 
