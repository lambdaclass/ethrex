--- conflicted
+++ resolved
@@ -20,11 +20,7 @@
 Load tests are available via L2 CLI. The test take a list of private keys and send a bunch of transactions from each of them to some address. To run them, use the following command on the root of this repo:
 
 ```bash
-<<<<<<< HEAD
-l2 test load --path ./test_data/private_keys.txt -i 1000 -v  --value 1
-=======
 ethrex_l2 test load --path ./test_data/private_keys.txt -i 1000 -v  --value 1
->>>>>>> b930c83e
 ```
 
 The command will, for each private key in the `private_keys.txt` file, send 1000 transactions with a value of `1` to a random account. If you want to send all transfers to the same account, pass
