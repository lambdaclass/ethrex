--- conflicted
+++ resolved
@@ -32,25 +32,14 @@
 ```mermaid
 sequenceDiagram
     participant zkVM
-<<<<<<< HEAD
-    participant ProverClient
-    participant ProverServer
-    ProverClient->>+ProverServer: ProofData::Request
-    ProverServer-->>-ProverClient: ProofData::Response(batch_number, ProverInputs)
-    ProverClient->>+zkVM: Prove(ProverInputs)
-    zkVM-->>-ProverClient: Creates zkProof
-    ProverClient->>+ProverServer: ProofData::Submit(batch_number, zkProof)
-    ProverServer-->>-ProverClient: ProofData::SubmitAck(batch_number)
-=======
     participant Prover
     participant ProofCoordinator
     Prover->>+ProofCoordinator: ProofData::Request
-    ProofCoordinator-->>-Prover: ProofData::Response(block_number, ProverInputs)
+    ProofCoordinator-->>-Prover: ProofData::Response(batch_number, ProverInputs)
     Prover->>+zkVM: Prove(ProverInputs)
     zkVM-->>-Prover: Creates zkProof
-    Prover->>+ProofCoordinator: ProofData::Submit(block_number, zkProof)
-    ProofCoordinator-->>-Prover: ProofData::SubmitAck(block_number)
->>>>>>> 3226f668
+    Prover->>+ProofCoordinator: ProofData::Submit(batch_number, zkProof)
+    ProofCoordinator-->>-Prover: ProofData::SubmitAck(batch_number)
 ```
 
 ## How
