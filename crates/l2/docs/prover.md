# ethrex L2 Prover

## Table of Contents

- [ethrex L2 Prover](#ethrex-l2-prover)
  - [Table of Contents](#table-of-contents)
  - [Intro](#intro)
  - [Workflow](#workflow)
  - [How](#how)
    - [Test](#test)
    - [L1 block proving](#l1-block-proving)
    - [Dev Mode](#dev-mode)
      - [Run the whole system with the prover - In one Machine](#run-the-whole-system-with-the-prover---in-one-machine)
    - [GPU mode](#gpu-mode)
      - [Proving Process Test](#proving-process-test)
      - [Run the whole system with a GPU Prover](#run-the-whole-system-with-a-gpu-prover)
  - [Configuration](#configuration)
  - [How it works](#how-it-works)
    - [Program inputs](#program-inputs)
      - [Execution witness](#execution-witness)
    - [Blocks execution program](#block-execution-program)
      - [Prelude 1: state trie basics](#prelude-1-state-trie-basics)
      - [Prelude 2: deposits, withdrawals and state diffs](#prelude-2-deposits-withdrawals-and-state-diffs)
      - [Step 1: initial state validation](#step-1-initial-state-validation)
      - [Step 2: blocks execution](#step-2-block-execution)
      - [Step 3: final state validation](#step-3-final-state-validation)
      - [Step 4: deposit hash calculation](#step-4-deposit-hash-calculation)
      - [Step 5: withdrawals Merkle root calculation](#step-5-withdrawals-merkle-root-calculation)
      - [Step 6: state diff calculation and commitment](#step-6-state-diff-calculation-and-commitment)

> [!NOTE]
> The shipping/deploying process and the `Prover` itself are under development.

## Intro

The prover consists of two main components: handling incoming proving data from the `L2 proposer`, specifically from the `ProofCoordinator` component, and the `zkVM`. The `Prover` is responsible for this first part, while the `zkVM` serves as a RISC-V emulator executing code specified in `crates/l2/prover/zkvm/interface/guest/src`.
Before the `zkVM` code (or guest), there is a directory called `interface`, which indicates that we access the `zkVM` through the "interface" crate.

In summary, the `Prover` manages the inputs from the `ProofCoordinator` and then "calls" the `zkVM` to perform the proving process and generate the `groth16` ZK proof.

## Workflow

The `ProofCoordinator` monitors requests for new jobs from the `Prover`, which are sent when the prover is available. Upon receiving a new job, the Prover generates the proof, after which the `Prover` sends the proof back to the `ProofCoordinator`.

```mermaid
sequenceDiagram
    participant zkVM
    participant Prover
    participant ProofCoordinator
    Prover->>+ProofCoordinator: ProofData::Request
    ProofCoordinator-->>-Prover: ProofData::Response(batch_number, ProverInputs)
    Prover->>+zkVM: Prove(ProverInputs)
    zkVM-->>-Prover: Creates zkProof
    Prover->>+ProofCoordinator: ProofData::Submit(batch_number, zkProof)
    ProofCoordinator-->>-Prover: ProofData::SubmitAck(batch_number)
```

## How

**Dependencies:**

- [RISC0](https://dev.risczero.com/api/zkvm/install)
  1. `curl -L https://risczero.com/install | bash`
  2. `rzup install cargo-risczero 1.2.0`
- [SP1](https://docs.succinct.xyz/docs/sp1/introduction)
  1. `curl -L https://sp1up.succinct.xyz | bash`
  2. `sp1up --version 4.1.7`
- [Pico](https://docs.brevis.network/)
  1. `cargo +nightly install --git https://github.com/brevis-network/pico pico-cli`
  2. `rustup install nightly-2024-11-27`
  3. `rustup component add rust-src --toolchain nightly-2024-11-27`
- [SOLC](https://docs.soliditylang.org/en/latest/installing-solidity.html)

After installing the toolchains, a quick test can be performed to check if we have everything installed correctly.

### Test

To test the `zkvm` execution quickly, the following test can be run:

```sh
cd crates/l2/prover
```

Then run any of the targets:

- `make perf-pico`
- `make perf-risc0`
- `make perf-sp1`

### L1 block proving

ethrex-prover is able to generate execution proofs of Ethereum Mainnet/Testnet blocks. An example binary was created for this purpose in `crates/l2/prover/bench`. Refer to its README for usage.

### Dev Mode

To run the blockchain (`proposer`) and prover in conjunction, start the `Prover`, use the following command:

```sh
make init-prover T="prover_type (pico,risc0,sp1) G=true"
```

#### Run the whole system with the prover - In one Machine

> [!NOTE]
> Used for development purposes.

1. `cd crates/l2`
2. `make rm-db-l2 && make down`
   - It will remove any old database, if present, stored in your computer. The absolute path of libmdbx is defined by [data_dir](https://docs.rs/dirs/latest/dirs/fn.data_dir.html).
3. `make init`
   - Make sure you have the `solc` compiler installed in your system.
   - Init the L1 in a docker container on port `8545`.
   - Deploy the needed contracts for the L2 on the L1.
   - Start the L2 locally on port `1729`.
4. In a new terminal &rarr; `make init-prover T=(sp1,risc0,pico)`.

After this initialization we should have the prover running in `dev_mode` &rarr; No real proofs.

### GPU mode

**Steps for Ubuntu 22.04 with Nvidia A4000:**

1. Install `docker` &rarr; using the [Ubuntu apt repository](https://docs.docker.com/engine/install/ubuntu/#install-using-the-repository)
   - Add the `user` you are using to the `docker` group &rarr; command: `sudo usermod -aG docker $USER`. (needs reboot, doing it after CUDA installation)
   - `id -nG` after reboot to check if the user is in the group.
2. Install [Rust](https://www.rust-lang.org/tools/install)
3. Install [RISC0](https://dev.risczero.com/api/zkvm/install)
4. Install [CUDA for Ubuntu](https://developer.nvidia.com/cuda-downloads?target_os=Linux&target_arch=x86_64&Distribution=Ubuntu&target_version=22.04&target_type=deb_local)
   - Install `CUDA Toolkit Installer` first. Then the `nvidia-open` drivers.
5. Reboot
6. Run the following commands:

```sh
sudo apt-get install libssl-dev pkg-config libclang-dev clang
echo 'export PATH=/usr/local/cuda/bin:$PATH' >> ~/.bashrc
echo 'export LD_LIBRARY_PATH=/usr/local/cuda/lib64:$LD_LIBRARY_PATH' >> ~/.bashrc
```

#### Proving Process Test

To test the `zkvm` proving process using a `gpu` quickly, the following test can be run:

```sh
cd crates/l2/prover
```

Then run any of the targets:

- `make perf-pico-gpu`
- `make perf-risc0-gpu`
- `make perf-sp1-gpu`

#### Run the whole system with a GPU Prover

Two servers are required: one for the `Prover` and another for the `sequencer`. If you run both components on the same machine, the `Prover` may consume all available resources, leading to potential stuttering or performance issues for the `sequencer`/`node`.

- The number 1 simbolizes a machine with GPU for the `Prover`.
- The number 2 simbolizes a machine for the `sequencer`/L2 node itself.

1. `Prover`/`zkvm` &rarr; prover with gpu, make sure to have all the required dependencies described at the beginning of [Gpu Mode](#gpu-mode) section.
   1. `cd ethrex/crates/l2`
   2. You can set the following environment variables to configure the prover:
      - PROVER_CLIENT_PROVER_SERVER_ENDPOINT: The address of the server where the client will request the proofs from
      - PROVER_CLIENT_PROVING_TIME_MS: The amount of time to wait before requesting new data to prove

- `Finally`, to start the `Prover`/`zkvm`, run:
  - `make init-prover T=(sp1,risc0,pico) G=true`

2. `ProofCoordinator`/`sequencer` &rarr; this server just needs rust installed.
   1. `cd ethrex/crates/l2`
   2. Create a `.env` file with the following content:
   ```env
   // Should be the same as ETHREX_COMMITTER_L1_PRIVATE_KEY and ETHREX_WATCHER_L2_PROPOSER_PRIVATE_KEY
   ETHREX_DEPLOYER_L1_PRIVATE_KEY=<private_key>
   // Should be the same as ETHREX_COMMITTER_L1_PRIVATE_KEY and ETHREX_DEPLOYER_L1_PRIVATE_KEY
   ETHREX_WATCHER_L2_PROPOSER_PRIVATE_KEY=<private_key>
   // Should be the same as ETHREX_WATCHER_L2_PROPOSER_PRIVATE_KEY and ETHREX_DEPLOYER_L1_PRIVATE_KEY
   ETHREX_COMMITTER_L1_PRIVATE_KEY=<private_key>
   // Should be different from ETHREX_COMMITTER_L1_PRIVATE_KEY and ETHREX_WATCHER_L2_PROPOSER_PRIVATE_KEY
   ETHREX_PROOF_COORDINATOR_L1_PRIVATE_KEY=<private_key>
   // Used to handle TCP communication with other servers from any network interface.
   ETHREX_PROOF_COORDINATOR_LISTEN_ADDRESS=0.0.0.0
   // Set to true to randomize the salt.
   ETHREX_DEPLOYER_RANDOMIZE_CONTRACT_DEPLOYMENT=true
   // Check if the contract is deployed in your preferred network or set to `true` to deploy it.
   ETHREX_DEPLOYER_SP1_DEPLOY_VERIFIER=true
   // Check the if the contract is present on your preferred network.
   ETHREX_DEPLOYER_RISC0_CONTRACT_VERIFIER=<address>
   // It can be deployed. Check the if the contract is present on your preferred network.
   ETHREX_DEPLOYER_SP1_CONTRACT_VERIFIER=<address>
   // It can be deployed. Check the if the contract is present on your preferred network.
   ETHREX_DEPLOYER_PICO_CONTRACT_VERIFIER=<address>
   // Set to any L1 endpoint.
   ETHREX_ETH_RPC_URL=<url>
   ```
   3. `source .env`

> [!NOTE]
> Make sure to have funds, if you want to perform a quick test `0.2[ether]` on each account should be enough.

- `Finally`, to start the `proposer`/`l2 node`, run:
  - `make rm-db-l2 && make down`
  - `make deploy-l1 && make init-l2`

## Configuration

Configuration is done through environment variables. The easiest way to configure the `Prover` is by creating a `prover_client_config.toml` file and setting the variables there. Then, at start, it will read the file and set the variables.

The following environment variables are available to configure the `Prover`, consider looking at the provided [prover_client_config_example.toml](../configs/prover_client_config_example.toml):

- `CONFIGS_PATH`: The path where the `PROVER_CLIENT_CONFIG_FILE` is located at.
- `PROVER_CLIENT_CONFIG_FILE`: The `.toml` that contains the config for the `Prover`.
- `PROVER_ENV_FILE`: The name of the `.env` that has the parsed `.toml` configuration.
- `PROVER_CLIENT_PROVER_SERVER_ENDPOINT`: Prover Server's Endpoint used to connect the Client to the Server.

The following environment variables are used by the ProverServer:

- `PROVER_SERVER_LISTEN_IP`: IP used to start the Server.
- `PROVER_SERVER_LISTEN_PORT`: Port used to start the Server.
- `PROVER_SERVER_VERIFIER_ADDRESS`: The address of the account that sends the zkProofs on-chain and interacts with the `OnChainProposer` `verify()` function.
- `PROVER_SERVER_VERIFIER_PRIVATE_KEY`: The private key of the account that sends the zkProofs on-chain and interacts with the `OnChainProposer` `verify()` function.

> [!NOTE]
> The `PROVER_SERVER_VERIFIER` account must differ from the `COMMITTER_L1` account.

## How it works

The prover's sole purpose is to generate a block (or batch of blocks) execution proof. For this, ethrex-prover implements a blocks execution program and generates a proof of it using different RISC-V zkVMs (Pico, SP1, Risc0).

The prover runs a process that polls another for new jobs. The job must provide the program inputs. A proof of the program's execution with the provided inputs is generated by the prover and sent back.

### Program inputs

The inputs for the blocks execution program (also called program inputs or prover inputs) are:

- the blocks to prove (header and body)
- the first block's parent header
- an execution witness
- the blocks' deposits hash
- the blocks' withdrawals Merkle root
- the blocks' state diff hash

The last three inputs are L2 specific.

These inputs are required for proof generation, but not all of them are committed as public inputs, which are needed for proof verification. The proof's public inputs (also called program outputs) will be:

- the initial state hash (from the first block's parent header)
- the final state hash (from the last block's header)
- the blocks' deposits hash
- the blocks' withdrawals Merkle root
- the blocks' state diff hash

#### Execution witness

The purpose of the execution witness is to allow executing the blocks without having access to the whole Ethereum state, as it wouldn't fit in a zkVM program. It contains only the state values needed during the execution.

<<<<<<< HEAD
An execution witness (represented by the `ExecutionDB` type) contains:

=======
An execution witness (represented by the `ProverDB` type) contains:
>>>>>>> ac0b378a
1. all the initial state values (accounts, code, storage, block hashes) that will be read or written to during the blocks' execution.
2. Merkle Patricia Trie (MPT) proofs that prove the inclusion or exclusion of each initial value in the initial world state trie.

An execution witness is created from a prior execution of the blocks. Before proving, we need to:

1. execute the blocks (also called "pre-execution").
2. log every initial state value accessed or updated during this execution.
3. store each logged value in an in-memory key-value database (`ProverDB`, implemented just using hash maps).
4. retrieve an MPT proof for each value, linking it (or its non-existence) to the initial state root hash.

Steps 1-3 are straightforward. Step 4 involves more complex logic due to potential issues when restructuring the pruned state trie after value removals. In sections [initial state validation](#step-1-initial-state-validation) and [final state validation](#step-3-final-state-validation) we explain what are pruned tries and in which case they get restructured.

If a value is removed during block execution (meaning it existed initially but not finally), two pathological cases can occur where the witness lacks sufficient information to update the trie structure correctly:

**Case 1**
![](img/execw_case1.png)

Here, only **leaf 1** is part of the execution witness, so we lack the proof (and thus the node data) for **leaf 2**. After removing **leaf 1**, **branch 1** becomes redundant. During trie restructuring, it's replaced by **leaf 3**, whose path is the path of **leaf 2** concatenated with a prefix nibble (`k`) representing the choice taken at the original **branch 1**, and keeping **leaf 2**'s value.

```
branch1 = {c_1, c_2, ..., c_k, ..., c_16} # Only c_k = hash(leaf2) is non-empty
leaf2 = {value, path}
leaf3 = {value, concat(k, path)} # New leaf replacing branch1 and leaf2
```

Without **leaf 2**'s data, we cannot construct **leaf 3**. The solution is to fetch the _final_ state proof for the key of **leaf 2**. This yields an exclusion proof containing **leaf 3**. By removing the prefix nibble `k`, we can reconstruct the original path and value of **leaf 2**. This process might need to be repeated if similar restructuring occurred at higher levels of the trie.

**Case 2**
![](img/execw_case2.png)
In this case, restructuring requires information about **branch/ext 2** (which could be a branch or extension node), but this node might not be in the witness. Checking the final **extension** node might seem sufficient to deduce **branch/ext 2** in simple scenarios. However, this fails if similar restructuring occurred at higher trie levels involving more removals, as the final **extension** node might combine paths from multiple original branches, making it ambiguous to reconstruct the specific missing **branch/ext 2** node.

The solution is to fetch the missing node directly using a `debug` JSON-RPC method, like `debug_dbGet` (or `debug_accountRange` and `debug_storageRangeAt` if using a Geth node).

> [!NOTE]
> These problems arise when creating the execution witness solely from state proofs fetched via standard JSON-RPC. In the L2 context, where we control the sequencer, we could develop a protocol to easily retrieve all necessary data more directly. However, the problems remain relevant when proving L1 blocks (e.g., for testing/benchmarking).

### Blocks execution program

The program leverages ethrex-common primitives and ethrex-vm methods. ethrex-prover implements a program that uses the existing execution logic and generates a proof of its execution using a zkVM. Some L2-specific logic and input validation are added on top of the basic blocks execution.

The following sections outline the steps taken by the execution program.

#### Prelude 1: state trie basics

We recommend learning about Merkle Patricia Tries (MPTs) to better understand this section.

Each executed block transitions the Ethereum state from an initial state to a final state. State values are stored in MPTs:

1. Each account has a Storage Trie containing its storage values.
2. The World State Trie contains all account information, including each account's storage root hash (linking storage tries to the world trie).

Hashing the root node of the world state trie generates a unique identifier for a particular Ethereum state, known as the "state hash".

There are two kinds of MPT proofs:

1. Inclusion proofs: Prove that `key: value` is a valid entry in the MPT with root hash `h`.
2. Exclusion proofs: Prove that `key` does not exist in the MPT with root hash `h`.
   These proofs allow verifying that a value is included (or its key doesn't exist) in a specific state.

#### Prelude 2: deposits, withdrawals and state diffs

These three components are specific additions for ethrex's L2 protocol, layered on top of standard Ethereum execution logic. They each require specific validation steps within the program.

For more details, refer to [Overview](overview.md), [Withdrawals](withdrawals.md), and [State diffs](state_diffs.md).

#### Step 1: initial state validation
<<<<<<< HEAD

The program validates the `ExecutionDB` by iterating over each provided state value (stored in hash maps) and verifying its MPT proof against the initial state hash (obtained from the first block's parent block header input). This is the role of the `verify_db()` function (to link the values with the proofs). We could instead directly decode the data from the MPT proofs on each EVM read/write, although this would incur performance costs.
=======
The program validates the `ProverDB` by iterating over each provided state value (stored in hash maps) and verifying its MPT proof against the initial state hash (obtained from the first block's parent block header input). This is the role of the `verify_db()` function (to link the values with the proofs). We could instead directly decode the data from the MPT proofs on each EVM read/write, although this would incur performance costs.
>>>>>>> ac0b378a

Having the initial state proofs (paths from the root to each relevant leaf) is equivalent to having a relevant subset of the world state trie and storage tries – a set of "pruned tries". This allows operating directly on these pruned tries (adding, removing, modifying values) during execution.

#### Step 2: blocks execution

After validating the initial state, the program executes the blocks. This leverages the existing ethrex execution logic used by the L2 client itself.

#### Step 3: final state validation

During execution, state values are updated (modified, created, or removed). After execution, the program calculates the final state by applying these state updates to the initial pruned tries.

Applying the updates results in a new world state root node for the pruned tries. Hashing this node yields the calculated final state hash. The program then verifies that this calculated hash matches the expected final state hash (from the last block header), thus validating the final state.

As mentioned earlier, removing values can sometimes require information not present in the initial witness to correctly restructure the pruned tries. The [Execution witness](#execution-witness) section details this problem and its solution.

#### Step 4: deposit hash calculation

After execution and final state validation, the program calculates a hash encompassing all deposits made within the blocks (extracting deposit info from `PrivilegedL2Transaction` type transactions). This hash is committed as a public input, required for verification on the L1 bridge contract.

#### Step 5: withdrawals Merkle root calculation

Similarly, the program constructs a binary Merkle tree of all withdrawals initiated in the blocks and calculates its root hash. This hash is also committed as a public input. Later, L1 accounts can claim their withdrawals by providing a Merkle proof of inclusion that validates against this root hash on the L1 bridge contract.

#### Step 6: state diff calculation and commitment

Finally, the program calculates the state diffs (changes between initial and final state) intended for publication to L1 as blob data. It creates a commitment to this data (a Merkle root hash), which is committed as a public input. Using proof of equivalence logic within the L1 bridge contract, this Merkle commitment can be verified against the KZG commitment of the corresponding blob data.<|MERGE_RESOLUTION|>--- conflicted
+++ resolved
@@ -254,12 +254,7 @@
 
 The purpose of the execution witness is to allow executing the blocks without having access to the whole Ethereum state, as it wouldn't fit in a zkVM program. It contains only the state values needed during the execution.
 
-<<<<<<< HEAD
-An execution witness (represented by the `ExecutionDB` type) contains:
-
-=======
 An execution witness (represented by the `ProverDB` type) contains:
->>>>>>> ac0b378a
 1. all the initial state values (accounts, code, storage, block hashes) that will be read or written to during the blocks' execution.
 2. Merkle Patricia Trie (MPT) proofs that prove the inclusion or exclusion of each initial value in the initial world state trie.
 
@@ -326,12 +321,7 @@
 For more details, refer to [Overview](overview.md), [Withdrawals](withdrawals.md), and [State diffs](state_diffs.md).
 
 #### Step 1: initial state validation
-<<<<<<< HEAD
-
-The program validates the `ExecutionDB` by iterating over each provided state value (stored in hash maps) and verifying its MPT proof against the initial state hash (obtained from the first block's parent block header input). This is the role of the `verify_db()` function (to link the values with the proofs). We could instead directly decode the data from the MPT proofs on each EVM read/write, although this would incur performance costs.
-=======
 The program validates the `ProverDB` by iterating over each provided state value (stored in hash maps) and verifying its MPT proof against the initial state hash (obtained from the first block's parent block header input). This is the role of the `verify_db()` function (to link the values with the proofs). We could instead directly decode the data from the MPT proofs on each EVM read/write, although this would incur performance costs.
->>>>>>> ac0b378a
 
 Having the initial state proofs (paths from the root to each relevant leaf) is equivalent to having a relevant subset of the world state trie and storage tries – a set of "pruned tries". This allows operating directly on these pruned tries (adding, removing, modifying values) during execution.
 
