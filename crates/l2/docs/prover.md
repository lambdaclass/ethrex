# ethrex L2 Prover

## Table of Contents

- [ethrex L2 Prover](#ethrex-l2-prover)
  - [Table of Contents](#table-of-contents)
  - [Intro](#intro)
  - [Workflow](#workflow)
  - [How](#how)
    - [Test](#test)
    - [L1 block proving](#l1-block-proving)
    - [Dev Mode](#dev-mode)
      - [Run the whole system with the prover - In one Machine](#run-the-whole-system-with-the-prover---in-one-machine)
    - [GPU mode](#gpu-mode)
      - [Proving Process Test](#proving-process-test)
      - [Run the whole system with a GPU Prover](#run-the-whole-system-with-a-gpu-prover)
  - [Configuration](#configuration)
  - [How it works](#how-it-works)
    - [Program inputs](#program-inputs)
      - [Execution witness](#execution-witness)
    - [Blocks execution program](#block-execution-program)
      - [Prelude 1: state trie basics](#prelude-1-state-trie-basics)
      - [Prelude 2: deposits, withdrawals and state diffs](#prelude-2-deposits-withdrawals-and-state-diffs)
      - [Step 1: initial state validation](#step-1-initial-state-validation)
      - [Step 2: blocks execution](#step-2-block-execution)
      - [Step 3: final state validation](#step-3-final-state-validation)
      - [Step 4: deposit hash calculation](#step-4-deposit-hash-calculation)
      - [Step 5: withdrawals Merkle root calculation](#step-5-withdrawals-merkle-root-calculation)
      - [Step 6: state diff calculation and commitment](#step-6-state-diff-calculation-and-commitment)

> [!NOTE]
> The shipping/deploying process and the `Prover` itself are under development.

## Intro

The prover consists of two main components: handling incoming proving data from the `L2 proposer`, specifically from the `ProofCoordinator` component, and the `zkVM`. The `Prover` is responsible for this first part, while the `zkVM` serves as a RISC-V emulator executing code specified in `crates/l2/prover/zkvm/interface/guest/src`.
Before the `zkVM` code (or guest), there is a directory called `interface`, which indicates that we access the `zkVM` through the "interface" crate.

In summary, the `Prover` manages the inputs from the `ProofCoordinator` and then "calls" the `zkVM` to perform the proving process and generate the `groth16` ZK proof.

## Workflow

The `ProofCoordinator` monitors requests for new jobs from the `Prover`, which are sent when the prover is available. Upon receiving a new job, the Prover generates the proof, after which the `Prover` sends the proof back to the `ProofCoordinator`.

```mermaid
sequenceDiagram
    participant zkVM
    participant Prover
    participant ProofCoordinator
    Prover->>+ProofCoordinator: ProofData::Request
    ProofCoordinator-->>-Prover: ProofData::Response(batch_number, ProverInputs)
    Prover->>+zkVM: Prove(ProverInputs)
    zkVM-->>-Prover: Creates zkProof
    Prover->>+ProofCoordinator: ProofData::Submit(batch_number, zkProof)
    ProofCoordinator-->>-Prover: ProofData::SubmitAck(batch_number)
```

## How

**Dependencies:**

- [RISC0](https://dev.risczero.com/api/zkvm/install)
  1. `curl -L https://risczero.com/install | bash`
  2. `rzup install cargo-risczero 1.2.0`
- [SP1](https://docs.succinct.xyz/docs/sp1/introduction)
  1. `curl -L https://sp1up.succinct.xyz | bash`
<<<<<<< HEAD
  2. `sp1up --version 5.0.0`
- [Pico](https://docs.brevis.network/)
  1. `cargo +nightly install --git https://github.com/brevis-network/pico pico-cli`
  2. `rustup install nightly-2024-11-27`
  3. `rustup component add rust-src --toolchain nightly-2024-11-27`
=======
  2. `sp1up --version 4.1.7`
>>>>>>> 630a39a9
- [SOLC](https://docs.soliditylang.org/en/latest/installing-solidity.html)

After installing the toolchains, a quick test can be performed to check if we have everything installed correctly.

### L1 block proving

ethrex-prover is able to generate execution proofs of Ethereum Mainnet/Testnet blocks. An example binary was created for this purpose in `crates/l2/prover/bench`. Refer to its README for usage.

### Dev Mode

To run the blockchain (`proposer`) and prover in conjunction, start the `Prover`, use the following command:

```sh
make init-prover T="prover_type (risc0,sp1) G=true"
```

#### Run the whole system with the prover - In one Machine

> [!NOTE]
> Used for development purposes.

1. `cd crates/l2`
2. `make rm-db-l2 && make down`
   - It will remove any old database, if present, stored in your computer. The absolute path of libmdbx is defined by [data_dir](https://docs.rs/dirs/latest/dirs/fn.data_dir.html).
3. `make init`
   - Make sure you have the `solc` compiler installed in your system.
   - Init the L1 in a docker container on port `8545`.
   - Deploy the needed contracts for the L2 on the L1.
   - Start the L2 locally on port `1729`.
4. In a new terminal &rarr; `make init-prover T=(sp1,risc0)`.

After this initialization we should have the prover running in `dev_mode` &rarr; No real proofs.

### GPU mode

**Steps for Ubuntu 22.04 with Nvidia A4000:**

1. Install `docker` &rarr; using the [Ubuntu apt repository](https://docs.docker.com/engine/install/ubuntu/#install-using-the-repository)
   - Add the `user` you are using to the `docker` group &rarr; command: `sudo usermod -aG docker $USER`. (needs reboot, doing it after CUDA installation)
   - `id -nG` after reboot to check if the user is in the group.
2. Install [Rust](https://www.rust-lang.org/tools/install)
3. Install [RISC0](https://dev.risczero.com/api/zkvm/install)
4. Install [CUDA for Ubuntu](https://developer.nvidia.com/cuda-downloads?target_os=Linux&target_arch=x86_64&Distribution=Ubuntu&target_version=22.04&target_type=deb_local)
   - Install `CUDA Toolkit Installer` first. Then the `nvidia-open` drivers.
5. Reboot
6. Run the following commands:

```sh
sudo apt-get install libssl-dev pkg-config libclang-dev clang
echo 'export PATH=/usr/local/cuda/bin:$PATH' >> ~/.bashrc
echo 'export LD_LIBRARY_PATH=/usr/local/cuda/lib64:$LD_LIBRARY_PATH' >> ~/.bashrc
```

#### Run the whole system with a GPU Prover

Two servers are required: one for the `Prover` and another for the `sequencer`. If you run both components on the same machine, the `Prover` may consume all available resources, leading to potential stuttering or performance issues for the `sequencer`/`node`.

- The number 1 simbolizes a machine with GPU for the `Prover`.
- The number 2 simbolizes a machine for the `sequencer`/L2 node itself.

1. `Prover`/`zkvm` &rarr; prover with gpu, make sure to have all the required dependencies described at the beginning of [Gpu Mode](#gpu-mode) section.
   1. `cd ethrex/crates/l2`
   2. You can set the following environment variables to configure the prover:
      - PROVER_CLIENT_PROVER_SERVER_ENDPOINT: The address of the server where the client will request the proofs from
      - PROVER_CLIENT_PROVING_TIME_MS: The amount of time to wait before requesting new data to prove

- `Finally`, to start the `Prover`/`zkvm`, run:
  - `make init-prover T=(sp1,risc0) G=true`

2. `ProofCoordinator`/`sequencer` &rarr; this server just needs rust installed.
   1. `cd ethrex/crates/l2`
   2. Create a `.env` file with the following content:
   ```env
   // Should be the same as ETHREX_COMMITTER_L1_PRIVATE_KEY and ETHREX_WATCHER_L2_PROPOSER_PRIVATE_KEY
   ETHREX_DEPLOYER_L1_PRIVATE_KEY=<private_key>
   // Should be the same as ETHREX_COMMITTER_L1_PRIVATE_KEY and ETHREX_DEPLOYER_L1_PRIVATE_KEY
   ETHREX_WATCHER_L2_PROPOSER_PRIVATE_KEY=<private_key>
   // Should be the same as ETHREX_WATCHER_L2_PROPOSER_PRIVATE_KEY and ETHREX_DEPLOYER_L1_PRIVATE_KEY
   ETHREX_COMMITTER_L1_PRIVATE_KEY=<private_key>
   // Should be different from ETHREX_COMMITTER_L1_PRIVATE_KEY and ETHREX_WATCHER_L2_PROPOSER_PRIVATE_KEY
   ETHREX_PROOF_COORDINATOR_L1_PRIVATE_KEY=<private_key>
   // Used to handle TCP communication with other servers from any network interface.
   ETHREX_PROOF_COORDINATOR_LISTEN_ADDRESS=0.0.0.0
   // Set to true to randomize the salt.
   ETHREX_DEPLOYER_RANDOMIZE_CONTRACT_DEPLOYMENT=true
   // Check if the contract is deployed in your preferred network or set to `true` to deploy it.
   ETHREX_DEPLOYER_SP1_DEPLOY_VERIFIER=true
   // Check the if the contract is present on your preferred network.
   ETHREX_DEPLOYER_RISC0_CONTRACT_VERIFIER=<address>
   // It can be deployed. Check the if the contract is present on your preferred network.
   ETHREX_DEPLOYER_SP1_CONTRACT_VERIFIER=<address>
   // Set to any L1 endpoint.
   ETHREX_ETH_RPC_URL=<url>
   ```
   3. `source .env`

> [!NOTE]
> Make sure to have funds, if you want to perform a quick test `0.2[ether]` on each account should be enough.

- `Finally`, to start the `proposer`/`l2 node`, run:
  - `make rm-db-l2 && make down`
  - `make deploy-l1 && make init-l2`

## Configuration

Configuration is done through environment variables. The easiest way to configure the `Prover` is by creating a `prover_client_config.toml` file and setting the variables there. Then, at start, it will read the file and set the variables.

The following environment variables are available to configure the `Prover`, consider looking at the provided [prover_client_config_example.toml](../configs/prover_client_config_example.toml):

- `CONFIGS_PATH`: The path where the `PROVER_CLIENT_CONFIG_FILE` is located at.
- `PROVER_CLIENT_CONFIG_FILE`: The `.toml` that contains the config for the `Prover`.
- `PROVER_ENV_FILE`: The name of the `.env` that has the parsed `.toml` configuration.
- `PROVER_CLIENT_PROVER_SERVER_ENDPOINT`: Prover Server's Endpoint used to connect the Client to the Server.

The following environment variables are used by the ProverServer:

- `PROVER_SERVER_LISTEN_IP`: IP used to start the Server.
- `PROVER_SERVER_LISTEN_PORT`: Port used to start the Server.
- `PROVER_SERVER_VERIFIER_ADDRESS`: The address of the account that sends the zkProofs on-chain and interacts with the `OnChainProposer` `verify()` function.
- `PROVER_SERVER_VERIFIER_PRIVATE_KEY`: The private key of the account that sends the zkProofs on-chain and interacts with the `OnChainProposer` `verify()` function.

> [!NOTE]
> The `PROVER_SERVER_VERIFIER` account must differ from the `COMMITTER_L1` account.

## How it works

The prover's sole purpose is to generate a block (or batch of blocks) execution proof. For this, ethrex-prover implements a blocks execution program and generates a proof of it using different RISC-V zkVMs (SP1, Risc0).

The prover runs a process that polls another for new jobs. The job must provide the program inputs. A proof of the program's execution with the provided inputs is generated by the prover and sent back.

### Program inputs

The inputs for the blocks execution program (also called program inputs or prover inputs) are:

- the blocks to prove (header and body)
- the first block's parent header
- an execution witness
- the blocks' deposits hash
- the blocks' withdrawals Merkle root
- the blocks' state diff hash

The last three inputs are L2 specific.

These inputs are required for proof generation, but not all of them are committed as public inputs, which are needed for proof verification. The proof's public inputs (also called program outputs) will be:

- the initial state hash (from the first block's parent header)
- the final state hash (from the last block's header)
- the blocks' deposits hash
- the blocks' withdrawals Merkle root
- the blocks' state diff hash

#### Execution witness

The purpose of the execution witness is to allow executing the blocks without having access to the whole Ethereum state, as it wouldn't fit in a zkVM program. It contains only the state values needed during the execution.

An execution witness (represented by the `ProverDB` type) contains:
1. all the initial state values (accounts, code, storage, block hashes) that will be read or written to during the blocks' execution.
2. Merkle Patricia Trie (MPT) proofs that prove the inclusion or exclusion of each initial value in the initial world state trie.

An execution witness is created from a prior execution of the blocks. Before proving, we need to:

1. execute the blocks (also called "pre-execution").
2. log every initial state value accessed or updated during this execution.
3. store each logged value in an in-memory key-value database (`ProverDB`, implemented just using hash maps).
4. retrieve an MPT proof for each value, linking it (or its non-existence) to the initial state root hash.

Steps 1-3 are straightforward. Step 4 involves more complex logic due to potential issues when restructuring the pruned state trie after value removals. In sections [initial state validation](#step-1-initial-state-validation) and [final state validation](#step-3-final-state-validation) we explain what are pruned tries and in which case they get restructured.

If a value is removed during block execution (meaning it existed initially but not finally), two pathological cases can occur where the witness lacks sufficient information to update the trie structure correctly:

**Case 1**
![](img/execw_case1.png)

Here, only **leaf 1** is part of the execution witness, so we lack the proof (and thus the node data) for **leaf 2**. After removing **leaf 1**, **branch 1** becomes redundant. During trie restructuring, it's replaced by **leaf 3**, whose path is the path of **leaf 2** concatenated with a prefix nibble (`k`) representing the choice taken at the original **branch 1**, and keeping **leaf 2**'s value.

```
branch1 = {c_1, c_2, ..., c_k, ..., c_16} # Only c_k = hash(leaf2) is non-empty
leaf2 = {value, path}
leaf3 = {value, concat(k, path)} # New leaf replacing branch1 and leaf2
```

Without **leaf 2**'s data, we cannot construct **leaf 3**. The solution is to fetch the _final_ state proof for the key of **leaf 2**. This yields an exclusion proof containing **leaf 3**. By removing the prefix nibble `k`, we can reconstruct the original path and value of **leaf 2**. This process might need to be repeated if similar restructuring occurred at higher levels of the trie.

**Case 2**
![](img/execw_case2.png)
In this case, restructuring requires information about **branch/ext 2** (which could be a branch or extension node), but this node might not be in the witness. Checking the final **extension** node might seem sufficient to deduce **branch/ext 2** in simple scenarios. However, this fails if similar restructuring occurred at higher trie levels involving more removals, as the final **extension** node might combine paths from multiple original branches, making it ambiguous to reconstruct the specific missing **branch/ext 2** node.

The solution is to fetch the missing node directly using a `debug` JSON-RPC method, like `debug_dbGet` (or `debug_accountRange` and `debug_storageRangeAt` if using a Geth node).

> [!NOTE]
> These problems arise when creating the execution witness solely from state proofs fetched via standard JSON-RPC. In the L2 context, where we control the sequencer, we could develop a protocol to easily retrieve all necessary data more directly. However, the problems remain relevant when proving L1 blocks (e.g., for testing/benchmarking).

### Blocks execution program

The program leverages ethrex-common primitives and ethrex-vm methods. ethrex-prover implements a program that uses the existing execution logic and generates a proof of its execution using a zkVM. Some L2-specific logic and input validation are added on top of the basic blocks execution.

The following sections outline the steps taken by the execution program.

#### Prelude 1: state trie basics

We recommend learning about Merkle Patricia Tries (MPTs) to better understand this section.

Each executed block transitions the Ethereum state from an initial state to a final state. State values are stored in MPTs:

1. Each account has a Storage Trie containing its storage values.
2. The World State Trie contains all account information, including each account's storage root hash (linking storage tries to the world trie).

Hashing the root node of the world state trie generates a unique identifier for a particular Ethereum state, known as the "state hash".

There are two kinds of MPT proofs:

1. Inclusion proofs: Prove that `key: value` is a valid entry in the MPT with root hash `h`.
2. Exclusion proofs: Prove that `key` does not exist in the MPT with root hash `h`.
   These proofs allow verifying that a value is included (or its key doesn't exist) in a specific state.

#### Prelude 2: deposits, withdrawals and state diffs

These three components are specific additions for ethrex's L2 protocol, layered on top of standard Ethereum execution logic. They each require specific validation steps within the program.

For more details, refer to [Overview](overview.md), [Withdrawals](withdrawals.md), and [State diffs](state_diffs.md).

#### Step 1: initial state validation
The program validates the `ProverDB` by iterating over each provided state value (stored in hash maps) and verifying its MPT proof against the initial state hash (obtained from the first block's parent block header input). This is the role of the `verify_db()` function (to link the values with the proofs). We could instead directly decode the data from the MPT proofs on each EVM read/write, although this would incur performance costs.

Having the initial state proofs (paths from the root to each relevant leaf) is equivalent to having a relevant subset of the world state trie and storage tries – a set of "pruned tries". This allows operating directly on these pruned tries (adding, removing, modifying values) during execution.

#### Step 2: blocks execution

After validating the initial state, the program executes the blocks. This leverages the existing ethrex execution logic used by the L2 client itself.

#### Step 3: final state validation

During execution, state values are updated (modified, created, or removed). After execution, the program calculates the final state by applying these state updates to the initial pruned tries.

Applying the updates results in a new world state root node for the pruned tries. Hashing this node yields the calculated final state hash. The program then verifies that this calculated hash matches the expected final state hash (from the last block header), thus validating the final state.

As mentioned earlier, removing values can sometimes require information not present in the initial witness to correctly restructure the pruned tries. The [Execution witness](#execution-witness) section details this problem and its solution.

#### Step 4: deposit hash calculation

After execution and final state validation, the program calculates a hash encompassing all deposits made within the blocks (extracting deposit info from `PrivilegedL2Transaction` type transactions). This hash is committed as a public input, required for verification on the L1 bridge contract.

#### Step 5: withdrawals Merkle root calculation

Similarly, the program constructs a binary Merkle tree of all withdrawals initiated in the blocks and calculates its root hash. This hash is also committed as a public input. Later, L1 accounts can claim their withdrawals by providing a Merkle proof of inclusion that validates against this root hash on the L1 bridge contract.

#### Step 6: state diff calculation and commitment

Finally, the program calculates the state diffs (changes between initial and final state) intended for publication to L1 as blob data. It creates a commitment to this data (a Merkle root hash), which is committed as a public input. Using proof of equivalence logic within the L1 bridge contract, this Merkle commitment can be verified against the KZG commitment of the corresponding blob data.<|MERGE_RESOLUTION|>--- conflicted
+++ resolved
@@ -64,15 +64,7 @@
   2. `rzup install cargo-risczero 1.2.0`
 - [SP1](https://docs.succinct.xyz/docs/sp1/introduction)
   1. `curl -L https://sp1up.succinct.xyz | bash`
-<<<<<<< HEAD
   2. `sp1up --version 5.0.0`
-- [Pico](https://docs.brevis.network/)
-  1. `cargo +nightly install --git https://github.com/brevis-network/pico pico-cli`
-  2. `rustup install nightly-2024-11-27`
-  3. `rustup component add rust-src --toolchain nightly-2024-11-27`
-=======
-  2. `sp1up --version 4.1.7`
->>>>>>> 630a39a9
 - [SOLC](https://docs.soliditylang.org/en/latest/installing-solidity.html)
 
 After installing the toolchains, a quick test can be performed to check if we have everything installed correctly.
