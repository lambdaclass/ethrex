--- conflicted
+++ resolved
@@ -1,12 +1,14 @@
 # ethrex L2 Prover
 
-## ToC
+## Table of Contents
 
 - [ethrex L2 Prover](#ethrex-l2-prover)
-  - [ToC](#toc)
-  - [Usage](#usage)
-    - [Dependencies](#dependencies)
+  - [Table of Contents](#table-of-contents)
+  - [Intro](#intro)
+  - [Workflow](#workflow)
+  - [How](#how)
     - [Test](#test)
+    - [L1 block proving](#l1-block-proving)
     - [Dev Mode](#dev-mode)
       - [Run the whole system with the prover - In one Machine](#run-the-whole-system-with-the-prover---in-one-machine)
     - [GPU mode](#gpu-mode)
@@ -29,11 +31,8 @@
 > [!NOTE]
 > The shipping/deploying process and the `Prover` itself are under development.
 
-## Usage
-
-<<<<<<< HEAD
-### Dependencies
-=======
+## Intro
+
 The prover consists of two main components: handling incoming proving data from the `L2 proposer`, specifically from the `ProofCoordinator` component, and the `zkVM`. The `Prover` is responsible for this first part, while the `zkVM` serves as a RISC-V emulator executing code specified in `crates/l2/prover/zkvm/interface/guest/src`.
 Before the `zkVM` code (or guest), there is a directory called `interface`, which indicates that we access the `zkVM` through the "interface" crate.
 
@@ -59,7 +58,6 @@
 ## How
 
 **Dependencies:**
->>>>>>> 67846b79
 
 - [RISC0](https://dev.risczero.com/api/zkvm/install)
   1. `curl -L https://risczero.com/install | bash`
