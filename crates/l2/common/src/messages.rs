use std::collections::BTreeMap;
use std::sync::LazyLock;

use bytes::Bytes;
use ethereum_types::{Address, H256};
use ethrex_common::types::balance_diff::BalanceDiff;
use ethrex_common::utils::keccak;
use ethrex_common::{H160, U256, types::Receipt};

use serde::{Deserialize, Serialize};
pub const MESSENGER_ADDRESS: Address = H160([
    0x00, 0x00, 0x00, 0x00, 0x00, 0x00, 0x00, 0x00, 0x00, 0x00, 0x00, 0x00, 0x00, 0x00, 0x00, 0x00,
    0x00, 0x00, 0xff, 0xfe,
]);

pub static L1MESSAGE_EVENT_SELECTOR: LazyLock<H256> =
    LazyLock::new(|| keccak("L1Message(address,bytes32,uint256)".as_bytes()));

// keccak256("L2Message(uint256,address,address,uint256,uint256,uint256,bytes)")
pub static L2MESSAGE_EVENT_SELECTOR: LazyLock<H256> = LazyLock::new(|| {
    keccak("L2Message(uint256,address,address,uint256,uint256,uint256,bytes)".as_bytes())
});

// keccak256("crosschainMintERC20(address,address,address,address,uint256)")
pub static CROSSCHAIN_MINT_ERC20_SELECTOR: LazyLock<[u8; 4]> = LazyLock::new(|| {
    let h = keccak(
        "crosschainMintERC20(address,address,address,address,uint256)".as_bytes()
    );
    let mut sel = [0u8; 4];
    sel.copy_from_slice(&h.0[..4]);
    sel
});

pub const BRIDGE_ADDRESS: Address = H160([
    0x00, 0x00, 0x00, 0x00, 0x00, 0x00, 0x00, 0x00, 0x00, 0x00, 0x00, 0x00, 0x00, 0x00, 0x00, 0x00,
    0x00, 0x00, 0xff, 0xff,
]);

#[derive(Serialize, Deserialize, Debug)]
pub struct L1MessageProof {
    pub batch_number: u64,
    pub message_id: U256,
    pub message_hash: H256,
    pub merkle_proof: Vec<H256>,
}

#[derive(Debug, Clone, Default, Serialize, Deserialize)]
/// Represents a message from the L2 to the L1
pub struct L1Message {
    /// Address that called the L1Messanger
    pub from: Address,
    /// Hash of the data given to the L1Messenger
    pub data_hash: H256,
    /// Message id emitted by the bridge contract
    pub message_id: U256,
}

impl L1Message {
    pub fn encode(&self) -> Vec<u8> {
        let mut bytes = Vec::new();
        bytes.extend_from_slice(&self.from.to_fixed_bytes());
        bytes.extend_from_slice(&self.data_hash.0);
        bytes.extend_from_slice(&self.message_id.to_big_endian());
        bytes
    }
}

pub fn get_l1_message_hash(msg: &L1Message) -> H256 {
    keccak(msg.encode())
}

pub fn get_l2_message_hash(msg: &L2Message) -> H256 {
    keccak(msg.encode())
}

pub fn get_block_l1_messages(receipts: &[Receipt]) -> Vec<L1Message> {
    receipts
        .iter()
        .flat_map(|receipt| {
            receipt
                .logs
                .iter()
                .filter(|log| {
                    log.address == MESSENGER_ADDRESS
                        && log.topics.contains(&L1MESSAGE_EVENT_SELECTOR)
                })
                .flat_map(|log| -> Option<L1Message> {
                    Some(L1Message {
                        from: Address::from_slice(&log.topics.get(1)?.0[12..32]),
                        data_hash: *log.topics.get(2)?,
                        message_id: U256::from_big_endian(&log.topics.get(3)?.to_fixed_bytes()),
                    })
                })
        })
        .collect()
}

#[derive(Serialize, Deserialize, Debug)]
pub struct L2MessageProof {
    pub batch_number: u64,
    pub message_hash: H256,
    pub merkle_proof: Vec<H256>,
}

#[derive(Debug, Clone, Default, Serialize, Deserialize)]
/// Represents a message from the L2 to another L2
pub struct L2Message {
    /// Chain id of the destination chain
    pub chain_id: U256,
    /// Address that originated the transaction
    pub from: Address,
    /// Address of the recipient in the destination chain
    pub to: Address,
    /// Amount of ETH to send to the recipient
    pub value: U256,
    /// Gas limit for the transaction execution in the destination chain
    pub gas_limit: U256,
    /// Unique transaction id for the message in the destination chain
    pub tx_id: U256,
    /// Calldata for the transaction in the destination chain
    pub data: Bytes,
}

impl L2Message {
    pub fn encode(&self) -> Vec<u8> {
        let mut bytes = Vec::new();
        bytes.extend_from_slice(&self.chain_id.to_big_endian());
        bytes.extend_from_slice(&self.from.to_fixed_bytes());
        bytes.extend_from_slice(&self.to.to_fixed_bytes());
        bytes.extend_from_slice(&self.value.to_big_endian());
        bytes.extend_from_slice(&self.gas_limit.to_big_endian());
        bytes.extend_from_slice(&self.data);
        bytes
    }
    pub fn from_log(log: &ethrex_common::types::Log) -> Option<L2Message> {
        let chain_id = U256::from_big_endian(&log.topics.get(1)?.0);
        let from = H256::from_slice(log.data.get(0..32)?);
        let from = Address::from_slice(&from.as_fixed_bytes()[12..]);
        let to = H256::from_slice(log.data.get(32..64)?);
        let to = Address::from_slice(&to.as_fixed_bytes()[12..]);
        let value = U256::from_big_endian(log.data.get(64..96)?);
        let gas_limit = U256::from_big_endian(log.data.get(96..128)?);
        let tx_id = U256::from_big_endian(log.data.get(128..160)?);
        // 160 to 192 is the offset for calldata
        let calldata_len = U256::from_big_endian(log.data.get(192..224)?);
        let calldata = log.data.get(224..224 + calldata_len.as_usize())?;

        Some(L2Message {
            chain_id,
            from,
            to,
            value,
            gas_limit,
            tx_id,
            data: Bytes::copy_from_slice(calldata),
        })
    }
}

pub fn get_block_l2_messages(receipts: &[Receipt]) -> Vec<L2Message> {
    receipts
        .iter()
        .flat_map(|receipt| {
            receipt
                .logs
                .iter()
                .filter(|log| {
                    log.address == MESSENGER_ADDRESS
                        && log.topics.first() == Some(&*L2MESSAGE_EVENT_SELECTOR)
                        && log.topics.len() >= 2 // need chainId
                })
                .filter_map(L2Message::from_log)
        })
        .collect()
}

pub fn get_balance_diffs(messages: &[L2Message]) -> Vec<BalanceDiff> {
    let mut balance_diffs: BTreeMap<U256, BalanceDiff> = BTreeMap::new();
    for message in messages {
        if message.to == BRIDGE_ADDRESS && message.from == BRIDGE_ADDRESS {
            continue;
        }
<<<<<<< HEAD
        let mut offset = 4;
        let (token_l1, token_l2, other_chain_token_l2, value) = if let Some(selector) =
            m.data.get(..4)
            && *selector == *CROSSCHAIN_MINT_ERC20_SELECTOR
        {
            let Some(token_l1) = m.data.get(offset + 12..offset + 32) else {
                println!("Invalid L2Message data for crosschainMintERC20: missing token_l1");
                continue;
            };
            offset += 32;
            let Some(token_l2) = m.data.get(offset + 12..offset + 32) else {
                println!("Invalid L2Message data for crosschainMintERC20: missing token_l2");
                continue;
            };
            offset += 32;
            let Some(other_chain_token_l2) = m.data.get(offset + 12..offset + 32) else {
                println!(
                    "Invalid L2Message data for crosschainMintERC20: missing other_chain_token_l2"
                );
                continue;
            };
            offset += 32;
            offset += 32; // skip to
            let Some(value_bytes) = m.data.get(offset..offset + 32) else {
                println!("Invalid L2Message data for crosschainMintERC20: missing value");
                continue;
            };
            (
                Address::from_slice(token_l1),
                Address::from_slice(token_l2),
                Address::from_slice(other_chain_token_l2),
                U256::from_big_endian(value_bytes),
            )
        } else {
            (Address::zero(), Address::zero(), Address::zero(), m.value)
        };
        let entry = acc.entry(m.chain_id).or_insert(BalanceDiff {
            chain_id: m.chain_id,
            value_per_token: Vec::new(),
        });
        let mut found = false;
        for (t1, t2, oct2, v) in &mut entry.value_per_token {
            if *t1 == token_l1 && *t2 == token_l2 && *oct2 == other_chain_token_l2 {
                *v += value;
                found = true;
                break;
            }
        }
        if !found {
            entry
                .value_per_token
                .push((token_l1, token_l2, other_chain_token_l2, value));
        }
=======
        let entry = balance_diffs
            .entry(message.chain_id)
            .or_insert(BalanceDiff {
                chain_id: message.chain_id,
                value: U256::zero(),
            });
        entry.value += message.value;
>>>>>>> f83d0d95
    }
    balance_diffs.into_values().collect()
}<|MERGE_RESOLUTION|>--- conflicted
+++ resolved
@@ -23,9 +23,7 @@
 
 // keccak256("crosschainMintERC20(address,address,address,address,uint256)")
 pub static CROSSCHAIN_MINT_ERC20_SELECTOR: LazyLock<[u8; 4]> = LazyLock::new(|| {
-    let h = keccak(
-        "crosschainMintERC20(address,address,address,address,uint256)".as_bytes()
-    );
+    let h = keccak("crosschainMintERC20(address,address,address,address,uint256)".as_bytes());
     let mut sel = [0u8; 4];
     sel.copy_from_slice(&h.0[..4]);
     sel
@@ -180,23 +178,22 @@
         if message.to == BRIDGE_ADDRESS && message.from == BRIDGE_ADDRESS {
             continue;
         }
-<<<<<<< HEAD
         let mut offset = 4;
         let (token_l1, token_l2, other_chain_token_l2, value) = if let Some(selector) =
-            m.data.get(..4)
+            message.data.get(..4)
             && *selector == *CROSSCHAIN_MINT_ERC20_SELECTOR
         {
-            let Some(token_l1) = m.data.get(offset + 12..offset + 32) else {
+            let Some(token_l1) = message.data.get(offset + 12..offset + 32) else {
                 println!("Invalid L2Message data for crosschainMintERC20: missing token_l1");
                 continue;
             };
             offset += 32;
-            let Some(token_l2) = m.data.get(offset + 12..offset + 32) else {
+            let Some(token_l2) = message.data.get(offset + 12..offset + 32) else {
                 println!("Invalid L2Message data for crosschainMintERC20: missing token_l2");
                 continue;
             };
             offset += 32;
-            let Some(other_chain_token_l2) = m.data.get(offset + 12..offset + 32) else {
+            let Some(other_chain_token_l2) = message.data.get(offset + 12..offset + 32) else {
                 println!(
                     "Invalid L2Message data for crosschainMintERC20: missing other_chain_token_l2"
                 );
@@ -204,7 +201,7 @@
             };
             offset += 32;
             offset += 32; // skip to
-            let Some(value_bytes) = m.data.get(offset..offset + 32) else {
+            let Some(value_bytes) = message.data.get(offset..offset + 32) else {
                 println!("Invalid L2Message data for crosschainMintERC20: missing value");
                 continue;
             };
@@ -215,12 +212,19 @@
                 U256::from_big_endian(value_bytes),
             )
         } else {
-            (Address::zero(), Address::zero(), Address::zero(), m.value)
+            (
+                Address::zero(),
+                Address::zero(),
+                Address::zero(),
+                message.value,
+            )
         };
-        let entry = acc.entry(m.chain_id).or_insert(BalanceDiff {
-            chain_id: m.chain_id,
-            value_per_token: Vec::new(),
-        });
+        let entry = balance_diffs
+            .entry(message.chain_id)
+            .or_insert(BalanceDiff {
+                chain_id: message.chain_id,
+                value_per_token: Vec::new(),
+            });
         let mut found = false;
         for (t1, t2, oct2, v) in &mut entry.value_per_token {
             if *t1 == token_l1 && *t2 == token_l2 && *oct2 == other_chain_token_l2 {
@@ -234,15 +238,6 @@
                 .value_per_token
                 .push((token_l1, token_l2, other_chain_token_l2, value));
         }
-=======
-        let entry = balance_diffs
-            .entry(message.chain_id)
-            .or_insert(BalanceDiff {
-                chain_id: message.chain_id,
-                value: U256::zero(),
-            });
-        entry.value += message.value;
->>>>>>> f83d0d95
     }
     balance_diffs.into_values().collect()
 }