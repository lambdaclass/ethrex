--- conflicted
+++ resolved
@@ -538,11 +538,7 @@
     account_update: &AccountUpdate,
     db: &impl VmDatabase,
 ) -> Result<u16, StateDiffError> {
-<<<<<<< HEAD
-    // Get previous account_info either from store or cache
-=======
     // Get previous account_state either from store or cache
->>>>>>> 6fedd579
     let account_state = db.get_account_state(account_update.address)?;
 
     // Get previous nonce
