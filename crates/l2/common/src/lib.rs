--- conflicted
+++ resolved
@@ -1,10 +1,5 @@
 pub mod calldata;
 pub mod deposits;
-<<<<<<< HEAD
+pub mod l1_messages;
 pub mod prover;
-pub mod state_diff;
-pub mod withdrawals;
-=======
-pub mod l1_messages;
-pub mod state_diff;
->>>>>>> 196a17b1
+pub mod state_diff;