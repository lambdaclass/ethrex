--- conflicted
+++ resolved
@@ -1,9 +1,6 @@
 pub mod calldata;
 pub mod l1_messages;
-<<<<<<< HEAD
+pub mod merkle_tree;
 pub mod privileged_transactions;
-=======
-pub mod merkle_tree;
->>>>>>> 416581dc
 pub mod prover;
 pub mod state_diff;