[package]
name = "ethrex-l2-common"
version.workspace = true
edition.workspace = true
authors.workspace = true
documentation.workspace = true

[dependencies]
ethereum-types.workspace = true
ethrex-common.workspace = true
ethrex-rlp.workspace = true
ethrex-storage.workspace = true
ethrex-trie.workspace = true
ethrex-vm.workspace = true

bytes.workspace = true
thiserror.workspace = true
serde.workspace = true
lambdaworks-crypto.workspace = true
sha3.workspace = true
secp256k1.workspace = true
hex.workspace = true
serde_with.workspace = true
# We do not need to enable the "unaligned" feature here since we are just using
# rkyv for ProverInputData, a data structure meant to be used in the host and not
# inside a guest program
rkyv.workspace = true

[lints.clippy]
unwrap_used = "deny"
expect_used = "deny"
indexing_slicing = "deny"
as_conversions = "deny"
unnecessary_cast = "warn"
panic = "deny"
<<<<<<< HEAD
redundant_clone = "warn"
=======

[features]
sp1 = []
risc0 = []
>>>>>>> 37fe8e13
<|MERGE_RESOLUTION|>--- conflicted
+++ resolved
@@ -33,11 +33,8 @@
 as_conversions = "deny"
 unnecessary_cast = "warn"
 panic = "deny"
-<<<<<<< HEAD
 redundant_clone = "warn"
-=======
 
 [features]
 sp1 = []
-risc0 = []
->>>>>>> 37fe8e13
+risc0 = []