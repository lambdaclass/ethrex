use crate::utils::{
    config::{eth::EthConfig, operator::OperatorConfig, read_env_file},
    eth_client::EthClient,
};
use bytes::Bytes;
use errors::OperatorError;
use ethereum_rust_blockchain::constants::TX_GAS_COST;
<<<<<<< HEAD
use ethereum_rust_core::types::{
    Block, EIP1559Transaction, GenericTransaction, PrivilegedTxType, Transaction, TxKind,
};
=======
use ethereum_rust_core::types::{Block, EIP1559Transaction, TxKind};
use ethereum_rust_dev::utils::engine_client::{config::EngineApiConfig, EngineClient};
>>>>>>> e6439810
use ethereum_rust_rlp::encode::RLPEncode;
use ethereum_rust_rpc::types::fork_choice::{ForkChoiceState, PayloadAttributesV3};
use ethereum_rust_storage::Store;
use ethereum_types::{Address, H256};
use keccak_hash::keccak;
use libsecp256k1::SecretKey;
use std::time::{Duration, SystemTime, UNIX_EPOCH};
use tokio::time::sleep;
use tracing::{error, info, warn};

pub mod l1_watcher;
pub mod prover_server;

pub mod errors;

const COMMIT_FUNCTION_SELECTOR: [u8; 4] = [241, 79, 203, 200];
const VERIFY_FUNCTION_SELECTOR: [u8; 4] = [142, 118, 10, 254];
const START_WITHDRAWAL_FUNCTION_SELECTOR: [u8; 4] = [193, 162, 125, 121];

pub struct Operator {
    eth_client: EthClient,
    engine_client: EngineClient,
    block_executor_address: Address,
    common_bridge_address: Address,
    l1_address: Address,
    l1_private_key: SecretKey,
    block_production_interval: Duration,
}

pub async fn start_operator(store: Store) {
    info!("Starting Operator");

    if let Err(e) = read_env_file() {
        warn!("Failed to read .env file: {e}");
    }

    let l1_watcher = tokio::spawn(l1_watcher::start_l1_watcher(store.clone()));
    let prover_server = tokio::spawn(prover_server::start_prover_server());
    let operator = tokio::spawn(async move {
        let eth_config = EthConfig::from_env().expect("EthConfig::from_env");
        let operator_config = OperatorConfig::from_env().expect("OperatorConfig::from_env");
        let engine_config = EngineApiConfig::from_env().expect("EngineApiConfig::from_env");
        let operator = Operator::new_from_config(&operator_config, eth_config, engine_config)
            .expect("Operator::new_from_config");
        let head_block_hash = {
            let current_block_number = store
                .get_latest_block_number()
                .expect("store.get_latest_block_number")
                .expect("store.get_latest_block_number returned None");
            store
                .get_canonical_block_hash(current_block_number)
                .expect("store.get_canonical_block_hash")
                .expect("store.get_canonical_block_hash returned None")
        };
        operator
            .start(head_block_hash, store)
            .await
            .expect("Operator::start");
    });
    tokio::try_join!(l1_watcher, prover_server, operator).expect("tokio::try_join");
}

impl Operator {
    pub fn new_from_config(
        operator_config: &OperatorConfig,
        eth_config: EthConfig,
        engine_config: EngineApiConfig,
    ) -> Result<Self, OperatorError> {
        Ok(Self {
            eth_client: EthClient::new(&eth_config.rpc_url),
            engine_client: EngineClient::new_from_config(engine_config)?,
            block_executor_address: operator_config.block_executor_address,
            common_bridge_address: operator_config.common_bridge_address,
            l1_address: operator_config.l1_address,
            l1_private_key: operator_config.l1_private_key,
            block_production_interval: Duration::from_millis(operator_config.interval_ms),
        })
    }

    pub async fn start(&self, head_block_hash: H256, store: Store) -> Result<(), OperatorError> {
        let mut head_block_hash = head_block_hash;
        loop {
            head_block_hash = self.produce_block(head_block_hash).await?;

            // TODO: Check what happens with the transactions included in the payload of the failed block.
            if head_block_hash == H256::zero() {
                error!("Failed to produce block");
                continue;
            }

            let block = store
                .get_block_by_hash(head_block_hash)
                .map_err(|error| {
                    OperatorError::FailedToRetrieveBlockFromStorage(error.to_string())
                })?
                .ok_or(OperatorError::FailedToProduceBlock(
                    "Failed to get block by hash from storage".to_string(),
                ))?;

            let withdrawal_txs: Vec<&Transaction> = block
                .body
                .transactions
                .iter()
                .filter(|tx| match tx {
                    Transaction::PrivilegedL2Transaction(tx) => {
                        tx.tx_type == PrivilegedTxType::Withdrawal
                    }
                    _ => false,
                })
                .collect();
            if !withdrawal_txs.is_empty() {
                match self.send_withdrawals(withdrawal_txs).await {
                    Ok(tx_hash) => info!("Sent withdrawals with transaction hash {tx_hash:#x}"),
                    Err(error) => {
                        error!("Failed to send withdrawals. Manual intervention required: {error}");
                        panic!("Failed to send withdrawals. Manual intervention required: {error}");
                    }
                };
            }

            let commitment = keccak(block.encode_to_vec());

            match self.send_commitment(commitment).await {
                Ok(commit_tx_hash) => {
                    info!(
                    "Sent commitment to block {head_block_hash:#x}, with transaction hash {commit_tx_hash:#x}"
                );
                }
                Err(error) => {
                    error!("Failed to send commitment to block {head_block_hash:#x}. Manual intervention required: {error}");
                    panic!("Failed to send commitment to block {head_block_hash:#x}. Manual intervention required: {error}");
                }
            }

            let proof = Vec::new();

            match self.send_proof(&proof).await {
                Ok(verify_tx_hash) => {
                    info!(
                    "Sent proof for block {head_block_hash}, with transaction hash {verify_tx_hash:#x}"
                );
                }
                Err(error) => {
                    error!("Failed to send commitment to block {head_block_hash:#x}. Manual intervention required: {error}");
                    panic!("Failed to send commitment to block {head_block_hash:#x}. Manual intervention required: {error}");
                }
            }

            sleep(self.block_production_interval).await;
        }
    }

    pub async fn produce_block(&self, head_block_hash: H256) -> Result<H256, OperatorError> {
        info!("Producing block");
        let fork_choice_state = ForkChoiceState {
            head_block_hash,
            safe_block_hash: head_block_hash,
            finalized_block_hash: head_block_hash,
        };
        let payload_attributes = PayloadAttributesV3 {
            timestamp: SystemTime::now().duration_since(UNIX_EPOCH)?.as_secs(),
            ..Default::default()
        };
        let fork_choice_response = match self
            .engine_client
            .engine_forkchoice_updated_v3(fork_choice_state, Some(payload_attributes))
            .await
        {
            Ok(response) => response,
            Err(error) => {
                error!("Error sending forkchoiceUpdateV3: {error}");
                return Err(OperatorError::FailedToProduceBlock(format!(
                    "forkchoiceUpdateV3: {error}",
                )));
            }
        };
        let payload_id =
            fork_choice_response
                .payload_id
                .ok_or(OperatorError::FailedToProduceBlock(
                    "payload_id is None in ForkChoiceResponse".to_string(),
                ))?;
        let execution_payload_response =
            match self.engine_client.engine_get_payload_v3(payload_id).await {
                Ok(response) => response,
                Err(error) => {
                    error!("Error sending getPayloadV3: {error}");
                    return Err(OperatorError::FailedToProduceBlock(format!(
                        "getPayloadV3: {error}"
                    )));
                }
            };
        let payload_status = match self
            .engine_client
            .engine_new_payload_v3(
                execution_payload_response.execution_payload,
                Default::default(),
                Default::default(),
            )
            .await
        {
            Ok(response) => response,
            Err(error) => {
                error!("Error sending newPayloadV3: {error}");
                return Err(OperatorError::FailedToProduceBlock(format!(
                    "newPayloadV3: {error}"
                )));
            }
        };
        let produced_block_hash =
            payload_status
                .latest_valid_hash
                .ok_or(OperatorError::FailedToProduceBlock(
                    "latest_valid_hash is None in PayloadStatus".to_string(),
                ))?;
        info!("Produced block {produced_block_hash:#x}");
        Ok(produced_block_hash)
    }

    pub async fn prepare_commitment(&self, block: Block) -> H256 {
        info!("Preparing commitment");
        keccak(block.encode_to_vec())
    }

    pub async fn send_commitment(&self, commitment: H256) -> Result<H256, OperatorError> {
        info!("Sending commitment");
        let mut calldata = Vec::with_capacity(68);
        calldata.extend(COMMIT_FUNCTION_SELECTOR);
        calldata.extend(commitment.0);

        let commit_tx_hash = self.send_transaction_with_calldata(calldata.into()).await?;

        info!("Commitment sent: {commit_tx_hash:#x}");

        while self
            .eth_client
            .get_transaction_receipt(commit_tx_hash)
            .await?
            .is_none()
        {
            sleep(Duration::from_secs(1)).await;
        }

        Ok(commit_tx_hash)
    }

    pub async fn send_proof(&self, block_proof: &[u8]) -> Result<H256, OperatorError> {
        info!("Sending proof");
        let mut calldata = Vec::new();
        calldata.extend(VERIFY_FUNCTION_SELECTOR);
        calldata.extend(H256::from_low_u64_be(32).as_bytes());
        calldata.extend(H256::from_low_u64_be(block_proof.len() as u64).as_bytes());
        calldata.extend(block_proof);
        let leading_zeros = 32 - (calldata.len() % 32);
        calldata.extend(vec![0; leading_zeros]);

        let verify_tx_hash = self.send_transaction_with_calldata(calldata.into()).await?;

        info!("Proof sent: {verify_tx_hash:#x}");

        while self
            .eth_client
            .get_transaction_receipt(verify_tx_hash)
            .await?
            .is_none()
        {
            sleep(Duration::from_secs(1)).await;
        }

        Ok(verify_tx_hash)
    }

<<<<<<< HEAD
    async fn send_withdrawals(&self, txs: Vec<&Transaction>) -> Result<H256, OperatorError> {
        let mut calldata = Vec::new();
        calldata.extend(START_WITHDRAWAL_FUNCTION_SELECTOR);
        calldata.extend(H256::from_low_u64_be(0x20).0);
        calldata.extend(H256::from_low_u64_be(txs.len() as u64).0);
        txs.iter().for_each(|tx| {
            match tx.to() {
                TxKind::Call(to) => calldata.extend(H256::from(to).0),
                TxKind::Create => calldata.extend(H256::zero().0),
            }

            let mut buf = [0u8; 32];
            tx.value().to_big_endian(&mut buf);
            calldata.extend(buf);

            calldata.extend(tx.compute_hash().0);
        });

        let tx = EIP1559Transaction {
            to: TxKind::Call(self.common_bridge_address),
            data: calldata.into(),
            chain_id: 3151908,
            ..Default::default()
        };

        let withdrawals_tx_hash = self.send_transaction(tx).await?;

        info!("Withdrawals sent to L1 in TX {withdrawals_tx_hash:#?}");

        while self
            .eth_client
            .get_transaction_receipt(withdrawals_tx_hash)
            .await?
            .is_none()
        {
            sleep(Duration::from_secs(1)).await;
        }

        Ok(withdrawals_tx_hash)
    }

    async fn send_transaction(&self, mut tx: EIP1559Transaction) -> Result<H256, OperatorError> {
=======
    async fn send_transaction_with_calldata(&self, calldata: Bytes) -> Result<H256, OperatorError> {
        let mut tx = EIP1559Transaction {
            to: TxKind::Call(self.block_executor_address),
            data: calldata,
            max_fee_per_gas: self.eth_client.get_gas_price().await?.as_u64(),
            nonce: self.eth_client.get_nonce(self.l1_address).await?,
            chain_id: self.eth_client.get_chain_id().await?.as_u64(),
            ..Default::default()
        };

>>>>>>> e6439810
        tx.gas_limit = self
            .eth_client
            .estimate_gas(GenericTransaction::from(tx.clone()))
            .await?
            .saturating_add(TX_GAS_COST);

        self.eth_client
            .send_eip1559_transaction(tx, self.l1_private_key)
            .await
            .map_err(OperatorError::from)
    }
}<|MERGE_RESOLUTION|>--- conflicted
+++ resolved
@@ -5,14 +5,10 @@
 use bytes::Bytes;
 use errors::OperatorError;
 use ethereum_rust_blockchain::constants::TX_GAS_COST;
-<<<<<<< HEAD
 use ethereum_rust_core::types::{
     Block, EIP1559Transaction, GenericTransaction, PrivilegedTxType, Transaction, TxKind,
 };
-=======
-use ethereum_rust_core::types::{Block, EIP1559Transaction, TxKind};
 use ethereum_rust_dev::utils::engine_client::{config::EngineApiConfig, EngineClient};
->>>>>>> e6439810
 use ethereum_rust_rlp::encode::RLPEncode;
 use ethereum_rust_rpc::types::fork_choice::{ForkChoiceState, PayloadAttributesV3};
 use ethereum_rust_storage::Store;
@@ -243,7 +239,9 @@
         calldata.extend(COMMIT_FUNCTION_SELECTOR);
         calldata.extend(commitment.0);
 
-        let commit_tx_hash = self.send_transaction_with_calldata(calldata.into()).await?;
+        let commit_tx_hash = self
+            .send_transaction_with_calldata(self.block_executor_address, calldata.into())
+            .await?;
 
         info!("Commitment sent: {commit_tx_hash:#x}");
 
@@ -269,7 +267,9 @@
         let leading_zeros = 32 - (calldata.len() % 32);
         calldata.extend(vec![0; leading_zeros]);
 
-        let verify_tx_hash = self.send_transaction_with_calldata(calldata.into()).await?;
+        let verify_tx_hash = self
+            .send_transaction_with_calldata(self.block_executor_address, calldata.into())
+            .await?;
 
         info!("Proof sent: {verify_tx_hash:#x}");
 
@@ -285,7 +285,6 @@
         Ok(verify_tx_hash)
     }
 
-<<<<<<< HEAD
     async fn send_withdrawals(&self, txs: Vec<&Transaction>) -> Result<H256, OperatorError> {
         let mut calldata = Vec::new();
         calldata.extend(START_WITHDRAWAL_FUNCTION_SELECTOR);
@@ -304,14 +303,9 @@
             calldata.extend(tx.compute_hash().0);
         });
 
-        let tx = EIP1559Transaction {
-            to: TxKind::Call(self.common_bridge_address),
-            data: calldata.into(),
-            chain_id: 3151908,
-            ..Default::default()
-        };
-
-        let withdrawals_tx_hash = self.send_transaction(tx).await?;
+        let withdrawals_tx_hash = self
+            .send_transaction_with_calldata(self.common_bridge_address, calldata.into())
+            .await?;
 
         info!("Withdrawals sent to L1 in TX {withdrawals_tx_hash:#?}");
 
@@ -327,11 +321,13 @@
         Ok(withdrawals_tx_hash)
     }
 
-    async fn send_transaction(&self, mut tx: EIP1559Transaction) -> Result<H256, OperatorError> {
-=======
-    async fn send_transaction_with_calldata(&self, calldata: Bytes) -> Result<H256, OperatorError> {
+    async fn send_transaction_with_calldata(
+        &self,
+        to: Address,
+        calldata: Bytes,
+    ) -> Result<H256, OperatorError> {
         let mut tx = EIP1559Transaction {
-            to: TxKind::Call(self.block_executor_address),
+            to: TxKind::Call(to),
             data: calldata,
             max_fee_per_gas: self.eth_client.get_gas_price().await?.as_u64(),
             nonce: self.eth_client.get_nonce(self.l1_address).await?,
@@ -339,7 +335,6 @@
             ..Default::default()
         };
 
->>>>>>> e6439810
         tx.gas_limit = self
             .eth_client
             .estimate_gas(GenericTransaction::from(tx.clone()))
