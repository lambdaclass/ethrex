--- conflicted
+++ resolved
@@ -27,26 +27,15 @@
     eth_client: EthClient,
     engine_client: EngineClient,
     block_executor_address: Address,
-<<<<<<< HEAD
-    operator_address: Address,
-    operator_private_key: SecretKey,
-=======
     l1_address: Address,
     l1_private_key: SecretKey,
->>>>>>> 45138d20
     block_production_interval: Duration,
 }
 
 pub async fn start_operator(store: Store) {
     info!("Starting Operator");
     let l1_watcher = tokio::spawn(l1_watcher::start_l1_watcher(store.clone()));
-<<<<<<< HEAD
-    let proof_data_provider = tokio::spawn(proof_data_provider::start_proof_data_provider(
-        store.clone(),
-    ));
-=======
     let proof_data_provider = tokio::spawn(proof_data_provider::start_proof_data_provider());
->>>>>>> 45138d20
     let operator = tokio::spawn(async move {
         let eth_config = EthConfig::from_env().expect("EthConfig::from_env");
         let operator_config = OperatorConfig::from_env().expect("OperatorConfig::from_env");
@@ -73,28 +62,17 @@
 
 impl Operator {
     pub fn new_from_config(
-<<<<<<< HEAD
-        config: &OperatorConfig,
-=======
         operator_config: &OperatorConfig,
->>>>>>> 45138d20
         eth_config: EthConfig,
         engine_config: EngineApiConfig,
     ) -> Result<Self, OperatorError> {
         Ok(Self {
             eth_client: EthClient::new(&eth_config.rpc_url),
             engine_client: EngineClient::new_from_config(engine_config)?,
-<<<<<<< HEAD
-            block_executor_address: config.block_executor_address,
-            operator_address: config.operator_address,
-            operator_private_key: config.operator_private_key,
-            block_production_interval: Duration::from_millis(config.interval_ms),
-=======
             block_executor_address: operator_config.block_executor_address,
             l1_address: operator_config.l1_address,
             l1_private_key: operator_config.l1_private_key,
             block_production_interval: Duration::from_millis(operator_config.interval_ms),
->>>>>>> 45138d20
         })
     }
 
@@ -293,17 +271,10 @@
 
         tx.max_fee_per_gas = self.eth_client.get_gas_price().await?;
 
-<<<<<<< HEAD
-        tx.nonce = self.eth_client.get_nonce(self.operator_address).await?;
-
-        self.eth_client
-            .send_eip1559_transaction(tx, self.operator_private_key)
-=======
         tx.nonce = self.eth_client.get_nonce(self.l1_address).await?;
 
         self.eth_client
             .send_eip1559_transaction(tx, self.l1_private_key)
->>>>>>> 45138d20
             .await
             .map_err(OperatorError::from)
     }
