--- conflicted
+++ resolved
@@ -1,22 +1,14 @@
 use bytes::Bytes;
-<<<<<<< HEAD
 use colored::Colorize;
-use ethereum_rust_core::types::{TxKind, GAS_LIMIT_ADJUSTMENT_FACTOR, GAS_LIMIT_MINIMUM};
-=======
 use ethereum_rust_core::types::{GAS_LIMIT_ADJUSTMENT_FACTOR, GAS_LIMIT_MINIMUM};
->>>>>>> 166d01dd
 use ethereum_rust_l2::utils::{
     config::{read_env_as_lines, read_env_file, write_env},
     eth_client::{eth_sender::Overrides, EthClient},
 };
 use ethereum_types::{Address, H160, H256};
 use keccak_hash::keccak;
-<<<<<<< HEAD
-use libsecp256k1::SecretKey;
+use secp256k1::SecretKey;
 use spinoff::{spinner, spinners, Color, Spinner};
-=======
-use secp256k1::SecretKey;
->>>>>>> 166d01dd
 use std::{
     path::{Path, PathBuf},
     process::Command,
@@ -303,16 +295,10 @@
     overrides: Overrides,
     eth_client: &EthClient,
 ) -> (H256, Address) {
-<<<<<<< HEAD
     let calldata = [SALT.lock().unwrap().as_bytes(), init_code].concat();
-    let deploy_tx_hash = eth_client
-        .send(
-=======
-    let calldata = [SALT.as_bytes(), init_code].concat();
     let deploy_tx = eth_client
         .build_eip1559_transaction(
             DETERMINISTIC_CREATE2_ADDRESS,
->>>>>>> 166d01dd
             calldata.into(),
             Overrides {
                 from: Some(deployer),
