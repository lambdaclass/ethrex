use bytes::Bytes;
use colored::Colorize;
use ethereum_rust_core::types::{GAS_LIMIT_ADJUSTMENT_FACTOR, GAS_LIMIT_MINIMUM};
use ethereum_rust_l2::utils::{
    config::{read_env_as_lines, read_env_file, write_env},
    eth_client::{eth_sender::Overrides, EthClient},
};
use ethereum_types::{Address, H160, H256};
use keccak_hash::keccak;
use secp256k1::SecretKey;
use spinoff::{spinner, spinners, Color, Spinner};
use std::{
    path::{Path, PathBuf},
    process::Command,
    str::FromStr,
};
use tracing::warn;

// 0x4e59b44847b379578588920cA78FbF26c0B4956C
const DETERMINISTIC_CREATE2_ADDRESS: Address = H160([
    0x4e, 0x59, 0xb4, 0x48, 0x47, 0xb3, 0x79, 0x57, 0x85, 0x88, 0x92, 0x0c, 0xa7, 0x8f, 0xbf, 0x26,
    0xc0, 0xb4, 0x95, 0x6c,
]);

lazy_static::lazy_static! {
    static ref SALT: std::sync::Mutex<H256> = std::sync::Mutex::new(H256::zero());
}

#[tokio::main]
async fn main() {
    let (deployer, deployer_private_key, contract_verifier_address, eth_client, contracts_path) =
        setup();
    download_contract_deps(&contracts_path);
    compile_contracts(&contracts_path);
    let (on_chain_proposer, bridge_address) =
        deploy_contracts(deployer, deployer_private_key, &eth_client, &contracts_path).await;
    initialize_contracts(
        deployer,
        deployer_private_key,
        on_chain_proposer,
        bridge_address,
        contract_verifier_address,
        &eth_client,
    )
    .await;

    let env_lines = read_env_as_lines().expect("Failed to read env file as lines.");

    let mut wr_lines: Vec<String> = Vec::new();
    for line in env_lines {
        let mut line = line.unwrap();
        if let Some(eq) = line.find('=') {
            let (envar, _) = line.split_at(eq);
            line = match envar {
                "COMMITTER_ON_CHAIN_PROPOSER_ADDRESS" => {
                    format!("{}={:?}", envar, on_chain_proposer)
                }
                "L1_WATCHER_BRIDGE_ADDRESS" => {
                    format!("{}={:?}", envar, bridge_address)
                }
                _ => line,
            };
        }
        wr_lines.push(line);
    }
    write_env(wr_lines).expect("Failed to write changes to the .env file.");
}

fn setup() -> (Address, SecretKey, Address, EthClient, PathBuf) {
    if let Err(e) = read_env_file() {
        warn!("Failed to read .env file: {e}");
    }

    let eth_client = EthClient::new(&std::env::var("ETH_RPC_URL").expect("ETH_RPC_URL not set"));
    let deployer = std::env::var("DEPLOYER_ADDRESS")
        .expect("DEPLOYER_ADDRESS not set")
        .parse()
        .expect("Malformed DEPLOYER_ADDRESS");
    let deployer_private_key = SecretKey::from_slice(
        H256::from_str(
            std::env::var("DEPLOYER_PRIVATE_KEY")
                .expect("DEPLOYER_PRIVATE_KEY not set")
                .strip_prefix("0x")
                .expect("Malformed DEPLOYER_ADDRESS (strip_prefix(\"0x\"))"),
        )
        .expect("Malformed DEPLOYER_ADDRESS (H256::from_str)")
        .as_bytes(),
    )
    .expect("Malformed DEPLOYER_PRIVATE_KEY (SecretKey::parse)");
    let contracts_path = Path::new(
        std::env::var("DEPLOYER_CONTRACTS_PATH")
            .unwrap_or(".".to_string())
            .as_str(),
    )
    .to_path_buf();

    // If not set, randomize the SALT
    let input = std::env::var("DEPLOYER_SALT_IS_ZERO").unwrap_or("false".to_owned());
    match input.trim().to_lowercase().as_str() {
        "true" | "1" => (),
        "false" | "0" => {
            let mut salt = SALT.lock().unwrap();
            *salt = H256::random();
<<<<<<< HEAD
            println!("SALT: {salt}");
        }
        _ => panic!("{}", format!("Invalid boolean string: {}", input)),
    };
    let contract_verifier_address = std::env::var("DEPLOYER_CONTRACT_VERIFIER")
        .expect("DEPLOYER_CONTRACT_VERIFIER not set")
        .parse()
        .expect("Malformed DEPLOYER_CONTRACT_VERIFIER");
    (
        deployer,
        deployer_private_key,
        contract_verifier_address,
        eth_client,
        contracts_path,
    )
=======
            println!("SALT: {salt:?}");
        }
        _ => panic!("Invalid boolean string: {input}"),
    };

    (deployer, deployer_private_key, eth_client, contracts_path)
>>>>>>> 6abc2522
}

fn download_contract_deps(contracts_path: &Path) {
    std::fs::create_dir_all(contracts_path.join("lib")).expect("Failed to create contracts/lib");
    Command::new("git")
        .arg("clone")
        .arg("https://github.com/OpenZeppelin/openzeppelin-contracts.git")
        .arg(
            contracts_path
                .join("lib/openzeppelin-contracts")
                .to_str()
                .unwrap(),
        )
        .spawn()
        .expect("Failed to spawn git")
        .wait()
        .expect("Failed to wait for git");
}

fn compile_contracts(contracts_path: &Path) {
    // Both the contract path and the output path are relative to where the Makefile is.
    assert!(
        Command::new("solc")
            .arg("--bin")
            .arg(
                contracts_path
                    .join("src/l1/OnChainProposer.sol")
                    .to_str()
                    .unwrap()
            )
            .arg("-o")
            .arg(contracts_path.join("solc_out").to_str().unwrap())
            .arg("--overwrite")
            .arg("--allow-paths")
            .arg(contracts_path.to_str().unwrap())
            .spawn()
            .expect("Failed to spawn solc")
            .wait()
            .expect("Failed to wait for solc")
            .success(),
        "Failed to compile OnChainProposer.sol"
    );

    assert!(
        Command::new("solc")
            .arg("--bin")
            .arg(
                contracts_path
                    .join("src/l1/CommonBridge.sol")
                    .to_str()
                    .unwrap()
            )
            .arg("-o")
            .arg(contracts_path.join("solc_out").to_str().unwrap())
            .arg("--overwrite")
            .arg("--allow-paths")
            .arg(contracts_path.to_str().unwrap())
            .spawn()
            .expect("Failed to spawn solc")
            .wait()
            .expect("Failed to wait for solc")
            .success(),
        "Failed to compile CommonBridge.sol"
    );
}

async fn deploy_contracts(
    deployer: Address,
    deployer_private_key: SecretKey,
    eth_client: &EthClient,
    contracts_path: &Path,
) -> (Address, Address) {
    let gas_price = if eth_client.url.contains("localhost:8545") {
        Some(1_000_000_000)
    } else {
        Some(eth_client.get_gas_price().await.unwrap().as_u64() * 2)
    };

    let overrides = Overrides {
        gas_limit: Some(GAS_LIMIT_MINIMUM * GAS_LIMIT_ADJUSTMENT_FACTOR),
        gas_price,
        ..Default::default()
    };

    let deploy_frames = spinner!(["📭❱❱", "❱📬❱", "❱❱📫"], 220);

    let mut spinner = Spinner::new(
        deploy_frames.clone(),
        "Deploying OnChainProposer",
        Color::Cyan,
    );

    let (on_chain_proposer_deployment_tx_hash, on_chain_proposer_address) =
        deploy_on_chain_proposer(
            deployer,
            deployer_private_key,
            overrides.clone(),
            eth_client,
            contracts_path,
        )
        .await;

    let msg = format!(
        "OnChainProposer:\n\tDeployed at address {} with tx hash {}",
<<<<<<< HEAD
        format!("{:#x}", on_chain_proposer_address).bright_green(),
        format!("{:#x}", on_chain_proposer_deployment_tx_hash).bright_cyan()
=======
        format!("{on_chain_proposer_address:#x}").bright_green(),
        format!("{on_chain_proposer_deployment_tx_hash:#x}").bright_cyan()
>>>>>>> 6abc2522
    );
    spinner.success(&msg);

    let mut spinner = Spinner::new(deploy_frames, "Deploying CommonBridge", Color::Cyan);
    let (bridge_deployment_tx_hash, bridge_address) = deploy_bridge(
        deployer,
        deployer_private_key,
        overrides,
        eth_client,
        contracts_path,
    )
    .await;

    let msg = format!(
        "CommonBridge:\n\tDeployed at address {} with tx hash {}",
<<<<<<< HEAD
        format!("{:#x}", bridge_address).bright_green(),
        format!("{:#x}", bridge_deployment_tx_hash).bright_cyan(),
=======
        format!("{bridge_address:#x}").bright_green(),
        format!("{bridge_deployment_tx_hash:#x}").bright_cyan(),
>>>>>>> 6abc2522
    );
    spinner.success(&msg);

    (on_chain_proposer_address, bridge_address)
}

async fn deploy_on_chain_proposer(
    deployer: Address,
    deployer_private_key: SecretKey,
    overrides: Overrides,
    eth_client: &EthClient,
    contracts_path: &Path,
) -> (H256, Address) {
    let on_chain_proposer_init_code = hex::decode(
        std::fs::read_to_string(contracts_path.join("solc_out/OnChainProposer.bin"))
            .expect("Failed to read on_chain_proposer_init_code"),
    )
    .expect("Failed to decode on_chain_proposer_init_code")
    .into();

    let (deploy_tx_hash, on_chain_proposer) = create2_deploy(
        deployer,
        deployer_private_key,
        &on_chain_proposer_init_code,
        overrides,
        eth_client,
    )
    .await;

    (deploy_tx_hash, on_chain_proposer)
}

async fn deploy_bridge(
    deployer: Address,
    deployer_private_key: SecretKey,
    overrides: Overrides,
    eth_client: &EthClient,
    contracts_path: &Path,
) -> (H256, Address) {
    let mut bridge_init_code = hex::decode(
        std::fs::read_to_string(contracts_path.join("solc_out/CommonBridge.bin"))
            .expect("Failed to read bridge_init_code"),
    )
    .expect("Failed to decode bridge_init_code");

    let encoded_owner = {
        let offset = 32 - deployer.as_bytes().len() % 32;
        let mut encoded_owner = vec![0; offset];
        encoded_owner.extend_from_slice(deployer.as_bytes());
        encoded_owner
    };

    bridge_init_code.extend_from_slice(&encoded_owner);

    let (deploy_tx_hash, bridge_address) = create2_deploy(
        deployer,
        deployer_private_key,
        &bridge_init_code.into(),
        overrides,
        eth_client,
    )
    .await;

    (deploy_tx_hash, bridge_address)
}

async fn create2_deploy(
    deployer: Address,
    deployer_private_key: SecretKey,
    init_code: &Bytes,
    overrides: Overrides,
    eth_client: &EthClient,
) -> (H256, Address) {
    let calldata = [SALT.lock().unwrap().as_bytes(), init_code].concat();
    let deploy_tx = eth_client
        .build_eip1559_transaction(
            DETERMINISTIC_CREATE2_ADDRESS,
            calldata.into(),
            Overrides {
                from: Some(deployer),
                ..overrides
            },
        )
        .await
        .expect("Failed to build create2 deploy tx");

    let deploy_tx_hash = eth_client
        .send_eip1559_transaction(deploy_tx, &deployer_private_key)
        .await
        .expect("Failed to send create2 deploy tx");

    wait_for_transaction_receipt(deploy_tx_hash, eth_client).await;

    let deployed_address = create2_address(keccak(init_code));

    (deploy_tx_hash, deployed_address)
}

fn create2_address(init_code_hash: H256) -> Address {
    Address::from_slice(
        keccak(
            [
                &[0xff],
                DETERMINISTIC_CREATE2_ADDRESS.as_bytes(),
                SALT.lock().unwrap().as_bytes(),
                init_code_hash.as_bytes(),
            ]
            .concat(),
        )
        .as_bytes()
        .get(12..)
        .expect("Failed to get create2 address"),
    )
}

async fn initialize_contracts(
    deployer: Address,
    deployer_private_key: SecretKey,
    on_chain_proposer: Address,
    bridge: Address,
    contract_verifier_address: Address,
    eth_client: &EthClient,
) {
    let initialize_frames = spinner!(["🪄❱❱", "❱🪄❱", "❱❱🪄"], 200);

    let mut spinner = Spinner::new(
        initialize_frames.clone(),
        "Initilazing OnChainProposer",
        Color::Cyan,
    );

    let initialize_tx_hash = initialize_on_chain_proposer(
        on_chain_proposer,
        bridge,
        contract_verifier_address,
        deployer,
        deployer_private_key,
        eth_client,
    )
    .await;
    let msg = format!(
        "OnChainProposer:\n\tInitialized with tx hash {}",
<<<<<<< HEAD
        format!("{:#x}", initialize_tx_hash).bright_cyan()
=======
        format!("{initialize_tx_hash:#x}").bright_cyan()
>>>>>>> 6abc2522
    );
    spinner.success(&msg);

    let mut spinner = Spinner::new(
        initialize_frames.clone(),
        "Initilazing CommonBridge",
        Color::Cyan,
    );
    let initialize_tx_hash = initialize_bridge(
        on_chain_proposer,
        bridge,
        deployer,
        deployer_private_key,
        eth_client,
    )
    .await;
    let msg = format!(
        "CommonBridge:\n\tInitialized with tx hash {}",
<<<<<<< HEAD
        format!("{:#x}", initialize_tx_hash).bright_cyan()
=======
        format!("{initialize_tx_hash:#x}").bright_cyan()
>>>>>>> 6abc2522
    );
    spinner.success(&msg);
}

async fn initialize_on_chain_proposer(
    on_chain_proposer: Address,
    bridge: Address,
    contract_verifier_address: Address,
    deployer: Address,
    deployer_private_key: SecretKey,
    eth_client: &EthClient,
) -> H256 {
<<<<<<< HEAD
    let on_chain_proposer_initialize_selector = keccak(b"initialize(address,address)")
=======
    let on_chain_proposer_initialize_selector = keccak(b"initialize(address)")
>>>>>>> 6abc2522
        .as_bytes()
        .get(..4)
        .expect("Failed to get initialize selector")
        .to_vec();
    let encoded_bridge = {
        let offset = 32 - bridge.as_bytes().len() % 32;
        let mut encoded_bridge = vec![0; offset];
        encoded_bridge.extend_from_slice(bridge.as_bytes());
        encoded_bridge
    };

    let encoded_contract_verifier = {
        let offset = 32 - contract_verifier_address.as_bytes().len() % 32;
        let mut encoded_contract_verifier = vec![0; offset];
        encoded_contract_verifier.extend_from_slice(contract_verifier_address.as_bytes());
        encoded_contract_verifier
    };

    let mut on_chain_proposer_initialization_calldata = Vec::new();
    on_chain_proposer_initialization_calldata
        .extend_from_slice(&on_chain_proposer_initialize_selector);
    on_chain_proposer_initialization_calldata.extend_from_slice(&encoded_bridge);
    on_chain_proposer_initialization_calldata.extend_from_slice(&encoded_contract_verifier);

    let initialize_tx = eth_client
        .build_eip1559_transaction(
            on_chain_proposer,
            on_chain_proposer_initialization_calldata.into(),
            Overrides {
                from: Some(deployer),
                ..Default::default()
            },
        )
        .await
        .expect("Failed to build initialize transaction");
    let initialize_tx_hash = eth_client
        .send_eip1559_transaction(initialize_tx, &deployer_private_key)
        .await
        .expect("Failed to send initialize transaction");

    wait_for_transaction_receipt(initialize_tx_hash, eth_client).await;

    initialize_tx_hash
}

async fn initialize_bridge(
    on_chain_proposer: Address,
    bridge: Address,
    deployer: Address,
    deployer_private_key: SecretKey,
    eth_client: &EthClient,
) -> H256 {
    let bridge_initialize_selector = keccak(b"initialize(address)")
        .as_bytes()
        .get(..4)
        .expect("Failed to get initialize selector")
        .to_vec();
    let encoded_on_chain_proposer = {
        let offset = 32 - on_chain_proposer.as_bytes().len() % 32;
        let mut encoded_owner = vec![0; offset];
        encoded_owner.extend_from_slice(on_chain_proposer.as_bytes());
        encoded_owner
    };

    let mut bridge_initialization_calldata = Vec::new();
    bridge_initialization_calldata.extend_from_slice(&bridge_initialize_selector);
    bridge_initialization_calldata.extend_from_slice(&encoded_on_chain_proposer);

    let initialize_tx = eth_client
        .build_eip1559_transaction(
            bridge,
            bridge_initialization_calldata.into(),
            Overrides {
                from: Some(deployer),
                ..Default::default()
            },
        )
        .await
        .expect("Failed to build initialize transaction");
    let initialize_tx_hash = eth_client
        .send_eip1559_transaction(initialize_tx, &deployer_private_key)
        .await
        .expect("Failed to send initialize transaction");

    wait_for_transaction_receipt(initialize_tx_hash, eth_client).await;

    initialize_tx_hash
}

async fn wait_for_transaction_receipt(tx_hash: H256, eth_client: &EthClient) {
    while eth_client
        .get_transaction_receipt(tx_hash)
        .await
        .expect("Failed to get transaction receipt")
        .is_none()
    {
        tokio::time::sleep(std::time::Duration::from_secs(1)).await;
    }
}

#[cfg(test)]
mod test {
    use crate::{compile_contracts, download_contract_deps};
    use std::{env, path::Path};

    #[test]
    fn test_contract_compilation() {
        let binding = env::current_dir().unwrap();
        let parent_dir = binding.parent().unwrap();

        env::set_current_dir(parent_dir).expect("Failed to change directory");

        let solc_out = parent_dir.join("contracts/solc_out");
        let lib = parent_dir.join("contracts/lib");

        if let Err(e) = std::fs::remove_dir_all(&solc_out) {
            if e.kind() != std::io::ErrorKind::NotFound {
                panic!();
            }
        }
        if let Err(e) = std::fs::remove_dir_all(&lib) {
            if e.kind() != std::io::ErrorKind::NotFound {
                panic!();
            }
        }

        download_contract_deps(Path::new("contracts"));
        compile_contracts(Path::new("contracts"));

        std::fs::remove_dir_all(solc_out).unwrap();
        std::fs::remove_dir_all(lib).unwrap();
    }
}<|MERGE_RESOLUTION|>--- conflicted
+++ resolved
@@ -53,10 +53,10 @@
             let (envar, _) = line.split_at(eq);
             line = match envar {
                 "COMMITTER_ON_CHAIN_PROPOSER_ADDRESS" => {
-                    format!("{}={:?}", envar, on_chain_proposer)
+                    format!("{envar}={on_chain_proposer:?}")
                 }
                 "L1_WATCHER_BRIDGE_ADDRESS" => {
-                    format!("{}={:?}", envar, bridge_address)
+                    format!("{envar}={bridge_address:?}")
                 }
                 _ => line,
             };
@@ -101,10 +101,8 @@
         "false" | "0" => {
             let mut salt = SALT.lock().unwrap();
             *salt = H256::random();
-<<<<<<< HEAD
-            println!("SALT: {salt}");
         }
-        _ => panic!("{}", format!("Invalid boolean string: {}", input)),
+        _ => panic!("Invalid boolean string: {input}"),
     };
     let contract_verifier_address = std::env::var("DEPLOYER_CONTRACT_VERIFIER")
         .expect("DEPLOYER_CONTRACT_VERIFIER not set")
@@ -117,14 +115,6 @@
         eth_client,
         contracts_path,
     )
-=======
-            println!("SALT: {salt:?}");
-        }
-        _ => panic!("Invalid boolean string: {input}"),
-    };
-
-    (deployer, deployer_private_key, eth_client, contracts_path)
->>>>>>> 6abc2522
 }
 
 fn download_contract_deps(contracts_path: &Path) {
@@ -229,13 +219,8 @@
 
     let msg = format!(
         "OnChainProposer:\n\tDeployed at address {} with tx hash {}",
-<<<<<<< HEAD
-        format!("{:#x}", on_chain_proposer_address).bright_green(),
-        format!("{:#x}", on_chain_proposer_deployment_tx_hash).bright_cyan()
-=======
         format!("{on_chain_proposer_address:#x}").bright_green(),
         format!("{on_chain_proposer_deployment_tx_hash:#x}").bright_cyan()
->>>>>>> 6abc2522
     );
     spinner.success(&msg);
 
@@ -251,13 +236,8 @@
 
     let msg = format!(
         "CommonBridge:\n\tDeployed at address {} with tx hash {}",
-<<<<<<< HEAD
-        format!("{:#x}", bridge_address).bright_green(),
-        format!("{:#x}", bridge_deployment_tx_hash).bright_cyan(),
-=======
         format!("{bridge_address:#x}").bright_green(),
         format!("{bridge_deployment_tx_hash:#x}").bright_cyan(),
->>>>>>> 6abc2522
     );
     spinner.success(&msg);
 
@@ -400,11 +380,7 @@
     .await;
     let msg = format!(
         "OnChainProposer:\n\tInitialized with tx hash {}",
-<<<<<<< HEAD
-        format!("{:#x}", initialize_tx_hash).bright_cyan()
-=======
         format!("{initialize_tx_hash:#x}").bright_cyan()
->>>>>>> 6abc2522
     );
     spinner.success(&msg);
 
@@ -423,11 +399,7 @@
     .await;
     let msg = format!(
         "CommonBridge:\n\tInitialized with tx hash {}",
-<<<<<<< HEAD
-        format!("{:#x}", initialize_tx_hash).bright_cyan()
-=======
         format!("{initialize_tx_hash:#x}").bright_cyan()
->>>>>>> 6abc2522
     );
     spinner.success(&msg);
 }
@@ -440,11 +412,7 @@
     deployer_private_key: SecretKey,
     eth_client: &EthClient,
 ) -> H256 {
-<<<<<<< HEAD
     let on_chain_proposer_initialize_selector = keccak(b"initialize(address,address)")
-=======
-    let on_chain_proposer_initialize_selector = keccak(b"initialize(address)")
->>>>>>> 6abc2522
         .as_bytes()
         .get(..4)
         .expect("Failed to get initialize selector")
