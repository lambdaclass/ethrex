use bytes::Bytes;
use colored::Colorize;
use ethereum_types::{Address, H160, H256};
use ethrex_common::U256;
use ethrex_l2::utils::config::errors;
use ethrex_l2::utils::config::eth::EthConfig;
use ethrex_l2::utils::config::{
    read_env_as_lines_by_config, read_env_file_by_config, toml_parser::parse_configs,
    write_env_file_by_config, ConfigMode,
};
use ethrex_l2::utils::test_data_io::read_genesis_file;
use ethrex_l2_sdk::calldata::{encode_calldata, Value};
use ethrex_l2_sdk::get_address_from_secret_key;
use ethrex_rpc::clients::eth::BlockByNumber;
use ethrex_rpc::clients::eth::WrappedTransaction;
use ethrex_rpc::clients::eth::{
    errors::{CalldataEncodeError, EthClientError},
    eth_sender::Overrides,
    EthClient,
};
use keccak_hash::keccak;
use secp256k1::SecretKey;
use spinoff::{spinner, spinners, Color, Spinner};
use std::fs;
use std::{
    path::{Path, PathBuf},
    process::Command,
    str::FromStr,
};

mod utils;
use utils::compile_contract;

struct SetupResult {
    deployer_address: Address,
    deployer_private_key: SecretKey,
    committer_address: Address,
    verifier_address: Address,
    risc0_contract_verifier_address: Address,
    eth_client: EthClient,
    contracts_path: PathBuf,
    sp1_contract_verifier_address: Address,
    sp1_deploy_verifier_on_l1: bool,
    pico_contract_verifier_address: Address,
    pico_deploy_verifier_on_l1: bool,
}

#[derive(Debug, thiserror::Error)]
pub enum DeployError {
    #[error("Failed to lock SALT: {0}")]
    FailedToLockSALT(String),
    #[error("The path is not a valid utf-8 string")]
    FailedToGetStringFromPath,
    #[error("Deployer setup error: {0} not set")]
    ConfigValueNotSet(String),
    #[error("Deployer setup parse error: {0}")]
    ParseError(String),
    #[error("Deployer dependency error: {0}")]
    DependencyError(String),
    #[error("Deployer compilation error: {0}")]
    CompilationError(#[from] utils::ContractCompilationError),
    #[error("Deployer EthClient error: {0}")]
    EthClientError(#[from] EthClientError),
    #[error("Deployer decoding error: {0}")]
    DecodingError(String),
    #[error("Config error: {0}")]
    ConfigError(#[from] errors::ConfigError),
    #[error("Failed to encode calldata: {0}")]
    CalldataEncodeError(#[from] CalldataEncodeError),
}

// 0x4e59b44847b379578588920cA78FbF26c0B4956C
const DETERMINISTIC_CREATE2_ADDRESS: Address = H160([
    0x4e, 0x59, 0xb4, 0x48, 0x47, 0xb3, 0x79, 0x57, 0x85, 0x88, 0x92, 0x0c, 0xa7, 0x8f, 0xbf, 0x26,
    0xc0, 0xb4, 0x95, 0x6c,
]);

lazy_static::lazy_static! {
    static ref SALT: std::sync::Mutex<H256> = std::sync::Mutex::new(H256::zero());
}

const INITIALIZE_ON_CHAIN_PROPOSER_SIGNATURE: &str =
    "initialize(address,address,address,address,address[])";

const BRIDGE_INITIALIZER_SIGNATURE: &str = "initialize(address)";

#[tokio::main]
async fn main() -> Result<(), DeployError> {
    if let Err(e) = parse_configs(ConfigMode::Sequencer) {
        eprintln!("{e}");
        return Err(e.into());
    }

    let setup_result = setup()?;
    download_contract_deps(&setup_result.contracts_path)?;
    compile_contracts(&setup_result.contracts_path)?;

    let (on_chain_proposer, bridge_address, sp1_verifier_address, pico_verifier_address) =
        deploy_contracts(
            setup_result.deployer_address,
            setup_result.deployer_private_key,
            &setup_result.eth_client,
            &setup_result.contracts_path,
            setup_result.sp1_deploy_verifier_on_l1,
            setup_result.pico_deploy_verifier_on_l1,
        )
        .await?;

    let sp1_contract_verifier_address =
        sp1_verifier_address.unwrap_or(setup_result.sp1_contract_verifier_address);

    let pico_contract_verifier_address =
        pico_verifier_address.unwrap_or(setup_result.pico_contract_verifier_address);

    initialize_contracts(
        setup_result.deployer_address,
        setup_result.deployer_private_key,
        setup_result.committer_address,
        setup_result.verifier_address,
        on_chain_proposer,
        bridge_address,
        setup_result.risc0_contract_verifier_address,
        sp1_contract_verifier_address,
        pico_contract_verifier_address,
        &setup_result.eth_client,
    )
    .await?;
    let args = std::env::args().collect::<Vec<String>>();

    if let Some(arg) = args.get(1) {
        if arg == "--deposit_rich" {
            make_deposits(bridge_address, &setup_result.eth_client).await?;
        }
    }

    let env_lines =
        read_env_as_lines_by_config(ConfigMode::Sequencer).map_err(DeployError::ConfigError)?;

    let mut wr_lines: Vec<String> = Vec::new();
    let mut env_lines_iter = env_lines.into_iter();
    while let Some(Ok(mut line)) = env_lines_iter.next() {
        if let Some(eq) = line.find('=') {
            let (envar, _) = line.split_at(eq);
            line = match envar {
                "COMMITTER_ON_CHAIN_PROPOSER_ADDRESS" => {
                    format!("{envar}={on_chain_proposer:#x}")
                }
                "L1_WATCHER_BRIDGE_ADDRESS" => {
                    format!("{envar}={bridge_address:#x}")
                }
                "DEPLOYER_SP1_CONTRACT_VERIFIER" => {
                    format!("{envar}={sp1_contract_verifier_address:#x}")
                }
                "DEPLOYER_PICO_CONTRACT_VERIFIER" => {
                    format!("{envar}={pico_contract_verifier_address:#x}")
                }
                _ => line,
            };
        }
        wr_lines.push(line);
    }
    write_env_file_by_config(wr_lines, ConfigMode::Sequencer)?;
    Ok(())
}

fn setup() -> Result<SetupResult, DeployError> {
    read_env_file_by_config(ConfigMode::Sequencer)?;
    let eth_config = EthConfig::from_env().map_err(DeployError::ConfigError)?;

<<<<<<< HEAD
    let eth_config = EthConfig::from_env().map_err(DeployError::ConfigError)?;
    let eth_client = EthClient::new_with_config(
        &eth_config.rpc_url,
        eth_config.max_number_of_retries,
        eth_config.backoff_factor,
        eth_config.min_retry_delay,
        eth_config.max_retry_delay,
=======
    let eth_client = EthClient::new_with_maximum_fees(
        &eth_config.rpc_url,
        eth_config.maximum_allowed_max_fee_per_gas,
        eth_config.maximum_allowed_max_fee_per_blob_gas,
>>>>>>> 20437d61
    );

    let deployer_address = parse_env_var("DEPLOYER_L1_ADDRESS")?;
    let deployer_private_key = SecretKey::from_slice(
        H256::from_str(
            read_env_var("DEPLOYER_L1_PRIVATE_KEY")?
                .strip_prefix("0x")
                .ok_or(DeployError::ParseError(
                    "Malformed DEPLOYER_L1_PRIVATE_KEY (strip_prefix(\"0x\"))".to_owned(),
                ))?,
        )
        .map_err(|err| {
            DeployError::ParseError(format!(
                "Malformed DEPLOYER_L1_PRIVATE_KEY (H256::from_str): {err}"
            ))
        })?
        .as_bytes(),
    )
    .map_err(|err| {
        DeployError::ParseError(format!(
            "Malformed DEPLOYER_L1_PRIVATE_KEY (SecretKey::parse): {err}"
        ))
    })?;

    let committer_address = parse_env_var("COMMITTER_L1_ADDRESS")?;

    let verifier_address = parse_env_var("PROVER_SERVER_L1_ADDRESS")?;

    let contracts_path = Path::new(
        std::env::var("DEPLOYER_CONTRACTS_PATH")
            .unwrap_or(".".to_string())
            .as_str(),
    )
    .to_path_buf();

    // If not set, randomize the SALT
    let input = std::env::var("DEPLOYER_SALT_IS_ZERO").unwrap_or("false".to_owned());
    match input.trim().to_lowercase().as_str() {
        "true" | "1" => (),
        "false" | "0" => {
            let mut salt = SALT
                .lock()
                .map_err(|err| DeployError::FailedToLockSALT(err.to_string()))?;
            *salt = H256::random();
        }
        _ => {
            return Err(DeployError::ParseError(format!(
                "Invalid boolean string: {input}"
            )));
        }
    };
    let risc0_contract_verifier_address = parse_env_var("DEPLOYER_RISC0_CONTRACT_VERIFIER")?;

    let input = std::env::var("DEPLOYER_SP1_DEPLOY_VERIFIER").unwrap_or("false".to_owned());
    let sp1_deploy_verifier_on_l1 = match input.trim().to_lowercase().as_str() {
        "true" | "1" => true,
        "false" | "0" => false,
        _ => {
            return Err(DeployError::ParseError(format!(
                "Invalid boolean string: {input}"
            )));
        }
    };
    let sp1_contract_verifier_address = parse_env_var("DEPLOYER_SP1_CONTRACT_VERIFIER")?;

    let input = std::env::var("DEPLOYER_PICO_DEPLOY_VERIFIER").unwrap_or("false".to_owned());
    let pico_deploy_verifier_on_l1 = match input.trim().to_lowercase().as_str() {
        "true" | "1" => true,
        "false" | "0" => false,
        _ => {
            return Err(DeployError::ParseError(format!(
                "Invalid boolean string: {input}"
            )));
        }
    };
    let pico_contract_verifier_address = parse_env_var("DEPLOYER_PICO_CONTRACT_VERIFIER")?;

    Ok(SetupResult {
        deployer_address,
        deployer_private_key,
        committer_address,
        verifier_address,
        risc0_contract_verifier_address,
        eth_client,
        contracts_path,
        sp1_deploy_verifier_on_l1,
        sp1_contract_verifier_address,
        pico_deploy_verifier_on_l1,
        pico_contract_verifier_address,
    })
}

fn read_env_var(key: &str) -> Result<String, DeployError> {
    std::env::var(key).map_err(|_| DeployError::ConfigValueNotSet(key.to_owned()))
}

fn parse_env_var(key: &str) -> Result<Address, DeployError> {
    read_env_var(key)?
        .parse()
        .map_err(|err| DeployError::ParseError(format!("Malformed {key}: {err}")))
}

fn download_contract_deps(contracts_path: &Path) -> Result<(), DeployError> {
    std::fs::create_dir_all(contracts_path.join("lib")).map_err(|err| {
        DeployError::DependencyError(format!("Failed to create contracts/lib: {err}"))
    })?;
    Command::new("git")
        .arg("clone")
        .arg("https://github.com/OpenZeppelin/openzeppelin-contracts.git")
        .arg(
            contracts_path
                .join("lib/openzeppelin-contracts")
                .to_str()
                .ok_or(DeployError::FailedToGetStringFromPath)?,
        )
        .spawn()
        .map_err(|err| DeployError::DependencyError(format!("Failed to spawn git: {err}")))?
        .wait()
        .map_err(|err| DeployError::DependencyError(format!("Failed to wait for git: {err}")))?;

    Command::new("git")
        .arg("clone")
        .arg("https://github.com/succinctlabs/sp1-contracts.git")
        .arg(
            contracts_path
                .join("lib/sp1-contracts")
                .to_str()
                .ok_or(DeployError::FailedToGetStringFromPath)?,
        )
        .spawn()
        .map_err(|err| DeployError::DependencyError(format!("Failed to spawn git: {err}")))?
        .wait()
        .map_err(|err| DeployError::DependencyError(format!("Failed to wait for git: {err}")))?;

    Command::new("git")
        .arg("clone")
        .arg("https://github.com/brevis-network/pico-zkapp-template.git")
        .arg("--branch")
        .arg("evm")
        .arg(
            contracts_path
                .join("lib/pico-zkapp-template")
                .to_str()
                .ok_or(DeployError::FailedToGetStringFromPath)?,
        )
        .spawn()
        .map_err(|err| DeployError::DependencyError(format!("Failed to spawn git: {err}")))?
        .wait()
        .map_err(|err| DeployError::DependencyError(format!("Failed to wait for git: {err}")))?;

    Ok(())
}

fn compile_contracts(contracts_path: &Path) -> Result<(), DeployError> {
    compile_contract(contracts_path, "src/l1/OnChainProposer.sol", false)?;
    compile_contract(contracts_path, "src/l1/CommonBridge.sol", false)?;
    compile_contract(
        contracts_path,
        "lib/sp1-contracts/contracts/src/v4.0.0-rc.3/SP1VerifierGroth16.sol",
        false,
    )?;
    compile_contract(
        contracts_path,
        "lib/pico-zkapp-template/contracts/src/PicoVerifier.sol",
        false,
    )?;
    Ok(())
}

async fn deploy_contracts(
    deployer: Address,
    deployer_private_key: SecretKey,
    eth_client: &EthClient,
    contracts_path: &Path,
    deploy_sp1_verifier: bool,
    deploy_pico_verifier: bool,
) -> Result<(Address, Address, Option<Address>, Option<Address>), DeployError> {
    let deploy_frames = spinner!(["📭❱❱", "❱📬❱", "❱❱📫"], 220);

    let mut spinner = Spinner::new(
        deploy_frames.clone(),
        "Deploying OnChainProposer",
        Color::Cyan,
    );

    let (on_chain_proposer_deployment_tx_hash, on_chain_proposer_address) =
        deploy_on_chain_proposer(
            deployer,
            deployer_private_key,
            eth_client,
            &contracts_path.join("solc_out/OnChainProposer.bin"),
        )
        .await?;

    let msg = format!(
        "OnChainProposer:\n\tDeployed at address {}\n\tWith tx hash {}",
        format!("{on_chain_proposer_address:#x}").bright_green(),
        format!("{on_chain_proposer_deployment_tx_hash:#x}").bright_cyan()
    );
    spinner.success(&msg);

    let mut spinner = Spinner::new(deploy_frames.clone(), "Deploying CommonBridge", Color::Cyan);
    let (bridge_deployment_tx_hash, bridge_address) = deploy_bridge(
        deployer,
        deployer_private_key,
        eth_client,
        &contracts_path.join("solc_out/CommonBridge.bin"),
    )
    .await?;

    let msg = format!(
        "CommonBridge:\n\tDeployed at address {}\n\tWith tx hash {}",
        format!("{bridge_address:#x}").bright_green(),
        format!("{bridge_deployment_tx_hash:#x}").bright_cyan(),
    );
    spinner.success(&msg);

    let sp1_verifier_address = if deploy_sp1_verifier {
        let mut spinner = Spinner::new(deploy_frames.clone(), "Deploying SP1Verifier", Color::Cyan);
        let (verifier_deployment_tx_hash, sp1_verifier_address) = deploy_contract(
            deployer,
            deployer_private_key,
            eth_client,
            &contracts_path.join("solc_out/SP1Verifier.bin"),
        )
        .await?;

        let msg = format!(
            "SP1Groth16Verifier:\n\tDeployed at address {}\n\tWith tx hash {}",
            format!("{sp1_verifier_address:#x}").bright_green(),
            format!("{verifier_deployment_tx_hash:#x}").bright_cyan(),
        );
        spinner.success(&msg);
        Some(sp1_verifier_address)
    } else {
        None
    };

    let pico_verifier_address = if deploy_pico_verifier {
        let mut spinner = Spinner::new(deploy_frames, "Deploying PicoVerifier", Color::Cyan);
        let (verifier_deployment_tx_hash, pico_verifier_address) = deploy_contract(
            deployer,
            deployer_private_key,
            eth_client,
            &contracts_path.join("solc_out/PicoVerifier.bin"),
        )
        .await?;

        let msg = format!(
            "PicoGroth16Verifier:\n\tDeployed at address {}\n\tWith tx hash {}",
            format!("{pico_verifier_address:#x}").bright_green(),
            format!("{verifier_deployment_tx_hash:#x}").bright_cyan(),
        );
        spinner.success(&msg);
        Some(pico_verifier_address)
    } else {
        None
    };

    Ok((
        on_chain_proposer_address,
        bridge_address,
        sp1_verifier_address,
        pico_verifier_address,
    ))
}

async fn deploy_contract(
    deployer: Address,
    deployer_private_key: SecretKey,
    eth_client: &EthClient,
    contract_path: &Path,
) -> Result<(H256, Address), DeployError> {
    let init_code = hex::decode(std::fs::read_to_string(contract_path).map_err(|err| {
        DeployError::DecodingError(format!("Failed to read contract init code: {err}"))
    })?)
    .map_err(|err| {
        DeployError::DecodingError(format!("Failed to decode contract init code: {err}"))
    })?
    .into();

    let (deploy_tx_hash, contract_address) =
        create2_deploy(deployer, deployer_private_key, &init_code, eth_client)
            .await
            .map_err(DeployError::from)?;

    Ok((deploy_tx_hash, contract_address))
}

async fn deploy_on_chain_proposer(
    deployer: Address,
    deployer_private_key: SecretKey,
    eth_client: &EthClient,
    contract_path: &Path,
) -> Result<(H256, Address), DeployError> {
    let mut init_code = hex::decode(std::fs::read_to_string(contract_path).map_err(|err| {
        DeployError::DecodingError(format!("Failed to read on_chain_proposer_init_code: {err}"))
    })?)
    .map_err(|err| {
        DeployError::DecodingError(format!(
            "Failed to decode on_chain_proposer_init_code: {err}"
        ))
    })?;

    let validium: bool = read_env_var("COMMITTER_VALIDIUM")?
        .trim()
        .parse()
        .map_err(|err| DeployError::ParseError(format!("Malformed COMMITTER_VALIDIUM: {err}")))?;

    let validium_value = if validium { 1u8 } else { 0u8 };
    let encoded_validium = vec![0; 31]
        .into_iter()
        .chain(std::iter::once(validium_value));
    init_code.extend(encoded_validium);

    let (deploy_tx_hash, contract_address) = create2_deploy(
        deployer,
        deployer_private_key,
        &init_code.into(),
        eth_client,
    )
    .await
    .map_err(DeployError::from)?;

    Ok((deploy_tx_hash, contract_address))
}

async fn deploy_bridge(
    deployer: Address,
    deployer_private_key: SecretKey,
    eth_client: &EthClient,
    contract_path: &Path,
) -> Result<(H256, Address), DeployError> {
    let mut bridge_init_code =
        hex::decode(std::fs::read_to_string(contract_path).map_err(|err| {
            DeployError::DecodingError(format!("Failed to read bridge_init_code: {err}"))
        })?)
        .map_err(|err| {
            DeployError::DecodingError(format!("Failed to decode bridge_init_code: {err}"))
        })?;

    let encoded_owner = {
        let offset = 32 - deployer.as_bytes().len() % 32;
        let mut encoded_owner = vec![0; offset];
        encoded_owner.extend_from_slice(deployer.as_bytes());
        encoded_owner
    };

    bridge_init_code.extend_from_slice(&encoded_owner);

    let (deploy_tx_hash, bridge_address) = create2_deploy(
        deployer,
        deployer_private_key,
        &bridge_init_code.into(),
        eth_client,
    )
    .await?;

    Ok((deploy_tx_hash, bridge_address))
}

async fn create2_deploy(
    deployer: Address,
    deployer_private_key: SecretKey,
    init_code: &Bytes,
    eth_client: &EthClient,
) -> Result<(H256, Address), DeployError> {
    let calldata = [
        SALT.lock()
            .map_err(|err| DeployError::FailedToLockSALT(err.to_string()))?
            .as_bytes(),
        init_code,
    ]
    .concat();
    let gas_price = eth_client
        .get_gas_price_with_extra(20)
        .await?
        .try_into()
        .map_err(|_| {
            EthClientError::InternalError("Failed to convert gas_price to a u64".to_owned())
        })?;

    let deploy_tx = eth_client
        .build_eip1559_transaction(
            DETERMINISTIC_CREATE2_ADDRESS,
            deployer,
            calldata.into(),
            Overrides {
                max_fee_per_gas: Some(gas_price),
                max_priority_fee_per_gas: Some(gas_price),
                ..Default::default()
            },
        )
        .await?;

    let mut wrapped_tx = ethrex_rpc::clients::eth::WrappedTransaction::EIP1559(deploy_tx);
    eth_client
        .set_gas_for_wrapped_tx(&mut wrapped_tx, deployer)
        .await?;
    let deploy_tx_hash = eth_client
        .send_tx_bump_gas_exponential_backoff(&mut wrapped_tx, &deployer_private_key)
        .await?;

    wait_for_transaction_receipt(deploy_tx_hash, eth_client)
        .await
        .map_err(DeployError::from)?;

    let deployed_address = create2_address(keccak(init_code))?;

    Ok((deploy_tx_hash, deployed_address))
}

fn create2_address(init_code_hash: H256) -> Result<Address, DeployError> {
    let addr = Address::from_slice(
        keccak(
            [
                &[0xff],
                DETERMINISTIC_CREATE2_ADDRESS.as_bytes(),
                SALT.lock()
                    .map_err(|err| DeployError::FailedToLockSALT(err.to_string()))?
                    .as_bytes(),
                init_code_hash.as_bytes(),
            ]
            .concat(),
        )
        .as_bytes()
        .get(12..)
        .ok_or(DeployError::DecodingError(
            "Failed to get create2 address".to_owned(),
        ))?,
    );
    Ok(addr)
}

#[allow(clippy::too_many_arguments)]
async fn initialize_contracts(
    deployer: Address,
    deployer_private_key: SecretKey,
    committer: Address,
    verifier: Address,
    on_chain_proposer: Address,
    bridge: Address,
    risc0_verifier_address: Address,
    sp1_verifier_address: Address,
    pico_verifier_address: Address,
    eth_client: &EthClient,
) -> Result<(), DeployError> {
    let initialize_frames = spinner!(["🪄❱❱", "❱🪄❱", "❱❱🪄"], 200);

    let mut spinner = Spinner::new(
        initialize_frames.clone(),
        "Initializing OnChainProposer",
        Color::Cyan,
    );

    let initialize_tx_hash = initialize_on_chain_proposer(
        on_chain_proposer,
        bridge,
        risc0_verifier_address,
        sp1_verifier_address,
        pico_verifier_address,
        deployer,
        deployer_private_key,
        committer,
        verifier,
        eth_client,
    )
    .await
    .map_err(DeployError::from)?;
    let msg = format!(
        "OnChainProposer:\n\tInitialized with tx hash {}",
        format!("{initialize_tx_hash:#x}").bright_cyan()
    );
    spinner.success(&msg);

    let mut spinner = Spinner::new(
        initialize_frames.clone(),
        "Initializing CommonBridge",
        Color::Cyan,
    );
    let initialize_tx_hash = initialize_bridge(
        on_chain_proposer,
        bridge,
        deployer,
        deployer_private_key,
        eth_client,
    )
    .await
    .map_err(DeployError::from)?;
    let msg = format!(
        "CommonBridge:\n\tInitialized with tx hash {}",
        format!("{initialize_tx_hash:#x}").bright_cyan()
    );
    spinner.success(&msg);
    Ok(())
}

#[allow(clippy::too_many_arguments)]
async fn initialize_on_chain_proposer(
    on_chain_proposer: Address,
    bridge: Address,
    risc0_verifier_address: Address,
    sp1_verifier_address: Address,
    pico_verifier_address: Address,
    deployer: Address,
    deployer_private_key: SecretKey,
    committer: Address,
    verifier: Address,
    eth_client: &EthClient,
) -> Result<H256, DeployError> {
    let calldata_values = vec![
        Value::Address(bridge),
        Value::Address(risc0_verifier_address),
        Value::Address(sp1_verifier_address),
        Value::Address(pico_verifier_address),
        Value::Array(vec![Value::Address(committer), Value::Address(verifier)]),
    ];

    let on_chain_proposer_initialization_calldata =
        encode_calldata(INITIALIZE_ON_CHAIN_PROPOSER_SIGNATURE, &calldata_values)?;

    let gas_price = eth_client
        .get_gas_price_with_extra(20)
        .await?
        .try_into()
        .map_err(|_| {
            EthClientError::InternalError("Failed to convert gas_price to a u64".to_owned())
        })?;

    let initialize_tx = eth_client
        .build_eip1559_transaction(
            on_chain_proposer,
            deployer,
            on_chain_proposer_initialization_calldata.into(),
            Overrides {
                max_fee_per_gas: Some(gas_price),
                max_priority_fee_per_gas: Some(gas_price),
                ..Default::default()
            },
        )
        .await?;
    let mut wrapped_tx = ethrex_rpc::clients::eth::WrappedTransaction::EIP1559(initialize_tx);
    eth_client
        .set_gas_for_wrapped_tx(&mut wrapped_tx, deployer)
        .await?;
    let initialize_tx_hash = eth_client
        .send_tx_bump_gas_exponential_backoff(&mut wrapped_tx, &deployer_private_key)
        .await?;

    Ok(initialize_tx_hash)
}

async fn initialize_bridge(
    on_chain_proposer: Address,
    bridge: Address,
    deployer: Address,
    deployer_private_key: SecretKey,
    eth_client: &EthClient,
) -> Result<H256, DeployError> {
    let calldata_values = vec![Value::Address(on_chain_proposer)];
    let bridge_initialization_calldata =
        encode_calldata(BRIDGE_INITIALIZER_SIGNATURE, &calldata_values)?;

    let gas_price = eth_client
        .get_gas_price_with_extra(20)
        .await?
        .try_into()
        .map_err(|_| {
            EthClientError::InternalError("Failed to convert gas_price to a u64".to_owned())
        })?;

    let initialize_tx = eth_client
        .build_eip1559_transaction(
            bridge,
            deployer,
            bridge_initialization_calldata.into(),
            Overrides {
                max_fee_per_gas: Some(gas_price),
                max_priority_fee_per_gas: Some(gas_price),
                ..Default::default()
            },
        )
        .await
        .map_err(DeployError::from)?;
    let mut wrapped_tx = WrappedTransaction::EIP1559(initialize_tx);
    eth_client
        .set_gas_for_wrapped_tx(&mut wrapped_tx, deployer)
        .await?;
    let initialize_tx_hash = eth_client
        .send_tx_bump_gas_exponential_backoff(&mut wrapped_tx, &deployer_private_key)
        .await?;

    Ok(initialize_tx_hash)
}

async fn wait_for_transaction_receipt(
    tx_hash: H256,
    eth_client: &EthClient,
) -> Result<(), EthClientError> {
    while eth_client.get_transaction_receipt(tx_hash).await?.is_none() {
        tokio::time::sleep(std::time::Duration::from_secs(1)).await;
    }
    Ok(())
}

async fn make_deposits(bridge: Address, eth_client: &EthClient) -> Result<(), DeployError> {
    let genesis_l1_path = std::env::var("GENESIS_L1_PATH")
        .unwrap_or("../../test_data/genesis-l1-dev.json".to_string());
    let pks_path = std::env::var("PRIVATE_KEYS_PATH")
        .unwrap_or("../../test_data/private_keys_l1.txt".to_string());
    let genesis = read_genesis_file(&genesis_l1_path);
    let pks = fs::read_to_string(&pks_path).map_err(|_| DeployError::FailedToGetStringFromPath)?;
    let private_keys: Vec<String> = pks
        .lines()
        .filter(|line| !line.trim().is_empty())
        .map(|line| line.trim().to_string())
        .collect();

    for pk in private_keys.iter() {
        let secret_key = pk
            .strip_prefix("0x")
            .unwrap_or(pk)
            .parse::<SecretKey>()
            .map_err(|_| {
                DeployError::DecodingError("Error while parsing private key".to_string())
            })?;
        let address = get_address_from_secret_key(&secret_key)?;
        let values = vec![Value::Tuple(vec![
            Value::Address(address),
            Value::Address(address),
            Value::Uint(U256::from(21000 * 5)),
            Value::Bytes(Bytes::from_static(b"")),
        ])];

        let calldata = encode_calldata("deposit((address,address,uint256,bytes))", &values)?;

        let Some(_) = genesis.alloc.get(&address) else {
            println!(
                "Skipping deposit for address {:?} as it is not in the genesis file",
                address
            );
            continue;
        };

        let get_balance = eth_client
            .get_balance(address, BlockByNumber::Latest)
            .await?;
        let value_to_deposit = get_balance
            .checked_div(U256::from_str("2").unwrap_or(U256::zero()))
            .unwrap_or(U256::zero());

        let gas_price = eth_client.get_gas_price().await?.try_into().map_err(|_| {
            EthClientError::InternalError("Failed to convert gas_price to a u64".to_owned())
        })?;

        let overrides = Overrides {
            value: Some(value_to_deposit),
            from: Some(address),
            gas_limit: Some(21000 * 5),
            max_fee_per_gas: Some(gas_price),
            max_priority_fee_per_gas: Some(gas_price),
            ..Overrides::default()
        };

        let build = eth_client
            .build_eip1559_transaction(bridge, address, Bytes::from(calldata), overrides)
            .await?;

        match eth_client
            .send_eip1559_transaction(&build, &secret_key)
            .await
        {
            Ok(hash) => {
                println!(
                    "Deposit transaction sent to L1 from {:?} with value {:?} and hash {:?}",
                    address, value_to_deposit, hash
                );
            }
            Err(e) => {
                println!(
                    "Failed to deposit to {:?} with value {:?}",
                    address, value_to_deposit
                );
                return Err(DeployError::EthClientError(e));
            }
        }
    }
    Ok(())
}

#[allow(clippy::unwrap_used)]
#[allow(clippy::expect_used)]
#[allow(clippy::panic)]
#[cfg(test)]
mod test {
    use crate::{compile_contracts, download_contract_deps, DeployError};
    use std::{env, path::Path};

    #[test]
    fn test_contract_compilation() -> Result<(), DeployError> {
        let binding = env::current_dir().unwrap();
        let parent_dir = binding.parent().unwrap();

        env::set_current_dir(parent_dir).expect("Failed to change directory");

        let solc_out = parent_dir.join("contracts/solc_out");
        let lib = parent_dir.join("contracts/lib");

        if let Err(e) = std::fs::remove_dir_all(&solc_out) {
            if e.kind() != std::io::ErrorKind::NotFound {
                panic!("Failed to remove directory solc_out");
            }
        }
        if let Err(e) = std::fs::remove_dir_all(&lib) {
            if e.kind() != std::io::ErrorKind::NotFound {
                panic!("failed to remove directory lib");
            }
        }

        download_contract_deps(Path::new("contracts"))?;
        compile_contracts(Path::new("contracts"))?;

        std::fs::remove_dir_all(solc_out).unwrap();
        std::fs::remove_dir_all(lib).unwrap();
        Ok(())
    }
}<|MERGE_RESOLUTION|>--- conflicted
+++ resolved
@@ -165,9 +165,7 @@
 
 fn setup() -> Result<SetupResult, DeployError> {
     read_env_file_by_config(ConfigMode::Sequencer)?;
-    let eth_config = EthConfig::from_env().map_err(DeployError::ConfigError)?;
-
-<<<<<<< HEAD
+
     let eth_config = EthConfig::from_env().map_err(DeployError::ConfigError)?;
     let eth_client = EthClient::new_with_config(
         &eth_config.rpc_url,
@@ -175,12 +173,8 @@
         eth_config.backoff_factor,
         eth_config.min_retry_delay,
         eth_config.max_retry_delay,
-=======
-    let eth_client = EthClient::new_with_maximum_fees(
-        &eth_config.rpc_url,
-        eth_config.maximum_allowed_max_fee_per_gas,
-        eth_config.maximum_allowed_max_fee_per_blob_gas,
->>>>>>> 20437d61
+        Some(eth_config.maximum_allowed_max_fee_per_gas),
+        Some(eth_config.maximum_allowed_max_fee_per_blob_gas),
     );
 
     let deployer_address = parse_env_var("DEPLOYER_L1_ADDRESS")?;
