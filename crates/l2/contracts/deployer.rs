--- conflicted
+++ resolved
@@ -1,8 +1,5 @@
 use bytes::Bytes;
-<<<<<<< HEAD
 use colored::Colorize;
-=======
->>>>>>> 166d01dd
 use ethereum_rust_core::types::{GAS_LIMIT_ADJUSTMENT_FACTOR, GAS_LIMIT_MINIMUM};
 use ethereum_rust_l2::utils::{
     config::{read_env_as_lines, read_env_file, write_env},
@@ -11,17 +8,13 @@
 use ethereum_types::{Address, H160, H256};
 use keccak_hash::keccak;
 use secp256k1::SecretKey;
-<<<<<<< HEAD
 use spinoff::{spinner, spinners, Color, Spinner};
-use std::{process::Command, str::FromStr};
-=======
 use std::{
     path::{Path, PathBuf},
     process::Command,
     str::FromStr,
 };
 use tracing::warn;
->>>>>>> 166d01dd
 
 // 0x4e59b44847b379578588920cA78FbF26c0B4956C
 const DETERMINISTIC_CREATE2_ADDRESS: Address = H160([
@@ -35,15 +28,10 @@
 
 #[tokio::main]
 async fn main() {
-<<<<<<< HEAD
-    let (deployer, deployer_private_key, contract_verifier_address, eth_client) = setup();
-    download_contract_deps();
-    compile_contracts();
-=======
-    let (deployer, deployer_private_key, eth_client, contracts_path) = setup();
+    let (deployer, deployer_private_key, contract_verifier_address, eth_client, contracts_path) =
+        setup();
     download_contract_deps(&contracts_path);
     compile_contracts(&contracts_path);
->>>>>>> 166d01dd
     let (on_chain_proposer, bridge_address) =
         deploy_contracts(deployer, deployer_private_key, &eth_client, &contracts_path).await;
     initialize_contracts(
@@ -64,19 +52,11 @@
         if let Some(eq) = line.find('=') {
             let (envar, _) = line.split_at(eq);
             line = match envar {
-<<<<<<< HEAD
                 "COMMITTER_ON_CHAIN_PROPOSER_ADDRESS" => {
                     format!("{}={:?}", envar, on_chain_proposer)
                 }
                 "L1_WATCHER_BRIDGE_ADDRESS" => {
                     format!("{}={:?}", envar, bridge_address)
-=======
-                "PROPOSER_ON_CHAIN_PROPOSER_ADDRESS" => {
-                    format!("{envar}={on_chain_proposer:#x}")
-                }
-                "L1_WATCHER_BRIDGE_ADDRESS" => {
-                    format!("{envar}={bridge_address:#x}")
->>>>>>> 166d01dd
                 }
                 _ => line,
             };
@@ -86,16 +66,11 @@
     write_env(wr_lines).expect("Failed to write changes to the .env file.");
 }
 
-<<<<<<< HEAD
-fn setup() -> (Address, SecretKey, Address, EthClient) {
-    read_env_file().expect("Failed to read .env file");
-=======
-fn setup() -> (Address, SecretKey, EthClient, PathBuf) {
+fn setup() -> (Address, SecretKey, Address, EthClient, PathBuf) {
     if let Err(e) = read_env_file() {
         warn!("Failed to read .env file: {e}");
     }
 
->>>>>>> 166d01dd
     let eth_client = EthClient::new(&std::env::var("ETH_RPC_URL").expect("ETH_RPC_URL not set"));
     let deployer = std::env::var("DEPLOYER_ADDRESS")
         .expect("DEPLOYER_ADDRESS not set")
@@ -119,7 +94,6 @@
     )
     .to_path_buf();
 
-<<<<<<< HEAD
     // If not set, randomize the SALT
     let input = std::env::var("DEPLOYER_SALT_IS_ZERO").unwrap_or("false".to_owned());
     match input.trim().to_lowercase().as_str() {
@@ -140,10 +114,8 @@
         deployer_private_key,
         contract_verifier_address,
         eth_client,
-    )
-=======
-    (deployer, deployer_private_key, eth_client, contracts_path)
->>>>>>> 166d01dd
+        contracts_path,
+    )
 }
 
 fn download_contract_deps(contracts_path: &Path) {
@@ -253,28 +225,20 @@
     );
     spinner.success(&msg);
 
-<<<<<<< HEAD
     let mut spinner = Spinner::new(deploy_frames, "Deploying CommonBridge", Color::Cyan);
-    let (bridge_deployment_tx_hash, bridge_address) =
-        deploy_bridge(deployer, deployer_private_key, overrides, eth_client).await;
+    let (bridge_deployment_tx_hash, bridge_address) = deploy_bridge(
+        deployer,
+        deployer_private_key,
+        overrides,
+        eth_client,
+        contracts_path,
+    )
+    .await;
 
     let msg = format!(
         "CommonBridge:\n\tDeployed at address {} with tx hash {}",
         format!("{:#x}", bridge_address).bright_green(),
         format!("{:#x}", bridge_deployment_tx_hash).bright_cyan(),
-=======
-    let (bridge_deployment_tx_hash, bridge_address) = deploy_bridge(
-        deployer,
-        deployer_private_key,
-        overrides,
-        eth_client,
-        contracts_path,
-    )
-    .await;
-    println!(
-        "Bridge deployed at address {:#x} with tx hash {:#x}",
-        bridge_address, bridge_deployment_tx_hash
->>>>>>> 166d01dd
     );
     spinner.success(&msg);
 
@@ -348,11 +312,7 @@
     overrides: Overrides,
     eth_client: &EthClient,
 ) -> (H256, Address) {
-<<<<<<< HEAD
     let calldata = [SALT.lock().unwrap().as_bytes(), init_code].concat();
-=======
-    let calldata = [SALT.as_bytes(), init_code].concat();
->>>>>>> 166d01dd
     let deploy_tx = eth_client
         .build_eip1559_transaction(
             DETERMINISTIC_CREATE2_ADDRESS,
@@ -364,6 +324,7 @@
         )
         .await
         .expect("Failed to build create2 deploy tx");
+
     let deploy_tx_hash = eth_client
         .send_eip1559_transaction(deploy_tx, &deployer_private_key)
         .await
