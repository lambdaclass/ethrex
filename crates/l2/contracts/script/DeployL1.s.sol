// SPDX-License-Identifier: UNLICENSED
pragma solidity ^0.8.13;

import {Script, console} from "forge-std/Script.sol";
import {OnChainProposer, IOnChainProposer} from "../src/l1/OnChainProposer.sol";
import {CommonBridge, ICommonBridge} from "../src/l1/CommonBridge.sol";
import {Utils} from "./Utils.sol";

contract DeployL1Script is Script {
    /// @notice Address of the deterministic create2 factory.
    /// @dev This address corresponds to a contracts that is set in the storage
    /// in the genesis file. The same contract with the same address is deployed
    /// in every testnet, so if this script is run in a testnet instead of in a
    /// local environment, it should work.
    address constant DETERMINISTIC_CREATE2_ADDRESS =
        0x4e59b44847b379578588920cA78FbF26c0B4956C;

    function setUp() public {}

    function run() public {
        console.log("Deploying L1 contracts");

        bytes32 salt = bytes32(0);

<<<<<<< HEAD
        address commonBridge = vm.computeCreate2Address(
            salt,
            keccak256(type(CommonBridge).creationCode),
            DETERMINISTIC_CREATE2_ADDRESS
        );
        address onChainProposer = vm.computeCreate2Address(
            salt,
            keccak256(type(OnChainProposer).creationCode),
            DETERMINISTIC_CREATE2_ADDRESS
        );

        deployOnChainProposer(commonBridge, salt);
        deployCommonBridge(msg.sender, onChainProposer, salt);
    }

    function deployOnChainProposer(
        address commonBridge,
        bytes32 salt
    ) internal {
=======
        address onChainProposer = deployOnChainProposer(salt);
        address commonBridge = deployCommonBridge(msg.sender, salt);

        vm.startBroadcast();
        IOnChainProposer(onChainProposer).initialize(commonBridge);
        ICommonBridge(commonBridge).initialize(onChainProposer);
        vm.stopBroadcast();
    }

    function deployOnChainProposer(bytes32 salt) internal returns (address) {
>>>>>>> e16898ce
        bytes memory bytecode = type(OnChainProposer).creationCode;
        address contractAddress = Utils.deployWithCreate2(
            bytecode,
            salt,
            DETERMINISTIC_CREATE2_ADDRESS,
<<<<<<< HEAD
            abi.encode(commonBridge)
        );
        console.log("OnChainProposer deployed at:", contractAddress);
=======
            ""
        );
        console.log("OnChainProposer deployed at:", contractAddress);
        return contractAddress;
>>>>>>> e16898ce
    }

    function deployCommonBridge(
        address owner,
<<<<<<< HEAD
        address onChainProposer,
        bytes32 salt
    ) internal {
=======
        bytes32 salt
    ) internal returns (address) {
>>>>>>> e16898ce
        bytes memory bytecode = type(CommonBridge).creationCode;
        address contractAddress = Utils.deployWithCreate2(
            bytecode,
            salt,
            DETERMINISTIC_CREATE2_ADDRESS,
<<<<<<< HEAD
            abi.encode(owner, onChainProposer)
=======
            abi.encode(owner)
>>>>>>> e16898ce
        );
        console.log("CommonBridge deployed at:", contractAddress);
        return contractAddress;
    }
}<|MERGE_RESOLUTION|>--- conflicted
+++ resolved
@@ -22,27 +22,6 @@
 
         bytes32 salt = bytes32(0);
 
-<<<<<<< HEAD
-        address commonBridge = vm.computeCreate2Address(
-            salt,
-            keccak256(type(CommonBridge).creationCode),
-            DETERMINISTIC_CREATE2_ADDRESS
-        );
-        address onChainProposer = vm.computeCreate2Address(
-            salt,
-            keccak256(type(OnChainProposer).creationCode),
-            DETERMINISTIC_CREATE2_ADDRESS
-        );
-
-        deployOnChainProposer(commonBridge, salt);
-        deployCommonBridge(msg.sender, onChainProposer, salt);
-    }
-
-    function deployOnChainProposer(
-        address commonBridge,
-        bytes32 salt
-    ) internal {
-=======
         address onChainProposer = deployOnChainProposer(salt);
         address commonBridge = deployCommonBridge(msg.sender, salt);
 
@@ -53,44 +32,27 @@
     }
 
     function deployOnChainProposer(bytes32 salt) internal returns (address) {
->>>>>>> e16898ce
         bytes memory bytecode = type(OnChainProposer).creationCode;
         address contractAddress = Utils.deployWithCreate2(
             bytecode,
             salt,
             DETERMINISTIC_CREATE2_ADDRESS,
-<<<<<<< HEAD
-            abi.encode(commonBridge)
-        );
-        console.log("OnChainProposer deployed at:", contractAddress);
-=======
             ""
         );
         console.log("OnChainProposer deployed at:", contractAddress);
         return contractAddress;
->>>>>>> e16898ce
     }
 
     function deployCommonBridge(
         address owner,
-<<<<<<< HEAD
-        address onChainProposer,
-        bytes32 salt
-    ) internal {
-=======
         bytes32 salt
     ) internal returns (address) {
->>>>>>> e16898ce
         bytes memory bytecode = type(CommonBridge).creationCode;
         address contractAddress = Utils.deployWithCreate2(
             bytecode,
             salt,
             DETERMINISTIC_CREATE2_ADDRESS,
-<<<<<<< HEAD
-            abi.encode(owner, onChainProposer)
-=======
             abi.encode(owner)
->>>>>>> e16898ce
         );
         console.log("CommonBridge deployed at:", contractAddress);
         return contractAddress;
