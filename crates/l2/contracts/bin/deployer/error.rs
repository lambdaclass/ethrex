use ethrex_l2_sdk::{ContractCompilationError, DeployError};
use ethrex_rpc::clients::{eth::errors::CalldataEncodeError, EthClientError};

#[derive(Debug, thiserror::Error)]
pub enum DeployerError {
    #[error("Failed to lock SALT: {0}")]
    FailedToLockSALT(String),
    #[error("The path is not a valid utf-8 string")]
    FailedToGetStringFromPath,
    #[error("Deployer setup error: {0} not set")]
    ConfigValueNotSet(String),
    #[error("Deployer setup parse error: {0}")]
    ParseError(String),
    #[error("Deployer dependency error: {0}")]
    DependencyError(String),
    #[error("Deployer EthClient error: {0}")]
    EthClientError(#[from] EthClientError),
    #[error("Deployer decoding error: {0}")]
    DecodingError(String),
    #[error("Failed to encode calldata: {0}")]
    CalldataEncodeError(#[from] CalldataEncodeError),
    #[error("Failed to compile contract: {0}")]
    FailedToCompileContract(#[from] ContractCompilationError),
    #[error("Failed to deploy contract: {0}")]
    FailedToDeployContract(#[from] DeployError),
    #[error("Internal error: {0}")]
    InternalError(String),
<<<<<<< HEAD
    #[error("Failed to write contract addresses to .env: {0}")]
    FailedToWriteContractAddressesToEnv(#[from] std::io::Error),
    #[error("No signer was set up")]
    NoSigner,
    #[error("Remote signer URL was provided without a public key")]
    RemoteUrlWithoutPubkey,
=======
    #[error("IO error: {0}")]
    IO(#[from] std::io::Error),
>>>>>>> 252d6704
}<|MERGE_RESOLUTION|>--- conflicted
+++ resolved
@@ -25,15 +25,12 @@
     FailedToDeployContract(#[from] DeployError),
     #[error("Internal error: {0}")]
     InternalError(String),
-<<<<<<< HEAD
     #[error("Failed to write contract addresses to .env: {0}")]
     FailedToWriteContractAddressesToEnv(#[from] std::io::Error),
     #[error("No signer was set up")]
     NoSigner,
     #[error("Remote signer URL was provided without a public key")]
     RemoteUrlWithoutPubkey,
-=======
     #[error("IO error: {0}")]
     IO(#[from] std::io::Error),
->>>>>>> 252d6704
 }