--- conflicted
+++ resolved
@@ -16,14 +16,9 @@
 };
 use ethrex_l2::utils::test_data_io::read_genesis_file;
 use ethrex_l2_sdk::{
-<<<<<<< HEAD
-    calldata::{encode_calldata, Value},
-    compile_contract, deploy_contract, deploy_with_proxy, initialize_contract,
-=======
     calldata::{Value, encode_calldata},
     compile_contract, deploy_contract, deploy_with_proxy, get_address_from_secret_key,
     initialize_contract,
->>>>>>> 7f4cedad
 };
 use ethrex_rpc::{
     EthClient,
