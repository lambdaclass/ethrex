use std::{
    fs::{read_to_string, File, OpenOptions},
    io::{BufWriter, Write},
    path::PathBuf,
    process::{Command, ExitStatus},
    str::FromStr,
};

use bytes::Bytes;
use clap::Parser;
use cli::{parse_private_key, DeployerOptions};
use error::DeployerError;
use ethrex_common::{Address, U256};
use ethrex_l2::utils::test_data_io::read_genesis_file;
use ethrex_l2_sdk::{
    calldata::{encode_calldata, Value},
    compile_contract, deploy_contract, get_address_from_secret_key, initialize_contract,
};
use ethrex_rpc::{
    clients::{eth::BlockByNumber, EthClientError, Overrides},
    EthClient,
};
use keccak_hash::H256;
use tracing::{debug, error, info, trace, Level};

mod cli;
mod error;

const INITIALIZE_ON_CHAIN_PROPOSER_SIGNATURE: &str =
    "initialize(address,address,address,address,bytes32,address[])";
const BRIDGE_INITIALIZER_SIGNATURE: &str = "initialize(address)";

#[tokio::main]
async fn main() -> Result<(), DeployerError> {
    tracing_subscriber::fmt().with_max_level(Level::INFO).init();

    trace!("Starting deployer binary");
    let opts = DeployerOptions::parse();

    let eth_client = EthClient::new_with_config(
        &opts.rpc_url,
        opts.max_number_of_retries,
        opts.backoff_factor,
        opts.min_retry_delay,
        opts.max_retry_delay,
        Some(opts.maximum_allowed_max_fee_per_gas),
        Some(opts.maximum_allowed_max_fee_per_blob_gas),
    );

    download_contract_deps(&opts)?;

    compile_contracts(&opts)?;

    let (
        on_chain_proposer_address,
        bridge_address,
        sp1_verifier_address,
        pico_verifier_address,
        risc0_verifier_address,
    ) = deploy_contracts(&eth_client, &opts).await?;

    initialize_contracts(
        on_chain_proposer_address,
        bridge_address,
        risc0_verifier_address,
        sp1_verifier_address,
        pico_verifier_address,
        &eth_client,
        &opts,
    )
    .await?;

    if opts.deposit_rich {
        make_deposits(bridge_address, &eth_client, &opts).await?;
    }

    write_contract_addresses_to_env(
        on_chain_proposer_address,
        bridge_address,
        sp1_verifier_address,
        pico_verifier_address,
        risc0_verifier_address,
        opts.env_file_path,
    )?;
    trace!("Deployer binary finished successfully");
    Ok(())
}

fn download_contract_deps(opts: &DeployerOptions) -> Result<(), DeployerError> {
    trace!("Downloading contract dependencies");
    std::fs::create_dir_all(opts.contracts_path.join("lib")).map_err(|err| {
        DeployerError::DependencyError(format!("Failed to create contracts/lib: {err}"))
    })?;

    git_clone(
        "https://github.com/OpenZeppelin/openzeppelin-contracts.git",
        opts.contracts_path
            .join("lib/openzeppelin-contracts")
            .to_str()
            .ok_or(DeployerError::FailedToGetStringFromPath)?,
        None,
    )?;

    git_clone(
        "https://github.com/succinctlabs/sp1-contracts.git",
        opts.contracts_path
            .join("lib/sp1-contracts")
            .to_str()
            .ok_or(DeployerError::FailedToGetStringFromPath)?,
        None,
    )?;

    git_clone(
        "https://github.com/brevis-network/pico-zkapp-template.git",
        opts.contracts_path
            .join("lib/pico-zkapp-template")
            .to_str()
            .ok_or(DeployerError::FailedToGetStringFromPath)?,
        Some("evm"),
    )?;

    trace!("Contract dependencies downloaded");
    Ok(())
}

pub fn git_clone(
    repository_url: &str,
    outdir: &str,
    branch: Option<&str>,
) -> Result<ExitStatus, DeployerError> {
    trace!(repository_url = %repository_url, outdir = %outdir, branch = ?branch, "Cloning git repository");
    let mut git_cmd = Command::new("git");

    let git_clone_cmd = git_cmd.arg("clone").arg(repository_url);

    if let Some(branch) = branch {
        git_clone_cmd.arg("--branch").arg(branch);
    }

    git_clone_cmd
        .arg(outdir)
        .spawn()
        .map_err(|err| DeployerError::DependencyError(format!("Failed to spawn git: {err}")))?
        .wait()
        .map_err(|err| DeployerError::DependencyError(format!("Failed to wait for git: {err}")))
}

fn compile_contracts(opts: &DeployerOptions) -> Result<(), DeployerError> {
    trace!("Compiling contracts");
    compile_contract(&opts.contracts_path, "src/l1/OnChainProposer.sol", false)?;
    compile_contract(&opts.contracts_path, "src/l1/CommonBridge.sol", false)?;
    compile_contract(
        &opts.contracts_path,
        "lib/sp1-contracts/contracts/src/v4.0.0-rc.3/SP1VerifierGroth16.sol",
        false,
    )?;
    compile_contract(
        &opts.contracts_path,
        "lib/pico-zkapp-template/contracts/src/PicoVerifier.sol",
        false,
    )?;
    trace!("Contracts compiled");
    Ok(())
}

lazy_static::lazy_static! {
    static ref SALT: std::sync::Mutex<H256>  = std::sync::Mutex::new(H256::zero());
}

async fn deploy_contracts(
    eth_client: &EthClient,
    opts: &DeployerOptions,
) -> Result<(Address, Address, Address, Address, Address), DeployerError> {
    trace!("Deploying contracts");

    info!("Deploying OnChainProposer");

    let salt = if opts.randomize_contract_deployment {
        H256::random().as_bytes().to_vec()
    } else {
        SALT.lock()
            .map_err(|_| DeployerError::InternalError("failed unwrapping salt lock".to_string()))?
            .as_bytes()
            .to_vec()
    };

    trace!("Attempting to deploy OnChainProposer contract");
    let (on_chain_proposer_deployment_tx_hash, on_chain_proposer_address) = deploy_contract(
        &[&[0u8; 31][..], &[u8::from(opts.validium)]].concat(),
        &opts.contracts_path.join("solc_out/OnChainProposer.bin"),
        &opts.private_key,
        &salt,
        eth_client,
    )
    .await?;
    info!(address = %format!("{on_chain_proposer_address:#x}"), tx_hash = %format!("{on_chain_proposer_deployment_tx_hash:#x}"), "OnChainProposer deployed");

    info!("Deploying CommonBridge");
    let (bridge_deployment_tx_hash, bridge_address) = deploy_contract(
        &{
            let deployer_address = get_address_from_secret_key(&opts.private_key)?;
            let offset = 32 - deployer_address.as_bytes().len() % 32;
            let mut encoded_owner = vec![0; offset];
            encoded_owner.extend_from_slice(deployer_address.as_bytes());
            encoded_owner
        },
        &opts.contracts_path.join("solc_out/CommonBridge.bin"),
        &opts.private_key,
        &salt,
        eth_client,
    )
    .await?;

    info!(address = %format!("{bridge_address:#x}"), tx_hash = %format!("{bridge_deployment_tx_hash:#x}"), "CommonBridge deployed");

    let sp1_verifier_address = if opts.sp1_deploy_verifier {
        info!("Deploying SP1Verifier (if sp1_deploy_verifier is true)");
        let (verifier_deployment_tx_hash, sp1_verifier_address) = deploy_contract(
            &[],
            &opts.contracts_path.join("solc_out/SP1Verifier.bin"),
            &opts.private_key,
            &salt,
            eth_client,
        )
        .await?;

        info!(address = %format!("{sp1_verifier_address:#x}"), tx_hash = %format!("{verifier_deployment_tx_hash:#x}"), "SP1Verifier deployed");
        sp1_verifier_address
    } else {
        opts.sp1_verifier_address
            .ok_or(DeployerError::InternalError(
                "SP1Verifier address is not set and sp1_deploy_verifier is false".to_string(),
            ))?
    };

    let pico_verifier_address = if opts.pico_deploy_verifier {
        info!("Deploying PicoVerifier (if pico_deploy_verifier is true)");
        let (verifier_deployment_tx_hash, pico_verifier_address) = deploy_contract(
            &[],
            &opts.contracts_path.join("solc_out/PicoVerifier.bin"),
            &opts.private_key,
            &salt,
            eth_client,
        )
        .await?;

        info!(address = %format!("{pico_verifier_address:#x}"), tx_hash = %format!("{verifier_deployment_tx_hash:#x}"), "PicoVerifier deployed");

        pico_verifier_address
    } else {
        opts.pico_verifier_address
            .ok_or(DeployerError::InternalError(
                "PicoVerifier address is not set and pico_deploy_verifier is false".to_string(),
            ))?
    };

    // TODO: Add Risc0Verifier deployment
    let risc0_verifier_address =
        opts.risc0_verifier_address
            .ok_or(DeployerError::InternalError(
                "Risc0Verifier address is not set and risc0_deploy_verifier is false".to_string(),
            ))?;

    trace!(
        ?on_chain_proposer_address,
        ?bridge_address,
        ?sp1_verifier_address,
        ?pico_verifier_address,
        ?risc0_verifier_address,
        "Contracts deployed"
    );
    Ok((
        on_chain_proposer_address,
        bridge_address,
        sp1_verifier_address,
        pico_verifier_address,
        risc0_verifier_address,
    ))
}

#[allow(clippy::too_many_arguments)]
async fn initialize_contracts(
    on_chain_proposer_address: Address,
    bridge_address: Address,
    risc0_verifier_address: Address,
    sp1_verifier_address: Address,
    pico_verifier_address: Address,
    eth_client: &EthClient,
    opts: &DeployerOptions,
) -> Result<(), DeployerError> {
    trace!("Initializing contracts");

<<<<<<< HEAD
    let mut spinner = Spinner::new(
        initialize_frames.clone(),
        "Initializing OnChainProposer",
        Color::Cyan,
    );
    let sp1_vk_string = read_to_string(&opts.sp1_vk_path)?;
    let sp1_vk = hex::decode(sp1_vk_string.trim_start_matches("0x"))
        .map_err(|err| {
            DeployerError::DecodingError(format!(
                "failed to parse sp1_vk ({sp1_vk_string}) from hex: {err}"
            ))
        })?
        .into();
=======
    info!("Initializing OnChainProposer");

    trace!(committer_l1_address = %opts.committer_l1_address, "Using committer L1 address for OnChainProposer initialization");
>>>>>>> 30d2f79e

    let initialize_tx_hash = {
        let calldata_values = vec![
            Value::Address(bridge_address),
            Value::Address(risc0_verifier_address),
            Value::Address(sp1_verifier_address),
            Value::Address(pico_verifier_address),
            Value::FixedBytes(sp1_vk),
            Value::Array(vec![
                Value::Address(opts.committer_l1_address),
                Value::Address(opts.proof_sender_l1_address),
            ]),
        ];
        trace!(calldata_values = ?calldata_values, "OnChainProposer initialization calldata values");
        let on_chain_proposer_initialization_calldata =
            encode_calldata(INITIALIZE_ON_CHAIN_PROPOSER_SIGNATURE, &calldata_values)?;

        initialize_contract(
            on_chain_proposer_address,
            on_chain_proposer_initialization_calldata,
            &opts.private_key,
            eth_client,
        )
        .await?
    };

    info!(tx_hash = %format!("{initialize_tx_hash:#x}"), "OnChainProposer initialized");

    info!("Initializing CommonBridge");
    let initialize_tx_hash = {
        let calldata_values = vec![Value::Address(on_chain_proposer_address)];
        let bridge_initialization_calldata =
            encode_calldata(BRIDGE_INITIALIZER_SIGNATURE, &calldata_values)?;

        initialize_contract(
            bridge_address,
            bridge_initialization_calldata,
            &opts.private_key,
            eth_client,
        )
        .await?
    };

    info!(tx_hash = %format!("{initialize_tx_hash:#x}"), "CommonBridge initialized");
    trace!("Contracts initialized");
    Ok(())
}

async fn make_deposits(
    bridge: Address,
    eth_client: &EthClient,
    opts: &DeployerOptions,
) -> Result<(), DeployerError> {
    trace!("Making deposits");
    let genesis = read_genesis_file(&opts.genesis_l1_path);
    let pks = read_to_string(&opts.private_keys_file_path)
        .map_err(|_| DeployerError::FailedToGetStringFromPath)?;
    let private_keys: Vec<String> = pks
        .lines()
        .filter(|line| !line.trim().is_empty())
        .map(|line| line.trim().to_string())
        .collect();

    for pk in private_keys.iter() {
        let secret_key = parse_private_key(pk).map_err(|_| {
            DeployerError::DecodingError("Error while parsing private key".to_string())
        })?;
        let address = get_address_from_secret_key(&secret_key)?;
        let values = vec![Value::Tuple(vec![
            Value::Address(address),
            Value::Address(address),
            Value::Uint(U256::from(21000 * 5)),
            Value::Bytes(Bytes::from_static(b"")),
        ])];

        let calldata = encode_calldata("deposit((address,address,uint256,bytes))", &values)?;

        let Some(_) = genesis.alloc.get(&address) else {
            debug!(
                ?address,
                "Skipping deposit for address as it is not in the genesis file"
            );
            continue;
        };

        let get_balance = eth_client
            .get_balance(address, BlockByNumber::Latest)
            .await?;
        let value_to_deposit = get_balance
            .checked_div(U256::from_str("2").unwrap_or(U256::zero()))
            .unwrap_or(U256::zero());

        let gas_price = eth_client.get_gas_price().await?.try_into().map_err(|_| {
            EthClientError::InternalError("Failed to convert gas_price to a u64".to_owned())
        })?;

        let overrides = Overrides {
            value: Some(value_to_deposit),
            from: Some(address),
            gas_limit: Some(21000 * 5),
            max_fee_per_gas: Some(gas_price),
            max_priority_fee_per_gas: Some(gas_price),
            ..Overrides::default()
        };

        let build = eth_client
            .build_eip1559_transaction(bridge, address, Bytes::from(calldata), overrides)
            .await?;

        match eth_client
            .send_eip1559_transaction(&build, &secret_key)
            .await
        {
            Ok(hash) => {
                info!(
                    ?address,
                    ?value_to_deposit,
                    ?hash,
                    "Deposit transaction sent to L1"
                );
            }
            Err(e) => {
                error!(?address, ?value_to_deposit, "Failed to deposit");
                return Err(DeployerError::EthClientError(e));
            }
        }
    }
    trace!("Deposits finished");
    Ok(())
}

fn write_contract_addresses_to_env(
    on_chain_proposer_address: Address,
    bridge_address: Address,
    sp1_verifier_address: Address,
    pico_verifier_address: Address,
    risc0_verifier_address: Address,
    env_file_path: Option<PathBuf>,
) -> Result<(), DeployerError> {
    trace!("Writing contract addresses to .env file");
    let env_file_path =
        env_file_path.unwrap_or_else(|| PathBuf::from(env!("CARGO_MANIFEST_DIR")).join("../.env")); // ethrex/crates/l2/.env

    if !env_file_path.exists() {
        File::create(&env_file_path).map_err(|err| {
            DeployerError::InternalError(format!(
                "Failed to create .env file at {}: {err}",
                env_file_path.display()
            ))
        })?;
    }

    let env_file = OpenOptions::new()
        .write(true)
        .truncate(true)
        .open(&env_file_path)?; // ethrex/crates/l2/.env
    let mut writer = BufWriter::new(env_file);
    writeln!(
        writer,
        "ETHREX_COMMITTER_ON_CHAIN_PROPOSER_ADDRESS={on_chain_proposer_address:#x}"
    )?;
    writeln!(writer, "ETHREX_WATCHER_BRIDGE_ADDRESS={bridge_address:#x}")?;
    writeln!(
        writer,
        "ETHREX_DEPLOYER_SP1_CONTRACT_VERIFIER={sp1_verifier_address:#x}"
    )?;

    writeln!(
        writer,
        "ETHREX_DEPLOYER_PICO_CONTRACT_VERIFIER={pico_verifier_address:#x}"
    )?;
    writeln!(
        writer,
        "ETHREX_DEPLOYER_RISC0_CONTRACT_VERIFIER={risc0_verifier_address:#x}"
    )?;
    trace!(?env_file_path, "Contract addresses written to .env");
    Ok(())
}

#[allow(clippy::unwrap_used)]
#[allow(clippy::expect_used)]
#[allow(clippy::panic)]
#[cfg(test)]
mod test {
    use crate::{compile_contracts, download_contract_deps, DeployerError, DeployerOptions};
    use std::{env, path::Path};

    #[test]
    fn test_contract_compilation() -> Result<(), DeployerError> {
        let binding = env::current_dir().unwrap();
        let parent_dir = binding.parent().unwrap();

        env::set_current_dir(parent_dir).expect("Failed to change directory");

        let solc_out = parent_dir.join("contracts/solc_out");
        let lib = parent_dir.join("contracts/lib");

        if let Err(e) = std::fs::remove_dir_all(&solc_out) {
            if e.kind() != std::io::ErrorKind::NotFound {
                panic!("Failed to remove directory solc_out");
            }
        }
        if let Err(e) = std::fs::remove_dir_all(&lib) {
            if e.kind() != std::io::ErrorKind::NotFound {
                panic!("failed to remove directory lib");
            }
        }

        let opts = DeployerOptions {
            contracts_path: Path::new("contracts").to_path_buf(),
            ..Default::default()
        };

        download_contract_deps(&opts)?;
        compile_contracts(&opts)?;

        std::fs::remove_dir_all(solc_out).unwrap();
        std::fs::remove_dir_all(lib).unwrap();
        Ok(())
    }
}<|MERGE_RESOLUTION|>--- conflicted
+++ resolved
@@ -290,12 +290,10 @@
 ) -> Result<(), DeployerError> {
     trace!("Initializing contracts");
 
-<<<<<<< HEAD
-    let mut spinner = Spinner::new(
-        initialize_frames.clone(),
-        "Initializing OnChainProposer",
-        Color::Cyan,
-    );
+    info!("Initializing OnChainProposer");
+
+    trace!(committer_l1_address = %opts.committer_l1_address, "Using committer L1 address for OnChainProposer initialization");
+
     let sp1_vk_string = read_to_string(&opts.sp1_vk_path)?;
     let sp1_vk = hex::decode(sp1_vk_string.trim_start_matches("0x"))
         .map_err(|err| {
@@ -304,11 +302,6 @@
             ))
         })?
         .into();
-=======
-    info!("Initializing OnChainProposer");
-
-    trace!(committer_l1_address = %opts.committer_l1_address, "Using committer L1 address for OnChainProposer initialization");
->>>>>>> 30d2f79e
 
     let initialize_tx_hash = {
         let calldata_values = vec![
