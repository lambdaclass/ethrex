use std::{
    fs::{read_to_string, File, OpenOptions},
    io::{BufWriter, Write},
    path::PathBuf,
    process::{Command, ExitStatus},
    str::FromStr,
};

use bytes::Bytes;
use clap::Parser;
use cli::{parse_private_key, DeployerOptions};
use error::DeployerError;
use ethrex_common::{Address, U256};
use ethrex_l2::utils::test_data_io::read_genesis_file;
use ethrex_l2_sdk::{
    calldata::{encode_calldata, Value},
    compile_contract, deploy_contract, deploy_with_proxy, get_address_from_secret_key,
    initialize_contract,
};
use ethrex_rpc::{
    clients::{eth::BlockByNumber, EthClientError, Overrides},
    EthClient,
};
use keccak_hash::H256;
<<<<<<< HEAD
use tracing::{debug, error, info, trace, warn, Level};
=======
use tracing::{debug, error, info, trace, Level};
>>>>>>> d4d34595

mod cli;
mod error;

const INITIALIZE_ON_CHAIN_PROPOSER_SIGNATURE: &str =
<<<<<<< HEAD
    "initialize(bool,address,address,address,address,address,bytes32,bytes32,address[])";
=======
    "initialize(bool,address,address,address,address,bytes32,address[])";
const INITIALIZE_BRIDGE_ADDRESS_SIGNATURE: &str = "initializeBridgeAddress(address)";
const TRANSFER_OWNERSHIP_SIGNATURE: &str = "transferOwnership(address)";
>>>>>>> d4d34595
const BRIDGE_INITIALIZER_SIGNATURE: &str = "initialize(address,address)";

#[tokio::main]
async fn main() -> Result<(), DeployerError> {
    tracing_subscriber::fmt().with_max_level(Level::INFO).init();

    trace!("Starting deployer binary");
    let opts = DeployerOptions::parse();

    let eth_client = EthClient::new_with_config(
        &opts.rpc_url,
        opts.max_number_of_retries,
        opts.backoff_factor,
        opts.min_retry_delay,
        opts.max_retry_delay,
        Some(opts.maximum_allowed_max_fee_per_gas),
        Some(opts.maximum_allowed_max_fee_per_blob_gas),
    );

    download_contract_deps(&opts)?;

    compile_contracts(&opts)?;

    let (
        on_chain_proposer_address,
        bridge_address,
        sp1_verifier_address,
        pico_verifier_address,
        risc0_verifier_address,
    ) = deploy_contracts(&eth_client, &opts).await?;

    initialize_contracts(
        on_chain_proposer_address,
        bridge_address,
        risc0_verifier_address,
        sp1_verifier_address,
        pico_verifier_address,
        &eth_client,
        &opts,
    )
    .await?;

    if opts.deposit_rich {
        make_deposits(bridge_address, &eth_client, &opts).await?;
    }

    write_contract_addresses_to_env(
        on_chain_proposer_address,
        bridge_address,
        sp1_verifier_address,
        pico_verifier_address,
        risc0_verifier_address,
        opts.env_file_path,
    )?;
    trace!("Deployer binary finished successfully");
    Ok(())
}

fn download_contract_deps(opts: &DeployerOptions) -> Result<(), DeployerError> {
    trace!("Downloading contract dependencies");
    std::fs::create_dir_all(opts.contracts_path.join("lib")).map_err(|err| {
        DeployerError::DependencyError(format!("Failed to create contracts/lib: {err}"))
    })?;

    git_clone(
        "https://github.com/OpenZeppelin/openzeppelin-contracts-upgradeable.git",
        opts.contracts_path
            .join("lib/openzeppelin-contracts-upgradeable")
            .to_str()
            .ok_or(DeployerError::FailedToGetStringFromPath)?,
        None,
        true,
    )?;

    git_clone(
        "https://github.com/succinctlabs/sp1-contracts.git",
        opts.contracts_path
            .join("lib/sp1-contracts")
            .to_str()
            .ok_or(DeployerError::FailedToGetStringFromPath)?,
        None,
        false,
    )?;

    git_clone(
        "https://github.com/brevis-network/pico-zkapp-template.git",
        opts.contracts_path
            .join("lib/pico-zkapp-template")
            .to_str()
            .ok_or(DeployerError::FailedToGetStringFromPath)?,
        Some("evm"),
        false,
    )?;

    trace!("Contract dependencies downloaded");
    Ok(())
}

pub fn git_clone(
    repository_url: &str,
    outdir: &str,
    branch: Option<&str>,
    submodules: bool,
) -> Result<ExitStatus, DeployerError> {
    trace!(repository_url = %repository_url, outdir = %outdir, branch = ?branch, "Cloning git repository");
    let mut git_cmd = Command::new("git");

    let git_clone_cmd = git_cmd.arg("clone").arg(repository_url);

    if let Some(branch) = branch {
        git_clone_cmd.arg("--branch").arg(branch);
    }

    if submodules {
        git_clone_cmd.arg("--recurse-submodules");
    }

    git_clone_cmd
        .arg(outdir)
        .spawn()
        .map_err(|err| DeployerError::DependencyError(format!("Failed to spawn git: {err}")))?
        .wait()
        .map_err(|err| DeployerError::DependencyError(format!("Failed to wait for git: {err}")))
}

fn compile_contracts(opts: &DeployerOptions) -> Result<(), DeployerError> {
    trace!("Compiling contracts");
    compile_contract(&opts.contracts_path, "lib/openzeppelin-contracts-upgradeable/lib/openzeppelin-contracts/contracts/proxy/ERC1967/ERC1967Proxy.sol", false)?;
    compile_contract(&opts.contracts_path, "src/l1/OnChainProposer.sol", false)?;
    compile_contract(&opts.contracts_path, "src/l1/CommonBridge.sol", false)?;
    compile_contract(
        &opts.contracts_path,
        "lib/sp1-contracts/contracts/src/v4.0.0-rc.3/SP1VerifierGroth16.sol",
        false,
    )?;
    compile_contract(
        &opts.contracts_path,
        "lib/pico-zkapp-template/contracts/src/PicoVerifier.sol",
        false,
    )?;
    trace!("Contracts compiled");
    Ok(())
}

lazy_static::lazy_static! {
    static ref SALT: std::sync::Mutex<H256>  = std::sync::Mutex::new(H256::zero());
}

async fn deploy_contracts(
    eth_client: &EthClient,
    opts: &DeployerOptions,
) -> Result<(Address, Address, Address, Address, Address), DeployerError> {
    trace!("Deploying contracts");

    info!("Deploying OnChainProposer");

    let salt = if opts.randomize_contract_deployment {
        H256::random().as_bytes().to_vec()
    } else {
        SALT.lock()
            .map_err(|_| DeployerError::InternalError("failed unwrapping salt lock".to_string()))?
            .as_bytes()
            .to_vec()
    };

    trace!("Attempting to deploy OnChainProposer contract");
    let on_chain_proposer_deployment = deploy_with_proxy(
        opts.private_key,
        eth_client,
        &opts.contracts_path.join("solc_out"),
        "OnChainProposer.bin",
        &salt,
    )
    .await?;
<<<<<<< HEAD
    info!(address = %format!("{:#x}", on_chain_proposer_deployment.proxy_address), tx_hash = %format!("{:#x}", on_chain_proposer_deployment.proxy_tx_hash), "OnChainProposer deployed");
=======
    info!(
        "OnChainProposer deployed:\n  Proxy -> address={:#x}, tx_hash={:#x}\n  Impl  -> address={:#x}, tx_hash={:#x}",
        on_chain_proposer_deployment.proxy_address,
        on_chain_proposer_deployment.proxy_tx_hash,
        on_chain_proposer_deployment.implementation_address,
        on_chain_proposer_deployment.implementation_tx_hash,
    );
>>>>>>> d4d34595

    info!("Deploying CommonBridge");

    let bridge_deployment = deploy_with_proxy(
        opts.private_key,
        eth_client,
        &opts.contracts_path.join("solc_out"),
        "CommonBridge.bin",
        &salt,
    )
    .await?;

<<<<<<< HEAD
    info!(address = %format!("{:#x}", bridge_deployment.proxy_address), tx_hash = %format!("{:#x}", bridge_deployment.proxy_tx_hash), "CommonBridge deployed");
=======
    info!(
        "CommonBridge deployed:\n  Proxy -> address={:#x}, tx_hash={:#x}\n  Impl  -> address={:#x}, tx_hash={:#x}",
        bridge_deployment.proxy_address,
        bridge_deployment.proxy_tx_hash,
        bridge_deployment.implementation_address,
        bridge_deployment.implementation_tx_hash,
    );
>>>>>>> d4d34595

    let sp1_verifier_address = if opts.sp1_deploy_verifier {
        info!("Deploying SP1Verifier (if sp1_deploy_verifier is true)");
        let (verifier_deployment_tx_hash, sp1_verifier_address) = deploy_contract(
            &[],
            &opts.contracts_path.join("solc_out/SP1Verifier.bin"),
            &opts.private_key,
            &salt,
            eth_client,
        )
        .await?;

        info!(address = %format!("{sp1_verifier_address:#x}"), tx_hash = %format!("{verifier_deployment_tx_hash:#x}"), "SP1Verifier deployed");
        sp1_verifier_address
    } else {
        opts.sp1_verifier_address
            .ok_or(DeployerError::InternalError(
                "SP1Verifier address is not set and sp1_deploy_verifier is false".to_string(),
            ))?
    };

    let pico_verifier_address = if opts.pico_deploy_verifier {
        info!("Deploying PicoVerifier (if pico_deploy_verifier is true)");
        let (verifier_deployment_tx_hash, pico_verifier_address) = deploy_contract(
            &[],
            &opts.contracts_path.join("solc_out/PicoVerifier.bin"),
            &opts.private_key,
            &salt,
            eth_client,
        )
        .await?;

        info!(address = %format!("{pico_verifier_address:#x}"), tx_hash = %format!("{verifier_deployment_tx_hash:#x}"), "PicoVerifier deployed");

        pico_verifier_address
    } else {
        opts.pico_verifier_address
            .ok_or(DeployerError::InternalError(
                "PicoVerifier address is not set and pico_deploy_verifier is false".to_string(),
            ))?
    };

    // TODO: Add Risc0Verifier deployment
    let risc0_verifier_address =
        opts.risc0_verifier_address
            .ok_or(DeployerError::InternalError(
                "Risc0Verifier address is not set and risc0_deploy_verifier is false".to_string(),
            ))?;

    trace!(
        on_chain_proposer_proxy_address = ?on_chain_proposer_deployment.proxy_address,
        bridge_proxy_address = ?bridge_deployment.proxy_address,
<<<<<<< HEAD
=======
        on_chain_proposer_implementation_address = ?on_chain_proposer_deployment.implementation_address,
        bridge_implementation_address = ?bridge_deployment.implementation_address,
>>>>>>> d4d34595
        sp1_verifier_address = ?sp1_verifier_address,
        pico_verifier_address = ?pico_verifier_address,
        risc0_verifier_address = ?risc0_verifier_address,
        "Contracts deployed"
    );
    Ok((
        on_chain_proposer_deployment.proxy_address,
        bridge_deployment.proxy_address,
        sp1_verifier_address,
        pico_verifier_address,
        risc0_verifier_address,
    ))
}

#[allow(clippy::too_many_arguments)]
async fn initialize_contracts(
    on_chain_proposer_address: Address,
    bridge_address: Address,
    risc0_verifier_address: Address,
    sp1_verifier_address: Address,
    pico_verifier_address: Address,
    eth_client: &EthClient,
    opts: &DeployerOptions,
) -> Result<(), DeployerError> {
    trace!("Initializing contracts");

    info!("Initializing OnChainProposer");

    trace!(committer_l1_address = %opts.committer_l1_address, "Using committer L1 address for OnChainProposer initialization");
<<<<<<< HEAD

    let sp1_vk_string = read_to_string(&opts.sp1_vk_path).unwrap_or_else(|_| {
        warn!(
            path = opts.sp1_vk_path,
            "Failed to read SP1 verification key file, will use 0x00..00, this is expected in dev mode"
        );
        "0x00".to_string()
    });
    let sp1_vk = hex::decode(sp1_vk_string.trim_start_matches("0x"))
        .map_err(|err| {
            DeployerError::DecodingError(format!(
                "failed to parse sp1_vk ({sp1_vk_string}) from hex: {err}"
            ))
        })?
        .into();
=======
>>>>>>> d4d34595

    let genesis = read_genesis_file(&opts.genesis_l2_path);
    let deployer_address = get_address_from_secret_key(&opts.private_key)?;

    let initialize_tx_hash = {
        let calldata_values = vec![
            Value::Bool(opts.validium),
            Value::Address(deployer_address),
            Value::Address(risc0_verifier_address),
            Value::Address(sp1_verifier_address),
            Value::Address(pico_verifier_address),
            Value::FixedBytes(sp1_vk),
            Value::FixedBytes(genesis.compute_state_root().0.to_vec().into()),
            Value::Array(vec![
                Value::Address(opts.committer_l1_address),
                Value::Address(opts.proof_sender_l1_address),
            ]),
        ];
        trace!(calldata_values = ?calldata_values, "OnChainProposer initialization calldata values");
        let on_chain_proposer_initialization_calldata =
            encode_calldata(INITIALIZE_ON_CHAIN_PROPOSER_SIGNATURE, &calldata_values)?;

        initialize_contract(
            on_chain_proposer_address,
            on_chain_proposer_initialization_calldata,
            &opts.private_key,
            eth_client,
        )
        .await?
    };

    info!(tx_hash = %format!("{initialize_tx_hash:#x}"), "OnChainProposer initialized");
<<<<<<< HEAD

=======

    let initialize_bridge_address_tx_hash = {
        let calldata_values = vec![Value::Address(bridge_address)];
        let on_chain_proposer_initialization_calldata =
            encode_calldata(INITIALIZE_BRIDGE_ADDRESS_SIGNATURE, &calldata_values)?;

        initialize_contract(
            on_chain_proposer_address,
            on_chain_proposer_initialization_calldata,
            &opts.private_key,
            eth_client,
        )
        .await?
    };

    info!(
        tx_hash = %format!("{initialize_bridge_address_tx_hash:#x}"),
        "OnChainProposer bridge address initialized"
    );

    if opts.on_chain_proposer_owner != deployer_address {
        let transfer_ownership_tx_hash = {
            let owener_transfer_calldata = encode_calldata(
                TRANSFER_OWNERSHIP_SIGNATURE,
                &[Value::Address(opts.on_chain_proposer_owner)],
            )?;

            initialize_contract(
                on_chain_proposer_address,
                owener_transfer_calldata,
                &opts.private_key,
                eth_client,
            )
            .await?
        };

        info!(
            tx_hash = %format!("{transfer_ownership_tx_hash:#x}"),
            "OnChainProposer ownership transfered"
        );
    }

>>>>>>> d4d34595
    info!("Initializing CommonBridge");
    let initialize_tx_hash = {
        let calldata_values = vec![
            Value::Address(opts.bridge_owner),
            Value::Address(on_chain_proposer_address),
        ];
        let bridge_initialization_calldata =
            encode_calldata(BRIDGE_INITIALIZER_SIGNATURE, &calldata_values)?;

        initialize_contract(
            bridge_address,
            bridge_initialization_calldata,
            &opts.private_key,
            eth_client,
        )
        .await?
    };

    info!(tx_hash = %format!("{initialize_tx_hash:#x}"), "CommonBridge initialized");
    trace!("Contracts initialized");
    Ok(())
}

async fn make_deposits(
    bridge: Address,
    eth_client: &EthClient,
    opts: &DeployerOptions,
) -> Result<(), DeployerError> {
    trace!("Making deposits");
    let genesis = read_genesis_file(&opts.genesis_l1_path);
    let pks = read_to_string(&opts.private_keys_file_path)
        .map_err(|_| DeployerError::FailedToGetStringFromPath)?;
    let private_keys: Vec<String> = pks
        .lines()
        .filter(|line| !line.trim().is_empty())
        .map(|line| line.trim().to_string())
        .collect();

    for pk in private_keys.iter() {
        let secret_key = parse_private_key(pk).map_err(|_| {
            DeployerError::DecodingError("Error while parsing private key".to_string())
        })?;
        let address = get_address_from_secret_key(&secret_key)?;
        let values = vec![Value::Tuple(vec![
            Value::Address(address),
            Value::Address(address),
            Value::Uint(U256::from(21000 * 5)),
            Value::Bytes(Bytes::from_static(b"")),
        ])];

        let calldata = encode_calldata("deposit((address,address,uint256,bytes))", &values)?;

        let Some(_) = genesis.alloc.get(&address) else {
            debug!(
                ?address,
                "Skipping deposit for address as it is not in the genesis file"
            );
            continue;
        };

        let get_balance = eth_client
            .get_balance(address, BlockByNumber::Latest)
            .await?;
        let value_to_deposit = get_balance
            .checked_div(U256::from_str("2").unwrap_or(U256::zero()))
            .unwrap_or(U256::zero());

        let gas_price = eth_client.get_gas_price().await?.try_into().map_err(|_| {
            EthClientError::InternalError("Failed to convert gas_price to a u64".to_owned())
        })?;

        let overrides = Overrides {
            value: Some(value_to_deposit),
            from: Some(address),
            max_fee_per_gas: Some(gas_price),
            max_priority_fee_per_gas: Some(gas_price),
            ..Overrides::default()
        };

        let build = eth_client
            .build_eip1559_transaction(bridge, address, Bytes::from(calldata), overrides)
            .await?;

        match eth_client
            .send_eip1559_transaction(&build, &secret_key)
            .await
        {
            Ok(hash) => {
                info!(
                    ?address,
                    ?value_to_deposit,
                    ?hash,
                    "Deposit transaction sent to L1"
                );
            }
            Err(e) => {
                error!(?address, ?value_to_deposit, "Failed to deposit");
                return Err(DeployerError::EthClientError(e));
            }
        }
    }
    trace!("Deposits finished");
    Ok(())
}

fn write_contract_addresses_to_env(
    on_chain_proposer_address: Address,
    bridge_address: Address,
    sp1_verifier_address: Address,
    pico_verifier_address: Address,
    risc0_verifier_address: Address,
    env_file_path: Option<PathBuf>,
) -> Result<(), DeployerError> {
    trace!("Writing contract addresses to .env file");
    let env_file_path =
        env_file_path.unwrap_or_else(|| PathBuf::from(env!("CARGO_MANIFEST_DIR")).join("../.env")); // ethrex/crates/l2/.env

    if !env_file_path.exists() {
        File::create(&env_file_path).map_err(|err| {
            DeployerError::InternalError(format!(
                "Failed to create .env file at {}: {err}",
                env_file_path.display()
            ))
        })?;
    }

    let env_file = OpenOptions::new()
        .write(true)
        .truncate(true)
        .open(&env_file_path)?; // ethrex/crates/l2/.env
    let mut writer = BufWriter::new(env_file);
    writeln!(
        writer,
        "ETHREX_COMMITTER_ON_CHAIN_PROPOSER_ADDRESS={on_chain_proposer_address:#x}"
    )?;
    writeln!(writer, "ETHREX_WATCHER_BRIDGE_ADDRESS={bridge_address:#x}")?;
    writeln!(
        writer,
        "ETHREX_DEPLOYER_SP1_CONTRACT_VERIFIER={sp1_verifier_address:#x}"
    )?;

    writeln!(
        writer,
        "ETHREX_DEPLOYER_PICO_CONTRACT_VERIFIER={pico_verifier_address:#x}"
    )?;
    writeln!(
        writer,
        "ETHREX_DEPLOYER_RISC0_CONTRACT_VERIFIER={risc0_verifier_address:#x}"
    )?;
    trace!(?env_file_path, "Contract addresses written to .env");
    Ok(())
}

#[allow(clippy::unwrap_used)]
#[allow(clippy::expect_used)]
#[allow(clippy::panic)]
#[cfg(test)]
mod test {
    use crate::{compile_contracts, download_contract_deps, DeployerError, DeployerOptions};
    use std::{env, path::Path};

    #[test]
    fn test_contract_compilation() -> Result<(), DeployerError> {
        let binding = env::current_dir().unwrap();
        let parent_dir = binding.parent().unwrap();

        env::set_current_dir(parent_dir).expect("Failed to change directory");

        let solc_out = parent_dir.join("contracts/solc_out");
        let lib = parent_dir.join("contracts/lib");

        if let Err(e) = std::fs::remove_dir_all(&solc_out) {
            if e.kind() != std::io::ErrorKind::NotFound {
                panic!("Failed to remove directory solc_out");
            }
        }
        if let Err(e) = std::fs::remove_dir_all(&lib) {
            if e.kind() != std::io::ErrorKind::NotFound {
                panic!("failed to remove directory lib");
            }
        }

        let opts = DeployerOptions {
            contracts_path: Path::new("contracts").to_path_buf(),
            ..Default::default()
        };

        download_contract_deps(&opts)?;
        compile_contracts(&opts)?;

        std::fs::remove_dir_all(solc_out).unwrap();
        std::fs::remove_dir_all(lib).unwrap();
        Ok(())
    }
}<|MERGE_RESOLUTION|>--- conflicted
+++ resolved
@@ -22,23 +22,15 @@
     EthClient,
 };
 use keccak_hash::H256;
-<<<<<<< HEAD
 use tracing::{debug, error, info, trace, warn, Level};
-=======
-use tracing::{debug, error, info, trace, Level};
->>>>>>> d4d34595
 
 mod cli;
 mod error;
 
 const INITIALIZE_ON_CHAIN_PROPOSER_SIGNATURE: &str =
-<<<<<<< HEAD
     "initialize(bool,address,address,address,address,address,bytes32,bytes32,address[])";
-=======
-    "initialize(bool,address,address,address,address,bytes32,address[])";
 const INITIALIZE_BRIDGE_ADDRESS_SIGNATURE: &str = "initializeBridgeAddress(address)";
 const TRANSFER_OWNERSHIP_SIGNATURE: &str = "transferOwnership(address)";
->>>>>>> d4d34595
 const BRIDGE_INITIALIZER_SIGNATURE: &str = "initialize(address,address)";
 
 #[tokio::main]
@@ -213,9 +205,7 @@
         &salt,
     )
     .await?;
-<<<<<<< HEAD
-    info!(address = %format!("{:#x}", on_chain_proposer_deployment.proxy_address), tx_hash = %format!("{:#x}", on_chain_proposer_deployment.proxy_tx_hash), "OnChainProposer deployed");
-=======
+
     info!(
         "OnChainProposer deployed:\n  Proxy -> address={:#x}, tx_hash={:#x}\n  Impl  -> address={:#x}, tx_hash={:#x}",
         on_chain_proposer_deployment.proxy_address,
@@ -223,7 +213,6 @@
         on_chain_proposer_deployment.implementation_address,
         on_chain_proposer_deployment.implementation_tx_hash,
     );
->>>>>>> d4d34595
 
     info!("Deploying CommonBridge");
 
@@ -236,9 +225,6 @@
     )
     .await?;
 
-<<<<<<< HEAD
-    info!(address = %format!("{:#x}", bridge_deployment.proxy_address), tx_hash = %format!("{:#x}", bridge_deployment.proxy_tx_hash), "CommonBridge deployed");
-=======
     info!(
         "CommonBridge deployed:\n  Proxy -> address={:#x}, tx_hash={:#x}\n  Impl  -> address={:#x}, tx_hash={:#x}",
         bridge_deployment.proxy_address,
@@ -246,7 +232,6 @@
         bridge_deployment.implementation_address,
         bridge_deployment.implementation_tx_hash,
     );
->>>>>>> d4d34595
 
     let sp1_verifier_address = if opts.sp1_deploy_verifier {
         info!("Deploying SP1Verifier (if sp1_deploy_verifier is true)");
@@ -299,11 +284,8 @@
     trace!(
         on_chain_proposer_proxy_address = ?on_chain_proposer_deployment.proxy_address,
         bridge_proxy_address = ?bridge_deployment.proxy_address,
-<<<<<<< HEAD
-=======
         on_chain_proposer_implementation_address = ?on_chain_proposer_deployment.implementation_address,
         bridge_implementation_address = ?bridge_deployment.implementation_address,
->>>>>>> d4d34595
         sp1_verifier_address = ?sp1_verifier_address,
         pico_verifier_address = ?pico_verifier_address,
         risc0_verifier_address = ?risc0_verifier_address,
@@ -333,7 +315,6 @@
     info!("Initializing OnChainProposer");
 
     trace!(committer_l1_address = %opts.committer_l1_address, "Using committer L1 address for OnChainProposer initialization");
-<<<<<<< HEAD
 
     let sp1_vk_string = read_to_string(&opts.sp1_vk_path).unwrap_or_else(|_| {
         warn!(
@@ -349,8 +330,6 @@
             ))
         })?
         .into();
-=======
->>>>>>> d4d34595
 
     let genesis = read_genesis_file(&opts.genesis_l2_path);
     let deployer_address = get_address_from_secret_key(&opts.private_key)?;
@@ -383,9 +362,6 @@
     };
 
     info!(tx_hash = %format!("{initialize_tx_hash:#x}"), "OnChainProposer initialized");
-<<<<<<< HEAD
-
-=======
 
     let initialize_bridge_address_tx_hash = {
         let calldata_values = vec![Value::Address(bridge_address)];
@@ -428,7 +404,6 @@
         );
     }
 
->>>>>>> d4d34595
     info!("Initializing CommonBridge");
     let initialize_tx_hash = {
         let calldata_values = vec![
