--- conflicted
+++ resolved
@@ -24,13 +24,9 @@
 mod error;
 
 const INITIALIZE_ON_CHAIN_PROPOSER_SIGNATURE: &str =
-<<<<<<< HEAD
-    "initialize(bool,address,address,address,address,address,address,bytes32,address[])";
-=======
-    "initialize(bool,address,address,address,address,bytes32,address[])";
+    "initialize(bool,address,address,address,address,address,bytes32,address[])";
 const INITIALIZE_BRIDGE_ADDRESS_SIGNATURE: &str = "initializeBridgeAddress(address)";
 const TRANSFER_OWNERSHIP_SIGNATURE: &str = "transferOwnership(address)";
->>>>>>> d4d34595
 const BRIDGE_INITIALIZER_SIGNATURE: &str = "initialize(address,address)";
 
 #[tokio::main]
@@ -185,13 +181,8 @@
 async fn deploy_contracts(
     eth_client: &EthClient,
     opts: &DeployerOptions,
-<<<<<<< HEAD
 ) -> Result<(Address, Address, Address, Address, Address, Address), DeployerError> {
-    let deploy_frames = spinner!(["📭❱❱", "❱📬❱", "❱❱📫"], 220);
-=======
-) -> Result<(Address, Address, Address, Address, Address), DeployerError> {
     trace!("Deploying contracts");
->>>>>>> d4d34595
 
     info!("Deploying OnChainProposer");
 
@@ -261,11 +252,7 @@
     };
 
     let pico_verifier_address = if opts.pico_deploy_verifier {
-<<<<<<< HEAD
-        let mut spinner = Spinner::new(deploy_frames.clone(), "Deploying PicoVerifier", Color::Cyan);
-=======
         info!("Deploying PicoVerifier (if pico_deploy_verifier is true)");
->>>>>>> d4d34595
         let (verifier_deployment_tx_hash, pico_verifier_address) = deploy_contract(
             &[],
             &opts.contracts_path.join("solc_out/PicoVerifier.bin"),
@@ -292,7 +279,6 @@
                 "Risc0Verifier address is not set and risc0_deploy_verifier is false".to_string(),
             ))?;
 
-<<<<<<< HEAD
     let tdx_verifier_address = if opts.tdx_deploy_verifier {
         let mut spinner = Spinner::new(deploy_frames, "Deploying TDXerifier", Color::Cyan);
         let tdx_verifier_address = deploy_tdx_contracts(opts)?;
@@ -309,7 +295,6 @@
             ))?
     };
 
-=======
     trace!(
         on_chain_proposer_proxy_address = ?on_chain_proposer_deployment.proxy_address,
         bridge_proxy_address = ?bridge_deployment.proxy_address,
@@ -318,9 +303,9 @@
         sp1_verifier_address = ?sp1_verifier_address,
         pico_verifier_address = ?pico_verifier_address,
         risc0_verifier_address = ?risc0_verifier_address,
+        tdx_verifier_address = ?tdx_verifier_address
         "Contracts deployed"
     );
->>>>>>> d4d34595
     Ok((
         on_chain_proposer_deployment.proxy_address,
         bridge_deployment.proxy_address,
@@ -596,7 +581,6 @@
         writer,
         "ETHREX_DEPLOYER_RISC0_CONTRACT_VERIFIER={risc0_verifier_address:#x}"
     )?;
-<<<<<<< HEAD
     writeln!(
         writer,
         "ETHREX_DEPLOYER_TDX_CONTRACT_VERIFIER={tdx_verifier_address:#x}"
@@ -618,9 +602,7 @@
         writer,
         "PCS_DAO={:#x}", read_tdx_deployment_address("AutomataPcsDao")
     )?;
-=======
     trace!(?env_file_path, "Contract addresses written to .env");
->>>>>>> d4d34595
     Ok(())
 }
 
