--- conflicted
+++ resolved
@@ -71,20 +71,7 @@
 
     let contract_addresses = deploy_contracts(&eth_client, &opts).await?;
 
-<<<<<<< HEAD
-    initialize_contracts(
-        on_chain_proposer_address,
-        bridge_address,
-        risc0_verifier_address,
-        sp1_verifier_address,
-        tdx_verifier_address,
-        &eth_client,
-        &opts,
-    )
-    .await?;
-=======
     initialize_contracts(contract_addresses, &eth_client, &opts).await?;
->>>>>>> 2cbfda71
 
     if opts.deposit_rich {
         let _ = make_deposits(contract_addresses.bridge_address, &eth_client, &opts)
@@ -363,15 +350,7 @@
 }
 
 async fn initialize_contracts(
-<<<<<<< HEAD
-    on_chain_proposer_address: Address,
-    bridge_address: Address,
-    risc0_verifier_address: Address,
-    sp1_verifier_address: Address,
-    tdx_verifier_address: Address,
-=======
     contract_addresses: ContractAddresses,
->>>>>>> 2cbfda71
     eth_client: &EthClient,
     opts: &DeployerOptions,
 ) -> Result<(), DeployerError> {
@@ -446,17 +425,10 @@
         let calldata_values = vec![
             Value::Bool(opts.validium),
             Value::Address(deployer_address),
-<<<<<<< HEAD
-            Value::Address(risc0_verifier_address),
-            Value::Address(sp1_verifier_address),
-            Value::Address(tdx_verifier_address),
-            Value::Address(opts.aligned_aggregator_address),
-=======
             Value::Address(contract_addresses.risc0_verifier_address),
             Value::Address(contract_addresses.sp1_verifier_address),
             Value::Address(contract_addresses.tdx_verifier_address),
             Value::Address(contract_addresses.aligned_aggregator_address),
->>>>>>> 2cbfda71
             Value::FixedBytes(sp1_vk),
             Value::FixedBytes(genesis.compute_state_root().0.to_vec().into()),
             Value::Array(vec![
