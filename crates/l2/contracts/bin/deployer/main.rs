--- conflicted
+++ resolved
@@ -28,11 +28,7 @@
 mod error;
 
 const INITIALIZE_ON_CHAIN_PROPOSER_SIGNATURE: &str =
-<<<<<<< HEAD
-    "initialize(bool,address,address,address,address,address,bytes32,address[])";
-=======
-    "initialize(bool,address,address,address,address,bytes32,bytes32,address[])";
->>>>>>> c4772514
+    "initialize(bool,address,address,address,address,address,bytes32,bytes32,address[])";
 const INITIALIZE_BRIDGE_ADDRESS_SIGNATURE: &str = "initializeBridgeAddress(address)";
 const TRANSFER_OWNERSHIP_SIGNATURE: &str = "transferOwnership(address)";
 const BRIDGE_INITIALIZER_SIGNATURE: &str = "initialize(address,address)";
@@ -394,11 +390,8 @@
             Value::Address(risc0_verifier_address),
             Value::Address(sp1_verifier_address),
             Value::Address(pico_verifier_address),
-<<<<<<< HEAD
             Value::Address(tdx_verifier_address),
-=======
             Value::FixedBytes(sp1_vk),
->>>>>>> c4772514
             Value::FixedBytes(genesis.compute_state_root().0.to_vec().into()),
             Value::Array(vec![
                 Value::Address(opts.committer_l1_address),
