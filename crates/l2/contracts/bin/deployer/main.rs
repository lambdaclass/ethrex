use std::{
    fs::{File, OpenOptions, read_to_string},
    io::{BufWriter, Write},
    path::PathBuf,
    process::{Command, Stdio},
    str::FromStr,
};

use bytes::Bytes;
use clap::Parser;
use cli::{DeployerOptions, parse_private_key};
use error::DeployerError;
use ethrex_common::{Address, U256};
use ethrex_l2::utils::test_data_io::read_genesis_file;
use ethrex_l2_common::calldata::Value;
use ethrex_l2_sdk::{
    calldata::encode_calldata, compile_contract, deploy_contract, deploy_with_proxy,
    get_address_from_secret_key, initialize_contract,
};
use ethrex_rpc::{
    EthClient,
    clients::{Overrides, eth::BlockByNumber},
};
use keccak_hash::H256;
use tracing::{Level, debug, error, info, trace, warn};

mod cli;
mod error;

const INITIALIZE_ON_CHAIN_PROPOSER_SIGNATURE_BASED: &str =
    "initialize(bool,address,address,address,address,address,bytes32,bytes32,address)";
const INITIALIZE_ON_CHAIN_PROPOSER_SIGNATURE: &str =
    "initialize(bool,address,address,address,address,address,bytes32,bytes32,address[])";

const INITIALIZE_BRIDGE_ADDRESS_SIGNATURE: &str = "initializeBridgeAddress(address)";
const TRANSFER_OWNERSHIP_SIGNATURE: &str = "transferOwnership(address)";
const ACCEPT_OWNERSHIP_SIGNATURE: &str = "acceptOwnership()";
const BRIDGE_INITIALIZER_SIGNATURE: &str = "initialize(address,address)";

#[derive(Clone, Copy)]
pub struct ContractAddresses {
    pub on_chain_proposer_address: Address,
    pub bridge_address: Address,
    pub sp1_verifier_address: Address,
    pub risc0_verifier_address: Address,
    pub tdx_verifier_address: Address,
    pub sequencer_registry_address: Address,
    pub aligned_aggregator_address: Address,
}

#[tokio::main]
async fn main() -> Result<(), DeployerError> {
    tracing_subscriber::fmt().with_max_level(Level::INFO).init();

    trace!("Starting deployer binary");
    let opts = DeployerOptions::parse();

    let eth_client = EthClient::new_with_config(
        vec![&opts.rpc_url],
        opts.max_number_of_retries,
        opts.backoff_factor,
        opts.min_retry_delay,
        opts.max_retry_delay,
        Some(opts.maximum_allowed_max_fee_per_gas),
        Some(opts.maximum_allowed_max_fee_per_blob_gas),
    )?;

    download_contract_deps(&opts)?;

    compile_contracts(&opts)?;

    let contract_addresses = deploy_contracts(&eth_client, &opts).await?;

    initialize_contracts(contract_addresses, &eth_client, &opts).await?;

    if opts.deposit_rich {
        let _ = make_deposits(contract_addresses.bridge_address, &eth_client, &opts)
            .await
            .inspect_err(|err| {
                warn!("Failed to make deposits: {err}");
            });
    }

    write_contract_addresses_to_env(contract_addresses, opts.env_file_path)?;
    trace!("Deployer binary finished successfully");
    Ok(())
}

fn download_contract_deps(opts: &DeployerOptions) -> Result<(), DeployerError> {
<<<<<<< HEAD
    ethrex_l2_sdk::download_contract_deps(&opts.contracts_path).map_err(DeployerError::from)
=======
    trace!("Downloading contract dependencies");
    std::fs::create_dir_all(opts.contracts_path.join("lib")).map_err(|err| {
        DeployerError::DependencyError(format!("Failed to create contracts/lib: {err}"))
    })?;

    git_clone(
        "https://github.com/OpenZeppelin/openzeppelin-contracts-upgradeable.git",
        opts.contracts_path
            .join("lib/openzeppelin-contracts-upgradeable")
            .to_str()
            .ok_or(DeployerError::FailedToGetStringFromPath)?,
        None,
        true,
    )?;

    git_clone(
        "https://github.com/succinctlabs/sp1-contracts.git",
        opts.contracts_path
            .join("lib/sp1-contracts")
            .to_str()
            .ok_or(DeployerError::FailedToGetStringFromPath)?,
        None,
        false,
    )?;

    trace!("Contract dependencies downloaded");
    Ok(())
}

pub fn git_clone(
    repository_url: &str,
    outdir: &str,
    branch: Option<&str>,
    submodules: bool,
) -> Result<ExitStatus, DeployerError> {
    info!(repository_url = %repository_url, outdir = %outdir, branch = ?branch, "Cloning or updating git repository");

    if PathBuf::from(outdir).join(".git").exists() {
        info!(outdir = %outdir, "Found existing git repository, updating...");

        let branch_name = if let Some(b) = branch {
            b.to_string()
        } else {
            // Look for default branch name (could be main, master or other)
            let output = Command::new("git")
                .current_dir(outdir)
                .arg("symbolic-ref")
                .arg("refs/remotes/origin/HEAD")
                .output()
                .map_err(|e| {
                    DeployerError::DependencyError(format!(
                        "Failed to get default branch for {outdir}: {e}"
                    ))
                })?;

            if !output.status.success() {
                let stderr = String::from_utf8_lossy(&output.stderr);
                return Err(DeployerError::DependencyError(format!(
                    "Failed to get default branch for {outdir}: {stderr}"
                )));
            }

            String::from_utf8(output.stdout)
                .map_err(|_| {
                    DeployerError::InternalError("Failed to parse git output".to_string())
                })?
                .trim()
                .split('/')
                .next_back()
                .ok_or(DeployerError::InternalError(
                    "Failed to parse default branch".to_string(),
                ))?
                .to_string()
        };

        trace!(branch = %branch_name, "Updating to branch");

        // Fetch
        let fetch_status = Command::new("git")
            .current_dir(outdir)
            .args(["fetch", "origin"])
            .spawn()
            .map_err(|err| {
                DeployerError::DependencyError(format!("Failed to spawn git fetch: {err}"))
            })?
            .wait()
            .map_err(|err| {
                DeployerError::DependencyError(format!("Failed to wait for git fetch: {err}"))
            })?;
        if !fetch_status.success() {
            return Err(DeployerError::DependencyError(format!(
                "git fetch failed for {outdir}"
            )));
        }

        // Checkout to branch
        let checkout_status = Command::new("git")
            .current_dir(outdir)
            .arg("checkout")
            .arg(&branch_name)
            .spawn()
            .map_err(|err| {
                DeployerError::DependencyError(format!("Failed to spawn git checkout: {err}"))
            })?
            .wait()
            .map_err(|err| {
                DeployerError::DependencyError(format!("Failed to wait for git checkout: {err}"))
            })?;
        if !checkout_status.success() {
            return Err(DeployerError::DependencyError(format!(
                "git checkout of branch {branch_name} failed for {outdir}, try deleting the repo folder"
            )));
        }

        // Reset branch to origin
        let reset_status = Command::new("git")
            .current_dir(outdir)
            .arg("reset")
            .arg("--hard")
            .arg(format!("origin/{branch_name}"))
            .spawn()
            .map_err(|err| {
                DeployerError::DependencyError(format!("Failed to spawn git reset: {err}"))
            })?
            .wait()
            .map_err(|err| {
                DeployerError::DependencyError(format!("Failed to wait for git reset: {err}"))
            })?;

        if !reset_status.success() {
            return Err(DeployerError::DependencyError(format!(
                "git reset failed for {outdir}"
            )));
        }

        // Update submodules
        if submodules {
            let submodule_status = Command::new("git")
                .current_dir(outdir)
                .arg("submodule")
                .arg("update")
                .arg("--init")
                .arg("--recursive")
                .spawn()
                .map_err(|err| {
                    DeployerError::DependencyError(format!(
                        "Failed to spawn git submodule update: {err}"
                    ))
                })?
                .wait()
                .map_err(|err| {
                    DeployerError::DependencyError(format!(
                        "Failed to wait for git submodule update: {err}"
                    ))
                })?;
            if !submodule_status.success() {
                return Err(DeployerError::DependencyError(format!(
                    "git submodule update failed for {outdir}"
                )));
            }
        }

        Ok(reset_status)
    } else {
        trace!(repository_url = %repository_url, outdir = %outdir, branch = ?branch, "Cloning git repository");
        let mut git_cmd = Command::new("git");

        let git_clone_cmd = git_cmd.arg("clone").arg(repository_url);

        if let Some(branch) = branch {
            git_clone_cmd.arg("--branch").arg(branch);
        }

        if submodules {
            git_clone_cmd.arg("--recurse-submodules");
        }

        git_clone_cmd
            .arg(outdir)
            .spawn()
            .map_err(|err| DeployerError::DependencyError(format!("Failed to spawn git: {err}")))?
            .wait()
            .map_err(|err| DeployerError::DependencyError(format!("Failed to wait for git: {err}")))
    }
>>>>>>> 4b6318fb
}

fn compile_contracts(opts: &DeployerOptions) -> Result<(), DeployerError> {
    trace!("Compiling contracts");
    compile_contract(
        &opts.contracts_path,
        "lib/openzeppelin-contracts-upgradeable/lib/openzeppelin-contracts/contracts/proxy/ERC1967/ERC1967Proxy.sol",
        false,
    )?;
    if opts.deploy_based_contracts {
        info!("Compiling based contracts");
        compile_contract(
            &opts.contracts_path,
            "src/l1/based/SequencerRegistry.sol",
            false,
        )?;
        compile_contract(
            &opts.contracts_path,
            "src/l1/based/OnChainProposer.sol",
            false,
        )?;
    } else {
        info!("Compiling OnChainProposer contract");
        compile_contract(&opts.contracts_path, "src/l1/OnChainProposer.sol", false)?;
    }
    compile_contract(&opts.contracts_path, "src/l1/CommonBridge.sol", false)?;
    compile_contract(
        &opts.contracts_path,
        "lib/sp1-contracts/contracts/src/v5.0.0/SP1VerifierGroth16.sol",
        false,
    )?;
    trace!("Contracts compiled");
    Ok(())
}

lazy_static::lazy_static! {
    static ref SALT: std::sync::Mutex<H256>  = std::sync::Mutex::new(H256::zero());
}

async fn deploy_contracts(
    eth_client: &EthClient,
    opts: &DeployerOptions,
) -> Result<ContractAddresses, DeployerError> {
    trace!("Deploying contracts");

    info!("Deploying OnChainProposer");

    let salt = if opts.randomize_contract_deployment {
        H256::random().as_bytes().to_vec()
    } else {
        SALT.lock()
            .map_err(|_| DeployerError::InternalError("failed unwrapping salt lock".to_string()))?
            .as_bytes()
            .to_vec()
    };

    trace!("Attempting to deploy OnChainProposer contract");
    let on_chain_proposer_deployment = deploy_with_proxy(
        opts.private_key,
        eth_client,
        &opts.contracts_path.join("solc_out"),
        "OnChainProposer.bin",
        &salt,
    )
    .await?;

    info!(
        "OnChainProposer deployed:\n  Proxy -> address={:#x}, tx_hash={:#x}\n  Impl  -> address={:#x}, tx_hash={:#x}",
        on_chain_proposer_deployment.proxy_address,
        on_chain_proposer_deployment.proxy_tx_hash,
        on_chain_proposer_deployment.implementation_address,
        on_chain_proposer_deployment.implementation_tx_hash,
    );

    info!("Deploying CommonBridge");

    let bridge_deployment = deploy_with_proxy(
        opts.private_key,
        eth_client,
        &opts.contracts_path.join("solc_out"),
        "CommonBridge.bin",
        &salt,
    )
    .await?;

    info!(
        "CommonBridge deployed:\n  Proxy -> address={:#x}, tx_hash={:#x}\n  Impl  -> address={:#x}, tx_hash={:#x}",
        bridge_deployment.proxy_address,
        bridge_deployment.proxy_tx_hash,
        bridge_deployment.implementation_address,
        bridge_deployment.implementation_tx_hash,
    );

    let sequencer_registry_deployment = if opts.deploy_based_contracts {
        info!("Deploying SequencerRegistry");

        let sequencer_registry_deployment = deploy_with_proxy(
            opts.private_key,
            eth_client,
            &opts.contracts_path.join("solc_out"),
            "SequencerRegistry.bin",
            &salt,
        )
        .await?;

        info!(
            "SequencerRegistry deployed:\n  Proxy -> address={:#x}, tx_hash={:#x}\n  Impl  -> address={:#x}, tx_hash={:#x}",
            sequencer_registry_deployment.proxy_address,
            sequencer_registry_deployment.proxy_tx_hash,
            sequencer_registry_deployment.implementation_address,
            sequencer_registry_deployment.implementation_tx_hash,
        );
        sequencer_registry_deployment
    } else {
        Default::default()
    };

    let sp1_verifier_address = if opts.sp1_deploy_verifier {
        info!("Deploying SP1Verifier (if sp1_deploy_verifier is true)");
        let (verifier_deployment_tx_hash, sp1_verifier_address) = deploy_contract(
            &[],
            &opts.contracts_path.join("solc_out/SP1Verifier.bin"),
            &opts.private_key,
            &salt,
            eth_client,
        )
        .await?;

        info!(address = %format!("{sp1_verifier_address:#x}"), tx_hash = %format!("{verifier_deployment_tx_hash:#x}"), "SP1Verifier deployed");
        sp1_verifier_address
    } else {
        opts.sp1_verifier_address
            .ok_or(DeployerError::InternalError(
                "SP1Verifier address is not set and sp1_deploy_verifier is false".to_string(),
            ))?
    };

    // TODO: Add Risc0Verifier deployment
    let risc0_verifier_address =
        opts.risc0_verifier_address
            .ok_or(DeployerError::InternalError(
                "Risc0Verifier address is not set and risc0_deploy_verifier is false".to_string(),
            ))?;

    let tdx_verifier_address = if opts.tdx_deploy_verifier {
        info!("Deploying TDXVerifier (if tdx_deploy_verifier is true)");
        let tdx_verifier_address =
            deploy_tdx_contracts(opts, on_chain_proposer_deployment.proxy_address)?;

        info!(address = %format!("{tdx_verifier_address:#x}"), "TDXVerifier deployed");
        tdx_verifier_address
    } else {
        opts.tdx_verifier_address
            .ok_or(DeployerError::InternalError(
                "TDXVerifier address is not set and tdx_deploy_verifier is false".to_string(),
            ))?
    };

    trace!(
        on_chain_proposer_proxy_address = ?on_chain_proposer_deployment.proxy_address,
        bridge_proxy_address = ?bridge_deployment.proxy_address,
        on_chain_proposer_implementation_address = ?on_chain_proposer_deployment.implementation_address,
        bridge_implementation_address = ?bridge_deployment.implementation_address,
        sp1_verifier_address = ?sp1_verifier_address,
        risc0_verifier_address = ?risc0_verifier_address,
        tdx_verifier_address = ?tdx_verifier_address,
        "Contracts deployed"
    );
    Ok(ContractAddresses {
        on_chain_proposer_address: on_chain_proposer_deployment.proxy_address,
        bridge_address: bridge_deployment.proxy_address,
        sp1_verifier_address,
        risc0_verifier_address,
        tdx_verifier_address,
        sequencer_registry_address: sequencer_registry_deployment.proxy_address,
        aligned_aggregator_address: opts.aligned_aggregator_address,
    })
}

fn deploy_tdx_contracts(
    opts: &DeployerOptions,
    on_chain_proposer: Address,
) -> Result<Address, DeployerError> {
    Command::new("make")
        .arg("deploy-all")
        .env("PRIVATE_KEY", hex::encode(opts.private_key.as_ref()))
        .env("RPC_URL", &opts.rpc_url)
        .env("ON_CHAIN_PROPOSER", format!("{on_chain_proposer:#x}"))
        .current_dir("tee/contracts")
        .stdout(Stdio::null())
        .spawn()
        .map_err(|err| {
            DeployerError::DeploymentSubtaskFailed(format!("Failed to spawn make: {err}"))
        })?
        .wait()
        .map_err(|err| {
            DeployerError::DeploymentSubtaskFailed(format!("Failed to wait for make: {err}"))
        })?;

    let address = read_tdx_deployment_address("TDXVerifier");
    Ok(address)
}

fn read_tdx_deployment_address(name: &str) -> Address {
    let path = format!("tee/contracts/deploydeps/automata-dcap-attestation/evm/deployment/{name}");
    let Ok(contents) = read_to_string(path) else {
        return Address::zero();
    };
    Address::from_str(&contents).unwrap_or(Address::zero())
}

async fn initialize_contracts(
    contract_addresses: ContractAddresses,
    eth_client: &EthClient,
    opts: &DeployerOptions,
) -> Result<(), DeployerError> {
    trace!("Initializing contracts");

    trace!(committer_l1_address = %opts.committer_l1_address, "Using committer L1 address for OnChainProposer initialization");

    let genesis = read_genesis_file(
        opts.genesis_l2_path
            .to_str()
            .ok_or(DeployerError::FailedToGetStringFromPath)?,
    );

    let sp1_vk = std::fs::read(&opts.sp1_vk_path)
    .unwrap_or_else(|_| {
        warn!(
            path = opts.sp1_vk_path,
            "Failed to read SP1 verification key file, will use 0x00..00, this is expected in dev mode"
        );
        vec![0u8; 32]
    }).into();

    let deployer_address = get_address_from_secret_key(&opts.private_key)?;

    info!("Initializing OnChainProposer");

    if opts.deploy_based_contracts {
        // Initialize OnChainProposer with Based config and SequencerRegistry
        let calldata_values = vec![
            Value::Bool(opts.validium),
            Value::Address(deployer_address),
            Value::Address(contract_addresses.risc0_verifier_address),
            Value::Address(contract_addresses.sp1_verifier_address),
            Value::Address(contract_addresses.tdx_verifier_address),
            Value::Address(contract_addresses.aligned_aggregator_address),
            Value::FixedBytes(sp1_vk),
            Value::FixedBytes(genesis.compute_state_root().0.to_vec().into()),
            Value::Address(contract_addresses.sequencer_registry_address),
        ];

        trace!(calldata_values = ?calldata_values, "OnChainProposer initialization calldata values");
        let on_chain_proposer_initialization_calldata = encode_calldata(
            INITIALIZE_ON_CHAIN_PROPOSER_SIGNATURE_BASED,
            &calldata_values,
        )?;

        let initialize_tx_hash = initialize_contract(
            contract_addresses.on_chain_proposer_address,
            on_chain_proposer_initialization_calldata,
            &opts.private_key,
            eth_client,
        )
        .await?;

        info!(tx_hash = %format!("{initialize_tx_hash:#x}"), "OnChainProposer initialized");

        info!("Initializing SequencerRegistry");
        let initialize_tx_hash = {
            let calldata_values = vec![
                Value::Address(opts.sequencer_registry_owner.ok_or(
                    DeployerError::ConfigValueNotSet("--sequencer-registry-owner".to_string()),
                )?),
                Value::Address(contract_addresses.on_chain_proposer_address),
            ];
            let sequencer_registry_initialization_calldata =
                encode_calldata("initialize(address,address)", &calldata_values)?;

            initialize_contract(
                contract_addresses.sequencer_registry_address,
                sequencer_registry_initialization_calldata,
                &opts.private_key,
                eth_client,
            )
            .await?
        };
        info!(tx_hash = %format!("{initialize_tx_hash:#x}"), "SequencerRegistry initialized");
    } else {
        // Initialize only OnChainProposer without Based config
        let calldata_values = vec![
            Value::Bool(opts.validium),
            Value::Address(deployer_address),
            Value::Address(contract_addresses.risc0_verifier_address),
            Value::Address(contract_addresses.sp1_verifier_address),
            Value::Address(contract_addresses.tdx_verifier_address),
            Value::Address(contract_addresses.aligned_aggregator_address),
            Value::FixedBytes(sp1_vk),
            Value::FixedBytes(genesis.compute_state_root().0.to_vec().into()),
            Value::Array(vec![
                Value::Address(opts.committer_l1_address),
                Value::Address(opts.proof_sender_l1_address),
            ]),
        ];
        trace!(calldata_values = ?calldata_values, "OnChainProposer initialization calldata values");
        let on_chain_proposer_initialization_calldata =
            encode_calldata(INITIALIZE_ON_CHAIN_PROPOSER_SIGNATURE, &calldata_values)?;

        let initialize_tx_hash = initialize_contract(
            contract_addresses.on_chain_proposer_address,
            on_chain_proposer_initialization_calldata,
            &opts.private_key,
            eth_client,
        )
        .await?;
        info!(tx_hash = %format!("{initialize_tx_hash:#x}"), "OnChainProposer initialized");
    }

    let initialize_bridge_address_tx_hash = {
        let calldata_values = vec![Value::Address(contract_addresses.bridge_address)];
        let on_chain_proposer_initialization_calldata =
            encode_calldata(INITIALIZE_BRIDGE_ADDRESS_SIGNATURE, &calldata_values)?;

        initialize_contract(
            contract_addresses.on_chain_proposer_address,
            on_chain_proposer_initialization_calldata,
            &opts.private_key,
            eth_client,
        )
        .await?
    };

    info!(
        tx_hash = %format!("{initialize_bridge_address_tx_hash:#x}"),
        "OnChainProposer bridge address initialized"
    );

    if opts.on_chain_proposer_owner != deployer_address {
        let transfer_ownership_tx_hash = {
            let owener_transfer_calldata = encode_calldata(
                TRANSFER_OWNERSHIP_SIGNATURE,
                &[Value::Address(opts.on_chain_proposer_owner)],
            )?;

            initialize_contract(
                contract_addresses.on_chain_proposer_address,
                owener_transfer_calldata,
                &opts.private_key,
                eth_client,
            )
            .await?
        };

        if let Some(owner_pk) = opts.on_chain_proposer_owner_pk {
            let accept_ownership_calldata = encode_calldata(ACCEPT_OWNERSHIP_SIGNATURE, &[])?;
            let accept_tx = eth_client
                .build_eip1559_transaction(
                    contract_addresses.on_chain_proposer_address,
                    opts.on_chain_proposer_owner,
                    accept_ownership_calldata.into(),
                    Overrides::default(),
                )
                .await?;
            let accept_tx_hash = eth_client
                .send_eip1559_transaction(&accept_tx, &owner_pk)
                .await?;

            eth_client
                .wait_for_transaction_receipt(accept_tx_hash, 100)
                .await?;

            info!(
                transfer_tx_hash = %format!("{transfer_ownership_tx_hash:#x}"),
                accept_tx_hash = %format!("{accept_tx_hash:#x}"),
                "OnChainProposer ownership transfered"
            );
        } else {
            info!(
                transfer_tx_hash = %format!("{transfer_ownership_tx_hash:#x}"),
                "OnChainProposer ownership transfered but not accepted yet"
            );
        }
    }

    info!("Initializing CommonBridge");
    let initialize_tx_hash = {
        let calldata_values = vec![
            Value::Address(opts.bridge_owner),
            Value::Address(contract_addresses.on_chain_proposer_address),
        ];
        let bridge_initialization_calldata =
            encode_calldata(BRIDGE_INITIALIZER_SIGNATURE, &calldata_values)?;

        initialize_contract(
            contract_addresses.bridge_address,
            bridge_initialization_calldata,
            &opts.private_key,
            eth_client,
        )
        .await?
    };
    info!(tx_hash = %format!("{initialize_tx_hash:#x}"), "CommonBridge initialized");

    trace!("Contracts initialized");
    Ok(())
}

async fn make_deposits(
    bridge: Address,
    eth_client: &EthClient,
    opts: &DeployerOptions,
) -> Result<(), DeployerError> {
    trace!("Making deposits");
    let genesis = read_genesis_file(
        opts.genesis_l1_path
            .clone()
            .ok_or(DeployerError::ConfigValueNotSet(
                "--genesis-l1-path".to_string(),
            ))?
            .to_str()
            .ok_or(DeployerError::FailedToGetStringFromPath)?,
    );
    let pks = read_to_string(opts.private_keys_file_path.clone().ok_or(
        DeployerError::ConfigValueNotSet("--private-keys-file-path".to_string()),
    )?)
    .map_err(|_| DeployerError::FailedToGetStringFromPath)?;
    let private_keys: Vec<String> = pks
        .lines()
        .filter(|line| !line.trim().is_empty())
        .map(|line| line.trim().to_string())
        .collect();

    for pk in private_keys.iter() {
        let secret_key = parse_private_key(pk).map_err(|_| {
            DeployerError::DecodingError("Error while parsing private key".to_string())
        })?;
        let address = get_address_from_secret_key(&secret_key)?;

        let Some(_) = genesis.alloc.get(&address) else {
            debug!(
                ?address,
                "Skipping deposit for address as it is not in the genesis file"
            );
            continue;
        };

        let get_balance = eth_client
            .get_balance(address, BlockByNumber::Latest)
            .await?;
        let value_to_deposit = get_balance
            .checked_div(U256::from_str("2").unwrap_or(U256::zero()))
            .unwrap_or(U256::zero());

        let overrides = Overrides {
            value: Some(value_to_deposit),
            from: Some(address),
            ..Overrides::default()
        };

        let build = eth_client
            .build_eip1559_transaction(bridge, address, Bytes::new(), overrides)
            .await?;

        match eth_client
            .send_eip1559_transaction(&build, &secret_key)
            .await
        {
            Ok(hash) => {
                info!(
                    ?address,
                    ?value_to_deposit,
                    ?hash,
                    "Deposit transaction sent to L1"
                );
            }
            Err(e) => {
                error!(?address, ?value_to_deposit, "Failed to deposit");
                return Err(DeployerError::EthClientError(e));
            }
        }
    }
    trace!("Deposits finished");
    Ok(())
}

fn write_contract_addresses_to_env(
    contract_addresses: ContractAddresses,
    env_file_path: Option<PathBuf>,
) -> Result<(), DeployerError> {
    trace!("Writing contract addresses to .env file");
    let env_file_path =
        env_file_path.unwrap_or_else(|| PathBuf::from(env!("CARGO_MANIFEST_DIR")).join("../.env")); // ethrex/crates/l2/.env

    if !env_file_path.exists() {
        File::create(&env_file_path).map_err(|err| {
            DeployerError::InternalError(format!(
                "Failed to create .env file at {}: {err}",
                env_file_path.display()
            ))
        })?;
    }

    let env_file = OpenOptions::new()
        .write(true)
        .truncate(true)
        .open(&env_file_path)?; // ethrex/crates/l2/.env
    let mut writer = BufWriter::new(env_file);
    writeln!(
        writer,
        "ETHREX_COMMITTER_ON_CHAIN_PROPOSER_ADDRESS={:#x}",
        contract_addresses.on_chain_proposer_address
    )?;
    writeln!(
        writer,
        "ETHREX_WATCHER_BRIDGE_ADDRESS={:#x}",
        contract_addresses.bridge_address
    )?;
    writeln!(
        writer,
        "ETHREX_DEPLOYER_SP1_CONTRACT_VERIFIER={:#x}",
        contract_addresses.sp1_verifier_address
    )?;

    writeln!(
        writer,
        "ETHREX_DEPLOYER_RISC0_CONTRACT_VERIFIER={:#x}",
        contract_addresses.risc0_verifier_address
    )?;
    writeln!(
        writer,
        "ETHREX_DEPLOYER_ALIGNED_AGGREGATOR_ADDRESS={:#x}",
        contract_addresses.aligned_aggregator_address
    )?;
    writeln!(
        writer,
        "ETHREX_DEPLOYER_TDX_CONTRACT_VERIFIER={:#x}",
        contract_addresses.tdx_verifier_address
    )?;
    // TDX aux contracts, qpl-tool depends on exact env var naming
    writeln!(
        writer,
        "ENCLAVE_ID_DAO={:#x}",
        read_tdx_deployment_address("AutomataEnclaveIdentityDao")
    )?;
    writeln!(
        writer,
        "FMSPC_TCB_DAO={:#x}",
        read_tdx_deployment_address("AutomataFmspcTcbDao")
    )?;
    writeln!(
        writer,
        "PCK_DAO={:#x}",
        read_tdx_deployment_address("AutomataPckDao")
    )?;
    writeln!(
        writer,
        "PCS_DAO={:#x}",
        read_tdx_deployment_address("AutomataPcsDao")
    )?;
    writeln!(
        writer,
        "ETHREX_DEPLOYER_SEQUENCER_REGISTRY_ADDRESS={:#x}",
        contract_addresses.sequencer_registry_address
    )?;
    trace!(?env_file_path, "Contract addresses written to .env");
    Ok(())
}

#[allow(clippy::unwrap_used)]
#[allow(clippy::expect_used)]
#[allow(clippy::panic)]
#[cfg(test)]
mod test {
    use crate::{DeployerError, DeployerOptions, compile_contracts, download_contract_deps};
    use std::{env, path::Path};

    #[test]
    fn test_contract_compilation() -> Result<(), DeployerError> {
        let binding = env::current_dir().unwrap();
        let parent_dir = binding.parent().unwrap();

        env::set_current_dir(parent_dir).expect("Failed to change directory");

        let solc_out = parent_dir.join("contracts/solc_out");
        let lib = parent_dir.join("contracts/lib");

        if let Err(e) = std::fs::remove_dir_all(&solc_out) {
            if e.kind() != std::io::ErrorKind::NotFound {
                panic!("Failed to remove directory solc_out");
            }
        }
        if let Err(e) = std::fs::remove_dir_all(&lib) {
            if e.kind() != std::io::ErrorKind::NotFound {
                panic!("failed to remove directory lib");
            }
        }

        let opts = DeployerOptions {
            contracts_path: Path::new("contracts").to_path_buf(),
            ..Default::default()
        };

        download_contract_deps(&opts)?;
        compile_contracts(&opts)?;

        std::fs::remove_dir_all(solc_out).unwrap();
        std::fs::remove_dir_all(lib).unwrap();
        Ok(())
    }
}<|MERGE_RESOLUTION|>--- conflicted
+++ resolved
@@ -87,194 +87,7 @@
 }
 
 fn download_contract_deps(opts: &DeployerOptions) -> Result<(), DeployerError> {
-<<<<<<< HEAD
     ethrex_l2_sdk::download_contract_deps(&opts.contracts_path).map_err(DeployerError::from)
-=======
-    trace!("Downloading contract dependencies");
-    std::fs::create_dir_all(opts.contracts_path.join("lib")).map_err(|err| {
-        DeployerError::DependencyError(format!("Failed to create contracts/lib: {err}"))
-    })?;
-
-    git_clone(
-        "https://github.com/OpenZeppelin/openzeppelin-contracts-upgradeable.git",
-        opts.contracts_path
-            .join("lib/openzeppelin-contracts-upgradeable")
-            .to_str()
-            .ok_or(DeployerError::FailedToGetStringFromPath)?,
-        None,
-        true,
-    )?;
-
-    git_clone(
-        "https://github.com/succinctlabs/sp1-contracts.git",
-        opts.contracts_path
-            .join("lib/sp1-contracts")
-            .to_str()
-            .ok_or(DeployerError::FailedToGetStringFromPath)?,
-        None,
-        false,
-    )?;
-
-    trace!("Contract dependencies downloaded");
-    Ok(())
-}
-
-pub fn git_clone(
-    repository_url: &str,
-    outdir: &str,
-    branch: Option<&str>,
-    submodules: bool,
-) -> Result<ExitStatus, DeployerError> {
-    info!(repository_url = %repository_url, outdir = %outdir, branch = ?branch, "Cloning or updating git repository");
-
-    if PathBuf::from(outdir).join(".git").exists() {
-        info!(outdir = %outdir, "Found existing git repository, updating...");
-
-        let branch_name = if let Some(b) = branch {
-            b.to_string()
-        } else {
-            // Look for default branch name (could be main, master or other)
-            let output = Command::new("git")
-                .current_dir(outdir)
-                .arg("symbolic-ref")
-                .arg("refs/remotes/origin/HEAD")
-                .output()
-                .map_err(|e| {
-                    DeployerError::DependencyError(format!(
-                        "Failed to get default branch for {outdir}: {e}"
-                    ))
-                })?;
-
-            if !output.status.success() {
-                let stderr = String::from_utf8_lossy(&output.stderr);
-                return Err(DeployerError::DependencyError(format!(
-                    "Failed to get default branch for {outdir}: {stderr}"
-                )));
-            }
-
-            String::from_utf8(output.stdout)
-                .map_err(|_| {
-                    DeployerError::InternalError("Failed to parse git output".to_string())
-                })?
-                .trim()
-                .split('/')
-                .next_back()
-                .ok_or(DeployerError::InternalError(
-                    "Failed to parse default branch".to_string(),
-                ))?
-                .to_string()
-        };
-
-        trace!(branch = %branch_name, "Updating to branch");
-
-        // Fetch
-        let fetch_status = Command::new("git")
-            .current_dir(outdir)
-            .args(["fetch", "origin"])
-            .spawn()
-            .map_err(|err| {
-                DeployerError::DependencyError(format!("Failed to spawn git fetch: {err}"))
-            })?
-            .wait()
-            .map_err(|err| {
-                DeployerError::DependencyError(format!("Failed to wait for git fetch: {err}"))
-            })?;
-        if !fetch_status.success() {
-            return Err(DeployerError::DependencyError(format!(
-                "git fetch failed for {outdir}"
-            )));
-        }
-
-        // Checkout to branch
-        let checkout_status = Command::new("git")
-            .current_dir(outdir)
-            .arg("checkout")
-            .arg(&branch_name)
-            .spawn()
-            .map_err(|err| {
-                DeployerError::DependencyError(format!("Failed to spawn git checkout: {err}"))
-            })?
-            .wait()
-            .map_err(|err| {
-                DeployerError::DependencyError(format!("Failed to wait for git checkout: {err}"))
-            })?;
-        if !checkout_status.success() {
-            return Err(DeployerError::DependencyError(format!(
-                "git checkout of branch {branch_name} failed for {outdir}, try deleting the repo folder"
-            )));
-        }
-
-        // Reset branch to origin
-        let reset_status = Command::new("git")
-            .current_dir(outdir)
-            .arg("reset")
-            .arg("--hard")
-            .arg(format!("origin/{branch_name}"))
-            .spawn()
-            .map_err(|err| {
-                DeployerError::DependencyError(format!("Failed to spawn git reset: {err}"))
-            })?
-            .wait()
-            .map_err(|err| {
-                DeployerError::DependencyError(format!("Failed to wait for git reset: {err}"))
-            })?;
-
-        if !reset_status.success() {
-            return Err(DeployerError::DependencyError(format!(
-                "git reset failed for {outdir}"
-            )));
-        }
-
-        // Update submodules
-        if submodules {
-            let submodule_status = Command::new("git")
-                .current_dir(outdir)
-                .arg("submodule")
-                .arg("update")
-                .arg("--init")
-                .arg("--recursive")
-                .spawn()
-                .map_err(|err| {
-                    DeployerError::DependencyError(format!(
-                        "Failed to spawn git submodule update: {err}"
-                    ))
-                })?
-                .wait()
-                .map_err(|err| {
-                    DeployerError::DependencyError(format!(
-                        "Failed to wait for git submodule update: {err}"
-                    ))
-                })?;
-            if !submodule_status.success() {
-                return Err(DeployerError::DependencyError(format!(
-                    "git submodule update failed for {outdir}"
-                )));
-            }
-        }
-
-        Ok(reset_status)
-    } else {
-        trace!(repository_url = %repository_url, outdir = %outdir, branch = ?branch, "Cloning git repository");
-        let mut git_cmd = Command::new("git");
-
-        let git_clone_cmd = git_cmd.arg("clone").arg(repository_url);
-
-        if let Some(branch) = branch {
-            git_clone_cmd.arg("--branch").arg(branch);
-        }
-
-        if submodules {
-            git_clone_cmd.arg("--recurse-submodules");
-        }
-
-        git_clone_cmd
-            .arg(outdir)
-            .spawn()
-            .map_err(|err| DeployerError::DependencyError(format!("Failed to spawn git: {err}")))?
-            .wait()
-            .map_err(|err| DeployerError::DependencyError(format!("Failed to wait for git: {err}")))
-    }
->>>>>>> 4b6318fb
 }
 
 fn compile_contracts(opts: &DeployerOptions) -> Result<(), DeployerError> {
