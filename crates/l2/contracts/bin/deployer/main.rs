use std::{
    fs::{read_to_string, File, OpenOptions}, io::{BufWriter, Write}, path::PathBuf, process::{Command, ExitStatus}, str::FromStr
};

use bytes::Bytes;
use clap::Parser;
use cli::{parse_private_key, DeployerOptions};
use colored::Colorize;
use error::DeployerError;
use ethrex_common::{Address, U256};
use ethrex_l2::utils::test_data_io::read_genesis_file;
use ethrex_l2_sdk::{
    calldata::{encode_calldata, Value},
    compile_contract, deploy_contract, deploy_with_proxy, get_address_from_secret_key,
    initialize_contract,
};
use ethrex_rpc::{
    clients::{eth::BlockByNumber, EthClientError, Overrides},
    EthClient,
};
use keccak_hash::H256;
use spinoff::{spinner, spinners, Color, Spinner};

mod cli;
mod error;

const INITIALIZE_ON_CHAIN_PROPOSER_SIGNATURE: &str =
<<<<<<< HEAD
    "initialize(bool,address,address,address,address,address,address,address[])";
=======
    "initialize(bool,address,address,address,address,address,bytes32,address[])";
>>>>>>> 76521daf
const BRIDGE_INITIALIZER_SIGNATURE: &str = "initialize(address,address)";

#[tokio::main]
async fn main() -> Result<(), DeployerError> {
    let opts = DeployerOptions::parse();

    let eth_client = EthClient::new_with_config(
        &opts.rpc_url,
        opts.max_number_of_retries,
        opts.backoff_factor,
        opts.min_retry_delay,
        opts.max_retry_delay,
        Some(opts.maximum_allowed_max_fee_per_gas),
        Some(opts.maximum_allowed_max_fee_per_blob_gas),
    );

    download_contract_deps(&opts)?;

    compile_contracts(&opts)?;

    let (
        on_chain_proposer_address,
        bridge_address,
        sp1_verifier_address,
        pico_verifier_address,
        risc0_verifier_address,
        tdx_verifier_address
    ) = deploy_contracts(&eth_client, &opts).await?;

    initialize_contracts(
        on_chain_proposer_address,
        bridge_address,
        risc0_verifier_address,
        sp1_verifier_address,
        pico_verifier_address,
        tdx_verifier_address,
        &eth_client,
        &opts,
    )
    .await?;

    if opts.deposit_rich {
        make_deposits(bridge_address, &eth_client, &opts).await?;
    }

    write_contract_addresses_to_env(
        on_chain_proposer_address,
        bridge_address,
        sp1_verifier_address,
        pico_verifier_address,
        risc0_verifier_address,
        opts.env_file_path,
    )
}

fn download_contract_deps(opts: &DeployerOptions) -> Result<(), DeployerError> {
    std::fs::create_dir_all(opts.contracts_path.join("lib")).map_err(|err| {
        DeployerError::DependencyError(format!("Failed to create contracts/lib: {err}"))
    })?;

    git_clone(
        "https://github.com/OpenZeppelin/openzeppelin-contracts-upgradeable.git",
        opts.contracts_path
            .join("lib/openzeppelin-contracts-upgradeable")
            .to_str()
            .ok_or(DeployerError::FailedToGetStringFromPath)?,
        None,
        true,
    )?;

    git_clone(
        "https://github.com/succinctlabs/sp1-contracts.git",
        opts.contracts_path
            .join("lib/sp1-contracts")
            .to_str()
            .ok_or(DeployerError::FailedToGetStringFromPath)?,
        None,
        false,
    )?;

    git_clone(
        "https://github.com/brevis-network/pico-zkapp-template.git",
        opts.contracts_path
            .join("lib/pico-zkapp-template")
            .to_str()
            .ok_or(DeployerError::FailedToGetStringFromPath)?,
        Some("evm"),
        false,
    )?;

    Ok(())
}

pub fn git_clone(
    repository_url: &str,
    outdir: &str,
    branch: Option<&str>,
    submodules: bool,
) -> Result<ExitStatus, DeployerError> {
    let mut git_cmd = Command::new("git");

    let git_clone_cmd = git_cmd.arg("clone").arg(repository_url);

    if let Some(branch) = branch {
        git_clone_cmd.arg("--branch").arg(branch);
    }

    if submodules {
        git_clone_cmd.arg("--recurse-submodules");
    }

    git_clone_cmd
        .arg(outdir)
        .spawn()
        .map_err(|err| DeployerError::DependencyError(format!("Failed to spawn git: {err}")))?
        .wait()
        .map_err(|err| DeployerError::DependencyError(format!("Failed to wait for git: {err}")))
}

fn compile_contracts(opts: &DeployerOptions) -> Result<(), DeployerError> {
    compile_contract(&opts.contracts_path, "lib/openzeppelin-contracts-upgradeable/lib/openzeppelin-contracts/contracts/proxy/ERC1967/ERC1967Proxy.sol", false)?;
    compile_contract(&opts.contracts_path, "src/l1/OnChainProposer.sol", false)?;
    compile_contract(&opts.contracts_path, "src/l1/CommonBridge.sol", false)?;
    compile_contract(
        &opts.contracts_path,
        "lib/sp1-contracts/contracts/src/v4.0.0-rc.3/SP1VerifierGroth16.sol",
        false,
    )?;
    compile_contract(
        &opts.contracts_path,
        "lib/pico-zkapp-template/contracts/src/PicoVerifier.sol",
        false,
    )?;
    Ok(())
}

lazy_static::lazy_static! {
    static ref SALT: std::sync::Mutex<H256>  = std::sync::Mutex::new(H256::zero());
}

async fn deploy_contracts(
    eth_client: &EthClient,
    opts: &DeployerOptions,
) -> Result<(Address, Address, Address, Address, Address, Address), DeployerError> {
    let deploy_frames = spinner!(["📭❱❱", "❱📬❱", "❱❱📫"], 220);

    let mut spinner = Spinner::new(
        deploy_frames.clone(),
        "Deploying OnChainProposer",
        Color::Cyan,
    );

    let salt = if opts.randomize_contract_deployment {
        H256::random().as_bytes().to_vec()
    } else {
        SALT.lock()
            .map_err(|_| DeployerError::InternalError("failed unwrapping salt lock".to_string()))?
            .as_bytes()
            .to_vec()
    };

    let on_chain_proposer_deployment = deploy_with_proxy(
        opts.private_key,
        eth_client,
        &opts.contracts_path.join("solc_out"),
        "OnChainProposer.bin",
        &salt,
    )
    .await?;

    spinner.success(&format!(
        r#"OnChainProposer:
    Deployed implementation at address {}
    With tx hash {},
    Deployed proxy at address {}
    With tx hash {}"#,
        format!("{:#x}", on_chain_proposer_deployment.implementation_address).bright_green(),
        format!("{:#x}", on_chain_proposer_deployment.implementation_tx_hash).bright_cyan(),
        format!("{:#x}", on_chain_proposer_deployment.proxy_address).bright_green(),
        format!("{:#x}", on_chain_proposer_deployment.proxy_tx_hash).bright_cyan()
    ));

    let mut spinner = Spinner::new(deploy_frames.clone(), "Deploying CommonBridge", Color::Cyan);

    let bridge_deployment = deploy_with_proxy(
        opts.private_key,
        eth_client,
        &opts.contracts_path.join("solc_out"),
        "CommonBridge.bin",
        &salt,
    )
    .await?;

    spinner.success(&format!(
        r#"CommonBridge:
    Deployed implementation at address {}
    With tx hash {},
    Deployed proxy at address {}
    With tx hash {}"#,
        format!("{:#x}", bridge_deployment.implementation_address).bright_green(),
        format!("{:#x}", bridge_deployment.implementation_tx_hash).bright_cyan(),
        format!("{:#x}", bridge_deployment.proxy_address).bright_green(),
        format!("{:#x}", bridge_deployment.proxy_tx_hash).bright_cyan()
    ));

    let sp1_verifier_address = if opts.sp1_deploy_verifier {
        let mut spinner = Spinner::new(deploy_frames.clone(), "Deploying SP1Verifier", Color::Cyan);
        let (verifier_deployment_tx_hash, sp1_verifier_address) = deploy_contract(
            &[],
            &opts.contracts_path.join("solc_out/SP1Verifier.bin"),
            &opts.private_key,
            &salt,
            eth_client,
        )
        .await?;

        spinner.success(&format!(
            "SP1Groth16Verifier:\n\tDeployed at address {}\n\tWith tx hash {}",
            format!("{sp1_verifier_address:#x}").bright_green(),
            format!("{verifier_deployment_tx_hash:#x}").bright_cyan(),
        ));
        sp1_verifier_address
    } else {
        opts.sp1_verifier_address
            .ok_or(DeployerError::InternalError(
                "SP1Verifier address is not set and sp1_deploy_verifier is false".to_string(),
            ))?
    };

    let pico_verifier_address = if opts.pico_deploy_verifier {
        let mut spinner = Spinner::new(deploy_frames, "Deploying PicoVerifier", Color::Cyan);
        let (verifier_deployment_tx_hash, pico_verifier_address) = deploy_contract(
            &[],
            &opts.contracts_path.join("solc_out/PicoVerifier.bin"),
            &opts.private_key,
            &salt,
            eth_client,
        )
        .await?;

        spinner.success(&format!(
            "PicoGroth16Verifier:\n\tDeployed at address {}\n\tWith tx hash {}",
            format!("{pico_verifier_address:#x}").bright_green(),
            format!("{verifier_deployment_tx_hash:#x}").bright_cyan(),
        ));

        pico_verifier_address
    } else {
        opts.pico_verifier_address
            .ok_or(DeployerError::InternalError(
                "PicoVerifier address is not set and pico_deploy_verifier is false".to_string(),
            ))?
    };

    // TODO: Add Risc0Verifier deployment
    let risc0_verifier_address =
        opts.risc0_verifier_address
            .ok_or(DeployerError::InternalError(
                "Risc0Verifier address is not set and risc0_deploy_verifier is false".to_string(),
            ))?;

    let tdx_verifier_address =
    opts.tdx_verifier_address
        .ok_or(DeployerError::InternalError(
            "TDXVerifierAddress address is not set and tdx_verifier_address is false".to_string(),
        ))?;

    Ok((
        on_chain_proposer_deployment.proxy_address,
        bridge_deployment.proxy_address,
        sp1_verifier_address,
        pico_verifier_address,
        risc0_verifier_address,
        tdx_verifier_address
    ))
}

#[allow(clippy::too_many_arguments)]
async fn initialize_contracts(
    on_chain_proposer_address: Address,
    bridge_address: Address,
    risc0_verifier_address: Address,
    sp1_verifier_address: Address,
    pico_verifier_address: Address,
    tdx_verifier_address: Address,
    eth_client: &EthClient,
    opts: &DeployerOptions,
) -> Result<(), DeployerError> {
    let initialize_frames = spinner!(["🪄❱❱", "❱🪄❱", "❱❱🪄"], 200);

    let mut spinner = Spinner::new(
        initialize_frames.clone(),
        "Initializing OnChainProposer",
        Color::Cyan,
    );

    let genesis = read_genesis_file(&opts.genesis_l2_path);

    let initialize_tx_hash = {
        let calldata_values = vec![
            Value::Bool(opts.validium),
            Value::Address(opts.on_chain_proposer_owner),
            Value::Address(bridge_address),
            Value::Address(risc0_verifier_address),
            Value::Address(sp1_verifier_address),
            Value::Address(pico_verifier_address),
<<<<<<< HEAD
            Value::Address(tdx_verifier_address),
=======
            Value::FixedBytes(genesis.compute_state_root().0.to_vec().into()),
>>>>>>> 76521daf
            Value::Array(vec![
                Value::Address(opts.committer_l1_address),
                Value::Address(opts.proof_sender_l1_address),
            ]),
        ];
        let on_chain_proposer_initialization_calldata =
            encode_calldata(INITIALIZE_ON_CHAIN_PROPOSER_SIGNATURE, &calldata_values)?;

        initialize_contract(
            on_chain_proposer_address,
            on_chain_proposer_initialization_calldata,
            &opts.private_key,
            eth_client,
        )
        .await?
    };

    spinner.success(&format!(
        "OnChainProposer:\n\tInitialized with tx hash {}",
        format!("{initialize_tx_hash:#x}").bright_cyan()
    ));

    let mut spinner = Spinner::new(
        initialize_frames.clone(),
        "Initializing CommonBridge",
        Color::Cyan,
    );
    let initialize_tx_hash = {
        let calldata_values = vec![
            Value::Address(opts.bridge_owner),
            Value::Address(on_chain_proposer_address),
        ];
        let bridge_initialization_calldata =
            encode_calldata(BRIDGE_INITIALIZER_SIGNATURE, &calldata_values)?;

        initialize_contract(
            bridge_address,
            bridge_initialization_calldata,
            &opts.private_key,
            eth_client,
        )
        .await?
    };

    spinner.success(&format!(
        "CommonBridge:\n\tInitialized with tx hash {}",
        format!("{initialize_tx_hash:#x}").bright_cyan()
    ));
    Ok(())
}

async fn make_deposits(
    bridge: Address,
    eth_client: &EthClient,
    opts: &DeployerOptions,
) -> Result<(), DeployerError> {
    let genesis = read_genesis_file(&opts.genesis_l1_path);
    let pks = read_to_string(&opts.private_keys_file_path)
        .map_err(|_| DeployerError::FailedToGetStringFromPath)?;
    let private_keys: Vec<String> = pks
        .lines()
        .filter(|line| !line.trim().is_empty())
        .map(|line| line.trim().to_string())
        .collect();

    for pk in private_keys.iter() {
        let secret_key = parse_private_key(pk).map_err(|_| {
            DeployerError::DecodingError("Error while parsing private key".to_string())
        })?;
        let address = get_address_from_secret_key(&secret_key)?;
        let values = vec![Value::Tuple(vec![
            Value::Address(address),
            Value::Address(address),
            Value::Uint(U256::from(21000 * 5)),
            Value::Bytes(Bytes::from_static(b"")),
        ])];

        let calldata = encode_calldata("deposit((address,address,uint256,bytes))", &values)?;

        let Some(_) = genesis.alloc.get(&address) else {
            println!(
                "Skipping deposit for address {:?} as it is not in the genesis file",
                address
            );
            continue;
        };

        let get_balance = eth_client
            .get_balance(address, BlockByNumber::Latest)
            .await?;
        let value_to_deposit = get_balance
            .checked_div(U256::from_str("2").unwrap_or(U256::zero()))
            .unwrap_or(U256::zero());

        let gas_price = eth_client.get_gas_price().await?.try_into().map_err(|_| {
            EthClientError::InternalError("Failed to convert gas_price to a u64".to_owned())
        })?;

        let overrides = Overrides {
            value: Some(value_to_deposit),
            from: Some(address),
            max_fee_per_gas: Some(gas_price),
            max_priority_fee_per_gas: Some(gas_price),
            ..Overrides::default()
        };

        let build = eth_client
            .build_eip1559_transaction(bridge, address, Bytes::from(calldata), overrides)
            .await?;

        match eth_client
            .send_eip1559_transaction(&build, &secret_key)
            .await
        {
            Ok(hash) => {
                println!(
                    "Deposit transaction sent to L1 from {:?} with value {:?} and hash {:?}",
                    address, value_to_deposit, hash
                );
            }
            Err(e) => {
                println!(
                    "Failed to deposit to {:?} with value {:?}",
                    address, value_to_deposit
                );
                return Err(DeployerError::EthClientError(e));
            }
        }
    }
    Ok(())
}

fn write_contract_addresses_to_env(
    on_chain_proposer_address: Address,
    bridge_address: Address,
    sp1_verifier_address: Address,
    pico_verifier_address: Address,
    risc0_verifier_address: Address,
    env_file_path: Option<PathBuf>,
) -> Result<(), DeployerError> {
    let env_file_path =
        env_file_path.unwrap_or_else(|| PathBuf::from(env!("CARGO_MANIFEST_DIR")).join("../.env")); // ethrex/crates/l2/.env

    if !env_file_path.exists() {
        File::create(&env_file_path).map_err(|err| {
            DeployerError::InternalError(format!(
                "Failed to create .env file at {}: {err}",
                env_file_path.display()
            ))
        })?;
    }

    let env_file = OpenOptions::new()
        .write(true)
        .truncate(true)
        .open(env_file_path)?; // ethrex/crates/l2/.env
    let mut writer = BufWriter::new(env_file);
    writeln!(
        writer,
        "ETHREX_COMMITTER_ON_CHAIN_PROPOSER_ADDRESS={on_chain_proposer_address:#x}"
    )?;
    writeln!(writer, "ETHREX_WATCHER_BRIDGE_ADDRESS={bridge_address:#x}")?;
    writeln!(
        writer,
        "ETHREX_DEPLOYER_SP1_CONTRACT_VERIFIER={sp1_verifier_address:#x}"
    )?;

    writeln!(
        writer,
        "ETHREX_DEPLOYER_PICO_CONTRACT_VERIFIER={pico_verifier_address:#x}"
    )?;
    writeln!(
        writer,
        "ETHREX_DEPLOYER_RISC0_CONTRACT_VERIFIER={risc0_verifier_address:#x}"
    )?;
    Ok(())
}

#[allow(clippy::unwrap_used)]
#[allow(clippy::expect_used)]
#[allow(clippy::panic)]
#[cfg(test)]
mod test {
    use crate::{compile_contracts, download_contract_deps, DeployerError, DeployerOptions};
    use std::{env, path::Path};

    #[test]
    fn test_contract_compilation() -> Result<(), DeployerError> {
        let binding = env::current_dir().unwrap();
        let parent_dir = binding.parent().unwrap();

        env::set_current_dir(parent_dir).expect("Failed to change directory");

        let solc_out = parent_dir.join("contracts/solc_out");
        let lib = parent_dir.join("contracts/lib");

        if let Err(e) = std::fs::remove_dir_all(&solc_out) {
            if e.kind() != std::io::ErrorKind::NotFound {
                panic!("Failed to remove directory solc_out");
            }
        }
        if let Err(e) = std::fs::remove_dir_all(&lib) {
            if e.kind() != std::io::ErrorKind::NotFound {
                panic!("failed to remove directory lib");
            }
        }

        let opts = DeployerOptions {
            contracts_path: Path::new("contracts").to_path_buf(),
            ..Default::default()
        };

        download_contract_deps(&opts)?;
        compile_contracts(&opts)?;

        std::fs::remove_dir_all(solc_out).unwrap();
        std::fs::remove_dir_all(lib).unwrap();
        Ok(())
    }
}<|MERGE_RESOLUTION|>--- conflicted
+++ resolved
@@ -25,11 +25,7 @@
 mod error;
 
 const INITIALIZE_ON_CHAIN_PROPOSER_SIGNATURE: &str =
-<<<<<<< HEAD
-    "initialize(bool,address,address,address,address,address,address,address[])";
-=======
-    "initialize(bool,address,address,address,address,address,bytes32,address[])";
->>>>>>> 76521daf
+    "initialize(bool,address,address,address,address,address,address,bytes32,address[])";
 const BRIDGE_INITIALIZER_SIGNATURE: &str = "initialize(address,address)";
 
 #[tokio::main]
@@ -336,11 +332,8 @@
             Value::Address(risc0_verifier_address),
             Value::Address(sp1_verifier_address),
             Value::Address(pico_verifier_address),
-<<<<<<< HEAD
             Value::Address(tdx_verifier_address),
-=======
             Value::FixedBytes(genesis.compute_state_root().0.to_vec().into()),
->>>>>>> 76521daf
             Value::Array(vec![
                 Value::Address(opts.committer_l1_address),
                 Value::Address(opts.proof_sender_l1_address),
