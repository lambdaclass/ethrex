use std::{
    fs::{File, OpenOptions, read_to_string},
    io::{BufWriter, Write},
    path::PathBuf,
    process::{Command, Stdio},
    str::FromStr,
};

use bytes::Bytes;
use clap::Parser;
use cli::{DeployerOptions, parse_private_key};
use error::DeployerError;
use ethrex_common::{
    Address, U256,
    types::signer::{LocalSigner, Signer},
};
use ethrex_l2::utils::test_data_io::read_genesis_file;
use ethrex_l2_common::calldata::Value;
use ethrex_l2_sdk::{
<<<<<<< HEAD
    calldata::{Value, encode_calldata},
    compile_contract, deploy_contract, deploy_with_proxy, initialize_contract,
};
use ethrex_rpc::{
    EthClient,
    clients::{
        Overrides,
        eth::{BlockByNumber, get_address_from_secret_key},
    },
=======
    calldata::encode_calldata, compile_contract, deploy_contract, deploy_with_proxy,
    get_address_from_secret_key, initialize_contract,
};
use ethrex_rpc::{
    EthClient,
    clients::Overrides,
    types::block_identifier::{BlockIdentifier, BlockTag},
>>>>>>> ed8e61f0
};
use keccak_hash::H256;
use tracing::{Level, debug, error, info, trace, warn};

mod cli;
mod error;

const INITIALIZE_ON_CHAIN_PROPOSER_SIGNATURE_BASED: &str =
    "initialize(bool,address,address,address,address,address,bytes32,bytes32,bytes32,address)";
const INITIALIZE_ON_CHAIN_PROPOSER_SIGNATURE: &str =
    "initialize(bool,address,address,address,address,address,bytes32,bytes32,bytes32,address[])";

const INITIALIZE_BRIDGE_ADDRESS_SIGNATURE: &str = "initializeBridgeAddress(address)";
const TRANSFER_OWNERSHIP_SIGNATURE: &str = "transferOwnership(address)";
const ACCEPT_OWNERSHIP_SIGNATURE: &str = "acceptOwnership()";
const BRIDGE_INITIALIZER_SIGNATURE: &str = "initialize(address,address)";

#[derive(Clone, Copy)]
pub struct ContractAddresses {
    pub on_chain_proposer_address: Address,
    pub bridge_address: Address,
    pub sp1_verifier_address: Address,
    pub risc0_verifier_address: Address,
    pub tdx_verifier_address: Address,
    pub sequencer_registry_address: Address,
    pub aligned_aggregator_address: Address,
}

#[tokio::main]
async fn main() -> Result<(), DeployerError> {
    tracing_subscriber::fmt().with_max_level(Level::INFO).init();

    trace!("Starting deployer binary");
    let opts = DeployerOptions::parse();
    let signer: Signer = LocalSigner::new(opts.private_key).into();

    let eth_client = EthClient::new_with_config(
        vec![&opts.rpc_url],
        opts.max_number_of_retries,
        opts.backoff_factor,
        opts.min_retry_delay,
        opts.max_retry_delay,
        Some(opts.maximum_allowed_max_fee_per_gas),
        Some(opts.maximum_allowed_max_fee_per_blob_gas),
    )?;

    download_contract_deps(&opts)?;

    compile_contracts(&opts)?;

    let contract_addresses = deploy_contracts(&eth_client, &opts, &signer).await?;

    initialize_contracts(contract_addresses, &eth_client, &opts, &signer).await?;

    if opts.deposit_rich {
        let _ = make_deposits(contract_addresses.bridge_address, &eth_client, &opts)
            .await
            .inspect_err(|err| {
                warn!("Failed to make deposits: {err}");
            });
    }

    write_contract_addresses_to_env(contract_addresses, opts.env_file_path)?;
    trace!("Deployer binary finished successfully");
    Ok(())
}

fn download_contract_deps(opts: &DeployerOptions) -> Result<(), DeployerError> {
    ethrex_l2_sdk::download_contract_deps(&opts.contracts_path).map_err(DeployerError::from)
}

fn compile_contracts(opts: &DeployerOptions) -> Result<(), DeployerError> {
    trace!("Compiling contracts");
    compile_contract(
        &opts.contracts_path,
        "lib/openzeppelin-contracts-upgradeable/lib/openzeppelin-contracts/contracts/proxy/ERC1967/ERC1967Proxy.sol",
        false,
    )?;
    if opts.deploy_based_contracts {
        info!("Compiling based contracts");
        compile_contract(
            &opts.contracts_path,
            "src/l1/based/SequencerRegistry.sol",
            false,
        )?;
        compile_contract(
            &opts.contracts_path,
            "src/l1/based/OnChainProposer.sol",
            false,
        )?;
    } else {
        info!("Compiling OnChainProposer contract");
        compile_contract(&opts.contracts_path, "src/l1/OnChainProposer.sol", false)?;
    }
    compile_contract(&opts.contracts_path, "src/l1/CommonBridge.sol", false)?;
    compile_contract(
        &opts.contracts_path,
        "lib/sp1-contracts/contracts/src/v5.0.0/SP1VerifierGroth16.sol",
        false,
    )?;
    trace!("Contracts compiled");
    Ok(())
}

lazy_static::lazy_static! {
    static ref SALT: std::sync::Mutex<H256>  = std::sync::Mutex::new(H256::zero());
}

async fn deploy_contracts(
    eth_client: &EthClient,
    opts: &DeployerOptions,
    deployer: &Signer,
) -> Result<ContractAddresses, DeployerError> {
    trace!("Deploying contracts");

    info!("Deploying OnChainProposer");

    let salt = if opts.randomize_contract_deployment {
        H256::random().as_bytes().to_vec()
    } else {
        SALT.lock()
            .map_err(|_| DeployerError::InternalError("failed unwrapping salt lock".to_string()))?
            .as_bytes()
            .to_vec()
    };

    trace!("Attempting to deploy OnChainProposer contract");
    let on_chain_proposer_deployment = deploy_with_proxy(
        deployer,
        eth_client,
        &opts.contracts_path.join("solc_out"),
        "OnChainProposer.bin",
        &salt,
    )
    .await?;
    info!(
        "OnChainProposer deployed:\n  Proxy -> address={:#x}, tx_hash={:#x}\n  Impl  -> address={:#x}, tx_hash={:#x}",
        on_chain_proposer_deployment.proxy_address,
        on_chain_proposer_deployment.proxy_tx_hash,
        on_chain_proposer_deployment.implementation_address,
        on_chain_proposer_deployment.implementation_tx_hash,
    );

    info!("Deploying CommonBridge");

    let bridge_deployment = deploy_with_proxy(
        deployer,
        eth_client,
        &opts.contracts_path.join("solc_out"),
        "CommonBridge.bin",
        &salt,
    )
    .await?;

    info!(
        "CommonBridge deployed:\n  Proxy -> address={:#x}, tx_hash={:#x}\n  Impl  -> address={:#x}, tx_hash={:#x}",
        bridge_deployment.proxy_address,
        bridge_deployment.proxy_tx_hash,
        bridge_deployment.implementation_address,
        bridge_deployment.implementation_tx_hash,
    );

    let sequencer_registry_deployment = if opts.deploy_based_contracts {
        info!("Deploying SequencerRegistry");

        let sequencer_registry_deployment = deploy_with_proxy(
            deployer,
            eth_client,
            &opts.contracts_path.join("solc_out"),
            "SequencerRegistry.bin",
            &salt,
        )
        .await?;

        info!(
            "SequencerRegistry deployed:\n  Proxy -> address={:#x}, tx_hash={:#x}\n  Impl  -> address={:#x}, tx_hash={:#x}",
            sequencer_registry_deployment.proxy_address,
            sequencer_registry_deployment.proxy_tx_hash,
            sequencer_registry_deployment.implementation_address,
            sequencer_registry_deployment.implementation_tx_hash,
        );
        sequencer_registry_deployment
    } else {
        Default::default()
    };

    let sp1_verifier_address = if opts.sp1_deploy_verifier {
        info!("Deploying SP1Verifier (if sp1_deploy_verifier is true)");
        let (verifier_deployment_tx_hash, sp1_verifier_address) = deploy_contract(
            &[],
            &opts.contracts_path.join("solc_out/SP1Verifier.bin"),
            deployer,
            &salt,
            eth_client,
        )
        .await?;

        info!(address = %format!("{sp1_verifier_address:#x}"), tx_hash = %format!("{verifier_deployment_tx_hash:#x}"), "SP1Verifier deployed");
        sp1_verifier_address
    } else {
        opts.sp1_verifier_address
            .ok_or(DeployerError::InternalError(
                "SP1Verifier address is not set and sp1_deploy_verifier is false".to_string(),
            ))?
    };

    // TODO: Add Risc0Verifier deployment
    let risc0_verifier_address =
        opts.risc0_verifier_address
            .ok_or(DeployerError::InternalError(
                "Risc0Verifier address is not set and risc0_deploy_verifier is false".to_string(),
            ))?;

    let tdx_verifier_address = if opts.tdx_deploy_verifier {
        info!("Deploying TDXVerifier (if tdx_deploy_verifier is true)");
        let tdx_verifier_address =
            deploy_tdx_contracts(opts, on_chain_proposer_deployment.proxy_address)?;

        info!(address = %format!("{tdx_verifier_address:#x}"), "TDXVerifier deployed");
        tdx_verifier_address
    } else {
        opts.tdx_verifier_address
            .ok_or(DeployerError::InternalError(
                "TDXVerifier address is not set and tdx_deploy_verifier is false".to_string(),
            ))?
    };

    trace!(
        on_chain_proposer_proxy_address = ?on_chain_proposer_deployment.proxy_address,
        bridge_proxy_address = ?bridge_deployment.proxy_address,
        on_chain_proposer_implementation_address = ?on_chain_proposer_deployment.implementation_address,
        bridge_implementation_address = ?bridge_deployment.implementation_address,
        sp1_verifier_address = ?sp1_verifier_address,
        risc0_verifier_address = ?risc0_verifier_address,
        tdx_verifier_address = ?tdx_verifier_address,
        "Contracts deployed"
    );
    Ok(ContractAddresses {
        on_chain_proposer_address: on_chain_proposer_deployment.proxy_address,
        bridge_address: bridge_deployment.proxy_address,
        sp1_verifier_address,
        risc0_verifier_address,
        tdx_verifier_address,
        sequencer_registry_address: sequencer_registry_deployment.proxy_address,
        aligned_aggregator_address: opts.aligned_aggregator_address,
    })
}

fn deploy_tdx_contracts(
    opts: &DeployerOptions,
    on_chain_proposer: Address,
) -> Result<Address, DeployerError> {
    Command::new("make")
        .arg("deploy-all")
        .env("PRIVATE_KEY", hex::encode(opts.private_key.as_ref()))
        .env("RPC_URL", &opts.rpc_url)
        .env("ON_CHAIN_PROPOSER", format!("{on_chain_proposer:#x}"))
        .current_dir("tee/contracts")
        .stdout(Stdio::null())
        .spawn()
        .map_err(|err| {
            DeployerError::DeploymentSubtaskFailed(format!("Failed to spawn make: {err}"))
        })?
        .wait()
        .map_err(|err| {
            DeployerError::DeploymentSubtaskFailed(format!("Failed to wait for make: {err}"))
        })?;

    let address = read_tdx_deployment_address("TDXVerifier");
    Ok(address)
}

fn read_tdx_deployment_address(name: &str) -> Address {
    let path = format!("tee/contracts/deploydeps/automata-dcap-attestation/evm/deployment/{name}");
    let Ok(contents) = read_to_string(path) else {
        return Address::zero();
    };
    Address::from_str(&contents).unwrap_or(Address::zero())
}

fn read_vk(path: &str) -> Bytes {
    std::fs::read(path)
    .unwrap_or_else(|_| {
        warn!(
            ?path,
            "Failed to read verification key file, will use 0x00..00, this is expected in dev mode"
        );
        vec![0u8; 32]
    }).into()
}

async fn initialize_contracts(
    contract_addresses: ContractAddresses,
    eth_client: &EthClient,
    opts: &DeployerOptions,
    initializer: &Signer,
) -> Result<(), DeployerError> {
    trace!("Initializing contracts");

    trace!(committer_l1_address = %opts.committer_l1_address, "Using committer L1 address for OnChainProposer initialization");

    let genesis = read_genesis_file(
        opts.genesis_l2_path
            .to_str()
            .ok_or(DeployerError::FailedToGetStringFromPath)?,
    );

    let sp1_vk = read_vk(&opts.sp1_vk_path);
    let risc0_vk = read_vk(&opts.risc0_vk_path);

    let deployer_address = get_address_from_secret_key(&opts.private_key)?;

    info!("Initializing OnChainProposer");

    if opts.deploy_based_contracts {
        // Initialize OnChainProposer with Based config and SequencerRegistry
        let calldata_values = vec![
            Value::Bool(opts.validium),
            Value::Address(deployer_address),
            Value::Address(contract_addresses.risc0_verifier_address),
            Value::Address(contract_addresses.sp1_verifier_address),
            Value::Address(contract_addresses.tdx_verifier_address),
            Value::Address(contract_addresses.aligned_aggregator_address),
            Value::FixedBytes(sp1_vk),
            Value::FixedBytes(risc0_vk),
            Value::FixedBytes(genesis.compute_state_root().0.to_vec().into()),
            Value::Address(contract_addresses.sequencer_registry_address),
        ];

        trace!(calldata_values = ?calldata_values, "OnChainProposer initialization calldata values");
        let on_chain_proposer_initialization_calldata = encode_calldata(
            INITIALIZE_ON_CHAIN_PROPOSER_SIGNATURE_BASED,
            &calldata_values,
        )?;

        let deployer = Signer::Local(LocalSigner::new(opts.private_key));

        let initialize_tx_hash = initialize_contract(
            contract_addresses.on_chain_proposer_address,
            on_chain_proposer_initialization_calldata,
            &deployer,
            eth_client,
        )
        .await?;

        info!(tx_hash = %format!("{initialize_tx_hash:#x}"), "OnChainProposer initialized");

        info!("Initializing SequencerRegistry");
        let initialize_tx_hash = {
            let calldata_values = vec![
                Value::Address(opts.sequencer_registry_owner.ok_or(
                    DeployerError::ConfigValueNotSet("--sequencer-registry-owner".to_string()),
                )?),
                Value::Address(contract_addresses.on_chain_proposer_address),
            ];
            let sequencer_registry_initialization_calldata =
                encode_calldata("initialize(address,address)", &calldata_values)?;

            initialize_contract(
                contract_addresses.sequencer_registry_address,
                sequencer_registry_initialization_calldata,
                &deployer,
                eth_client,
            )
            .await?
        };
        info!(tx_hash = %format!("{initialize_tx_hash:#x}"), "SequencerRegistry initialized");
    } else {
        // Initialize only OnChainProposer without Based config
        let calldata_values = vec![
            Value::Bool(opts.validium),
            Value::Address(deployer_address),
            Value::Address(contract_addresses.risc0_verifier_address),
            Value::Address(contract_addresses.sp1_verifier_address),
            Value::Address(contract_addresses.tdx_verifier_address),
            Value::Address(contract_addresses.aligned_aggregator_address),
            Value::FixedBytes(sp1_vk),
            Value::FixedBytes(risc0_vk),
            Value::FixedBytes(genesis.compute_state_root().0.to_vec().into()),
            Value::Array(vec![
                Value::Address(opts.committer_l1_address),
                Value::Address(opts.proof_sender_l1_address),
            ]),
        ];
        trace!(calldata_values = ?calldata_values, "OnChainProposer initialization calldata values");
        let on_chain_proposer_initialization_calldata =
            encode_calldata(INITIALIZE_ON_CHAIN_PROPOSER_SIGNATURE, &calldata_values)?;

        let initialize_tx_hash = initialize_contract(
            contract_addresses.on_chain_proposer_address,
            on_chain_proposer_initialization_calldata,
            initializer,
            eth_client,
        )
        .await?;
        info!(tx_hash = %format!("{initialize_tx_hash:#x}"), "OnChainProposer initialized");
    }

    let initialize_bridge_address_tx_hash = {
        let calldata_values = vec![Value::Address(contract_addresses.bridge_address)];
        let on_chain_proposer_initialization_calldata =
            encode_calldata(INITIALIZE_BRIDGE_ADDRESS_SIGNATURE, &calldata_values)?;

        initialize_contract(
            contract_addresses.on_chain_proposer_address,
            on_chain_proposer_initialization_calldata,
            initializer,
            eth_client,
        )
        .await?
    };

    info!(
        tx_hash = %format!("{initialize_bridge_address_tx_hash:#x}"),
        "OnChainProposer bridge address initialized"
    );

    if opts.on_chain_proposer_owner != initializer.address() {
        let transfer_ownership_tx_hash = {
            let owener_transfer_calldata = encode_calldata(
                TRANSFER_OWNERSHIP_SIGNATURE,
                &[Value::Address(opts.on_chain_proposer_owner)],
            )?;

            initialize_contract(
                contract_addresses.on_chain_proposer_address,
                owener_transfer_calldata,
                initializer,
                eth_client,
            )
            .await?
        };

        if let Some(owner_pk) = opts.on_chain_proposer_owner_pk {
            let signer = Signer::Local(LocalSigner::new(owner_pk));
            let accept_ownership_calldata = encode_calldata(ACCEPT_OWNERSHIP_SIGNATURE, &[])?;
            let accept_tx = eth_client
                .build_eip1559_transaction(
                    contract_addresses.on_chain_proposer_address,
                    opts.on_chain_proposer_owner,
                    accept_ownership_calldata.into(),
                    Overrides::default(),
                )
                .await?;
            let accept_tx_hash = eth_client
                .send_eip1559_transaction(&accept_tx, &signer)
                .await?;

            eth_client
                .wait_for_transaction_receipt(accept_tx_hash, 100)
                .await?;

            info!(
                transfer_tx_hash = %format!("{transfer_ownership_tx_hash:#x}"),
                accept_tx_hash = %format!("{accept_tx_hash:#x}"),
                "OnChainProposer ownership transfered"
            );
        } else {
            info!(
                transfer_tx_hash = %format!("{transfer_ownership_tx_hash:#x}"),
                "OnChainProposer ownership transfered but not accepted yet"
            );
        }
    }

    info!("Initializing CommonBridge");
    let initialize_tx_hash = {
        let calldata_values = vec![
            Value::Address(opts.bridge_owner),
            Value::Address(contract_addresses.on_chain_proposer_address),
        ];
        let bridge_initialization_calldata =
            encode_calldata(BRIDGE_INITIALIZER_SIGNATURE, &calldata_values)?;

        initialize_contract(
            contract_addresses.bridge_address,
            bridge_initialization_calldata,
            initializer,
            eth_client,
        )
        .await?
    };
    info!(tx_hash = %format!("{initialize_tx_hash:#x}"), "CommonBridge initialized");

    trace!("Contracts initialized");
    Ok(())
}

async fn make_deposits(
    bridge: Address,
    eth_client: &EthClient,
    opts: &DeployerOptions,
) -> Result<(), DeployerError> {
    trace!("Making deposits");
    let genesis = read_genesis_file(
        opts.genesis_l1_path
            .clone()
            .ok_or(DeployerError::ConfigValueNotSet(
                "--genesis-l1-path".to_string(),
            ))?
            .to_str()
            .ok_or(DeployerError::FailedToGetStringFromPath)?,
    );
    let pks = read_to_string(opts.private_keys_file_path.clone().ok_or(
        DeployerError::ConfigValueNotSet("--private-keys-file-path".to_string()),
    )?)
    .map_err(|_| DeployerError::FailedToGetStringFromPath)?;
    let private_keys: Vec<String> = pks
        .lines()
        .filter(|line| !line.trim().is_empty())
        .map(|line| line.trim().to_string())
        .collect();

    for pk in private_keys.iter() {
        let secret_key = parse_private_key(pk).map_err(|_| {
            DeployerError::DecodingError("Error while parsing private key".to_string())
        })?;
<<<<<<< HEAD
        let signer: Signer = LocalSigner::new(secret_key).into();
        let values = vec![Value::Tuple(vec![
            Value::Address(signer.address()),
            Value::Address(signer.address()),
            Value::Uint(U256::from(21000 * 5)),
            Value::Bytes(Bytes::from_static(b"")),
        ])];

        let calldata = encode_calldata("deposit((address,address,uint256,bytes))", &values)?;
=======
        let address = get_address_from_secret_key(&secret_key)?;
>>>>>>> ed8e61f0

        let Some(_) = genesis.alloc.get(&signer.address()) else {
            debug!(
                address =? signer.address(),
                "Skipping deposit for address as it is not in the genesis file"
            );
            continue;
        };

        let get_balance = eth_client
<<<<<<< HEAD
            .get_balance(signer.address(), BlockByNumber::Latest)
=======
            .get_balance(address, BlockIdentifier::Tag(BlockTag::Latest))
>>>>>>> ed8e61f0
            .await?;
        let value_to_deposit = get_balance
            .checked_div(U256::from_str("2").unwrap_or(U256::zero()))
            .unwrap_or(U256::zero());

        let overrides = Overrides {
            value: Some(value_to_deposit),
            from: Some(signer.address()),
            ..Overrides::default()
        };

        let build = eth_client
<<<<<<< HEAD
            .build_eip1559_transaction(bridge, signer.address(), Bytes::from(calldata), overrides)
=======
            .build_eip1559_transaction(bridge, address, Bytes::new(), overrides)
>>>>>>> ed8e61f0
            .await?;

        match eth_client.send_eip1559_transaction(&build, &signer).await {
            Ok(hash) => {
                info!(
                    address =? signer.address(),
                    ?value_to_deposit,
                    ?hash,
                    "Deposit transaction sent to L1"
                );
            }
            Err(e) => {
                error!(address =? signer.address(), ?value_to_deposit, "Failed to deposit");
                return Err(DeployerError::EthClientError(e));
            }
        }
    }
    trace!("Deposits finished");
    Ok(())
}

fn write_contract_addresses_to_env(
    contract_addresses: ContractAddresses,
    env_file_path: Option<PathBuf>,
) -> Result<(), DeployerError> {
    trace!("Writing contract addresses to .env file");
    let env_file_path =
        env_file_path.unwrap_or_else(|| PathBuf::from(env!("CARGO_MANIFEST_DIR")).join("../.env")); // ethrex/crates/l2/.env

    if !env_file_path.exists() {
        File::create(&env_file_path).map_err(|err| {
            DeployerError::InternalError(format!(
                "Failed to create .env file at {}: {err}",
                env_file_path.display()
            ))
        })?;
    }

    let env_file = OpenOptions::new()
        .write(true)
        .truncate(true)
        .open(&env_file_path)?; // ethrex/crates/l2/.env
    let mut writer = BufWriter::new(env_file);
    writeln!(
        writer,
        "ETHREX_COMMITTER_ON_CHAIN_PROPOSER_ADDRESS={:#x}",
        contract_addresses.on_chain_proposer_address
    )?;
    writeln!(
        writer,
        "ETHREX_WATCHER_BRIDGE_ADDRESS={:#x}",
        contract_addresses.bridge_address
    )?;
    writeln!(
        writer,
        "ETHREX_DEPLOYER_SP1_CONTRACT_VERIFIER={:#x}",
        contract_addresses.sp1_verifier_address
    )?;

    writeln!(
        writer,
        "ETHREX_DEPLOYER_RISC0_CONTRACT_VERIFIER={:#x}",
        contract_addresses.risc0_verifier_address
    )?;
    writeln!(
        writer,
        "ETHREX_DEPLOYER_ALIGNED_AGGREGATOR_ADDRESS={:#x}",
        contract_addresses.aligned_aggregator_address
    )?;
    writeln!(
        writer,
        "ETHREX_DEPLOYER_TDX_CONTRACT_VERIFIER={:#x}",
        contract_addresses.tdx_verifier_address
    )?;
    // TDX aux contracts, qpl-tool depends on exact env var naming
    writeln!(
        writer,
        "ENCLAVE_ID_DAO={:#x}",
        read_tdx_deployment_address("AutomataEnclaveIdentityDao")
    )?;
    writeln!(
        writer,
        "FMSPC_TCB_DAO={:#x}",
        read_tdx_deployment_address("AutomataFmspcTcbDao")
    )?;
    writeln!(
        writer,
        "PCK_DAO={:#x}",
        read_tdx_deployment_address("AutomataPckDao")
    )?;
    writeln!(
        writer,
        "PCS_DAO={:#x}",
        read_tdx_deployment_address("AutomataPcsDao")
    )?;
    writeln!(
        writer,
        "ETHREX_DEPLOYER_SEQUENCER_REGISTRY_ADDRESS={:#x}",
        contract_addresses.sequencer_registry_address
    )?;
    trace!(?env_file_path, "Contract addresses written to .env");
    Ok(())
}

#[allow(clippy::unwrap_used)]
#[allow(clippy::expect_used)]
#[allow(clippy::panic)]
#[cfg(test)]
mod test {
    use crate::{DeployerError, DeployerOptions, compile_contracts, download_contract_deps};
    use std::{env, path::Path};

    #[test]
    fn test_contract_compilation() -> Result<(), DeployerError> {
        let binding = env::current_dir().unwrap();
        let parent_dir = binding.parent().unwrap();

        env::set_current_dir(parent_dir).expect("Failed to change directory");

        let solc_out = parent_dir.join("contracts/solc_out");
        let lib = parent_dir.join("contracts/lib");

        if let Err(e) = std::fs::remove_dir_all(&solc_out) {
            if e.kind() != std::io::ErrorKind::NotFound {
                panic!("Failed to remove directory solc_out");
            }
        }
        if let Err(e) = std::fs::remove_dir_all(&lib) {
            if e.kind() != std::io::ErrorKind::NotFound {
                panic!("failed to remove directory lib");
            }
        }

        let opts = DeployerOptions {
            contracts_path: Path::new("contracts").to_path_buf(),
            ..Default::default()
        };

        download_contract_deps(&opts)?;
        compile_contracts(&opts)?;

        std::fs::remove_dir_all(solc_out).unwrap();
        std::fs::remove_dir_all(lib).unwrap();
        Ok(())
    }
}<|MERGE_RESOLUTION|>--- conflicted
+++ resolved
@@ -17,25 +17,13 @@
 use ethrex_l2::utils::test_data_io::read_genesis_file;
 use ethrex_l2_common::calldata::Value;
 use ethrex_l2_sdk::{
-<<<<<<< HEAD
-    calldata::{Value, encode_calldata},
+    calldata::encode_calldata,
     compile_contract, deploy_contract, deploy_with_proxy, initialize_contract,
 };
 use ethrex_rpc::{
-    EthClient,
     clients::{
-        Overrides,
-        eth::{BlockByNumber, get_address_from_secret_key},
-    },
-=======
-    calldata::encode_calldata, compile_contract, deploy_contract, deploy_with_proxy,
-    get_address_from_secret_key, initialize_contract,
-};
-use ethrex_rpc::{
-    EthClient,
-    clients::Overrides,
-    types::block_identifier::{BlockIdentifier, BlockTag},
->>>>>>> ed8e61f0
+        eth::{get_address_from_secret_key, BlockByNumber}, Overrides
+    }, types::block_identifier::{BlockIdentifier, BlockTag}, EthClient
 };
 use keccak_hash::H256;
 use tracing::{Level, debug, error, info, trace, warn};
@@ -553,19 +541,7 @@
         let secret_key = parse_private_key(pk).map_err(|_| {
             DeployerError::DecodingError("Error while parsing private key".to_string())
         })?;
-<<<<<<< HEAD
-        let signer: Signer = LocalSigner::new(secret_key).into();
-        let values = vec![Value::Tuple(vec![
-            Value::Address(signer.address()),
-            Value::Address(signer.address()),
-            Value::Uint(U256::from(21000 * 5)),
-            Value::Bytes(Bytes::from_static(b"")),
-        ])];
-
-        let calldata = encode_calldata("deposit((address,address,uint256,bytes))", &values)?;
-=======
-        let address = get_address_from_secret_key(&secret_key)?;
->>>>>>> ed8e61f0
+        let signer = Signer::Local(LocalSigner::new(secret_key));
 
         let Some(_) = genesis.alloc.get(&signer.address()) else {
             debug!(
@@ -576,11 +552,7 @@
         };
 
         let get_balance = eth_client
-<<<<<<< HEAD
-            .get_balance(signer.address(), BlockByNumber::Latest)
-=======
-            .get_balance(address, BlockIdentifier::Tag(BlockTag::Latest))
->>>>>>> ed8e61f0
+            .get_balance(signer.address(), BlockIdentifier::Tag(BlockTag::Latest))
             .await?;
         let value_to_deposit = get_balance
             .checked_div(U256::from_str("2").unwrap_or(U256::zero()))
@@ -593,11 +565,7 @@
         };
 
         let build = eth_client
-<<<<<<< HEAD
-            .build_eip1559_transaction(bridge, signer.address(), Bytes::from(calldata), overrides)
-=======
-            .build_eip1559_transaction(bridge, address, Bytes::new(), overrides)
->>>>>>> ed8e61f0
+            .build_eip1559_transaction(bridge, signer.address(), Bytes::new(), overrides)
             .await?;
 
         match eth_client.send_eip1559_transaction(&build, &signer).await {
