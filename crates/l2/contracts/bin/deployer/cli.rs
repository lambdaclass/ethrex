use std::path::PathBuf;

use bytes::Bytes;
use clap::{ArgAction, Parser};
use ethrex_common::{Address, H160, H256};
use hex::FromHexError;
use secp256k1::SecretKey;

#[derive(Parser)]
pub struct DeployerOptions {
    #[arg(
        long = "eth-rpc-url",
        value_name = "RPC_URL",
        env = "ETHREX_ETH_RPC_URL",
        help_heading = "Eth options"
    )]
    pub rpc_url: String,
    #[arg(
        long,
        default_value = "10000000000",
        value_name = "UINT64",
        env = "ETHREX_MAXIMUM_ALLOWED_MAX_FEE_PER_GAS",
        help_heading = "Eth options"
    )]
    pub maximum_allowed_max_fee_per_gas: u64,
    #[arg(
        long,
        default_value = "10000000000",
        value_name = "UINT64",
        env = "ETHREX_MAXIMUM_ALLOWED_MAX_FEE_PER_BLOB_GAS",
        help_heading = "Eth options"
    )]
    pub maximum_allowed_max_fee_per_blob_gas: u64,
    #[arg(
        long,
        value_name = "PRIVATE_KEY",
        value_parser = parse_private_key,
        env = "ETHREX_DEPLOYER_L1_PRIVATE_KEY",
        help_heading = "Deployer options",
        help = "Private key corresponding of a funded account that will be used for L1 contract deployment.",
    )]
    pub private_key: SecretKey,
    #[arg(
        long,
        default_value = "10",
        value_name = "UINT64",
        env = "ETHREX_ETH_MAX_NUMBER_OF_RETRIES",
        help_heading = "Eth options"
    )]
    pub max_number_of_retries: u64,
    #[arg(
        long,
        default_value = "2",
        value_name = "UINT64",
        env = "ETHREX_ETH_BACKOFF_FACTOR",
        help_heading = "Eth options"
    )]
    pub backoff_factor: u64,
    #[arg(
        long,
        default_value = "96",
        value_name = "UINT64",
        env = "ETHREX_ETH_MIN_RETRY_DELAY",
        help_heading = "Eth options"
    )]
    pub min_retry_delay: u64,
    #[arg(
        long,
        default_value = "1800",
        value_name = "UINT64",
        env = "ETHREX_ETH_MAX_RETRY_DELAY",
        help_heading = "Eth options"
    )]
    pub max_retry_delay: u64,
    #[arg(
        long,
        value_name = "PATH",
        env = "ETHREX_DEPLOYER_ENV_FILE_PATH",
        help_heading = "Deployer options",
        help = "Path to the .env file."
    )]
    pub env_file_path: Option<PathBuf>,
    #[arg(
        long,
        default_value = "false",
        value_name = "BOOLEAN",
        env = "ETHREX_DEPLOYER_DEPLOY_RICH",
        action = ArgAction::SetTrue,
        help_heading = "Deployer options",
        help = "If set to true, it will deposit ETH from L1 rich wallets to L2 accounts."
    )]
    pub deposit_rich: bool,
    #[arg(
        long,
        value_name = "PATH",
        env = "ETHREX_DEPLOYER_PRIVATE_KEYS_FILE_PATH",
        required_if_eq("deposit_rich", "true"),
        help_heading = "Deployer options",
        help = "Path to the file containing the private keys of the rich accounts. The default is ../../fixtures/keys/private_keys_l1.txt"
    )]
    pub private_keys_file_path: Option<PathBuf>,
    #[arg(
        long,
        value_name = "PATH",
        env = "ETHREX_DEPLOYER_GENESIS_L1_PATH",
        required_if_eq("deposit_rich", "true"),
        help_heading = "Deployer options",
        help = "Path to the genesis file. The default is ../../fixtures/genesis/l1-dev.json"
    )]
    pub genesis_l1_path: Option<PathBuf>,
    #[arg(
        long,
        value_name = "PATH",
        env = "ETHREX_DEPLOYER_GENESIS_L2_PATH",
        help_heading = "Deployer options",
        help = "Path to the l2 genesis file. The default is ../../fixtures/genesis/l2.json"
    )]
    pub genesis_l2_path: PathBuf,
    #[arg(
        long = "committer.l1-address",
        default_value = "0x3d1e15a1a55578f7c920884a9943b3b35d0d885b",
        value_name = "ADDRESS",
        env = "ETHREX_DEPLOYER_COMMITTER_L1_ADDRESS",
        help_heading = "Deployer options",
        help = "Address of the L1 committer account. This is the address of the account that commits the batches in L1."
    )]
    pub committer_l1_address: Address,
    #[arg(
        long = "proof-sender.l1-address",
        default_value = "0xE25583099BA105D9ec0A67f5Ae86D90e50036425",
        value_name = "ADDRESS",
        env = "ETHREX_DEPLOYER_PROOF_SENDER_L1_ADDRESS",
        help_heading = "Deployer options",
        help = "Address of the L1 proof sender account. This is the address of the account that sends the proofs to be verified in L1."
    )]
    pub proof_sender_l1_address: Address,
<<<<<<< HEAD
    #[arg(
        long,
        value_name = "PATH",
        env = "ETHREX_DEPLOYER_CONTRACTS_PATH",
        help_heading = "Deployer options",
        help = "Path to the contracts directory. The default is the current directory."
    )]
    pub contracts_path: PathBuf,
    #[arg(
        long,
        default_value = "false",
        value_name = "BOOLEAN",
        env = "ETHREX_L2_RISC0",
        help_heading = "Deployer options",
        help = "If true, L2 will require Risc0 proofs to validate batch proofs and settle state."
    )]
    pub risc0: bool,
=======
    // TODO: This should work side by side with a risc0_deploy_verifier flag.
>>>>>>> 67cd8bea
    #[arg(
        long = "risc0.verifier-address",
        value_name = "ADDRESS",
        env = "ETHREX_DEPLOYER_RISC0_VERIFIER_ADDRESS",
        help_heading = "Deployer options"
    )]
    pub risc0_verifier_address: Option<Address>,
    #[arg(
        long,
        default_value = "false",
        value_name = "BOOLEAN",
        env = "ETHREX_L2_SP1",
        help_heading = "Deployer options",
        help = "If true, L2 will require SP1 proofs to validate batch proofs and settle state."
    )]
    pub sp1: bool,
    #[arg(
        long = "sp1.verifier-address",
        value_name = "ADDRESS",
        env = "ETHREX_DEPLOYER_SP1_VERIFIER_ADDRESS",
        help_heading = "Deployer options"
    )]
    pub sp1_verifier_address: Option<Address>,
    #[arg(
        long,
        default_value = "false",
        value_name = "BOOLEAN",
        env = "ETHREX_L2_TDX",
        help_heading = "Deployer options",
        requires = "tdx_verifier_address",
        help = "If true, L2 will require TDX proofs to validate batch proofs and settle state."
    )]
    pub tdx: bool,
    #[arg(
        long = "tdx.verifier-address",
        value_name = "ADDRESS",
        env = "ETHREX_DEPLOYER_TDX_VERIFIER_ADDRESS",
        help_heading = "Deployer options"
    )]
    pub tdx_verifier_address: Option<Address>,
    #[arg(
        long,
        default_value = "false",
        value_name = "BOOLEAN",
        env = "ETHREX_L2_ALIGNED",
        help_heading = "Deployer options",
        requires = "aligned_aggregator_address",
        help = "If true, L2 will verify proofs using Aligned Layer instead of smart contract verifiers."
    )]
    pub aligned: bool,
    #[arg(
        long = "aligned.aggregator-address",
        value_name = "ADDRESS",
        env = "ETHREX_DEPLOYER_ALIGNED_AGGREGATOR_ADDRESS",
        help_heading = "Deployer options"
    )]
    pub aligned_aggregator_address: Option<Address>,
    #[arg(
        long,
        default_value = "false",
        value_name = "BOOLEAN",
        action = ArgAction::SetTrue,
        env = "ETHREX_DEPLOYER_RANDOMIZE_CONTRACT_DEPLOYMENT",
        help_heading = "Deployer options",
        help = "If set to false, the deployed contract addresses will be deterministic."
    )]
    pub randomize_contract_deployment: bool,
    #[arg(
        long,
        default_value = "false",
        value_name = "BOOLEAN",
        env = "ETHREX_L2_VALIDIUM",
        help_heading = "Deployer options",
        help = "If true, L2 will run on validium mode as opposed to the default rollup mode, meaning it will not publish state diffs to the L1."
    )]
    pub validium: bool,
    #[arg(
        long,
        value_name = "ADDRESS",
        env = "ETHREX_ON_CHAIN_PROPOSER_OWNER",
        help_heading = "Deployer options",
        help = "Address of the owner of the OnChainProposer contract, who can upgrade the contract."
    )]
    pub on_chain_proposer_owner: Address,
    #[arg(
        long,
        value_name = "ADDRESS",
        env = "ETHREX_BRIDGE_OWNER",
        help_heading = "Deployer options",
        help = "Address of the owner of the CommonBridge contract, who can upgrade the contract."
    )]
    pub bridge_owner: Address,
    #[arg(
        long,
        value_name = "PRIVATE_KEY",
        env = "ETHREX_ON_CHAIN_PROPOSER_OWNER_PK",
        help_heading = "Deployer options",
        help = "Private key of the owner of the OnChainProposer contract. If set, the deployer will send a transaction to accept the ownership.",
        requires = "on_chain_proposer_owner"
    )]
    pub on_chain_proposer_owner_pk: Option<SecretKey>,
    #[arg(
        long,
        value_name = "PATH",
        env = "ETHREX_SP1_VERIFICATION_KEY_PATH",
        help_heading = "Deployer options",
        help = "Path to the SP1 verification key. This is used for proof verification."
    )]
    pub sp1_vk_path: Option<String>,
    #[arg(
        long,
        value_name = "PATH",
        env = "ETHREX_RISC0_VERIFICATION_KEY_PATH",
        help_heading = "Deployer options",
        help = "Path to the Risc0 image id / verification key. This is used for proof verification."
    )]
    pub risc0_vk_path: Option<String>,
    #[arg(
        long,
        default_value = "false",
        value_name = "BOOLEAN",
        env = "ETHREX_DEPLOYER_DEPLOY_BASED_CONTRACTS",
        action = ArgAction::SetTrue,
        help_heading = "Deployer options",
        help = "If set to true, it will deploy the SequencerRegistry contract and a modified OnChainProposer contract."
    )]
    pub deploy_based_contracts: bool,
    #[arg(
        long,
        value_name = "ADDRESS",
        env = "ETHREX_DEPLOYER_SEQUENCER_REGISTRY_OWNER",
        required_if_eq("deploy_based_contracts", "true"),
        help_heading = "Deployer options",
        help = "Address of the owner of the SequencerRegistry contract, who can upgrade the contract."
    )]
    pub sequencer_registry_owner: Option<Address>,
    #[arg(
        long,
        default_value = "3000",
        env = "ETHREX_ON_CHAIN_PROPOSER_INCUSION_MAX_WAIT",
        help_heading = "Deployer options",
        help = "Deadline in seconds for the sequencer to process a privileged transaction."
    )]
    pub inclusion_max_wait: u64,
}

impl Default for DeployerOptions {
    fn default() -> Self {
        Self {
            rpc_url: "http://localhost:8545".to_string(),
            maximum_allowed_max_fee_per_gas: 10_000_000_000,
            maximum_allowed_max_fee_per_blob_gas: 10_000_000_000,
            max_number_of_retries: 10,
            backoff_factor: 2,
            min_retry_delay: 96,
            max_retry_delay: 1800,
            #[allow(clippy::unwrap_used)]
            private_key: SecretKey::from_slice(
                H256([
                    0x38, 0x5c, 0x54, 0x64, 0x56, 0xb6, 0xa6, 0x03, 0xa1, 0xcf, 0xca, 0xa9, 0xec,
                    0x94, 0x94, 0xba, 0x48, 0x32, 0xda, 0x08, 0xdd, 0x6b, 0xcf, 0x4d, 0xe9, 0xa7,
                    0x1e, 0x4a, 0x01, 0xb7, 0x49, 0x24,
                ])
                .as_bytes(),
            )
            .unwrap(),
            env_file_path: None,
            deposit_rich: false,
            private_keys_file_path: None,
            genesis_l1_path: None,
            genesis_l2_path: "../../fixtures/genesis/l2.json".into(),
            // 0x3d1e15a1a55578f7c920884a9943b3b35d0d885b
            committer_l1_address: H160([
                0x3d, 0x1e, 0x15, 0xa1, 0xa5, 0x55, 0x78, 0xf7, 0xc9, 0x20, 0x88, 0x4a, 0x99, 0x43,
                0xb3, 0xb3, 0x5d, 0x0d, 0x88, 0x5b,
            ]),
            // 0xE25583099BA105D9ec0A67f5Ae86D90e50036425
            proof_sender_l1_address: H160([
                0xe2, 0x55, 0x83, 0x09, 0x9b, 0xa1, 0x05, 0xd9, 0xec, 0x0a, 0x67, 0xf5, 0xae, 0x86,
                0xd9, 0x0e, 0x50, 0x03, 0x64, 0x25,
            ]),
<<<<<<< HEAD
            contracts_path: PathBuf::from("."),
            risc0: false,
            risc0_verifier_address: None,
            sp1: false,
            sp1_verifier_address: None,
            tdx: false,
            tdx_verifier_address: None,
            aligned: false,
            aligned_aggregator_address: None,
=======
            risc0_verifier_address: Some(H160([
                0x00, 0x00, 0x00, 0x00, 0x00, 0x00, 0x00, 0x00, 0x00, 0x00, 0x00, 0x00, 0x00, 0x00,
                0x00, 0x00, 0x00, 0x00, 0x00, 0xaa,
            ])),
            sp1_verifier_address: Some(H160([
                0x00, 0x00, 0x00, 0x00, 0x00, 0x00, 0x00, 0x00, 0x00, 0x00, 0x00, 0x00, 0x00, 0x00,
                0x00, 0x00, 0x00, 0x00, 0x00, 0xaa,
            ])),
            sp1_deploy_verifier: false,
            tdx_verifier_address: Some(H160([
                0x00, 0x00, 0x00, 0x00, 0x00, 0x00, 0x00, 0x00, 0x00, 0x00, 0x00, 0x00, 0x00, 0x00,
                0x00, 0x00, 0x00, 0x00, 0x00, 0xaa,
            ])),
            tdx_deploy_verifier: false,
            aligned_aggregator_address: H160([
                0x00, 0x00, 0x00, 0x00, 0x00, 0x00, 0x00, 0x00, 0x00, 0x00, 0x00, 0x00, 0x00, 0x00,
                0x00, 0x00, 0x00, 0x00, 0x00, 0xaa,
            ]),
>>>>>>> 67cd8bea
            randomize_contract_deployment: false,
            validium: false,
            // 0x4417092b70a3e5f10dc504d0947dd256b965fc62
            // Private Key: 0x941e103320615d394a55708be13e45994c7d93b932b064dbcb2b511fe3254e2e
            // (also found on fixtures/keys/private_keys_l1.txt)
            on_chain_proposer_owner: H160([
                0x44, 0x17, 0x09, 0x2b, 0x70, 0xa3, 0xe5, 0xf1, 0x0d, 0xc5, 0x04, 0xd0, 0x94, 0x7d,
                0xd2, 0x56, 0xb9, 0x65, 0xfc, 0x62,
            ]),
            // 0x4417092b70a3e5f10dc504d0947dd256b965fc62
            bridge_owner: H160([
                0x44, 0x17, 0x09, 0x2b, 0x70, 0xa3, 0xe5, 0xf1, 0x0d, 0xc5, 0x04, 0xd0, 0x94, 0x7d,
                0xd2, 0x56, 0xb9, 0x65, 0xfc, 0x62,
            ]),
            on_chain_proposer_owner_pk: None,
            sp1_vk_path: None,
            risc0_vk_path: None,
            deploy_based_contracts: false,
            sequencer_registry_owner: None,
            inclusion_max_wait: 3000,
        }
    }
}

pub fn parse_private_key(s: &str) -> eyre::Result<SecretKey> {
    Ok(SecretKey::from_slice(&parse_hex(s)?)?)
}

pub fn parse_hex(s: &str) -> eyre::Result<Bytes, FromHexError> {
    match s.strip_prefix("0x") {
        Some(s) => hex::decode(s).map(Into::into),
        None => hex::decode(s).map(Into::into),
    }
}<|MERGE_RESOLUTION|>--- conflicted
+++ resolved
@@ -134,15 +134,6 @@
         help = "Address of the L1 proof sender account. This is the address of the account that sends the proofs to be verified in L1."
     )]
     pub proof_sender_l1_address: Address,
-<<<<<<< HEAD
-    #[arg(
-        long,
-        value_name = "PATH",
-        env = "ETHREX_DEPLOYER_CONTRACTS_PATH",
-        help_heading = "Deployer options",
-        help = "Path to the contracts directory. The default is the current directory."
-    )]
-    pub contracts_path: PathBuf,
     #[arg(
         long,
         default_value = "false",
@@ -152,9 +143,6 @@
         help = "If true, L2 will require Risc0 proofs to validate batch proofs and settle state."
     )]
     pub risc0: bool,
-=======
-    // TODO: This should work side by side with a risc0_deploy_verifier flag.
->>>>>>> 67cd8bea
     #[arg(
         long = "risc0.verifier-address",
         value_name = "ADDRESS",
@@ -336,8 +324,6 @@
                 0xe2, 0x55, 0x83, 0x09, 0x9b, 0xa1, 0x05, 0xd9, 0xec, 0x0a, 0x67, 0xf5, 0xae, 0x86,
                 0xd9, 0x0e, 0x50, 0x03, 0x64, 0x25,
             ]),
-<<<<<<< HEAD
-            contracts_path: PathBuf::from("."),
             risc0: false,
             risc0_verifier_address: None,
             sp1: false,
@@ -346,26 +332,6 @@
             tdx_verifier_address: None,
             aligned: false,
             aligned_aggregator_address: None,
-=======
-            risc0_verifier_address: Some(H160([
-                0x00, 0x00, 0x00, 0x00, 0x00, 0x00, 0x00, 0x00, 0x00, 0x00, 0x00, 0x00, 0x00, 0x00,
-                0x00, 0x00, 0x00, 0x00, 0x00, 0xaa,
-            ])),
-            sp1_verifier_address: Some(H160([
-                0x00, 0x00, 0x00, 0x00, 0x00, 0x00, 0x00, 0x00, 0x00, 0x00, 0x00, 0x00, 0x00, 0x00,
-                0x00, 0x00, 0x00, 0x00, 0x00, 0xaa,
-            ])),
-            sp1_deploy_verifier: false,
-            tdx_verifier_address: Some(H160([
-                0x00, 0x00, 0x00, 0x00, 0x00, 0x00, 0x00, 0x00, 0x00, 0x00, 0x00, 0x00, 0x00, 0x00,
-                0x00, 0x00, 0x00, 0x00, 0x00, 0xaa,
-            ])),
-            tdx_deploy_verifier: false,
-            aligned_aggregator_address: H160([
-                0x00, 0x00, 0x00, 0x00, 0x00, 0x00, 0x00, 0x00, 0x00, 0x00, 0x00, 0x00, 0x00, 0x00,
-                0x00, 0x00, 0x00, 0x00, 0x00, 0xaa,
-            ]),
->>>>>>> 67cd8bea
             randomize_contract_deployment: false,
             validium: false,
             // 0x4417092b70a3e5f10dc504d0947dd256b965fc62
