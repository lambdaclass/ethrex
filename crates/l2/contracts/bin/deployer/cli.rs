--- conflicted
+++ resolved
@@ -115,7 +115,7 @@
         help_heading = "Deployer options",
         help = "Path to the l2 genesis file. The default is ../../test_data/genesis-l2.json"
     )]
-    pub genesis_l2_path: String,
+    pub genesis_l2_path: PathBuf,
     #[arg(
         long = "committer.l1-address",
         default_value = "0x3d1e15a1a55578f7c920884a9943b3b35d0d885b",
@@ -251,14 +251,9 @@
             .unwrap(),
             env_file_path: None,
             deposit_rich: false,
-<<<<<<< HEAD
             private_keys_file_path: "../../test_data/private_keys_l1.txt".into(),
             genesis_l1_path: "../../test_data/genesis-l1-dev.json".into(),
-=======
-            private_keys_file_path: "../../test_data/private_keys_l1.txt".to_string(),
-            genesis_l1_path: "../../test_data/genesis-l1-dev.json".to_string(),
-            genesis_l2_path: "../../test_data/genesis-l2.json".to_string(),
->>>>>>> b47623fd
+            genesis_l2_path: "../../test_data/genesis-l2.json".into(),
             // 0x3d1e15a1a55578f7c920884a9943b3b35d0d885b
             committer_l1_address: H160([
                 0x3d, 0x1e, 0x15, 0xa1, 0xa5, 0x55, 0x78, 0xf7, 0xc9, 0x20, 0x88, 0x4a, 0x99, 0x43,
