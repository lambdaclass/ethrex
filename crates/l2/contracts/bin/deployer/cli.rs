--- conflicted
+++ resolved
@@ -207,7 +207,22 @@
     pub validium: bool,
     #[arg(
         long,
-<<<<<<< HEAD
+        value_name = "ADDRESS",
+        env = "ETHREX_ON_CHAIN_PROPOSER_OWNER",
+        help_heading = "Deployer options",
+        help = "Address of the owner of the OnChainProposer contract, who can upgrade the contract."
+    )]
+    pub on_chain_proposer_owner: Address,
+    #[arg(
+        long,
+        value_name = "ADDRESS",
+        env = "ETHREX_BRIDGE_OWNER",
+        help_heading = "Deployer options",
+        help = "Address of the owner of the CommonBridge contract, who can upgrade the contract."
+    )]
+    pub bridge_owner: Address,
+    #[arg(
+        long,
         default_value_t = format!("{}/crates/l2/prover/zkvm/interface/sp1/out/riscv32im-succinct-zkvm-vk", env!("CARGO_MANIFEST_DIR")),
         value_name = "PATH",
         env = "ETHREX_SP1_VERIFICATION_KEY_PATH",
@@ -215,22 +230,6 @@
         help = "Path to the SP1 verification key. This is used for proof verification."
     )]
     pub sp1_vk_path: String,
-=======
-        value_name = "ADDRESS",
-        env = "ETHREX_ON_CHAIN_PROPOSER_OWNER",
-        help_heading = "Deployer options",
-        help = "Address of the owner of the OnChainProposer contract, who can upgrade the contract."
-    )]
-    pub on_chain_proposer_owner: Address,
-    #[arg(
-        long,
-        value_name = "ADDRESS",
-        env = "ETHREX_BRIDGE_OWNER",
-        help_heading = "Deployer options",
-        help = "Address of the owner of the CommonBridge contract, who can upgrade the contract."
-    )]
-    pub bridge_owner: Address,
->>>>>>> 3b6efc87
 }
 
 impl Default for DeployerOptions {
@@ -284,12 +283,6 @@
             sp1_deploy_verifier: false,
             randomize_contract_deployment: false,
             validium: false,
-<<<<<<< HEAD
-            sp1_vk_path: format!(
-                "{}/crates/l2/prover/zkvm/interface/sp1/out/riscv32im-succinct-zkvm-vk",
-                env!("CARGO_MANIFEST_DIR")
-            ),
-=======
             // 0x03d0a0aee676cc45bf7032649e0871927c947c8e
             on_chain_proposer_owner: H160([
                 0x03, 0xd0, 0xa0, 0xae, 0xe6, 0x76, 0xcc, 0x45, 0xbf, 0x70, 0x32, 0x64, 0x9e, 0x08,
@@ -300,7 +293,10 @@
                 0x03, 0xd0, 0xa0, 0xae, 0xe6, 0x76, 0xcc, 0x45, 0xbf, 0x70, 0x32, 0x64, 0x9e, 0x08,
                 0x71, 0x92, 0x7c, 0x94, 0x7c, 0x8e,
             ]),
->>>>>>> 3b6efc87
+            sp1_vk_path: format!(
+                "{}/crates/l2/prover/zkvm/interface/sp1/out/riscv32im-succinct-zkvm-vk",
+                env!("CARGO_MANIFEST_DIR")
+            ),
         }
     }
 }
