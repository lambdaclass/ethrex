use std::path::PathBuf;

use bytes::Bytes;
use clap::{ArgAction, Parser};
use ethrex_common::{Address, H160, H256};
use hex::FromHexError;
use secp256k1::SecretKey;

#[derive(Parser)]
pub struct DeployerOptions {
    #[arg(
        long = "eth-rpc-url",
        default_value = "http://localhost:8545",
        value_name = "RPC_URL",
        env = "ETHREX_ETH_RPC_URL",
        help_heading = "Eth options"
    )]
    pub rpc_url: String,
    #[arg(
        long,
        default_value = "10000000000",
        value_name = "UINT64",
        env = "ETHREX_MAXIMUM_ALLOWED_MAX_FEE_PER_GAS",
        help_heading = "Eth options"
    )]
    pub maximum_allowed_max_fee_per_gas: u64,
    #[arg(
        long,
        default_value = "10000000000",
        value_name = "UINT64",
        env = "ETHREX_MAXIMUM_ALLOWED_MAX_FEE_PER_BLOB_GAS",
        help_heading = "Eth options"
    )]
    pub maximum_allowed_max_fee_per_blob_gas: u64,
    #[arg(
        long,
        default_value = "0x385c546456b6a603a1cfcaa9ec9494ba4832da08dd6bcf4de9a71e4a01b74924",
        value_name = "PRIVATE_KEY",
        value_parser = parse_private_key,
        env = "ETHREX_DEPLOYER_L1_PRIVATE_KEY",
        help_heading = "Deployer options",
        help = "Private key corresponding of a funded account that will be used for L1 contract deployment.",
    )]
    pub private_key: SecretKey,
    #[arg(
        long,
        default_value = "10",
        value_name = "UINT64",
        env = "ETHREX_ETH_MAX_NUMBER_OF_RETRIES",
        help_heading = "Eth options"
    )]
    pub max_number_of_retries: u64,
    #[arg(
        long,
        default_value = "2",
        value_name = "UINT64",
        env = "ETHREX_ETH_BACKOFF_FACTOR",
        help_heading = "Eth options"
    )]
    pub backoff_factor: u64,
    #[arg(
        long,
        default_value = "96",
        value_name = "UINT64",
        env = "ETHREX_ETH_MIN_RETRY_DELAY",
        help_heading = "Eth options"
    )]
    pub min_retry_delay: u64,
    #[arg(
        long,
        default_value = "1800",
        value_name = "UINT64",
        env = "ETHREX_ETH_MAX_RETRY_DELAY",
        help_heading = "Eth options"
    )]
    pub max_retry_delay: u64,
    #[arg(
        long,
        value_name = "PATH",
        env = "ETHREX_DEPLOYER_ENV_FILE_PATH",
        help_heading = "Deployer options",
        help = "Path to the .env file."
    )]
    pub env_file_path: Option<PathBuf>,
    #[arg(
        long,
        default_value = "false",
        value_name = "BOOLEAN",
        env = "ETHREX_DEPLOYER_DEPLOY_RICH",
        action = ArgAction::SetTrue,
        help_heading = "Deployer options",
        help = "If set to true, it will deposit ETH from L1 rich wallets to L2 accounts."
    )]
    pub deposit_rich: bool,
    #[arg(
        long,
        value_name = "PATH",
        env = "ETHREX_DEPLOYER_PRIVATE_KEYS_FILE_PATH",
        required_if_eq("deposit_rich", "true"),
        help_heading = "Deployer options",
        help = "Path to the file containing the private keys of the rich accounts. The default is ../../test_data/private_keys_l1.txt"
    )]
    pub private_keys_file_path: String,
    #[arg(
        long,
        value_name = "PATH",
        env = "ETHREX_DEPLOYER_GENESIS_L1_PATH",
        required_if_eq("deposit_rich", "true"),
        help_heading = "Deployer options",
        help = "Path to the genesis file. The default is ../../test_data/genesis-l1-dev.json"
    )]
    pub genesis_l1_path: String,
    #[arg(
        long,
        value_name = "PATH",
        env = "ETHREX_DEPLOYER_GENESIS_L2_PATH",
        help_heading = "Deployer options",
        help = "Path to the l2 genesis file. The default is ../../test_data/genesis-l2.json"
    )]
    pub genesis_l2_path: String,
    #[arg(
        long = "committer.l1-address",
        default_value = "0x3d1e15a1a55578f7c920884a9943b3b35d0d885b",
        value_name = "ADDRESS",
        env = "ETHREX_DEPLOYER_COMMITTER_L1_ADDRESS",
        help_heading = "Deployer options",
        help = "Address of the L1 committer account. This is the address of the account that commits the batches in L1."
    )]
    pub committer_l1_address: Address,
    #[arg(
        long = "proof-sender.l1-address",
        default_value = "0xE25583099BA105D9ec0A67f5Ae86D90e50036425",
        value_name = "ADDRESS",
        env = "ETHREX_DEPLOYER_PROOF_SENDER_L1_ADDRESS",
        help_heading = "Deployer options",
        help = "Address of the L1 proof sender account. This is the address of the account that sends the proofs to be verified in L1."
    )]
    pub proof_sender_l1_address: Address,
    #[arg(
        long,
        value_name = "PATH",
        env = "ETHREX_DEPLOYER_CONTRACTS_PATH",
        help_heading = "Deployer options",
        help = "Path to the contracts directory. The default is the current directory."
    )]
    pub contracts_path: PathBuf,
    #[arg(
        long = "pico.verifier-address",
        value_name = "ADDRESS",
        env = "ETHREX_DEPLOYER_PICO_CONTRACT_VERIFIER",
        required_if_eq("pico_deploy_verifier", "false"),
        help_heading = "Deployer options",
        help = "If set to 0xAA skip proof verification -> Only use in dev mode."
    )]
    pub pico_verifier_address: Option<Address>,
    #[arg(
        long = "pico.deploy-verifier",
        default_value = "false",
        value_name = "BOOLEAN",
        env = "ETHREX_DEPLOYER_PICO_DEPLOY_VERIFIER",
        action = ArgAction::SetTrue,
        required_unless_present = "pico_verifier_address",
        help_heading = "Deployer options",
        help = "If set to true, it will deploy the contract and override the address above with the deployed one."
    )]
    pub pico_deploy_verifier: bool,
    // TODO: This should work side by side with a risc0_deploy_verifier flag.
    #[arg(
        long = "risc0.verifier-address",
        value_name = "ADDRESS",
        env = "ETHREX_DEPLOYER_RISC0_CONTRACT_VERIFIER",
        required = true, // TODO: This should be required_unless_present = "risc0_deploy_verifier",
        help_heading = "Deployer options",
        help = "If set to 0xAA skip proof verification -> Only use in dev mode."
    )]
    pub risc0_verifier_address: Option<Address>,
    #[arg(
        long = "sp1.verifier-address",
        value_name = "ADDRESS",
        env = "ETHREX_DEPLOYER_SP1_CONTRACT_VERIFIER",
        required_if_eq("sp1_deploy_verifier", "false"),
        help_heading = "Deployer options",
        help = "If set to 0xAA skip proof verification -> Only use in dev mode."
    )]
    pub sp1_verifier_address: Option<Address>,
    #[arg(
        long = "sp1.deploy-verifier",
        default_value = "false",
        value_name = "BOOLEAN",
        action = ArgAction::SetTrue,
        env = "ETHREX_DEPLOYER_SP1_DEPLOY_VERIFIER",
        required_unless_present = "sp1_verifier_address",
        help_heading = "Deployer options",
        help = "If set to true, it will deploy the contract and override the address above with the deployed one.",
    )]
    pub sp1_deploy_verifier: bool,
    #[arg(
        long = "tdx.verifier-address",
        value_name = "ADDRESS",
        env = "ETHREX_DEPLOYER_TDX_CONTRACT_VERIFIER",
        required_if_eq("tdx_deploy_verifier", "false"),
        help_heading = "Deployer options",
        help = "If set to 0xAA skip proof verification -> Only use in dev mode."
    )]
    pub tdx_verifier_address: Option<Address>,
    #[arg(
        long = "tdx.deploy-verifier",
        default_value = "false",
        value_name = "BOOLEAN",
        action = ArgAction::SetTrue,
        env = "ETHREX_DEPLOYER_TDX_DEPLOY_VERIFIER",
        required_unless_present = "tdx_verifier_address",
        help_heading = "Deployer options",
        help = "If set to true, it will deploy the contract and override the address above with the deployed one.",
    )]
    pub tdx_deploy_verifier: bool,
    #[arg(
        long,
        default_value = "false",
        value_name = "BOOLEAN",
        action = ArgAction::SetTrue,
        env = "ETHREX_DEPLOYER_RANDOMIZE_CONTRACT_DEPLOYMENT",
        help_heading = "Deployer options",
        help = "If set to false, the deployed contract addresses will be deterministic."
    )]
    pub randomize_contract_deployment: bool,
    #[arg(
        long,
        default_value = "false",
        value_name = "BOOLEAN",
        env = "ETHREX_COMMITTER_VALIDIUM",
        help_heading = "Deployer options",
        help = "If set to true, initializes the committer in validium mode."
    )]
    pub validium: bool,
    #[arg(
        long,
        value_name = "ADDRESS",
        env = "ETHREX_ON_CHAIN_PROPOSER_OWNER",
        help_heading = "Deployer options",
        help = "Address of the owner of the OnChainProposer contract, who can upgrade the contract."
    )]
    pub on_chain_proposer_owner: Address,
    #[arg(
        long,
        value_name = "ADDRESS",
        env = "ETHREX_BRIDGE_OWNER",
        help_heading = "Deployer options",
        help = "Address of the owner of the CommonBridge contract, who can upgrade the contract."
    )]
    pub bridge_owner: Address,
    #[arg(
        long,
<<<<<<< HEAD
        default_value = "false",
        value_name = "BOOLEAN",
        env = "ETHREX_DEPLOYER_DEPLOY_BASED_CONTRACTS",
        action = ArgAction::SetTrue,
        help_heading = "Deployer options",
        help = "If set to true, it will deploy the SequencerRegistry contract."
    )]
    pub deploy_based_contracts: bool,
    #[arg(
        long,
        value_name = "ADDRESS",
        env = "ETHREX_SEQUENCER_REGISTRY_OWNER",
        required_if_eq("deploy_based_contracts", "true"),
        help_heading = "Deployer options",
        help = "Address of the owner of the SequencerRegistry contract, who can upgrade the contract."
    )]
    pub sequencer_registry_owner: Address,
=======
        default_value_t = format!("{}/../prover/zkvm/interface/sp1/out/riscv32im-succinct-zkvm-vk", env!("CARGO_MANIFEST_DIR")),
        value_name = "PATH",
        env = "ETHREX_SP1_VERIFICATION_KEY_PATH",
        help_heading = "Deployer options",
        help = "Path to the SP1 verification key. This is used for proof verification."
    )]
    pub sp1_vk_path: String,
>>>>>>> 00999f57
}

impl Default for DeployerOptions {
    fn default() -> Self {
        Self {
            rpc_url: "http://localhost:8545".to_string(),
            maximum_allowed_max_fee_per_gas: 10_000_000_000,
            maximum_allowed_max_fee_per_blob_gas: 10_000_000_000,
            max_number_of_retries: 10,
            backoff_factor: 2,
            min_retry_delay: 96,
            max_retry_delay: 1800,
            #[allow(clippy::unwrap_used)]
            private_key: SecretKey::from_slice(
                H256([
                    0x38, 0x5c, 0x54, 0x64, 0x56, 0xb6, 0xa6, 0x03, 0xa1, 0xcf, 0xca, 0xa9, 0xec,
                    0x94, 0x94, 0xba, 0x48, 0x32, 0xda, 0x08, 0xdd, 0x6b, 0xcf, 0x4d, 0xe9, 0xa7,
                    0x1e, 0x4a, 0x01, 0xb7, 0x49, 0x24,
                ])
                .as_bytes(),
            )
            .unwrap(),
            env_file_path: None,
            deposit_rich: false,
            private_keys_file_path: "../../test_data/private_keys_l1.txt".to_string(),
            genesis_l1_path: "../../test_data/genesis-l1-dev.json".to_string(),
            genesis_l2_path: "../../test_data/genesis-l2.json".to_string(),
            // 0x3d1e15a1a55578f7c920884a9943b3b35d0d885b
            committer_l1_address: H160([
                0x3d, 0x1e, 0x15, 0xa1, 0xa5, 0x55, 0x78, 0xf7, 0xc9, 0x20, 0x88, 0x4a, 0x99, 0x43,
                0xb3, 0xb3, 0x5d, 0x0d, 0x88, 0x5b,
            ]),
            // 0xE25583099BA105D9ec0A67f5Ae86D90e50036425
            proof_sender_l1_address: H160([
                0xe2, 0x55, 0x83, 0x09, 0x9b, 0xa1, 0x05, 0xd9, 0xec, 0x0a, 0x67, 0xf5, 0xae, 0x86,
                0xd9, 0x0e, 0x50, 0x03, 0x64, 0x25,
            ]),
            contracts_path: PathBuf::from("."),
            pico_verifier_address: Some(H160([
                0x00, 0x00, 0x00, 0x00, 0x00, 0x00, 0x00, 0x00, 0x00, 0x00, 0x00, 0x00, 0x00, 0x00,
                0x00, 0x00, 0x00, 0x00, 0x00, 0xaa,
            ])),
            pico_deploy_verifier: false,
            risc0_verifier_address: Some(H160([
                0x00, 0x00, 0x00, 0x00, 0x00, 0x00, 0x00, 0x00, 0x00, 0x00, 0x00, 0x00, 0x00, 0x00,
                0x00, 0x00, 0x00, 0x00, 0x00, 0xaa,
            ])),
            sp1_verifier_address: Some(H160([
                0x00, 0x00, 0x00, 0x00, 0x00, 0x00, 0x00, 0x00, 0x00, 0x00, 0x00, 0x00, 0x00, 0x00,
                0x00, 0x00, 0x00, 0x00, 0x00, 0xaa,
            ])),
            sp1_deploy_verifier: false,
            tdx_verifier_address: Some(H160([
                0x00, 0x00, 0x00, 0x00, 0x00, 0x00, 0x00, 0x00, 0x00, 0x00, 0x00, 0x00, 0x00, 0x00,
                0x00, 0x00, 0x00, 0x00, 0x00, 0xaa,
            ])),
            tdx_deploy_verifier: false,
            randomize_contract_deployment: false,
            validium: false,
            // 0x03d0a0aee676cc45bf7032649e0871927c947c8e
            on_chain_proposer_owner: H160([
                0x03, 0xd0, 0xa0, 0xae, 0xe6, 0x76, 0xcc, 0x45, 0xbf, 0x70, 0x32, 0x64, 0x9e, 0x08,
                0x71, 0x92, 0x7c, 0x94, 0x7c, 0x8e,
            ]),
            // 0x03d0a0aee676cc45bf7032649e0871927c947c8e
            bridge_owner: H160([
                0x03, 0xd0, 0xa0, 0xae, 0xe6, 0x76, 0xcc, 0x45, 0xbf, 0x70, 0x32, 0x64, 0x9e, 0x08,
                0x71, 0x92, 0x7c, 0x94, 0x7c, 0x8e,
            ]),
<<<<<<< HEAD
            deploy_based_contracts: false,
            // 0x03d0a0aee676cc45bf7032649e0871927c947c8e
            sequencer_registry_owner: H160([
                0x03, 0xd0, 0xa0, 0xae, 0xe6, 0x76, 0xcc, 0x45, 0xbf, 0x70, 0x32, 0x64, 0x9e, 0x08,
                0x71, 0x92, 0x7c, 0x94, 0x7c, 0x8e,
            ]),
=======
            sp1_vk_path: format!(
                "{}/../prover/zkvm/interface/sp1/out/riscv32im-succinct-zkvm-vk",
                env!("CARGO_MANIFEST_DIR")
            ),
>>>>>>> 00999f57
        }
    }
}

pub fn parse_private_key(s: &str) -> eyre::Result<SecretKey> {
    Ok(SecretKey::from_slice(&parse_hex(s)?)?)
}

pub fn parse_hex(s: &str) -> eyre::Result<Bytes, FromHexError> {
    match s.strip_prefix("0x") {
        Some(s) => hex::decode(s).map(Into::into),
        None => hex::decode(s).map(Into::into),
    }
}<|MERGE_RESOLUTION|>--- conflicted
+++ resolved
@@ -251,7 +251,15 @@
     pub bridge_owner: Address,
     #[arg(
         long,
-<<<<<<< HEAD
+        default_value_t = format!("{}/../prover/zkvm/interface/sp1/out/riscv32im-succinct-zkvm-vk", env!("CARGO_MANIFEST_DIR")),
+        value_name = "PATH",
+        env = "ETHREX_SP1_VERIFICATION_KEY_PATH",
+        help_heading = "Deployer options",
+        help = "Path to the SP1 verification key. This is used for proof verification."
+    )]
+    pub sp1_vk_path: String,
+    #[arg(
+        long,
         default_value = "false",
         value_name = "BOOLEAN",
         env = "ETHREX_DEPLOYER_DEPLOY_BASED_CONTRACTS",
@@ -269,15 +277,6 @@
         help = "Address of the owner of the SequencerRegistry contract, who can upgrade the contract."
     )]
     pub sequencer_registry_owner: Address,
-=======
-        default_value_t = format!("{}/../prover/zkvm/interface/sp1/out/riscv32im-succinct-zkvm-vk", env!("CARGO_MANIFEST_DIR")),
-        value_name = "PATH",
-        env = "ETHREX_SP1_VERIFICATION_KEY_PATH",
-        help_heading = "Deployer options",
-        help = "Path to the SP1 verification key. This is used for proof verification."
-    )]
-    pub sp1_vk_path: String,
->>>>>>> 00999f57
 }
 
 impl Default for DeployerOptions {
@@ -347,19 +346,16 @@
                 0x03, 0xd0, 0xa0, 0xae, 0xe6, 0x76, 0xcc, 0x45, 0xbf, 0x70, 0x32, 0x64, 0x9e, 0x08,
                 0x71, 0x92, 0x7c, 0x94, 0x7c, 0x8e,
             ]),
-<<<<<<< HEAD
+            sp1_vk_path: format!(
+                "{}/../prover/zkvm/interface/sp1/out/riscv32im-succinct-zkvm-vk",
+                env!("CARGO_MANIFEST_DIR")
+            ),
             deploy_based_contracts: false,
             // 0x03d0a0aee676cc45bf7032649e0871927c947c8e
             sequencer_registry_owner: H160([
                 0x03, 0xd0, 0xa0, 0xae, 0xe6, 0x76, 0xcc, 0x45, 0xbf, 0x70, 0x32, 0x64, 0x9e, 0x08,
                 0x71, 0x92, 0x7c, 0x94, 0x7c, 0x8e,
             ]),
-=======
-            sp1_vk_path: format!(
-                "{}/../prover/zkvm/interface/sp1/out/riscv32im-succinct-zkvm-vk",
-                env!("CARGO_MANIFEST_DIR")
-            ),
->>>>>>> 00999f57
         }
     }
 }
