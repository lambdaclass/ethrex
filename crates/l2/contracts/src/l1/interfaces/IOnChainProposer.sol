// SPDX-License-Identifier: MIT
pragma solidity =0.8.29;

/// @title Interface for the OnChainProposer contract.
/// @author LambdaClass
/// @notice A OnChainProposer contract ensures the advancement of the L2. It is used
/// by the proposer to commit batches of l2 blocks and verify proofs.
interface IOnChainProposer {
    /// @notice The latest committed batch number.
    /// @return The latest committed batch number as a uint256.
    function lastCommittedBatch() external view returns (uint256);

    /// @notice The latest verified batch number.
    /// @return The latest verified batch number as a uint256.
    function lastVerifiedBatch() external view returns (uint256);

    /// @notice A batch has been committed.
    /// @dev Event emitted when a batch is committed.
    /// @param newStateRoot The new state root of the batch that was committed.
    event BatchCommitted(bytes32 indexed newStateRoot);

    /// @notice A batch has been verified.
    /// @dev Event emitted when a batch is verified.
    event BatchVerified(uint256 indexed lastVerifiedBatch);

    /// @notice Set the bridge address for the first time.
    /// @dev This method is separated from initialize because both the CommonBridge
    /// and the OnChainProposer need to know the address of the other. This solves
    /// the circular dependency while allowing to initialize the proxy with the deploy.
    /// @param bridge the address of the bridge contract.
    function initializeBridgeAddress(address bridge) external;

    /// @notice Commits to a batch of L2 blocks.
    /// @dev Committing to an L2 batch means to store the batch's commitment
    /// and to publish withdrawals if any.
    /// @param batchNumber the number of the batch to be committed.
    /// @param newStateRoot the new state root of the batch to be committed.
    /// @param withdrawalsLogsMerkleRoot the merkle root of the withdrawal logs
    /// of the batch to be committed.
    /// @param processedDepositLogsRollingHash the rolling hash of the processed
    /// deposits logs of the batch to be committed.
    /// @param lastBlockHash the hash of the last block of the batch to be committed.
    function commitBatch(
        uint256 batchNumber,
        bytes32 newStateRoot,
        bytes32 withdrawalsLogsMerkleRoot,
        bytes32 processedDepositLogsRollingHash,
        bytes32 lastBlockHash
    ) external;

    /// @notice Method used to verify a batch of L2 blocks.
    /// @dev This method is used by the operator when a batch is ready to be
    /// verified (this is after proved).
    /// Public inputs are retrieved from the committed batch data instead of being passed as parameters.
    /// @param batchNumber is the number of the batch to be verified.
    /// ----------------------------------------------------------------------
    /// @param risc0BlockProof is the proof of the batch to be verified.
    /// @param risc0ImageId Digest of the zkVM imageid.
    /// ----------------------------------------------------------------------
    /// @param sp1ProgramVKey Public verifying key
    /// @param sp1ProofBytes Groth16 proof
    /// ----------------------------------------------------------------------
<<<<<<< HEAD
    /// @param picoRiscvVkey Public verifying key
    /// @param picoProof Groth16 proof
    /// ----------------------------------------------------------------------
=======
    /// @param tdxPublicValues Values used to perform the execution
>>>>>>> fdfbcc29
    /// @param tdxSignature TDX signature
    function verifyBatch(
        uint256 batchNumber,
        //risc0
        bytes memory risc0BlockProof,
        bytes32 risc0ImageId,
        //sp1
<<<<<<< HEAD
        bytes32 sp1ProgramVKey,
        bytes calldata sp1ProofBytes,
        //pico
        bytes32 picoRiscvVkey,
        uint256[8] calldata picoProof,
=======
        bytes calldata sp1PublicValues,
        bytes memory sp1ProofBytes,
>>>>>>> fdfbcc29
        //tdx
        bytes memory tdxSignature
    ) external;
    // TODO: imageid, programvkey and riscvvkey should be constants
    // TODO: organize each zkvm proof arguments in their own structs

    /// @notice Method used to verify a batch of L2 blocks in Aligned.
    /// @param alignedPublicInputs The public inputs bytes of the proof.
    /// @param alignedProgramVKey The public verifying key.
    /// @param alignedMerkleProof  The Merkle proof (sibling hashes) needed to reconstruct the Merkle root.
    function verifyBatchAligned(
        uint256 batchNumber,
        bytes calldata alignedPublicInputs,
        bytes32 alignedProgramVKey,
        bytes32[] calldata alignedMerkleProof
    ) external;
}<|MERGE_RESOLUTION|>--- conflicted
+++ resolved
@@ -57,16 +57,8 @@
     /// @param risc0BlockProof is the proof of the batch to be verified.
     /// @param risc0ImageId Digest of the zkVM imageid.
     /// ----------------------------------------------------------------------
-    /// @param sp1ProgramVKey Public verifying key
     /// @param sp1ProofBytes Groth16 proof
     /// ----------------------------------------------------------------------
-<<<<<<< HEAD
-    /// @param picoRiscvVkey Public verifying key
-    /// @param picoProof Groth16 proof
-    /// ----------------------------------------------------------------------
-=======
-    /// @param tdxPublicValues Values used to perform the execution
->>>>>>> fdfbcc29
     /// @param tdxSignature TDX signature
     function verifyBatch(
         uint256 batchNumber,
@@ -74,16 +66,7 @@
         bytes memory risc0BlockProof,
         bytes32 risc0ImageId,
         //sp1
-<<<<<<< HEAD
-        bytes32 sp1ProgramVKey,
-        bytes calldata sp1ProofBytes,
-        //pico
-        bytes32 picoRiscvVkey,
-        uint256[8] calldata picoProof,
-=======
-        bytes calldata sp1PublicValues,
         bytes memory sp1ProofBytes,
->>>>>>> fdfbcc29
         //tdx
         bytes memory tdxSignature
     ) external;
