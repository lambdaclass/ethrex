// SPDX-License-Identifier: MIT
pragma solidity =0.8.29;

/// @title Interface for the CommonBridge contract.
/// @author LambdaClass
/// @notice A CommonBridge contract is a contract that allows L1<->L2 communication
/// from L1. It both sends messages from L1 to L2 and receives messages from L2.
interface ICommonBridge {
    /// @notice A deposit to L2 has initiated.
    /// @dev Event emitted when a deposit is initiated.
    /// @param amount the amount of tokens being deposited.
    /// @param to the address that will be called in the L2.
    /// @param depositId Id used to differentiate deposits with same amount and recipient.
    /// @param from the address that initiated the deposit.
    /// @param gasLimit the gas limit for the deposit transaction.
    /// @param data The calldata of the deposit transaction.
    /// @param l2MintTxHash the hash of the transaction that will finalize the
    /// deposit in L2. Could be used to track the status of the deposit finalization
    /// on L2. You can use this hash to retrive the tx data.
    /// It is the result of keccak(abi.encode(transaction)).
    event L1ToL2Message(
        uint256 indexed amount,
        address indexed to,
        uint256 indexed depositId,
        address from,
        uint256 gasLimit,
        bytes data,
        bytes32 l2MintTxHash
    );

    /// @notice L2 withdrawals have been published on L1.
    /// @dev Event emitted when the L2 withdrawals are published on L1.
    /// @param withdrawalLogsBatchNumber the batch number where the withdrawal logs were emitted.
    /// @param withdrawalsLogsMerkleRoot the merkle root of the withdrawal logs.
    event WithdrawalsPublished(
        uint256 indexed withdrawalLogsBatchNumber,
        bytes32 indexed withdrawalsLogsMerkleRoot
    );

    /// @notice A withdrawal has been claimed.
    /// @dev Event emitted when a withdrawal is claimed.
<<<<<<< HEAD
    /// @param l2WithdrawalMessageId the id of the L2 withdrawal message.
    /// @param claimee the address that claimed the withdrawal.
    /// @param claimedAmount the amount that was claimed.
    event WithdrawalClaimed(
        uint256 indexed l2WithdrawalMessageId,
        address indexed claimee,
        uint256 indexed claimedAmount
=======
    /// @param withdrawalId the hash of the batch and index of the withdrawal
    event WithdrawalClaimed(
        bytes32 indexed withdrawalId
>>>>>>> d62fcc5a
    );

    struct SendValues {
        address to;
        uint256 gasLimit;
        uint256 value;
        bytes data;
    }

    /// @notice Method to retrieve all the pending deposit logs hashes.
    /// @dev This method is used by the L2 L1_Watcher to get the pending deposit
    /// logs to be processed.
    function getPendingDepositLogs() external view returns (bytes32[] memory);

    /// @notice Method that sends a transaction to L2.
    /// @dev The deposit process starts here by emitting a L1ToL2Message
    /// event. This event will later be intercepted by the L2 operator to
    /// be inserted as a transaction.
    /// @param sendValues the parameters of the transaction being sent.
    function sendToL2(SendValues calldata sendValues) external;

    /// @notice Method that starts an L2 ETH deposit process.
    /// @dev The deposit process starts here by emitting a L1ToL2Message
    /// event. This event will later be intercepted by the L2 operator to
    /// finalize the deposit.
    /// @param l2Recipient the address on L2 that will receive the deposit.
    function deposit(address l2Recipient) external payable;

    /// @notice Method to retrieve the versioned hash of the first `number`
    /// pending deposit logs.
    /// @param number of pending deposit logs to retrieve the versioned hash.
    function getPendingDepositLogsVersionedHash(
        uint16 number
    ) external view returns (bytes32);

    /// @notice Remove pending deposit from the pendingDepositLogs queue.
    /// @dev This method is used by the L2 OnChainOperator to remove the pending
    /// deposit logs from the queue after the deposit is verified.
    /// @param number of pending deposit logs to remove.
    /// As deposits are processed in order, we don't need to specify
    /// the pending deposit logs to remove, only the number of them.
    function removePendingDepositLogs(uint16 number) external;

    /// @notice Method to retrieve the merkle root of the withdrawal logs of a
    /// given block.
    /// @dev This method is used by the L2 OnChainOperator at the verify stage.
    /// @param blockNumber the block number in L2 where the withdrawal logs were
    /// emitted.
    /// @return the merkle root of the withdrawal logs of the given block.
    function getWithdrawalLogsMerkleRoot(
        uint256 blockNumber
    ) external view returns (bytes32);

    /// @notice Publishes the L2 withdrawals on L1.
    /// @dev This method is used by the L2 OnChainOperator to publish the L2
    /// withdrawals when an L2 batch is committed.
    /// @param withdrawalLogsBatchNumber the batch number in L2 where the withdrawal logs were emitted.
    /// @param withdrawalsLogsMerkleRoot the merkle root of the withdrawal logs.
    function publishWithdrawals(
        uint256 withdrawalLogsBatchNumber,
        bytes32 withdrawalsLogsMerkleRoot
    ) external;

    /// @notice Method that claims an L2 withdrawal.
    /// @dev For a user to claim a withdrawal, this method verifies:
    /// - The l2WithdrawalBatchNumber was committed. If the given batch was not
    /// committed, this means that the withdrawal was not published on L1.
    /// - The l2WithdrawalBatchNumber was verified. If the given batch was not
    /// verified, this means that the withdrawal claim was not enabled.
    /// - The withdrawal was not claimed yet. This is to avoid double claims.
    /// - The withdrawal proof is valid. This is, there exists a merkle path
    /// from the withdrawal log to the withdrawal root, hence the claimed
    /// withdrawal exists.
    /// @dev We do not need to check that the claimee is the same as the
    /// beneficiary of the withdrawal, because the withdrawal proof already
    /// contains the beneficiary.
    /// @param l2WithdrawalTxHash the hash of the L2 withdrawal transaction.
    /// @param claimedAmount the amount that will be claimed.
    /// @param withdrawalProof the merkle path to the withdrawal log.
    /// @param withdrawalLogIndex the index of the message log in the block.
    /// This is the index of the withdraw transaction relative to the block's messages.
    /// @param l2WithdrawalBatchNumber the batch number where the withdrawal log
    /// was emitted.
    function claimWithdrawal(
        bytes32 l2WithdrawalTxHash,
        uint256 claimedAmount,
        uint256 l2WithdrawalBatchNumber,
        uint256 withdrawalLogIndex,
        bytes32[] calldata withdrawalProof
    ) external;

    /// @notice Claims an ERC20 withdrawal
    /// @param l2WithdrawalTxHash the hash of the L2 withdrawal transaction.
    /// @param tokenL1 Address of the token on the L1
    /// @param tokenL2 Address of the token on the L2
    /// @param claimedAmount the amount that will be claimed.
    /// @param withdrawalProof the merkle path to the withdrawal log.
    /// @param withdrawalLogIndex the index of the message log in the batch.
    /// @param l2WithdrawalBatchNumber the batch number where the withdrawal log
    /// was emitted.
    function claimWithdrawalERC20(
        bytes32 l2WithdrawalTxHash,
        address tokenL1,
        address tokenL2,
        uint256 claimedAmount,
        uint256 l2WithdrawalBatchNumber,
        uint256 withdrawalLogIndex,
        bytes32[] calldata withdrawalProof
    ) external;
}<|MERGE_RESOLUTION|>--- conflicted
+++ resolved
@@ -39,20 +39,8 @@
 
     /// @notice A withdrawal has been claimed.
     /// @dev Event emitted when a withdrawal is claimed.
-<<<<<<< HEAD
-    /// @param l2WithdrawalMessageId the id of the L2 withdrawal message.
-    /// @param claimee the address that claimed the withdrawal.
-    /// @param claimedAmount the amount that was claimed.
-    event WithdrawalClaimed(
-        uint256 indexed l2WithdrawalMessageId,
-        address indexed claimee,
-        uint256 indexed claimedAmount
-=======
-    /// @param withdrawalId the hash of the batch and index of the withdrawal
-    event WithdrawalClaimed(
-        bytes32 indexed withdrawalId
->>>>>>> d62fcc5a
-    );
+    /// @param withdrawalId the message Id of the claimed withdrawal
+    event WithdrawalClaimed(uint256 indexed withdrawalId);
 
     struct SendValues {
         address to;
