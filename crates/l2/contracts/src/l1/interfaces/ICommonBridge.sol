--- conflicted
+++ resolved
@@ -55,7 +55,7 @@
         bytes data;
     }
 
-<<<<<<< HEAD
+    /// @notice Structure representing token and value information.
     struct TokenValue {
         address tokenL1;
         address tokenL2;
@@ -63,9 +63,7 @@
         uint256 value;
     }
 
-=======
-    /// @notice Structure representing balance to send to each chain.
->>>>>>> f83d0d95
+    /// @notice Structure representing the changes per chain id and token values.
     struct BalanceDiff {
         uint256 chainId;
         TokenValue[] valuePerToken;
