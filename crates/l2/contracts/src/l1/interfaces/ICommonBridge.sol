// SPDX-License-Identifier: MIT
pragma solidity =0.8.29;

/// @title Interface for the CommonBridge contract.
/// @author LambdaClass
/// @notice A CommonBridge contract is a contract that allows L1<->L2 communication
/// from L1. It both sends messages from L1 to L2 and receives messages from L2.
interface ICommonBridge {
    /// @notice A privileged transaction to L2 has initiated.
    /// @dev Event emitted when a privileged transaction is initiated.
    /// @param l1From the address that initiated the transaction.
    /// @param from the address sending the transaction on L2.
    /// @param to the recipient on L2.
    /// @param transactionId Id used to make transactions unique.
    /// @param value the value of the transaction.
    /// @param gasLimit the gas limit for the deposit transaction.
    /// @param data The calldata of the deposit transaction.
    event PrivilegedTxSent(
        address indexed l1From,
        address from,
        address to,
        uint256 transactionId,
        uint256 value,
        uint256 gasLimit,
        bytes data
    );

    /// @notice L2 withdrawals have been published on L1.
    /// @dev Event emitted when the L2 withdrawals are published on L1.
    /// @param withdrawalLogsBatchNumber the batch number where the withdrawal logs were emitted.
    /// @param withdrawalsLogsMerkleRoot the merkle root of the withdrawal logs.
    event WithdrawalsPublished(
        uint256 indexed withdrawalLogsBatchNumber,
        bytes32 indexed withdrawalsLogsMerkleRoot
    );

    /// @notice A withdrawal has been claimed.
    /// @dev Event emitted when a withdrawal is claimed.
    /// @param withdrawalId the message Id of the claimed withdrawal
    event WithdrawalClaimed(uint256 indexed withdrawalId);

    struct SendValues {
        address to;
        uint256 gasLimit;
        uint256 value;
        bytes data;
    }

    /// @notice Structure representing token and value information.
    struct TokenValue {
        address tokenL1;
        address tokenL2;
        address destTokenL2;
        uint256 value;
    }

    /// @notice Structure representing the changes per chain id and token values.
    struct BalanceDiff {
        uint256 chainId;
<<<<<<< HEAD
        TokenValue[] valuePerToken;
=======
        uint256 value;
        bytes32[] message_hashes;
    }

    struct L2MessageRollingHash {
        uint256 chainId;
        bytes32 rollingHash;
>>>>>>> 360f6a10
    }

    /// @notice Method to retrieve all the pending transaction hashes.
    /// @dev This method is used by the L2 L1_Watcher to get the pending
    /// privileged transactions to be processed.
    function getPendingTransactionHashes()
        external
        view
        returns (bytes32[] memory);

    /// @notice Method to retrieve all the pending L2 message hashes for a given chain.
    /// @dev This method is used by the L1 watcher to get the pending L2 messages
    /// to be processed for a given chain.
    function getPendingL2MessagesHashes(
        uint256 chainId
    ) external view returns (bytes32[] memory);

    /// @notice Method that sends a transaction to L2.
    /// @dev The deposit process starts here by emitting a L1ToL2Message
    /// event. This event will later be intercepted by the L2 operator to
    /// be inserted as a transaction.
    /// @param sendValues the parameters of the transaction being sent.
    function sendToL2(SendValues calldata sendValues) external;

    /// @notice Method that starts an L2 ETH deposit process.
    /// @dev The deposit process starts here by emitting a L1ToL2Message
    /// event. This event will later be intercepted by the L2 operator to
    /// finalize the deposit.
    /// @param l2Recipient the address on L2 that will receive the deposit.
    function deposit(address l2Recipient) external payable;

    /// @notice Method to retrieve the versioned hash of the first `number`
    /// pending privileged transactions.
    /// @param number of pending privileged transaction to retrieve the versioned hash.
    function getPendingTransactionsVersionedHash(
        uint16 number
    ) external view returns (bytes32);

    /// @notice Method to retrieve the versioned hash of the first `number`
    /// pending L2 messages.
    /// @param chainId the chain id of the L2 messages to retrieve.
    /// @param number of pending L2 messages to retrieve the versioned hash.
    function getPendingL2MessagesVersionedHash(
        uint256 chainId,
        uint16 number
    ) external view returns (bytes32);

    /// @notice Remove pending transaction hashes from the queue.
    /// @dev This method is used by the L2 OnChainOperator to remove the pending
    /// privileged transactions from the queue after the transaction is included.
    /// @param number of pending transaction hashes to remove.
    /// As transactions are processed in order, we don't need to specify
    /// the transaction hashes to remove, only the number of them.
    function removePendingTransactionHashes(uint16 number) external;

    /// @notice Remove pending L2 messages from the queue.
    /// @dev This method is used by the L2 OnChainProposer to remove the pending
    /// L2 messages from the queue after the messages are included.
    /// @param chainId the chain id of the L2 messages to remove.
    /// @param number of pending transaction hashes to remove.
    /// As transactions are processed in order, we don't need to specify
    /// the transaction hashes to remove, only the number of them.
    function removePendingL2Messages(uint256 chainId, uint16 number) external;

    /// @notice Method to retrieve the merkle root of the withdrawal logs of a
    /// given block.
    /// @dev This method is used by the L2 OnChainOperator at the verify stage.
    /// @param blockNumber the block number in L2 where the withdrawal logs were
    /// emitted.
    /// @return the merkle root of the withdrawal logs of the given block.
    function getWithdrawalLogsMerkleRoot(
        uint256 blockNumber
    ) external view returns (bytes32);

    /// @notice Publishes the L2 withdrawals on L1.
    /// @dev This method is used by the L2 OnChainOperator to publish the L2
    /// withdrawals when an L2 batch is committed.
    /// @param withdrawalLogsBatchNumber the batch number in L2 where the withdrawal logs were emitted.
    /// @param withdrawalsLogsMerkleRoot the merkle root of the withdrawal logs.
    function publishWithdrawals(
        uint256 withdrawalLogsBatchNumber,
        bytes32 withdrawalsLogsMerkleRoot
    ) external;

    /// @notice Publishes the L2 messages in the router contract.
    /// @dev This method is used by the L2 OnChainProposer to publish the L2
    /// messages when an L2 batch is committed.
<<<<<<< HEAD
    /// @param chainId the chain id of the L2 where the messages were emitted.
    /// @param l2MessagesBatchNumber the batch number in L2 where the l2 messages were emitted.
    /// @param l2MessagesMerkleRoot the merkle root of the l2 messages.
    /// @param balanceDiffs Array of balance differences for cross-chain accounting.
    function publishL2Messages(
        uint256 chainId,
        uint256 l2MessagesBatchNumber,
        bytes32 l2MessagesMerkleRoot,
        BalanceDiff[] calldata balanceDiffs
    ) external;
=======
    /// @param balanceDiffs Array of balance differences and associated message hashes to be sent to different chains.
    function publishL2Messages(BalanceDiff[] calldata balanceDiffs) external;
>>>>>>> 360f6a10

    /// @notice Receives messages from another chain via shared bridge router.
    /// @dev This method should only be called by the shared bridge router, as this
    /// method will not burn the L2 gas.
    /// @param chainID The ID of the source chain.
    /// @param message_hashes The hashes of the messages being received.
    function receiveFromSharedBridge(
        uint256 chainID,
        bytes32[] calldata message_hashes
    ) external payable;

    /// @notice Receives an ERC20 message from another chain via shared bridge router.
    /// @dev This method should only be called by the shared bridge router, as this
    /// method will modify the token balances accordingly.
    function receiveERC20FromSharedBridge(
        address tokenL1,
        address tokenL2,
        uint256 amount
    ) external payable;

    /// @notice Method that claims an L2 withdrawal.
    /// @dev For a user to claim a withdrawal, this method verifies:
    /// - The l2WithdrawalBatchNumber was committed. If the given batch was not
    /// committed, this means that the withdrawal was not published on L1.
    /// - The l2WithdrawalBatchNumber was verified. If the given batch was not
    /// verified, this means that the withdrawal claim was not enabled.
    /// - The withdrawal was not claimed yet. This is to avoid double claims.
    /// - The withdrawal proof is valid. This is, there exists a merkle path
    /// from the withdrawal log to the withdrawal root, hence the claimed
    /// withdrawal exists.
    /// @dev We do not need to check that the claimee is the same as the
    /// beneficiary of the withdrawal, because the withdrawal proof already
    /// contains the beneficiary.
    /// @param claimedAmount the amount that will be claimed.
    /// @param withdrawalProof the merkle path to the withdrawal log.
    /// @param withdrawalLogIndex the index of the message log in the block.
    /// This is the index of the withdraw transaction relative to the block's messages.
    /// @param l2WithdrawalBatchNumber the batch number where the withdrawal log
    /// was emitted.
    function claimWithdrawal(
        uint256 claimedAmount,
        uint256 l2WithdrawalBatchNumber,
        uint256 withdrawalLogIndex,
        bytes32[] calldata withdrawalProof
    ) external;

    /// @notice Claims an ERC20 withdrawal
    /// @param tokenL1 Address of the token on the L1
    /// @param tokenL2 Address of the token on the L2
    /// @param claimedAmount the amount that will be claimed.
    /// @param withdrawalProof the merkle path to the withdrawal log.
    /// @param withdrawalLogIndex the index of the message log in the batch.
    /// @param l2WithdrawalBatchNumber the batch number where the withdrawal log
    /// was emitted.
    function claimWithdrawalERC20(
        address tokenL1,
        address tokenL2,
        uint256 claimedAmount,
        uint256 l2WithdrawalBatchNumber,
        uint256 withdrawalLogIndex,
        bytes32[] calldata withdrawalProof
    ) external;

    /// @notice Checks if the sequencer has exceeded it's processing deadlines
    function hasExpiredPrivilegedTransactions() external view returns (bool);

    /// @notice Allows the owner to pause the contract
    function pause() external;

    /// @notice Allows the owner to unpause the contract
    function unpause() external;

    /// @notice Register a new fee token on the L2.
    /// @param newFeeToken Address of the token to authorize for fees.
    function registerNewFeeToken(address newFeeToken) external;

    /// @notice Unregister a fee token on the L2.
    /// @param existingFeeToken Address of the token to be removed.
    function unregisterFeeToken(address existingFeeToken) external;
}<|MERGE_RESOLUTION|>--- conflicted
+++ resolved
@@ -57,17 +57,13 @@
     /// @notice Structure representing the changes per chain id and token values.
     struct BalanceDiff {
         uint256 chainId;
-<<<<<<< HEAD
         TokenValue[] valuePerToken;
-=======
-        uint256 value;
         bytes32[] message_hashes;
     }
 
     struct L2MessageRollingHash {
         uint256 chainId;
         bytes32 rollingHash;
->>>>>>> 360f6a10
     }
 
     /// @notice Method to retrieve all the pending transaction hashes.
@@ -155,21 +151,12 @@
     /// @notice Publishes the L2 messages in the router contract.
     /// @dev This method is used by the L2 OnChainProposer to publish the L2
     /// messages when an L2 batch is committed.
-<<<<<<< HEAD
     /// @param chainId the chain id of the L2 where the messages were emitted.
-    /// @param l2MessagesBatchNumber the batch number in L2 where the l2 messages were emitted.
-    /// @param l2MessagesMerkleRoot the merkle root of the l2 messages.
-    /// @param balanceDiffs Array of balance differences for cross-chain accounting.
+    /// @param balanceDiffs Array of balance differences and associated message hashes to be sent to different chains.
     function publishL2Messages(
         uint256 chainId,
-        uint256 l2MessagesBatchNumber,
-        bytes32 l2MessagesMerkleRoot,
         BalanceDiff[] calldata balanceDiffs
     ) external;
-=======
-    /// @param balanceDiffs Array of balance differences and associated message hashes to be sent to different chains.
-    function publishL2Messages(BalanceDiff[] calldata balanceDiffs) external;
->>>>>>> 360f6a10
 
     /// @notice Receives messages from another chain via shared bridge router.
     /// @dev This method should only be called by the shared bridge router, as this
