--- conflicted
+++ resolved
@@ -67,10 +67,7 @@
     /// @param processedDepositLogsRollingHash the rolling hash of the processed
     /// deposits logs of the batch to be committed.
     /// @param lastBlockHash the hash of the last block of the batch to be committed.
-<<<<<<< HEAD
-=======
     /// @param nonPrivilegedTransactions the number of non-privileged transactions in the batch.
->>>>>>> a9e95245
     /// @param commitHash git commit hash that produced the verifier keys for this batch.
     /// @param _rlpEncodedBlocks the list of RLP-encoded blocks in the batch.
     function commitBatch(
@@ -79,10 +76,7 @@
         bytes32 withdrawalsLogsMerkleRoot,
         bytes32 processedDepositLogsRollingHash,
         bytes32 lastBlockHash,
-<<<<<<< HEAD
-=======
         uint256 nonPrivilegedTransactions,
->>>>>>> a9e95245
         bytes32 commitHash,
         bytes[] calldata _rlpEncodedBlocks
     ) external;
