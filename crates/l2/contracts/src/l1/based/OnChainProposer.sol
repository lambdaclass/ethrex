--- conflicted
+++ resolved
@@ -34,21 +34,13 @@
         bytes32 processedPrivilegedTransactionsRollingHash;
         bytes32 withdrawalsLogsMerkleRoot;
         bytes32 lastBlockHash;
-<<<<<<< HEAD
-=======
         uint256 nonPrivilegedTransactions;
->>>>>>> a9e95245
         /// @dev git commit hash that produced the proof/verification key used for this batch
         bytes32 commitHash;
     }
 
-<<<<<<< HEAD
-    uint8 internal constant VK_SP1 = 1;
-    uint8 internal constant VK_RISC0 = 2;
-=======
     uint8 internal constant SP1_VERIFIER_ID = 1;
     uint8 internal constant RISC0_VERIFIER_ID = 2;
->>>>>>> a9e95245
 
     /// @notice The commitments of the committed batches.
     /// @dev If a batch is committed, the commitment is stored here.
@@ -175,13 +167,8 @@
             !REQUIRE_RISC0_PROOF || risc0Vk != bytes32(0),
             "OnChainProposer: missing RISC0 verification key"
         );
-<<<<<<< HEAD
-        verificationKeys[commitHash][VK_SP1] = sp1Vk;
-        verificationKeys[commitHash][VK_RISC0] = risc0Vk;
-=======
         verificationKeys[commitHash][SP1_VERIFIER_ID] = sp1Vk;
         verificationKeys[commitHash][RISC0_VERIFIER_ID] = risc0Vk;
->>>>>>> a9e95245
 
         batchCommitments[0] = BatchCommitmentInfo(
             genesisStateRoot,
@@ -189,10 +176,7 @@
             bytes32(0),
             bytes32(0),
             bytes32(0),
-<<<<<<< HEAD
-=======
             0,
->>>>>>> a9e95245
             commitHash
         );
 
@@ -247,11 +231,7 @@
         );
         // we don't want to restrict setting the vk to zero
         // as we may want to disable the version
-<<<<<<< HEAD
-        verificationKeys[commit_hash][VK_SP1] = new_vk;
-=======
         verificationKeys[commit_hash][SP1_VERIFIER_ID] = new_vk;
->>>>>>> a9e95245
         emit VerificationKeyUpgraded("SP1", commit_hash, new_vk);
     }
 
@@ -266,11 +246,7 @@
         );
         // we don't want to restrict setting the vk to zero
         // as we may want to disable the version
-<<<<<<< HEAD
-        verificationKeys[commit_hash][VK_RISC0] = new_vk;
-=======
         verificationKeys[commit_hash][RISC0_VERIFIER_ID] = new_vk;
->>>>>>> a9e95245
         emit VerificationKeyUpgraded("RISC0", commit_hash, new_vk);
     }
 
@@ -281,10 +257,7 @@
         bytes32 withdrawalsLogsMerkleRoot,
         bytes32 processedPrivilegedTransactionsRollingHash,
         bytes32 lastBlockHash,
-<<<<<<< HEAD
-=======
         uint256 nonPrivilegedTransactions,
->>>>>>> a9e95245
         bytes32 commitHash,
         bytes[] calldata //rlpEncodedBlocks
     ) external override onlyLeaderSequencer {
@@ -326,16 +299,10 @@
         require(commitHash != bytes32(0), "012");
         require(
             (!REQUIRE_SP1_PROOF ||
-<<<<<<< HEAD
-                verificationKeys[commitHash][VK_SP1] != bytes32(0)) &&
-                (!REQUIRE_RISC0_PROOF ||
-                    verificationKeys[commitHash][VK_RISC0] != bytes32(0)),
-=======
                 verificationKeys[commitHash][SP1_VERIFIER_ID] != bytes32(0)) &&
                 (!REQUIRE_RISC0_PROOF ||
                     verificationKeys[commitHash][RISC0_VERIFIER_ID] !=
                     bytes32(0)),
->>>>>>> a9e95245
             "013" // missing verification key for commit hash
         );
 
@@ -359,10 +326,7 @@
             processedPrivilegedTransactionsRollingHash,
             withdrawalsLogsMerkleRoot,
             lastBlockHash,
-<<<<<<< HEAD
-=======
             nonPrivilegedTransactions,
->>>>>>> a9e95245
             commitHash
         );
         emit BatchCommitted(batchNumber, newStateRoot);
@@ -436,13 +400,9 @@
                 );
             }
             bytes32 batchCommitHash = batchCommitments[batchNumber].commitHash;
-<<<<<<< HEAD
-            bytes32 risc0Vk = verificationKeys[batchCommitHash][VK_RISC0];
-=======
             bytes32 risc0Vk = verificationKeys[batchCommitHash][
                 RISC0_VERIFIER_ID
             ];
->>>>>>> a9e95245
             try
                 IRiscZeroVerifier(RISC0_VERIFIER_ADDRESS).verify(
                     risc0BlockProof,
@@ -471,11 +431,7 @@
                 );
             }
             bytes32 batchCommitHash = batchCommitments[batchNumber].commitHash;
-<<<<<<< HEAD
-            bytes32 sp1Vk = verificationKeys[batchCommitHash][VK_SP1];
-=======
             bytes32 sp1Vk = verificationKeys[batchCommitHash][SP1_VERIFIER_ID];
->>>>>>> a9e95245
             try
                 ISP1Verifier(SP1_VERIFIER_ADDRESS).verifyProof(
                     sp1Vk,
@@ -591,11 +547,7 @@
                 _verifyProofInclusionAligned(
                     sp1MerkleProofsList[i],
                     verificationKeys[batchCommitments[batchNumber].commitHash][
-<<<<<<< HEAD
-                        VK_SP1
-=======
                         SP1_VERIFIER_ID
->>>>>>> a9e95245
                     ],
                     publicInputsList[i]
                 );
@@ -605,11 +557,7 @@
                 _verifyProofInclusionAligned(
                     risc0MerkleProofsList[i],
                     verificationKeys[batchCommitments[batchNumber].commitHash][
-<<<<<<< HEAD
-                        VK_RISC0
-=======
                         RISC0_VERIFIER_ID
->>>>>>> a9e95245
                     ],
                     publicInputsList[i]
                 );
