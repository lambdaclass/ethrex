// SPDX-License-Identifier: MIT
pragma solidity =0.8.31;

import "@openzeppelin/contracts-upgradeable/proxy/utils/UUPSUpgradeable.sol";
import "@openzeppelin/contracts-upgradeable/proxy/utils/Initializable.sol";
import "@openzeppelin/contracts-upgradeable/access/Ownable2StepUpgradeable.sol";
import "./interfaces/IOnChainProposer.sol";
import {CommonBridge} from "../CommonBridge.sol";
import {ICommonBridge} from "../interfaces/ICommonBridge.sol";
import {IRiscZeroVerifier} from "../interfaces/IRiscZeroVerifier.sol";
import {ISP1Verifier} from "../interfaces/ISP1Verifier.sol";
import {ITDXVerifier} from "../interfaces/ITDXVerifier.sol";
import {ISequencerRegistry} from "../interfaces/ISequencerRegistry.sol";

/// @title OnChainProposer contract.
/// @author LambdaClass
contract OnChainProposer is
    IOnChainProposer,
    Initializable,
    UUPSUpgradeable,
    Ownable2StepUpgradeable
{
    /// @notice Committed batches data.
    /// @dev This struct holds the information about the committed batches.
    /// @dev processedPrivilegedTransactionsRollingHash is the Merkle root of the hashes of the
    /// privileged transactions that were processed in the batch being committed. The amount of
    /// hashes that are encoded in this root are to be removed from the
    /// pendingTxHashes queue of the CommonBridge contract.
    /// @dev withdrawalsLogsMerkleRoot is the Merkle root of the Merkle tree containing
    /// all the withdrawals that were processed in the batch being committed
    struct BatchCommitmentInfo {
        bytes32 newStateRoot;
        bytes32 blobVersionedHash;
        bytes32 processedPrivilegedTransactionsRollingHash;
        bytes32 withdrawalsLogsMerkleRoot;
        bytes32 lastBlockHash;
        uint256 nonPrivilegedTransactions;
        /// @dev git commit hash that produced the proof/verification key used for this batch
        bytes32 commitHash;
    }

    uint8 internal constant SP1_VERIFIER_ID = 1;
    uint8 internal constant RISC0_VERIFIER_ID = 2;

    /// @notice The commitments of the committed batches.
    /// @dev If a batch is committed, the commitment is stored here.
    /// @dev If a batch was not committed yet, it won't be here.
    /// @dev It is used by other contracts to verify if a batch was committed.
    /// @dev The key is the batch number.
    mapping(uint256 => BatchCommitmentInfo) public batchCommitments;

    /// @notice The latest verified batch number.
    /// @dev This variable holds the batch number of the most recently verified batch.
    /// @dev All batches with a batch number less than or equal to `lastVerifiedBatch` are considered verified.
    /// @dev Batches with a batch number greater than `lastVerifiedBatch` have not been verified yet.
    /// @dev This is crucial for ensuring that only valid and confirmed batches are processed in the contract.
    uint256 public lastVerifiedBatch;

    /// @notice The latest committed batch number.
    /// @dev This variable holds the batch number of the most recently committed batch.
    /// @dev All batches with a batch number less than or equal to `lastCommittedBatch` are considered committed.
    /// @dev Batches with a block number greater than `lastCommittedBatch` have not been committed yet.
    /// @dev This is crucial for ensuring that only subsequents batches are committed in the contract.
    uint256 public lastCommittedBatch;

    address public BRIDGE;
    /// @dev Deprecated variable.
    address public PICO_VERIFIER_ADDRESS;
    address public RISC0_VERIFIER_ADDRESS;
    address public SP1_VERIFIER_ADDRESS;
    address public TDX_VERIFIER_ADDRESS;
    address public SEQUENCER_REGISTRY;

    /// @dev Deprecated variable.
    bytes32 public SP1_VERIFICATION_KEY;

    /// @notice Indicates whether the contract operates in validium mode.
    /// @dev This value is immutable and can only be set during contract deployment.
    bool public VALIDIUM;

    /// @notice The address of the AlignedProofAggregatorService contract.
    /// @dev This address is set during contract initialization and is used to verify aligned proofs.
    address public ALIGNEDPROOFAGGREGATOR;

    /// @dev Deprecated variable.
    bytes32 public RISC0_VERIFICATION_KEY;

    /// @notice True if a Risc0 proof is required for batch verification.
    bool public REQUIRE_RISC0_PROOF;
    /// @notice True if a SP1 proof is required for batch verification.
    bool public REQUIRE_SP1_PROOF;
    /// @notice True if a TDX proof is required for batch verification.
    bool public REQUIRE_TDX_PROOF;

    /// @notice True if verification is done through Aligned Layer instead of smart contract verifiers.
    bool public ALIGNED_MODE;

    /// @notice Chain ID of the network
    uint256 public CHAIN_ID;

    /// @notice Verification keys keyed by git commit hash (keccak of the commit SHA string) and verifier type.
    mapping(bytes32 commitHash => mapping(uint8 verifierId => bytes32 vk))
        public verificationKeys;

    modifier onlyLeaderSequencer() {
        require(
            msg.sender ==
                ISequencerRegistry(SEQUENCER_REGISTRY).leaderSequencer(),
            "OnChainProposer: caller has no sequencing rights"
        );
        _;
    }

    /// @notice Initializes the contract.
    /// @dev This method is called only once after the contract is deployed.
    /// @dev It sets the bridge address.
    /// @param _validium initialize the contract in validium mode.
    /// @param owner the address of the owner who can perform upgrades.
    /// @param alignedProofAggregator the address of the alignedProofAggregatorService contract.
    /// @param r0verifier the address of the risc0 groth16 verifier.
    /// @param sp1verifier the address of the sp1 groth16 verifier.
    function initialize(
        bool _validium,
        address owner,
        bool requireRisc0Proof,
        bool requireSp1Proof,
        bool requireTdxProof,
        bool aligned,
        address r0verifier,
        address sp1verifier,
        address tdxverifier,
        address alignedProofAggregator,
        bytes32 sp1Vk,
        bytes32 risc0Vk,
        bytes32 commitHash,
        bytes32 genesisStateRoot,
        address sequencer_registry,
        uint256 chainId,
        address bridge
    ) public initializer {
        VALIDIUM = _validium;

        // Risc0 constants
        REQUIRE_RISC0_PROOF = requireRisc0Proof;
        RISC0_VERIFIER_ADDRESS = r0verifier;

        // SP1 constants
        REQUIRE_SP1_PROOF = requireSp1Proof;
        SP1_VERIFIER_ADDRESS = sp1verifier;

        // TDX constants
        REQUIRE_TDX_PROOF = requireTdxProof;
        TDX_VERIFIER_ADDRESS = tdxverifier;

        // Aligned Layer constants
        ALIGNED_MODE = aligned;
        ALIGNEDPROOFAGGREGATOR = alignedProofAggregator;

        require(
            commitHash != bytes32(0),
            "OnChainProposer: commit hash is zero"
        );
        require(
            !REQUIRE_SP1_PROOF || sp1Vk != bytes32(0),
            "OnChainProposer: missing SP1 verification key"
        );
        require(
            !REQUIRE_RISC0_PROOF || risc0Vk != bytes32(0),
            "OnChainProposer: missing RISC0 verification key"
        );
        verificationKeys[commitHash][SP1_VERIFIER_ID] = sp1Vk;
        verificationKeys[commitHash][RISC0_VERIFIER_ID] = risc0Vk;

        batchCommitments[0] = BatchCommitmentInfo(
            genesisStateRoot,
            bytes32(0),
            bytes32(0),
            bytes32(0),
            bytes32(0),
            0,
            commitHash
        );

        // Set the SequencerRegistry address
        require(
            SEQUENCER_REGISTRY == address(0),
            "OnChainProposer: contract already initialized"
        );
        require(
            sequencer_registry != address(0),
            "OnChainProposer: sequencer_registry is the zero address"
        );
        require(
            sequencer_registry != address(this),
            "OnChainProposer: sequencer_registry is the contract address"
        );
        SEQUENCER_REGISTRY = sequencer_registry;

        CHAIN_ID = chainId;

<<<<<<< HEAD
=======
        OwnableUpgradeable.__Ownable_init(owner);

        emit VerificationKeyUpgraded("SP1", commitHash, sp1Vk);
        emit VerificationKeyUpgraded("RISC0", commitHash, risc0Vk);
    }

    /// @inheritdoc IOnChainProposer
    function initializeBridgeAddress(address bridge) public onlyOwner {
        require(
            BRIDGE == address(0),
            "OnChainProposer: bridge already initialized"
        );
>>>>>>> a9e95245
        require(
            bridge != address(0),
            "OnChainProposer: bridge is the zero address"
        );
        BRIDGE = bridge;

        OwnableUpgradeable.__Ownable_init(owner);
    }

    /// @inheritdoc IOnChainProposer
    function upgradeSP1VerificationKey(
        bytes32 commit_hash,
        bytes32 new_vk
    ) public onlyOwner {
        require(
            commit_hash != bytes32(0),
            "OnChainProposer: commit hash is zero"
        );
        // we don't want to restrict setting the vk to zero
        // as we may want to disable the version
        verificationKeys[commit_hash][SP1_VERIFIER_ID] = new_vk;
        emit VerificationKeyUpgraded("SP1", commit_hash, new_vk);
    }

    /// @inheritdoc IOnChainProposer
    function upgradeRISC0VerificationKey(
        bytes32 commit_hash,
        bytes32 new_vk
    ) public onlyOwner {
        require(
            commit_hash != bytes32(0),
            "OnChainProposer: commit hash is zero"
        );
        // we don't want to restrict setting the vk to zero
        // as we may want to disable the version
        verificationKeys[commit_hash][RISC0_VERIFIER_ID] = new_vk;
        emit VerificationKeyUpgraded("RISC0", commit_hash, new_vk);
    }

    /// @inheritdoc IOnChainProposer
    function commitBatch(
        uint256 batchNumber,
        bytes32 newStateRoot,
        bytes32 withdrawalsLogsMerkleRoot,
        bytes32 processedPrivilegedTransactionsRollingHash,
        bytes32 lastBlockHash,
        uint256 nonPrivilegedTransactions,
        bytes32 commitHash,
        bytes[] calldata //rlpEncodedBlocks
    ) external override onlyLeaderSequencer {
        // TODO: Refactor validation
        require(
            batchNumber == lastCommittedBatch + 1,
            "OnChainProposer: batchNumber is not the immediate successor of lastCommittedBatch"
        );
        require(
            batchCommitments[batchNumber].newStateRoot == bytes32(0),
            "OnChainProposer: tried to commit an already committed batch"
        );
        require(
            lastBlockHash != bytes32(0),
            "OnChainProposer: lastBlockHash cannot be zero"
        );

        // Check if commitment is equivalent to blob's KZG commitment.

        if (processedPrivilegedTransactionsRollingHash != bytes32(0)) {
            bytes32 claimedProcessedTransactions = ICommonBridge(BRIDGE)
                .getPendingTransactionsVersionedHash(
                    uint16(bytes2(processedPrivilegedTransactionsRollingHash))
                );
            require(
                claimedProcessedTransactions ==
                    processedPrivilegedTransactionsRollingHash,
                "OnChainProposer: invalid privileged transactions log"
            );
        }
        if (withdrawalsLogsMerkleRoot != bytes32(0)) {
            ICommonBridge(BRIDGE).publishWithdrawals(
                batchNumber,
                withdrawalsLogsMerkleRoot
            );
        }

        // Validate commit hash and corresponding verification keys are valid
        require(commitHash != bytes32(0), "012");
        require(
            (!REQUIRE_SP1_PROOF ||
                verificationKeys[commitHash][SP1_VERIFIER_ID] != bytes32(0)) &&
                (!REQUIRE_RISC0_PROOF ||
                    verificationKeys[commitHash][RISC0_VERIFIER_ID] !=
                    bytes32(0)),
            "013" // missing verification key for commit hash
        );

        // Blob is published in the (EIP-4844) transaction that calls this function.
        bytes32 blobVersionedHash = blobhash(0);
        if (VALIDIUM) {
            require(
                blobVersionedHash == 0,
                "L2 running as validium but blob was published"
            );
        } else {
            require(
                blobVersionedHash != 0,
                "L2 running as rollup but blob was not published"
            );
        }

        batchCommitments[batchNumber] = BatchCommitmentInfo(
            newStateRoot,
            blobVersionedHash,
            processedPrivilegedTransactionsRollingHash,
            withdrawalsLogsMerkleRoot,
            lastBlockHash,
            nonPrivilegedTransactions,
            commitHash
        );
        emit BatchCommitted(batchNumber, newStateRoot);

        lastCommittedBatch = batchNumber;
        ISequencerRegistry(SEQUENCER_REGISTRY).pushSequencer(
            batchNumber,
            msg.sender
        );
    }

    /// @inheritdoc IOnChainProposer
    /// @notice The first `require` checks that the batch number is the subsequent block.
    /// @notice The second `require` checks if the batch has been committed.
    /// @notice The order of these `require` statements is important.
    /// Ordering Reason: After the verification process, we delete the `batchCommitments` for `batchNumber - 1`. This means that when checking the batch,
    /// we might get an error indicating that the batch hasn’t been committed, even though it was committed but deleted. Therefore, it has already been verified.
    function verifyBatch(
        uint256 batchNumber,
        //risc0
        bytes memory risc0BlockProof,
        bytes calldata risc0Journal,
        //sp1
        bytes calldata sp1PublicValues,
        bytes memory sp1ProofBytes,
        //tdx
        bytes calldata tdxPublicValues,
        bytes memory tdxSignature
    ) external {
        require(
            !ALIGNED_MODE,
            "Batch verification should be done via Aligned Layer. Call verifyBatchesAligned() instead."
        );

        require(
            batchCommitments[batchNumber].newStateRoot != bytes32(0),
            "OnChainProposer: cannot verify an uncommitted batch"
        );

        // The first 2 bytes are the number of privileged transactions.
        uint16 privileged_transaction_count = uint16(
            bytes2(
                batchCommitments[batchNumber]
                    .processedPrivilegedTransactionsRollingHash
            )
        );
        if (privileged_transaction_count > 0) {
            ICommonBridge(BRIDGE).removePendingTransactionHashes(
                privileged_transaction_count
            );
        }

        if (
            ICommonBridge(BRIDGE).hasExpiredPrivilegedTransactions() &&
            batchCommitments[batchNumber].nonPrivilegedTransactions != 0
        ) {
            revert(
                "exceeded privileged transaction inclusion deadline, can't include non-privileged transactions"
            );
        }

        if (REQUIRE_RISC0_PROOF) {
            // If the verification fails, it will revert.
            string memory reason = _verifyPublicData(batchNumber, risc0Journal);
            if (bytes(reason).length != 0) {
                revert(
                    string.concat(
                        "OnChainProposer: Invalid RISC0 proof: ",
                        reason
                    )
                );
            }
            bytes32 batchCommitHash = batchCommitments[batchNumber].commitHash;
            bytes32 risc0Vk = verificationKeys[batchCommitHash][
                RISC0_VERIFIER_ID
            ];
            try
                IRiscZeroVerifier(RISC0_VERIFIER_ADDRESS).verify(
                    risc0BlockProof,
                    risc0Vk,
                    sha256(risc0Journal)
                )
            {} catch {
                revert(
                    "OnChainProposer: Invalid RISC0 proof failed proof verification"
                );
            }
        }

        if (REQUIRE_SP1_PROOF) {
            // If the verification fails, it will revert.
            string memory reason = _verifyPublicData(
                batchNumber,
                sp1PublicValues
            );
            if (bytes(reason).length != 0) {
                revert(
                    string.concat(
                        "OnChainProposer: Invalid SP1 proof: ",
                        reason
                    )
                );
            }
            bytes32 batchCommitHash = batchCommitments[batchNumber].commitHash;
            bytes32 sp1Vk = verificationKeys[batchCommitHash][SP1_VERIFIER_ID];
            try
                ISP1Verifier(SP1_VERIFIER_ADDRESS).verifyProof(
                    sp1Vk,
                    sp1PublicValues,
                    sp1ProofBytes
                )
            {} catch {
                revert(
                    "OnChainProposer: Invalid SP1 proof failed proof verification"
                );
            }
        }

        if (REQUIRE_TDX_PROOF) {
            // If the verification fails, it will revert.
            string memory reason = _verifyPublicData(
                batchNumber,
                tdxPublicValues
            );
            if (bytes(reason).length != 0) {
                revert(
                    string.concat(
                        "OnChainProposer: Invalid TDX proof: ",
                        reason
                    )
                );
            }
            try
                ITDXVerifier(TDX_VERIFIER_ADDRESS).verify(
                    tdxPublicValues,
                    tdxSignature
                )
            {} catch {
                revert(
                    "OnChainProposer: Invalid TDX proof failed proof verification"
                );
            }
        }

        lastVerifiedBatch = batchNumber;

        // Remove previous batch commitment as it is no longer needed.
        delete batchCommitments[batchNumber - 1];

        emit BatchVerified(lastVerifiedBatch);
    }

    /// @inheritdoc IOnChainProposer
    function verifyBatchesAligned(
        uint256 firstBatchNumber,
        bytes[] calldata publicInputsList,
        bytes32[][] calldata sp1MerkleProofsList,
        bytes32[][] calldata risc0MerkleProofsList
    ) external override {
        require(
            ALIGNED_MODE,
            "Batch verification should be done via smart contract verifiers. Call verifyBatch() instead."
        );
        require(
            firstBatchNumber == lastVerifiedBatch + 1,
            "OnChainProposer: incorrect first batch number"
        );

        if (REQUIRE_SP1_PROOF) {
            require(
                publicInputsList.length == sp1MerkleProofsList.length,
                "OnChainProposer: SP1 input/proof array length mismatch"
            );
        }
        if (REQUIRE_RISC0_PROOF) {
            require(
                publicInputsList.length == risc0MerkleProofsList.length,
                "OnChainProposer: Risc0 input/proof array length mismatch"
            );
        }

        uint256 batchNumber = firstBatchNumber;

        for (uint256 i = 0; i < publicInputsList.length; i++) {
            require(
                batchCommitments[batchNumber].newStateRoot != bytes32(0),
                "OnChainProposer: cannot verify an uncommitted batch"
            );

            // The first 2 bytes are the number of privileged transactions.
            uint16 privileged_transaction_count = uint16(
                bytes2(
                    batchCommitments[batchNumber]
                        .processedPrivilegedTransactionsRollingHash
                )
            );
            if (privileged_transaction_count > 0) {
                ICommonBridge(BRIDGE).removePendingTransactionHashes(
                    privileged_transaction_count
                );
            }

            // Verify public data for the batch
            string memory reason = _verifyPublicData(
                batchNumber,
                publicInputsList[i]
            );
            if (bytes(reason).length != 0) {
                revert(
                    string.concat(
                        "OnChainProposer: Invalid ALIGNED proof: ",
                        reason
                    )
                );
            }

            if (REQUIRE_SP1_PROOF) {
                _verifyProofInclusionAligned(
                    sp1MerkleProofsList[i],
                    verificationKeys[batchCommitments[batchNumber].commitHash][
                        SP1_VERIFIER_ID
                    ],
                    publicInputsList[i]
                );
            }

            if (REQUIRE_RISC0_PROOF) {
                _verifyProofInclusionAligned(
                    risc0MerkleProofsList[i],
                    verificationKeys[batchCommitments[batchNumber].commitHash][
                        RISC0_VERIFIER_ID
                    ],
                    publicInputsList[i]
                );
            }

            // Remove previous batch commitment
            delete batchCommitments[batchNumber - 1];

            lastVerifiedBatch = batchNumber;
            batchNumber++;
        }

        emit BatchVerified(lastVerifiedBatch);
    }

    function _verifyPublicData(
        uint256 batchNumber,
        bytes calldata publicData
    ) internal view returns (string memory) {
        if (publicData.length != 256) {
            return "invalid public data length";
        }
        bytes32 initialStateRoot = bytes32(publicData[0:32]);
        if (
            batchCommitments[lastVerifiedBatch].newStateRoot != initialStateRoot
        ) {
            return
                "initial state root public inputs don't match with initial state root";
        }
        bytes32 finalStateRoot = bytes32(publicData[32:64]);
        if (batchCommitments[batchNumber].newStateRoot != finalStateRoot) {
            return
                "final state root public inputs don't match with final state root";
        }
        bytes32 withdrawalsMerkleRoot = bytes32(publicData[64:96]);
        if (
            batchCommitments[batchNumber].withdrawalsLogsMerkleRoot !=
            withdrawalsMerkleRoot
        ) {
            return
                "withdrawals public inputs don't match with committed withdrawals";
        }
        bytes32 privilegedTransactionsHash = bytes32(publicData[96:128]);
        if (
            batchCommitments[batchNumber]
                .processedPrivilegedTransactionsRollingHash !=
            privilegedTransactionsHash
        ) {
            return
                "privileged transactions hash public input does not match with committed transactions";
        }
        bytes32 lastBlockHash = bytes32(publicData[128:160]);
        if (batchCommitments[batchNumber].lastBlockHash != lastBlockHash) {
            return
                "last block hash public inputs don't match with last block hash";
        }
        uint256 chainId = uint256(bytes32(publicData[160:182]));
        if (chainId != CHAIN_ID) {
            return "given chain id does not correspond to this network";
        }
        uint256 nonPrivilegedTransactions = uint256(
            bytes32(publicData[192:224])
        );
        if (
            batchCommitments[batchNumber].nonPrivilegedTransactions !=
            nonPrivilegedTransactions
        ) {
            return
                "non-privileged transactions public input does not match with committed transactions";
        }
        return "";
    }

    function _verifyProofInclusionAligned(
        bytes32[] calldata merkleProofsList,
        bytes32 verificationKey,
        bytes calldata publicInputsList
    ) internal view {
        bytes memory callData = abi.encodeWithSignature(
            "verifyProofInclusion(bytes32[],bytes32,bytes)",
            merkleProofsList,
            verificationKey,
            publicInputsList
        );
        (bool callResult, bytes memory response) = ALIGNEDPROOFAGGREGATOR
            .staticcall(callData);
        require(
            callResult,
            "OnChainProposer: call to ALIGNEDPROOFAGGREGATOR failed"
        );
        bool proofVerified = abi.decode(response, (bool));
        require(
            proofVerified,
            "OnChainProposer: Aligned proof verification failed"
        );
    }

    /// @notice Allow owner to upgrade the contract.
    /// @param newImplementation the address of the new implementation
    function _authorizeUpgrade(
        address newImplementation
    ) internal virtual override onlyOwner {}
}<|MERGE_RESOLUTION|>--- conflicted
+++ resolved
@@ -198,28 +198,16 @@
 
         CHAIN_ID = chainId;
 
-<<<<<<< HEAD
-=======
         OwnableUpgradeable.__Ownable_init(owner);
+
+        require(
+            bridge != address(0),
+            "001" // OnChainProposer: bridge is the zero address
+        );
+        BRIDGE = bridge;
 
         emit VerificationKeyUpgraded("SP1", commitHash, sp1Vk);
         emit VerificationKeyUpgraded("RISC0", commitHash, risc0Vk);
-    }
-
-    /// @inheritdoc IOnChainProposer
-    function initializeBridgeAddress(address bridge) public onlyOwner {
-        require(
-            BRIDGE == address(0),
-            "OnChainProposer: bridge already initialized"
-        );
->>>>>>> a9e95245
-        require(
-            bridge != address(0),
-            "OnChainProposer: bridge is the zero address"
-        );
-        BRIDGE = bridge;
-
-        OwnableUpgradeable.__Ownable_init(owner);
     }
 
     /// @inheritdoc IOnChainProposer
