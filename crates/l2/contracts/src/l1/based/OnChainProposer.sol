--- conflicted
+++ resolved
@@ -284,9 +284,6 @@
             "OnChainProposer: cannot verify an uncommitted batch"
         );
 
-<<<<<<< HEAD
-        if (REQUIRE_RISC0_PROOF) {
-=======
         // The first 2 bytes are the number of privileged transactions.
         uint16 privileged_transaction_count = uint16(
             bytes2(
@@ -300,8 +297,7 @@
             );
         }
 
-        if (R0VERIFIER != DEV_MODE) {
->>>>>>> ce5c47df
+        if (REQUIRE_RISC0_PROOF) {
             // If the verification fails, it will revert.
             _verifyPublicData(batchNumber, risc0Journal);
             IRiscZeroVerifier(RISC0_VERIFIER_ADDRESS).verify(
