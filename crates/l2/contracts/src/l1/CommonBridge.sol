// SPDX-License-Identifier: MIT
pragma solidity =0.8.29;

import "@openzeppelin/contracts-upgradeable/proxy/utils/UUPSUpgradeable.sol";
import "@openzeppelin/contracts-upgradeable/proxy/utils/Initializable.sol";
import "@openzeppelin/contracts-upgradeable/access/Ownable2StepUpgradeable.sol";
import "@openzeppelin/contracts-upgradeable/utils/PausableUpgradeable.sol";
import "@openzeppelin/contracts-upgradeable/utils/ReentrancyGuardUpgradeable.sol";
import "@openzeppelin/contracts/token/ERC20/IERC20.sol";
import "@openzeppelin/contracts/token/ERC20/utils/SafeERC20.sol";
import "@openzeppelin/contracts/proxy/transparent/TransparentUpgradeableProxy.sol";
import {MerkleProof} from "@openzeppelin/contracts/utils/cryptography/MerkleProof.sol";

import "./interfaces/ICommonBridge.sol";
import "./interfaces/IOnChainProposer.sol";
import "../l2/interfaces/ICommonBridgeL2.sol";

/// @title CommonBridge contract.
/// @author LambdaClass
contract CommonBridge is
    ICommonBridge,
    Initializable,
    UUPSUpgradeable,
    Ownable2StepUpgradeable,
    ReentrancyGuardUpgradeable,
    PausableUpgradeable
{
    using SafeERC20 for IERC20;

    /// @notice Mapping of unclaimed withdrawals. A withdrawal is claimed if
    /// there is a non-zero value in the mapping (a merkle root) for the hash
    /// of the L2 transaction that requested the withdrawal.
    /// @dev The key is the hash of the L2 transaction that requested the
    /// withdrawal.
    /// @dev Deprecated.
    mapping(bytes32 => bool) public claimedWithdrawals;

    /// @notice Mapping of merkle roots to the L2 withdrawal transaction logs.
    /// @dev The key is the L2 batch number where the logs were emitted.
    /// @dev The value is the merkle root of the logs.
    /// @dev If there exist a merkle root for a given batch number it means
    /// that the logs were published on L1, and that that batch was committed.
    mapping(uint256 => bytes32) public batchWithdrawalLogsMerkleRoots;

    /// @notice Array of hashed pending privileged transactions
    bytes32[] public pendingTxHashes;

    address public ON_CHAIN_PROPOSER;

    /// @notice Block in which the CommonBridge was initialized.
    /// @dev Used by the L1Watcher to fetch logs starting from this block.
    uint256 public lastFetchedL1Block;

    /// @notice Global privileged transaction identifier, it is incremented each time a new privileged transaction is made.
    /// @dev It is used as the nonce of the mint transaction created by the L1Watcher.
    uint256 public transactionId;

    /// @notice Address of the bridge on the L2
    /// @dev It's used to validate withdrawals
    address public constant L2_BRIDGE_ADDRESS = address(0xffff);

    /// @notice How much of each L1 token was deposited to each L2 token.
    /// @dev Stored as L1 -> L2 -> amount
    /// @dev Prevents L2 tokens from faking their L1 address and stealing tokens
    /// @dev The token can take the value {ETH_TOKEN} to represent ETH
    mapping(address => mapping(address => uint256)) public deposits;

    /// @notice Token address used to represent ETH
    address public constant ETH_TOKEN =
        0xEeeeeEeeeEeEeeEeEeEeeEEEeeeeEeeeeeeeEEeE;

    /// @notice Owner of the L2 system contract proxies
    address public constant L2_PROXY_ADMIN =
        0x000000000000000000000000000000000000f000;

    /// @notice Mapping of unclaimed withdrawals. A withdrawal is claimed if
    /// there is a non-zero value in the mapping for the message id
    /// of the L2 transaction that requested the withdrawal.
    /// @dev The key is the message id of the L1Message of the transaction.
    /// @dev The value is a boolean indicating if the withdrawal was claimed or not.
    mapping(uint256 => bool) public claimedWithdrawalIDs;

    /// @notice Maximum time the sequencer is allowed to take without processing a privileged transaction
    /// @notice Specified in seconds.
    uint256 public PRIVILEGED_TX_MAX_WAIT_BEFORE_INCLUSION;

    /// @notice Deadline for the sequencer to include the transaction.
    mapping(bytes32 => uint256) public privilegedTxDeadline;

<<<<<<< HEAD
=======
    /// @notice The L1 token address that is treated as the one to be bridged to the L2.
    /// @dev If set to address(0), ETH is considered the native token.
    /// Otherwise, this address is used for native token deposits and withdrawals.
    address public NATIVE_TOKEN_L1;

    /// @dev Index pointing to the first unprocessed privileged transaction in the queue.
    uint256 private pendingPrivilegedTxIndex = 0;

>>>>>>> d4b20ef1
    modifier onlyOnChainProposer() {
        require(
            msg.sender == ON_CHAIN_PROPOSER,
            "CommonBridge: caller is not the OnChainProposer"
        );
        _;
    }

    /// @notice Initializes the contract.
    /// @dev This method is called only once after the contract is deployed.
    /// @dev It sets the OnChainProposer address.
    /// @param owner the address of the owner who can perform upgrades.
    /// @param onChainProposer the address of the OnChainProposer contract.
    /// @param inclusionMaxWait the maximum time the sequencer is allowed to take without processing a privileged transaction.
    function initialize(
        address owner,
        address onChainProposer,
        uint256 inclusionMaxWait
    ) public initializer {
        require(
            onChainProposer != address(0),
            "CommonBridge: onChainProposer is the zero address"
        );
        ON_CHAIN_PROPOSER = onChainProposer;

        lastFetchedL1Block = block.number;
        transactionId = 0;

        PRIVILEGED_TX_MAX_WAIT_BEFORE_INCLUSION = inclusionMaxWait;

        OwnableUpgradeable.__Ownable_init(owner);
        ReentrancyGuardUpgradeable.__ReentrancyGuard_init();
    }

    /// @inheritdoc ICommonBridge
    function getPendingTransactionHashes()
        public
        view
        returns (bytes32[] memory)
    {
        bytes32[] memory buffer = new bytes32[](pendingTxHashesLength());
        for (uint256 i = 0; i < pendingTxHashesLength(); i++) {
            buffer[i] = pendingTxHashes[i + pendingPrivilegedTxIndex];
        }

        return buffer;
    }

    /// Burns at least {amount} gas
    function _burnGas(uint256 amount) private view {
        uint256 startingGas = gasleft();
        while (startingGas - gasleft() < amount) {}
    }

    /// EIP-7702 delegated accounts have code beginning with this.
    bytes3 internal constant EIP7702_PREFIX = 0xef0100;
    /// Code size in bytes of an EIP-7702 delegated account
    /// = len(EIP7702_PREFIX) + len(account)
    uint256 internal constant EIP7702_CODE_LENGTH = 23;

    /// This is intentionally different from the constant Optimism uses, but arbitrary.
    uint256 internal constant ADDRESS_ALIASING =
        uint256(uint160(0xEe110000000000000000000000000000000011Ff));

    /// @notice This implements address aliasing, inspired by [Optimism](https://docs.optimism.io/stack/differences#address-aliasing)
    /// @dev The purpose of this is to prevent L2 contracts from being impersonated by malicious L1 contracts at the same address
    /// @dev We don't want this to affect users, so we need to detect if the caller is an EOA
    /// @dev We still want L2 contracts to be able to know who called in on L1
    /// @dev So we modify the calling address by with a constant
    function _getSenderAlias() private view returns (address) {
        // If sender is origin, the account is an EOA
        if (msg.sender == tx.origin) return msg.sender;
        // Check for an EIP7702 delegate it account
        if (msg.sender.code.length == EIP7702_CODE_LENGTH) {
            if (bytes3(msg.sender.code) == EIP7702_PREFIX) {
                // And treat it as an EOA
                return msg.sender;
            }
        }
        return
            address(uint160(uint256(uint160(msg.sender)) + ADDRESS_ALIASING));
    }

    function _sendToL2(address from, SendValues memory sendValues) private {
        _burnGas(sendValues.gasLimit);

        bytes32 l2MintTxHash = keccak256(
            bytes.concat(
                bytes20(from),
                bytes20(sendValues.to),
                bytes32(transactionId),
                bytes32(sendValues.value),
                bytes32(sendValues.gasLimit),
                bytes32(keccak256(sendValues.data))
            )
        );

        pendingTxHashes.push(l2MintTxHash);

        emit PrivilegedTxSent(
            msg.sender,
            from,
            sendValues.to,
            transactionId,
            sendValues.value,
            sendValues.gasLimit,
            sendValues.data
        );
        transactionId += 1;
        privilegedTxDeadline[l2MintTxHash] =
            block.timestamp +
            PRIVILEGED_TX_MAX_WAIT_BEFORE_INCLUSION;
    }

    /// @inheritdoc ICommonBridge
    function sendToL2(
        SendValues calldata sendValues
    ) public override whenNotPaused {
        _sendToL2(_getSenderAlias(), sendValues);
    }

    /// @inheritdoc ICommonBridge
    function deposit(
        address l2Recipient
    ) public payable override whenNotPaused {
        deposits[ETH_TOKEN][ETH_TOKEN] += msg.value;
        bytes memory callData = abi.encodeCall(
            ICommonBridgeL2.mintETH,
            (l2Recipient)
        );
        SendValues memory sendValues = SendValues({
            to: L2_BRIDGE_ADDRESS,
            gasLimit: 21000 * 5,
            value: msg.value,
            data: callData
        });
        _sendToL2(L2_BRIDGE_ADDRESS, sendValues);
    }

    receive() external payable whenNotPaused {
        deposit(msg.sender);
    }

    function depositERC20(
        address tokenL1,
        address tokenL2,
        address destination,
        uint256 amount
    ) external whenNotPaused {
        require(amount > 0, "CommonBridge: amount to deposit is zero");
        deposits[tokenL1][tokenL2] += amount;
        IERC20(tokenL1).safeTransferFrom(msg.sender, address(this), amount);

        bytes memory callData = abi.encodeCall(
            ICommonBridgeL2.mintERC20,
            (tokenL1, tokenL2, destination, amount)
        );
        SendValues memory sendValues = SendValues({
            to: L2_BRIDGE_ADDRESS,
            gasLimit: 21000 * 5,
            value: 0,
            data: callData
        });
        _sendToL2(L2_BRIDGE_ADDRESS, sendValues);
    }

    /// @inheritdoc ICommonBridge
    function getPendingTransactionsVersionedHash(
        uint16 number
    ) public view returns (bytes32) {
        require(number > 0, "CommonBridge: number is zero (get)");
        require(
            uint256(number) <= pendingTxHashesLength(),
            "CommonBridge: number is greater than the length of pendingTxHashes (get)"
        );

        bytes memory hashes;
        for (uint i = 0; i < number; i++) {
            hashes = bytes.concat(hashes, pendingTxHashes[i + pendingPrivilegedTxIndex]);
        }

        return
            bytes32(bytes2(number)) |
            bytes32(uint256(uint240(uint256(keccak256(hashes)))));
    }

    /// @inheritdoc ICommonBridge
    function removePendingTransactionHashes(
        uint16 number
    ) public onlyOnChainProposer {
        require(
            number <= pendingTxHashesLength(),
            "CommonBridge: number is greater than the length of pendingTxHashes (remove)"
        );

        pendingPrivilegedTxIndex += number;
    }

    /// @inheritdoc ICommonBridge
    function hasExpiredPrivilegedTransactions() public view returns (bool) {
        if (pendingTxHashesLength() == 0) {
            return false;
        }
        return block.timestamp > privilegedTxDeadline[pendingTxHashes[pendingPrivilegedTxIndex]];
    }

    /// @inheritdoc ICommonBridge
    function getWithdrawalLogsMerkleRoot(
        uint256 blockNumber
    ) public view returns (bytes32) {
        return batchWithdrawalLogsMerkleRoots[blockNumber];
    }

    /// @inheritdoc ICommonBridge
    function publishWithdrawals(
        uint256 withdrawalLogsBatchNumber,
        bytes32 withdrawalsLogsMerkleRoot
    ) public onlyOnChainProposer {
        require(
            batchWithdrawalLogsMerkleRoots[withdrawalLogsBatchNumber] ==
                bytes32(0),
            "CommonBridge: withdrawal logs already published"
        );
        batchWithdrawalLogsMerkleRoots[
            withdrawalLogsBatchNumber
        ] = withdrawalsLogsMerkleRoot;
        emit WithdrawalsPublished(
            withdrawalLogsBatchNumber,
            withdrawalsLogsMerkleRoot
        );
    }

    /// @inheritdoc ICommonBridge
    function claimWithdrawal(
        uint256 claimedAmount,
        uint256 withdrawalBatchNumber,
        uint256 withdrawalMessageId,
        bytes32[] calldata withdrawalProof
    ) public override whenNotPaused {
        _claimWithdrawal(
            ETH_TOKEN,
            ETH_TOKEN,
            claimedAmount,
            withdrawalBatchNumber,
            withdrawalMessageId,
            withdrawalProof
        );
        (bool success, ) = payable(msg.sender).call{value: claimedAmount}("");
        require(success, "CommonBridge: failed to send the claimed amount");
    }

    /// @inheritdoc ICommonBridge
    function claimWithdrawalERC20(
        address tokenL1,
        address tokenL2,
        uint256 claimedAmount,
        uint256 withdrawalBatchNumber,
        uint256 withdrawalMessageId,
        bytes32[] calldata withdrawalProof
    ) public override nonReentrant whenNotPaused {
        _claimWithdrawal(
            tokenL1,
            tokenL2,
            claimedAmount,
            withdrawalBatchNumber,
            withdrawalMessageId,
            withdrawalProof
        );
        require(
            tokenL1 != ETH_TOKEN,
            "CommonBridge: attempted to withdraw ETH as if it were ERC20, use claimWithdrawal()"
        );
        IERC20(tokenL1).safeTransfer(msg.sender, claimedAmount);
    }

    function _claimWithdrawal(
        address tokenL1,
        address tokenL2,
        uint256 claimedAmount,
        uint256 withdrawalBatchNumber,
        uint256 withdrawalMessageId,
        bytes32[] calldata withdrawalProof
    ) private {
        require(
            deposits[tokenL1][tokenL2] >= claimedAmount,
            "CommonBridge: trying to withdraw more tokens/ETH than were deposited"
        );
        deposits[tokenL1][tokenL2] -= claimedAmount;
        bytes32 msgHash = keccak256(
            abi.encodePacked(tokenL1, tokenL2, msg.sender, claimedAmount)
        );
        require(
            batchWithdrawalLogsMerkleRoots[withdrawalBatchNumber] != bytes32(0),
            "CommonBridge: the batch that emitted the withdrawal logs was not committed"
        );
        require(
            withdrawalBatchNumber <=
                IOnChainProposer(ON_CHAIN_PROPOSER).lastVerifiedBatch(),
            "CommonBridge: the batch that emitted the withdrawal logs was not verified"
        );
        require(
            claimedWithdrawalIDs[withdrawalMessageId] == false,
            "CommonBridge: the withdrawal was already claimed"
        );
        claimedWithdrawalIDs[withdrawalMessageId] = true;
        emit WithdrawalClaimed(withdrawalMessageId);
        require(
            _verifyMessageProof(
                msgHash,
                withdrawalBatchNumber,
                withdrawalMessageId,
                withdrawalProof
            ),
            "CommonBridge: Invalid proof"
        );
    }

    function _verifyMessageProof(
        bytes32 msgHash,
        uint256 withdrawalBatchNumber,
        uint256 withdrawalMessageId,
        bytes32[] calldata withdrawalProof
    ) internal view returns (bool) {
        bytes32 withdrawalLeaf = keccak256(
            abi.encodePacked(L2_BRIDGE_ADDRESS, msgHash, withdrawalMessageId)
        );
        return
            MerkleProof.verify(
                withdrawalProof,
                batchWithdrawalLogsMerkleRoots[withdrawalBatchNumber],
                withdrawalLeaf
            );
    }

    function pendingTxHashesLength() private view returns (uint256) {
        return pendingTxHashes.length - pendingPrivilegedTxIndex;
    }

    function upgradeL2Contract(
        address l2Contract,
        address newImplementation,
        uint256 gasLimit,
        bytes calldata data
    ) public onlyOwner {
        bytes memory callData = abi.encodeCall(
            ITransparentUpgradeableProxy.upgradeToAndCall,
            (newImplementation, data)
        );
        SendValues memory sendValues = SendValues({
            to: l2Contract,
            gasLimit: gasLimit,
            value: 0,
            data: callData
        });
        _sendToL2(L2_PROXY_ADMIN, sendValues);
    }

    /// @notice Allow owner to upgrade the contract.
    /// @param newImplementation the address of the new implementation
    function _authorizeUpgrade(
        address newImplementation
    ) internal virtual override onlyOwner {}

    /// @inheritdoc ICommonBridge
    function pause() external override onlyOwner {
        _pause();
    }

    /// @inheritdoc ICommonBridge
    function unpause() external override onlyOwner {
        _unpause();
    }
}<|MERGE_RESOLUTION|>--- conflicted
+++ resolved
@@ -87,17 +87,9 @@
     /// @notice Deadline for the sequencer to include the transaction.
     mapping(bytes32 => uint256) public privilegedTxDeadline;
 
-<<<<<<< HEAD
-=======
-    /// @notice The L1 token address that is treated as the one to be bridged to the L2.
-    /// @dev If set to address(0), ETH is considered the native token.
-    /// Otherwise, this address is used for native token deposits and withdrawals.
-    address public NATIVE_TOKEN_L1;
-
     /// @dev Index pointing to the first unprocessed privileged transaction in the queue.
     uint256 private pendingPrivilegedTxIndex = 0;
 
->>>>>>> d4b20ef1
     modifier onlyOnChainProposer() {
         require(
             msg.sender == ON_CHAIN_PROPOSER,
@@ -276,7 +268,10 @@
 
         bytes memory hashes;
         for (uint i = 0; i < number; i++) {
-            hashes = bytes.concat(hashes, pendingTxHashes[i + pendingPrivilegedTxIndex]);
+            hashes = bytes.concat(
+                hashes,
+                pendingTxHashes[i + pendingPrivilegedTxIndex]
+            );
         }
 
         return
@@ -301,7 +296,9 @@
         if (pendingTxHashesLength() == 0) {
             return false;
         }
-        return block.timestamp > privilegedTxDeadline[pendingTxHashes[pendingPrivilegedTxIndex]];
+        return
+            block.timestamp >
+            privilegedTxDeadline[pendingTxHashes[pendingPrivilegedTxIndex]];
     }
 
     /// @inheritdoc ICommonBridge
