// SPDX-License-Identifier: MIT
pragma solidity =0.8.29;

import "@openzeppelin/contracts-upgradeable/proxy/utils/UUPSUpgradeable.sol";
import "@openzeppelin/contracts-upgradeable/proxy/utils/Initializable.sol";
<<<<<<< HEAD
import "@openzeppelin/contracts-upgradeable/access/Ownable2StepUpgradeable.sol";
import "@openzeppelin/contracts/utils/ReentrancyGuard.sol";
=======
import "@openzeppelin/contracts-upgradeable/access/OwnableUpgradeable.sol";
import "@openzeppelin/contracts-upgradeable/utils/ReentrancyGuardUpgradeable.sol";
>>>>>>> c205014b
import "./interfaces/ICommonBridge.sol";
import "./interfaces/IOnChainProposer.sol";

/// @title CommonBridge contract.
/// @author LambdaClass
contract CommonBridge is
    ICommonBridge,
    Initializable,
    UUPSUpgradeable,
<<<<<<< HEAD
    Ownable2StepUpgradeable
=======
    OwnableUpgradeable,
    ReentrancyGuardUpgradeable
>>>>>>> c205014b
{
    /// @notice Mapping of unclaimed withdrawals. A withdrawal is claimed if
    /// there is a non-zero value in the mapping (a merkle root) for the hash
    /// of the L2 transaction that requested the withdrawal.
    /// @dev The key is the hash of the L2 transaction that requested the
    /// withdrawal.
    /// @dev The value is a boolean indicating if the withdrawal was claimed or not.
    mapping(bytes32 => bool) public claimedWithdrawals;

    /// @notice Mapping of merkle roots to the L2 withdrawal transaction logs.
    /// @dev The key is the L2 batch number where the logs were emitted.
    /// @dev The value is the merkle root of the logs.
    /// @dev If there exist a merkle root for a given batch number it means
    /// that the logs were published on L1, and that that batch was committed.
    mapping(uint256 => bytes32) public batchWithdrawalLogsMerkleRoots;

    /// @notice Array of hashed pending deposit logs.
    bytes32[] public pendingDepositLogs;

    address public ON_CHAIN_PROPOSER;

    /// @notice Block in which the CommonBridge was initialized.
    /// @dev Used by the L1Watcher to fetch logs starting from this block.
    uint256 public lastFetchedL1Block;

    /// @notice Global deposit identifier, it is incremented each time a new deposit is made.
    /// @dev It is used as the nonce of the mint transaction created by the L1Watcher.
    uint256 public depositId;

    modifier onlyOnChainProposer() {
        require(
            msg.sender == ON_CHAIN_PROPOSER,
            "CommonBridge: caller is not the OnChainProposer"
        );
        _;
    }

    /// @notice Initializes the contract.
    /// @dev This method is called only once after the contract is deployed.
    /// @dev It sets the OnChainProposer address.
    /// @param owner the address of the owner who can perform upgrades.
    /// @param onChainProposer the address of the OnChainProposer contract.
    function initialize(
        address owner,
        address onChainProposer
    ) public initializer {
        require(
            ON_CHAIN_PROPOSER == address(0),
            "CommonBridge: contract already initialized"
        );
        require(
            onChainProposer != address(0),
            "CommonBridge: onChainProposer is the zero address"
        );
        require(
            onChainProposer != address(this),
            "CommonBridge: onChainProposer is the contract address"
        );
        ON_CHAIN_PROPOSER = onChainProposer;

        lastFetchedL1Block = block.number;
        depositId = 0;

        OwnableUpgradeable.__Ownable_init(owner);
        ReentrancyGuardUpgradeable.__ReentrancyGuard_init();
    }

    /// @inheritdoc ICommonBridge
    function getPendingDepositLogs() public view returns (bytes32[] memory) {
        return pendingDepositLogs;
    }

    function _deposit(DepositValues memory depositValues) private {
        require(msg.value > 0, "CommonBridge: amount to deposit is zero");

        bytes32 l2MintTxHash = keccak256(
            bytes.concat(
                bytes20(depositValues.to),
                bytes32(msg.value),
                bytes32(depositId),
                bytes20(depositValues.recipient),
                bytes20(msg.sender),
                bytes32(depositValues.gasLimit),
                bytes32(keccak256(depositValues.data))
            )
        );

        pendingDepositLogs.push(l2MintTxHash);

        emit DepositInitiated(
            msg.value,
            depositValues.to,
            depositId,
            depositValues.recipient,
            msg.sender,
            depositValues.gasLimit,
            depositValues.data,
            l2MintTxHash
        );
        depositId += 1;
    }

    /// @inheritdoc ICommonBridge
    function deposit(DepositValues calldata depositValues) public payable {
        _deposit(depositValues);
    }

    receive() external payable {
        DepositValues memory depositValues = DepositValues({
            to: msg.sender,
            recipient: msg.sender,
            gasLimit: 21000 * 5,
            data: bytes("")
        });
        _deposit(depositValues);
    }

    /// @inheritdoc ICommonBridge
    function getPendingDepositLogsVersionedHash(
        uint16 number
    ) public view returns (bytes32) {
        require(number > 0, "CommonBridge: number is zero (get)");
        require(
            uint256(number) <= pendingDepositLogs.length,
            "CommonBridge: number is greater than the length of depositLogs (get)"
        );

        bytes memory logs;
        for (uint i = 0; i < number; i++) {
            logs = bytes.concat(logs, pendingDepositLogs[i]);
        }

        return
            bytes32(bytes2(number)) |
            bytes32(uint256(uint240(uint256(keccak256(logs)))));
    }

    /// @inheritdoc ICommonBridge
    function removePendingDepositLogs(
        uint16 number
    ) public onlyOnChainProposer {
        require(
            number <= pendingDepositLogs.length,
            "CommonBridge: number is greater than the length of depositLogs (remove)"
        );

        for (uint i = 0; i < pendingDepositLogs.length - number; i++) {
            pendingDepositLogs[i] = pendingDepositLogs[i + number];
        }

        for (uint _i = 0; _i < number; _i++) {
            pendingDepositLogs.pop();
        }
    }

    /// @inheritdoc ICommonBridge
    function getWithdrawalLogsMerkleRoot(
        uint256 blockNumber
    ) public view returns (bytes32) {
        return batchWithdrawalLogsMerkleRoots[blockNumber];
    }

    /// @inheritdoc ICommonBridge
    function publishWithdrawals(
        uint256 withdrawalLogsBatchNumber,
        bytes32 withdrawalsLogsMerkleRoot
    ) public onlyOnChainProposer {
        require(
            batchWithdrawalLogsMerkleRoots[withdrawalLogsBatchNumber] ==
                bytes32(0),
            "CommonBridge: withdrawal logs already published"
        );
        batchWithdrawalLogsMerkleRoots[
            withdrawalLogsBatchNumber
        ] = withdrawalsLogsMerkleRoot;
        emit WithdrawalsPublished(
            withdrawalLogsBatchNumber,
            withdrawalsLogsMerkleRoot
        );
    }

    /// @inheritdoc ICommonBridge
    function claimWithdrawal(
        bytes32 l2WithdrawalTxHash,
        uint256 claimedAmount,
        uint256 withdrawalBatchNumber,
        uint256 withdrawalLogIndex,
        bytes32[] calldata withdrawalProof
    ) public nonReentrant {
        require(
            batchWithdrawalLogsMerkleRoots[withdrawalBatchNumber] != bytes32(0),
            "CommonBridge: the batch that emitted the withdrawal logs was not committed"
        );
        require(
            withdrawalBatchNumber <=
                IOnChainProposer(ON_CHAIN_PROPOSER).lastVerifiedBatch(),
            "CommonBridge: the batch that emitted the withdrawal logs was not verified"
        );
        require(
            claimedWithdrawals[l2WithdrawalTxHash] == false,
            "CommonBridge: the withdrawal was already claimed"
        );
        require(
            _verifyWithdrawProof(
                l2WithdrawalTxHash,
                claimedAmount,
                withdrawalBatchNumber,
                withdrawalLogIndex,
                withdrawalProof
            ),
            "CommonBridge: invalid withdrawal proof"
        );

        (bool success, ) = payable(msg.sender).call{value: claimedAmount}("");

        require(success, "CommonBridge: failed to send the claimed amount");

        claimedWithdrawals[l2WithdrawalTxHash] = true;

        emit WithdrawalClaimed(l2WithdrawalTxHash, msg.sender, claimedAmount);
    }

    function _verifyWithdrawProof(
        bytes32 l2WithdrawalTxHash,
        uint256 claimedAmount,
        uint256 withdrawalBatchNumber,
        uint256 withdrawalLogIndex,
        bytes32[] calldata withdrawalProof
    ) internal view returns (bool) {
        bytes32 withdrawalLeaf = keccak256(
            abi.encodePacked(msg.sender, claimedAmount, l2WithdrawalTxHash)
        );
        for (uint256 i = 0; i < withdrawalProof.length; i++) {
            if (withdrawalLogIndex % 2 == 0) {
                withdrawalLeaf = keccak256(
                    abi.encodePacked(withdrawalLeaf, withdrawalProof[i])
                );
            } else {
                withdrawalLeaf = keccak256(
                    abi.encodePacked(withdrawalProof[i], withdrawalLeaf)
                );
            }
            withdrawalLogIndex /= 2;
        }
        return
            withdrawalLeaf ==
            batchWithdrawalLogsMerkleRoots[withdrawalBatchNumber];
    }

    /// @notice Allow owner to upgrade the contract.
    /// @param newImplementation the address of the new implementation
    function _authorizeUpgrade(
        address newImplementation
    ) internal virtual override onlyOwner {}
}<|MERGE_RESOLUTION|>--- conflicted
+++ resolved
@@ -3,13 +3,8 @@
 
 import "@openzeppelin/contracts-upgradeable/proxy/utils/UUPSUpgradeable.sol";
 import "@openzeppelin/contracts-upgradeable/proxy/utils/Initializable.sol";
-<<<<<<< HEAD
 import "@openzeppelin/contracts-upgradeable/access/Ownable2StepUpgradeable.sol";
-import "@openzeppelin/contracts/utils/ReentrancyGuard.sol";
-=======
-import "@openzeppelin/contracts-upgradeable/access/OwnableUpgradeable.sol";
 import "@openzeppelin/contracts-upgradeable/utils/ReentrancyGuardUpgradeable.sol";
->>>>>>> c205014b
 import "./interfaces/ICommonBridge.sol";
 import "./interfaces/IOnChainProposer.sol";
 
@@ -19,12 +14,8 @@
     ICommonBridge,
     Initializable,
     UUPSUpgradeable,
-<<<<<<< HEAD
-    Ownable2StepUpgradeable
-=======
-    OwnableUpgradeable,
+    Ownable2StepUpgradeable,
     ReentrancyGuardUpgradeable
->>>>>>> c205014b
 {
     /// @notice Mapping of unclaimed withdrawals. A withdrawal is claimed if
     /// there is a non-zero value in the mapping (a merkle root) for the hash
