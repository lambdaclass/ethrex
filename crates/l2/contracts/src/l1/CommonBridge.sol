// SPDX-License-Identifier: MIT
pragma solidity =0.8.29;

import "@openzeppelin/contracts-upgradeable/proxy/utils/UUPSUpgradeable.sol";
import "@openzeppelin/contracts-upgradeable/proxy/utils/Initializable.sol";
import "@openzeppelin/contracts-upgradeable/access/Ownable2StepUpgradeable.sol";
import "@openzeppelin/contracts-upgradeable/utils/PausableUpgradeable.sol";
import "@openzeppelin/contracts-upgradeable/utils/ReentrancyGuardUpgradeable.sol";
import "@openzeppelin/contracts/token/ERC20/IERC20.sol";
import "@openzeppelin/contracts/token/ERC20/utils/SafeERC20.sol";
import "@openzeppelin/contracts/proxy/transparent/TransparentUpgradeableProxy.sol";
import {MerkleProof} from "@openzeppelin/contracts/utils/cryptography/MerkleProof.sol";

import "./interfaces/ICommonBridge.sol";
import "./interfaces/IOnChainProposer.sol";
import "../l2/interfaces/ICommonBridgeL2.sol";
import {IRouter} from "./shared_bridge/interfaces/IRouter.sol";

/// @title CommonBridge contract.
/// @author LambdaClass
contract CommonBridge is
    ICommonBridge,
    Initializable,
    UUPSUpgradeable,
    Ownable2StepUpgradeable,
    ReentrancyGuardUpgradeable,
    PausableUpgradeable
{
    using SafeERC20 for IERC20;

    /// @notice Mapping of unclaimed withdrawals. A withdrawal is claimed if
    /// there is a non-zero value in the mapping (a merkle root) for the hash
    /// of the L2 transaction that requested the withdrawal.
    /// @dev The key is the hash of the L2 transaction that requested the
    /// withdrawal.
    /// @dev Deprecated.
    mapping(bytes32 => bool) public claimedWithdrawals;

    /// @notice Mapping of merkle roots to the L2 withdrawal transaction logs.
    /// @dev The key is the L2 batch number where the logs were emitted.
    /// @dev The value is the merkle root of the logs.
    /// @dev If there exist a merkle root for a given batch number it means
    /// that the logs were published on L1, and that that batch was committed.
    mapping(uint256 batchNumber => bytes32) public batchWithdrawalLogsMerkleRoots;

    /// @notice Array of hashed pending privileged transactions
    bytes32[] public pendingTxHashes;

    address public ON_CHAIN_PROPOSER;

    /// @notice Block in which the CommonBridge was initialized.
    /// @dev Used by the L1Watcher to fetch logs starting from this block.
    uint256 public lastFetchedL1Block;

    /// @notice Global privileged transaction identifier, it is incremented each time a new privileged transaction is made.
    /// @dev It is used as the nonce of the mint transaction created by the L1Watcher.
    uint256 public transactionId;

    /// @notice Address of the bridge on the L2
    /// @dev It's used to validate withdrawals
    address public constant L2_BRIDGE_ADDRESS = address(0xffff);

    /// @notice How much of each L1 token was deposited to each L2 token.
    /// @dev Stored as L1 -> L2 -> amount
    /// @dev Prevents L2 tokens from faking their L1 address and stealing tokens
    /// @dev The token can take the value {NATIVE_TOKEN_L2} to represent the token of the L2
    mapping(address => mapping(address => uint256)) public deposits;

    /// @notice Token address used to represent the token of the L2
    address public constant NATIVE_TOKEN_L2 =
        0xEeeeeEeeeEeEeeEeEeEeeEEEeeeeEeeeeeeeEEeE;

    /// @notice Owner of the L2 system contract proxies
    address public constant L2_PROXY_ADMIN =
        0x000000000000000000000000000000000000f000;

    /// @notice Mapping of unclaimed withdrawals. A withdrawal is claimed if
    /// there is a non-zero value in the mapping for the message id
    /// of the L2 transaction that requested the withdrawal.
    /// @dev The key is the message id of the L1Message of the transaction.
    /// @dev The value is a boolean indicating if the withdrawal was claimed or not.
    mapping(uint256 => bool) public claimedWithdrawalIDs;

    /// @notice Maximum time the sequencer is allowed to take without processing a privileged transaction
    /// @notice Specified in seconds.
    uint256 public PRIVILEGED_TX_MAX_WAIT_BEFORE_INCLUSION;

    /// @notice Deadline for the sequencer to include the transaction.
    mapping(bytes32 => uint256) public privilegedTxDeadline;

<<<<<<< HEAD
    address public sharedBridgeRouter = address(0);
=======
    /// @notice The L1 token address that is treated as the one to be bridged to the L2.
    /// @dev If set to address(0), ETH is considered the native token.
    /// Otherwise, this address is used for native token deposits and withdrawals.
    address public NATIVE_TOKEN_L1;
>>>>>>> f09eb245

    modifier onlyOnChainProposer() {
        require(
            msg.sender == ON_CHAIN_PROPOSER,
            "CommonBridge: caller is not the OnChainProposer"
        );
        _;
    }

    /// @notice Initializes the contract.
    /// @dev This method is called only once after the contract is deployed.
    /// @dev It sets the OnChainProposer address.
    /// @param owner the address of the owner who can perform upgrades.
    /// @param onChainProposer the address of the OnChainProposer contract.
    /// @param inclusionMaxWait the maximum time the sequencer is allowed to take without processing a privileged transaction.
    /// @param _nativeToken the address of the native token on L1, or address(0) if ETH is the native token.
    function initialize(
        address owner,
        address onChainProposer,
        uint256 inclusionMaxWait,
<<<<<<< HEAD
        address _sharedBridgeRouter
=======
        address _nativeToken
>>>>>>> f09eb245
    ) public initializer {
        require(
            onChainProposer != address(0),
            "CommonBridge: onChainProposer is the zero address"
        );
        ON_CHAIN_PROPOSER = onChainProposer;

        lastFetchedL1Block = block.number;
        transactionId = 0;

        PRIVILEGED_TX_MAX_WAIT_BEFORE_INCLUSION = inclusionMaxWait;

<<<<<<< HEAD
        sharedBridgeRouter = _sharedBridgeRouter;
=======
        NATIVE_TOKEN_L1 = _nativeToken;
>>>>>>> f09eb245

        OwnableUpgradeable.__Ownable_init(owner);
        ReentrancyGuardUpgradeable.__ReentrancyGuard_init();
    }

    /// @inheritdoc ICommonBridge
    function getPendingTransactionHashes()
        public
        view
        returns (bytes32[] memory)
    {
        return pendingTxHashes;
    }

    /// Burns at least {amount} gas
    function _burnGas(uint256 amount) private view {
        uint256 startingGas = gasleft();
        while (startingGas - gasleft() < amount) {}
    }

    /// EIP-7702 delegated accounts have code beginning with this.
    bytes3 internal constant EIP7702_PREFIX = 0xef0100;
    /// Code size in bytes of an EIP-7702 delegated account
    /// = len(EIP7702_PREFIX) + len(account)
    uint256 internal constant EIP7702_CODE_LENGTH = 23;

    /// This is intentionally different from the constant Optimism uses, but arbitrary.
    uint256 internal constant ADDRESS_ALIASING =
        uint256(uint160(0xEe110000000000000000000000000000000011Ff));

    /// @notice This implements address aliasing, inspired by [Optimism](https://docs.optimism.io/stack/differences#address-aliasing)
    /// @dev The purpose of this is to prevent L2 contracts from being impersonated by malicious L1 contracts at the same address
    /// @dev We don't want this to affect users, so we need to detect if the caller is an EOA
    /// @dev We still want L2 contracts to be able to know who called in on L1
    /// @dev So we modify the calling address by with a constant
    function _getSenderAlias() private view returns (address) {
        // If sender is origin, the account is an EOA
        if (msg.sender == tx.origin) return msg.sender;
        // Check for an EIP7702 delegate it account
        if (msg.sender.code.length == EIP7702_CODE_LENGTH) {
            if (bytes3(msg.sender.code) == EIP7702_PREFIX) {
                // And treat it as an EOA
                return msg.sender;
            }
        }
        return
            address(uint160(uint256(uint160(msg.sender)) + ADDRESS_ALIASING));
    }

    function _sendToL2(address from, SendValues memory sendValues) private {
        _burnGas(sendValues.gasLimit);

        bytes32 l2MintTxHash = keccak256(
            bytes.concat(
                bytes20(from),
                bytes20(sendValues.to),
                bytes32(transactionId),
                bytes32(sendValues.value),
                bytes32(sendValues.gasLimit),
                bytes32(keccak256(sendValues.data))
            )
        );

        pendingTxHashes.push(l2MintTxHash);

        emit PrivilegedTxSent(
            msg.sender,
            from,
            sendValues.to,
            transactionId,
            sendValues.value,
            sendValues.gasLimit,
            sendValues.data
        );
        transactionId += 1;
        privilegedTxDeadline[l2MintTxHash] =
            block.timestamp +
            PRIVILEGED_TX_MAX_WAIT_BEFORE_INCLUSION;
    }

    /// @inheritdoc ICommonBridge
    function sendToL2(
        SendValues calldata sendValues
    ) public override whenNotPaused {
        _sendToL2(_getSenderAlias(), sendValues);
    }

    /// @inheritdoc ICommonBridge
    function deposit(
        uint256 _amount,
        address l2Recipient
    ) public payable override whenNotPaused {
        uint256 value;

        // Here we define value depending on whether the native token is ETH or an ERC20
        if (NATIVE_TOKEN_L1 == address(0)) {
            require(
                msg.value > 0,
                "CommonBridge: the native token is ETH, msg.value must be greater than zero"
            );

            require(
                _amount == 0,
                "CommonBridge: the native token is ETH, _amount must be zero"
            );

            value = msg.value;
        } else {
            require(
                msg.value == 0,
                "CommonBridge: the native token is an ERC20, msg.value must be zero"
            );

            require(
                _amount > 0,
                "CommonBridge: the native token is an ERC20, _amount must be greater than zero"
            );

            value = _amount;

            // We lock the tokens in the bridge contract
            IERC20(NATIVE_TOKEN_L1).transferFrom(
                msg.sender,
                address(this),
                value
            );
        }

        deposits[NATIVE_TOKEN_L2][NATIVE_TOKEN_L2] += value;

        bytes memory callData = abi.encodeCall(
            ICommonBridgeL2.mintETH,
            (l2Recipient)
        );

        SendValues memory sendValues = SendValues({
            to: L2_BRIDGE_ADDRESS,
            gasLimit: 21000 * 5,
            value: value,
            data: callData
        });

        _sendToL2(L2_BRIDGE_ADDRESS, sendValues);
    }

    receive() external payable whenNotPaused {
        deposit(0, msg.sender);
    }

    function depositERC20(
        address tokenL1,
        address tokenL2,
        address destination,
        uint256 amount
    ) external whenNotPaused {
        require(amount > 0, "CommonBridge: amount to deposit is zero");
        require(
            tokenL1 != NATIVE_TOKEN_L1,
            "CommonBridge: tokenL1 is the native token address, use deposit() instead"
        );
        deposits[tokenL1][tokenL2] += amount;
        IERC20(tokenL1).safeTransferFrom(msg.sender, address(this), amount);

        bytes memory callData = abi.encodeCall(
            ICommonBridgeL2.mintERC20,
            (tokenL1, tokenL2, destination, amount)
        );
        SendValues memory sendValues = SendValues({
            to: L2_BRIDGE_ADDRESS,
            gasLimit: 21000 * 5,
            value: 0,
            data: callData
        });
        _sendToL2(L2_BRIDGE_ADDRESS, sendValues);
    }

    /// @inheritdoc ICommonBridge
    function getPendingTransactionsVersionedHash(
        uint16 number
    ) public view returns (bytes32) {
        require(number > 0, "CommonBridge: number is zero (get)");
        require(
            uint256(number) <= pendingTxHashes.length,
            "CommonBridge: number is greater than the length of pendingTxHashes (get)"
        );

        bytes memory hashes;
        for (uint i = 0; i < number; i++) {
            hashes = bytes.concat(hashes, pendingTxHashes[i]);
        }

        return
            bytes32(bytes2(number)) |
            bytes32(uint256(uint240(uint256(keccak256(hashes)))));
    }

    /// @inheritdoc ICommonBridge
    function removePendingTransactionHashes(
        uint16 number
    ) public onlyOnChainProposer {
        require(
            number <= pendingTxHashes.length,
            "CommonBridge: number is greater than the length of pendingTxHashes (remove)"
        );

        for (uint i = 0; i < pendingTxHashes.length - number; i++) {
            pendingTxHashes[i] = pendingTxHashes[i + number];
        }

        for (uint _i = 0; _i < number; _i++) {
            pendingTxHashes.pop();
        }
    }

    /// @inheritdoc ICommonBridge
    function hasExpiredPrivilegedTransactions() public view returns (bool) {
        if (pendingTxHashes.length == 0) {
            return false;
        }
        return block.timestamp > privilegedTxDeadline[pendingTxHashes[0]];
    }

    /// @inheritdoc ICommonBridge
    function getWithdrawalLogsMerkleRoot(
        uint256 batchNumber
    ) public view returns (bytes32) {
        return batchWithdrawalLogsMerkleRoots[batchNumber];
    }

    /// @inheritdoc ICommonBridge
    function publishWithdrawals(
        uint256 withdrawalLogsBatchNumber,
        bytes32 withdrawalsLogsMerkleRoot
    ) public onlyOnChainProposer {
        require(
            batchWithdrawalLogsMerkleRoots[withdrawalLogsBatchNumber] ==
                bytes32(0),
            "CommonBridge: withdrawal logs already published"
        );
        batchWithdrawalLogsMerkleRoots[withdrawalLogsBatchNumber] = withdrawalsLogsMerkleRoot;
        emit WithdrawalsPublished(
            withdrawalLogsBatchNumber,
            withdrawalsLogsMerkleRoot
        );
    }

    /// @inheritdoc ICommonBridge
    function claimWithdrawal(
        uint256 claimedAmount,
        uint256 withdrawalBatchNumber,
        uint256 withdrawalMessageId,
        bytes32[] calldata withdrawalProof
    ) public override whenNotPaused {
        _claimWithdrawal(
            NATIVE_TOKEN_L2,
            NATIVE_TOKEN_L2,
            claimedAmount,
            withdrawalBatchNumber,
            withdrawalMessageId,
            withdrawalProof
        );

        if (NATIVE_TOKEN_L1 == address(0)) {
            (bool success, ) = payable(msg.sender).call{value: claimedAmount}(
                ""
            );

            require(success, "CommonBridge: failed to send the claimed amount");
        } else {
            IERC20(NATIVE_TOKEN_L1).safeTransfer(msg.sender, claimedAmount);
        }
    }

    /// @inheritdoc ICommonBridge
    function claimWithdrawalERC20(
        address tokenL1,
        address tokenL2,
        uint256 claimedAmount,
        uint256 withdrawalBatchNumber,
        uint256 withdrawalMessageId,
        bytes32[] calldata withdrawalProof
    ) public override nonReentrant whenNotPaused {
        require(
            tokenL1 != NATIVE_TOKEN_L2,
            "CommonBridge: attempted to withdraw ETH as if it were ERC20, use claimWithdrawal()"
        );

        require(
            tokenL1 != NATIVE_TOKEN_L1,
            "CommonBridge: attempted to withdraw the native token as if it were ERC20, use claimWithdrawal() instead"
        );

        _claimWithdrawal(
            tokenL1,
            tokenL2,
            claimedAmount,
            withdrawalBatchNumber,
            withdrawalMessageId,
            withdrawalProof
        );

        IERC20(tokenL1).safeTransfer(msg.sender, claimedAmount);
    }

    function _claimWithdrawal(
        address tokenL1,
        address tokenL2,
        uint256 claimedAmount,
        uint256 withdrawalBatchNumber,
        uint256 withdrawalMessageId,
        bytes32[] calldata withdrawalProof
    ) private {
        require(
            deposits[tokenL1][tokenL2] >= claimedAmount,
            "CommonBridge: trying to withdraw more tokens/ETH than were deposited"
        );
        deposits[tokenL1][tokenL2] -= claimedAmount;
        bytes32 msgHash = keccak256(
            abi.encodePacked(tokenL1, tokenL2, msg.sender, claimedAmount)
        );
        require(
            batchWithdrawalLogsMerkleRoots[withdrawalBatchNumber] != bytes32(0),
            "CommonBridge: the batch that emitted the withdrawal logs was not committed"
        );
        require(
            withdrawalBatchNumber <=
                IOnChainProposer(ON_CHAIN_PROPOSER).lastVerifiedBatch(),
            "CommonBridge: the batch that emitted the withdrawal logs was not verified"
        );
        require(
            claimedWithdrawalIDs[withdrawalMessageId] == false,
            "CommonBridge: the withdrawal was already claimed"
        );
        claimedWithdrawalIDs[withdrawalMessageId] = true;
        emit WithdrawalClaimed(withdrawalMessageId);
        require(
            _verifyMessageProof(
                msgHash,
                withdrawalBatchNumber,
                withdrawalMessageId,
                withdrawalProof
            ),
            "CommonBridge: Invalid proof"
        );
    }

    function _verifyMessageProof(
        bytes32 msgHash,
        uint256 withdrawalBatchNumber,
        uint256 withdrawalMessageId,
        bytes32[] calldata withdrawalProof
    ) internal view returns (bool) {
        bytes32 withdrawalLeaf = keccak256(
            abi.encodePacked(L2_BRIDGE_ADDRESS, msgHash, withdrawalMessageId)
        );
        return
            MerkleProof.verify(
                withdrawalProof,
                batchWithdrawalLogsMerkleRoots[withdrawalBatchNumber],
                withdrawalLeaf
            );
    }

<<<<<<< HEAD
    function sendMessage(uint256 chainId, SendValues memory message) public override onlyOnChainProposer {
        address bridge = IRouter(sharedBridgeRouter).bridge(chainId);
        address senderAlias = address(uint160(uint256(uint160(address(this))) + ADDRESS_ALIASING));
        ICommonBridge(bridge).deposit{value: message.value}(senderAlias);
        ICommonBridge(bridge).sendToL2(message);
    }

    function upgradeL2Contract(address l2Contract, address newImplementation, uint256 gasLimit, bytes calldata data) public onlyOwner {
        bytes memory callData = abi.encodeCall(ITransparentUpgradeableProxy.upgradeToAndCall, (newImplementation, data));
=======
    function upgradeL2Contract(
        address l2Contract,
        address newImplementation,
        uint256 gasLimit,
        bytes calldata data
    ) public onlyOwner {
        bytes memory callData = abi.encodeCall(
            ITransparentUpgradeableProxy.upgradeToAndCall,
            (newImplementation, data)
        );
>>>>>>> f09eb245
        SendValues memory sendValues = SendValues({
            to: l2Contract,
            gasLimit: gasLimit,
            value: 0,
            data: callData
        });
        _sendToL2(L2_PROXY_ADMIN, sendValues);
    }

    /// @notice Allow owner to upgrade the contract.
    /// @param newImplementation the address of the new implementation
    function _authorizeUpgrade(
        address newImplementation
    ) internal virtual override onlyOwner {}

    /// @inheritdoc ICommonBridge
    function pause() external override onlyOwner {
        _pause();
    }

    /// @inheritdoc ICommonBridge
    function unpause() external override onlyOwner {
        _unpause();
    }
}<|MERGE_RESOLUTION|>--- conflicted
+++ resolved
@@ -88,14 +88,12 @@
     /// @notice Deadline for the sequencer to include the transaction.
     mapping(bytes32 => uint256) public privilegedTxDeadline;
 
-<<<<<<< HEAD
-    address public sharedBridgeRouter = address(0);
-=======
     /// @notice The L1 token address that is treated as the one to be bridged to the L2.
     /// @dev If set to address(0), ETH is considered the native token.
     /// Otherwise, this address is used for native token deposits and withdrawals.
     address public NATIVE_TOKEN_L1;
->>>>>>> f09eb245
+
+    address public sharedBridgeRouter = address(0);
 
     modifier onlyOnChainProposer() {
         require(
@@ -116,11 +114,8 @@
         address owner,
         address onChainProposer,
         uint256 inclusionMaxWait,
-<<<<<<< HEAD
+        address _nativeToken,
         address _sharedBridgeRouter
-=======
-        address _nativeToken
->>>>>>> f09eb245
     ) public initializer {
         require(
             onChainProposer != address(0),
@@ -133,11 +128,9 @@
 
         PRIVILEGED_TX_MAX_WAIT_BEFORE_INCLUSION = inclusionMaxWait;
 
-<<<<<<< HEAD
+        NATIVE_TOKEN_L1 = _nativeToken;
+
         sharedBridgeRouter = _sharedBridgeRouter;
-=======
-        NATIVE_TOKEN_L1 = _nativeToken;
->>>>>>> f09eb245
 
         OwnableUpgradeable.__Ownable_init(owner);
         ReentrancyGuardUpgradeable.__ReentrancyGuard_init();
@@ -501,7 +494,6 @@
             );
     }
 
-<<<<<<< HEAD
     function sendMessage(uint256 chainId, SendValues memory message) public override onlyOnChainProposer {
         address bridge = IRouter(sharedBridgeRouter).bridge(chainId);
         address senderAlias = address(uint160(uint256(uint160(address(this))) + ADDRESS_ALIASING));
@@ -509,9 +501,6 @@
         ICommonBridge(bridge).sendToL2(message);
     }
 
-    function upgradeL2Contract(address l2Contract, address newImplementation, uint256 gasLimit, bytes calldata data) public onlyOwner {
-        bytes memory callData = abi.encodeCall(ITransparentUpgradeableProxy.upgradeToAndCall, (newImplementation, data));
-=======
     function upgradeL2Contract(
         address l2Contract,
         address newImplementation,
@@ -522,7 +511,6 @@
             ITransparentUpgradeableProxy.upgradeToAndCall,
             (newImplementation, data)
         );
->>>>>>> f09eb245
         SendValues memory sendValues = SendValues({
             to: l2Contract,
             gasLimit: gasLimit,
