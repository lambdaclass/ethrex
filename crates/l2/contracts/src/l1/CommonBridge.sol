--- conflicted
+++ resolved
@@ -103,8 +103,6 @@
         ReentrancyGuardUpgradeable.__ReentrancyGuard_init();
     }
 
-<<<<<<< HEAD
-=======
     /// @inheritdoc ICommonBridge
     function getPendingDepositLogs() public view returns (bytes32[] memory) {
         return pendingDepositLogs;
@@ -116,7 +114,6 @@
         while (startingGas - gasleft() < amount) {}
     }
 
->>>>>>> e46e4cbb
     function _sendToL2(address from, SendValues memory sendValues) private {
         _burnGas(sendValues.gasLimit);
 
