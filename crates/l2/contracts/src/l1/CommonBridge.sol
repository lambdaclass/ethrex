--- conflicted
+++ resolved
@@ -124,13 +124,8 @@
     function initialize(
         address owner,
         address onChainProposer,
-<<<<<<< HEAD
         uint256 inclusionMaxWait,
-        address _nativeToken,
         address _sharedBridgeRouter
-=======
-        uint256 inclusionMaxWait
->>>>>>> 167cf9bc
     ) public initializer {
         require(
             onChainProposer != address(0),
@@ -144,13 +139,8 @@
 
         PRIVILEGED_TX_MAX_WAIT_BEFORE_INCLUSION = inclusionMaxWait;
 
-<<<<<<< HEAD
-        NATIVE_TOKEN_L1 = _nativeToken;
-
         SHARED_BRIDGE_ROUTER = _sharedBridgeRouter;
 
-=======
->>>>>>> 167cf9bc
         OwnableUpgradeable.__Ownable_init(owner);
         ReentrancyGuardUpgradeable.__ReentrancyGuard_init();
     }
@@ -245,53 +235,7 @@
     function deposit(
         address l2Recipient
     ) public payable override whenNotPaused {
-<<<<<<< HEAD
-        _burnGas(21000 * 5);
-        _deposit(_amount, l2Recipient);
-    }
-
-    function _deposit(uint256 _amount, address l2Recipient) private {
-        uint256 value;
-
-        // Here we define value depending on whether the native token is ETH or an ERC20
-        if (NATIVE_TOKEN_L1 == address(0)) {
-            require(
-                msg.value > 0,
-                "CommonBridge: the native token is ETH, msg.value must be greater than zero"
-            );
-
-            require(
-                _amount == 0,
-                "CommonBridge: the native token is ETH, _amount must be zero"
-            );
-
-            value = msg.value;
-        } else {
-            require(
-                msg.value == 0,
-                "CommonBridge: the native token is an ERC20, msg.value must be zero"
-            );
-
-            require(
-                _amount > 0,
-                "CommonBridge: the native token is an ERC20, _amount must be greater than zero"
-            );
-
-            value = _amount;
-
-            // We lock the tokens in the bridge contract
-            IERC20(NATIVE_TOKEN_L1).transferFrom(
-                msg.sender,
-                address(this),
-                value
-            );
-        }
-
-        deposits[NATIVE_TOKEN_L2][NATIVE_TOKEN_L2] += value;
-
-=======
         deposits[ETH_TOKEN][ETH_TOKEN] += msg.value;
->>>>>>> 167cf9bc
         bytes memory callData = abi.encodeCall(
             ICommonBridgeL2.mintETH,
             (l2Recipient)
