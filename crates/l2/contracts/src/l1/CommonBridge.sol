// SPDX-License-Identifier: MIT
pragma solidity =0.8.29;

import "../../lib/openzeppelin-contracts/contracts/access/Ownable.sol";
import "../../lib/openzeppelin-contracts/contracts/utils/ReentrancyGuard.sol";
import "./interfaces/ICommonBridge.sol";
import "./interfaces/IOnChainProposer.sol";

/// @title CommonBridge contract.
/// @author LambdaClass
contract CommonBridge is ICommonBridge, Ownable, ReentrancyGuard {
    /// @notice Mapping of unclaimed withdrawals. A withdrawal is claimed if
    /// there is a non-zero value in the mapping (a merkle root) for the hash
    /// of the L2 transaction that requested the withdrawal.
    /// @dev The key is the hash of the L2 transaction that requested the
    /// withdrawal.
    /// @dev The value is a boolean indicating if the withdrawal was claimed or not.
    mapping(bytes32 => bool) public claimedWithdrawals;

    /// @notice Mapping of merkle roots to the L2 withdrawal transaction logs.
    /// @dev The key is the L2 batch number where the logs were emitted.
    /// @dev The value is the merkle root of the logs.
<<<<<<< HEAD
    /// @dev If there exist a merkle root for a given batch number it means
    /// that the logs were published on L1, and that that batch was committed.
    mapping(uint256 => bytes32) public batchWithdrawalsLogs;
=======
    /// @dev If there exist a merkle root for a given block number it means
    /// that the logs were published on L1, and that that block was committed.
    mapping(uint256 => bytes32) public blockWithdrawalLogsMerkleRoots;
>>>>>>> 3efa3400

    /// @notice Array of hashed pending deposit logs.
    bytes32[] public pendingDepositLogs;

    address public ON_CHAIN_PROPOSER;

    /// @notice Block in which the CommonBridge was initialized.
    /// @dev Used by the L1Watcher to fetch logs starting from this block.
    uint256 public lastFetchedL1Block;

    /// @notice Global deposit identifier, it is incremented each time a new deposit is made.
    /// @dev It is used as the nonce of the mint transaction created by the L1Watcher.
    uint256 public depositId;

    modifier onlyOnChainProposer() {
        require(
            msg.sender == ON_CHAIN_PROPOSER,
            "CommonBridge: caller is not the OnChainProposer"
        );
        _;
    }

    constructor(address owner) Ownable(owner) {}

    /// @inheritdoc ICommonBridge
    function initialize(address onChainProposer) public nonReentrant {
        require(
            ON_CHAIN_PROPOSER == address(0),
            "CommonBridge: contract already initialized"
        );
        require(
            onChainProposer != address(0),
            "CommonBridge: onChainProposer is the zero address"
        );
        require(
            onChainProposer != address(this),
            "CommonBridge: onChainProposer is the contract address"
        );
        ON_CHAIN_PROPOSER = onChainProposer;

        lastFetchedL1Block = block.number;
        depositId = 0;
    }

    /// @inheritdoc ICommonBridge
    function getPendingDepositLogs() public view returns (bytes32[] memory) {
        return pendingDepositLogs;
    }

    function _deposit(DepositValues memory depositValues) private {
        require(msg.value > 0, "CommonBridge: amount to deposit is zero");

        bytes32 l2MintTxHash = keccak256(
            abi.encodePacked(
                msg.sender,
                depositValues.to,
                depositValues.recipient,
                msg.value,
                depositValues.gasLimit,
                depositId,
                depositValues.data
            )
        );

        pendingDepositLogs.push(
            keccak256(
                bytes.concat(
                    bytes20(depositValues.to),
                    bytes32(msg.value),
                    bytes32(depositId),
                    bytes20(depositValues.recipient),
                    bytes20(msg.sender),
                    bytes32(depositValues.gasLimit),
                    bytes32(keccak256(depositValues.data))
                )
            )
        );
        emit DepositInitiated(
            msg.value,
            depositValues.to,
            depositId,
            depositValues.recipient,
            msg.sender,
            depositValues.gasLimit,
            depositValues.data,
            l2MintTxHash
        );
        depositId += 1;
    }

    /// @inheritdoc ICommonBridge
    function deposit(DepositValues calldata depositValues) public payable {
        _deposit(depositValues);
    }

    receive() external payable {
        DepositValues memory depositValues = DepositValues({
            to: msg.sender,
            recipient: msg.sender,
            gasLimit: 21000 * 5,
            data: bytes("")
        });
        _deposit(depositValues);
    }

    /// @inheritdoc ICommonBridge
    function getPendingDepositLogsVersionedHash(
        uint16 number
    ) public view returns (bytes32) {
        require(number > 0, "CommonBridge: number is zero (get)");
        require(
            uint256(number) <= pendingDepositLogs.length,
            "CommonBridge: number is greater than the length of depositLogs (get)"
        );

        bytes memory logs;
        for (uint i = 0; i < number; i++) {
            logs = bytes.concat(logs, pendingDepositLogs[i]);
        }

        return
            bytes32(bytes2(number)) |
            bytes32(uint256(uint240(uint256(keccak256(logs)))));
    }

    /// @inheritdoc ICommonBridge
    function removePendingDepositLogs(
        uint16 number
    ) public onlyOnChainProposer {
        require(
            number <= pendingDepositLogs.length,
            "CommonBridge: number is greater than the length of depositLogs (remove)"
        );

        for (uint i = 0; i < pendingDepositLogs.length - number; i++) {
            pendingDepositLogs[i] = pendingDepositLogs[i + number];
        }

        for (uint _i = 0; _i < number; _i++) {
            pendingDepositLogs.pop();
        }
    }

    /// @inheritdoc ICommonBridge
    function getWithdrawalLogsMerkleRoot(
        uint256 blockNumber
    ) public view returns (bytes32) {
        return blockWithdrawalLogsMerkleRoots[blockNumber];
    }

    /// @inheritdoc ICommonBridge
    function publishWithdrawals(
        uint256 withdrawalLogsBatchNumber,
        bytes32 withdrawalsLogsMerkleRoot
    ) public onlyOnChainProposer {
        require(
<<<<<<< HEAD
            batchWithdrawalsLogs[withdrawalLogsBatchNumber] == bytes32(0),
            "CommonBridge: withdrawal logs already published"
        );
        batchWithdrawalsLogs[
            withdrawalLogsBatchNumber
=======
            blockWithdrawalLogsMerkleRoots[withdrawalLogsBlockNumber] ==
                bytes32(0),
            "CommonBridge: withdrawal logs already published"
        );
        blockWithdrawalLogsMerkleRoots[
            withdrawalLogsBlockNumber
>>>>>>> 3efa3400
        ] = withdrawalsLogsMerkleRoot;
        emit WithdrawalsPublished(
            withdrawalLogsBatchNumber,
            withdrawalsLogsMerkleRoot
        );
    }

    /// @inheritdoc ICommonBridge
    function claimWithdrawal(
        bytes32 l2WithdrawalTxHash,
        uint256 claimedAmount,
        uint256 withdrawalBatchNumber,
        uint256 withdrawalLogIndex,
        bytes32[] calldata withdrawalProof
    ) public nonReentrant {
        require(
<<<<<<< HEAD
            batchWithdrawalsLogs[withdrawalBatchNumber] != bytes32(0),
            "CommonBridge: the batch that emitted the withdrawal logs was not committed"
=======
            blockWithdrawalLogsMerkleRoots[withdrawalBlockNumber] != bytes32(0),
            "CommonBridge: the block that emitted the withdrawal logs was not committed"
>>>>>>> 3efa3400
        );
        require(
            withdrawalBatchNumber <=
                IOnChainProposer(ON_CHAIN_PROPOSER).lastVerifiedBatch(),
            "CommonBridge: the batch that emitted the withdrawal logs was not verified"
        );
        require(
            claimedWithdrawals[l2WithdrawalTxHash] == false,
            "CommonBridge: the withdrawal was already claimed"
        );
        require(
            _verifyWithdrawProof(
                l2WithdrawalTxHash,
                claimedAmount,
                withdrawalBatchNumber,
                withdrawalLogIndex,
                withdrawalProof
            ),
            "CommonBridge: invalid withdrawal proof"
        );

        (bool success, ) = payable(msg.sender).call{value: claimedAmount}("");

        require(success, "CommonBridge: failed to send the claimed amount");

        claimedWithdrawals[l2WithdrawalTxHash] = true;

        emit WithdrawalClaimed(l2WithdrawalTxHash, msg.sender, claimedAmount);
    }

    function _verifyWithdrawProof(
        bytes32 l2WithdrawalTxHash,
        uint256 claimedAmount,
        uint256 withdrawalBatchNumber,
        uint256 withdrawalLogIndex,
        bytes32[] calldata withdrawalProof
    ) internal view returns (bool) {
        bytes32 withdrawalLeaf = keccak256(
            abi.encodePacked(msg.sender, claimedAmount, l2WithdrawalTxHash)
        );
        for (uint256 i = 0; i < withdrawalProof.length; i++) {
            if (withdrawalLogIndex % 2 == 0) {
                withdrawalLeaf = keccak256(
                    abi.encodePacked(withdrawalLeaf, withdrawalProof[i])
                );
            } else {
                withdrawalLeaf = keccak256(
                    abi.encodePacked(withdrawalProof[i], withdrawalLeaf)
                );
            }
            withdrawalLogIndex /= 2;
        }
<<<<<<< HEAD
        return withdrawalLeaf == batchWithdrawalsLogs[withdrawalBatchNumber];
=======
        return
            withdrawalLeaf ==
            blockWithdrawalLogsMerkleRoots[withdrawalBlockNumber];
>>>>>>> 3efa3400
    }
}<|MERGE_RESOLUTION|>--- conflicted
+++ resolved
@@ -20,15 +20,9 @@
     /// @notice Mapping of merkle roots to the L2 withdrawal transaction logs.
     /// @dev The key is the L2 batch number where the logs were emitted.
     /// @dev The value is the merkle root of the logs.
-<<<<<<< HEAD
     /// @dev If there exist a merkle root for a given batch number it means
     /// that the logs were published on L1, and that that batch was committed.
-    mapping(uint256 => bytes32) public batchWithdrawalsLogs;
-=======
-    /// @dev If there exist a merkle root for a given block number it means
-    /// that the logs were published on L1, and that that block was committed.
-    mapping(uint256 => bytes32) public blockWithdrawalLogsMerkleRoots;
->>>>>>> 3efa3400
+    mapping(uint256 => bytes32) public batchWithdrawalLogsMerkleRoots;
 
     /// @notice Array of hashed pending deposit logs.
     bytes32[] public pendingDepositLogs;
@@ -176,7 +170,7 @@
     function getWithdrawalLogsMerkleRoot(
         uint256 blockNumber
     ) public view returns (bytes32) {
-        return blockWithdrawalLogsMerkleRoots[blockNumber];
+        return batchWithdrawalLogsMerkleRoots[blockNumber];
     }
 
     /// @inheritdoc ICommonBridge
@@ -185,20 +179,12 @@
         bytes32 withdrawalsLogsMerkleRoot
     ) public onlyOnChainProposer {
         require(
-<<<<<<< HEAD
-            batchWithdrawalsLogs[withdrawalLogsBatchNumber] == bytes32(0),
-            "CommonBridge: withdrawal logs already published"
-        );
-        batchWithdrawalsLogs[
-            withdrawalLogsBatchNumber
-=======
-            blockWithdrawalLogsMerkleRoots[withdrawalLogsBlockNumber] ==
+            batchWithdrawalLogsMerkleRoots[withdrawalLogsBatchNumber] ==
                 bytes32(0),
             "CommonBridge: withdrawal logs already published"
         );
-        blockWithdrawalLogsMerkleRoots[
-            withdrawalLogsBlockNumber
->>>>>>> 3efa3400
+        batchWithdrawalLogsMerkleRoots[
+            withdrawalLogsBatchNumber
         ] = withdrawalsLogsMerkleRoot;
         emit WithdrawalsPublished(
             withdrawalLogsBatchNumber,
@@ -215,13 +201,8 @@
         bytes32[] calldata withdrawalProof
     ) public nonReentrant {
         require(
-<<<<<<< HEAD
-            batchWithdrawalsLogs[withdrawalBatchNumber] != bytes32(0),
+            batchWithdrawalLogsMerkleRoots[withdrawalBatchNumber] != bytes32(0),
             "CommonBridge: the batch that emitted the withdrawal logs was not committed"
-=======
-            blockWithdrawalLogsMerkleRoots[withdrawalBlockNumber] != bytes32(0),
-            "CommonBridge: the block that emitted the withdrawal logs was not committed"
->>>>>>> 3efa3400
         );
         require(
             withdrawalBatchNumber <=
@@ -274,12 +255,8 @@
             }
             withdrawalLogIndex /= 2;
         }
-<<<<<<< HEAD
-        return withdrawalLeaf == batchWithdrawalsLogs[withdrawalBatchNumber];
-=======
         return
             withdrawalLeaf ==
-            blockWithdrawalLogsMerkleRoots[withdrawalBlockNumber];
->>>>>>> 3efa3400
+            batchWithdrawalLogsMerkleRoots[withdrawalBatchNumber];
     }
 }