// SPDX-License-Identifier: MIT
pragma solidity 0.8.27;

import "@openzeppelin/contracts/access/Ownable.sol";
import "@openzeppelin/contracts/utils/ReentrancyGuard.sol";
import "./interfaces/ICommonBridge.sol";

/// @title CommonBridge contract.
/// @author LambdaClass
contract CommonBridge is ICommonBridge, Ownable, ReentrancyGuard {
<<<<<<< HEAD
    /// @notice Mapping of unclaimed withdrawals. A withdrawal is unclaimed if
=======
    /// @notice Mapping of unclaimed withdrawals. A withdrawal is claimed if
>>>>>>> 377657aa
    /// there is a non-zero value in the mapping (a merkle root) for the hash
    /// of the L2 transaction that requested the withdrawal.
    /// @dev The key is the hash of the L2 transaction that requested the
    /// withdrawal.
    /// @dev The value is a boolean indicating if the withdrawal was claimed or not.
    mapping(bytes32 => bool) public claimedWithdrawals;
<<<<<<< HEAD

    /// @notice Mapping of merkle roots to the L2 withdrawal transaction logs.
    /// @dev The key is the L2 block number where the logs were emitted.
    /// @dev The value is the merkle root of the logs.
    /// @dev If there exist a merkle root for a given block number it means
    /// that the logs were published on L1, and that that block was committed.
    mapping(uint256 => bytes32) public blockWithdrawalsLogs;

    address public immutable ON_CHAIN_PROPOSER;
=======

    /// @notice Mapping of merkle roots to the L2 withdrawal transaction logs.
    /// @dev The key is the L2 block number where the logs were emitted.
    /// @dev The value is the merkle root of the logs.
    /// @dev If there exist a merkle root for a given block number it means
    /// that the logs were published on L1, and that that block was committed.
    mapping(uint256 => bytes32) public blockWithdrawalsLogs;

    address public ON_CHAIN_PROPOSER;
>>>>>>> 377657aa

    modifier onlyOnChainProposer() {
        require(
            msg.sender == ON_CHAIN_PROPOSER,
            "CommonBridge: caller is not the OnChainProposer"
        );
        _;
    }

<<<<<<< HEAD
    constructor(address owner, address onChainProposer) Ownable(owner) {
=======
    constructor(address owner) Ownable(owner) {}

    function initialize(address onChainProposer) public nonReentrant {
        require(
            ON_CHAIN_PROPOSER == address(0),
            "CommonBridge: contract already initialized"
        );
        require(
            onChainProposer != address(0),
            "CommonBridge: onChainProposer is the zero address"
        );
        require(
            onChainProposer != address(this),
            "CommonBridge: onChainProposer is the contract address"
        );
>>>>>>> 377657aa
        ON_CHAIN_PROPOSER = onChainProposer;
    }

    /// @inheritdoc ICommonBridge
    function deposit(address to) public payable {
        if (msg.value == 0) {
            revert AmountToDepositIsZero();
        }
        // TODO: Build the tx.
        bytes32 l2MintTxHash = keccak256(abi.encodePacked("dummyl2MintTxHash"));
        emit DepositInitiated(msg.value, to, l2MintTxHash);
    }

    receive() external payable {
        deposit(msg.sender);
    }

    /// @inheritdoc ICommonBridge
    function publishWithdrawals(
        uint256 withdrawalLogsBlockNumber,
        bytes32 withdrawalsLogsMerkleRoot
    ) public onlyOnChainProposer {
        require(
            blockWithdrawalsLogs[withdrawalLogsBlockNumber] == bytes32(0),
            "CommonBridge: withdrawal logs already published"
        );
        blockWithdrawalsLogs[
            withdrawalLogsBlockNumber
        ] = withdrawalsLogsMerkleRoot;
        emit WithdrawalsPublished(
            withdrawalLogsBlockNumber,
            withdrawalsLogsMerkleRoot
        );
    }

    /// @inheritdoc ICommonBridge
    function claimWithdrawal(
        bytes32 l2WithdrawalTxHash,
        uint256 claimedAmount,
        uint256 withdrawalBlockNumber,
        bytes32[] calldata //withdrawalProof
    ) public nonReentrant {
        require(
            blockWithdrawalsLogs[withdrawalBlockNumber] != bytes32(0),
            "CommonBridge: the block that emitted the withdrawal logs was not committed"
        );
        require(
            claimedWithdrawals[l2WithdrawalTxHash] == false,
            "CommonBridge: the withdrawal was already claimed"
        );
        // TODO: Verify the proof.
        require(true, "CommonBridge: invalid withdrawal proof");

        (bool success, ) = payable(msg.sender).call{value: claimedAmount}("");

        require(success, "CommonBridge: failed to send the claimed amount");

        claimedWithdrawals[l2WithdrawalTxHash] = true;

        emit WithdrawalClaimed(l2WithdrawalTxHash, msg.sender, claimedAmount);
    }
}<|MERGE_RESOLUTION|>--- conflicted
+++ resolved
@@ -8,28 +8,13 @@
 /// @title CommonBridge contract.
 /// @author LambdaClass
 contract CommonBridge is ICommonBridge, Ownable, ReentrancyGuard {
-<<<<<<< HEAD
-    /// @notice Mapping of unclaimed withdrawals. A withdrawal is unclaimed if
-=======
     /// @notice Mapping of unclaimed withdrawals. A withdrawal is claimed if
->>>>>>> 377657aa
     /// there is a non-zero value in the mapping (a merkle root) for the hash
     /// of the L2 transaction that requested the withdrawal.
     /// @dev The key is the hash of the L2 transaction that requested the
     /// withdrawal.
     /// @dev The value is a boolean indicating if the withdrawal was claimed or not.
     mapping(bytes32 => bool) public claimedWithdrawals;
-<<<<<<< HEAD
-
-    /// @notice Mapping of merkle roots to the L2 withdrawal transaction logs.
-    /// @dev The key is the L2 block number where the logs were emitted.
-    /// @dev The value is the merkle root of the logs.
-    /// @dev If there exist a merkle root for a given block number it means
-    /// that the logs were published on L1, and that that block was committed.
-    mapping(uint256 => bytes32) public blockWithdrawalsLogs;
-
-    address public immutable ON_CHAIN_PROPOSER;
-=======
 
     /// @notice Mapping of merkle roots to the L2 withdrawal transaction logs.
     /// @dev The key is the L2 block number where the logs were emitted.
@@ -39,7 +24,6 @@
     mapping(uint256 => bytes32) public blockWithdrawalsLogs;
 
     address public ON_CHAIN_PROPOSER;
->>>>>>> 377657aa
 
     modifier onlyOnChainProposer() {
         require(
@@ -49,9 +33,6 @@
         _;
     }
 
-<<<<<<< HEAD
-    constructor(address owner, address onChainProposer) Ownable(owner) {
-=======
     constructor(address owner) Ownable(owner) {}
 
     function initialize(address onChainProposer) public nonReentrant {
@@ -67,7 +48,6 @@
             onChainProposer != address(this),
             "CommonBridge: onChainProposer is the contract address"
         );
->>>>>>> 377657aa
         ON_CHAIN_PROPOSER = onChainProposer;
     }
 
