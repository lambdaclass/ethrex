--- conflicted
+++ resolved
@@ -57,7 +57,8 @@
     /// @notice How much of each L1 token was deposited to each L2 token.
     /// @dev Stored as L1 -> L2 -> amount
     /// @dev Prevents L2 tokens from faking their L1 address and stealing tokens
-    mapping(address => mapping(address => uint256)) public depositsERC20;
+    /// @dev The token can take the value {ETH_TOKEN} to represent ETH
+    mapping(address => mapping(address => uint256)) public deposits;
 
     /// @notice Token address used to represent ETH
     address public constant ETH_TOKEN =
@@ -98,29 +99,15 @@
         return pendingDepositLogs;
     }
 
-<<<<<<< HEAD
-    function _deposit(
-        address from,
-        DepositValues memory depositValues
-    ) private {
-=======
     function _sendToL2(address from, SendValues memory sendValues) private {
->>>>>>> 4b6318fb
         bytes32 l2MintTxHash = keccak256(
             bytes.concat(
                 bytes20(sendValues.to),
                 bytes32(sendValues.value),
                 bytes32(depositId),
-<<<<<<< HEAD
-                bytes20(depositValues.recipient),
-                bytes20(from),
-                bytes32(depositValues.gasLimit),
-                bytes32(keccak256(depositValues.data))
-=======
                 bytes20(from),
                 bytes32(sendValues.gasLimit),
                 bytes32(keccak256(sendValues.data))
->>>>>>> 4b6318fb
             )
         );
 
@@ -130,34 +117,15 @@
             sendValues.value,
             sendValues.to,
             depositId,
-<<<<<<< HEAD
-            depositValues.recipient,
-            from,
-            depositValues.gasLimit,
-            depositValues.data,
-=======
             from,
             sendValues.gasLimit,
             sendValues.data,
->>>>>>> 4b6318fb
             l2MintTxHash
         );
         depositId += 1;
     }
 
     /// @inheritdoc ICommonBridge
-<<<<<<< HEAD
-    function deposit(DepositValues calldata depositValues) public payable {
-        depositsERC20[ETH_TOKEN][ETH_TOKEN] += msg.value;
-        _deposit(msg.sender, depositValues);
-    }
-
-    receive() external payable {
-        depositsERC20[ETH_TOKEN][ETH_TOKEN] += msg.value;
-        DepositValues memory depositValues = DepositValues({
-            to: msg.sender,
-            recipient: msg.sender,
-=======
     function sendToL2(SendValues calldata sendValues) public {
         _sendToL2(msg.sender, sendValues);
     }
@@ -168,16 +136,19 @@
     }
 
     function _deposit(address l2Recipient) private {
+        deposits[ETH_TOKEN][ETH_TOKEN] += msg.value;
         bytes memory callData = abi.encodeCall(ICommonBridgeL2.mintETH, (l2Recipient));
         SendValues memory sendValues = SendValues({
             to: L2_BRIDGE_ADDRESS,
->>>>>>> 4b6318fb
             gasLimit: 21000 * 5,
             value: msg.value,
             data: callData
         });
-<<<<<<< HEAD
-        _deposit(msg.sender, depositValues);
+        _sendToL2(L2_BRIDGE_ADDRESS, sendValues);
+    }
+
+    receive() external payable {
+        _deposit(msg.sender);
     }
 
     function depositERC20(
@@ -187,27 +158,20 @@
         uint256 amount
     ) external {
         require(amount > 0, "CommonBridge: amount to deposit is zero");
-        depositsERC20[tokenL1][tokenL2] += amount;
+        deposits[tokenL1][tokenL2] += amount;
         IERC20(tokenL1).safeTransferFrom(msg.sender, address(this), amount);
 
         bytes memory callData = abi.encodeCall(
             ICommonBridgeL2.mintERC20,
             (tokenL1, tokenL2, destination, amount)
         );
-        DepositValues memory depositValues = DepositValues({
+        SendValues memory sendValues = SendValues({
             to: L2_BRIDGE_ADDRESS,
-            recipient: L2_BRIDGE_ADDRESS,
             gasLimit: 21000 * 5,
+            value: 0,
             data: callData
         });
-        _deposit(L2_BRIDGE_ADDRESS, depositValues);
-=======
         _sendToL2(L2_BRIDGE_ADDRESS, sendValues);
-    }
-
-    receive() external payable {
-        _deposit(msg.sender);
->>>>>>> 4b6318fb
     }
 
     /// @inheritdoc ICommonBridge
@@ -331,10 +295,10 @@
         bytes32[] calldata withdrawalProof
     ) private {
         require(
-            depositsERC20[tokenL1][tokenL2] >= claimedAmount,
+            deposits[tokenL1][tokenL2] >= claimedAmount,
             "CommonBridge: trying to withdraw more tokens/ETH than were deposited"
         );
-        depositsERC20[tokenL1][tokenL2] -= claimedAmount;
+        deposits[tokenL1][tokenL2] -= claimedAmount;
         bytes32 msgHash = keccak256(
             abi.encodePacked(tokenL1, tokenL2, msg.sender, claimedAmount)
         );
