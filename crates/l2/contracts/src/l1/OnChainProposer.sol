// SPDX-License-Identifier: MIT
pragma solidity =0.8.29;

import "@openzeppelin/contracts-upgradeable/proxy/utils/UUPSUpgradeable.sol";
import "@openzeppelin/contracts-upgradeable/proxy/utils/Initializable.sol";
import "@openzeppelin/contracts-upgradeable/access/Ownable2StepUpgradeable.sol";
import "@openzeppelin/contracts-upgradeable/utils/PausableUpgradeable.sol";
import "./interfaces/IOnChainProposer.sol";
import {CommonBridge} from "./CommonBridge.sol";
import {ICommonBridge} from "./interfaces/ICommonBridge.sol";
import {IRiscZeroVerifier} from "./interfaces/IRiscZeroVerifier.sol";
import {ISP1Verifier} from "./interfaces/ISP1Verifier.sol";
import {ITDXVerifier} from "./interfaces/ITDXVerifier.sol";

/// @title OnChainProposer contract.
/// @author LambdaClass
contract OnChainProposer is
    IOnChainProposer,
    Initializable,
    UUPSUpgradeable,
    Ownable2StepUpgradeable,
    PausableUpgradeable
{
    /// @notice Committed batches data.
    /// @dev This struct holds the information about the committed batches.
    /// @dev processedPrivilegedTransactionsRollingHash is the Merkle root of the hashes of the
    /// privileged transactions that were processed in the batch being committed. The amount of
    /// hashes that are encoded in this root are to be removed from the
    /// pendingTxHashes queue of the CommonBridge contract.
    /// @dev withdrawalsLogsMerkleRoot is the Merkle root of the Merkle tree containing
    /// all the withdrawals that were processed in the batch being committed
    struct BatchCommitmentInfo {
        bytes32 newStateRoot;
        bytes32 stateDiffKZGVersionedHash;
        bytes32 processedPrivilegedTransactionsRollingHash;
        bytes32 withdrawalsLogsMerkleRoot;
        bytes32 lastBlockHash;
    }

    /// @notice The commitments of the committed batches.
    /// @dev If a batch is committed, the commitment is stored here.
    /// @dev If a batch was not committed yet, it won't be here.
    /// @dev It is used by other contracts to verify if a batch was committed.
    /// @dev The key is the batch number.
    mapping(uint256 => BatchCommitmentInfo) public batchCommitments;

    /// @notice The latest verified batch number.
    /// @dev This variable holds the batch number of the most recently verified batch.
    /// @dev All batches with a batch number less than or equal to `lastVerifiedBatch` are considered verified.
    /// @dev Batches with a batch number greater than `lastVerifiedBatch` have not been verified yet.
    /// @dev This is crucial for ensuring that only valid and confirmed batches are processed in the contract.
    uint256 public lastVerifiedBatch;

    /// @notice The latest committed batch number.
    /// @dev This variable holds the batch number of the most recently committed batch.
    /// @dev All batches with a batch number less than or equal to `lastCommittedBatch` are considered committed.
    /// @dev Batches with a block number greater than `lastCommittedBatch` have not been committed yet.
    /// @dev This is crucial for ensuring that only subsequents batches are committed in the contract.
    uint256 public lastCommittedBatch;

    /// @dev The sequencer addresses that are authorized to commit and verify batches.
    mapping(address _authorizedAddress => bool)
        public authorizedSequencerAddresses;

    address public BRIDGE;
    /// @dev Deprecated variable.
    address public PICO_VERIFIER_ADDRESS;
    address public RISC0_VERIFIER_ADDRESS;
    address public SP1_VERIFIER_ADDRESS;

    bytes32 public SP1_VERIFICATION_KEY;

    /// @notice Indicates whether the contract operates in validium mode.Add commentMore actions
    /// @dev This value is immutable and can only be set during contract deployment.
    bool public VALIDIUM;

    address public TDX_VERIFIER_ADDRESS;

    /// @notice The address of the AlignedProofAggregatorService contract.
    /// @dev This address is set during contract initialization and is used to verify aligned proofs.
    address public ALIGNEDPROOFAGGREGATOR;

    bytes32 public RISC0_VERIFICATION_KEY;

<<<<<<< HEAD
    /// @notice True if a Risc0 proof is required for batch verification.
    bool public REQUIRE_RISC0_PROOF;
    /// @notice True if a SP1 proof is required for batch verification.
    bool public REQUIRE_SP1_PROOF;
    /// @notice True if a TDX proof is required for batch verification.
    bool public REQUIRE_TDX_PROOF;

    /// @notice True if verification is done through Aligned Layer instead of smart contract verifiers.
    bool public ALIGNED_MODE;
=======
    /// @notice Chain ID of the network
    uint256 public CHAIN_ID;
>>>>>>> ce87d548

    modifier onlySequencer() {
        require(
            authorizedSequencerAddresses[msg.sender],
            "OnChainProposer: caller is not the sequencer"
        );
        _;
    }

    /// @notice Initializes the contract.
    /// @dev This method is called only once after the contract is deployed.
    /// @dev It sets the bridge address.
    /// @param owner the address of the owner who can perform upgrades.
    /// @param alignedProofAggregator the address of the alignedProofAggregatorService contract.
    /// @param r0verifier the address of the risc0 groth16 verifier.
    /// @param sp1verifier the address of the sp1 groth16 verifier.
    function initialize(
        bool _validium,
        address owner,
        bool requireRisc0Proof,
        bool requireSp1Proof,
        bool requireTdxProof,
        bool aligned,
        address r0verifier,
        address sp1verifier,
        address tdxverifier,
        address alignedProofAggregator,
        bytes32 sp1Vk,
        bytes32 risc0Vk,
        bytes32 genesisStateRoot,
        address[] calldata sequencerAddresses,
        uint256 chainId
    ) public initializer {
        VALIDIUM = _validium;

        // Risc0 constants
        REQUIRE_RISC0_PROOF = requireRisc0Proof;
        RISC0_VERIFIER_ADDRESS = r0verifier;
        RISC0_VERIFICATION_KEY = risc0Vk;

        // SP1 constants
        REQUIRE_SP1_PROOF = requireSp1Proof;
        SP1_VERIFIER_ADDRESS = sp1verifier;
        SP1_VERIFICATION_KEY = sp1Vk;

        // TDX constants
        REQUIRE_TDX_PROOF = requireTdxProof;
        TDX_VERIFIER_ADDRESS = tdxverifier;

        // Aligned Layer constants
        ALIGNED_MODE = aligned;
        ALIGNEDPROOFAGGREGATOR = alignedProofAggregator;

        batchCommitments[0] = BatchCommitmentInfo(
            genesisStateRoot,
            bytes32(0),
            bytes32(0),
            bytes32(0),
            bytes32(0)
        );

        for (uint256 i = 0; i < sequencerAddresses.length; i++) {
            authorizedSequencerAddresses[sequencerAddresses[i]] = true;
        }

        CHAIN_ID = chainId;

        OwnableUpgradeable.__Ownable_init(owner);
    }

    /// @inheritdoc IOnChainProposer
    function initializeBridgeAddress(address bridge) public onlyOwner {
        require(
            bridge != address(0),
            "OnChainProposer: bridge is the zero address"
        );
        BRIDGE = bridge;
    }

    /// @inheritdoc IOnChainProposer
    function commitBatch(
        uint256 batchNumber,
        bytes32 newStateRoot,
        bytes32 withdrawalsLogsMerkleRoot,
        bytes32 processedPrivilegedTransactionsRollingHash,
        bytes32 lastBlockHash
    ) external override onlySequencer whenNotPaused {
        // TODO: Refactor validation
        require(
            batchNumber == lastCommittedBatch + 1,
            "OnChainProposer: batchNumber is not the immediate successor of lastCommittedBatch"
        );
        require(
            batchCommitments[batchNumber].newStateRoot == bytes32(0),
            "OnChainProposer: tried to commit an already committed batch"
        );
        require(
            lastBlockHash != bytes32(0),
            "OnChainProposer: lastBlockHash cannot be zero"
        );

        if (processedPrivilegedTransactionsRollingHash != bytes32(0)) {
            bytes32 claimedProcessedTransactions = ICommonBridge(BRIDGE)
                .getPendingTransactionsVersionedHash(
                    uint16(bytes2(processedPrivilegedTransactionsRollingHash))
                );
            require(
                claimedProcessedTransactions ==
                    processedPrivilegedTransactionsRollingHash,
                "OnChainProposer: invalid privileged transaction logs"
            );
        }
        if (withdrawalsLogsMerkleRoot != bytes32(0)) {
            ICommonBridge(BRIDGE).publishWithdrawals(
                batchNumber,
                withdrawalsLogsMerkleRoot
            );
        }

        // Blob is published in the (EIP-4844) transaction that calls this function.
        bytes32 blobVersionedHash = blobhash(0);
        if (VALIDIUM) {
            require(
                blobVersionedHash == 0,
                "L2 running as validium but blob was published"
            );
        } else {
            require(
                blobVersionedHash != 0,
                "L2 running as rollup but blob was not published"
            );
        }

        batchCommitments[batchNumber] = BatchCommitmentInfo(
            newStateRoot,
            blobVersionedHash,
            processedPrivilegedTransactionsRollingHash,
            withdrawalsLogsMerkleRoot,
            lastBlockHash
        );
        emit BatchCommitted(newStateRoot);

        lastCommittedBatch = batchNumber;
    }

    /// @inheritdoc IOnChainProposer
    /// @notice The first `require` checks that the batch number is the subsequent block.
    /// @notice The second `require` checks if the batch has been committed.
    /// @notice The order of these `require` statements is important.
    /// Ordering Reason: After the verification process, we delete the `batchCommitments` for `batchNumber - 1`. This means that when checking the batch,
    /// we might get an error indicating that the batch hasn’t been committed, even though it was committed but deleted. Therefore, it has already been verified.
    function verifyBatch(
        uint256 batchNumber,
        //risc0
        bytes memory risc0BlockProof,
        bytes calldata risc0Journal,
        //sp1
        bytes calldata sp1PublicValues,
        bytes memory sp1ProofBytes,
        //tdx
        bytes calldata tdxPublicValues,
        bytes memory tdxSignature
    ) external override onlySequencer whenNotPaused {
        require(
            !ALIGNED_MODE,
            "Batch verification should be done via Aligned Layer. Call verifyBatchesAligned() instead."
        );

        require(
            batchNumber == lastVerifiedBatch + 1,
            "OnChainProposer: batch already verified"
        );
        require(
            batchCommitments[batchNumber].newStateRoot != bytes32(0),
            "OnChainProposer: cannot verify an uncommitted batch"
        );

        if (REQUIRE_RISC0_PROOF) {
            // If the verification fails, it will revert.
            _verifyPublicData(batchNumber, risc0Journal);
            IRiscZeroVerifier(RISC0_VERIFIER_ADDRESS).verify(
                risc0BlockProof,
                RISC0_VERIFICATION_KEY,
                sha256(risc0Journal)
            );
        }

        if (REQUIRE_SP1_PROOF) {
            // If the verification fails, it will revert.
            _verifyPublicData(batchNumber, sp1PublicValues);
            ISP1Verifier(SP1_VERIFIER_ADDRESS).verifyProof(
                SP1_VERIFICATION_KEY,
                sp1PublicValues,
                sp1ProofBytes
            );
        }

        if (REQUIRE_TDX_PROOF) {
            // If the verification fails, it will revert.
            _verifyPublicData(batchNumber, tdxPublicValues);
            ITDXVerifier(TDX_VERIFIER_ADDRESS).verify(
                tdxPublicValues,
                tdxSignature
            );
        }

        lastVerifiedBatch = batchNumber;
        // The first 2 bytes are the number of privileged transactions.
        uint16 privileged_transaction_count = uint16(
            bytes2(
                batchCommitments[batchNumber]
                    .processedPrivilegedTransactionsRollingHash
            )
        );
        if (privileged_transaction_count > 0) {
            ICommonBridge(BRIDGE).removePendingTransactionHashes(
                privileged_transaction_count
            );
        }

        // Remove previous batch commitment as it is no longer needed.
        delete batchCommitments[batchNumber - 1];

        emit BatchVerified(lastVerifiedBatch);
    }

    /// @inheritdoc IOnChainProposer
    function verifyBatchesAligned(
        uint256 firstBatchNumber,
        bytes[] calldata publicInputsList,
        bytes32[][] calldata sp1MerkleProofsList,
        bytes32[][] calldata risc0MerkleProofsList
    ) external override onlySequencer whenNotPaused {
        require(
            ALIGNED_MODE,
            "Batch verification should be done via smart contract verifiers. Call verifyBatch() instead."
        );
        require( firstBatchNumber == lastVerifiedBatch + 1,
            "OnChainProposer: incorrect first batch number"
        );

        if (REQUIRE_SP1_PROOF) {
            require(
                publicInputsList.length == sp1MerkleProofsList.length,
                "OnChainProposer: SP1 input/proof array length mismatch"
            );
        }
        if (REQUIRE_RISC0_PROOF) {
            require(
                publicInputsList.length == risc0MerkleProofsList.length,
                "OnChainProposer: Risc0 input/proof array length mismatch"
            );
        }

        uint256 batchNumber = firstBatchNumber;

        for (uint256 i = 0; i < publicInputsList.length; i++) {
            require(
                batchCommitments[batchNumber].newStateRoot != bytes32(0),
                "OnChainProposer: cannot verify an uncommitted batch"
            );

            // Verify public data for the batch
            _verifyPublicData(batchNumber, publicInputsList[i]);

            // Verify inclusion in aggregated Aligned proof
            if (REQUIRE_SP1_PROOF) {
                _verifyProofInclusionAligned(
                    sp1MerkleProofsList[i],
                    SP1_VERIFICATION_KEY,
                    publicInputsList[i]
                );
            }
            if (REQUIRE_RISC0_PROOF) {
                _verifyProofInclusionAligned(
                    risc0MerkleProofsList[i],
                    RISC0_VERIFICATION_KEY,
                    publicInputsList[i]
                );
            }

            // The first 2 bytes are the number of transactions.
            uint16 privileged_transaction_count = uint16(
                bytes2(
                    batchCommitments[batchNumber]
                        .processedPrivilegedTransactionsRollingHash
                )
            );
            if (privileged_transaction_count > 0) {
                ICommonBridge(BRIDGE).removePendingTransactionHashes(
                    privileged_transaction_count
                );
            }

            // Remove previous batch commitment
            delete batchCommitments[batchNumber - 1];

            lastVerifiedBatch = batchNumber;
            batchNumber++;
        }

        emit BatchVerified(lastVerifiedBatch);
    }

    function _verifyPublicData(
        uint256 batchNumber,
        bytes calldata publicData
    ) internal view {
        require(
            publicData.length == 224,
            "OnChainProposer: invalid public data length"
        );
        bytes32 initialStateRoot = bytes32(publicData[0:32]);
        require(
            batchCommitments[lastVerifiedBatch].newStateRoot ==
                initialStateRoot,
            "OnChainProposer: initial state root public inputs don't match with initial state root"
        );
        bytes32 finalStateRoot = bytes32(publicData[32:64]);
        require(
            batchCommitments[batchNumber].newStateRoot == finalStateRoot,
            "OnChainProposer: final state root public inputs don't match with final state root"
        );
        bytes32 withdrawalsMerkleRoot = bytes32(publicData[64:96]);
        require(
            batchCommitments[batchNumber].withdrawalsLogsMerkleRoot ==
                withdrawalsMerkleRoot,
            "OnChainProposer: withdrawals public inputs don't match with committed withdrawals"
        );
        bytes32 privilegedTransactionsHash = bytes32(publicData[96:128]);
        require(
            batchCommitments[batchNumber]
                .processedPrivilegedTransactionsRollingHash ==
                privilegedTransactionsHash,
            "OnChainProposer: privileged transactions hash public input does not match with committed transactions"
        );
        bytes32 blobVersionedHash = bytes32(publicData[128:160]);
        require(
            batchCommitments[batchNumber].stateDiffKZGVersionedHash ==
                blobVersionedHash,
            "OnChainProposer: blob versioned hash public input does not match with committed hash"
        );
        bytes32 lastBlockHash = bytes32(publicData[160:192]);
        require(
            batchCommitments[batchNumber].lastBlockHash == lastBlockHash,
            "OnChainProposer: last block hash public inputs don't match with last block hash"
        );
        uint256 chainId = uint256(bytes32(publicData[192:224]));
        require(
            chainId == CHAIN_ID,
            "OnChainProposer: given chain id does not correspond to this network"
        );
    }

    function _verifyProofInclusionAligned(
        bytes32[] calldata merkleProofsList,
        bytes32 verificationKey,
        bytes calldata publicInputsList
    ) internal view {
        bytes memory callData = abi.encodeWithSignature(
            "verifyProofInclusion(bytes32[],bytes32,bytes)",
            merkleProofsList,
            verificationKey,
            publicInputsList
        );
        (bool callResult, bytes memory response) = ALIGNEDPROOFAGGREGATOR
            .staticcall(callData);
        require(
            callResult,
            "OnChainProposer: call to ALIGNEDPROOFAGGREGATOR failed"
        );
        bool proofVerified = abi.decode(response, (bool));
        require(
            proofVerified,
            "OnChainProposer: Aligned proof verification failed"
        );
    }

    /// @inheritdoc IOnChainProposer
    function revertBatch(
        uint256 batchNumber
    ) external override onlySequencer whenPaused {
        require(
            batchNumber >= lastVerifiedBatch,
            "OnChainProposer: can't revert verified batch"
        );
        require(
            batchNumber < lastCommittedBatch,
            "OnChainProposer: no batches are being reverted"
        );

        // Remove old batches
        for (uint256 i = batchNumber; i < lastCommittedBatch; i++) {
            delete batchCommitments[i + 1];
        }

        lastCommittedBatch = batchNumber;

        emit BatchReverted(batchCommitments[lastCommittedBatch].newStateRoot);
    }

    /// @notice Allow owner to upgrade the contract.
    /// @param newImplementation the address of the new implementation
    function _authorizeUpgrade(
        address newImplementation
    ) internal virtual override onlyOwner {}

    /// @inheritdoc IOnChainProposer
    function pause() external override onlyOwner {
        _pause();
    }

    /// @inheritdoc IOnChainProposer
    function unpause() external override onlyOwner {
        _unpause();
    }
}<|MERGE_RESOLUTION|>--- conflicted
+++ resolved
@@ -82,7 +82,9 @@
 
     bytes32 public RISC0_VERIFICATION_KEY;
 
-<<<<<<< HEAD
+    /// @notice Chain ID of the network
+    uint256 public CHAIN_ID;
+
     /// @notice True if a Risc0 proof is required for batch verification.
     bool public REQUIRE_RISC0_PROOF;
     /// @notice True if a SP1 proof is required for batch verification.
@@ -92,10 +94,6 @@
 
     /// @notice True if verification is done through Aligned Layer instead of smart contract verifiers.
     bool public ALIGNED_MODE;
-=======
-    /// @notice Chain ID of the network
-    uint256 public CHAIN_ID;
->>>>>>> ce87d548
 
     modifier onlySequencer() {
         require(
