// SPDX-License-Identifier: MIT
pragma solidity =0.8.31;

import "@openzeppelin/contracts-upgradeable/proxy/utils/UUPSUpgradeable.sol";
import "@openzeppelin/contracts-upgradeable/proxy/utils/Initializable.sol";
import "@openzeppelin/contracts-upgradeable/access/Ownable2StepUpgradeable.sol";
import "@openzeppelin/contracts-upgradeable/utils/PausableUpgradeable.sol";
import "./interfaces/IOnChainProposer.sol";
import {CommonBridge} from "./CommonBridge.sol";
import {ICommonBridge} from "./interfaces/ICommonBridge.sol";
import {IRiscZeroVerifier} from "./interfaces/IRiscZeroVerifier.sol";
import {ISP1Verifier} from "./interfaces/ISP1Verifier.sol";
import {ITDXVerifier} from "./interfaces/ITDXVerifier.sol";
import "../l2/interfaces/ICommonBridgeL2.sol";

/// @title OnChainProposer contract.
/// @author LambdaClass
contract OnChainProposer is
    IOnChainProposer,
    Initializable,
    UUPSUpgradeable,
    Ownable2StepUpgradeable,
    PausableUpgradeable
{
    /// @notice Committed batches data.
    /// @dev This struct holds the information about the committed batches.
    /// @dev processedPrivilegedTransactionsRollingHash is the Merkle root of the hashes of the
    /// privileged transactions that were processed in the batch being committed. The amount of
    /// hashes that are encoded in this root are to be removed from the
    /// pendingTxHashes queue of the CommonBridge contract.
    /// @dev withdrawalsLogsMerkleRoot is the Merkle root of the Merkle tree containing
    /// all the withdrawals that were processed in the batch being committed
    /// @dev commitHash: keccak of the git commit hash that produced the proof/verification key used for this batch
    struct BatchCommitmentInfo {
        bytes32 newStateRoot;
        bytes32 blobKZGVersionedHash;
        bytes32 processedPrivilegedTransactionsRollingHash;
        bytes32 withdrawalsLogsMerkleRoot;
        bytes32 lastBlockHash;
        uint256 nonPrivilegedTransactions;
        ICommonBridge.BalanceDiff[] balanceDiffs;
        bytes32 commitHash;
        ICommonBridge.L2MessageRollingHash[] l2InMessageRollingHashes;
    }

    uint8 internal constant SP1_VERIFIER_ID = 1;
    uint8 internal constant RISC0_VERIFIER_ID = 2;

    /// @notice The commitments of the committed batches.
    /// @dev If a batch is committed, the commitment is stored here.
    /// @dev If a batch was not committed yet, it won't be here.
    /// @dev It is used by other contracts to verify if a batch was committed.
    /// @dev The key is the batch number.
    mapping(uint256 => BatchCommitmentInfo) public batchCommitments;

    /// @notice The latest verified batch number.
    /// @dev This variable holds the batch number of the most recently verified batch.
    /// @dev All batches with a batch number less than or equal to `lastVerifiedBatch` are considered verified.
    /// @dev Batches with a batch number greater than `lastVerifiedBatch` have not been verified yet.
    /// @dev This is crucial for ensuring that only valid and confirmed batches are processed in the contract.
    uint256 public lastVerifiedBatch;

    /// @notice The latest committed batch number.
    /// @dev This variable holds the batch number of the most recently committed batch.
    /// @dev All batches with a batch number less than or equal to `lastCommittedBatch` are considered committed.
    /// @dev Batches with a block number greater than `lastCommittedBatch` have not been committed yet.
    /// @dev This is crucial for ensuring that only subsequents batches are committed in the contract.
    uint256 public lastCommittedBatch;

    address public BRIDGE;
    /// @dev Deprecated variable.
    address public PICO_VERIFIER_ADDRESS;
    address public RISC0_VERIFIER_ADDRESS;
    address public SP1_VERIFIER_ADDRESS;

    /// @dev Deprecated variable.
    bytes32 public SP1_VERIFICATION_KEY;

    /// @notice Indicates whether the contract operates in validium mode.Add commentMore actions
    /// @dev This value is immutable and can only be set during contract deployment.
    bool public VALIDIUM;

    address public TDX_VERIFIER_ADDRESS;

    /// @notice The address of the AlignedProofAggregatorService contract.
    /// @dev This address is set during contract initialization and is used to verify aligned proofs.
    address public ALIGNEDPROOFAGGREGATOR;

    /// @dev Deprecated variable.
    bytes32 public RISC0_VERIFICATION_KEY;

    /// @notice Chain ID of the network
    uint256 public CHAIN_ID;

    /// @notice True if a Risc0 proof is required for batch verification.
    bool public REQUIRE_RISC0_PROOF;
    /// @notice True if a SP1 proof is required for batch verification.
    bool public REQUIRE_SP1_PROOF;
    /// @notice True if a TDX proof is required for batch verification.
    bool public REQUIRE_TDX_PROOF;

    /// @notice True if verification is done through Aligned Layer instead of smart contract verifiers.
    bool public ALIGNED_MODE;

<<<<<<< HEAD
=======
    /// @notice Verification keys keyed by git commit hash (keccak of the commit SHA string) and verifier type.
    mapping(bytes32 commitHash => mapping(uint8 verifierId => bytes32 vk))
        public verificationKeys;

    modifier onlySequencer() {
        require(
            authorizedSequencerAddresses[msg.sender],
            "000" // OnChainProposer: caller is not the sequencer
        );
        _;
    }

>>>>>>> a9e95245
    /// @notice Initializes the contract.
    /// @dev This method is called only once after the contract is deployed.
    /// @dev It sets the bridge address.
    /// @param owner the address of the owner who can perform upgrades.
    /// @param alignedProofAggregator the address of the alignedProofAggregatorService contract.
    /// @param r0verifier the address of the risc0 groth16 verifier.
    /// @param sp1verifier the address of the sp1 groth16 verifier.
    function initialize(
        bool _validium,
        address owner,
        bool requireRisc0Proof,
        bool requireSp1Proof,
        bool requireTdxProof,
        bool aligned,
        address r0verifier,
        address sp1verifier,
        address tdxverifier,
        address alignedProofAggregator,
        bytes32 sp1Vk,
        bytes32 risc0Vk,
        bytes32 commitHash,
        bytes32 genesisStateRoot,
        uint256 chainId,
        address bridge
    ) public initializer {
        VALIDIUM = _validium;

        // Risc0 constants
        REQUIRE_RISC0_PROOF = requireRisc0Proof;
        RISC0_VERIFIER_ADDRESS = r0verifier;

        // SP1 constants
        REQUIRE_SP1_PROOF = requireSp1Proof;
        SP1_VERIFIER_ADDRESS = sp1verifier;

        // TDX constants
        REQUIRE_TDX_PROOF = requireTdxProof;
        TDX_VERIFIER_ADDRESS = tdxverifier;

        // Aligned Layer constants
        ALIGNED_MODE = aligned;
        ALIGNEDPROOFAGGREGATOR = alignedProofAggregator;

        require(
            commitHash != bytes32(0),
            "OnChainProposer: commit hash is zero"
        );
        require(
            !REQUIRE_SP1_PROOF || sp1Vk != bytes32(0),
            "OnChainProposer: missing SP1 verification key"
        );
        require(
            !REQUIRE_RISC0_PROOF || risc0Vk != bytes32(0),
            "OnChainProposer: missing RISC0 verification key"
        );
        verificationKeys[commitHash][SP1_VERIFIER_ID] = sp1Vk;
        verificationKeys[commitHash][RISC0_VERIFIER_ID] = risc0Vk;

        batchCommitments[0] = BatchCommitmentInfo(
            genesisStateRoot,
            bytes32(0),
            bytes32(0),
            bytes32(0),
            bytes32(0),
            0,
            new ICommonBridge.BalanceDiff[](0),
            commitHash,
            new ICommonBridge.L2MessageRollingHash[](0)
        );

        CHAIN_ID = chainId;

        require(
            bridge != address(0),
            "001" // OnChainProposer: bridge is the zero address
        );
        BRIDGE = bridge;

        OwnableUpgradeable.__Ownable_init(owner);
    }

    /// @inheritdoc IOnChainProposer
    function upgradeSP1VerificationKey(
        bytes32 commit_hash,
        bytes32 new_vk
    ) public onlyOwner {
        require(
            commit_hash != bytes32(0),
            "OnChainProposer: commit hash is zero"
        );
        // we don't want to restrict setting the vk to zero
        // as we may want to disable the version
        verificationKeys[commit_hash][SP1_VERIFIER_ID] = new_vk;
        emit VerificationKeyUpgraded("SP1", commit_hash, new_vk);
    }

    /// @inheritdoc IOnChainProposer
    function upgradeRISC0VerificationKey(
        bytes32 commit_hash,
        bytes32 new_vk
    ) public onlyOwner {
        require(
            commit_hash != bytes32(0),
            "OnChainProposer: commit hash is zero"
        );
        // we don't want to restrict setting the vk to zero
        // as we may want to disable the version
        verificationKeys[commit_hash][RISC0_VERIFIER_ID] = new_vk;
        emit VerificationKeyUpgraded("RISC0", commit_hash, new_vk);
    }

    /// @inheritdoc IOnChainProposer
    function commitBatch(
        uint256 batchNumber,
        bytes32 newStateRoot,
        bytes32 withdrawalsLogsMerkleRoot,
        bytes32 processedPrivilegedTransactionsRollingHash,
        bytes32 lastBlockHash,
        uint256 nonPrivilegedTransactions,
        bytes32 commitHash,
        ICommonBridge.BalanceDiff[] calldata balanceDiffs,
        ICommonBridge.L2MessageRollingHash[] calldata l2MessageRollingHashes
    ) external override onlyOwner whenNotPaused {
        // TODO: Refactor validation
        require(
            batchNumber == lastCommittedBatch + 1,
            "002" // OnChainProposer: batchNumber is not the immediate successor of lastCommittedBatch
        );
        require(
            batchCommitments[batchNumber].newStateRoot == bytes32(0),
            "003" // OnChainProposer: tried to commit an already committed batch
        );
        require(
            lastBlockHash != bytes32(0),
            "004" // OnChainProposer: lastBlockHash cannot be zero
        );

        if (processedPrivilegedTransactionsRollingHash != bytes32(0)) {
            bytes32 claimedProcessedTransactions = ICommonBridge(BRIDGE)
                .getPendingTransactionsVersionedHash(
                    uint16(bytes2(processedPrivilegedTransactionsRollingHash))
                );
            require(
                claimedProcessedTransactions ==
                    processedPrivilegedTransactionsRollingHash,
                "005" // OnChainProposer: invalid privileged transaction logs
            );
        }

        for (uint256 i = 0; i < l2MessageRollingHashes.length; i++) {
            bytes32 receivedRollingHash = l2MessageRollingHashes[i].rollingHash;
            bytes32 expectedRollingHash = ICommonBridge(BRIDGE)
                .getPendingL2MessagesVersionedHash(
                    l2MessageRollingHashes[i].chainId,
                    uint16(bytes2(receivedRollingHash))
                );
            require(
                expectedRollingHash == receivedRollingHash,
                "012" // OnChainProposer: invalid L2 message rolling hash
            );
        }

        if (withdrawalsLogsMerkleRoot != bytes32(0)) {
            ICommonBridge(BRIDGE).publishWithdrawals(
                batchNumber,
                withdrawalsLogsMerkleRoot
            );
        }

        // Blob is published in the (EIP-4844) transaction that calls this function.
        bytes32 blobVersionedHash = blobhash(0);
        if (VALIDIUM) {
            require(
                blobVersionedHash == 0,
                "006" // L2 running as validium but blob was published
            );
        } else {
            require(
                blobVersionedHash != 0,
                "007" // L2 running as rollup but blob was not published
            );
        }

        // Validate commit hash and corresponding verification keys are valid
        require(commitHash != bytes32(0), "012");
        if (
            REQUIRE_SP1_PROOF &&
            verificationKeys[commitHash][SP1_VERIFIER_ID] == bytes32(0)
        ) {
            revert("013"); // missing verification key for commit hash
        } else if (
            REQUIRE_RISC0_PROOF &&
            verificationKeys[commitHash][RISC0_VERIFIER_ID] == bytes32(0)
        ) {
            revert("013"); // missing verification key for commit hash
        }

        batchCommitments[batchNumber] = BatchCommitmentInfo(
            newStateRoot,
            blobVersionedHash,
            processedPrivilegedTransactionsRollingHash,
            withdrawalsLogsMerkleRoot,
            lastBlockHash,
            nonPrivilegedTransactions,
            balanceDiffs,
            commitHash,
            l2MessageRollingHashes
        );
        emit BatchCommitted(newStateRoot);

        lastCommittedBatch = batchNumber;
    }

    /// @inheritdoc IOnChainProposer
    /// @notice The first `require` checks that the batch number is the subsequent block.
    /// @notice The second `require` checks if the batch has been committed.
    /// @notice The order of these `require` statements is important.
    /// Ordering Reason: After the verification process, we delete the `batchCommitments` for `batchNumber - 1`. This means that when checking the batch,
    /// we might get an error indicating that the batch hasn’t been committed, even though it was committed but deleted. Therefore, it has already been verified.
    function verifyBatch(
        uint256 batchNumber,
        //risc0
        bytes memory risc0BlockProof,
        bytes calldata risc0Journal,
        //sp1
        bytes calldata sp1PublicValues,
        bytes memory sp1ProofBytes,
        //tdx
        bytes calldata tdxPublicValues,
        bytes memory tdxSignature
    ) external override onlyOwner whenNotPaused {
        require(
            !ALIGNED_MODE,
            "008" // Batch verification should be done via Aligned Layer. Call verifyBatchesAligned() instead.
        );

        require(
            batchNumber == lastVerifiedBatch + 1,
            "009" // OnChainProposer: batch already verified
        );
        require(
            batchCommitments[batchNumber].newStateRoot != bytes32(0),
            "00a" // OnChainProposer: cannot verify an uncommitted batch
        );

        // The first 2 bytes are the number of privileged transactions.
        uint16 privileged_transaction_count = uint16(
            bytes2(
                batchCommitments[batchNumber]
                    .processedPrivilegedTransactionsRollingHash
            )
        );
        if (privileged_transaction_count > 0) {
            ICommonBridge(BRIDGE).removePendingTransactionHashes(
                privileged_transaction_count
            );
        }

        ICommonBridge.L2MessageRollingHash[]
            memory batchL2InRollingHashes = batchCommitments[batchNumber]
                .l2InMessageRollingHashes;
        for (uint256 i = 0; i < batchL2InRollingHashes.length; i++) {
            uint16 l2_messages_count = uint16(
                bytes2(batchL2InRollingHashes[i].rollingHash)
            );
            ICommonBridge(BRIDGE).removePendingL2Messages(
                batchL2InRollingHashes[i].chainId,
                l2_messages_count
            );
        }

        if (
            ICommonBridge(BRIDGE).hasExpiredPrivilegedTransactions() &&
            batchCommitments[batchNumber].nonPrivilegedTransactions != 0
        ) {
            revert("00v"); // exceeded privileged transaction inclusion deadline, can't include non-privileged transactions
        }

        if (REQUIRE_RISC0_PROOF) {
            // If the verification fails, it will revert.
            string memory reason = _verifyPublicData(batchNumber, risc0Journal);
            if (bytes(reason).length != 0) {
                revert(
                    string.concat(
                        "00b", // OnChainProposer: Invalid RISC0 proof:
                        reason
                    )
                );
            }
            bytes32 batchCommitHash = batchCommitments[batchNumber].commitHash;
            bytes32 risc0Vk = verificationKeys[batchCommitHash][
                RISC0_VERIFIER_ID
            ];
            try
                IRiscZeroVerifier(RISC0_VERIFIER_ADDRESS).verify(
                    risc0BlockProof,
                    // we use the same vk as the one set for the commit of the batch
                    risc0Vk,
                    sha256(risc0Journal)
                )
            {} catch {
                revert(
                    "00c" // OnChainProposer: Invalid RISC0 proof failed proof verification
                );
            }
        }

        if (REQUIRE_SP1_PROOF) {
            // If the verification fails, it will revert.
            string memory reason = _verifyPublicData(
                batchNumber,
                sp1PublicValues
            );
            if (bytes(reason).length != 0) {
                revert(
                    string.concat(
                        "00d", // OnChainProposer: Invalid SP1 proof:
                        reason
                    )
                );
            }
            bytes32 batchCommitHash = batchCommitments[batchNumber].commitHash;
            bytes32 sp1Vk = verificationKeys[batchCommitHash][SP1_VERIFIER_ID];
            try
                ISP1Verifier(SP1_VERIFIER_ADDRESS).verifyProof(
                    sp1Vk,
                    sp1PublicValues,
                    sp1ProofBytes
                )
            {} catch {
                revert(
                    "00e" // OnChainProposer: Invalid SP1 proof failed proof verification
                );
            }
        }

        if (REQUIRE_TDX_PROOF) {
            // If the verification fails, it will revert.
            string memory reason = _verifyPublicData(
                batchNumber,
                tdxPublicValues
            );
            if (bytes(reason).length != 0) {
                revert(
                    string.concat(
                        "00f", // OnChainProposer: Invalid TDX proof:
                        reason
                    )
                );
            }
            try
                ITDXVerifier(TDX_VERIFIER_ADDRESS).verify(
                    tdxPublicValues,
                    tdxSignature
                )
            {} catch {
                revert(
                    "00g" // OnChainProposer: Invalid TDX proof failed proof verification
                );
            }
        }

        ICommonBridge(BRIDGE).publishL2Messages(
            batchCommitments[batchNumber].balanceDiffs
        );

        lastVerifiedBatch = batchNumber;

        // Remove previous batch commitment as it is no longer needed.
        delete batchCommitments[batchNumber - 1];

        emit BatchVerified(lastVerifiedBatch);
    }

    /// @inheritdoc IOnChainProposer
    function verifyBatchesAligned(
        uint256 firstBatchNumber,
        bytes[] calldata publicInputsList,
        bytes32[][] calldata sp1MerkleProofsList,
        bytes32[][] calldata risc0MerkleProofsList
    ) external override onlyOwner whenNotPaused {
        require(
            ALIGNED_MODE,
            "00h" // Batch verification should be done via smart contract verifiers. Call verifyBatch() instead.
        );
        require(
            firstBatchNumber == lastVerifiedBatch + 1,
            "00i" // OnChainProposer: incorrect first batch number
        );

        if (REQUIRE_SP1_PROOF) {
            require(
                publicInputsList.length == sp1MerkleProofsList.length,
                "00j" // OnChainProposer: SP1 input/proof array length mismatch
            );
        }
        if (REQUIRE_RISC0_PROOF) {
            require(
                publicInputsList.length == risc0MerkleProofsList.length,
                "00k" // OnChainProposer: Risc0 input/proof array length mismatch
            );
        }

        uint256 batchNumber = firstBatchNumber;

        for (uint256 i = 0; i < publicInputsList.length; i++) {
            require(
                batchCommitments[batchNumber].newStateRoot != bytes32(0),
                "00l" // OnChainProposer: cannot verify an uncommitted batch
            );

            // The first 2 bytes are the number of transactions.
            uint16 privileged_transaction_count = uint16(
                bytes2(
                    batchCommitments[batchNumber]
                        .processedPrivilegedTransactionsRollingHash
                )
            );
            if (privileged_transaction_count > 0) {
                ICommonBridge(BRIDGE).removePendingTransactionHashes(
                    privileged_transaction_count
                );
            }

            // Verify public data for the batch
            string memory reason = _verifyPublicData(
                batchNumber,
                publicInputsList[i]
            );
            if (bytes(reason).length != 0) {
                revert(
                    string.concat(
                        "00m", // OnChainProposer: Invalid ALIGNED proof:
                        reason
                    )
                );
            }

            if (REQUIRE_SP1_PROOF) {
                _verifyProofInclusionAligned(
                    sp1MerkleProofsList[i],
                    verificationKeys[batchCommitments[batchNumber].commitHash][
                        SP1_VERIFIER_ID
                    ],
                    publicInputsList[i]
                );
            }

            if (REQUIRE_RISC0_PROOF) {
                _verifyProofInclusionAligned(
                    risc0MerkleProofsList[i],
                    verificationKeys[batchCommitments[batchNumber].commitHash][
                        RISC0_VERIFIER_ID
                    ],
                    publicInputsList[i]
                );
            }

            // Remove previous batch commitment
            delete batchCommitments[batchNumber - 1];

            lastVerifiedBatch = batchNumber;
            batchNumber++;
        }

        emit BatchVerified(lastVerifiedBatch);
    }

    function _verifyPublicData(
        uint256 batchNumber,
        bytes calldata publicData
    ) internal view returns (string memory) {
        uint256 targetedChainsCount = batchCommitments[batchNumber]
            .balanceDiffs
            .length;
        uint256 totalMessagesCount = 0;
        for (uint256 i = 0; i < targetedChainsCount; i++) {
            totalMessagesCount += batchCommitments[batchNumber]
                .balanceDiffs[i]
                .message_hashes
                .length;
        }
        uint256 balanceDiffsLength = 64 *
            targetedChainsCount +
            totalMessagesCount *
            32;
        uint256 L2RollingHasheslength = batchCommitments[batchNumber]
            .l2InMessageRollingHashes
            .length * 64;
        if (
            publicData.length !=
            256 + balanceDiffsLength + L2RollingHasheslength
        ) {
            return "00n"; // invalid public data length
        }
        bytes32 initialStateRoot = bytes32(publicData[0:32]);
        if (
            batchCommitments[lastVerifiedBatch].newStateRoot != initialStateRoot
        ) {
            return "00o"; // initial state root public inputs don't match with initial state root
        }
        bytes32 finalStateRoot = bytes32(publicData[32:64]);
        if (batchCommitments[batchNumber].newStateRoot != finalStateRoot) {
            return "00p"; // final state root public inputs don't match with final state root
        }
        bytes32 withdrawalsMerkleRoot = bytes32(publicData[64:96]);
        if (
            batchCommitments[batchNumber].withdrawalsLogsMerkleRoot !=
            withdrawalsMerkleRoot
        ) {
            return "00q"; // withdrawals public inputs don't match with committed withdrawals
        }
        bytes32 privilegedTransactionsHash = bytes32(publicData[96:128]);
        if (
            batchCommitments[batchNumber]
                .processedPrivilegedTransactionsRollingHash !=
            privilegedTransactionsHash
        ) {
            return "00r"; // privileged transactions hash public input does not match with committed transactions
        }
        bytes32 blobVersionedHash = bytes32(publicData[128:160]);
        if (
            batchCommitments[batchNumber].blobKZGVersionedHash !=
            blobVersionedHash
        ) {
            return "00s"; // blob versioned hash public input does not match with committed hash
        }
        bytes32 lastBlockHash = bytes32(publicData[160:192]);
        if (batchCommitments[batchNumber].lastBlockHash != lastBlockHash) {
            return "00t"; // last block hash public inputs don't match with last block hash
        }
        uint256 chainId = uint256(bytes32(publicData[192:224]));
        if (chainId != CHAIN_ID) {
            return ("00u"); // given chain id does not correspond to this network
        }
        uint256 nonPrivilegedTransactions = uint256(
            bytes32(publicData[224:256])
        );
        if (
            batchCommitments[batchNumber].nonPrivilegedTransactions !=
            nonPrivilegedTransactions
        ) {
            return "00w"; // non-privileged transactions public input does not match with committed value
        }

        uint256 offset = 256;
        for (uint256 i = 0; i < targetedChainsCount; i++) {
            uint256 verifiedChainId = uint256(
                bytes32(publicData[offset:offset + 32])
            );
            uint256 verifiedValue = uint256(
                bytes32(publicData[offset + 32:offset + 64])
            );
            bytes32[] memory messageHashes = batchCommitments[batchNumber]
                .balanceDiffs[i]
                .message_hashes;
            if (
                batchCommitments[batchNumber].balanceDiffs[i].chainId !=
                verifiedChainId ||
                batchCommitments[batchNumber].balanceDiffs[i].value !=
                verifiedValue
            ) {
                return "00x"; // balance diffs public inputs don't match with committed balance diffs
            }
            for (uint256 j = 0; j < messageHashes.length; j++) {
                bytes32 verifiedMessageHash = bytes32(
                    publicData[offset + 64 + j * 32:offset + 64 + (j + 1) * 32]
                );
                if (messageHashes[j] != verifiedMessageHash) {
                    return "00y"; // message hash public inputs don't match with committed message hashes
                }
            }

            offset += 64 + messageHashes.length * 32;
        }
        uint256 batchL2RollingHashesCount = batchCommitments[batchNumber]
            .l2InMessageRollingHashes
            .length;
        for (uint256 k = 0; k < batchL2RollingHashesCount; k++) {
            uint256 verifiedChainId = uint256(
                bytes32(publicData[offset:offset + 32])
            );
            bytes32 verifiedRollingHash = bytes32(
                publicData[offset + 32:offset + 64]
            );
            ICommonBridge.L2MessageRollingHash
                memory committedRollingHash = batchCommitments[batchNumber]
                    .l2InMessageRollingHashes[k];
            if (
                committedRollingHash.chainId != verifiedChainId ||
                committedRollingHash.rollingHash != verifiedRollingHash
            ) {
                return "00z"; // L2 in message rolling hash public inputs don't match with committed L2 in message rolling hashes
            }
            offset += 64;
        }

        return "";
    }

    function _verifyProofInclusionAligned(
        bytes32[] calldata merkleProofsList,
        bytes32 verificationKey,
        bytes calldata publicInputsList
    ) internal view {
        bytes memory callData = abi.encodeWithSignature(
            "verifyProofInclusion(bytes32[],bytes32,bytes)",
            merkleProofsList,
            verificationKey,
            publicInputsList
        );
        (bool callResult, bytes memory response) = ALIGNEDPROOFAGGREGATOR
            .staticcall(callData);
        require(
            callResult,
            "00y" // OnChainProposer: call to ALIGNEDPROOFAGGREGATOR failed
        );
        bool proofVerified = abi.decode(response, (bool));
        require(
            proofVerified,
            "00z" // OnChainProposer: Aligned proof verification failed
        );
    }

    /// @inheritdoc IOnChainProposer
    function revertBatch(
        uint256 batchNumber
    ) external override onlyOwner whenPaused {
        require(
            batchNumber >= lastVerifiedBatch,
            "010" // OnChainProposer: can't revert verified batch
        );
        require(
            batchNumber < lastCommittedBatch,
            "011" // OnChainProposer: no batches are being reverted
        );

        // Remove old batches
        for (uint256 i = batchNumber; i < lastCommittedBatch; i++) {
            delete batchCommitments[i + 1];
        }

        lastCommittedBatch = batchNumber;

        emit BatchReverted(batchCommitments[lastCommittedBatch].newStateRoot);
    }

    /// @notice Allow owner to upgrade the contract.
    /// @param newImplementation the address of the new implementation
    function _authorizeUpgrade(
        address newImplementation
    ) internal virtual override onlyOwner {}

    /// @inheritdoc IOnChainProposer
    function pause() external override onlyOwner {
        _pause();
    }

    /// @inheritdoc IOnChainProposer
    function unpause() external override onlyOwner {
        _unpause();
    }
}<|MERGE_RESOLUTION|>--- conflicted
+++ resolved
@@ -102,21 +102,10 @@
     /// @notice True if verification is done through Aligned Layer instead of smart contract verifiers.
     bool public ALIGNED_MODE;
 
-<<<<<<< HEAD
-=======
     /// @notice Verification keys keyed by git commit hash (keccak of the commit SHA string) and verifier type.
     mapping(bytes32 commitHash => mapping(uint8 verifierId => bytes32 vk))
         public verificationKeys;
 
-    modifier onlySequencer() {
-        require(
-            authorizedSequencerAddresses[msg.sender],
-            "000" // OnChainProposer: caller is not the sequencer
-        );
-        _;
-    }
-
->>>>>>> a9e95245
     /// @notice Initializes the contract.
     /// @dev This method is called only once after the contract is deployed.
     /// @dev It sets the bridge address.
