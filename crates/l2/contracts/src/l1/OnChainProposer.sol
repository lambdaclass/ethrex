// SPDX-License-Identifier: MIT
pragma solidity =0.8.29;

import "../../lib/openzeppelin-contracts/contracts/access/Ownable.sol";
import "../../lib/openzeppelin-contracts/contracts/utils/ReentrancyGuard.sol";
import "./interfaces/IOnChainProposer.sol";
import {CommonBridge} from "./CommonBridge.sol";
import {ICommonBridge} from "./interfaces/ICommonBridge.sol";
import {IRiscZeroVerifier} from "./interfaces/IRiscZeroVerifier.sol";
import {ISP1Verifier} from "./interfaces/ISP1Verifier.sol";
import {IPicoVerifier} from "./interfaces/IPicoVerifier.sol";

/// @title OnChainProposer contract.
/// @author LambdaClass
contract OnChainProposer is IOnChainProposer, ReentrancyGuard {
<<<<<<< HEAD
    struct BatchCommitmentInfo {
        bytes32 commitmentHash;
        bytes32 depositLogs;
=======
    /// @notice Committed blocks data.
    /// @dev This struct holds the information about the committed blocks.
    /// @dev processedDepositLogsRollingHash is the Merkle root of the logs of the
    /// deposits that were processed in the block being committed. The amount of
    /// logs that is encoded in this root are to be removed from the
    /// pendingDepositLogs queue of the CommonBridge contract.
    struct BlockCommitmentInfo {
        bytes32 newStateRoot;
        bytes32 stateDiffKZGVersionedHash;
        bytes32 processedDepositLogsRollingHash;
>>>>>>> 3efa3400
    }

    /// @notice The commitments of the committed batches.
    /// @dev If a batch is committed, the commitment is stored here.
    /// @dev If a batch was not committed yet, it won't be here.
    /// @dev It is used by other contracts to verify if a batch was committed.
    /// @dev The key is the batch number.
    mapping(uint256 => BatchCommitmentInfo) public batchCommitments;

    /// @notice The latest verified batch number.
    /// @dev This variable holds the batch number of the most recently verified batch.
    /// @dev All batches with a batch number less than or equal to `lastVerifiedBatch` are considered verified.
    /// @dev Batches with a batch number greater than `lastVerifiedBatch` have not been verified yet.
    /// @dev This is crucial for ensuring that only valid and confirmed batches are processed in the contract.
    uint256 public lastVerifiedBatch;

    /// @notice The latest committed batch number.
    /// @dev This variable holds the batch number of the most recently committed batch.
    /// @dev All batches with a batch number less than or equal to `lastCommittedBatch` are considered committed.
    /// @dev Batches with a block number greater than `lastCommittedBatch` have not been committed yet.
    /// @dev This is crucial for ensuring that only subsequents batches are committed in the contract.
    uint256 public lastCommittedBatch;

    /// @dev The sequencer addresses that are authorized to commit and verify batches.
    mapping(address _authorizedAddress => bool)
        public authorizedSequencerAddresses;

    address public BRIDGE;
    address public PICOVERIFIER;
    address public R0VERIFIER;
    address public SP1VERIFIER;

    /// @notice Address used to avoid the verification process.
    /// @dev If the `R0VERIFIER` or the `SP1VERIFIER` contract address is set to this address,
    /// the verification process will not happen.
    /// @dev Used only in dev mode.
    address public constant DEV_MODE = address(0xAA);

    modifier onlySequencer() {
        require(
            authorizedSequencerAddresses[msg.sender],
            "OnChainProposer: caller is not the sequencer"
        );
        _;
    }

    /// @inheritdoc IOnChainProposer
    function initialize(
        address bridge,
        address r0verifier,
        address sp1verifier,
        address picoverifier,
        address[] calldata sequencerAddresses
    ) public nonReentrant {
        // Set the CommonBridge address
        require(
            BRIDGE == address(0),
            "OnChainProposer: contract already initialized"
        );
        require(
            bridge != address(0),
            "OnChainProposer: bridge is the zero address"
        );
        require(
            bridge != address(this),
            "OnChainProposer: bridge is the contract address"
        );
        BRIDGE = bridge;

        // Set the PicoGroth16Verifier address
        require(
            PICOVERIFIER == address(0),
            "OnChainProposer: contract already initialized"
        );
        require(
            picoverifier != address(0),
            "OnChainProposer: picoverifier is the zero address"
        );
        require(
            picoverifier != address(this),
            "OnChainProposer: picoverifier is the contract address"
        );
        PICOVERIFIER = picoverifier;

        // Set the Risc0Groth16Verifier address
        require(
            R0VERIFIER == address(0),
            "OnChainProposer: contract already initialized"
        );
        require(
            r0verifier != address(0),
            "OnChainProposer: r0verifier is the zero address"
        );
        require(
            r0verifier != address(this),
            "OnChainProposer: r0verifier is the contract address"
        );
        R0VERIFIER = r0verifier;

        // Set the SP1Groth16Verifier address
        require(
            SP1VERIFIER == address(0),
            "OnChainProposer: contract already initialized"
        );
        require(
            sp1verifier != address(0),
            "OnChainProposer: sp1verifier is the zero address"
        );
        require(
            sp1verifier != address(this),
            "OnChainProposer: sp1verifier is the contract address"
        );
        SP1VERIFIER = sp1verifier;

        for (uint256 i = 0; i < sequencerAddresses.length; i++) {
            authorizedSequencerAddresses[sequencerAddresses[i]] = true;
        }
    }

    /// @inheritdoc IOnChainProposer
<<<<<<< HEAD
    function commitBatch(
        uint256 batchNumber,
        bytes32 commitment,
=======
    function commit(
        uint256 blockNumber,
        bytes32 newStateRoot,
        bytes32 stateDiffKZGVersionedHash,
>>>>>>> 3efa3400
        bytes32 withdrawalsLogsMerkleRoot,
        bytes32 processedDepositLogsRollingHash
    ) external override onlySequencer {
        require(
            batchNumber == lastCommittedBatch + 1,
            "OnChainProposer: batchNumber is not the immediate successor of lastCommittedBatch"
        );
        require(
<<<<<<< HEAD
            batchCommitments[batchNumber].commitmentHash == bytes32(0),
            "OnChainProposer: batch already committed"
=======
            blockCommitments[blockNumber].newStateRoot == bytes32(0),
            "OnChainProposer: block already committed"
>>>>>>> 3efa3400
        );

        // Check if commitment is equivalent to blob's KZG commitment.

        if (processedDepositLogsRollingHash != bytes32(0)) {
            bytes32 claimedProcessedDepositLogs = ICommonBridge(BRIDGE)
                .getPendingDepositLogsVersionedHash(
                    uint16(bytes2(processedDepositLogsRollingHash))
                );
            require(
                claimedProcessedDepositLogs == processedDepositLogsRollingHash,
                "OnChainProposer: invalid deposit logs"
            );
        }
        if (withdrawalsLogsMerkleRoot != bytes32(0)) {
            ICommonBridge(BRIDGE).publishWithdrawals(
                batchNumber,
                withdrawalsLogsMerkleRoot
            );
        }
<<<<<<< HEAD
        batchCommitments[batchNumber] = BatchCommitmentInfo(
            commitment,
            depositLogs
        );
        lastCommittedBatch = batchNumber;
        emit BatchCommitted(commitment);
=======
        blockCommitments[blockNumber] = BlockCommitmentInfo(
            newStateRoot,
            stateDiffKZGVersionedHash,
            processedDepositLogsRollingHash
        );
        lastCommittedBlock = blockNumber;
        emit BlockCommitted(newStateRoot);
>>>>>>> 3efa3400
    }

    /// @inheritdoc IOnChainProposer
    /// @notice The first `require` checks that the batch number is the subsequent block.
    /// @notice The second `require` checks if the batch has been committed.
    /// @notice The order of these `require` statements is important.
    /// Ordering Reason: After the verification process, we delete the `batchCommitments` for `batchNumber - 1`. This means that when checking the batch,
    /// we might get an error indicating that the batch hasn’t been committed, even though it was committed but deleted. Therefore, it has already been verified.
    function verifyBatch(
        uint256 batchNumber,
        //risc0
        bytes calldata risc0BlockProof,
        bytes32 risc0ImageId,
        bytes32 risc0JournalDigest,
        //sp1
        bytes32 sp1ProgramVKey,
        bytes calldata sp1PublicValues,
        bytes calldata sp1ProofBytes,
        //pico
        bytes32 picoRiscvVkey,
        bytes calldata picoPublicValues,
        uint256[8] calldata picoProof
    ) external override onlySequencer {
        // TODO: imageid, programvkey and riscvvkey should be constants
        // TODO: organize each zkvm proof arguments in their own structs
        require(
            batchNumber == lastVerifiedBatch + 1,
            "OnChainProposer: batch already verified"
        );

        require(
<<<<<<< HEAD
            batchCommitments[batchNumber].commitmentHash != bytes32(0),
            "OnChainProposer: batch not committed"
=======
            blockCommitments[blockNumber].stateDiffKZGVersionedHash !=
                bytes32(0),
            "OnChainProposer: block not committed"
>>>>>>> 3efa3400
        );

        if (PICOVERIFIER != DEV_MODE) {
            // If the verification fails, it will revert.
            IPicoVerifier(PICOVERIFIER).verifyPicoProof(
                picoRiscvVkey,
                picoPublicValues,
                picoProof
            );
        }

        if (R0VERIFIER != DEV_MODE) {
            // If the verification fails, it will revert.
            IRiscZeroVerifier(R0VERIFIER).verify(
                risc0BlockProof,
                risc0ImageId,
                risc0JournalDigest
            );
        }

        if (SP1VERIFIER != DEV_MODE) {
            // If the verification fails, it will revert.
            ISP1Verifier(SP1VERIFIER).verifyProof(
                sp1ProgramVKey,
                sp1PublicValues,
                sp1ProofBytes
            );
        }

        lastVerifiedBatch = batchNumber;
        // The first 2 bytes are the number of deposits.
        uint16 deposits_amount = uint16(
<<<<<<< HEAD
            bytes2(batchCommitments[batchNumber].depositLogs)
=======
            bytes2(
                blockCommitments[blockNumber].processedDepositLogsRollingHash
            )
>>>>>>> 3efa3400
        );
        if (deposits_amount > 0) {
            ICommonBridge(BRIDGE).removePendingDepositLogs(deposits_amount);
        }

        // Remove previous batch commitment as it is no longer needed.
        delete batchCommitments[batchNumber - 1];

        emit BatchVerified(lastVerifiedBatch);
    }
}<|MERGE_RESOLUTION|>--- conflicted
+++ resolved
@@ -13,22 +13,16 @@
 /// @title OnChainProposer contract.
 /// @author LambdaClass
 contract OnChainProposer is IOnChainProposer, ReentrancyGuard {
-<<<<<<< HEAD
-    struct BatchCommitmentInfo {
-        bytes32 commitmentHash;
-        bytes32 depositLogs;
-=======
-    /// @notice Committed blocks data.
-    /// @dev This struct holds the information about the committed blocks.
+    /// @notice Committed batches data.
+    /// @dev This struct holds the information about the committed batches.
     /// @dev processedDepositLogsRollingHash is the Merkle root of the logs of the
-    /// deposits that were processed in the block being committed. The amount of
+    /// deposits that were processed in the batch being committed. The amount of
     /// logs that is encoded in this root are to be removed from the
     /// pendingDepositLogs queue of the CommonBridge contract.
-    struct BlockCommitmentInfo {
+    struct BatchCommitmentInfo {
         bytes32 newStateRoot;
         bytes32 stateDiffKZGVersionedHash;
         bytes32 processedDepositLogsRollingHash;
->>>>>>> 3efa3400
     }
 
     /// @notice The commitments of the committed batches.
@@ -149,16 +143,10 @@
     }
 
     /// @inheritdoc IOnChainProposer
-<<<<<<< HEAD
     function commitBatch(
         uint256 batchNumber,
-        bytes32 commitment,
-=======
-    function commit(
-        uint256 blockNumber,
         bytes32 newStateRoot,
         bytes32 stateDiffKZGVersionedHash,
->>>>>>> 3efa3400
         bytes32 withdrawalsLogsMerkleRoot,
         bytes32 processedDepositLogsRollingHash
     ) external override onlySequencer {
@@ -167,13 +155,8 @@
             "OnChainProposer: batchNumber is not the immediate successor of lastCommittedBatch"
         );
         require(
-<<<<<<< HEAD
-            batchCommitments[batchNumber].commitmentHash == bytes32(0),
+            batchCommitments[batchNumber].newStateRoot == bytes32(0),
             "OnChainProposer: batch already committed"
-=======
-            blockCommitments[blockNumber].newStateRoot == bytes32(0),
-            "OnChainProposer: block already committed"
->>>>>>> 3efa3400
         );
 
         // Check if commitment is equivalent to blob's KZG commitment.
@@ -194,22 +177,13 @@
                 withdrawalsLogsMerkleRoot
             );
         }
-<<<<<<< HEAD
         batchCommitments[batchNumber] = BatchCommitmentInfo(
-            commitment,
-            depositLogs
-        );
-        lastCommittedBatch = batchNumber;
-        emit BatchCommitted(commitment);
-=======
-        blockCommitments[blockNumber] = BlockCommitmentInfo(
             newStateRoot,
             stateDiffKZGVersionedHash,
             processedDepositLogsRollingHash
         );
-        lastCommittedBlock = blockNumber;
-        emit BlockCommitted(newStateRoot);
->>>>>>> 3efa3400
+        lastCommittedBatch = batchNumber;
+        emit BatchCommitted(newStateRoot);
     }
 
     /// @inheritdoc IOnChainProposer
@@ -241,14 +215,9 @@
         );
 
         require(
-<<<<<<< HEAD
-            batchCommitments[batchNumber].commitmentHash != bytes32(0),
+            batchCommitments[batchNumber].stateDiffKZGVersionedHash !=
+                bytes32(0),
             "OnChainProposer: batch not committed"
-=======
-            blockCommitments[blockNumber].stateDiffKZGVersionedHash !=
-                bytes32(0),
-            "OnChainProposer: block not committed"
->>>>>>> 3efa3400
         );
 
         if (PICOVERIFIER != DEV_MODE) {
@@ -281,13 +250,9 @@
         lastVerifiedBatch = batchNumber;
         // The first 2 bytes are the number of deposits.
         uint16 deposits_amount = uint16(
-<<<<<<< HEAD
-            bytes2(batchCommitments[batchNumber].depositLogs)
-=======
             bytes2(
-                blockCommitments[blockNumber].processedDepositLogsRollingHash
+                batchCommitments[batchNumber].processedDepositLogsRollingHash
             )
->>>>>>> 3efa3400
         );
         if (deposits_amount > 0) {
             ICommonBridge(BRIDGE).removePendingDepositLogs(deposits_amount);
